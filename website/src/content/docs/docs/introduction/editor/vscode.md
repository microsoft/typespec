---
<<<<<<< HEAD
title: TypeSpec Extension for Visual Studio Code
=======
title: VS Code extension
>>>>>>> 4cf630aa
---

## Installation

Install the extension via the Visual Studio Code extension manager [Visual Studio Marketplace](https://marketplace.visualstudio.com/items?itemName=typespec.typespec-vscode)

## Features

The TypeSpec extension for Visual Studio Code enhances the development of TypeSpec by leveraging VS Code's powerful features. It provides:

- IntelliSense and syntax highlighting
- Code autocompletion and formatting
- Live diagnostics and quick fixes
- Refactoring tools (rename, go-to definition, etc.)
- Seamless project setup and emitter configuration <_new_>
- Import TypeSpec from existing OpenAPI 3 definitions <_new_>
- Emit code from TypeSpec <_new_>
- Preview API documentation <_new_>

## Commands

The extension provides the following commands:

| **Command**                                        | **Description**                                                     |
| -------------------------------------------------- | ------------------------------------------------------------------- |
| `TypeSpec: Create TypeSpec Project`                | Scaffold a new TypeSpec project.                                    |
| `TypeSpec: Install TypeSpec Compiler/CLI globally` | Install the TypeSpec Compiler/CLI globally.                         |
| `TypeSpec: Generate From TypeSpec`                 | Compile and generate from TypeSpec files into the specified output. |
| `TypeSpec: Restart TypeSpec Server`                | Restart the TypeSpec language server.                               |
| `TypeSpec: Show Output Channel`                    | Open the TypeSpec output channel to view logs.                      |
| `TypeSpec: Preview API Documentation`              | Preview API documentation generated from TypeSpec in the workspace. |
| `TypeSpec: Import TypeSpec from OpenAPI 3`         | Import TypeSpec from existing OpenAPI 3 definitions                 |

## Configuration

TypeSpec will interpolate a few variables using this pattern: `${<name>}`. For example: `${workspaceFolder}`.

Available variables:

- `workspaceFolder`: Corresponds to the root of your Visual Studio workspace.

### `typespec.tsp-server.path`: Configure the server path

There are cases where the TypeSpec project is located in a subfolder. In such cases, the TypeSpec extension is not able to find the tsp compiler automatically and needs a little guidance.
This setting allows you to configure where the tsp compiler is located:

```json
{
  "typespec.tsp-server.path": "${workspaceFolder}/my-nested-project/node_modules/@typespec/compiler"
}
```

## Uninstall

You can uninstall the extension via the Visual Studio Code extension manager or through the command line:

```bash
tsp code uninstall

# For VS Code insiders
tsp code uninstall --insiders
```

## Telemetry

The extension for Visual Studio Code collects usage data and sends it to Microsoft to help improve our products and services. Read our [privacy statement](https://privacy.microsoft.com/privacystatement) to learn more. This extension respects the `telemetry.telemetryLevel` setting which you can find more information in the [FAQ](https://code.visualstudio.com/docs/supporting/faq#_how-to-disable-telemetry-reporting).

### What telemetry data are collected

- OperationTelemetry

| Telemetry name    | Type         | Example         |
| ---------------    | ----------------- | ---------------- |
| EventName          | string | "start-extension" for example |
| ActivityId         | string |  |
| StartTime          | datatime    |  |
| EndTime            | datatime    |  |
| Result             | string    | "success","fail","cancelled", etc. |
| LastStep           | string    |  |

- OperationDetailTelemetry

| Telemetry name    | Type         | Example         |
| ---------------    | ----------------- | ---------------- |
| ActivityId          | string |  |
| EmitterName         | string | The extension will log only names of pre-defined emitters. Unknown emitters from customers will be masked to ensure privacy. |
| EmitterVersion      | string |  |
| CompilerVersion     | string |  |
| CompilerLocation    | string | "global-compiler", "local-compiler", etc. It is not to store the actual path of compiler being installed.|
| Error               | string | tsp compiling errors |<|MERGE_RESOLUTION|>--- conflicted
+++ resolved
@@ -1,9 +1,6 @@
 ---
-<<<<<<< HEAD
+website-refresh-for-vsc-extension
 title: TypeSpec Extension for Visual Studio Code
-=======
-title: VS Code extension
->>>>>>> 4cf630aa
 ---
 
 ## Installation
