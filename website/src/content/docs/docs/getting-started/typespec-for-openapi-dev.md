---
title: TypeSpec For OpenAPI Developer
---

This guide is an introduction to TypeSpec using concepts that will be familiar to developers
that either build or use API definitions in OpenAPI v2 or v3.

In many cases, this will also describe how the typespec-autorest and openapi3 emitters translate
TypeSpec designs into OpenAPI.

The document is organized around the features of an OpenAPI v2 or v3 definition.
The idea is that if you know how to describe some API feature in OpenAPI, you can just navigate
to the section of this document for that feature.

## Data Types

In OpenAPI [v2](https://github.com/OAI/OpenAPI-Specification/blob/main/versions/2.0.md#data-types)/[v3](https://github.com/OAI/OpenAPI-Specification/blob/3.0.3/versions/3.0.3.md#data-types), data types are specified using the `type` and `format` fields in a schema.

The TypeSpec equivalent of OpenAPI data types are the TypeSpec primitive types or [built-in models](https://typespec.io/docs/language-basics/built-in-types).

### type and format

The following table shows how common OpenAPI types map to TypeSpec types:

| `type:`   | `format:`   | TypeSpec type    | Notes                                                                     |
| --------- | ----------- | ---------------- | ------------------------------------------------------------------------- |
| `integer` | `int32`     | `int32`          |                                                                           |
| `integer` | `int64`     | `int64`          |                                                                           |
| `number`  | `float`     | `float32`        |                                                                           |
| `number`  | `double`    | `float64`        |                                                                           |
| `string`  |             | `string`         |                                                                           |
| `string`  | `byte`      | `bytes`          | for content-type == 'application/json' or 'text/plain'                    |
| `string`  | `binary`    | `bytes`          | for "binary" content types, e.g. 'application/octet-stream', 'image/jpeg' |
| `string`  | `date`      | `plainDate`      |                                                                           |
| `string`  | `date-time` | `utcDateTime`    | RFC 3339 date in coordinated universal time (UTC)                         |
| `string`  | `date-time` | `offsetDateTime` | RFC 3339 date with offset                                                 |
| `string`  | `password`  | `@secret string` |                                                                           |
| `boolean` |             | `boolean`        |                                                                           |

You can also define a property with no type specified using the TypeSpec `unknown` type.

```typespec
model Example {
  /** This property has no `type` defined. */
  noType?: unknown;
}
```

OpenAPI allows any string as a format, and there is a [registry of common formats][Format Registry].
TypeSpec supports some of these directly.

[Format Registry]: https://spec.openapis.org/registry/format

| `type:`   | `format:`    | TypeSpec type | Notes |
| --------- | ------------ | ------------- | ----- |
| `number`  | `decimal`    | `decimal`     |       |
| `number`  | `double-int` | `safeint`     |       |
| `integer` | `int8`       | `int8`        |       |
| `integer` | `int16`      | `int16`       |       |
| `integer` | `uint8`      | `uint8`       |       |
| `string`  | `uri`        | `url`         |       |

For formats that are not supported directly, you can use the built-in `@format` decorator to specify
the format explicitly.

### JSON Schema assertions

OpenAPI supports a variety of "assertions" that can be used further restrict the values allowed for a data type.
These are actually borrowed into OpenAPI from JSON Schema.

For `type: integer` and `type: number` data types:

| OpenAPI/JSON Schema keyword | TypeSpec construct           | Notes |
| --------------------------- | ---------------------------- | ----- |
| `minimum: value`            | `@minValue(value)` decorator |       |
| `maximum: value`            | `@maxValue(value)` decorator |       |

For `type: string` data types:

| OpenAPI/JSON Schema keyword | TypeSpec construct            | Notes |
| --------------------------- | ----------------------------- | ----- |
| `minLength: value`          | `@minLength(value)` decorator |       |
| `maxLength: value`          | `@maxLength(value)` decorator |       |
| `pattern: regex`            | `@pattern(regex)` decorator   |       |

For `type: array` data types:

| OpenAPI/JSON Schema keyword | TypeSpec construct           | Notes |
| --------------------------- | ---------------------------- | ----- |
| `minItems: value`           | `@minItems(value)` decorator |       |
| `maxItems: value`           | `@maxItems(value)` decorator |       |

### enum

There are two ways to define an `enum` data type. One is with the [TypeSpec `enum` statement](https://typespec.io/docs/language-basics/enums), e.g.:

<!-- To retain the quotes from the enum values -->
<!-- prettier-ignore-start -->
```typespec
enum Color {
  "red",
  "blue",
  "green",
}
```
<!-- prettier-ignore-end -->

Another is to use the union operation to define the enum values inline, e.g.:

```typespec
model Example {
  size?: "small" | "medium" | "large" | "x-large";
}
```

### default

A model property that specifies a default value using "=" will produce a `default` field in the schema for this property.

```typespec
model Example {
  answer?: int32 = 42;
  color?: string = "purple";
}
```

produces

```yaml title=openapi.yaml
answer:
  type: integer
  format: int32
  default: 42
color:
  type: string
  default: purple
```

## Host / BasePath / Servers

In OpenAPI v2, the `host` and `basePath` fields at the top-level of the API definition combine to form the base URL for the API. The paths defined in the `paths` object are appended to this base URL to form the absolute URL for an operation.

In OpenAPI v3, the top-level `servers` field specifies an array of `server` objects [[v3][v3-server]] with a base URL, which may be parameterized, to which the operation path is appended.

[v3-server]: https://github.com/OAI/OpenAPI-Specification/blob/3.0.3/versions/3.0.3.md#server-object

In TypeSpec, the `host` in OpenAPI v2 or `servers` in OpenAPI v3 can be specified with the `@server` decorator
on the namespace (from `@typespec/http` library). You can use this decorator multiple times to specify multiple servers.

## Paths Object

In OpenAPI, the `paths` object [[v2][v2-paths], [v3][v3-paths]] is the top-level structure for defining the operations of the API, organized with the "path" for the operation.

[v2-paths]: https://github.com/OAI/OpenAPI-Specification/blob/main/versions/2.0.md#paths-object
[v3-paths]: https://github.com/OAI/OpenAPI-Specification/blob/3.0.3/versions/3.0.3.md#paths-object

In TypeSpec, you can specify the path for a namespace, interface, or operation using the `@route` decorator.

When the value of the `@route` decorator contains path parameters, operations within the scope of the decorator
must declare parameters with the same name and type. If an operation declares a path parameter that is not present
in the route, this defines a new path that is the value from the `@route` decorator with the path parameter appended.

```typespec
@route("/pets")
namespace Pets {
  op create(@body pet: Pet): Pet; // uses path "/pets"
  op read(@path petId: int32): Pet; // uses path "/pets/{petId}"
}
```

When the `@route` decorator is used within a namespace or interface that also has a `@route` decorator, the path is
obtained by concatenating the routes.

```typespec
@route("/widgets")
namespace Widgets {
  // widgets operations

  @route("/{id}/parts")
  namespace Parts {
    op list(@path id: string): Part[] | Error; // uses path "/widgets/{id}/parts"
  }
}
```

## Path Item Object

In OpenAPI, a path item object [[v2][v2-pathitem], [v3][v3-pathitem]] describes the operations available on a single path. A path may have at most one `get`, `put`, `post`, `patch`, `delete`, or `head` operation.

[v2-pathitem]: https://github.com/OAI/OpenAPI-Specification/blob/main/versions/2.0.md#path-item-object
[v3-pathitem]: https://github.com/OAI/OpenAPI-Specification/blob/3.0.3/versions/3.0.3.md#path-item-object

In TypeSpec, operations are defined within a namespace or interface with a syntax similar to typescript functions.
The HTTP method for an operation can be specified explicitly using a decorator: `@get`, `@put`, `@post`, `@patch`, `@delete`, or `@head`.
If an HTTP method decorator is not specified then the default is `post` if there is a body and `get` otherwise.

```typespec
@tag("Gadgets")
@route("/gadgets")
namespace Gadgets {
  op create(@body gadget: Gadget): Gadget | Error; // uses "post" method
  op read(@path id: string): Gadget | Error; // uses "get" method
}
```

Other path item fields:

| OpenAPI `pathItem` field | TypeSpec construct | Notes                    |
| ------------------------ | ------------------ | ------------------------ |
| `summary`                |                    | Not currently supported. |
| `description`            |                    | Not currently supported. |
| `parameters`             |                    | Not currently supported. |

## Operation Object

In OpenAPI, an operation object [[v2][v2-operation], [v3][v3-operation]] describes an operation.

[v2-operation]: https://github.com/OAI/OpenAPI-Specification/blob/main/versions/2.0.md#operation-object
[v3-operation]: https://github.com/OAI/OpenAPI-Specification/blob/3.0.3/versions/3.0.3.md#operation-object

The fields in an OpenAPI operation object are specified with the following TypeSpec constructs:

| OpenAPI `operation` field | TypeSpec construct                         | Notes                                                                        |
| ------------------------- | ------------------------------------------ | ---------------------------------------------------------------------------- |
| `tags`                    | `@tag` decorator                           |                                                                              |
| `summary`                 | `@summary` decorator                       |                                                                              |
| `description`             | `@doc` decorator or doc comment            |                                                                              |
| `externalDocs`            | `@externalDocs` decorator                  |                                                                              |
| `operationId`             | operation name or `@operationId` decorator |                                                                              |
| `parameters`              | `op` parameter list                        | see [Parameter Object](#parameter-object)                                    |
| `requestBody`             | parameter with `@body` decorator           | see [Request Body Object](#request-body-object-oas3)                         |
| `responses`               | `op` return type(s)                        | see [Responses Object](#responses-object)                                    |
| `callbacks`               |                                            | Not currently supported.                                                     |
| `deprecated`              | `@deprecated` decorator                    |                                                                              |
| `security`                |                                            | see [Security Schemes Object](#securityDefinitions--securitySchemes-Object). |
| `servers`                 | `@server` decorator                        | Can be specified multiple times.                                             |

### Tags

Tags can be specified using the `@tag` decorator on an operation.
The `@tag` decorator can also be used on a namespace or interface to specify tags for all operations within the namespace or interface.
Tags are additive, so tags specified on an operation are added to the tags specified on the namespace or interface.
The `@tag` decorator can be used multiple times to specify multiple tags on an operation, namespace, or interface.

### Description

Use the `@doc` decorator to specify the description for an operation. The value of the `@doc` decorator can be a multi-line string
and can contain markdown formatting.

```typespec
@doc("""
  Get status info for the service.
  The status includes the current version of the service.
  The status value may be one of:
  - `ok`: the service is operating normally
  - `degraded`: the service is operating in a degraded state
  - `down`: the service is not operating
  """)
@tag("Status")
@route("/status")
@get
op status(): string;
```

You can also use a "doc comment" to specify the description for an operation. A doc comment is a comment that begins with `/**`.
Doc comments may be spread across multiple lines and may contain markdown formatting.

```typespec
/**
 * Get health info for the service.
 * The health includes the current version of the service.
 * The health value may be one of:
 * - `ok`: the service is operating normally
 * - `degraded`: the service is operating in a degraded state
 * - `down`: the service is not operating
 */
@tag("Health")
@route("/health")
@get
op health(): string;
```

[See documentation doc for more information](../language-basics/documentation.md).

### operationId

You can specify the operationId for an operation using the `@operationId` decorator.
When the `@operationId` decorator is not specified, the operationId is generated from the operation name.
For an operation defined in the top-level namespace, the operationId is the just operation name.
If the operation is defined within a inner namespace or interface, then the operationId is
prefixed with the name of the innermost namespace or interface name.

Note: this approach will generally produce unique operationIds, as required by OpenAPI,
but it is possible to create duplicate operationIds.

## Parameter Object

In OpenAPI, a parameter object [[v2][v2-parameter], [v3][v3-parameter]] describes a single operation parameter.

[v2-parameter]: https://github.com/OAI/OpenAPI-Specification/blob/main/versions/2.0.md#parameter-object
[v3-parameter]: https://github.com/OAI/OpenAPI-Specification/blob/3.0.3/versions/3.0.3.md#parameter-object

The following fields of a parameter object are common to both OpenAPI v2 and v3:

| OpenAPI `parameter` field | TypeSpec construct           | Notes                                                                                                                        |
| ------------------------- | ---------------------------- | ---------------------------------------------------------------------------------------------------------------------------- |
| `name`                    | parameter name               |                                                                                                                              |
| `in`                      | decorator                    | `@query`, `@path`, `@header`, `@body`                                                                                        |
| `description`             | `/** */` or `@doc` decorator |                                                                                                                              |
| `required`                | from parameter "optionality" | a "?" following the parameter name indicates it is optional (`required: false`), otherwise it is required (`required: true`) |
<<<<<<< HEAD
| `allowEmptyValue`         |                      | Not supported, this field is `NOT RECOMMENDED` in OpenAPI v3.0.4              |
<!-- prettier-ignore-end -->
=======
| `allowEmptyValue`         |                              | Not currently supported.                                                                                                     |
>>>>>>> c7dc05aa

### OpenAPI v2

The following fields of a parameter object are specific to OpenAPI v2:

| OpenAPI v2 `parameter` field | TypeSpec construct                          | Notes                         |
| ---------------------------- | ------------------------------------------- | ----------------------------- |
| `type`                       | parameter type                              | see [Data Types](#data-types) |
| `collectionFormat`           | uri template in `@route` or `expode, style` |                               |

#### Collection Formats

In OpenAPI v2, the `collectionFormat` field of a query or header parameter object specifies how multiple values are delimited.
You can use the `format` field of the `@query` or `@header` decorator to specify the collection format.

```typespec
op read(
  @query csv?: string[], // equivalent to collectionFormat: csv
  @query(#{ explode: false }) csvExplicit?: string[], // equivalent to collectionFormat: csv
  @query(#{ explode: true }) multi?: string[], // equivalent to collectionFormat: csv
): Widget | Error;
```

### OpenAPI v3

The following fields of a parameter object are specific to OpenAPI v3:

| OpenAPI v3 `parameter` field | TypeSpec construct                          | Notes                               |
| ---------------------------- | ------------------------------------------- | ----------------------------------- |
| `style`                      | `format` parameter on `@query` or `@header` |                                     |
| `explode`                    | `format` parameter on `@query` or `@header` |                                     |
| `schema`                     | parameter schema                            | see [Schema Object](#schema-object) |
| `deprecated`                 |                                             | Not currently supported.            |
| `example`                    |                                             | Not currently supported.            |
| `examples`                   |                                             | Not currently supported.            |
| `content`                    |                                             | Not currently supported.            |

## Request Body Object (OAS3)

In OpenAPI v3, the operation request body is defined with a [Request Body object] rather than as a parameter.

[Request Body object]: https://github.com/OAI/OpenAPI-Specification/blob/3.0.3/versions/3.0.3.md#request-body-object

An OpenAPI v3 Request Body object corresponds to a TypeSpec `op` parameter with the `@body` decorator.

<!-- prettier-ignore-start -->
| OpenAPI `requestBody` field | TypeSpec construct      | Notes        |
| --------------------------- | ----------------------- | ------------ |
| `description`               | `@doc` decorator        |              |
| `required`                  | parameter "optionality" | a "?" following the parameter name indicates it is optional (`required: false`), otherwise it is required (`required: true`) |
| `content`                   | `@body` parameter type  |              |
<!-- prettier-ignore-end -->

The media type of the request body is specified with a `content-type` header. If `content-type` has multiple values
then `content` will have one entry for each value.

```typespec
@put op uploadImage(@header contentType: "image/png", @body image: bytes): void;
@post op analyze(
  @header contentType: "application/octet-stream" | "application/pdf" | "image/jpeg",
  @body image: bytes,
): string | Error;
```

To get multiple `content` entries with different schemas (say one structured and one binary),
you need to define two separate operations that share the same path and method.
You do with with the `@sharedRoute` decorator.

```typespec
@route(":process")
namespace Process {
  @sharedRoute
  @post
  op process(...Widget): Widget | Error;

  model CsvBody {
    @header contentType: "text/csv";
    @body _: string;
  }
  @sharedRoute
  @post
  op process2(...CsvBody): Widget | Error;
}
```

## Responses Object

In OpenAPI, the responses object [[v2][v2-responses], [v3][v3-responses]] specifies the possible responses for an operation.
The responses object maps a HTTP response code to the expected response.

[v2-responses]: https://github.com/OAI/OpenAPI-Specification/blob/main/versions/2.0.md#responses-object
[v3-responses]: https://github.com/OAI/OpenAPI-Specification/blob/3.0.3/versions/3.0.3.md#responses-object

In TypeSpec, operation responses are defined by the return types of the `op`. The status code for a response can be specified as a property in the return type with the `@statusCode` decorator. The value of the property with the `@statusCode` decorator should be an HTTP status code or union of status codes. When the value is a union of status codes, a response is generated for each status code in the union.

If a return type does not contain a `statusCode`, the default is `200` except for `void` which defaults to `204`.

To get the `default` response, specify the `@error` decorator on the return type model.

```typespec
@get op read(@path id: string): Widget; // has "200" response
@delete op delete(@path id: string): void; // has "204" response
// has "200" and "201" response
@put op create(@body widget: Widget): {
  @statusCode _: "200" | "201";
  @body body: Widget;
};
// has "200" and "default" response
@post op update(@body widget: Widget): Widget | Error;
```

The TypeSpec.Http package also defines several standard response types.

| HTTP Status Code | TypeSpec construct     |
| ---------------- | ---------------------- |
| `200`            | `OkResponse`           |
| `201`            | `CreatedResponse`      |
| `202`            | `AcceptedResponse`     |
| `204`            | `NoContentResponse`    |
| `301`            | `MovedResponse`        |
| `304`            | `NotModifiedResponse`  |
| `401`            | `UnauthorizedResponse` |
| `404`            | `NotFoundResponse`     |
| `409`            | `ConflictResponse`     |

You can intersect these standard response types with your own response types.

```typespec
// has "200", '409', and "default" responses
@post op update(@body widget: Widget): Widget | (ConflictResponse & Error) | Error;
```

### Response Object

In OpenAPI, a response object [[v2][v2-response], [v3][v3-response]] describes a single response for an operation.
The structure of the response object changed significantly from OpenAPI v2 to OpenAPI v3, but there are many
elements common to both.

[v2-response]: https://github.com/OAI/OpenAPI-Specification/blob/main/versions/2.0.md#response-object
[v3-response]: https://github.com/OAI/OpenAPI-Specification/blob/3.0.3/versions/3.0.3.md#response-object

The fields in an OpenAPI response object are specified with the following TypeSpec constructs:

| OpenAPI `response` field | TypeSpec construct                                 | Notes                                              |
| ------------------------ | -------------------------------------------------- | -------------------------------------------------- |
| `description`            | `@doc` decorator                                   |                                                    |
| `headers`                | fields in the return type with `@header` decorator | required or optional based on optionality of field |
| `schema` (OAS2)          | return type or type of `@body`` property           |                                                    |
| `content` (OAS3)         | return type or type of `@body`` property           |                                                    |
| `examples` (OAS3)        |                                                    | Not currently supported.                           |
| `links` (OAS3)           |                                                    | Not currently supported.                           |

```typespec
@get op read(@path id: string): {
  /** the widget */
  @body
  widget: Widget;

  @header xRateLimitRemaining: number;
  @header xRateLimitReset: number;
};
```

The media type of the request body is specified with a `content-type` header. If `content-type` has multiple values
then `content` will have one entry for each value.

To get multiple `content` entries with different schemas, use a union type.

```typespec
@tag("Response Content")
@route("/response-content")
namespace ResponseContent {
  @get op read(@path id: string): Widget | {
    @header contentType: "text/html";
    @body _: string;
  } | {
    @header contentType: "image/jpeg";
    @body _: bytes;
  };
}
```

## Schema Object

OpenAPI schemas are represented in TypeSpec by [models](https://typespec.io/docs/language-basics/models/).
Models have any number of members and can extend and be composed with other models.

Models can be defined with the `model` statement and then referenced by name, which generally results in a `$ref` to a schema for the model in the `definitions` or `components.schemas` section of the OpenAPI document.

TypeSpec supports the ["spread" operator](https://typespec.io/docs/language-basics/models/#spread) (`...`), which copies the members of the source model into the target model.
But TypeSpec processes all spread transformations before emitters are invoked, so this form of reuse is not represented in the emitted OpenAPI.

The spread operation is useful if you want one or more properties to be present in several different models but in a standard fashion. For example:

```typespec
model Legs {
  /** number of legs */
  legs: int32;
}

model Dog {
  name: string;
  ...Legs;
}

model Cat {
  name: string;
  ...Legs;
}

model Snake {
  name: string;
  // snakes have no legs
}
```

### additionalProperties

You can generate a schema with `additionalProperties` with the TypeSpec `Record` construct.

```typespec
  bar: Record<unknown>;
```

is produced as

```yaml title=openapi.yaml
bar:
  type: object
  additionalProperties: {}
```

To get a schema having both `properties` and `additionalProperties`, define a model that extends `Record<unknown>`.

```typespec
model Bar extends Record<unknown> {
  bar?: string;
}
```

produces

```yaml title=openapi.yaml
Bar:
  type: object
  properties:
    bar:
      type: string
  additionalProperties: {}
```

To define a schema with `additionalProperties` that has a specific type, use the `Record` construct with a type parameter.

```typespec
  bar: Record<string>;
```

results in

```yaml title=openapi.yaml
bar:
  type: object
  additionalProperties:
    type: string
```

### allOf and polymorphism using allOf

TypeSpec also supports single inheritance of models with the `extends` keyword. This construct can be used to produce an `allOf` with a single element (the parent schema) in OpenAPI. For example:

```typespec title=main.tsp
model Pet {
  name: string;
}

model Cat extends Pet {
  meow: int32;
}

model Dog extends Pet {
  bark: string;
}
```

TypeSpec does not currently provide a means to produce an `allOf` with more than one element -- these are generally treated as "composition" in code generators and thus better represented in TypeSpec with the spread operator.

Models with a `@discriminator` decorator can be extended to produce polymorphic schemas in either OpenAPI v2 or v3 using `allOf`.
This schema produced for the base model will be defined with a `discriminator` property and schemas for the child models will `allOf` the base schema and add additional properties.

For example:

```typespec
@discriminator("kind")
model Pet {
  name: string;
  weight?: float32;
}
model Cat extends Pet {
  kind: "cat";
  meow?: int32;
}
model Dog extends Pet {
  kind: "dog";
  bark?: string;
}
```

generates:

```yaml title=openapi.yaml
Cat:
  type: object
  properties:
    kind:
      type: string
      enum:
        - cat
    meow:
      type: integer
      format: int32
  required:
    - kind
  allOf:
    - $ref: "#/components/schemas/Pet"
Dog:
  type: object
  properties:
    kind:
      type: string
      enum:
        - dog
    bark:
      type: string
  required:
    - kind
  allOf:
    - $ref: "#/components/schemas/Pet"
Pet:
  type: object
  properties:
    kind:
      type: string
      description: Discriminator property for Pet.
    name:
      type: string
    weight:
      type: number
      format: float
  discriminator:
    propertyName: kind
    mapping:
      cat: "#/components/schemas/Cat"
      dog: "#/components/schemas/Dog"
  required:
    - name
```

### Polymorphism using anyOf and oneOf (OAS3)

Polymorphism can also be represented in OpenAPI v3 with `anyOf` or `oneOf` constructs.
These can be represented in TypeSpec with a union type.

```typespec
union Pet {
  cat: Cat,
  dog: Dog,
}

model Cat {
  meow?: int32;
}

model Dog {
  bark?: string;
}
```

generates a Pet schema with `anyOf`.

```yaml title=openapi.yaml
Pet:
  anyOf:
    - $ref: "#/components/schemas/Cat"
    - $ref: "#/components/schemas/Dog"
```

The openapi emitter uses `anyOf` by default because the schemas may not be mutually exclusive.
But the `@oneOf` decorator of the OpenAPI library can be used to force the use of `oneOf` instead.

```typespec
import "@typespec/openapi3";
using OpenAPI;

@oneOf
union Pet {
  cat: Cat,
  dog: Dog,
}
```

produces:

```yaml title=openapi.yaml
Pet:
  oneOf:
    - $ref: "#/components/schemas/Cat"
    - $ref: "#/components/schemas/Dog"
```

To make Pet a discriminated union, add the `@discriminator` decorator and add the discriminator property
with a string literal value to each of the child schemas.

```typespec
@discriminator("kind")
@oneOf
union Pet {
  cat: Cat,
  dog: Dog,
}
model Cat {
  kind: "cat";
  meow?: int32;
}
model Dog {
  kind: "dog";
  bark?: string;
}
```

results in the following schema for Pet:

```yaml title=openapi.yaml
Pet:
  oneOf:
    - $ref: "#/components/schemas/Cat"
    - $ref: "#/components/schemas/Dog"
  discriminator:
    propertyName: kind
    mapping:
      cat: "#/components/schemas/Cat"
      dog: "#/components/schemas/Dog"
```

## definitions / components

OpenAPI supports reuse of schemas, parameters, responses, and other elements with the `definitions` (OAS2) or `components` (OAS3) section of an OpenAPI definition.

Referencing a model by name (not with "spread"), as an `op` parameter or return type or as the type of a property in another model, generally results in a `$ref` to a schema for the model in the `definitions` or `components.schemas` section of the OpenAPI document.

Reusable parameters can be defined as members of a model and then incorporated into an operation parameter list using the spread operator. For example:

```typespec
model PetId {
  @path petId: int32;
}

namespace Pets {
  op read(...PetId): Pet | Error;
}
```

results in a `$ref` to the named parameter `PetId` in either `parameters` or `components.parameters`.

## Info Object

In OpenAPI, the `info` object [[v2][v2-info], [v3][v3-info]] contains metadata about the API such as a `title`, `description`, `license`, and `version`.

[v2-info]: https://github.com/OAI/OpenAPI-Specification/blob/main/versions/2.0.md#info-object
[v3-info]: https://github.com/OAI/OpenAPI-Specification/blob/3.0.3/versions/3.0.3.md#info-object

In TypeSpec this information is specified with [decorators on the namespace][typespec-service-metadata].

| OpenAPI `info` field | TypeSpec decorator   | Notes                       |
| -------------------- | -------------------- | --------------------------- |
| `title`              | `@service({title: }` | TypeSpec built-in decorator |
| `description`        | `@doc`               | TypeSpec built-in decorator |
| `version`            | `@info`              |                             |
| `license`            | `@info`              |                             |
| `contact`            | `@info`              |                             |

[typespec-service-metadata]: https://typespec.io/docs/libraries/http/#service-definition-and-metadata

```typespec
/** The Contoso Widget Service provides access to the Contoso Widget API. */
@service({
  title: "Widget Service",
})
@info({
  contact: {
    name: "API Support",
    email: "contact@contoso.com",
  },
  license: {
    name: "Apache 2.0",
    url: "https://www.apache.org/licenses/LICENSE-2.0.html",
  },
})
namespace DemoService;
```

## Consumes / Produces (OAS2)

In OpenAPI v2, the top-level `consumes` and `produces` fields specify a list of MIME types an operation can consume / produce
when not overridden by a `consumes` or `produces` on an individual operation.

The typespec-autorest emitter previously supported `@produces` and `@consumes` decorators on a namespace, but these are deprecated
in favor of explicit `content-type` and `accept` header properties in request and response bodies.

## securityDefinitions / securitySchemes Object

Use `@useAuth` decorator from the `@typespec/rest" library

```typespec
using TypeSpec.Http;
@useAuth(OAuth2Auth<["read", "write"]>)
namespace MyService;
```

## Specification Extensions

You can add arbitrary specification extensions ("x-" properties) to a model or an operation with the `@extension` decorator.
For example:

```typespec
namespace Pets {
  @extension("x-streaming-operation", true) op read(...PetId): Pet | Error;
}
```

OpenAPI decorators that map directly to an object in the openapi document also allow to provide extension.

`@tagMetadata`

```tsp
@tagMetadata("my-tag", #{
  description: "My tag",
  `x-custom`: "custom value",
})
```

- `@info`

```tsp
@info(#{
  version: 1.1.0,
  `x-custom`: "custom value",
})
```<|MERGE_RESOLUTION|>--- conflicted
+++ resolved
@@ -308,12 +308,7 @@
 | `in`                      | decorator                    | `@query`, `@path`, `@header`, `@body`                                                                                        |
 | `description`             | `/** */` or `@doc` decorator |                                                                                                                              |
 | `required`                | from parameter "optionality" | a "?" following the parameter name indicates it is optional (`required: false`), otherwise it is required (`required: true`) |
-<<<<<<< HEAD
-| `allowEmptyValue`         |                      | Not supported, this field is `NOT RECOMMENDED` in OpenAPI v3.0.4              |
-<!-- prettier-ignore-end -->
-=======
-| `allowEmptyValue`         |                              | Not currently supported.                                                                                                     |
->>>>>>> c7dc05aa
+| `allowEmptyValue`         |                              | Not supported, this field is `NOT RECOMMENDED` in OpenAPI v3.0.4.                                                            |
 
 ### OpenAPI v2
 
