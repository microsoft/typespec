import type { Badge, SidebarItem } from "@typespec/astro-utils/sidebar";

type LibraryStability = "stable" | "preview" | "beta" | "alpha";

function getBadgeForLibraryStability(stability: LibraryStability | undefined): Badge | undefined {
  switch (stability) {
    case "preview":
      return { text: "preview", variant: "tip" };
    case "beta":
      return { text: "beta", variant: "caution" };
    case "alpha":
      return { text: "beta", variant: "caution" };
    case "stable":
    default:
      return undefined;
  }
}
function createLibraryReferenceStructure(
  libDir: string,
  labelName: string,
  hasLinterRules: boolean,
  extra: SidebarItem[],
  stability?: LibraryStability,
): SidebarItem {
  const rules = {
    label: "Rules",
    autogenerate: { directory: `${libDir}/rules` },
  };
  return {
    label: labelName,
    index: `${libDir}/reference`,
    badge: getBadgeForLibraryStability(stability),
    items: [
      ...(hasLinterRules ? [rules] : []),
      {
        autogenerate: { directory: `${libDir}/reference` },
      },
      ...(extra ?? []),
    ],
  };
}

const sidebar: SidebarItem[] = [
  {
    label: "Getting started",
    items: [
      "",
      {
        label: "Editor",
        items: ["introduction/editor/vscode", "introduction/editor/vs"],
      },
    ],
  },
  {
    label: "Guides",
    items: [
      {
        label: "TypeSpec for REST",
        autogenerate: {
          directory: `getting-started/getting-started-rest`,
        },
      },
      "getting-started/typespec-for-openapi-dev",
    ],
  },
  {
    label: "Handbook",
    items: [
      "handbook/cli",
      "handbook/style-guide",
      "handbook/formatter",
      "handbook/package-manager",
      "handbook/reproducibility",
      {
        label: "Configuration",
        items: ["handbook/configuration/configuration", "handbook/configuration/tracing"],
      },
      "handbook/faq",
    ],
  },
  {
    label: "📐 Language Basics",
    items: [
      "language-basics/overview",
      "language-basics/built-in-types",
      "language-basics/identifiers",
      "language-basics/imports",
      "language-basics/namespaces",
      "language-basics/decorators",
      "language-basics/directives",
      "language-basics/documentation",
      "language-basics/scalars",
      "language-basics/models",
      "language-basics/operations",
      "language-basics/interfaces",
      "language-basics/templates",
      "language-basics/enums",
      "language-basics/unions",
      "language-basics/intersections",
      "language-basics/type-literals",
      "language-basics/alias",
      "language-basics/values",
      "language-basics/type-relations",
      "language-basics/visibility",
    ],
  },
  {
    label: "📘 Standard Library",
    items: [
      "standard-library/built-in-decorators",
      "standard-library/built-in-data-types",
      {
        autogenerate: { directory: "standard-library/reference" },
      },
      "standard-library/encoded-names",
      "standard-library/discriminated-types",
      "standard-library/examples",
      "standard-library/pagination",
    ],
  },
  {
    label: "📚 Libraries",
    items: [
      createLibraryReferenceStructure("libraries/http", "Http", true, [
        "libraries/http/cheat-sheet",
        "libraries/http/authentication",
        "libraries/http/operations",
        "libraries/http/content-types",
        "libraries/http/multipart",
        "libraries/http/encoding",
        "libraries/http/examples",
      ]),
      createLibraryReferenceStructure("libraries/openapi", "OpenAPI", false, []),
      createLibraryReferenceStructure(
        "libraries/rest",
        "Rest",
        false,
        ["libraries/rest/cheat-sheet", "libraries/rest/resource-routing"],
        "preview",
      ),
      createLibraryReferenceStructure("libraries/events", "Events", false, [], "preview"),
      createLibraryReferenceStructure("libraries/sse", "SSE", false, [], "preview"),
      createLibraryReferenceStructure("libraries/streams", "Streams", false, [], "preview"),
      createLibraryReferenceStructure(
        "libraries/versioning",
        "Versioning",
        false,
        ["libraries/versioning/guide"],
        "preview",
      ),
      createLibraryReferenceStructure(
        "libraries/xml",
        "Xml",
        false,
        ["libraries/xml/guide"],
        "preview",
      ),
    ],
  },
  {
    label: "🖨️ Emitters",
    items: [
      createLibraryReferenceStructure("emitters/json-schema", "JSON Schema", false, []),
      createLibraryReferenceStructure("emitters/openapi3", "OpenAPI3", false, [
        "emitters/openapi3/openapi",
        "emitters/openapi3/cli",
        "emitters/openapi3/diagnostics",
      ]),
      createLibraryReferenceStructure(
        "emitters/protobuf",
        "Protobuf",
        false,
        ["emitters/protobuf/guide"],
        "preview",
      ),
      {
        label: "Clients",
        items: [
          "emitters/clients/introduction",
          createLibraryReferenceStructure(
            "emitters/clients/http-client-js",
            "Javascript",
            false,
            [],
            "preview",
          ),
          createLibraryReferenceStructure(
            "emitters/clients/http-client-java",
            "Java",
            false,
            [],
            "preview",
          ),
<<<<<<< HEAD
=======
          createLibraryReferenceStructure(
            "emitters/clients/http-client-python",
            "Python",
            false,
            [],
          ),
          createLibraryReferenceStructure("emitters/clients/http-client-java", "Java", false, []),
          createLibraryReferenceStructure(
            "emitters/clients/http-client-csharp",
            "CSharp",
            false,
            [],
          ),
>>>>>>> a0c4cce3
        ],
      },
    ],
  },
  {
    label: "🛠️ Writing TypeSpec Libraries",
    items: [
      "extending-typespec/basics",
      "extending-typespec/diagnostics",
      "extending-typespec/create-decorators",
      "extending-typespec/linters",
      "extending-typespec/codefixes",
      "extending-typespec/emitters-basics",
      "extending-typespec/emitter-framework",
      "extending-typespec/emitter-metadata-handling",
      "extending-typespec/writing-scaffolding-template",
    ],
  },
  {
    label: "🚀 Release Notes",
    autogenerate: {
      order: "desc",
      directory: "release-notes",
    },
  },
];

export default sidebar;<|MERGE_RESOLUTION|>--- conflicted
+++ resolved
@@ -191,13 +191,12 @@
             [],
             "preview",
           ),
-<<<<<<< HEAD
-=======
           createLibraryReferenceStructure(
             "emitters/clients/http-client-python",
             "Python",
             false,
             [],
+             "preview",
           ),
           createLibraryReferenceStructure("emitters/clients/http-client-java", "Java", false, []),
           createLibraryReferenceStructure(
@@ -205,8 +204,8 @@
             "CSharp",
             false,
             [],
-          ),
->>>>>>> a0c4cce3
+            "preview",
+          ),
         ],
       },
     ],
