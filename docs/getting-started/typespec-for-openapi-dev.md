---
title: TypeSpec For OpenAPI Developer
---

# TypeSpec for the OpenAPI developer

This guide is an introduction to TypeSpec using concepts that will be familiar to developers
that either build or use API definitions in OpenAPI v2 or v3.

In many cases, this will also describe how the typespec-autorest and openapi3 emitters translate
TypeSpec designs into OpenAPI.

The document is organized around the features of an OpenAPI v2 or v3 definition.
The idea is that if you know how to describe some API feature in OpenAPI, you can just navigate
to the section of this document for that feature.

## Data Types

In OpenAPI [v2](https://github.com/OAI/OpenAPI-Specification/blob/main/versions/2.0.md#data-types)/[v3](https://github.com/OAI/OpenAPI-Specification/blob/3.0.3/versions/3.0.3.md#data-types), data types are specified using the `type` and `format` fields in a schema.

The TypeSpec equivalent of OpenAPI data types are the TypeSpec primitive types or [built-in models](https://microsoft.github.io/typespec/docs/language-basics/built-in-types).

### type and format

The following table shows how common OpenAPI types map to TypeSpec types:

| OpenAPI `type`/`format`           | TypeSpec type    | Notes                                                                     |
| --------------------------------- | ---------------- | ------------------------------------------------------------------------- |
| `type: integer, format: int32`    | `int32`          |                                                                           |
| `type: integer, format: int64`    | `int64`          |                                                                           |
| `type: number, format: float`     | `float32`        |                                                                           |
| `type: number, format: double`    | `float64`        |                                                                           |
| `type: string`                    | `string`         |                                                                           |
| `type: string, format: byte`      | `bytes`          | for content-type == 'application/json' or 'text/plain'                    |
| `type: string, format: binary`    | `bytes`          | for "binary" content types, e.g. 'application/octet-stream', 'image/jpeg' |
| `type: boolean`                   | `boolean`        |                                                                           |
| `type: string, format: date`      | `plainDate`      |                                                                           |
| `type: string, format: date-time` | `utcDateTime`    | RFC 3339 date in coordinated universal time (UTC)                         |
| `type: string, format: date-time` | `offsetDateTime` | RFC 3339 date with offset                                                 |
| `type: string, format: password`  | `@secret string` |                                                                           |

You can also define a property with no type specified using the TypeSpec `unknown` type.

```typespec
  @doc("This property has no `type` defined.")
  noType?: unknown;
```

OpenAPI allows any string as a format, and there is a [registry of common formats][Format Registry].
TypeSpec supports some of these directly.

[Format Registry]: https://spec.openapis.org/registry/format

| OpenAPI `type`/`format`         | TypeSpec type | Notes |
| ------------------------------- | ------------- | ----- |
| `type: number, format: decimal` | `decimal`     |       |
| `type: integer, format: int8`   | `int8`        |       |
| `type: integer, format: int16`  | `int16`       |       |
| `type: integer, format: uint8`  | `uint8`       |       |
| `type: string, format: uri`     | `url`         |       |

For formats that are not supported directly, you can use the built-in `@format` decorator to specify
the format explicitly.

### JSON Schema assertions

OpenAPI supports a variety of "assertions" that can be used further restrict the values allowed for a data type.
These are actually borrowed into OpenAPI from JSON Schema.

For `type: integer` and `type: number` data types:

| OpenAPI/JSON Schema keyword | TypeSpec construct           | Notes |
| --------------------------- | ---------------------------- | ----- |
| `minimum: value`            | `@minValue(value)` decorator |       |
| `maximum: value`            | `@maxValue(value)` decorator |       |

For `type: string` data types:

| OpenAPI/JSON Schema keyword | TypeSpec construct            | Notes |
| --------------------------- | ----------------------------- | ----- |
| `minLength: value`          | `@minLength(value)` decorator |       |
| `maxLength: value`          | `@maxLength(value)` decorator |       |
| `pattern: regex`            | `@pattern(regex)` decorator   |       |

For `type: array` data types:

| OpenAPI/JSON Schema keyword | TypeSpec construct           | Notes |
| --------------------------- | ---------------------------- | ----- |
| `minItems: value`           | `@minItems(value)` decorator |       |
| `maxItems: value`           | `@maxItems(value)` decorator |       |

### enum

There are two ways to define an `enum` data type. One is with the [TypeSpec `enum` statement](https://microsoft.github.io/typespec/docs/language-basics/enums), e.g.:

<!-- To retain the quotes from the enum values -->
<!-- prettier-ignore-start -->
```typespec
enum Color {
  "red",
  "blue",
  "green",
}
```
<!-- prettier-ignore-end -->

Another is to use the union operation to define the enum values inline, e.g.:

```typespec
size?: "small" | "medium" | "large" | "x-large";
```

### default

A model property that specifies a default value using "=" will produce a `default` field in the schema for this property.

```typespec
  answer?: int32 = 42;
  color?: string = "purple";
```

produces

```yaml
answer:
  type: integer
  format: int32
  default: 42
color:
  type: string
  default: purple
```

## Host / BasePath / Servers

In OpenAPI v2, the `host` and `basePath` fields at the top-level of the API definition combine to form the base URL for the API. The paths defined in the `paths` object are appended to this base URL to form the absolute URL for an operation.

In OpenAPI v3, the top-level `servers` field specifies an array of `server` objects [[v3][v3-server]] with a base URL, which may be parameterized, to which the operation path is appended.

[v3-server]: https://github.com/OAI/OpenAPI-Specification/blob/3.0.3/versions/3.0.3.md#server-object

In TypeSpec, the `host` in OpenAPI v2 or `servers` in OpenAPI v3 can be specified with the `@server` decorator
on the namespace(From `@typespec/http` library). You can use this decorator multiple times to specify multiple servers.

## Paths Object

In OpenAPI, the `paths` object [[v2][v2-paths], [v3][v3-paths]] is the top-level structure for defining the operations of the API, organized with the "path" for the operation.

[v2-paths]: https://github.com/OAI/OpenAPI-Specification/blob/main/versions/2.0.md#paths-object
[v3-paths]: https://github.com/OAI/OpenAPI-Specification/blob/3.0.3/versions/3.0.3.md#paths-object

In TypeSpec, you can specify the path for a namespace, interface, or operation using the `@route` decorator.

When the value of the `@route` decorator contains path parameters, operations within the scope of the decorator
must declare parameters with the same name and type. If an operation declares a path parameter that is not present
in the route, this defines a new path that is the value from the `@route` decorator with the path parameter appended.

```typespec
@route("/pets")
namespace Pets {
  op create(@body pet: Pet): Pet; // uses path "/pets"
  op read(@path petId: int32): Pet; // uses path "/pets/{petId}"
}
```

When the `@route` decorator is used within a namespace or interface that also has a `@route` decorator, the path is
obtained by concatenating the routes.

```typespec
@route("/widgets")
namespace Widgets {
  // widgets operations

  @route("/{id}/parts")
  namespace Parts {
    op list(@path id: string): Part[] | Error; // uses path "/widgets/{id}/parts"
  }
}
```

## Path Item Object

In OpenAPI, a path item object [[v2][v2-pathitem], [v3][v3-pathitem]] describes the operations available on a single path. A path may have at most one `get`, `put`, `post`, `patch`, `delete`, or `head` operation.

[v2-pathitem]: https://github.com/OAI/OpenAPI-Specification/blob/main/versions/2.0.md#path-item-object
[v3-pathitem]: https://github.com/OAI/OpenAPI-Specification/blob/3.0.3/versions/3.0.3.md#path-item-object

In TypeSpec, operations are defined within a namespace or interface with a syntax similar to typescript functions.
The HTTP method for an operation can be specified explicitly using a decorator: `@get`, `@put`, `@post`, `@patch`, `@delete`, or `@head`.
If an HTTP method decorator is not specified then the default is `post` if there is a body and `get` otherwise.

```typespec
<<<<<<< HEAD
model PetId {
  @path petId: int32;
}

@route("/pets")
namespace Pets {
  @get op list(): Pet[]; // get on path "/pets"
  @get op read(@path petId: int32): Pet; // get on path "/pets/{petId}"
  @post
  @route("{petId}:walk")
  op walk(... PetId): ; // post on path "/pets/{petId}:walk"
=======
@tag("Gadgets")
@route("/gadgets")
namespace Gadgets {
  op create(@body gadget: Gadget): Gadget | Error; // uses "post" method
  op read(@path id: string): Gadget | Error; // uses "get" method
>>>>>>> 9d427bf4
}
```

Other path item fields:

| OpenAPI `pathItem` field | TypeSpec construct | Notes                    |
| ------------------------ | ------------------ | ------------------------ |
| `summary`                |                    | Not currently supported. |
| `description`            |                    | Not currently supported. |
| `parameters`             |                    | Not currently supported. |

## Operation Object

In OpenAPI, an operation object [[v2][v2-operation], [v3][v3-operation]] describes an operation.

[v2-operation]: https://github.com/OAI/OpenAPI-Specification/blob/main/versions/2.0.md#operation-object
[v3-operation]: https://github.com/OAI/OpenAPI-Specification/blob/3.0.3/versions/3.0.3.md#operation-object

The fields in an OpenAPI operation object are specified with the following TypeSpec constructs:

| OpenAPI `operation` field | TypeSpec construct                         | Notes                                                |
| ------------------------- | ------------------------------------------ | ---------------------------------------------------- |
| `tags`                    | `@tag` decorator                           |                                                      |
| `summary`                 | `@summary` decorator                       |                                                      |
| `description`             | `@doc` decorator or doc comment            |                                                      |
| `externalDocs`            | `@externalDocs` decorator                  |                                                      |
| `operationId`             | operation name or `@operationId` decorator |                                                      |
| `parameters`              | `op` parameter list                        | see [Parameter Object](#parameter-object)            |
| `requestBody`             | parameter with `@body` decorator           | see [Request Body Object](#request-body-object-oas3) |
| `responses`               | `op` return type(s)                        | see [Responses Object](#responses-object)            |
| `callbacks`               |                                            | Not currently supported.                             |
| `deprecated`              | `@deprecated` decorator                    |                                                      |
| `security`                |                                            | Not currently supported.                             |
| `servers`                 |                                            | Not currently supported.                             |

### Tags

Tags can be specified using the `@tag` decorator on an operation.
The `@tag` decorator can also be used on a namespace or interface to specify tags for all operations within the namespace or interface.
Tags are additive, so tags specified on an operation are added to the tags specified on the namespace or interface.
The `@tag` decorator can be used multiple times to specify multiple tags on an operation, namespace, or interface.

### Description

Use the `@doc` decorator to specify the description for an operation. The value of the `@doc` decorator can be a multi-line string
and can contain markdown formatting.

```typespec
@doc("""
Get status info for the service.
The status includes the current version of the service.
The status value may be one of:
- `ok`: the service is operating normally
- `degraded`: the service is operating in a degraded state
- `down`: the service is not operating
""")
@tag("Status")
@route("/status")
@get
op status(): string;
```

You can also use a "doc comment" to specify the description for an operation. A doc comment is a comment that begins with `/**`.
Doc comments may be spread across multiple lines and may contain markdown formatting.

```typespec
/**
 * Get health info for the service.
 * The health includes the current version of the service.
 * The health value may be one of:
 * - `ok`: the service is operating normally
 * - `degraded`: the service is operating in a degraded state
 * - `down`: the service is not operating
 */
@tag("Health")
@route("/health")
@get
op health(): string;
```

### operationId

You can specify the operationId for an operation using the `@operationId` decorator.
When the `@operationId` decorator is not specified, the operationId is generated from the operation name.
For an operation defined in the top-level namespace, the operationId is the just operation name.
If the operation is defined within a inner namespace or interface, then the operationId is
prefixed with the name of the innermost namespace or interface name.

Note: this approach will generally produce unique operationIds, as required by OpenAPI,
but it is possible to create duplicate operationIds.

## Parameter Object

In OpenAPI, a parameter object [[v2][v2-parameter], [v3][v3-parameter]] describes a single operation parameter.

[v2-parameter]: https://github.com/OAI/OpenAPI-Specification/blob/main/versions/2.0.md#parameter-object
[v3-parameter]: https://github.com/OAI/OpenAPI-Specification/blob/3.0.3/versions/3.0.3.md#parameter-object

The following fields of a parameter object are common to both OpenAPI v2 and v3:

<!-- prettier-ignore-start -->
| OpenAPI `parameter` field | TypeSpec construct   | Notes                                 |
| ------------------------- | -------------------- | ------------------------------------- |
| `name`                    | parameter name       |                                       |
| `in`                      | decorator            | `@query`, `@path`, `@header`, `@body` |
| `description`             | `@doc` decorator     |                                       |
| `required`                | from parameter "optionality" | a "?" following the parameter name indicates it is optional (`required: false`), otherwise it is required (`required: true`) |
| `allowEmptyValue`         |                      | Not currently supported.              |
<!-- prettier-ignore-end -->

### OpenAPI v2

The following fields of a parameter object are specific to OpenAPI v2:

| OpenAPI v2 `parameter` field | TypeSpec construct                          | Notes                         |
| ---------------------------- | ------------------------------------------- | ----------------------------- |
| `type`                       | parameter type                              | see [Data Types](#data-types) |
| `collectionFormat`           | `format` parameter on `@query` or `@header` |                               |

#### Collection Formats

In OpenAPI v2, the `collectionFormat` field of a query or header parameter object specifies how multiple values are delimited.
You can use the `format` field of the `@query` or `@header` decorator to specify the collection format.

```typespec
  @get read(
    @path id: string,
    @query({format: "csv"}) csv?: string[], // has collectionFormat: "csv"
    @query({format: "multi"}) multi?: string[], // has collectionFormat: "multi"
  ): Widget | Error;
```

### OpenAPI v3

The following fields of a parameter object are specific to OpenAPI v3:

| OpenAPI v3 `parameter` field | TypeSpec construct                          | Notes                               |
| ---------------------------- | ------------------------------------------- | ----------------------------------- |
| `style`                      | `format` parameter on `@query` or `@header` |                                     |
| `explode`                    | `format` parameter on `@query` or `@header` |                                     |
| `schema`                     | parameter schema                            | see [Schema Object](#schema-object) |
| `deprecated`                 |                                             | Not currently supported.            |
| `example`                    |                                             | Not currently supported.            |
| `examples`                   |                                             | Not currently supported.            |
| `content`                    |                                             | Not currently supported.            |

## Request Body Object (OAS3)

In OpenAPI v3, the operation request body is defined with a [Request Body object] rather than as a parameter.

[Request Body object]: https://github.com/OAI/OpenAPI-Specification/blob/3.0.3/versions/3.0.3.md#request-body-object

An OpenAPI v3 Request Body object corresponds to a TypeSpec `op` parameter with the `@body` decorator.

<!-- prettier-ignore-start -->
| OpenAPI `requestBody` field | TypeSpec construct      | Notes        |
| --------------------------- | ----------------------- | ------------ |
| `description`               | `@doc` decorator        |              |
| `required`                  | parameter "optionality" | a "?" following the parameter name indicates it is optional (`required: false`), otherwise it is required (`required: true`) |
| `content`                   | `@body` parameter type  |              |
<!-- prettier-ignore-end -->

The media type of the request body is specified with a `content-type` header. If `content-type` has multiple values
then `content` will have one entry for each value.

```typespec
@put op uploadImage(@header contentType: "image/png", @body image: bytes): void;
@post op analyze(
  @header contentType: "application/octet-stream" | "application/pdf" | "image/jpeg",
  @body image: bytes,
): string | Error;
```

To get multiple `content` entries with different schemas (say one structured and one binary),
you need to define two separate operations that share the same path and method.
You do with with the `@sharedRoute` decorator.

```typespec
@route(":process")
namespace Process {
  @sharedRoute
  @post
  op process(...Widget): Widget | Error;

  model CsvBody {
    @header contentType: "text/csv";
    @body _: string;
  }
  @sharedRoute
  @post
  op process2(...CsvBody): Widget | Error;
}
```

## Responses Object

In OpenAPI, the responses object [[v2][v2-responses], [v3][v3-responses]] specifies the possible responses for an operation.
The responses object maps a HTTP response code to the expected response.

[v2-responses]: https://github.com/OAI/OpenAPI-Specification/blob/main/versions/2.0.md#responses-object
[v3-responses]: https://github.com/OAI/OpenAPI-Specification/blob/3.0.3/versions/3.0.3.md#responses-object

In TypeSpec, operation responses are defined by the return types of the `op`. The status code for a response can be specified as a property in the return type with the `@statusCode` decorator. The value of the property with the `@statusCode` decorator should be an HTTP status code or union of status codes. When the value is a union of status codes, a response is generated for each status code in the union.

If a return type does not contain a `statusCode`, the default is `200` except for `void` which defaults to `204`.

To get the `default` response, specify the `@error` decorator on the return type model.

```typespec
@get op read(@path id: string): Widget; // has "200" response
@delete op delete(@path id: string): void; // has "204" response
// has "200" and "201" response
@put op create(@body widget: Widget): {
  @statusCode _: "200" | "201";
  @body body: Widget;
};
// has "200" and "default" response
@post op update(@body widget: Widget): Widget | Error;
```

The TypeSpec.Http package also defines several standard response types.

| HTTP Status Code | TypeSpec construct     |
| ---------------- | ---------------------- |
| `200`            | `OkResponse`           |
| `201`            | `CreatedResponse`      |
| `202`            | `AcceptedResponse`     |
| `204`            | `NoContentResponse`    |
| `301`            | `MovedResponse`        |
| `304`            | `NotModifiedResponse`  |
| `401`            | `UnauthorizedResponse` |
| `404`            | `NotFoundResponse`     |
| `409`            | `ConflictResponse`     |

You can intersect these standard response types with your own response types.

```typespec
// has "200", '409', and "default" responses
@post op update(@body widget: Widget): Widget | (ConflictResponse & Error) | Error;
```

### Response Object

In OpenAPI, a response object [[v2][v2-response], [v3][v3-response]] describes a single response for an operation.
The structure of the response object changed significantly from OpenAPI v2 to OpenAPI v3, but there are many
elements common to both.

[v2-response]: https://github.com/OAI/OpenAPI-Specification/blob/main/versions/2.0.md#response-object
[v3-response]: https://github.com/OAI/OpenAPI-Specification/blob/3.0.3/versions/3.0.3.md#response-object

The fields in an OpenAPI response object are specified with the following TypeSpec constructs:

| OpenAPI `response` field | TypeSpec construct                                 | Notes                                              |
| ------------------------ | -------------------------------------------------- | -------------------------------------------------- |
| `description`            | `@doc` decorator                                   |                                                    |
| `headers`                | fields in the return type with `@header` decorator | required or optional based on optionality of field |
| `schema` (OAS2)          | return type or type of `@body`` property           |                                                    |
| `content` (OAS3)         | return type or type of `@body`` property           |                                                    |
| `examples` (OAS3)        |                                                    | Not currently supported.                           |
| `links` (OAS3)           |                                                    | Not currently supported.                           |

```typespec
@get op read(@path id: string): {
  @doc("the widget")
  @body
  widget: Widget;

  @header xRateLimitRemaining: number;
  @header xRateLimitReset: number;
};
```

The media type of the request body is specified with a `content-type` header. If `content-type` has multiple values
then `content` will have one entry for each value.

To get multiple `content` entries with different schemas, use a union type.

```typespec
@tag("Response Content")
@route("/response-content")
namespace ResponseContent {
  @get op read(@path id: string): Widget | {
    @header contentType: "text/html";
    @body _: string;
  } | {
    @header contentType: "image/jpeg";
    @body _: bytes;
  };
}
```

## Schema Object

OpenAPI schemas are represented in TypeSpec by [models](https://microsoft.github.io/typespec/docs/language-basics/models/).
Models have any number of members and can extend and be composed with other models.

Models can be defined with the `model` statement and then referenced by name, which generally results in a `$ref` to a schema for the model in the `definitions` or `components.schemas` section of the OpenAPI document.

TypeSpec supports the ["spread" operator](https://microsoft.github.io/typespec/docs/language-basics/models/#spread) (`...`), which copies the members of the source model into the target model.
But TypeSpec processes all spread transformations before emitters are invoked, so this form of reuse is not represented in the emitted OpenAPI.

The spread operation is useful if you want one or more properties to be present in several different models but in a standard fashion. For example:

```typespec
model Legs {
  @doc("number of legs") legs: int32;
}

model Dog {
  name: string;
  ...Legs;
}

model Cat {
  name: string;
  ...Legs;
}

model Snake {
  name: string;
  // snakes have no legs
}
```

### additionalProperties

You can generate a schema with `additionalProperties` with the TypeSpec `Record` construct.

```typespec
  bar: Record<unknown>;
```

is produced as

```yaml
bar:
  type: object
  additionalProperties: {}
```

To get a schema having both `properties` and `additionalProperties`, define a model that extends `Record<unknown>`.

```typespec
model Bar extends Record<unknown> {
  bar?: string;
}
```

produces

```yaml
Bar:
  type: object
  properties:
    bar:
      type: string
  additionalProperties: {}
```

To define a schema with `additionalProperties` that has a specific type, use the `Record` construct with a type parameter.

```typespec
  bar: Record<string>;
```

results in

```yaml
bar:
  type: object
  additionalProperties:
    type: string
```

### allOf and polymorphism using allOf

TypeSpec also supports single inheritance of models with the `extends` keyword. This construct can be used to produce an `allOf` with a single element (the parent schema) in OpenAPI. For example:

```typespec
model Pet {
  name: string;
}

model Cat extends Pet {
  meow: int32;
}

model Dog extends Pet {
  bark: string;
}
```

TypeSpec does not currently provide a means to produce an `allOf` with more than one element -- these are generally treated as "composition" in code generators and thus better represented in TypeSpec with the spread operator.

Models with a `@discriminator` decorator can be extended to produce polymorphic schemas in either OpenAPI v2 or v3 using `allOf`.
This schema produced for the base model will be defined with a `discriminator` property and schemas for the child models will `allOf` the base schema and add additional properties.

For example:

```typespec
@discriminator("kind")
model Pet {
  name: string;
  weight?: float32;
}
model Cat extends Pet {
  kind: "cat";
  meow?: int32;
}
model Dog extends Pet {
  kind: "dog";
  bark?: string;
}
```

generates:

```typespec
    Cat:
      type: object
      properties:
        kind:
          type: string
          enum:
            - cat
        meow:
          type: integer
          format: int32
      required:
        - kind
      allOf:
        - $ref: '#/components/schemas/Pet'
    Dog:
      type: object
      properties:
        kind:
          type: string
          enum:
            - dog
        bark:
          type: string
      required:
        - kind
      allOf:
        - $ref: '#/components/schemas/Pet'
    Pet:
      type: object
      properties:
        kind:
          type: string
          description: Discriminator property for Pet.
        name:
          type: string
        weight:
          type: number
          format: float
      discriminator:
        propertyName: kind
        mapping:
          cat: '#/components/schemas/Cat'
          dog: '#/components/schemas/Dog'
      required:
        - name
```

### Polymorphism using anyOf and oneOf (OAS3)

Polymorphism can also be represented in OpenAPI v3 with `anyOf` or `oneOf` constructs.
These can be represented in TypeSpec with a union type.

```typespec
union Pet {
  cat: Cat,
  dog: Dog,
}

model Cat {
  meow?: int32;
}

model Dog {
  bark?: string;
}
```

generates a Pet schema with `anyOf`.

```yml
Pet:
  anyOf:
    - $ref: "#/components/schemas/Cat"
    - $ref: "#/components/schemas/Dog"
```

The openapi emitter uses `anyOf` by default because the schemas may not be mutually exclusive.
But the `@oneOf` decorator of the OpenAPI library can be used to force the use of `oneOf` instead.

```typespec
import "@typespec/openapi3";
using OpenAPI;

@oneOf
union Pet {
  cat: Cat,
  dog: Dog,
}
```

produces:

```yml
Pet:
  oneOf:
    - $ref: "#/components/schemas/Cat"
    - $ref: "#/components/schemas/Dog"
```

To make Pet a discriminated union, add the `@discriminator` decorator and add the discriminator property
with a string literal value to each of the child schemas.

```typespec
@discriminator("kind")
@oneOf
union Pet {
  cat: Cat,
  dog: Dog,
}
model Cat {
  kind: "cat";
  meow?: int32;
}
model Dog {
  kind: "dog";
  bark?: string;
}
```

results in the following schema for Pet:

```yml
Pet:
  oneOf:
    - $ref: "#/components/schemas/Cat"
    - $ref: "#/components/schemas/Dog"
  discriminator:
    propertyName: kind
    mapping:
      cat: "#/components/schemas/Cat"
      dog: "#/components/schemas/Dog"
```

## definitions / components

OpenAPI supports reuse of schemas, parameters, responses, and other elements with the `definitions` (OAS2) or `components` (OAS3) section of an OpenAPI definition.

Referencing a model by name (not with "spread"), as an `op` parameter or return type or as the type of a property in another model, generally results in a `$ref` to a schema for the model in the `definitions` or `components.schemas` section of the OpenAPI document.

Reusable parameters can be defined as members of a model and then incorporated into an operation parameter list using the spread operator. For example:

```typespec
model PetId {
  @path petId: int32;
}

namespace Pets {
  op read(...PetId): Pet | Error;
}
```

results in a `$ref` to the named parameter `PetId` in either `parameters` or `components.parameters`.

## Info Object

In OpenAPI, the `info` object [[v2][v2-info], [v3][v3-info]] contains metadata about the API such as a `title`, `description`, `license`, and `version`.

[v2-info]: https://github.com/OAI/OpenAPI-Specification/blob/main/versions/2.0.md#info-object
[v3-info]: https://github.com/OAI/OpenAPI-Specification/blob/3.0.3/versions/3.0.3.md#info-object

In TypeSpec this information is specified with [decorators on the namespace][typespec-service-metadata].

| OpenAPI `info` field | TypeSpec decorator     | Notes                       |
| -------------------- | ---------------------- | --------------------------- |
| `title`              | `@service({title: }`   | TypeSpec built-in decorator |
| `version`            | `@service({version: }` | TypeSpec built-in decorator |
| `description`        | `@doc`                 | TypeSpec built-in decorator |
| `license`            | `@info`                |                             |
| `contact`            | `@info`                |                             |

[typespec-service-metadata]: https://microsoft.github.io/typespec/docs/standard-library/http/#service-definition-and-metadata

```typespec
@doc("The Contoso Widget Service provides access to the Contoso Widget API.")
@service({
  title: "Widget Service",
  version: "1.0.0",
})
@info({
  contact: {
    name: "API Support",
    email: "contact@contoso.com",
  },
  license: {
    name: "Apache 2.0",
    url: "https://www.apache.org/licenses/LICENSE-2.0.html",
  },
})
namespace DemoService;
```

## Consumes / Produces (OAS2)

In OpenAPI v2, the top-level `consumes` and `produces` fields specify a list of MIME types an operation can consume / produce
when not overridden by a `consumes` or `produces` on an individual operation.

The typespec-autorest emitter previously supported `@produces` and `@consumes` decorators on a namespace, but these are deprecated
in favor of explicit `content-type` and `accept` header properties in request and response bodies.

## securityDefinitions / securitySchemes Object

Use `@useAuth` decorator from the `@typespec/rest" library

```typespec
using TypeSpec.Http;
@useAuth(OAuth2Auth<["read", "write"]>)
namespace MyService;
```

## Specification Extensions

You can add arbitrary specification extensions ("x-" properties) to a model or an operation with the `@extension` decorator.
For example:

```typespec
namespace Pets {
  @extension("x-streaming-operation", true) op read(...PetId): Pet | Error;
}
```<|MERGE_RESOLUTION|>--- conflicted
+++ resolved
@@ -190,25 +190,11 @@
 If an HTTP method decorator is not specified then the default is `post` if there is a body and `get` otherwise.
 
 ```typespec
-<<<<<<< HEAD
-model PetId {
-  @path petId: int32;
-}
-
-@route("/pets")
-namespace Pets {
-  @get op list(): Pet[]; // get on path "/pets"
-  @get op read(@path petId: int32): Pet; // get on path "/pets/{petId}"
-  @post
-  @route("{petId}:walk")
-  op walk(... PetId): ; // post on path "/pets/{petId}:walk"
-=======
 @tag("Gadgets")
 @route("/gadgets")
 namespace Gadgets {
   op create(@body gadget: Gadget): Gadget | Error; // uses "post" method
   op read(@path id: string): Gadget | Error; // uses "get" method
->>>>>>> 9d427bf4
 }
 ```
 
