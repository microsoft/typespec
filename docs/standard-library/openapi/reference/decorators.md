---
title: "Decorators"
toc_min_heading_level: 2
toc_max_heading_level: 3
---

# Decorators

## OpenAPI

### `@defaultResponse` {#@OpenAPI.defaultResponse}

Specify that this model is to be treated as the OpenAPI `default` response.
This differs from the compiler built-in `@error` decorator as this does not necessarily represent an error.

```typespec
@OpenAPI.defaultResponse
```

#### Target

`Model`

#### Parameters

None

#### Examples

```typespec
@defaultResponse
model PetStoreResponse is object;

op listPets(): Pet[] | PetStoreResponse;
```

### `@extension` {#@OpenAPI.extension}

Attach some custom data to the OpenAPI element generated from this type.

```typespec
<<<<<<< HEAD
dec OpenAPI.extension(target: unknown, key: valueof string, value: unknown)
=======
@OpenAPI.extension(key: string, value: unknown)
>>>>>>> a5789ce6
```

#### Target

`(intrinsic) unknown`

#### Parameters

| Name  | Type                    | Description                         |
| ----- | ----------------------- | ----------------------------------- |
| key   | `valueof scalar string` | Extension key. Must start with `x-` |
| value | `(intrinsic) unknown`   | Extension value.                    |

#### Examples

```typespec
@extension("x-custom", "My value")
@extension("x-pageable", {nextLink: "x-next-link"})
op read(): string;
```

### `@externalDocs` {#@OpenAPI.externalDocs}

Specify the OpenAPI `externalDocs` property for this type.

```typespec
<<<<<<< HEAD
dec OpenAPI.externalDocs(target: unknown, url: valueof string, description?: valueof string)
=======
@OpenAPI.externalDocs(url: string, description?: string)
>>>>>>> a5789ce6
```

#### Target

`(intrinsic) unknown`

#### Parameters

| Name        | Type                    | Description             |
| ----------- | ----------------------- | ----------------------- |
| url         | `valueof scalar string` | Url to the docs         |
| description | `valueof scalar string` | Description of the docs |

#### Examples

```typespec
@externalDocs("https://example.com/detailed.md", "Detailed information on how to use this operation")
op listPets(): Pet[];
```

### `@operationId` {#@OpenAPI.operationId}

Specify the OpenAPI `operationId` property for this operation.

```typespec
<<<<<<< HEAD
dec OpenAPI.operationId(target: Operation, operationId: valueof string)
=======
@OpenAPI.operationId(operationId: string)
>>>>>>> a5789ce6
```

#### Target

`Operation`

#### Parameters

<<<<<<< HEAD
| Name        | Type                    | Description         |
| ----------- | ----------------------- | ------------------- |
| operationId | `valueof scalar string` | Operation id value. |
=======
| Name        | Type            | Description         |
| ----------- | --------------- | ------------------- |
| operationId | `scalar string` | Operation id value. |

#### Examples

```typespec
@operationId("download")
op read(): string;
```
>>>>>>> a5789ce6
<|MERGE_RESOLUTION|>--- conflicted
+++ resolved
@@ -39,11 +39,7 @@
 Attach some custom data to the OpenAPI element generated from this type.
 
 ```typespec
-<<<<<<< HEAD
-dec OpenAPI.extension(target: unknown, key: valueof string, value: unknown)
-=======
-@OpenAPI.extension(key: string, value: unknown)
->>>>>>> a5789ce6
+@OpenAPI.extension(key: valueof string, value: unknown)
 ```
 
 #### Target
@@ -70,11 +66,7 @@
 Specify the OpenAPI `externalDocs` property for this type.
 
 ```typespec
-<<<<<<< HEAD
-dec OpenAPI.externalDocs(target: unknown, url: valueof string, description?: valueof string)
-=======
-@OpenAPI.externalDocs(url: string, description?: string)
->>>>>>> a5789ce6
+@OpenAPI.externalDocs(url: valueof string, description?: valueof string)
 ```
 
 #### Target
@@ -100,11 +92,7 @@
 Specify the OpenAPI `operationId` property for this operation.
 
 ```typespec
-<<<<<<< HEAD
-dec OpenAPI.operationId(target: Operation, operationId: valueof string)
-=======
-@OpenAPI.operationId(operationId: string)
->>>>>>> a5789ce6
+@OpenAPI.operationId(operationId: valueof string)
 ```
 
 #### Target
@@ -113,19 +101,13 @@
 
 #### Parameters
 
-<<<<<<< HEAD
 | Name        | Type                    | Description         |
 | ----------- | ----------------------- | ------------------- |
 | operationId | `valueof scalar string` | Operation id value. |
-=======
-| Name        | Type            | Description         |
-| ----------- | --------------- | ------------------- |
-| operationId | `scalar string` | Operation id value. |
 
 #### Examples
 
 ```typespec
 @operationId("download")
 op read(): string;
-```
->>>>>>> a5789ce6
+```