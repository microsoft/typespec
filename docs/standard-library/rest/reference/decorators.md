--- conflicted
+++ resolved
@@ -13,11 +13,7 @@
 Specify this operation is an action. (Scoped to a resource item /pets/{petId}/my-action)
 
 ```typespec
-<<<<<<< HEAD
-dec TypeSpec.Rest.action(target: Operation, name?: valueof string)
-=======
-@TypeSpec.Rest.action(name?: string)
->>>>>>> a5789ce6
+@TypeSpec.Rest.action(name?: valueof string)
 ```
 
 #### Target
@@ -35,11 +31,7 @@
 Defines the separator string that is inserted before the action name in auto-generated routes for actions.
 
 ```typespec
-<<<<<<< HEAD
-dec TypeSpec.Rest.actionSeparator(target: Model | ModelProperty | Operation, seperator: valueof / | : | /:)
-=======
-@TypeSpec.Rest.actionSeparator(seperator: / | : | /:)
->>>>>>> a5789ce6
+@TypeSpec.Rest.actionSeparator(seperator: valueof / | : | /:)
 ```
 
 #### Target
@@ -82,11 +74,7 @@
 Specify this operation is a collection action. (Scopped to a resource, /pets/my-action)
 
 ```typespec
-<<<<<<< HEAD
-dec TypeSpec.Rest.collectionAction(target: Operation, resourceType: Model, name?: valueof string)
-=======
-@TypeSpec.Rest.collectionAction(resourceType: Model, name?: string)
->>>>>>> a5789ce6
+@TypeSpec.Rest.collectionAction(resourceType: Model, name?: valueof string)
 ```
 
 #### Target
@@ -213,11 +201,7 @@
 Mark this model as a resource type with a name.
 
 ```typespec
-<<<<<<< HEAD
-dec TypeSpec.Rest.resource(target: Model, collectionName: valueof string)
-=======
-@TypeSpec.Rest.resource(collectionName: string)
->>>>>>> a5789ce6
+@TypeSpec.Rest.resource(collectionName: valueof string)
 ```
 
 #### Target
@@ -235,11 +219,7 @@
 Defines the preceding path segment for a
 
 ```typespec
-<<<<<<< HEAD
-dec TypeSpec.Rest.segment(target: Model | ModelProperty | Operation, name: valueof string)
-=======
-@TypeSpec.Rest.segment(name: string)
->>>>>>> a5789ce6
+@TypeSpec.Rest.segment(name: valueof string)
 ```
 
 #### Target
