---
title: "Data types"
toc_min_heading_level: 2
toc_max_heading_level: 3
---

# Data types

## TypeSpec.Rest

### `ResourceLocation` {#TypeSpec.Rest.ResourceLocation}

A URL that points to a resource.

```typespec
scalar TypeSpec.Rest.ResourceLocation
```

## TypeSpec.Rest.Resource

### `CollectionWithNextLink` {#TypeSpec.Rest.Resource.CollectionWithNextLink}

Structure for a paging response using `value` and `nextLink` to represent pagination.
This only provides the model structure and not actual pagination support.
See https://github.com/microsoft/typespec/issues/705 for general paging support.

```typespec
model CollectionWithNextLink<T>
```

#### Template Parameters

| Name | Description                          |
| ---- | ------------------------------------ |
| T    | The resource type of the collection. |

<<<<<<< HEAD
=======
### `CollectionWithNextLink` {#TypeSpec.Rest.Resource.CollectionWithNextLink}

Structure for a paging response using `value` and `nextLink` to represent pagination.
This only provides the model structure and not actual pagination support.
See https://github.com/microsoft/typespec/issues/705 for general paging support.

```typespec
model CollectionWithNextLink<T>
```

#### Template Parameters

| Name | Description                          |
| ---- | ------------------------------------ |
| T    | The resource type of the collection. |

### `CollectionWithNextLink` {#TypeSpec.Rest.Resource.CollectionWithNextLink}

Structure for a paging response using `value` and `nextLink` to represent pagination.
This only provides the model structure and not actual pagination support.
See https://github.com/microsoft/typespec/issues/705 for general paging support.

```typespec
model CollectionWithNextLink<T>
```

#### Template Parameters

| Name | Description                          |
| ---- | ------------------------------------ |
| T    | The resource type of the collection. |

### `CollectionWithNextLink` {#TypeSpec.Rest.Resource.CollectionWithNextLink}

Structure for a paging response using `value` and `nextLink` to represent pagination.
This only provides the model structure and not actual pagination support.
See https://github.com/microsoft/typespec/issues/705 for general paging support.

```typespec
model CollectionWithNextLink<T>
```

#### Template Parameters

| Name | Description                          |
| ---- | ------------------------------------ |
| T    | The resource type of the collection. |

### `CollectionWithNextLink` {#TypeSpec.Rest.Resource.CollectionWithNextLink}

Structure for a paging response using `value` and `nextLink` to represent pagination.
This only provides the model structure and not actual pagination support.
See https://github.com/microsoft/typespec/issues/705 for general paging support.

```typespec
model CollectionWithNextLink<T>
```

#### Template Parameters

| Name | Description                          |
| ---- | ------------------------------------ |
| T    | The resource type of the collection. |

### `CollectionWithNextLink` {#TypeSpec.Rest.Resource.CollectionWithNextLink}

Structure for a paging response using `value` and `nextLink` to represent pagination.
This only provides the model structure and not actual pagination support.
See https://github.com/microsoft/typespec/issues/705 for general paging support.

```typespec
model CollectionWithNextLink<T>
```

#### Template Parameters

| Name | Description                          |
| ---- | ------------------------------------ |
| T    | The resource type of the collection. |

### `CollectionWithNextLink` {#TypeSpec.Rest.Resource.CollectionWithNextLink}

Structure for a paging response using `value` and `nextLink` to represent pagination.
This only provides the model structure and not actual pagination support.
See https://github.com/microsoft/typespec/issues/705 for general paging support.

```typespec
model CollectionWithNextLink<T>
```

#### Template Parameters

| Name | Description                          |
| ---- | ------------------------------------ |
| T    | The resource type of the collection. |

>>>>>>> caaf0e85
### `KeysOf` {#TypeSpec.Rest.Resource.KeysOf}

Dynamically gathers keys of the model type T.

```typespec
model KeysOf<T>
```

#### Template Parameters

| Name | Description       |
| ---- | ----------------- |
| T    | The target model. |

### `ParentKeysOf` {#TypeSpec.Rest.Resource.ParentKeysOf}

Dynamically gathers parent keys of the model type T.

```typespec
model ParentKeysOf<T>
```

#### Template Parameters

| Name | Description       |
| ---- | ----------------- |
| T    | The target model. |

### `ResourceCollectionParameters` {#TypeSpec.Rest.Resource.ResourceCollectionParameters}

Represents collection operation parameters for resource TResource.

```typespec
model ResourceCollectionParameters<TResource>
```

#### Template Parameters

| Name      | Description         |
| --------- | ------------------- |
| TResource | The resource model. |

### `ResourceCreatedResponse` {#TypeSpec.Rest.Resource.ResourceCreatedResponse}

Resource create operation completed successfully.

```typespec
model ResourceCreatedResponse<T>
```

#### Template Parameters

| Name | Description                          |
| ---- | ------------------------------------ |
| T    | The resource model that was created. |

<<<<<<< HEAD
=======
### `ResourceCreatedResponse` {#TypeSpec.Rest.Resource.ResourceCreatedResponse}

Resource create operation completed successfully.

```typespec
model ResourceCreatedResponse<T>
```

#### Template Parameters

| Name | Description                          |
| ---- | ------------------------------------ |
| T    | The resource model that was created. |

### `ResourceCreatedResponse` {#TypeSpec.Rest.Resource.ResourceCreatedResponse}

Resource create operation completed successfully.

```typespec
model ResourceCreatedResponse<T>
```

#### Template Parameters

| Name | Description                          |
| ---- | ------------------------------------ |
| T    | The resource model that was created. |

### `ResourceCreatedResponse` {#TypeSpec.Rest.Resource.ResourceCreatedResponse}

Resource create operation completed successfully.

```typespec
model ResourceCreatedResponse<T>
```

#### Template Parameters

| Name | Description                          |
| ---- | ------------------------------------ |
| T    | The resource model that was created. |

### `ResourceCreatedResponse` {#TypeSpec.Rest.Resource.ResourceCreatedResponse}

Resource create operation completed successfully.

```typespec
model ResourceCreatedResponse<T>
```

#### Template Parameters

| Name | Description                          |
| ---- | ------------------------------------ |
| T    | The resource model that was created. |

### `ResourceCreatedResponse` {#TypeSpec.Rest.Resource.ResourceCreatedResponse}

Resource create operation completed successfully.

```typespec
model ResourceCreatedResponse<T>
```

#### Template Parameters

| Name | Description                          |
| ---- | ------------------------------------ |
| T    | The resource model that was created. |

### `ResourceCreatedResponse` {#TypeSpec.Rest.Resource.ResourceCreatedResponse}

Resource create operation completed successfully.

```typespec
model ResourceCreatedResponse<T>
```

#### Template Parameters

| Name | Description                          |
| ---- | ------------------------------------ |
| T    | The resource model that was created. |

### `ResourceCreatedResponse` {#TypeSpec.Rest.Resource.ResourceCreatedResponse}

Resource create operation completed successfully.

```typespec
model ResourceCreatedResponse<T>
```

#### Template Parameters

| Name | Description                          |
| ---- | ------------------------------------ |
| T    | The resource model that was created. |

### `ResourceCreatedResponse` {#TypeSpec.Rest.Resource.ResourceCreatedResponse}

Resource create operation completed successfully.

```typespec
model ResourceCreatedResponse<T>
```

#### Template Parameters

| Name | Description                          |
| ---- | ------------------------------------ |
| T    | The resource model that was created. |

### `ResourceCreatedResponse` {#TypeSpec.Rest.Resource.ResourceCreatedResponse}

Resource create operation completed successfully.

```typespec
model ResourceCreatedResponse<T>
```

#### Template Parameters

| Name | Description                          |
| ---- | ------------------------------------ |
| T    | The resource model that was created. |

>>>>>>> caaf0e85
### `ResourceCreateModel` {#TypeSpec.Rest.Resource.ResourceCreateModel}

Resource create operation model.

```typespec
model ResourceCreateModel<TResource>
```

#### Template Parameters

| Name      | Description                   |
| --------- | ----------------------------- |
| TResource | The resource model to create. |

<<<<<<< HEAD
=======
### `ResourceCreateModel` {#TypeSpec.Rest.Resource.ResourceCreateModel}

Resource create operation model.

```typespec
model ResourceCreateModel<TResource>
```

#### Template Parameters

| Name      | Description                   |
| --------- | ----------------------------- |
| TResource | The resource model to create. |

### `ResourceCreateModel` {#TypeSpec.Rest.Resource.ResourceCreateModel}

Resource create operation model.

```typespec
model ResourceCreateModel<TResource>
```

#### Template Parameters

| Name      | Description                   |
| --------- | ----------------------------- |
| TResource | The resource model to create. |

### `ResourceCreateModel` {#TypeSpec.Rest.Resource.ResourceCreateModel}

Resource create operation model.

```typespec
model ResourceCreateModel<TResource>
```

#### Template Parameters

| Name      | Description                   |
| --------- | ----------------------------- |
| TResource | The resource model to create. |

### `ResourceCreateModel` {#TypeSpec.Rest.Resource.ResourceCreateModel}

Resource create operation model.

```typespec
model ResourceCreateModel<TResource>
```

#### Template Parameters

| Name      | Description                   |
| --------- | ----------------------------- |
| TResource | The resource model to create. |

### `ResourceCreateModel` {#TypeSpec.Rest.Resource.ResourceCreateModel}

Resource create operation model.

```typespec
model ResourceCreateModel<TResource>
```

#### Template Parameters

| Name      | Description                   |
| --------- | ----------------------------- |
| TResource | The resource model to create. |

### `ResourceCreateModel` {#TypeSpec.Rest.Resource.ResourceCreateModel}

Resource create operation model.

```typespec
model ResourceCreateModel<TResource>
```

#### Template Parameters

| Name      | Description                   |
| --------- | ----------------------------- |
| TResource | The resource model to create. |

### `ResourceCreateModel` {#TypeSpec.Rest.Resource.ResourceCreateModel}

Resource create operation model.

```typespec
model ResourceCreateModel<TResource>
```

#### Template Parameters

| Name      | Description                   |
| --------- | ----------------------------- |
| TResource | The resource model to create. |

### `ResourceCreateOrUpdateModel` {#TypeSpec.Rest.Resource.ResourceCreateOrUpdateModel}

Resource create or update operation model.

```typespec
model ResourceCreateOrUpdateModel<TResource>
```

#### Template Parameters

| Name      | Description                             |
| --------- | --------------------------------------- |
| TResource | The resource model to create or update. |

### `ResourceCreateOrUpdateModel` {#TypeSpec.Rest.Resource.ResourceCreateOrUpdateModel}

Resource create or update operation model.

```typespec
model ResourceCreateOrUpdateModel<TResource>
```

#### Template Parameters

| Name      | Description                             |
| --------- | --------------------------------------- |
| TResource | The resource model to create or update. |

### `ResourceCreateOrUpdateModel` {#TypeSpec.Rest.Resource.ResourceCreateOrUpdateModel}

Resource create or update operation model.

```typespec
model ResourceCreateOrUpdateModel<TResource>
```

#### Template Parameters

| Name      | Description                             |
| --------- | --------------------------------------- |
| TResource | The resource model to create or update. |

### `ResourceCreateOrUpdateModel` {#TypeSpec.Rest.Resource.ResourceCreateOrUpdateModel}

Resource create or update operation model.

```typespec
model ResourceCreateOrUpdateModel<TResource>
```

#### Template Parameters

| Name      | Description                             |
| --------- | --------------------------------------- |
| TResource | The resource model to create or update. |

### `ResourceCreateOrUpdateModel` {#TypeSpec.Rest.Resource.ResourceCreateOrUpdateModel}

Resource create or update operation model.

```typespec
model ResourceCreateOrUpdateModel<TResource>
```

#### Template Parameters

| Name      | Description                             |
| --------- | --------------------------------------- |
| TResource | The resource model to create or update. |

### `ResourceCreateOrUpdateModel` {#TypeSpec.Rest.Resource.ResourceCreateOrUpdateModel}

Resource create or update operation model.

```typespec
model ResourceCreateOrUpdateModel<TResource>
```

#### Template Parameters

| Name      | Description                             |
| --------- | --------------------------------------- |
| TResource | The resource model to create or update. |

### `ResourceCreateOrUpdateModel` {#TypeSpec.Rest.Resource.ResourceCreateOrUpdateModel}

Resource create or update operation model.

```typespec
model ResourceCreateOrUpdateModel<TResource>
```

#### Template Parameters

| Name      | Description                             |
| --------- | --------------------------------------- |
| TResource | The resource model to create or update. |

### `ResourceCreateOrUpdateModel` {#TypeSpec.Rest.Resource.ResourceCreateOrUpdateModel}

Resource create or update operation model.

```typespec
model ResourceCreateOrUpdateModel<TResource>
```

#### Template Parameters

| Name      | Description                             |
| --------- | --------------------------------------- |
| TResource | The resource model to create or update. |

### `ResourceCreateOrUpdateModel` {#TypeSpec.Rest.Resource.ResourceCreateOrUpdateModel}

Resource create or update operation model.

```typespec
model ResourceCreateOrUpdateModel<TResource>
```

#### Template Parameters

| Name      | Description                             |
| --------- | --------------------------------------- |
| TResource | The resource model to create or update. |

### `ResourceCreateOrUpdateModel` {#TypeSpec.Rest.Resource.ResourceCreateOrUpdateModel}

Resource create or update operation model.

```typespec
model ResourceCreateOrUpdateModel<TResource>
```

#### Template Parameters

| Name      | Description                             |
| --------- | --------------------------------------- |
| TResource | The resource model to create or update. |

>>>>>>> caaf0e85
### `ResourceCreateOrUpdateModel` {#TypeSpec.Rest.Resource.ResourceCreateOrUpdateModel}

Resource create or update operation model.

```typespec
model ResourceCreateOrUpdateModel<TResource>
```

#### Template Parameters

| Name      | Description                             |
| --------- | --------------------------------------- |
| TResource | The resource model to create or update. |

### `ResourceDeletedResponse` {#TypeSpec.Rest.Resource.ResourceDeletedResponse}

Resource deleted successfully.

```typespec
model TypeSpec.Rest.Resource.ResourceDeletedResponse
```

### `ResourceError` {#TypeSpec.Rest.Resource.ResourceError}

The default error response for resource operations.

```typespec
model TypeSpec.Rest.Resource.ResourceError
```

### `ResourceParameters` {#TypeSpec.Rest.Resource.ResourceParameters}

Represents operation parameters for resource TResource.

```typespec
model ResourceParameters<TResource>
```

#### Template Parameters

| Name      | Description         |
| --------- | ------------------- |
| TResource | The resource model. |<|MERGE_RESOLUTION|>--- conflicted
+++ resolved
@@ -34,105 +34,6 @@
 | ---- | ------------------------------------ |
 | T    | The resource type of the collection. |
 
-<<<<<<< HEAD
-=======
-### `CollectionWithNextLink` {#TypeSpec.Rest.Resource.CollectionWithNextLink}
-
-Structure for a paging response using `value` and `nextLink` to represent pagination.
-This only provides the model structure and not actual pagination support.
-See https://github.com/microsoft/typespec/issues/705 for general paging support.
-
-```typespec
-model CollectionWithNextLink<T>
-```
-
-#### Template Parameters
-
-| Name | Description                          |
-| ---- | ------------------------------------ |
-| T    | The resource type of the collection. |
-
-### `CollectionWithNextLink` {#TypeSpec.Rest.Resource.CollectionWithNextLink}
-
-Structure for a paging response using `value` and `nextLink` to represent pagination.
-This only provides the model structure and not actual pagination support.
-See https://github.com/microsoft/typespec/issues/705 for general paging support.
-
-```typespec
-model CollectionWithNextLink<T>
-```
-
-#### Template Parameters
-
-| Name | Description                          |
-| ---- | ------------------------------------ |
-| T    | The resource type of the collection. |
-
-### `CollectionWithNextLink` {#TypeSpec.Rest.Resource.CollectionWithNextLink}
-
-Structure for a paging response using `value` and `nextLink` to represent pagination.
-This only provides the model structure and not actual pagination support.
-See https://github.com/microsoft/typespec/issues/705 for general paging support.
-
-```typespec
-model CollectionWithNextLink<T>
-```
-
-#### Template Parameters
-
-| Name | Description                          |
-| ---- | ------------------------------------ |
-| T    | The resource type of the collection. |
-
-### `CollectionWithNextLink` {#TypeSpec.Rest.Resource.CollectionWithNextLink}
-
-Structure for a paging response using `value` and `nextLink` to represent pagination.
-This only provides the model structure and not actual pagination support.
-See https://github.com/microsoft/typespec/issues/705 for general paging support.
-
-```typespec
-model CollectionWithNextLink<T>
-```
-
-#### Template Parameters
-
-| Name | Description                          |
-| ---- | ------------------------------------ |
-| T    | The resource type of the collection. |
-
-### `CollectionWithNextLink` {#TypeSpec.Rest.Resource.CollectionWithNextLink}
-
-Structure for a paging response using `value` and `nextLink` to represent pagination.
-This only provides the model structure and not actual pagination support.
-See https://github.com/microsoft/typespec/issues/705 for general paging support.
-
-```typespec
-model CollectionWithNextLink<T>
-```
-
-#### Template Parameters
-
-| Name | Description                          |
-| ---- | ------------------------------------ |
-| T    | The resource type of the collection. |
-
-### `CollectionWithNextLink` {#TypeSpec.Rest.Resource.CollectionWithNextLink}
-
-Structure for a paging response using `value` and `nextLink` to represent pagination.
-This only provides the model structure and not actual pagination support.
-See https://github.com/microsoft/typespec/issues/705 for general paging support.
-
-```typespec
-model CollectionWithNextLink<T>
-```
-
-#### Template Parameters
-
-| Name | Description                          |
-| ---- | ------------------------------------ |
-| T    | The resource type of the collection. |
-
->>>>>>> caaf0e85
 ### `KeysOf` {#TypeSpec.Rest.Resource.KeysOf}
 
 Dynamically gathers keys of the model type T.
@@ -189,135 +90,6 @@
 | ---- | ------------------------------------ |
 | T    | The resource model that was created. |
 
-<<<<<<< HEAD
-=======
-### `ResourceCreatedResponse` {#TypeSpec.Rest.Resource.ResourceCreatedResponse}
-
-Resource create operation completed successfully.
-
-```typespec
-model ResourceCreatedResponse<T>
-```
-
-#### Template Parameters
-
-| Name | Description                          |
-| ---- | ------------------------------------ |
-| T    | The resource model that was created. |
-
-### `ResourceCreatedResponse` {#TypeSpec.Rest.Resource.ResourceCreatedResponse}
-
-Resource create operation completed successfully.
-
-```typespec
-model ResourceCreatedResponse<T>
-```
-
-#### Template Parameters
-
-| Name | Description                          |
-| ---- | ------------------------------------ |
-| T    | The resource model that was created. |
-
-### `ResourceCreatedResponse` {#TypeSpec.Rest.Resource.ResourceCreatedResponse}
-
-Resource create operation completed successfully.
-
-```typespec
-model ResourceCreatedResponse<T>
-```
-
-#### Template Parameters
-
-| Name | Description                          |
-| ---- | ------------------------------------ |
-| T    | The resource model that was created. |
-
-### `ResourceCreatedResponse` {#TypeSpec.Rest.Resource.ResourceCreatedResponse}
-
-Resource create operation completed successfully.
-
-```typespec
-model ResourceCreatedResponse<T>
-```
-
-#### Template Parameters
-
-| Name | Description                          |
-| ---- | ------------------------------------ |
-| T    | The resource model that was created. |
-
-### `ResourceCreatedResponse` {#TypeSpec.Rest.Resource.ResourceCreatedResponse}
-
-Resource create operation completed successfully.
-
-```typespec
-model ResourceCreatedResponse<T>
-```
-
-#### Template Parameters
-
-| Name | Description                          |
-| ---- | ------------------------------------ |
-| T    | The resource model that was created. |
-
-### `ResourceCreatedResponse` {#TypeSpec.Rest.Resource.ResourceCreatedResponse}
-
-Resource create operation completed successfully.
-
-```typespec
-model ResourceCreatedResponse<T>
-```
-
-#### Template Parameters
-
-| Name | Description                          |
-| ---- | ------------------------------------ |
-| T    | The resource model that was created. |
-
-### `ResourceCreatedResponse` {#TypeSpec.Rest.Resource.ResourceCreatedResponse}
-
-Resource create operation completed successfully.
-
-```typespec
-model ResourceCreatedResponse<T>
-```
-
-#### Template Parameters
-
-| Name | Description                          |
-| ---- | ------------------------------------ |
-| T    | The resource model that was created. |
-
-### `ResourceCreatedResponse` {#TypeSpec.Rest.Resource.ResourceCreatedResponse}
-
-Resource create operation completed successfully.
-
-```typespec
-model ResourceCreatedResponse<T>
-```
-
-#### Template Parameters
-
-| Name | Description                          |
-| ---- | ------------------------------------ |
-| T    | The resource model that was created. |
-
-### `ResourceCreatedResponse` {#TypeSpec.Rest.Resource.ResourceCreatedResponse}
-
-Resource create operation completed successfully.
-
-```typespec
-model ResourceCreatedResponse<T>
-```
-
-#### Template Parameters
-
-| Name | Description                          |
-| ---- | ------------------------------------ |
-| T    | The resource model that was created. |
-
->>>>>>> caaf0e85
 ### `ResourceCreateModel` {#TypeSpec.Rest.Resource.ResourceCreateModel}
 
 Resource create operation model.
@@ -332,247 +104,6 @@
 | --------- | ----------------------------- |
 | TResource | The resource model to create. |
 
-<<<<<<< HEAD
-=======
-### `ResourceCreateModel` {#TypeSpec.Rest.Resource.ResourceCreateModel}
-
-Resource create operation model.
-
-```typespec
-model ResourceCreateModel<TResource>
-```
-
-#### Template Parameters
-
-| Name      | Description                   |
-| --------- | ----------------------------- |
-| TResource | The resource model to create. |
-
-### `ResourceCreateModel` {#TypeSpec.Rest.Resource.ResourceCreateModel}
-
-Resource create operation model.
-
-```typespec
-model ResourceCreateModel<TResource>
-```
-
-#### Template Parameters
-
-| Name      | Description                   |
-| --------- | ----------------------------- |
-| TResource | The resource model to create. |
-
-### `ResourceCreateModel` {#TypeSpec.Rest.Resource.ResourceCreateModel}
-
-Resource create operation model.
-
-```typespec
-model ResourceCreateModel<TResource>
-```
-
-#### Template Parameters
-
-| Name      | Description                   |
-| --------- | ----------------------------- |
-| TResource | The resource model to create. |
-
-### `ResourceCreateModel` {#TypeSpec.Rest.Resource.ResourceCreateModel}
-
-Resource create operation model.
-
-```typespec
-model ResourceCreateModel<TResource>
-```
-
-#### Template Parameters
-
-| Name      | Description                   |
-| --------- | ----------------------------- |
-| TResource | The resource model to create. |
-
-### `ResourceCreateModel` {#TypeSpec.Rest.Resource.ResourceCreateModel}
-
-Resource create operation model.
-
-```typespec
-model ResourceCreateModel<TResource>
-```
-
-#### Template Parameters
-
-| Name      | Description                   |
-| --------- | ----------------------------- |
-| TResource | The resource model to create. |
-
-### `ResourceCreateModel` {#TypeSpec.Rest.Resource.ResourceCreateModel}
-
-Resource create operation model.
-
-```typespec
-model ResourceCreateModel<TResource>
-```
-
-#### Template Parameters
-
-| Name      | Description                   |
-| --------- | ----------------------------- |
-| TResource | The resource model to create. |
-
-### `ResourceCreateModel` {#TypeSpec.Rest.Resource.ResourceCreateModel}
-
-Resource create operation model.
-
-```typespec
-model ResourceCreateModel<TResource>
-```
-
-#### Template Parameters
-
-| Name      | Description                   |
-| --------- | ----------------------------- |
-| TResource | The resource model to create. |
-
-### `ResourceCreateOrUpdateModel` {#TypeSpec.Rest.Resource.ResourceCreateOrUpdateModel}
-
-Resource create or update operation model.
-
-```typespec
-model ResourceCreateOrUpdateModel<TResource>
-```
-
-#### Template Parameters
-
-| Name      | Description                             |
-| --------- | --------------------------------------- |
-| TResource | The resource model to create or update. |
-
-### `ResourceCreateOrUpdateModel` {#TypeSpec.Rest.Resource.ResourceCreateOrUpdateModel}
-
-Resource create or update operation model.
-
-```typespec
-model ResourceCreateOrUpdateModel<TResource>
-```
-
-#### Template Parameters
-
-| Name      | Description                             |
-| --------- | --------------------------------------- |
-| TResource | The resource model to create or update. |
-
-### `ResourceCreateOrUpdateModel` {#TypeSpec.Rest.Resource.ResourceCreateOrUpdateModel}
-
-Resource create or update operation model.
-
-```typespec
-model ResourceCreateOrUpdateModel<TResource>
-```
-
-#### Template Parameters
-
-| Name      | Description                             |
-| --------- | --------------------------------------- |
-| TResource | The resource model to create or update. |
-
-### `ResourceCreateOrUpdateModel` {#TypeSpec.Rest.Resource.ResourceCreateOrUpdateModel}
-
-Resource create or update operation model.
-
-```typespec
-model ResourceCreateOrUpdateModel<TResource>
-```
-
-#### Template Parameters
-
-| Name      | Description                             |
-| --------- | --------------------------------------- |
-| TResource | The resource model to create or update. |
-
-### `ResourceCreateOrUpdateModel` {#TypeSpec.Rest.Resource.ResourceCreateOrUpdateModel}
-
-Resource create or update operation model.
-
-```typespec
-model ResourceCreateOrUpdateModel<TResource>
-```
-
-#### Template Parameters
-
-| Name      | Description                             |
-| --------- | --------------------------------------- |
-| TResource | The resource model to create or update. |
-
-### `ResourceCreateOrUpdateModel` {#TypeSpec.Rest.Resource.ResourceCreateOrUpdateModel}
-
-Resource create or update operation model.
-
-```typespec
-model ResourceCreateOrUpdateModel<TResource>
-```
-
-#### Template Parameters
-
-| Name      | Description                             |
-| --------- | --------------------------------------- |
-| TResource | The resource model to create or update. |
-
-### `ResourceCreateOrUpdateModel` {#TypeSpec.Rest.Resource.ResourceCreateOrUpdateModel}
-
-Resource create or update operation model.
-
-```typespec
-model ResourceCreateOrUpdateModel<TResource>
-```
-
-#### Template Parameters
-
-| Name      | Description                             |
-| --------- | --------------------------------------- |
-| TResource | The resource model to create or update. |
-
-### `ResourceCreateOrUpdateModel` {#TypeSpec.Rest.Resource.ResourceCreateOrUpdateModel}
-
-Resource create or update operation model.
-
-```typespec
-model ResourceCreateOrUpdateModel<TResource>
-```
-
-#### Template Parameters
-
-| Name      | Description                             |
-| --------- | --------------------------------------- |
-| TResource | The resource model to create or update. |
-
-### `ResourceCreateOrUpdateModel` {#TypeSpec.Rest.Resource.ResourceCreateOrUpdateModel}
-
-Resource create or update operation model.
-
-```typespec
-model ResourceCreateOrUpdateModel<TResource>
-```
-
-#### Template Parameters
-
-| Name      | Description                             |
-| --------- | --------------------------------------- |
-| TResource | The resource model to create or update. |
-
-### `ResourceCreateOrUpdateModel` {#TypeSpec.Rest.Resource.ResourceCreateOrUpdateModel}
-
-Resource create or update operation model.
-
-```typespec
-model ResourceCreateOrUpdateModel<TResource>
-```
-
-#### Template Parameters
-
-| Name      | Description                             |
-| --------- | --------------------------------------- |
-| TResource | The resource model to create or update. |
-
->>>>>>> caaf0e85
 ### `ResourceCreateOrUpdateModel` {#TypeSpec.Rest.Resource.ResourceCreateOrUpdateModel}
 
 Resource create or update operation model.
