--- conflicted
+++ resolved
@@ -20,11 +20,7 @@
 - not fall within any range that was [marked reserved](#
 
 ```typespec
-<<<<<<< HEAD
-dec TypeSpec.Protobuf.field(target: ModelProperty, index: valueof uint32)
-=======
-@TypeSpec.Protobuf.field(index: uint32)
->>>>>>> a5789ce6
+@TypeSpec.Protobuf.field(index: valueof uint32)
 ```
 
 #### Target
@@ -112,11 +108,7 @@
 information.
 
 ```typespec
-<<<<<<< HEAD
-dec TypeSpec.Protobuf.reserve(target: object, ...reservations: valueof string | [uint32, uint32] | uint32[])
-=======
-@TypeSpec.Protobuf.reserve(...reservations: string | [uint32, uint32] | uint32[])
->>>>>>> a5789ce6
+@TypeSpec.Protobuf.reserve(...reservations: valueof string | [uint32, uint32] | uint32[])
 ```
 
 #### Target
