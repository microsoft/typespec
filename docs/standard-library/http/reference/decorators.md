--- conflicted
+++ resolved
@@ -237,7 +237,7 @@
 
 ### `@route` {#@TypeSpec.Http.route}
 
-`@route` defines the relative route URI for the target operation
+Defines the relative route URI for the target operation
 
 The first argument should be a URI fragment that may contain one or more path parameter fields.
 If the namespace or interface that contains the operation is also marked with a `@route` decorator,
@@ -246,39 +246,19 @@
 `@route` can only be applied to operations, namespaces, and interfaces.
 
 ```typespec
-<<<<<<< HEAD
-@route("/widgets")
-op getWidget(@path id: string): Widget;
-```
-
-```typespec
 dec TypeSpec.Http.route(target: Namespace | Interface | Operation, path: string, options?: object)
-=======
-dec TypeSpec.Http.route(entity: unknown, path: string, parameters?: object)
->>>>>>> 566b778e
-```
-
-#### Target
-
-<<<<<<< HEAD
+```
+
+#### Target
+
 `union Namespace | Interface | Operation`
 
 #### Parameters
 
-| Name    | Type            | Description |
-| ------- | --------------- | ----------- |
-| path    | `scalar string` |             |
-| options | `model object`  |             |
-=======
-`(intrinsic) unknown`
-
-#### Parameters
-
-| Name       | Type            | Description                                                                                                                                           |
-| ---------- | --------------- | ----------------------------------------------------------------------------------------------------------------------------------------------------- |
-| path       | `scalar string` | Relative route path. Cannot include query parameters.                                                                                                 |
-| parameters | `model object`  | Optional set of parameters used to configure the route. Supports `{shared: true}` which indicates that the route may be shared by several operations. |
->>>>>>> 566b778e
+| Name    | Type            | Description                                           |
+| ------- | --------------- | ----------------------------------------------------- |
+| path    | `scalar string` | Relative route path. Cannot include query parameters. |
+| options | `model object`  |                                                       |
 
 ### `@server` {#@TypeSpec.Http.server}
 
