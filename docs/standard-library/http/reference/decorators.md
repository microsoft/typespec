--- conflicted
+++ resolved
@@ -293,11 +293,7 @@
 Specify the endpoint for this service.
 
 ```typespec
-<<<<<<< HEAD
-@TypeSpec.Http.server(url: valueof string, description: valueof string, parameters?: object)
-=======
-@TypeSpec.Http.server(url: string, description: string, parameters?: Record<unknown>)
->>>>>>> afd531aa
+@TypeSpec.Http.server(url: valueof string, description: valueof string, parameters?: Record<unknown>)
 ```
 
 #### Target
@@ -308,15 +304,9 @@
 
 | Name        | Type                    | Description                                             |
 | ----------- | ----------------------- | ------------------------------------------------------- |
-<<<<<<< HEAD
 | url         | `valueof scalar string` | Server endpoint                                         |
 | description | `valueof scalar string` | Description of the endpoint                             |
-| parameters  | `model object`          | Optional set of parameters used to interpolate the url. |
-=======
-| url         | `scalar string`         | Server endpoint                                         |
-| description | `scalar string`         | Description of the endpoint                             |
 | parameters  | `model Record<unknown>` | Optional set of parameters used to interpolate the url. |
->>>>>>> afd531aa
 
 #### Examples
 
