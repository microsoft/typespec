--- conflicted
+++ resolved
@@ -165,20 +165,12 @@
   cross-env: 7.0.3
   debounce: 1.2.1
   ecmarkup: 12.0.3
-<<<<<<< HEAD
+  es-module-shims: 1.5.17
   eslint: 8.21.0
   eslint-config-prettier: 8.5.0_eslint@8.21.0
   eslint-plugin-mocha: 10.1.0_eslint@8.21.0
   eslint-plugin-prettier: 4.2.1_3fb4ba81a229f81fc7d96e86670e27e9
   eslint-plugin-unicorn: 42.0.0_eslint@8.21.0
-=======
-  es-module-shims: 1.5.17
-  eslint: 8.22.0
-  eslint-config-prettier: 8.5.0_eslint@8.22.0
-  eslint-plugin-mocha: 10.1.0_eslint@8.22.0
-  eslint-plugin-prettier: 4.2.1_4684e48c5980d148e4d39aec3317fee1
-  eslint-plugin-unicorn: 42.0.0_eslint@8.22.0
->>>>>>> ab758a71
   globby: 13.1.2
   grammarkdown: 3.1.2
   js-yaml: 4.1.0
@@ -2576,17 +2568,12 @@
       is-arrayish: 0.2.1
     dev: false
 
-<<<<<<< HEAD
+  /es-module-shims/1.5.17:
+    resolution: {integrity: sha512-6eq7KIUkmhd6GO0dcXlX5iUlyJtPs0jiVsGx6BkBEgVXVyrsRHwWCTgX8al1PFrtPWhS04yZwv1IK5pu1mAr5w==}
+    dev: false
+
   /esbuild-android-64/0.14.53:
     resolution: {integrity: sha512-fIL93sOTnEU+NrTAVMIKiAw0YH22HWCAgg4N4Z6zov2t0kY9RAJ50zY9ZMCQ+RT6bnOfDt8gCTnt/RaSNA2yRA==}
-=======
-  /es-module-shims/1.5.17:
-    resolution: {integrity: sha512-6eq7KIUkmhd6GO0dcXlX5iUlyJtPs0jiVsGx6BkBEgVXVyrsRHwWCTgX8al1PFrtPWhS04yZwv1IK5pu1mAr5w==}
-    dev: false
-
-  /esbuild-android-64/0.14.54:
-    resolution: {integrity: sha512-Tz2++Aqqz0rJ7kYBfz+iqyE3QMycD4vk7LBRyWaAVFgFtQ/O8EJOnVmTOiDWYZ/uYzB4kvP+bqejYdVKzE5lAQ==}
->>>>>>> ab758a71
     engines: {node: '>=12'}
     cpu: [x64]
     os: [android]
@@ -7029,12 +7016,8 @@
       c8: 7.11.3
       cross-env: 7.0.3
       debounce: 1.2.1
-<<<<<<< HEAD
+      es-module-shims: 1.5.17
       eslint: 8.21.0
-=======
-      es-module-shims: 1.5.17
-      eslint: 8.22.0
->>>>>>> ab758a71
       lzutf8: 0.6.2
       mocha: 9.2.2
       mocha-junit-reporter: 2.0.2_mocha@9.2.2
