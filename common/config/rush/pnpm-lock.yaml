dependencies:
  '@babel/code-frame': 7.16.7
  '@playwright/test': 1.20.2
  '@rollup/plugin-commonjs': 22.0.0-14_rollup@2.70.1
  '@rollup/plugin-json': 4.1.0_rollup@2.70.1
  '@rollup/plugin-node-resolve': 13.1.3_rollup@2.70.1
  '@rollup/plugin-replace': 2.4.2_rollup@2.70.1
  '@rush-temp/cadl-vs': file:projects/cadl-vs.tgz
  '@rush-temp/cadl-vscode': file:projects/cadl-vscode.tgz
  '@rush-temp/compiler': file:projects/compiler.tgz
  '@rush-temp/eslint-config-cadl': file:projects/eslint-config-cadl.tgz_prettier@2.6.2
  '@rush-temp/openapi': file:projects/openapi.tgz
  '@rush-temp/openapi3': file:projects/openapi3.tgz
  '@rush-temp/playground': file:projects/playground.tgz
  '@rush-temp/prettier-plugin-cadl': file:projects/prettier-plugin-cadl.tgz
  '@rush-temp/rest': file:projects/rest.tgz
  '@rush-temp/samples': file:projects/samples.tgz
  '@rush-temp/spec': file:projects/spec.tgz
  '@rush-temp/tmlanguage-generator': file:projects/tmlanguage-generator.tgz
  '@rush-temp/versioning': file:projects/versioning.tgz
  '@rushstack/eslint-patch': 1.1.0
  '@types/babel__code-frame': 7.0.3
  '@types/debounce': 1.2.1
  '@types/js-yaml': 4.0.5
  '@types/lz-string': 1.3.34
  '@types/mkdirp': 1.0.2
  '@types/mocha': 9.1.0
  '@types/mustache': 4.1.2
  '@types/node': 16.0.3
  '@types/plist': 3.0.2
  '@types/prettier': 2.6.0
  '@types/prompts': 2.0.14
  '@types/vscode': 1.53.0
  '@types/yargs': 17.0.10
  '@typescript-eslint/eslint-plugin': 5.18.0_0dd9be2ba5ed9805045f3fec8be848f5
  '@typescript-eslint/parser': 5.18.0_eslint@8.13.0+typescript@4.6.3
  ajv: 8.9.0
  autorest: 3.3.2
  c8: 7.11.0
  chalk: 5.0.1
  change-case: 4.1.2
  cross-env: 7.0.3
  debounce: 1.2.1
  ecmarkup: 9.8.1
  eslint: 8.13.0
  eslint-config-prettier: 8.5.0_eslint@8.13.0
  eslint-plugin-prettier: 4.0.0_1815ac95b7fb26c13c7d48a8eef62d0f
  globby: 13.1.1
  grammarkdown: 3.1.2
  js-yaml: 4.1.0
  lzutf8: 0.6.1
  mkdirp: 1.0.4
  mocha: 9.2.2
  monaco-editor: 0.32.1
  mustache: 4.2.0
  node-fetch: 3.2.3
  node-watch: 0.7.3
  onigasm: 2.2.5
  playwright: 1.20.2
  plist: 3.0.5
  prettier: 2.6.2
  prettier-plugin-organize-imports: 2.3.4_prettier@2.6.2+typescript@4.6.3
  prompts: 2.4.2
  rimraf: 3.0.2
  rollup: 2.70.1
  source-map-support: 0.5.21
  typescript: 4.6.3
  vite: 2.9.1
  vsce: 2.6.7
  vscode-languageclient: 7.0.0
  vscode-languageserver: 7.0.0
  vscode-languageserver-textdocument: 1.0.4
  vscode-oniguruma: 1.6.2
  vscode-textmate: 6.0.0
  watch: 1.0.2
  yargs: 17.3.1
lockfileVersion: 5.2
packages:
  /@babel/code-frame/7.12.11:
    dependencies:
      '@babel/highlight': 7.17.9
    dev: false
    resolution:
      integrity: sha512-Zt1yodBx1UcyiePMSkWnU4hPqhwq7hGi2nFL1LeA3EUl+q2LQx16MISgJ0+z7dnmgvP9QtIleuETGOiOH1RcIw==
  /@babel/code-frame/7.16.7:
    dependencies:
      '@babel/highlight': 7.17.9
    dev: false
    engines:
      node: '>=6.9.0'
    resolution:
      integrity: sha512-iAXqUn8IIeBTNd72xsFlgaXHkMBMt6y4HJp1tIaK465CWLT/fG1aqB7ykr95gHHmlBdGbFeWWfyB4NJJ0nmeIg==
  /@babel/compat-data/7.17.7:
    dev: false
    engines:
      node: '>=6.9.0'
    resolution:
      integrity: sha512-p8pdE6j0a29TNGebNm7NzYZWB3xVZJBZ7XGs42uAKzQo8VQ3F0By/cQCtUEABwIqw5zo6WA4NbmxsfzADzMKnQ==
  /@babel/core/7.16.12:
    dependencies:
      '@babel/code-frame': 7.16.7
      '@babel/generator': 7.17.9
      '@babel/helper-compilation-targets': 7.17.7_@babel+core@7.16.12
      '@babel/helper-module-transforms': 7.17.7
      '@babel/helpers': 7.17.9
      '@babel/parser': 7.17.9
      '@babel/template': 7.16.7
      '@babel/traverse': 7.17.9
      '@babel/types': 7.17.0
      convert-source-map: 1.8.0
      debug: 4.3.3
      gensync: 1.0.0-beta.2
      json5: 2.2.1
      semver: 6.3.0
      source-map: 0.5.7
    dev: false
    engines:
      node: '>=6.9.0'
    resolution:
      integrity: sha512-dK5PtG1uiN2ikk++5OzSYsitZKny4wOCD0nrO4TqnW4BVBTQ2NGS3NgilvT/TEyxTST7LNyWV/T4tXDoD3fOgg==
  /@babel/generator/7.17.9:
    dependencies:
      '@babel/types': 7.17.0
      jsesc: 2.5.2
      source-map: 0.5.7
    dev: false
    engines:
      node: '>=6.9.0'
    resolution:
      integrity: sha512-rAdDousTwxbIxbz5I7GEQ3lUip+xVCXooZNbsydCWs3xA7ZsYOv+CFRdzGxRX78BmQHu9B1Eso59AOZQOJDEdQ==
  /@babel/helper-annotate-as-pure/7.16.7:
    dependencies:
      '@babel/types': 7.17.0
    dev: false
    engines:
      node: '>=6.9.0'
    resolution:
      integrity: sha512-s6t2w/IPQVTAET1HitoowRGXooX8mCgtuP5195wD/QJPV6wYjpujCGF7JuMODVX2ZAJOf1GT6DT9MHEZvLOFSw==
  /@babel/helper-compilation-targets/7.17.7_@babel+core@7.16.12:
    dependencies:
      '@babel/compat-data': 7.17.7
      '@babel/core': 7.16.12
      '@babel/helper-validator-option': 7.16.7
      browserslist: 4.20.2
      semver: 6.3.0
    dev: false
    engines:
      node: '>=6.9.0'
    peerDependencies:
      '@babel/core': ^7.0.0
    resolution:
      integrity: sha512-UFzlz2jjd8kroj0hmCFV5zr+tQPi1dpC2cRsDV/3IEW8bJfCPrPpmcSN6ZS8RqIq4LXcmpipCQFPddyFA5Yc7w==
  /@babel/helper-create-class-features-plugin/7.17.9_@babel+core@7.16.12:
    dependencies:
      '@babel/core': 7.16.12
      '@babel/helper-annotate-as-pure': 7.16.7
      '@babel/helper-environment-visitor': 7.16.7
      '@babel/helper-function-name': 7.17.9
      '@babel/helper-member-expression-to-functions': 7.17.7
      '@babel/helper-optimise-call-expression': 7.16.7
      '@babel/helper-replace-supers': 7.16.7
      '@babel/helper-split-export-declaration': 7.16.7
    dev: false
    engines:
      node: '>=6.9.0'
    peerDependencies:
      '@babel/core': ^7.0.0
    resolution:
      integrity: sha512-kUjip3gruz6AJKOq5i3nC6CoCEEF/oHH3cp6tOZhB+IyyyPyW0g1Gfsxn3mkk6S08pIA2y8GQh609v9G/5sHVQ==
  /@babel/helper-environment-visitor/7.16.7:
    dependencies:
      '@babel/types': 7.17.0
    dev: false
    engines:
      node: '>=6.9.0'
    resolution:
      integrity: sha512-SLLb0AAn6PkUeAfKJCCOl9e1R53pQlGAfc4y4XuMRZfqeMYLE0dM1LMhqbGAlGQY0lfw5/ohoYWAe9V1yibRag==
  /@babel/helper-function-name/7.17.9:
    dependencies:
      '@babel/template': 7.16.7
      '@babel/types': 7.17.0
    dev: false
    engines:
      node: '>=6.9.0'
    resolution:
      integrity: sha512-7cRisGlVtiVqZ0MW0/yFB4atgpGLWEHUVYnb448hZK4x+vih0YO5UoS11XIYtZYqHd0dIPMdUSv8q5K4LdMnIg==
  /@babel/helper-hoist-variables/7.16.7:
    dependencies:
      '@babel/types': 7.17.0
    dev: false
    engines:
      node: '>=6.9.0'
    resolution:
      integrity: sha512-m04d/0Op34H5v7pbZw6pSKP7weA6lsMvfiIAMeIvkY/R4xQtBSMFEigu9QTZ2qB/9l22vsxtM8a+Q8CzD255fg==
  /@babel/helper-member-expression-to-functions/7.17.7:
    dependencies:
      '@babel/types': 7.17.0
    dev: false
    engines:
      node: '>=6.9.0'
    resolution:
      integrity: sha512-thxXgnQ8qQ11W2wVUObIqDL4p148VMxkt5T/qpN5k2fboRyzFGFmKsTGViquyM5QHKUy48OZoca8kw4ajaDPyw==
  /@babel/helper-module-imports/7.16.7:
    dependencies:
      '@babel/types': 7.17.0
    dev: false
    engines:
      node: '>=6.9.0'
    resolution:
      integrity: sha512-LVtS6TqjJHFc+nYeITRo6VLXve70xmq7wPhWTqDJusJEgGmkAACWwMiTNrvfoQo6hEhFwAIixNkvB0jPXDL8Wg==
  /@babel/helper-module-transforms/7.17.7:
    dependencies:
      '@babel/helper-environment-visitor': 7.16.7
      '@babel/helper-module-imports': 7.16.7
      '@babel/helper-simple-access': 7.17.7
      '@babel/helper-split-export-declaration': 7.16.7
      '@babel/helper-validator-identifier': 7.16.7
      '@babel/template': 7.16.7
      '@babel/traverse': 7.17.9
      '@babel/types': 7.17.0
    dev: false
    engines:
      node: '>=6.9.0'
    resolution:
      integrity: sha512-VmZD99F3gNTYB7fJRDTi+u6l/zxY0BE6OIxPSU7a50s6ZUQkHwSDmV92FfM+oCG0pZRVojGYhkR8I0OGeCVREw==
  /@babel/helper-optimise-call-expression/7.16.7:
    dependencies:
      '@babel/types': 7.17.0
    dev: false
    engines:
      node: '>=6.9.0'
    resolution:
      integrity: sha512-EtgBhg7rd/JcnpZFXpBy0ze1YRfdm7BnBX4uKMBd3ixa3RGAE002JZB66FJyNH7g0F38U05pXmA5P8cBh7z+1w==
  /@babel/helper-plugin-utils/7.16.7:
    dev: false
    engines:
      node: '>=6.9.0'
    resolution:
      integrity: sha512-Qg3Nk7ZxpgMrsox6HreY1ZNKdBq7K72tDSliA6dCl5f007jR4ne8iD5UzuNnCJH2xBf2BEEVGr+/OL6Gdp7RxA==
  /@babel/helper-replace-supers/7.16.7:
    dependencies:
      '@babel/helper-environment-visitor': 7.16.7
      '@babel/helper-member-expression-to-functions': 7.17.7
      '@babel/helper-optimise-call-expression': 7.16.7
      '@babel/traverse': 7.17.9
      '@babel/types': 7.17.0
    dev: false
    engines:
      node: '>=6.9.0'
    resolution:
      integrity: sha512-y9vsWilTNaVnVh6xiJfABzsNpgDPKev9HnAgz6Gb1p6UUwf9NepdlsV7VXGCftJM+jqD5f7JIEubcpLjZj5dBw==
  /@babel/helper-simple-access/7.17.7:
    dependencies:
      '@babel/types': 7.17.0
    dev: false
    engines:
      node: '>=6.9.0'
    resolution:
      integrity: sha512-txyMCGroZ96i+Pxr3Je3lzEJjqwaRC9buMUgtomcrLe5Nd0+fk1h0LLA+ixUF5OW7AhHuQ7Es1WcQJZmZsz2XA==
  /@babel/helper-skip-transparent-expression-wrappers/7.16.0:
    dependencies:
      '@babel/types': 7.17.0
    dev: false
    engines:
      node: '>=6.9.0'
    resolution:
      integrity: sha512-+il1gTy0oHwUsBQZyJvukbB4vPMdcYBrFHa0Uc4AizLxbq6BOYC51Rv4tWocX9BLBDLZ4kc6qUFpQ6HRgL+3zw==
  /@babel/helper-split-export-declaration/7.16.7:
    dependencies:
      '@babel/types': 7.17.0
    dev: false
    engines:
      node: '>=6.9.0'
    resolution:
      integrity: sha512-xbWoy/PFoxSWazIToT9Sif+jJTlrMcndIsaOKvTA6u7QEo7ilkRZpjew18/W3c7nm8fXdUDXh02VXTbZ0pGDNw==
  /@babel/helper-validator-identifier/7.16.7:
    dev: false
    engines:
      node: '>=6.9.0'
    resolution:
      integrity: sha512-hsEnFemeiW4D08A5gUAZxLBTXpZ39P+a+DGDsHw1yxqyQ/jzFEnxf5uTEGp+3bzAbNOxU1paTgYS4ECU/IgfDw==
  /@babel/helper-validator-option/7.16.7:
    dev: false
    engines:
      node: '>=6.9.0'
    resolution:
      integrity: sha512-TRtenOuRUVo9oIQGPC5G9DgK4743cdxvtOw0weQNpZXaS16SCBi5MNjZF8vba3ETURjZpTbVn7Vvcf2eAwFozQ==
  /@babel/helpers/7.17.9:
    dependencies:
      '@babel/template': 7.16.7
      '@babel/traverse': 7.17.9
      '@babel/types': 7.17.0
    dev: false
    engines:
      node: '>=6.9.0'
    resolution:
      integrity: sha512-cPCt915ShDWUEzEp3+UNRktO2n6v49l5RSnG9M5pS24hA+2FAc5si+Pn1i4VVbQQ+jh+bIZhPFQOJOzbrOYY1Q==
  /@babel/highlight/7.17.9:
    dependencies:
      '@babel/helper-validator-identifier': 7.16.7
      chalk: 2.4.2
      js-tokens: 4.0.0
    dev: false
    engines:
      node: '>=6.9.0'
    resolution:
      integrity: sha512-J9PfEKCbFIv2X5bjTMiZu6Vf341N05QIY+d6FvVKynkG1S7G0j3I0QoRtWIrXhZ+/Nlb5Q0MzqL7TokEJ5BNHg==
  /@babel/parser/7.17.9:
    dev: false
    engines:
      node: '>=6.0.0'
    hasBin: true
    resolution:
      integrity: sha512-vqUSBLP8dQHFPdPi9bc5GK9vRkYHJ49fsZdtoJ8EQ8ibpwk5rPKfvNIwChB0KVXcIjcepEBBd2VHC5r9Gy8ueg==
  /@babel/plugin-proposal-class-properties/7.16.7_@babel+core@7.16.12:
    dependencies:
      '@babel/core': 7.16.12
      '@babel/helper-create-class-features-plugin': 7.17.9_@babel+core@7.16.12
      '@babel/helper-plugin-utils': 7.16.7
    dev: false
    engines:
      node: '>=6.9.0'
    peerDependencies:
      '@babel/core': ^7.0.0-0
    resolution:
      integrity: sha512-IobU0Xme31ewjYOShSIqd/ZGM/r/cuOz2z0MDbNrhF5FW+ZVgi0f2lyeoj9KFPDOAqsYxmLWZte1WOwlvY9aww==
  /@babel/plugin-proposal-dynamic-import/7.16.7_@babel+core@7.16.12:
    dependencies:
      '@babel/core': 7.16.12
      '@babel/helper-plugin-utils': 7.16.7
      '@babel/plugin-syntax-dynamic-import': 7.8.3_@babel+core@7.16.12
    dev: false
    engines:
      node: '>=6.9.0'
    peerDependencies:
      '@babel/core': ^7.0.0-0
    resolution:
      integrity: sha512-I8SW9Ho3/8DRSdmDdH3gORdyUuYnk1m4cMxUAdu5oy4n3OfN8flDEH+d60iG7dUfi0KkYwSvoalHzzdRzpWHTg==
  /@babel/plugin-proposal-export-namespace-from/7.16.7_@babel+core@7.16.12:
    dependencies:
      '@babel/core': 7.16.12
      '@babel/helper-plugin-utils': 7.16.7
      '@babel/plugin-syntax-export-namespace-from': 7.8.3_@babel+core@7.16.12
    dev: false
    engines:
      node: '>=6.9.0'
    peerDependencies:
      '@babel/core': ^7.0.0-0
    resolution:
      integrity: sha512-ZxdtqDXLRGBL64ocZcs7ovt71L3jhC1RGSyR996svrCi3PYqHNkb3SwPJCs8RIzD86s+WPpt2S73+EHCGO+NUA==
  /@babel/plugin-proposal-logical-assignment-operators/7.16.7_@babel+core@7.16.12:
    dependencies:
      '@babel/core': 7.16.12
      '@babel/helper-plugin-utils': 7.16.7
      '@babel/plugin-syntax-logical-assignment-operators': 7.10.4_@babel+core@7.16.12
    dev: false
    engines:
      node: '>=6.9.0'
    peerDependencies:
      '@babel/core': ^7.0.0-0
    resolution:
      integrity: sha512-K3XzyZJGQCr00+EtYtrDjmwX7o7PLK6U9bi1nCwkQioRFVUv6dJoxbQjtWVtP+bCPy82bONBKG8NPyQ4+i6yjg==
  /@babel/plugin-proposal-nullish-coalescing-operator/7.16.7_@babel+core@7.16.12:
    dependencies:
      '@babel/core': 7.16.12
      '@babel/helper-plugin-utils': 7.16.7
      '@babel/plugin-syntax-nullish-coalescing-operator': 7.8.3_@babel+core@7.16.12
    dev: false
    engines:
      node: '>=6.9.0'
    peerDependencies:
      '@babel/core': ^7.0.0-0
    resolution:
      integrity: sha512-aUOrYU3EVtjf62jQrCj63pYZ7k6vns2h/DQvHPWGmsJRYzWXZ6/AsfgpiRy6XiuIDADhJzP2Q9MwSMKauBQ+UQ==
  /@babel/plugin-proposal-numeric-separator/7.16.7_@babel+core@7.16.12:
    dependencies:
      '@babel/core': 7.16.12
      '@babel/helper-plugin-utils': 7.16.7
      '@babel/plugin-syntax-numeric-separator': 7.10.4_@babel+core@7.16.12
    dev: false
    engines:
      node: '>=6.9.0'
    peerDependencies:
      '@babel/core': ^7.0.0-0
    resolution:
      integrity: sha512-vQgPMknOIgiuVqbokToyXbkY/OmmjAzr/0lhSIbG/KmnzXPGwW/AdhdKpi+O4X/VkWiWjnkKOBiqJrTaC98VKw==
  /@babel/plugin-proposal-optional-chaining/7.16.7_@babel+core@7.16.12:
    dependencies:
      '@babel/core': 7.16.12
      '@babel/helper-plugin-utils': 7.16.7
      '@babel/helper-skip-transparent-expression-wrappers': 7.16.0
      '@babel/plugin-syntax-optional-chaining': 7.8.3_@babel+core@7.16.12
    dev: false
    engines:
      node: '>=6.9.0'
    peerDependencies:
      '@babel/core': ^7.0.0-0
    resolution:
      integrity: sha512-eC3xy+ZrUcBtP7x+sq62Q/HYd674pPTb/77XZMb5wbDPGWIdUbSr4Agr052+zaUPSb+gGRnjxXfKFvx5iMJ+DA==
  /@babel/plugin-proposal-private-methods/7.16.11_@babel+core@7.16.12:
    dependencies:
      '@babel/core': 7.16.12
      '@babel/helper-create-class-features-plugin': 7.17.9_@babel+core@7.16.12
      '@babel/helper-plugin-utils': 7.16.7
    dev: false
    engines:
      node: '>=6.9.0'
    peerDependencies:
      '@babel/core': ^7.0.0-0
    resolution:
      integrity: sha512-F/2uAkPlXDr8+BHpZvo19w3hLFKge+k75XUprE6jaqKxjGkSYcK+4c+bup5PdW/7W/Rpjwql7FTVEDW+fRAQsw==
  /@babel/plugin-proposal-private-property-in-object/7.16.7_@babel+core@7.16.12:
    dependencies:
      '@babel/core': 7.16.12
      '@babel/helper-annotate-as-pure': 7.16.7
      '@babel/helper-create-class-features-plugin': 7.17.9_@babel+core@7.16.12
      '@babel/helper-plugin-utils': 7.16.7
      '@babel/plugin-syntax-private-property-in-object': 7.14.5_@babel+core@7.16.12
    dev: false
    engines:
      node: '>=6.9.0'
    peerDependencies:
      '@babel/core': ^7.0.0-0
    resolution:
      integrity: sha512-rMQkjcOFbm+ufe3bTZLyOfsOUOxyvLXZJCTARhJr+8UMSoZmqTe1K1BgkFcrW37rAchWg57yI69ORxiWvUINuQ==
  /@babel/plugin-syntax-async-generators/7.8.4_@babel+core@7.16.12:
    dependencies:
      '@babel/core': 7.16.12
      '@babel/helper-plugin-utils': 7.16.7
    dev: false
    peerDependencies:
      '@babel/core': ^7.0.0-0
    resolution:
      integrity: sha512-tycmZxkGfZaxhMRbXlPXuVFpdWlXpir2W4AMhSJgRKzk/eDlIXOhb2LHWoLpDF7TEHylV5zNhykX6KAgHJmTNw==
  /@babel/plugin-syntax-dynamic-import/7.8.3_@babel+core@7.16.12:
    dependencies:
      '@babel/core': 7.16.12
      '@babel/helper-plugin-utils': 7.16.7
    dev: false
    peerDependencies:
      '@babel/core': ^7.0.0-0
    resolution:
      integrity: sha512-5gdGbFon+PszYzqs83S3E5mpi7/y/8M9eC90MRTZfduQOYW76ig6SOSPNe41IG5LoP3FGBn2N0RjVDSQiS94kQ==
  /@babel/plugin-syntax-export-namespace-from/7.8.3_@babel+core@7.16.12:
    dependencies:
      '@babel/core': 7.16.12
      '@babel/helper-plugin-utils': 7.16.7
    dev: false
    peerDependencies:
      '@babel/core': ^7.0.0-0
    resolution:
      integrity: sha512-MXf5laXo6c1IbEbegDmzGPwGNTsHZmEy6QGznu5Sh2UCWvueywb2ee+CCE4zQiZstxU9BMoQO9i6zUFSY0Kj0Q==
  /@babel/plugin-syntax-json-strings/7.8.3_@babel+core@7.16.12:
    dependencies:
      '@babel/core': 7.16.12
      '@babel/helper-plugin-utils': 7.16.7
    dev: false
    peerDependencies:
      '@babel/core': ^7.0.0-0
    resolution:
      integrity: sha512-lY6kdGpWHvjoe2vk4WrAapEuBR69EMxZl+RoGRhrFGNYVK8mOPAW8VfbT/ZgrFbXlDNiiaxQnAtgVCZ6jv30EA==
  /@babel/plugin-syntax-logical-assignment-operators/7.10.4_@babel+core@7.16.12:
    dependencies:
      '@babel/core': 7.16.12
      '@babel/helper-plugin-utils': 7.16.7
    dev: false
    peerDependencies:
      '@babel/core': ^7.0.0-0
    resolution:
      integrity: sha512-d8waShlpFDinQ5MtvGU9xDAOzKH47+FFoney2baFIoMr952hKOLp1HR7VszoZvOsV/4+RRszNY7D17ba0te0ig==
  /@babel/plugin-syntax-nullish-coalescing-operator/7.8.3_@babel+core@7.16.12:
    dependencies:
      '@babel/core': 7.16.12
      '@babel/helper-plugin-utils': 7.16.7
    dev: false
    peerDependencies:
      '@babel/core': ^7.0.0-0
    resolution:
      integrity: sha512-aSff4zPII1u2QD7y+F8oDsz19ew4IGEJg9SVW+bqwpwtfFleiQDMdzA/R+UlWDzfnHFCxxleFT0PMIrR36XLNQ==
  /@babel/plugin-syntax-numeric-separator/7.10.4_@babel+core@7.16.12:
    dependencies:
      '@babel/core': 7.16.12
      '@babel/helper-plugin-utils': 7.16.7
    dev: false
    peerDependencies:
      '@babel/core': ^7.0.0-0
    resolution:
      integrity: sha512-9H6YdfkcK/uOnY/K7/aA2xpzaAgkQn37yzWUMRK7OaPOqOpGS1+n0H5hxT9AUw9EsSjPW8SVyMJwYRtWs3X3ug==
  /@babel/plugin-syntax-object-rest-spread/7.8.3_@babel+core@7.16.12:
    dependencies:
      '@babel/core': 7.16.12
      '@babel/helper-plugin-utils': 7.16.7
    dev: false
    peerDependencies:
      '@babel/core': ^7.0.0-0
    resolution:
      integrity: sha512-XoqMijGZb9y3y2XskN+P1wUGiVwWZ5JmoDRwx5+3GmEplNyVM2s2Dg8ILFQm8rWM48orGy5YpI5Bl8U1y7ydlA==
  /@babel/plugin-syntax-optional-catch-binding/7.8.3_@babel+core@7.16.12:
    dependencies:
      '@babel/core': 7.16.12
      '@babel/helper-plugin-utils': 7.16.7
    dev: false
    peerDependencies:
      '@babel/core': ^7.0.0-0
    resolution:
      integrity: sha512-6VPD0Pc1lpTqw0aKoeRTMiB+kWhAoT24PA+ksWSBrFtl5SIRVpZlwN3NNPQjehA2E/91FV3RjLWoVTglWcSV3Q==
  /@babel/plugin-syntax-optional-chaining/7.8.3_@babel+core@7.16.12:
    dependencies:
      '@babel/core': 7.16.12
      '@babel/helper-plugin-utils': 7.16.7
    dev: false
    peerDependencies:
      '@babel/core': ^7.0.0-0
    resolution:
      integrity: sha512-KoK9ErH1MBlCPxV0VANkXW2/dw4vlbGDrFgz8bmUsBGYkFRcbRwMh6cIJubdPrkxRwuGdtCk0v/wPTKbQgBjkg==
  /@babel/plugin-syntax-private-property-in-object/7.14.5_@babel+core@7.16.12:
    dependencies:
      '@babel/core': 7.16.12
      '@babel/helper-plugin-utils': 7.16.7
    dev: false
    engines:
      node: '>=6.9.0'
    peerDependencies:
      '@babel/core': ^7.0.0-0
    resolution:
      integrity: sha512-0wVnp9dxJ72ZUJDV27ZfbSj6iHLoytYZmh3rFcxNnvsJF3ktkzLDZPy/mA17HGsaQT3/DQsWYX1f1QGWkCoVUg==
  /@babel/plugin-syntax-typescript/7.16.7_@babel+core@7.16.12:
    dependencies:
      '@babel/core': 7.16.12
      '@babel/helper-plugin-utils': 7.16.7
    dev: false
    engines:
      node: '>=6.9.0'
    peerDependencies:
      '@babel/core': ^7.0.0-0
    resolution:
      integrity: sha512-YhUIJHHGkqPgEcMYkPCKTyGUdoGKWtopIycQyjJH8OjvRgOYsXsaKehLVPScKJWAULPxMa4N1vCe6szREFlZ7A==
  /@babel/plugin-transform-modules-commonjs/7.16.8_@babel+core@7.16.12:
    dependencies:
      '@babel/core': 7.16.12
      '@babel/helper-module-transforms': 7.17.7
      '@babel/helper-plugin-utils': 7.16.7
      '@babel/helper-simple-access': 7.17.7
      babel-plugin-dynamic-import-node: 2.3.3
    dev: false
    engines:
      node: '>=6.9.0'
    peerDependencies:
      '@babel/core': ^7.0.0-0
    resolution:
      integrity: sha512-oflKPvsLT2+uKQopesJt3ApiaIS2HW+hzHFcwRNtyDGieAeC/dIHZX8buJQ2J2X1rxGPy4eRcUijm3qcSPjYcA==
  /@babel/plugin-transform-typescript/7.16.8_@babel+core@7.16.12:
    dependencies:
      '@babel/core': 7.16.12
      '@babel/helper-create-class-features-plugin': 7.17.9_@babel+core@7.16.12
      '@babel/helper-plugin-utils': 7.16.7
      '@babel/plugin-syntax-typescript': 7.16.7_@babel+core@7.16.12
    dev: false
    engines:
      node: '>=6.9.0'
    peerDependencies:
      '@babel/core': ^7.0.0-0
    resolution:
      integrity: sha512-bHdQ9k7YpBDO2d0NVfkj51DpQcvwIzIusJ7mEUaMlbZq3Kt/U47j24inXZHQ5MDiYpCs+oZiwnXyKedE8+q7AQ==
  /@babel/preset-typescript/7.16.7_@babel+core@7.16.12:
    dependencies:
      '@babel/core': 7.16.12
      '@babel/helper-plugin-utils': 7.16.7
      '@babel/helper-validator-option': 7.16.7
      '@babel/plugin-transform-typescript': 7.16.8_@babel+core@7.16.12
    dev: false
    engines:
      node: '>=6.9.0'
    peerDependencies:
      '@babel/core': ^7.0.0-0
    resolution:
      integrity: sha512-WbVEmgXdIyvzB77AQjGBEyYPZx+8tTsO50XtfozQrkW8QB2rLJpH2lgx0TRw5EJrBxOZQ+wCcyPVQvS8tjEHpQ==
  /@babel/template/7.16.7:
    dependencies:
      '@babel/code-frame': 7.16.7
      '@babel/parser': 7.17.9
      '@babel/types': 7.17.0
    dev: false
    engines:
      node: '>=6.9.0'
    resolution:
      integrity: sha512-I8j/x8kHUrbYRTUxXrrMbfCa7jxkE7tZre39x3kjr9hvI82cK1FfqLygotcWN5kdPGWcLdWMHpSBavse5tWw3w==
  /@babel/traverse/7.17.9:
    dependencies:
      '@babel/code-frame': 7.16.7
      '@babel/generator': 7.17.9
      '@babel/helper-environment-visitor': 7.16.7
      '@babel/helper-function-name': 7.17.9
      '@babel/helper-hoist-variables': 7.16.7
      '@babel/helper-split-export-declaration': 7.16.7
      '@babel/parser': 7.17.9
      '@babel/types': 7.17.0
      debug: 4.3.3
      globals: 11.12.0
    dev: false
    engines:
      node: '>=6.9.0'
    resolution:
      integrity: sha512-PQO8sDIJ8SIwipTPiR71kJQCKQYB5NGImbOviK8K+kg5xkNSYXLBupuX9QhatFowrsvo9Hj8WgArg3W7ijNAQw==
  /@babel/types/7.17.0:
    dependencies:
      '@babel/helper-validator-identifier': 7.16.7
      to-fast-properties: 2.0.0
    dev: false
    engines:
      node: '>=6.9.0'
    resolution:
      integrity: sha512-TmKSNO4D5rzhL5bjWFcVHHLETzfQ/AmbKpKPOSjlP0WoHZ6L911fgoOKY4Alp/emzG4cHJdyN49zpgkbXFEHHw==
  /@bcoe/v8-coverage/0.2.3:
    dev: false
    resolution:
      integrity: sha512-0hYQ8SB4Db5zvZB4axdMHGwEaQjkZzFjQiN9LVYvIFB2nSUHW9tYpxWriPrWDASIxiaXax83REcLxuSdnGPZtw==
  /@esfx/async-canceltoken/1.0.0-pre.30:
    dependencies:
      '@esfx/cancelable': 1.0.0-pre.30
      '@esfx/collections-linkedlist': 1.0.0-pre.24
      '@esfx/disposable': 1.0.0-pre.30
      '@esfx/internal-guards': 1.0.0-pre.23
      '@esfx/internal-tag': 1.0.0-pre.19
      tslib: 2.3.1
    dev: false
    resolution:
      integrity: sha512-4he0W+ZKH4OO4RvGfmATIibO5JzGLQqwm4Dp3X15bWnguDTmmOFt3Qt169Doij/gXxn2aPpZvxUaYIEebi8Xig==
  /@esfx/cancelable/1.0.0-pre.30:
    dependencies:
      '@esfx/disposable': 1.0.0-pre.30
      '@esfx/internal-deprecate': 1.0.0-pre.24
      '@esfx/internal-guards': 1.0.0-pre.23
      '@esfx/internal-tag': 1.0.0-pre.19
    dev: false
    resolution:
      integrity: sha512-fo0+/D3tEcSOHdZ8HiCR7qOKl5Tkk6Nw6QJNNXSQ0ejlpP3HU4S2i0rb/tjHQ1EkUcWZfB3g2jzfL0ioQSEgGg==
  /@esfx/collection-core/1.0.0-pre.24:
    dependencies:
      '@esfx/internal-deprecate': 1.0.0-pre.24
      '@esfx/internal-guards': 1.0.0-pre.23
    dev: false
    resolution:
      integrity: sha512-OIgMS91JmjSoRWD7u/DfnDzo8vDggeTeUPRi1p5WhyboY0+IwmetEqgeHZb8bpka/SsmtYX5qxqEjeqNXqh+pA==
  /@esfx/collections-linkedlist/1.0.0-pre.24:
    dependencies:
      '@esfx/collection-core': 1.0.0-pre.24
      '@esfx/equatable': 1.0.0-pre.19
      '@esfx/internal-guards': 1.0.0-pre.23
    dev: false
    resolution:
      integrity: sha512-Maya8jXH0xvzyfeSH88/j2b5gavO/mluslgIC2Ttdz8rh6+3o8/pVYriceH/Jinn4pgTEzDhO6Rn/aruZG0+Ug==
  /@esfx/disposable/1.0.0-pre.30:
    dev: false
    resolution:
      integrity: sha512-njBGIQO+HW+lMqqMjURC+MWn+55ufulgebPLXzlxbwVSz5hZkoCsv6n9sIBQbnvg/PYQmWK5Dk6gDSmFfihTUg==
  /@esfx/equatable/1.0.0-pre.19:
    dev: false
    resolution:
      integrity: sha512-+f6Xm6GOigyGx7t0D0IyG9Z0AuYDhNWjwV49vs5uNG/+0VQAOSYjmnpSzTZRYcYwxW52DmWJWFYNY8bvCDD2ag==
  /@esfx/internal-deprecate/1.0.0-pre.24:
    dev: false
    resolution:
      integrity: sha512-TSU5k04+nuVQdyfYhaVXxyskdiwYQHgwN20J3cbyRrm/YFi2dOoFSLFvkMNh7LNOPGWSOg6pfAm3kd23ISR3Ow==
  /@esfx/internal-guards/1.0.0-pre.23:
    dependencies:
      '@esfx/type-model': 1.0.0-pre.23
    dev: false
    resolution:
      integrity: sha512-y2svuwRERA2eKF1T/Stq+O8kPjicFQcUTob5je3L6iloOHnOD0sX6aQLvheWmTXXS7hAnjlyMeSN/ec84BRyHg==
  /@esfx/internal-tag/1.0.0-pre.19:
    dev: false
    resolution:
      integrity: sha512-/v1D5LfvBnbvHzL22Vh6yobrOTVCBhsW/l9M+/GRA51eqCN27yTmWGaYUSd1QXp2vxHwNr0sfckVoNtTzeaIqQ==
  /@esfx/type-model/1.0.0-pre.23:
    dev: false
    resolution:
      integrity: sha512-jwcSY9pqEmGoDNhfT+0LUmSTyk6zXF/pbgKb7KU7mTfCrWfVCT/ve61cD1CreerDRBSat/s55se0lJXwDSjhuA==
  /@eslint/eslintrc/0.4.3:
    dependencies:
      ajv: 6.12.6
      debug: 4.3.4
      espree: 7.3.1
      globals: 13.13.0
      ignore: 4.0.6
      import-fresh: 3.3.0
      js-yaml: 3.14.1
      minimatch: 3.1.2
      strip-json-comments: 3.1.1
    dev: false
    engines:
      node: ^10.12.0 || >=12.0.0
    resolution:
      integrity: sha512-J6KFFz5QCYUJq3pf0mjEcCJVERbzv71PUIDczuh9JkwGEzced6CO5ADLHB1rbf/+oPBtoPfMYNOpGDzCANlbXw==
  /@eslint/eslintrc/1.2.1:
    dependencies:
      ajv: 6.12.6
      debug: 4.3.4
      espree: 9.3.1
      globals: 13.13.0
      ignore: 5.2.0
      import-fresh: 3.3.0
      js-yaml: 4.1.0
      minimatch: 3.1.2
      strip-json-comments: 3.1.1
    dev: false
    engines:
      node: ^12.22.0 || ^14.17.0 || >=16.0.0
    resolution:
      integrity: sha512-bxvbYnBPN1Gibwyp6NrpnFzA3YtRL3BBAyEAFVIpNTm2Rn4Vy87GA5M4aSn3InRrlsbX5N0GW7XIx+U4SAEKdQ==
  /@humanwhocodes/config-array/0.5.0:
    dependencies:
      '@humanwhocodes/object-schema': 1.2.1
      debug: 4.3.4
      minimatch: 3.1.2
    dev: false
    engines:
      node: '>=10.10.0'
    resolution:
      integrity: sha512-FagtKFz74XrTl7y6HCzQpwDfXP0yhxe9lHLD1UZxjvZIcbyRz8zTFF/yYNfSfzU414eDwZ1SrO0Qvtyf+wFMQg==
  /@humanwhocodes/config-array/0.9.5:
    dependencies:
      '@humanwhocodes/object-schema': 1.2.1
      debug: 4.3.4
      minimatch: 3.1.2
    dev: false
    engines:
      node: '>=10.10.0'
    resolution:
      integrity: sha512-ObyMyWxZiCu/yTisA7uzx81s40xR2fD5Cg/2Kq7G02ajkNubJf6BopgDTmDyc3U7sXpNKM8cYOw7s7Tyr+DnCw==
  /@humanwhocodes/object-schema/1.2.1:
    dev: false
    resolution:
      integrity: sha512-ZnQMnLV4e7hDlUvw8H+U8ASL02SS2Gn6+9Ac3wGGLIe7+je2AeAOxPY+izIPJDfFDb7eDjev0Us8MO1iFRN8hA==
  /@istanbuljs/schema/0.1.3:
    dev: false
    engines:
      node: '>=8'
    resolution:
      integrity: sha512-ZXRY4jNvVgSVQ8DL3LTcakaAtXwTVUxE81hslsyD2AtoXW/wVob10HkOJ1X/pAlcI7D+2YoZKg5do8G/w6RYgA==
  /@jest/types/27.5.1:
    dependencies:
      '@types/istanbul-lib-coverage': 2.0.4
      '@types/istanbul-reports': 3.0.1
      '@types/node': 14.0.27
      '@types/yargs': 16.0.4
      chalk: 4.1.2
    dev: false
    engines:
      node: ^10.13.0 || ^12.13.0 || ^14.15.0 || >=15.0.0
    resolution:
      integrity: sha512-Cx46iJ9QpwQTjIdq5VJu2QTMMs3QlEjI0x1QbBP5W1+nMzyc2XmimiRR/CbX9TO0cPTeUlxWMOu8mslYsJ8DEw==
  /@nodelib/fs.scandir/2.1.5:
    dependencies:
      '@nodelib/fs.stat': 2.0.5
      run-parallel: 1.2.0
    dev: false
    engines:
      node: '>= 8'
    resolution:
      integrity: sha512-vq24Bq3ym5HEQm2NKCr3yXDwjc7vTsEThRDnkp2DK9p1uqLR+DHurm/NOTo0KG7HYHU7eppKZj3MyqYuMBf62g==
  /@nodelib/fs.stat/2.0.5:
    dev: false
    engines:
      node: '>= 8'
    resolution:
      integrity: sha512-RkhPPp2zrqDAQA/2jNhnztcPAlv64XdhIp7a7454A5ovI7Bukxgt7MX7udwAu3zg1DcpPU0rz3VV1SeaqvY4+A==
  /@nodelib/fs.walk/1.2.8:
    dependencies:
      '@nodelib/fs.scandir': 2.1.5
      fastq: 1.13.0
    dev: false
    engines:
      node: '>= 8'
    resolution:
      integrity: sha512-oGB+UxlgWcgQkgwo8GcEGwemoTFt3FIO9ababBmaGwXIoBKZ+GTy0pP185beGg7Llih/NSHSV2XAs1lnznocSg==
  /@playwright/test/1.20.2:
    dependencies:
      '@babel/code-frame': 7.16.7
      '@babel/core': 7.16.12
      '@babel/helper-plugin-utils': 7.16.7
      '@babel/plugin-proposal-class-properties': 7.16.7_@babel+core@7.16.12
      '@babel/plugin-proposal-dynamic-import': 7.16.7_@babel+core@7.16.12
      '@babel/plugin-proposal-export-namespace-from': 7.16.7_@babel+core@7.16.12
      '@babel/plugin-proposal-logical-assignment-operators': 7.16.7_@babel+core@7.16.12
      '@babel/plugin-proposal-nullish-coalescing-operator': 7.16.7_@babel+core@7.16.12
      '@babel/plugin-proposal-numeric-separator': 7.16.7_@babel+core@7.16.12
      '@babel/plugin-proposal-optional-chaining': 7.16.7_@babel+core@7.16.12
      '@babel/plugin-proposal-private-methods': 7.16.11_@babel+core@7.16.12
      '@babel/plugin-proposal-private-property-in-object': 7.16.7_@babel+core@7.16.12
      '@babel/plugin-syntax-async-generators': 7.8.4_@babel+core@7.16.12
      '@babel/plugin-syntax-json-strings': 7.8.3_@babel+core@7.16.12
      '@babel/plugin-syntax-object-rest-spread': 7.8.3_@babel+core@7.16.12
      '@babel/plugin-syntax-optional-catch-binding': 7.8.3_@babel+core@7.16.12
      '@babel/plugin-transform-modules-commonjs': 7.16.8_@babel+core@7.16.12
      '@babel/preset-typescript': 7.16.7_@babel+core@7.16.12
      colors: 1.4.0
      commander: 8.3.0
      debug: 4.3.3
      expect: 27.2.5
      jest-matcher-utils: 27.2.5
      json5: 2.2.1
      mime: 3.0.0
      minimatch: 3.0.4
      ms: 2.1.3
      open: 8.4.0
      pirates: 4.0.4
      playwright-core: 1.20.2
      rimraf: 3.0.2
      source-map-support: 0.4.18
      stack-utils: 2.0.5
      yazl: 2.5.1
    dev: false
    engines:
      node: '>=12'
    hasBin: true
    resolution:
      integrity: sha512-unkLa+xe/lP7MVC0qpgadc9iSG1+LEyGBzlXhGS/vLGAJaSFs8DNfI89hNd5shHjWfNzb34JgPVnkRKCSNo5iw==
  /@rollup/plugin-commonjs/22.0.0-14_rollup@2.70.1:
    dependencies:
      '@rollup/pluginutils': 3.1.0_rollup@2.70.1
      commondir: 1.0.1
      estree-walker: 2.0.2
      glob: 7.1.7
      is-reference: 1.2.1
      magic-string: 0.25.9
      resolve: 1.22.0
      rollup: 2.70.1
    dev: false
    engines:
      node: '>= 12.0.0'
    peerDependencies:
      rollup: ^2.68.0
    resolution:
      integrity: sha512-7iNabRSuOt3xqWWuy9ju6WlHD5RwpxUcQJMkEKf2IceWE75H17XCHQfteQ3v8aOqtVuaHk4OcGMWV9tq4OKbXw==
  /@rollup/plugin-json/4.1.0_rollup@2.70.1:
    dependencies:
      '@rollup/pluginutils': 3.1.0_rollup@2.70.1
      rollup: 2.70.1
    dev: false
    peerDependencies:
      rollup: ^1.20.0 || ^2.0.0
    resolution:
      integrity: sha512-yfLbTdNS6amI/2OpmbiBoW12vngr5NW2jCJVZSBEz+H5KfUJZ2M7sDjk0U6GOOdCWFVScShte29o9NezJ53TPw==
  /@rollup/plugin-node-resolve/13.1.3_rollup@2.70.1:
    dependencies:
      '@rollup/pluginutils': 3.1.0_rollup@2.70.1
      '@types/resolve': 1.17.1
      builtin-modules: 3.2.0
      deepmerge: 4.2.2
      is-module: 1.0.0
      resolve: 1.22.0
      rollup: 2.70.1
    dev: false
    engines:
      node: '>= 10.0.0'
    peerDependencies:
      rollup: ^2.42.0
    resolution:
      integrity: sha512-BdxNk+LtmElRo5d06MGY4zoepyrXX1tkzX2hrnPEZ53k78GuOMWLqmJDGIIOPwVRIFZrLQOo+Yr6KtCuLIA0AQ==
  /@rollup/plugin-replace/2.4.2_rollup@2.70.1:
    dependencies:
      '@rollup/pluginutils': 3.1.0_rollup@2.70.1
      magic-string: 0.25.9
      rollup: 2.70.1
    dev: false
    peerDependencies:
      rollup: ^1.20.0 || ^2.0.0
    resolution:
      integrity: sha512-IGcu+cydlUMZ5En85jxHH4qj2hta/11BHq95iHEyb2sbgiN0eCdzvUcHw5gt9pBL5lTi4JDYJ1acCoMGpTvEZg==
  /@rollup/pluginutils/3.1.0_rollup@2.70.1:
    dependencies:
      '@types/estree': 0.0.39
      estree-walker: 1.0.1
      picomatch: 2.3.1
      rollup: 2.70.1
    dev: false
    engines:
      node: '>= 8.0.0'
    peerDependencies:
      rollup: ^1.20.0||^2.0.0
    resolution:
      integrity: sha512-GksZ6pr6TpIjHm8h9lSQ8pi8BE9VeubNT0OMJ3B5uZJ8pz73NPiqOtCog/x2/QzM1ENChPKxMDhiQuRHsqc+lg==
  /@rushstack/eslint-patch/1.1.0:
    dev: false
    resolution:
      integrity: sha512-JLo+Y592QzIE+q7Dl2pMUtt4q8SKYI5jDrZxrozEQxnGVOyYE+GWK9eLkwTaeN9DDctlaRAQ3TBmzZ1qdLE30A==
  /@types/babel__code-frame/7.0.3:
    dev: false
    resolution:
      integrity: sha512-2TN6oiwtNjOezilFVl77zwdNPwQWaDBBCCWWxyo1ctiO3vAtd7H/aB/CBJdw9+kqq3+latD0SXoedIuHySSZWw==
  /@types/debounce/1.2.1:
    dev: false
    resolution:
      integrity: sha512-epMsEE85fi4lfmJUH/89/iV/LI+F5CvNIvmgs5g5jYFPfhO2S/ae8WSsLOKWdwtoaZw9Q2IhJ4tQ5tFCcS/4HA==
  /@types/estree/0.0.39:
    dev: false
    resolution:
      integrity: sha512-EYNwp3bU+98cpU4lAWYYL7Zz+2gryWH1qbdDTidVd6hkiR6weksdbMadyXKXNPEkQFhXM+hVO9ZygomHXp+AIw==
  /@types/estree/0.0.51:
    dev: false
    resolution:
      integrity: sha512-CuPgU6f3eT/XgKKPqKd/gLZV1Xmvf1a2R5POBOGQa6uv82xpls89HU5zKeVoyR8XzHd1RGNOlQlvUe3CFkjWNQ==
  /@types/glob/7.1.4:
    dependencies:
      '@types/minimatch': 3.0.5
      '@types/node': 14.0.27
    dev: false
    resolution:
      integrity: sha512-w+LsMxKyYQm347Otw+IfBXOv9UWVjpHpCDdbBMt8Kz/xbvCYNjP+0qPh91Km3iKfSRLBB0P7fAMf0KHrPu+MyA==
  /@types/istanbul-lib-coverage/2.0.4:
    dev: false
    resolution:
      integrity: sha512-z/QT1XN4K4KYuslS23k62yDIDLwLFkzxOuMplDtObz0+y7VqJCaO2o+SPwHCvLFZh7xazvvoor2tA/hPz9ee7g==
  /@types/istanbul-lib-report/3.0.0:
    dependencies:
      '@types/istanbul-lib-coverage': 2.0.4
    dev: false
    resolution:
      integrity: sha512-plGgXAPfVKFoYfa9NpYDAkseG+g6Jr294RqeqcqDixSbU34MZVJRi/P+7Y8GDpzkEwLaGZZOpKIEmeVZNtKsrg==
  /@types/istanbul-reports/3.0.1:
    dependencies:
      '@types/istanbul-lib-report': 3.0.0
    dev: false
    resolution:
      integrity: sha512-c3mAZEuK0lvBp8tmuL74XRKn1+y2dcwOUpH7x4WrF6gk1GIgiluDRgMYQtw2OFcBvAJWlt6ASU3tSqxp0Uu0Aw==
  /@types/js-yaml/4.0.5:
    dev: false
    resolution:
      integrity: sha512-FhpRzf927MNQdRZP0J5DLIdTXhjLYzeUTmLAu69mnVksLH9CJY3IuSeEgbKUki7GQZm0WqDkGzyxju2EZGD2wA==
  /@types/json-schema/7.0.11:
    dev: false
    resolution:
      integrity: sha512-wOuvG1SN4Us4rez+tylwwwCV1psiNVOkJeM3AUWUNWg/jDQY2+HE/444y5gc+jBmRqASOm2Oeh5c1axHobwRKQ==
  /@types/lz-string/1.3.34:
    dev: false
    resolution:
      integrity: sha512-j6G1e8DULJx3ONf6NdR5JiR2ZY3K3PaaqiEuKYkLQO0Czfi1AzrtjfnfCROyWGeDd5IVMKCwsgSmMip9OWijow==
  /@types/minimatch/3.0.5:
    dev: false
    resolution:
      integrity: sha512-Klz949h02Gz2uZCMGwDUSDS1YBlTdDDgbWHi+81l29tQALUtvz4rAYi5uoVhE5Lagoq6DeqAUlbrHvW/mXDgdQ==
  /@types/mkdirp/1.0.2:
    dependencies:
      '@types/node': 14.0.27
    dev: false
    resolution:
      integrity: sha512-o0K1tSO0Dx5X6xlU5F1D6625FawhC3dU3iqr25lluNv/+/QIVH8RLNEiVokgIZo+mz+87w/3Mkg/VvQS+J51fQ==
  /@types/mocha/9.1.0:
    dev: false
    resolution:
      integrity: sha512-QCWHkbMv4Y5U9oW10Uxbr45qMMSzl4OzijsozynUAgx3kEHUdXB00udx2dWDQ7f2TU2a2uuiFaRZjCe3unPpeg==
  /@types/mustache/4.1.2:
    dev: false
    resolution:
      integrity: sha512-c4OVMMcyodKQ9dpwBwh3ofK9P6U9ZktKU9S+p33UqwMNN1vlv2P0zJZUScTshnx7OEoIIRcCFNQ904sYxZz8kg==
  /@types/node/14.0.27:
    dev: false
    resolution:
      integrity: sha512-kVrqXhbclHNHGu9ztnAwSncIgJv/FaxmzXJvGXNdcCpV1b8u1/Mi6z6m0vwy0LzKeXFTPLH0NzwmoJ3fNCIq0g==
  /@types/node/16.0.3:
    dev: false
    resolution:
      integrity: sha512-QhhSbE1wJMbh+lDsb9G6UFmyojhEgoO7dFVDBkli80sp3sPFojGh6TJXsht9Qbe2VWi91pbj08+1Kvue61RwsQ==
  /@types/plist/3.0.2:
    dependencies:
      '@types/node': 14.0.27
      xmlbuilder: 15.1.1
    dev: false
    resolution:
      integrity: sha512-ULqvZNGMv0zRFvqn8/4LSPtnmN4MfhlPNtJCTpKuIIxGVGZ2rYWzFXrvEBoh9CVyqSE7D6YFRJ1hydLHI6kbWw==
  /@types/prettier/2.6.0:
    dev: false
    resolution:
      integrity: sha512-G/AdOadiZhnJp0jXCaBQU449W2h716OW/EoXeYkCytxKL06X1WCXB4DZpp8TpZ8eyIJVS1cw4lrlkkSYU21cDw==
  /@types/prompts/2.0.14:
    dependencies:
      '@types/node': 14.0.27
    dev: false
    resolution:
      integrity: sha512-HZBd99fKxRWpYCErtm2/yxUZv6/PBI9J7N4TNFffl5JbrYMHBwF25DjQGTW3b3jmXq+9P6/8fCIb2ee57BFfYA==
  /@types/resolve/1.17.1:
    dependencies:
      '@types/node': 14.0.27
    dev: false
    resolution:
      integrity: sha512-yy7HuzQhj0dhGpD8RLXSZWEkLsV9ibvxvi6EiJ3bkqLAO1RGo0WbkWQiwpRlSFymTJRz0d3k5LM3kkx8ArDbLw==
  /@types/stack-utils/2.0.1:
    dev: false
    resolution:
      integrity: sha512-Hl219/BT5fLAaz6NDkSuhzasy49dwQS/DSdu4MdggFB8zcXv7vflBI3xp7FEmkmdDkBUI2bPUNeMttp2knYdxw==
  /@types/vscode/1.53.0:
    dev: false
    resolution:
      integrity: sha512-XjFWbSPOM0EKIT2XhhYm3D3cx3nn3lshMUcWNy1eqefk+oqRuBq8unVb6BYIZqXy9lQZyeUl7eaBCOZWv+LcXQ==
  /@types/yargs-parser/21.0.0:
    dev: false
    resolution:
      integrity: sha512-iO9ZQHkZxHn4mSakYV0vFHAVDyEOIJQrV2uZ06HxEPcx+mt8swXoZHIbaaJ2crJYFfErySgktuTZ3BeLz+XmFA==
  /@types/yargs/16.0.4:
    dependencies:
      '@types/yargs-parser': 21.0.0
    dev: false
    resolution:
      integrity: sha512-T8Yc9wt/5LbJyCaLiHPReJa0kApcIgJ7Bn735GjItUfh08Z1pJvu8QZqb9s+mMvKV6WUQRV7K2R46YbjMXTTJw==
  /@types/yargs/17.0.10:
    dependencies:
      '@types/yargs-parser': 21.0.0
    dev: false
    resolution:
      integrity: sha512-gmEaFwpj/7f/ROdtIlci1R1VYU1J4j95m8T+Tj3iBgiBFKg1foE/PSl93bBd5T9LDXNPo8UlNN6W0qwD8O5OaA==
  /@types/yauzl/2.10.0:
    dependencies:
      '@types/node': 14.0.27
    dev: false
    optional: true
    resolution:
      integrity: sha512-Cn6WYCm0tXv8p6k+A8PvbDG763EDpBoTzHdA+Q/MF6H3sapGjCm9NzoaJncJS9tUKSuCoDs9XHxYYsQDgxR6kw==
  /@typescript-eslint/eslint-plugin/5.18.0_0dd9be2ba5ed9805045f3fec8be848f5:
    dependencies:
      '@typescript-eslint/parser': 5.18.0_eslint@8.13.0+typescript@4.6.3
      '@typescript-eslint/scope-manager': 5.18.0
      '@typescript-eslint/type-utils': 5.18.0_eslint@8.13.0+typescript@4.6.3
      '@typescript-eslint/utils': 5.18.0_eslint@8.13.0+typescript@4.6.3
      debug: 4.3.4
      eslint: 8.13.0
      functional-red-black-tree: 1.0.1
      ignore: 5.2.0
      regexpp: 3.2.0
      semver: 7.3.6
      tsutils: 3.21.0_typescript@4.6.3
      typescript: 4.6.3
    dev: false
    engines:
      node: ^12.22.0 || ^14.17.0 || >=16.0.0
    peerDependencies:
      '@typescript-eslint/parser': ^5.0.0
      eslint: ^6.0.0 || ^7.0.0 || ^8.0.0
      typescript: '*'
    peerDependenciesMeta:
      typescript:
        optional: true
    resolution:
      integrity: sha512-tzrmdGMJI/uii9/V6lurMo4/o+dMTKDH82LkNjhJ3adCW22YQydoRs5MwTiqxGF9CSYxPxQ7EYb4jLNlIs+E+A==
  /@typescript-eslint/parser/5.18.0_eslint@8.13.0+typescript@4.6.3:
    dependencies:
      '@typescript-eslint/scope-manager': 5.18.0
      '@typescript-eslint/types': 5.18.0
      '@typescript-eslint/typescript-estree': 5.18.0_typescript@4.6.3
      debug: 4.3.4
      eslint: 8.13.0
      typescript: 4.6.3
    dev: false
    engines:
      node: ^12.22.0 || ^14.17.0 || >=16.0.0
    peerDependencies:
      eslint: ^6.0.0 || ^7.0.0 || ^8.0.0
      typescript: '*'
    peerDependenciesMeta:
      typescript:
        optional: true
    resolution:
      integrity: sha512-+08nYfurBzSSPndngnHvFw/fniWYJ5ymOrn/63oMIbgomVQOvIDhBoJmYZ9lwQOCnQV9xHGvf88ze3jFGUYooQ==
  /@typescript-eslint/scope-manager/5.18.0:
    dependencies:
      '@typescript-eslint/types': 5.18.0
      '@typescript-eslint/visitor-keys': 5.18.0
    dev: false
    engines:
      node: ^12.22.0 || ^14.17.0 || >=16.0.0
    resolution:
      integrity: sha512-C0CZML6NyRDj+ZbMqh9FnPscg2PrzSaVQg3IpTmpe0NURMVBXlghGZgMYqBw07YW73i0MCqSDqv2SbywnCS8jQ==
  /@typescript-eslint/type-utils/5.18.0_eslint@8.13.0+typescript@4.6.3:
    dependencies:
      '@typescript-eslint/utils': 5.18.0_eslint@8.13.0+typescript@4.6.3
      debug: 4.3.4
      eslint: 8.13.0
      tsutils: 3.21.0_typescript@4.6.3
      typescript: 4.6.3
    dev: false
    engines:
      node: ^12.22.0 || ^14.17.0 || >=16.0.0
    peerDependencies:
      eslint: '*'
      typescript: '*'
    peerDependenciesMeta:
      typescript:
        optional: true
    resolution:
      integrity: sha512-vcn9/6J5D6jtHxpEJrgK8FhaM8r6J1/ZiNu70ZUJN554Y3D9t3iovi6u7JF8l/e7FcBIxeuTEidZDR70UuCIfA==
  /@typescript-eslint/types/5.18.0:
    dev: false
    engines:
      node: ^12.22.0 || ^14.17.0 || >=16.0.0
    resolution:
      integrity: sha512-bhV1+XjM+9bHMTmXi46p1Led5NP6iqQcsOxgx7fvk6gGiV48c6IynY0apQb7693twJDsXiVzNXTflhplmaiJaw==
  /@typescript-eslint/typescript-estree/5.18.0_typescript@4.6.3:
    dependencies:
      '@typescript-eslint/types': 5.18.0
      '@typescript-eslint/visitor-keys': 5.18.0
      debug: 4.3.4
      globby: 11.1.0
      is-glob: 4.0.3
      semver: 7.3.6
      tsutils: 3.21.0_typescript@4.6.3
      typescript: 4.6.3
    dev: false
    engines:
      node: ^12.22.0 || ^14.17.0 || >=16.0.0
    peerDependencies:
      typescript: '*'
    peerDependenciesMeta:
      typescript:
        optional: true
    resolution:
      integrity: sha512-wa+2VAhOPpZs1bVij9e5gyVu60ReMi/KuOx4LKjGx2Y3XTNUDJgQ+5f77D49pHtqef/klglf+mibuHs9TrPxdQ==
  /@typescript-eslint/utils/5.18.0_eslint@8.13.0+typescript@4.6.3:
    dependencies:
      '@types/json-schema': 7.0.11
      '@typescript-eslint/scope-manager': 5.18.0
      '@typescript-eslint/types': 5.18.0
      '@typescript-eslint/typescript-estree': 5.18.0_typescript@4.6.3
      eslint: 8.13.0
      eslint-scope: 5.1.1
      eslint-utils: 3.0.0_eslint@8.13.0
    dev: false
    engines:
      node: ^12.22.0 || ^14.17.0 || >=16.0.0
    peerDependencies:
      eslint: ^6.0.0 || ^7.0.0 || ^8.0.0
      typescript: '*'
    resolution:
      integrity: sha512-+hFGWUMMri7OFY26TsOlGa+zgjEy1ssEipxpLjtl4wSll8zy85x0GrUSju/FHdKfVorZPYJLkF3I4XPtnCTewA==
  /@typescript-eslint/visitor-keys/5.18.0:
    dependencies:
      '@typescript-eslint/types': 5.18.0
      eslint-visitor-keys: 3.3.0
    dev: false
    engines:
      node: ^12.22.0 || ^14.17.0 || >=16.0.0
    resolution:
      integrity: sha512-Hf+t+dJsjAKpKSkg3EHvbtEpFFb/1CiOHnvI8bjHgOD4/wAw3gKrA0i94LrbekypiZVanJu3McWJg7rWDMzRTg==
  /@ungap/promise-all-settled/1.1.2:
    dev: false
    resolution:
      integrity: sha512-sL/cEvJWAnClXw0wHk85/2L0G6Sj8UB0Ctc1TEMbKSsmpRosqhwj9gWgFRZSrBr2f9tiXISwNhCPmlfqUqyb9Q==
  /abab/1.0.4:
    dev: false
    resolution:
      integrity: sha1-X6rZwsB/YN12dw9xzwJbYqY8/U4=
  /abab/2.0.5:
    dev: false
    resolution:
      integrity: sha512-9IK9EadsbHo6jLWIpxpR6pL0sazTXV6+SQv25ZB+F7Bj9mJNaOc4nCRabwd5M/JwmUa8idz6Eci6eKfJryPs6Q==
  /acorn-globals/4.3.4:
    dependencies:
      acorn: 6.4.2
      acorn-walk: 6.2.0
    dev: false
    resolution:
      integrity: sha512-clfQEh21R+D0leSbUdWf3OcfqyaCSAQ8Ryq00bofSekfr9W8u1jyYZo6ir0xu9Gtcf7BjcHJpnbZH7JOCpP60A==
  /acorn-jsx/5.3.2_acorn@7.4.1:
    dependencies:
      acorn: 7.4.1
    dev: false
    peerDependencies:
      acorn: ^6.0.0 || ^7.0.0 || ^8.0.0
    resolution:
      integrity: sha512-rq9s+JNhf0IChjtDXxllJ7g41oZk5SlXtp0LHwyA5cejwn7vKmKp4pPri6YEePv2PU65sAsegbXtIinmDFDXgQ==
  /acorn-jsx/5.3.2_acorn@8.7.0:
    dependencies:
      acorn: 8.7.0
    dev: false
    peerDependencies:
      acorn: ^6.0.0 || ^7.0.0 || ^8.0.0
    resolution:
      integrity: sha512-rq9s+JNhf0IChjtDXxllJ7g41oZk5SlXtp0LHwyA5cejwn7vKmKp4pPri6YEePv2PU65sAsegbXtIinmDFDXgQ==
  /acorn-walk/6.2.0:
    dev: false
    engines:
      node: '>=0.4.0'
    resolution:
      integrity: sha512-7evsyfH1cLOCdAzZAd43Cic04yKydNx0cF+7tiA19p1XnLLPU4dpCQOqpjqwokFe//vS0QqfqqjCS2JkiIs0cA==
  /acorn/5.7.4:
    dev: false
    engines:
      node: '>=0.4.0'
    hasBin: true
    resolution:
      integrity: sha512-1D++VG7BhrtvQpNbBzovKNc1FLGGEE/oGe7b9xJm/RFHMBeUaUGpluV9RLjZa47YFdPcDAenEYuq9pQPcMdLJg==
  /acorn/6.4.2:
    dev: false
    engines:
      node: '>=0.4.0'
    hasBin: true
    resolution:
      integrity: sha512-XtGIhXwF8YM8bJhGxG5kXgjkEuNGLTkoYqVE+KMR+aspr4KGYmKYg7yUe3KghyQ9yheNwLnjmzh/7+gfDBmHCQ==
  /acorn/7.4.1:
    dev: false
    engines:
      node: '>=0.4.0'
    hasBin: true
    resolution:
      integrity: sha512-nQyp0o1/mNdbTO1PO6kHkwSrmgZ0MT/jCCpNiwbUjGoRN4dlBhqJtoQuCnEOKzgTVwg0ZWiCoQy6SxMebQVh8A==
  /acorn/8.7.0:
    dev: false
    engines:
      node: '>=0.4.0'
    hasBin: true
    resolution:
      integrity: sha512-V/LGr1APy+PXIwKebEWrkZPwoeoF+w1jiOBUmuxuiUIaOHtob8Qc9BTrYo7VuI5fR8tqsy+buA2WFooR5olqvQ==
  /agent-base/6.0.2:
    dependencies:
      debug: 4.3.3
    dev: false
    engines:
      node: '>= 6.0.0'
    resolution:
      integrity: sha512-RZNwNclF7+MS/8bDg70amg32dyeZGZxiDuQmZxKLAlQjr3jGyLx+4Kkk58UO7D2QdgFIQCovuSuZESne6RG6XQ==
  /ajv/6.12.6:
    dependencies:
      fast-deep-equal: 3.1.3
      fast-json-stable-stringify: 2.1.0
      json-schema-traverse: 0.4.1
      uri-js: 4.4.1
    dev: false
    resolution:
      integrity: sha512-j3fVLgvTo527anyYyJOGTYJbG+vnnQYvE0m5mmkc1TK+nxAppkCLMIL0aZ4dblVCNoGShhm+kzE4ZUykBoMg4g==
  /ajv/8.9.0:
    dependencies:
      fast-deep-equal: 3.1.3
      json-schema-traverse: 1.0.0
      require-from-string: 2.0.2
      uri-js: 4.4.1
    dev: false
    resolution:
      integrity: sha512-qOKJyNj/h+OWx7s5DePL6Zu1KeM9jPZhwBqs+7DzP6bGOvqzVCSf0xueYmVuaC/oQ/VtS2zLMLHdQFbkka+XDQ==
  /ansi-colors/4.1.1:
    dev: false
    engines:
      node: '>=6'
    resolution:
      integrity: sha512-JoX0apGbHaUJBNl6yF+p6JAFYZ666/hhCGKN5t9QFjbJQKUU/g8MNbFDbvfrgKXvI1QpZplPOnwIo99lX/AAmA==
  /ansi-regex/2.1.1:
    dev: false
    engines:
      node: '>=0.10.0'
    resolution:
      integrity: sha1-w7M6te42DYbg5ijwRorn7yfWVN8=
  /ansi-regex/5.0.1:
    dev: false
    engines:
      node: '>=8'
    resolution:
      integrity: sha512-quJQXlTSUGL2LH9SUXo8VwsY4soanhgo6LNSm84E1LBcE8s3O0wpdiRzyR9z/ZZJMlMWv37qOOb9pdJlMUEKFQ==
  /ansi-styles/1.0.0:
    dev: false
    engines:
      node: '>=0.8.0'
    resolution:
      integrity: sha1-yxAt8cVvUSPquLZ817mAJ6AnkXg=
  /ansi-styles/2.2.1:
    dev: false
    engines:
      node: '>=0.10.0'
    resolution:
      integrity: sha1-tDLdM1i2NM914eRmQ2gkBTPB3b4=
  /ansi-styles/3.2.1:
    dependencies:
      color-convert: 1.9.3
    dev: false
    engines:
      node: '>=4'
    resolution:
      integrity: sha512-VT0ZI6kZRdTh8YyJw3SMbYm/u+NqfsAxEpWO0Pf9sq8/e94WxxOpPKx9FR1FlyCtOVDNOQ+8ntlqFxiRc+r5qA==
  /ansi-styles/4.3.0:
    dependencies:
      color-convert: 2.0.1
    dev: false
    engines:
      node: '>=8'
    resolution:
      integrity: sha512-zbB9rCJAT1rbjiVDb2hqKFHNYLxgtk8NURxZ3IZwD3F6NtxbXZQCnnSi1Lkx+IDohdPlFp222wVALIheZJQSEg==
  /ansi-styles/5.2.0:
    dev: false
    engines:
      node: '>=10'
    resolution:
      integrity: sha512-Cxwpt2SfTzTtXcfOlzGEee8O+c+MmUgGrNiBcXnuWxuFJHe6a5Hz7qwhwe5OgaSYI0IJvkLqWX1ASG+cJOkEiA==
  /anymatch/3.1.2:
    dependencies:
      normalize-path: 3.0.0
      picomatch: 2.3.1
    dev: false
    engines:
      node: '>= 8'
    resolution:
      integrity: sha512-P43ePfOAIupkguHUycrc4qJ9kz8ZiuOUijaETwX7THt0Y/GNK7v0aa8rY816xWjZ7rJdA5XdMcpVFTKMq+RvWg==
  /aproba/1.2.0:
    dev: false
    resolution:
      integrity: sha512-Y9J6ZjXtoYh8RnXVCMOU/ttDmk1aBjunq9vO0ta5x85WDQiQfUF9sIPBITdbiiIVcBo03Hi3jMxigBtsddlXRw==
  /are-we-there-yet/1.1.7:
    dependencies:
      delegates: 1.0.0
      readable-stream: 2.3.7
    dev: false
    resolution:
      integrity: sha512-nxwy40TuMiUGqMyRHgCSWZ9FM4VAoRP4xUYSTv5ImRog+h9yISPbVH7H8fASCIzYn9wlEv4zvFL7uKDMCFQm3g==
  /argparse/1.0.10:
    dependencies:
      sprintf-js: 1.0.3
    dev: false
    resolution:
      integrity: sha512-o5Roy6tNG4SL/FOkCAN6RzjiakZS25RLYFrcMttJqbdd8BWrnA+fGz57iN5Pb06pvBGvl5gQ0B48dJlslXvoTg==
  /argparse/2.0.1:
    dev: false
    resolution:
      integrity: sha512-8+9WqebbFzpX9OR+Wa6O29asIogeRMzcGtAINdpMHHyAg10f05aSFVBbcEqGf/PXw1EjAZ+q2/bEBg3DvurK3Q==
  /array-equal/1.0.0:
    dev: false
    resolution:
      integrity: sha1-jCpe8kcv2ep0KwTHenUJO6J1fJM=
  /array-union/2.1.0:
    dev: false
    engines:
      node: '>=8'
    resolution:
      integrity: sha512-HGyxoOTYUyCM6stUe6EJgnd4EoewAI7zMdfqO+kGjnlZmBDz/cR5pf8r/cR4Wq60sL/p0IkcjUEEPwS3GFrIyw==
  /asn1/0.2.6:
    dependencies:
      safer-buffer: 2.1.2
    dev: false
    resolution:
      integrity: sha512-ix/FxPn0MDjeyJ7i/yoHGFt/EX6LyNbxSEhPPXODPL+KB0VPk86UYfL0lMdy+KCnv+fmvIzySwaK5COwqVbWTQ==
  /assert-plus/1.0.0:
    dev: false
    engines:
      node: '>=0.8'
    resolution:
      integrity: sha1-8S4PPF13sLHN2RRpQuTpbB5N1SU=
  /astral-regex/2.0.0:
    dev: false
    engines:
      node: '>=8'
    resolution:
      integrity: sha512-Z7tMw1ytTXt5jqMcOP+OQteU1VuNK9Y02uuJtKQ1Sv69jXQKKg5cibLwGJow8yzZP+eAc18EmLGPal0bp36rvQ==
  /async-limiter/1.0.1:
    dev: false
    resolution:
      integrity: sha512-csOlWGAcRFJaI6m+F2WKdnMKr4HhdhFVBk0H/QbJFMCr+uO2kwohwXQPxw/9OCxp05r5ghVBFSyioixx3gfkNQ==
  /asynckit/0.4.0:
    dev: false
    resolution:
      integrity: sha1-x57Zf380y48robyXkLzDZkdLS3k=
  /autorest/3.3.2:
    dev: false
    engines:
      node: '>=12.0.0'
    hasBin: true
    requiresBuild: true
    resolution:
      integrity: sha512-Tj2Jyz57tMt/KIJK3NaQI13hzUBXZ3N9OmkVZfLU2vrYh1SEaxvdWCLkwWt883E5YlzasRXdbSkrMz86lzHnPA==
  /aws-sign2/0.7.0:
    dev: false
    resolution:
      integrity: sha1-tG6JCTSpWR8tL2+G1+ap8bP+dqg=
  /aws4/1.11.0:
    dev: false
    resolution:
      integrity: sha512-xh1Rl34h6Fi1DC2WWKfxUTVqRsNnr6LsKz2+hfwDxQJWmrx8+c7ylaqBMcHfl1U1r2dsifOvKX3LQuLNZ+XSvA==
  /azure-devops-node-api/11.1.1:
    dependencies:
      tunnel: 0.0.6
      typed-rest-client: 1.8.6
    dev: false
    resolution:
      integrity: sha512-XDG91XzLZ15reP12s3jFkKS8oiagSICjnLwxEYieme4+4h3ZveFOFRA4iYIG40RyHXsiI0mefFYYMFIJbMpWcg==
  /babel-plugin-dynamic-import-node/2.3.3:
    dependencies:
      object.assign: 4.1.2
    dev: false
    resolution:
      integrity: sha512-jZVI+s9Zg3IqA/kdi0i6UDCybUI3aSBLnglhYbSSjKlV7yF1F/5LWv8MakQmvYpnbJDS6fcBL2KzHSxNCMtWSQ==
  /balanced-match/1.0.2:
    dev: false
    resolution:
      integrity: sha512-3oSeUO0TMV67hN1AmbXsK4yaqU7tjiHlbxRDZOpH0KW9+CeX4bRAaX0Anxt0tx2MrpRpWwQaPwIlISEJhYU5Pw==
  /base64-js/1.5.1:
    dev: false
    resolution:
      integrity: sha512-AKpaYlHn8t4SVbOHCy+b5+KKgvR4vrsD8vbvrbiQJps7fKDTkjkDry6ji0rUJjC0kzbNePLwzxq8iypo41qeWA==
  /bcrypt-pbkdf/1.0.2:
    dependencies:
      tweetnacl: 0.14.5
    dev: false
    resolution:
      integrity: sha1-pDAdOJtqQ/m2f/PKEaP2Y342Dp4=
  /binary-extensions/2.2.0:
    dev: false
    engines:
      node: '>=8'
    resolution:
      integrity: sha512-jDctJ/IVQbZoJykoeHbhXpOlNBqGNcwXJKJog42E5HDPUwQTSdjCHdihjj0DlnheQ7blbT6dHOafNAiS8ooQKA==
  /bl/4.1.0:
    dependencies:
      buffer: 5.7.1
      inherits: 2.0.4
      readable-stream: 3.6.0
    dev: false
    resolution:
      integrity: sha512-1W07cM9gS6DcLperZfFSj+bWLtaPGSOHWhPiGzXmvVJbRLdG82sH/Kn8EtW1VqWVA54AKf2h5k5BbnIbwF3h6w==
  /boolbase/1.0.0:
    dev: false
    resolution:
      integrity: sha1-aN/1++YMUes3cl6p4+0xDcwed24=
  /brace-expansion/1.1.11:
    dependencies:
      balanced-match: 1.0.2
      concat-map: 0.0.1
    dev: false
    resolution:
      integrity: sha512-iCuPHDFgrHX7H2vEI/5xpz07zSHB00TpugqhmYtVmMO6518mCuRMoOYFldEBl0g187ufozdaHgWKcYFb61qGiA==
  /braces/3.0.2:
    dependencies:
      fill-range: 7.0.1
    dev: false
    engines:
      node: '>=8'
    resolution:
      integrity: sha512-b8um+L1RzM3WDSzvhm6gIz1yfTbBt6YTlcEKAvsmqCZZFw46z626lVj9j1yEPW33H5H+lBQpZMP1k8l+78Ha0A==
  /browser-process-hrtime/1.0.0:
    dev: false
    resolution:
      integrity: sha512-9o5UecI3GhkpM6DrXr69PblIuWxPKk9Y0jHBRhdocZ2y7YECBFCsHm79Pr3OyR2AvjhDkabFJaDJMYRazHgsow==
  /browser-stdout/1.3.1:
    dev: false
    resolution:
      integrity: sha512-qhAVI1+Av2X7qelOfAIYwXONood6XlZE/fXaBSmW/T5SzLAmCgzi+eiWE7fUvbHaeNBQH13UftjpXxsfLkMpgw==
  /browserslist/4.20.2:
    dependencies:
      caniuse-lite: 1.0.30001327
      electron-to-chromium: 1.4.106
      escalade: 3.1.1
      node-releases: 2.0.2
      picocolors: 1.0.0
    dev: false
    engines:
      node: ^6 || ^7 || ^8 || ^9 || ^10 || ^11 || ^12 || >=13.7
    hasBin: true
    resolution:
      integrity: sha512-CQOBCqp/9pDvDbx3xfMi+86pr4KXIf2FDkTTdeuYw8OxS9t898LA1Khq57gtufFILXpfgsSx5woNgsBgvGjpsA==
  /buffer-crc32/0.2.13:
    dev: false
    resolution:
      integrity: sha1-DTM+PwDqxQqhRUq9MO+MKl2ackI=
  /buffer-from/1.1.2:
    dev: false
    resolution:
      integrity: sha512-E+XQCRwSbaaiChtv6k6Dwgc+bx+Bs6vuKJHHl5kox/BaKbhiXzqQOwK4cO22yElGp2OCmjwVhT3HmxgyPGnJfQ==
  /buffer/5.7.1:
    dependencies:
      base64-js: 1.5.1
      ieee754: 1.2.1
    dev: false
    resolution:
      integrity: sha512-EHcyIPBQ4BSGlvjB16k5KgAJ27CIsHY/2JBmCRReo48y9rQ3MaUzWX3KVlBa4U7MyX02HdVj0K7C3WaB3ju7FQ==
  /builtin-modules/3.2.0:
    dev: false
    engines:
      node: '>=6'
    resolution:
      integrity: sha512-lGzLKcioL90C7wMczpkY0n/oART3MbBa8R9OFGE1rJxoVI86u4WAGfEk8Wjv10eKSyTHVGkSo3bvBylCEtk7LA==
  /c8/7.11.0:
    dependencies:
      '@bcoe/v8-coverage': 0.2.3
      '@istanbuljs/schema': 0.1.3
      find-up: 5.0.0
      foreground-child: 2.0.0
      istanbul-lib-coverage: 3.2.0
      istanbul-lib-report: 3.0.0
      istanbul-reports: 3.1.4
      rimraf: 3.0.2
      test-exclude: 6.0.0
      v8-to-istanbul: 8.1.1
      yargs: 16.2.0
      yargs-parser: 20.2.9
    dev: false
    engines:
      node: '>=10.12.0'
    hasBin: true
    resolution:
      integrity: sha512-XqPyj1uvlHMr+Y1IeRndC2X5P7iJzJlEJwBpCdBbq2JocXOgJfr+JVfJkyNMGROke5LfKrhSFXGFXnwnRJAUJw==
  /call-bind/1.0.2:
    dependencies:
      function-bind: 1.1.1
      get-intrinsic: 1.1.1
    dev: false
    resolution:
      integrity: sha512-7O+FbCihrB5WGbFYesctwmTKae6rOiIzmz1icreWJ+0aA7LJfuqhEso2T9ncpcFtzMQtzXf2QGGueWJGTYsqrA==
  /callsites/3.1.0:
    dev: false
    engines:
      node: '>=6'
    resolution:
      integrity: sha512-P8BjAsXvZS+VIDUI11hHCQEv74YT67YUi5JJFNWIqL235sBmjX4+qx9Muvls5ivyNENctx46xQLQ3aTuE7ssaQ==
  /camel-case/4.1.2:
    dependencies:
      pascal-case: 3.1.2
      tslib: 2.3.1
    dev: false
    resolution:
      integrity: sha512-gxGWBrTT1JuMx6R+o5PTXMmUnhnVzLQ9SNutD4YqKtI6ap897t3tKECYla6gCWEkplXnlNybEkZg9GEGxKFCgw==
  /camelcase/6.3.0:
    dev: false
    engines:
      node: '>=10'
    resolution:
      integrity: sha512-Gmy6FhYlCY7uOElZUSbxo2UCDH8owEk996gkbrpsgGtrJLM3J7jGxl9Ic7Qwwj4ivOE5AWZWRMecDdF7hqGjFA==
  /caniuse-lite/1.0.30001327:
    dev: false
    resolution:
      integrity: sha512-1/Cg4jlD9qjZzhbzkzEaAC2JHsP0WrOc8Rd/3a3LuajGzGWR/hD7TVyvq99VqmTy99eVh8Zkmdq213OgvgXx7w==
  /capital-case/1.0.4:
    dependencies:
      no-case: 3.0.4
      tslib: 2.3.1
      upper-case-first: 2.0.2
    dev: false
    resolution:
      integrity: sha512-ds37W8CytHgwnhGGTi88pcPyR15qoNkOpYwmMMfnWqqWgESapLqvDx6huFjQ5vqWSn2Z06173XNA7LtMOeUh1A==
  /caseless/0.12.0:
    dev: false
    resolution:
      integrity: sha1-G2gcIf+EAzyCZUMJBolCDRhxUdw=
  /chalk/0.4.0:
    dependencies:
      ansi-styles: 1.0.0
      has-color: 0.1.7
      strip-ansi: 0.1.1
    dev: false
    engines:
      node: '>=0.8.0'
    resolution:
      integrity: sha1-UZmj3c0MHv4jvAjBsCewYXbgxk8=
  /chalk/1.1.3:
    dependencies:
      ansi-styles: 2.2.1
      escape-string-regexp: 1.0.5
      has-ansi: 2.0.0
      strip-ansi: 3.0.1
      supports-color: 2.0.0
    dev: false
    engines:
      node: '>=0.10.0'
    resolution:
      integrity: sha1-qBFcVeSnAv5NFQq9OHKCKn4J/Jg=
  /chalk/2.4.2:
    dependencies:
      ansi-styles: 3.2.1
      escape-string-regexp: 1.0.5
      supports-color: 5.5.0
    dev: false
    engines:
      node: '>=4'
    resolution:
      integrity: sha512-Mti+f9lpJNcwF4tWV8/OrTTtF1gZi+f8FqlyAdouralcFWFQWF2+NgCHShjkCb+IFBLq9buZwE1xckQU4peSuQ==
  /chalk/4.1.2:
    dependencies:
      ansi-styles: 4.3.0
      supports-color: 7.2.0
    dev: false
    engines:
      node: '>=10'
    resolution:
      integrity: sha512-oKnbhFyRIXpUuez8iBMmyEa4nbj4IOQyuhc/wy9kY7/WVPcwIO9VA668Pu8RkO7+0G76SLROeyw9CpQ061i4mA==
  /chalk/5.0.1:
    dev: false
    engines:
      node: ^12.17.0 || ^14.13 || >=16.0.0
    resolution:
      integrity: sha512-Fo07WOYGqMfCWHOzSXOt2CxDbC6skS/jO9ynEcmpANMoPrD+W1r1K6Vx7iNm+AQmETU1Xr2t+n8nzkV9t6xh3w==
  /change-case/4.1.2:
    dependencies:
      camel-case: 4.1.2
      capital-case: 1.0.4
      constant-case: 3.0.4
      dot-case: 3.0.4
      header-case: 2.0.4
      no-case: 3.0.4
      param-case: 3.0.4
      pascal-case: 3.1.2
      path-case: 3.0.4
      sentence-case: 3.0.4
      snake-case: 3.0.4
      tslib: 2.3.1
    dev: false
    resolution:
      integrity: sha512-bSxY2ws9OtviILG1EiY5K7NNxkqg/JnRnFxLtKQ96JaviiIxi7djMrSd0ECT9AC+lttClmYwKw53BWpOMblo7A==
  /cheerio-select/1.6.0:
    dependencies:
      css-select: 4.3.0
      css-what: 6.1.0
      domelementtype: 2.3.0
      domhandler: 4.3.1
      domutils: 2.8.0
    dev: false
    resolution:
      integrity: sha512-eq0GdBvxVFbqWgmCm7M3XGs1I8oLy/nExUnh6oLqmBditPO9AqQJrkslDpMun/hZ0yyTs8L0m85OHp4ho6Qm9g==
  /cheerio/1.0.0-rc.10:
    dependencies:
      cheerio-select: 1.6.0
      dom-serializer: 1.4.1
      domhandler: 4.3.1
      htmlparser2: 6.1.0
      parse5: 6.0.1
      parse5-htmlparser2-tree-adapter: 6.0.1
      tslib: 2.3.1
    dev: false
    engines:
      node: '>= 6'
    resolution:
      integrity: sha512-g0J0q/O6mW8z5zxQ3A8E8J1hUgp4SMOvEoW/x84OwyHKe/Zccz83PVT4y5Crcr530FV6NgmKI1qvGTKVl9XXVw==
  /chokidar/3.5.3:
    dependencies:
      anymatch: 3.1.2
      braces: 3.0.2
      glob-parent: 5.1.2
      is-binary-path: 2.1.0
      is-glob: 4.0.3
      normalize-path: 3.0.0
      readdirp: 3.6.0
    dev: false
    engines:
      node: '>= 8.10.0'
    optionalDependencies:
      fsevents: 2.3.2
    resolution:
      integrity: sha512-Dr3sfKRP6oTcjf2JmUmFJfeVMvXBdegxB0iVQ5eb2V10uFJUCAS8OByZdVAyVb8xXNz3GjjTgj9kLWsZTqE6kw==
  /chownr/1.1.4:
    dev: false
    resolution:
      integrity: sha512-jJ0bqzaylmJtVnNgzTeSOs8DPavpbYgEr/b0YL8/2GO3xJEhInFmhKMUnEJQjZumK7KXGFhUy89PrsJWlakBVg==
  /cliui/7.0.4:
    dependencies:
      string-width: 4.2.3
      strip-ansi: 6.0.1
      wrap-ansi: 7.0.0
    dev: false
    resolution:
      integrity: sha512-OcRE68cOsVMXp1Yvonl/fzkQOyjLSu/8bhPDfQt0e0/Eb283TKP20Fs2MqoPsr9SwA595rRCA+QMzYc9nBP+JQ==
  /code-point-at/1.1.0:
    dev: false
    engines:
      node: '>=0.10.0'
    resolution:
      integrity: sha1-DQcLTQQ6W+ozovGkDi7bPZpMz3c=
  /color-convert/1.9.3:
    dependencies:
      color-name: 1.1.3
    dev: false
    resolution:
      integrity: sha512-QfAUtd+vFdAtFQcC8CCyYt1fYWxSqAiK2cSD6zDB8N3cpsEBAvRxp9zOGg6G/SHHJYAT88/az/IuDGALsNVbGg==
  /color-convert/2.0.1:
    dependencies:
      color-name: 1.1.4
    dev: false
    engines:
      node: '>=7.0.0'
    resolution:
      integrity: sha512-RRECPsj7iu/xb5oKYcsFHSppFNnsj/52OVTRKb4zP5onXwVF3zVmmToNcOfGC+CRDpfK/U584fMg38ZHCaElKQ==
  /color-name/1.1.3:
    dev: false
    resolution:
      integrity: sha1-p9BVi9icQveV3UIyj3QIMcpTvCU=
  /color-name/1.1.4:
    dev: false
    resolution:
      integrity: sha512-dOy+3AuW3a2wNbZHIuMZpTcgjGuLU/uBL/ubcZF9OXbDo8ff4O8yVp5Bf0efS8uEoYo5q4Fx7dY9OgQGXgAsQA==
  /colors/1.4.0:
    dev: false
    engines:
      node: '>=0.1.90'
    resolution:
      integrity: sha512-a+UqTh4kgZg/SlGvfbzDHpgRu7AAQOmmqRHJnxhRZICKFUT91brVhNNt58CMWU9PsBbv3PDCZUHbVxuDiH2mtA==
  /combined-stream/1.0.8:
    dependencies:
      delayed-stream: 1.0.0
    dev: false
    engines:
      node: '>= 0.8'
    resolution:
      integrity: sha512-FQN4MRfuJeHf7cBbBMJFXhKSDq+2kAArBlmRBvcvFE5BB1HZKXtSFASDhdlz9zOYwxh8lDdnvmMOe/+5cdoEdg==
  /commander/6.2.1:
    dev: false
    engines:
      node: '>= 6'
    resolution:
      integrity: sha512-U7VdrJFnJgo4xjrHpTzu0yrHPGImdsmD95ZlgYSEajAn2JKzDhDTPG9kBTefmObL2w/ngeZnilk+OV9CG3d7UA==
  /commander/8.3.0:
    dev: false
    engines:
      node: '>= 12'
    resolution:
      integrity: sha512-OkTL9umf+He2DZkUq8f8J9of7yL6RJKI24dVITBmNfZBmri9zYZQrKkuXiKhyfPSu8tUhnVBB1iKXevvnlR4Ww==
  /commondir/1.0.1:
    dev: false
    resolution:
      integrity: sha1-3dgA2gxmEnOTzKWVDqloo6rxJTs=
  /concat-map/0.0.1:
    dev: false
    resolution:
      integrity: sha1-2Klr13/Wjfd5OnMDajug1UBdR3s=
  /console-control-strings/1.1.0:
    dev: false
    resolution:
      integrity: sha1-PXz0Rk22RG6mRL9LOVB/mFEAjo4=
  /constant-case/3.0.4:
    dependencies:
      no-case: 3.0.4
      tslib: 2.3.1
      upper-case: 2.0.2
    dev: false
    resolution:
      integrity: sha512-I2hSBi7Vvs7BEuJDr5dDHfzb/Ruj3FyvFyh7KLilAjNQw3Be+xgqUBA2W6scVEcL0hL1dwPRtIqEPVUCKkSsyQ==
  /convert-source-map/1.8.0:
    dependencies:
      safe-buffer: 5.1.2
    dev: false
    resolution:
      integrity: sha512-+OQdjP49zViI/6i7nIJpA8rAl4sV/JdPfU9nZs3VqOwGIgizICvuN2ru6fMd+4llL0tar18UYJXfZ/TWtmhUjA==
  /core-util-is/1.0.2:
    dev: false
    resolution:
      integrity: sha1-tf1UIgqivFq1eqtxQMlAdUUDwac=
  /core-util-is/1.0.3:
    dev: false
    resolution:
      integrity: sha512-ZQBvi1DcpJ4GDqanjucZ2Hj3wEO5pZDS89BWbkcrvdxksJorwUDDZamX9ldFkp9aw2lmBDLgkObEA4DWNJ9FYQ==
  /cross-env/7.0.3:
    dependencies:
      cross-spawn: 7.0.3
    dev: false
    engines:
      node: '>=10.14'
      npm: '>=6'
      yarn: '>=1'
    hasBin: true
    resolution:
      integrity: sha512-+/HKd6EgcQCJGh2PSjZuUitQBQynKor4wrFbRg4DtAgS1aWO+gU52xpH7M9ScGgXSYmAVS9bIJ8EzuaGw0oNAw==
  /cross-spawn/7.0.3:
    dependencies:
      path-key: 3.1.1
      shebang-command: 2.0.0
      which: 2.0.2
    dev: false
    engines:
      node: '>= 8'
    resolution:
      integrity: sha512-iRDPJKUPVEND7dHPO8rkbOnPpyDygcDFtWjpeWNCgy8WP2rXcxXL8TskReQl6OrB2G7+UJrags1q15Fudc7G6w==
  /css-select/4.3.0:
    dependencies:
      boolbase: 1.0.0
      css-what: 6.1.0
      domhandler: 4.3.1
      domutils: 2.8.0
      nth-check: 2.0.1
    dev: false
    resolution:
      integrity: sha512-wPpOYtnsVontu2mODhA19JrqWxNsfdatRKd64kmpRbQgh1KtItko5sTnEpPdpSaJszTOhEMlF/RPz28qj4HqhQ==
  /css-what/6.1.0:
    dev: false
    engines:
      node: '>= 6'
    resolution:
      integrity: sha512-HTUrgRJ7r4dsZKU6GjmpfRK1O76h97Z8MfS1G0FozR+oF2kG6Vfe8JE6zwrkbxigziPHinCJ+gCPjA9EaBDtRw==
  /cssom/0.3.8:
    dev: false
    resolution:
      integrity: sha512-b0tGHbfegbhPJpxpiBPU2sCkigAqtM9O121le6bbOlgyV+NyGyCmVfJ6QW9eRjz8CpNfWEOYBIMIGRYkLwsIYg==
  /cssstyle/0.2.37:
    dependencies:
      cssom: 0.3.8
    dev: false
    resolution:
      integrity: sha1-VBCXI0yyUTyDzu06zdwn/yeYfVQ=
  /dashdash/1.14.1:
    dependencies:
      assert-plus: 1.0.0
    dev: false
    engines:
      node: '>=0.10'
    resolution:
      integrity: sha1-hTz6D3y+L+1d4gMmuN1YEDX24vA=
  /data-uri-to-buffer/4.0.0:
    dev: false
    engines:
      node: '>= 12'
    resolution:
      integrity: sha512-Vr3mLBA8qWmcuschSLAOogKgQ/Jwxulv3RNE4FXnYWRGujzrRWQI4m12fQqRkwX06C0KanhLr4hK+GydchZsaA==
  /data-urls/1.1.0:
    dependencies:
      abab: 2.0.5
      whatwg-mimetype: 2.3.0
      whatwg-url: 7.1.0
    dev: false
    resolution:
      integrity: sha512-YTWYI9se1P55u58gL5GkQHW4P6VJBJ5iBT+B5a7i2Tjadhv52paJG0qHX4A0OR6/t52odI64KP2YvFpkDOi3eQ==
  /debounce/1.2.1:
    dev: false
    resolution:
      integrity: sha512-XRRe6Glud4rd/ZGQfiV1ruXSfbvfJedlV9Y6zOlP+2K04vBYiJEte6stfFkCP03aMnY5tsipamumUjL14fofug==
  /debug/4.3.3:
    dependencies:
      ms: 2.1.2
    dev: false
    engines:
      node: '>=6.0'
    peerDependencies:
      supports-color: '*'
    peerDependenciesMeta:
      supports-color:
        optional: true
    resolution:
      integrity: sha512-/zxw5+vh1Tfv+4Qn7a5nsbcJKPaSvCDhojn6FEl9vupwK2VCSDtEiEtqr8DFtzYFOdz63LBkxec7DYuc2jon6Q==
  /debug/4.3.3_supports-color@8.1.1:
    dependencies:
      ms: 2.1.2
      supports-color: 8.1.1
    dev: false
    engines:
      node: '>=6.0'
    peerDependencies:
      supports-color: '*'
    peerDependenciesMeta:
      supports-color:
        optional: true
    resolution:
      integrity: sha512-/zxw5+vh1Tfv+4Qn7a5nsbcJKPaSvCDhojn6FEl9vupwK2VCSDtEiEtqr8DFtzYFOdz63LBkxec7DYuc2jon6Q==
  /debug/4.3.4:
    dependencies:
      ms: 2.1.2
    dev: false
    engines:
      node: '>=6.0'
    peerDependencies:
      supports-color: '*'
    peerDependenciesMeta:
      supports-color:
        optional: true
    resolution:
      integrity: sha512-PRWFHuSU3eDtQJPvnNY7Jcket1j0t5OuOsFzPPzsekD52Zl8qUfFIPEiswXqIvHWGVHOgX+7G/vCNNhehwxfkQ==
  /decamelize/4.0.0:
    dev: false
    engines:
      node: '>=10'
    resolution:
      integrity: sha512-9iE1PgSik9HeIIw2JO94IidnE3eBoQrFJ3w7sFuzSX4DpmZ3v5sZpUiV5Swcf6mQEF+Y0ru8Neo+p+nyh2J+hQ==
  /decompress-response/6.0.0:
    dependencies:
      mimic-response: 3.1.0
    dev: false
    engines:
      node: '>=10'
    resolution:
      integrity: sha512-aW35yZM6Bb/4oJlZncMH2LCoZtJXTRxES17vE3hoRiowU2kWHaJKFkSBDnDR+cm9J+9QhXmREyIfv0pji9ejCQ==
  /dedent-js/1.0.1:
    dev: false
    resolution:
      integrity: sha1-vuX7fJ5yfYXf+iRZDRDsGrElUwU=
  /deep-extend/0.6.0:
    dev: false
    engines:
      node: '>=4.0.0'
    resolution:
      integrity: sha512-LOHxIOaPYdHlJRtCQfDIVZtfw/ufM8+rVj649RIHzcm/vGwQRXFt6OPqIFWsm2XEMrNIEtWR64sY1LEKD2vAOA==
  /deep-is/0.1.4:
    dev: false
    resolution:
      integrity: sha512-oIPzksmTg4/MriiaYGO+okXDT7ztn/w3Eptv/+gSIdMdKsJo0u4CfYNFJPy+4SKMuCqGw2wxnA+URMg3t8a/bQ==
  /deepmerge/4.2.2:
    dev: false
    engines:
      node: '>=0.10.0'
    resolution:
      integrity: sha512-FJ3UgI4gIl+PHZm53knsuSFpE+nESMr7M4v9QcgB7S63Kj/6WqMiFQJpBBYz1Pt+66bZpP3Q7Lye0Oo9MPKEdg==
  /define-lazy-prop/2.0.0:
    dev: false
    engines:
      node: '>=8'
    resolution:
      integrity: sha512-Ds09qNh8yw3khSjiJjiUInaGX9xlqZDY7JVryGxdxV7NPeuqQfplOpQ66yJFZut3jLa5zOwkXw1g9EI2uKh4Og==
  /define-properties/1.1.3:
    dependencies:
      object-keys: 1.1.1
    dev: false
    engines:
      node: '>= 0.4'
    resolution:
      integrity: sha512-3MqfYKj2lLzdMSf8ZIZE/V+Zuy+BgD6f164e8K2w7dgnpKArBDerGYpM46IYYcjnkdPNMjPk9A6VFB8+3SKlXQ==
  /delayed-stream/1.0.0:
    dev: false
    engines:
      node: '>=0.4.0'
    resolution:
      integrity: sha1-3zrhmayt+31ECqrgsp4icrJOxhk=
  /delegates/1.0.0:
    dev: false
    resolution:
      integrity: sha1-hMbhWbgZBP3KWaDvRM2HDTElD5o=
  /detect-libc/2.0.1:
    dev: false
    engines:
      node: '>=8'
    resolution:
      integrity: sha512-463v3ZeIrcWtdgIg6vI6XUncguvr2TnGl4SzDXinkt9mSLpBJKXT3mW6xT3VQdDN11+WVs29pgvivTc4Lp8v+w==
  /diff-sequences/27.5.1:
    dev: false
    engines:
      node: ^10.13.0 || ^12.13.0 || ^14.15.0 || >=15.0.0
    resolution:
      integrity: sha512-k1gCAXAsNgLwEL+Y8Wvl+M6oEFj5bgazfZULpS5CneoPPXRaCCW7dm+q21Ky2VEE5X+VeRDBVg1Pcvvsr4TtNQ==
  /diff/5.0.0:
    dev: false
    engines:
      node: '>=0.3.1'
    resolution:
      integrity: sha512-/VTCrvm5Z0JGty/BWHljh+BAiw3IK+2j87NGMu8Nwc/f48WoDAC395uomO9ZD117ZOBaHmkX1oyLvkVM/aIT3w==
  /dir-glob/3.0.1:
    dependencies:
      path-type: 4.0.0
    dev: false
    engines:
      node: '>=8'
    resolution:
      integrity: sha512-WkrWp9GR4KXfKGYzOLmTuGVi1UWFfws377n9cc55/tb6DuqyF6pcQ5AbiHEshaDpY9v6oaSr2XCDidGmMwdzIA==
  /doctrine/3.0.0:
    dependencies:
      esutils: 2.0.3
    dev: false
    engines:
      node: '>=6.0.0'
    resolution:
      integrity: sha512-yS+Q5i3hBf7GBkd4KG8a7eBNNWNGLTaEwwYWUijIYM7zrlYDM0BFXHjjPWlWZ1Rg7UaddZeIDmi9jF3HmqiQ2w==
  /dom-serializer/1.4.1:
    dependencies:
      domelementtype: 2.3.0
      domhandler: 4.3.1
      entities: 2.2.0
    dev: false
    resolution:
      integrity: sha512-VHwB3KfrcOOkelEG2ZOfxqLZdfkil8PtJi4P8N2MMXucZq2yLp75ClViUlOVwyoHEDjYU433Aq+5zWP61+RGag==
  /domelementtype/2.3.0:
    dev: false
    resolution:
      integrity: sha512-OLETBj6w0OsagBwdXnPdN0cnMfF9opN69co+7ZrbfPGrdpPVNBUj02spi6B1N7wChLQiPn4CSH/zJvXw56gmHw==
  /domexception/1.0.1:
    dependencies:
      webidl-conversions: 4.0.2
    dev: false
    resolution:
      integrity: sha512-raigMkn7CJNNo6Ihro1fzG7wr3fHuYVytzquZKX5n0yizGsTcYgzdIUwj1X9pK0VvjeihV+XiclP+DjwbsSKug==
  /domhandler/4.3.1:
    dependencies:
      domelementtype: 2.3.0
    dev: false
    engines:
      node: '>= 4'
    resolution:
      integrity: sha512-GrwoxYN+uWlzO8uhUXRl0P+kHE4GtVPfYzVLcUxPL7KNdHKj66vvlhiweIHqYYXWlw+T8iLMp42Lm67ghw4WMQ==
  /domutils/2.8.0:
    dependencies:
      dom-serializer: 1.4.1
      domelementtype: 2.3.0
      domhandler: 4.3.1
    dev: false
    resolution:
      integrity: sha512-w96Cjofp72M5IIhpjgobBimYEfoPjx1Vx0BSX9P30WBdZW2WIKU0T1Bd0kz2eNZ9ikjKgHbEyKx8BB6H1L3h3A==
  /dot-case/3.0.4:
    dependencies:
      no-case: 3.0.4
      tslib: 2.3.1
    dev: false
    resolution:
      integrity: sha512-Kv5nKlh6yRrdrGvxeJ2e5y2eRUpkUosIW4A2AS38zwSz27zu7ufDwQPi5Jhs3XAlGNetl3bmnGhQsMtkKJnj3w==
  /ecc-jsbn/0.1.2:
    dependencies:
      jsbn: 0.1.1
      safer-buffer: 2.1.2
    dev: false
    resolution:
      integrity: sha1-OoOpBOVDUyh4dMVkt1SThoSamMk=
  /ecmarkdown/7.0.0:
    dependencies:
      escape-html: 1.0.3
    dev: false
    resolution:
      integrity: sha512-hJxPALjSOpSMMcFjSzwzJBk8EWOu20mYlTfV7BnVTh9er0FEaT2eSx16y36YxqQfdFxPUsa0CSH4fLf0qUclKw==
  /ecmarkup/9.8.1:
    dependencies:
      chalk: 1.1.3
      dedent-js: 1.0.1
      ecmarkdown: 7.0.0
      eslint: 7.32.0
      fast-glob: 3.2.11
      grammarkdown: 3.1.2
      highlight.js: 11.0.1
      html-escape: 1.0.2
      js-yaml: 3.14.1
      jsdom: 11.10.0
      nomnom: 1.8.1
      prex: 0.4.7
      promise-debounce: 1.0.1
    dev: false
    engines:
      node: '>= 12 || ^11.10.1 || ^10.13 || ^8.10'
    hasBin: true
    resolution:
      integrity: sha512-GxE9Xyycd4UluP1F1dKcuHuj0bYboHCrAveVagd6CFbTNy0JhUexcB0Kko3EevoY2VpTvI4zppUfHHngNywmfw==
  /electron-to-chromium/1.4.106:
    dev: false
    resolution:
      integrity: sha512-ZYfpVLULm67K7CaaGP7DmjyeMY4naxsbTy+syVVxT6QHI1Ww8XbJjmr9fDckrhq44WzCrcC5kH3zGpdusxwwqg==
  /emoji-regex/8.0.0:
    dev: false
    resolution:
      integrity: sha512-MSjYzcWNOA0ewAHpz0MxpYFvwg6yjy1NG3xteoqz644VCo/RPgnr1/GGt+ic3iJTzQ8Eu3TdM14SawnVUmGE6A==
  /end-of-stream/1.4.4:
    dependencies:
      once: 1.4.0
    dev: false
    resolution:
      integrity: sha512-+uw1inIHVPQoaVuHzRyXd21icM+cnt4CzD5rW+NC1wjOUSTOs+Te7FOv7AhN7vS9x/oIyhLP5PR1H+phQAHu5Q==
  /enquirer/2.3.6:
    dependencies:
      ansi-colors: 4.1.1
    dev: false
    engines:
      node: '>=8.6'
    resolution:
      integrity: sha512-yjNnPr315/FjS4zIsUxYguYUPP2e1NK4d7E7ZOLiyYCcbFBiTMyID+2wvm2w6+pZ/odMA7cRkjhsPbltwBOrLg==
  /entities/2.1.0:
    dev: false
    resolution:
      integrity: sha512-hCx1oky9PFrJ611mf0ifBLBRW8lUUVRlFolb5gWRfIELabBlbp9xZvrqZLZAs+NxFnbfQoeGd8wDkygjg7U85w==
  /entities/2.2.0:
    dev: false
    resolution:
      integrity: sha512-p92if5Nz619I0w+akJrLZH0MX0Pb5DX39XOwQTtXSdQQOaYH03S1uIQp4mhOZtAXrxq4ViO67YTiLBo2638o9A==
  /esbuild-android-64/0.14.34:
    cpu:
      - x64
    dev: false
    engines:
      node: '>=12'
    optional: true
    os:
      - android
    resolution:
      integrity: sha512-XfxcfJqmMYsT/LXqrptzFxmaR3GWzXHDLdFNIhm6S00zPaQF1TBBWm+9t0RZ6LRR7iwH57DPjaOeW20vMqI4Yw==
  /esbuild-android-arm64/0.14.34:
    cpu:
      - arm64
    dev: false
    engines:
      node: '>=12'
    optional: true
    os:
      - android
    resolution:
      integrity: sha512-T02+NXTmSRL1Mc6puz+R9CB54rSPICkXKq6+tw8B6vxZFnCPzbJxgwIX4kcluz9p8nYBjF3+lSilTGWb7+Xgew==
  /esbuild-darwin-64/0.14.34:
    cpu:
      - x64
    dev: false
    engines:
      node: '>=12'
    optional: true
    os:
      - darwin
    resolution:
      integrity: sha512-pLRip2Bh4Ng7Bf6AMgCrSp3pPe/qZyf11h5Qo2mOfJqLWzSVjxrXW+CFRJfrOVP7TCnh/gmZSM2AFdCPB72vtw==
  /esbuild-darwin-arm64/0.14.34:
    cpu:
      - arm64
    dev: false
    engines:
      node: '>=12'
    optional: true
    os:
      - darwin
    resolution:
      integrity: sha512-vpidSJEBxx6lf1NWgXC+DCmGqesJuZ5Y8aQVVsaoO4i8tRXbXb0whChRvop/zd3nfNM4dIl5EXAky0knRX5I6w==
  /esbuild-freebsd-64/0.14.34:
    cpu:
      - x64
    dev: false
    engines:
      node: '>=12'
    optional: true
    os:
      - freebsd
    resolution:
      integrity: sha512-m0HBjePhe0hAQJgtMRMNV9kMgIyV4/qSnzPx42kRMQBcPhgjAq1JRu4Il26czC+9FgpMbFkUktb07f/Lwnc6CA==
  /esbuild-freebsd-arm64/0.14.34:
    cpu:
      - arm64
    dev: false
    engines:
      node: '>=12'
    optional: true
    os:
      - freebsd
    resolution:
      integrity: sha512-cpRc2B94L1KvMPPYB4D6G39jLqpKlD3noAMY4/e86iXXXkhUYJJEtTuyNFTa9JRpWM0xCAp4mxjHjoIiLuoCLA==
  /esbuild-linux-32/0.14.34:
    cpu:
      - ia32
    dev: false
    engines:
      node: '>=12'
    optional: true
    os:
      - linux
    resolution:
      integrity: sha512-8nQaEaoW7MH/K/RlozJa+lE1ejHIr8fuPIHhc513UebRav7HtXgQvxHQ6VZRUkWtep23M6dd7UqhwO1tMOfzQQ==
  /esbuild-linux-64/0.14.34:
    cpu:
      - x64
    dev: false
    engines:
      node: '>=12'
    optional: true
    os:
      - linux
    resolution:
      integrity: sha512-Y3of4qQoLLlAgf042MlrY1P+7PnN9zWj8nVtw9XQG5hcLOZLz7IKpU35oeu7n4wvyaZHwvQqDJ93gRLqdJekcQ==
  /esbuild-linux-arm/0.14.34:
    cpu:
      - arm
    dev: false
    engines:
      node: '>=12'
    optional: true
    os:
      - linux
    resolution:
      integrity: sha512-9lpq1NcJqssAF7alCO6zL3gvBVVt/lKw4oetUM7OgNnRX0OWpB+ZIO9FwCrSj/dMdmgDhPLf+119zB8QxSMmAg==
  /esbuild-linux-arm64/0.14.34:
    cpu:
      - arm64
    dev: false
    engines:
      node: '>=12'
    optional: true
    os:
      - linux
    resolution:
      integrity: sha512-IlWaGtj9ir7+Nrume1DGcyzBDlK8GcnJq0ANKwcI9pVw8tqr+6GD0eqyF9SF1mR8UmAp+odrx1H5NdR2cHdFHA==
  /esbuild-linux-mips64le/0.14.34:
    cpu:
      - mips64el
    dev: false
    engines:
      node: '>=12'
    optional: true
    os:
      - linux
    resolution:
      integrity: sha512-k3or+01Rska1AjUyNjA4buEwB51eyN/xPQAoOx1CjzAQC3l8rpjUDw55kXyL63O/1MUi4ISvtNtl8gLwdyEcxw==
  /esbuild-linux-ppc64le/0.14.34:
    cpu:
      - ppc64
    dev: false
    engines:
      node: '>=12'
    optional: true
    os:
      - linux
    resolution:
      integrity: sha512-+qxb8M9FfM2CJaVU7GgYpJOHM1ngQOx+/VrtBjb4C8oVqaPcESCeg2anjl+HRZy8VpYc71q/iBYausPPbJ+Keg==
  /esbuild-linux-riscv64/0.14.34:
    cpu:
      - riscv64
    dev: false
    engines:
      node: '>=12'
    optional: true
    os:
      - linux
    resolution:
      integrity: sha512-Y717ltBdQ5j5sZIHdy1DV9kieo0wMip0dCmVSTceowCPYSn1Cg33Kd6981+F/3b9FDMzNWldZFOBRILViENZSA==
  /esbuild-linux-s390x/0.14.34:
    cpu:
      - s390x
    dev: false
    engines:
      node: '>=12'
    optional: true
    os:
      - linux
    resolution:
      integrity: sha512-bDDgYO4LhL4+zPs+WcBkXph+AQoPcQRTv18FzZS0WhjfH8TZx2QqlVPGhmhZ6WidrY+jKthUqO6UhGyIb4MpmA==
  /esbuild-netbsd-64/0.14.34:
    cpu:
      - x64
    dev: false
    engines:
      node: '>=12'
    optional: true
    os:
      - netbsd
    resolution:
      integrity: sha512-cfaFGXdRt0+vHsjNPyF0POM4BVSHPSbhLPe8mppDc7GDDxjIl08mV1Zou14oDWMp/XZMjYN1kWYRSfftiD0vvQ==
  /esbuild-openbsd-64/0.14.34:
    cpu:
      - x64
    dev: false
    engines:
      node: '>=12'
    optional: true
    os:
      - openbsd
    resolution:
      integrity: sha512-vmy9DxXVnRiI14s8GKuYBtess+EVcDALkbpTqd5jw4XITutIzyB7n4x0Tj5utAkKsgZJB22lLWGekr0ABnSLow==
  /esbuild-sunos-64/0.14.34:
    cpu:
      - x64
    dev: false
    engines:
      node: '>=12'
    optional: true
    os:
      - sunos
    resolution:
      integrity: sha512-eNPVatNET1F7tRMhii7goL/eptfxc0ALRjrj9SPFNqp0zmxrehBFD6BaP3R4LjMn6DbMO0jOAnTLFKr8NqcJAA==
  /esbuild-windows-32/0.14.34:
    cpu:
      - ia32
    dev: false
    engines:
      node: '>=12'
    optional: true
    os:
      - win32
    resolution:
      integrity: sha512-EFhpXyHEcnqWYe2rAHFd8dRw8wkrd9U+9oqcyoEL84GbanAYjiiIjBZsnR8kl0sCQ5w6bLpk7vCEIA2VS32Vcg==
  /esbuild-windows-64/0.14.34:
    cpu:
      - x64
    dev: false
    engines:
      node: '>=12'
    optional: true
    os:
      - win32
    resolution:
      integrity: sha512-a8fbl8Ky7PxNEjf1aJmtxdDZj32/hC7S1OcA2ckEpCJRTjiKslI9vAdPpSjrKIWhws4Galpaawy0nB7fjHYf5Q==
  /esbuild-windows-arm64/0.14.34:
    cpu:
      - arm64
    dev: false
    engines:
      node: '>=12'
    optional: true
    os:
      - win32
    resolution:
      integrity: sha512-EYvmKbSa2B3sPnpC28UEu9jBK5atGV4BaVRE7CYGUci2Hlz4AvtV/LML+TcDMT6gBgibnN2gcltWclab3UutMg==
  /esbuild/0.14.34:
    dev: false
    engines:
      node: '>=12'
    hasBin: true
    optionalDependencies:
      esbuild-android-64: 0.14.34
      esbuild-android-arm64: 0.14.34
      esbuild-darwin-64: 0.14.34
      esbuild-darwin-arm64: 0.14.34
      esbuild-freebsd-64: 0.14.34
      esbuild-freebsd-arm64: 0.14.34
      esbuild-linux-32: 0.14.34
      esbuild-linux-64: 0.14.34
      esbuild-linux-arm: 0.14.34
      esbuild-linux-arm64: 0.14.34
      esbuild-linux-mips64le: 0.14.34
      esbuild-linux-ppc64le: 0.14.34
      esbuild-linux-riscv64: 0.14.34
      esbuild-linux-s390x: 0.14.34
      esbuild-netbsd-64: 0.14.34
      esbuild-openbsd-64: 0.14.34
      esbuild-sunos-64: 0.14.34
      esbuild-windows-32: 0.14.34
      esbuild-windows-64: 0.14.34
      esbuild-windows-arm64: 0.14.34
    requiresBuild: true
    resolution:
      integrity: sha512-QIWdPT/gFF6hCaf4m7kP0cJ+JIuFkdHibI7vVFvu3eJS1HpVmYHWDulyN5WXwbRA0SX/7ZDaJ/1DH8SdY9xOJg==
  /escalade/3.1.1:
    dev: false
    engines:
      node: '>=6'
    resolution:
      integrity: sha512-k0er2gUkLf8O0zKJiAhmkTnJlTvINGv7ygDNPbeIsX/TJjGJZHuh9B2UxbsaEkmlEo9MfhrSzmhIlhRlI2GXnw==
  /escape-html/1.0.3:
    dev: false
    resolution:
      integrity: sha1-Aljq5NPQwJdN4cFpGI7wBR0dGYg=
  /escape-string-regexp/1.0.5:
    dev: false
    engines:
      node: '>=0.8.0'
    resolution:
      integrity: sha1-G2HAViGQqN/2rjuyzwIAyhMLhtQ=
  /escape-string-regexp/2.0.0:
    dev: false
    engines:
      node: '>=8'
    resolution:
      integrity: sha512-UpzcLCXolUWcNu5HtVMHYdXJjArjsF9C0aNnquZYY4uW/Vu0miy5YoWvbV345HauVvcAUnpRuhMMcqTcGOY2+w==
  /escape-string-regexp/4.0.0:
    dev: false
    engines:
      node: '>=10'
    resolution:
      integrity: sha512-TtpcNJ3XAzx3Gq8sWRzJaVajRs0uVxA2YAkdb1jm2YkPz4G6egUFAyA3n5vtEIZefPk5Wa4UXbKuS5fKkJWdgA==
  /escodegen/1.14.3:
    dependencies:
      esprima: 4.0.1
      estraverse: 4.3.0
      esutils: 2.0.3
      optionator: 0.8.3
    dev: false
    engines:
      node: '>=4.0'
    hasBin: true
    optionalDependencies:
      source-map: 0.6.1
    resolution:
      integrity: sha512-qFcX0XJkdg+PB3xjZZG/wKSuT1PnQWx57+TVSjIMmILd2yC/6ByYElPwJnslDsuWuSAp4AwJGumarAAmJch5Kw==
  /eslint-config-prettier/8.5.0_eslint@8.13.0:
    dependencies:
      eslint: 8.13.0
    dev: false
    hasBin: true
    peerDependencies:
      eslint: '>=7.0.0'
    resolution:
      integrity: sha512-obmWKLUNCnhtQRKc+tmnYuQl0pFU1ibYJQ5BGhTVB08bHe9wC8qUeG7c08dj9XX+AuPj1YSGSQIHl1pnDHZR0Q==
  /eslint-plugin-prettier/4.0.0_1815ac95b7fb26c13c7d48a8eef62d0f:
    dependencies:
      eslint: 8.13.0
      eslint-config-prettier: 8.5.0_eslint@8.13.0
      prettier: 2.6.2
      prettier-linter-helpers: 1.0.0
    dev: false
    engines:
      node: '>=6.0.0'
    peerDependencies:
      eslint: '>=7.28.0'
      eslint-config-prettier: '*'
      prettier: '>=2.0.0'
    peerDependenciesMeta:
      eslint-config-prettier:
        optional: true
    resolution:
      integrity: sha512-98MqmCJ7vJodoQK359bqQWaxOE0CS8paAz/GgjaZLyex4TTk3g9HugoO89EqWCrFiOqn9EVvcoo7gZzONCWVwQ==
  /eslint-scope/5.1.1:
    dependencies:
      esrecurse: 4.3.0
      estraverse: 4.3.0
    dev: false
    engines:
      node: '>=8.0.0'
    resolution:
      integrity: sha512-2NxwbF/hZ0KpepYN0cNbo+FN6XoK7GaHlQhgx/hIZl6Va0bF45RQOOwhLIy8lQDbuCiadSLCBnH2CFYquit5bw==
  /eslint-scope/7.1.1:
    dependencies:
      esrecurse: 4.3.0
      estraverse: 5.3.0
    dev: false
    engines:
      node: ^12.22.0 || ^14.17.0 || >=16.0.0
    resolution:
      integrity: sha512-QKQM/UXpIiHcLqJ5AOyIW7XZmzjkzQXYE54n1++wb0u9V/abW3l9uQnxX8Z5Xd18xyKIMTUAyQ0k1e8pz6LUrw==
  /eslint-utils/2.1.0:
    dependencies:
      eslint-visitor-keys: 1.3.0
    dev: false
    engines:
      node: '>=6'
    resolution:
      integrity: sha512-w94dQYoauyvlDc43XnGB8lU3Zt713vNChgt4EWwhXAP2XkBvndfxF0AgIqKOOasjPIPzj9JqgwkwbCYD0/V3Zg==
  /eslint-utils/3.0.0_eslint@8.13.0:
    dependencies:
      eslint: 8.13.0
      eslint-visitor-keys: 2.1.0
    dev: false
    engines:
      node: ^10.0.0 || ^12.0.0 || >= 14.0.0
    peerDependencies:
      eslint: '>=5'
    resolution:
      integrity: sha512-uuQC43IGctw68pJA1RgbQS8/NP7rch6Cwd4j3ZBtgo4/8Flj4eGE7ZYSZRN3iq5pVUv6GPdW5Z1RFleo84uLDA==
  /eslint-visitor-keys/1.3.0:
    dev: false
    engines:
      node: '>=4'
    resolution:
      integrity: sha512-6J72N8UNa462wa/KFODt/PJ3IU60SDpC3QXC1Hjc1BXXpfL2C9R5+AU7jhe0F6GREqVMh4Juu+NY7xn+6dipUQ==
  /eslint-visitor-keys/2.1.0:
    dev: false
    engines:
      node: '>=10'
    resolution:
      integrity: sha512-0rSmRBzXgDzIsD6mGdJgevzgezI534Cer5L/vyMX0kHzT/jiB43jRhd9YUlMGYLQy2zprNmoT8qasCGtY+QaKw==
  /eslint-visitor-keys/3.3.0:
    dev: false
    engines:
      node: ^12.22.0 || ^14.17.0 || >=16.0.0
    resolution:
      integrity: sha512-mQ+suqKJVyeuwGYHAdjMFqjCyfl8+Ldnxuyp3ldiMBFKkvytrXUZWaiPCEav8qDHKty44bD+qV1IP4T+w+xXRA==
  /eslint/7.32.0:
    dependencies:
      '@babel/code-frame': 7.12.11
      '@eslint/eslintrc': 0.4.3
      '@humanwhocodes/config-array': 0.5.0
      ajv: 6.12.6
      chalk: 4.1.2
      cross-spawn: 7.0.3
      debug: 4.3.4
      doctrine: 3.0.0
      enquirer: 2.3.6
      escape-string-regexp: 4.0.0
      eslint-scope: 5.1.1
      eslint-utils: 2.1.0
      eslint-visitor-keys: 2.1.0
      espree: 7.3.1
      esquery: 1.4.0
      esutils: 2.0.3
      fast-deep-equal: 3.1.3
      file-entry-cache: 6.0.1
      functional-red-black-tree: 1.0.1
      glob-parent: 5.1.2
      globals: 13.13.0
      ignore: 4.0.6
      import-fresh: 3.3.0
      imurmurhash: 0.1.4
      is-glob: 4.0.3
      js-yaml: 3.14.1
      json-stable-stringify-without-jsonify: 1.0.1
      levn: 0.4.1
      lodash.merge: 4.6.2
      minimatch: 3.1.2
      natural-compare: 1.4.0
      optionator: 0.9.1
      progress: 2.0.3
      regexpp: 3.2.0
      semver: 7.3.6
      strip-ansi: 6.0.1
      strip-json-comments: 3.1.1
      table: 6.8.0
      text-table: 0.2.0
      v8-compile-cache: 2.3.0
    dev: false
    engines:
      node: ^10.12.0 || >=12.0.0
    hasBin: true
    resolution:
      integrity: sha512-VHZ8gX+EDfz+97jGcgyGCyRia/dPOd6Xh9yPv8Bl1+SoaIwD+a/vlrOmGRUyOYu7MwUhc7CxqeaDZU13S4+EpA==
  /eslint/8.13.0:
    dependencies:
      '@eslint/eslintrc': 1.2.1
      '@humanwhocodes/config-array': 0.9.5
      ajv: 6.12.6
      chalk: 4.1.2
      cross-spawn: 7.0.3
      debug: 4.3.4
      doctrine: 3.0.0
      escape-string-regexp: 4.0.0
      eslint-scope: 7.1.1
      eslint-utils: 3.0.0_eslint@8.13.0
      eslint-visitor-keys: 3.3.0
      espree: 9.3.1
      esquery: 1.4.0
      esutils: 2.0.3
      fast-deep-equal: 3.1.3
      file-entry-cache: 6.0.1
      functional-red-black-tree: 1.0.1
      glob-parent: 6.0.2
      globals: 13.13.0
      ignore: 5.2.0
      import-fresh: 3.3.0
      imurmurhash: 0.1.4
      is-glob: 4.0.3
      js-yaml: 4.1.0
      json-stable-stringify-without-jsonify: 1.0.1
      levn: 0.4.1
      lodash.merge: 4.6.2
      minimatch: 3.1.2
      natural-compare: 1.4.0
      optionator: 0.9.1
      regexpp: 3.2.0
      strip-ansi: 6.0.1
      strip-json-comments: 3.1.1
      text-table: 0.2.0
      v8-compile-cache: 2.3.0
    dev: false
    engines:
      node: ^12.22.0 || ^14.17.0 || >=16.0.0
    hasBin: true
    resolution:
      integrity: sha512-D+Xei61eInqauAyTJ6C0q6x9mx7kTUC1KZ0m0LSEexR0V+e94K12LmWX076ZIsldwfQ2RONdaJe0re0TRGQbRQ==
  /espree/7.3.1:
    dependencies:
      acorn: 7.4.1
      acorn-jsx: 5.3.2_acorn@7.4.1
      eslint-visitor-keys: 1.3.0
    dev: false
    engines:
      node: ^10.12.0 || >=12.0.0
    resolution:
      integrity: sha512-v3JCNCE64umkFpmkFGqzVKsOT0tN1Zr+ueqLZfpV1Ob8e+CEgPWa+OxCoGH3tnhimMKIaBm4m/vaRpJ/krRz2g==
  /espree/9.3.1:
    dependencies:
      acorn: 8.7.0
      acorn-jsx: 5.3.2_acorn@8.7.0
      eslint-visitor-keys: 3.3.0
    dev: false
    engines:
      node: ^12.22.0 || ^14.17.0 || >=16.0.0
    resolution:
      integrity: sha512-bvdyLmJMfwkV3NCRl5ZhJf22zBFo1y8bYh3VYb+bfzqNB4Je68P2sSuXyuFquzWLebHpNd2/d5uv7yoP9ISnGQ==
  /esprima/4.0.1:
    dev: false
    engines:
      node: '>=4'
    hasBin: true
    resolution:
      integrity: sha512-eGuFFw7Upda+g4p+QHvnW0RyTX/SVeJBDM/gCtMARO0cLuT2HcEKnTPvhjV6aGeqrCB/sbNop0Kszm0jsaWU4A==
  /esquery/1.4.0:
    dependencies:
      estraverse: 5.3.0
    dev: false
    engines:
      node: '>=0.10'
    resolution:
      integrity: sha512-cCDispWt5vHHtwMY2YrAQ4ibFkAL8RbH5YGBnZBc90MolvvfkkQcJro/aZiAQUlQ3qgrYS6D6v8Gc5G5CQsc9w==
  /esrecurse/4.3.0:
    dependencies:
      estraverse: 5.3.0
    dev: false
    engines:
      node: '>=4.0'
    resolution:
      integrity: sha512-KmfKL3b6G+RXvP8N1vr3Tq1kL/oCFgn2NYXEtqP8/L3pKapUA4G8cFVaoF3SU323CD4XypR/ffioHmkti6/Tag==
  /estraverse/4.3.0:
    dev: false
    engines:
      node: '>=4.0'
    resolution:
      integrity: sha512-39nnKffWz8xN1BU/2c79n9nB9HDzo0niYUqx6xyqUnyoAnQyyWpOTdZEeiCch8BBu515t4wp9ZmgVfVhn9EBpw==
  /estraverse/5.3.0:
    dev: false
    engines:
      node: '>=4.0'
    resolution:
      integrity: sha512-MMdARuVEQziNTeJD8DgMqmhwR11BRQ/cBP+pLtYdSTnf3MIO8fFeiINEbX36ZdNlfU/7A9f3gUw49B3oQsvwBA==
  /estree-walker/1.0.1:
    dev: false
    resolution:
      integrity: sha512-1fMXF3YP4pZZVozF8j/ZLfvnR8NSIljt56UhbZ5PeeDmmGHpgpdwQt7ITlGvYaQukCvuBRMLEiKiYC+oeIg4cg==
  /estree-walker/2.0.2:
    dev: false
    resolution:
      integrity: sha512-Rfkk/Mp/DL7JVje3u18FxFujQlTNR2q6QfMSMB7AvCBx91NGj/ba3kCfza0f6dVDbw7YlRf/nDrn7pQrCCyQ/w==
  /esutils/2.0.3:
    dev: false
    engines:
      node: '>=0.10.0'
    resolution:
      integrity: sha512-kVscqXk4OCp68SZ0dkgEKVi6/8ij300KBWTJq32P/dYeWTSwK41WyTxalN1eRmA5Z9UU/LX9D7FWSmV9SAYx6g==
  /exec-sh/0.2.2:
    dependencies:
      merge: 1.2.1
    dev: false
    resolution:
      integrity: sha512-FIUCJz1RbuS0FKTdaAafAByGS0CPvU3R0MeHxgtl+djzCc//F8HakL8GzmVNZanasTbTAY/3DRFA0KpVqj/eAw==
  /expand-template/2.0.3:
    dev: false
    engines:
      node: '>=6'
    resolution:
      integrity: sha512-XYfuKMvj4O35f/pOXLObndIRvyQ+/+6AhODh+OKWj9S9498pHHn/IMszH+gt0fBCRWMNfk1ZSp5x3AifmnI2vg==
  /expect/27.2.5:
    dependencies:
      '@jest/types': 27.5.1
      ansi-styles: 5.2.0
      jest-get-type: 27.5.1
      jest-matcher-utils: 27.2.5
      jest-message-util: 27.5.1
      jest-regex-util: 27.5.1
    dev: false
    engines:
      node: ^10.13.0 || ^12.13.0 || ^14.15.0 || >=15.0.0
    resolution:
      integrity: sha512-ZrO0w7bo8BgGoP/bLz+HDCI+0Hfei9jUSZs5yI/Wyn9VkG9w8oJ7rHRgYj+MA7yqqFa0IwHA3flJzZtYugShJA==
  /extend/3.0.2:
    dev: false
    resolution:
      integrity: sha512-fjquC59cD7CyW6urNXK0FBufkZcoiGG80wTuPujX590cB5Ttln20E2UB4S/WARVqhXffZl2LNgS+gQdPIIim/g==
  /extract-zip/2.0.1:
    dependencies:
      debug: 4.3.3
      get-stream: 5.2.0
      yauzl: 2.10.0
    dev: false
    engines:
      node: '>= 10.17.0'
    hasBin: true
    optionalDependencies:
      '@types/yauzl': 2.10.0
    resolution:
      integrity: sha512-GDhU9ntwuKyGXdZBUgTIe+vXnWj0fppUEtMDL0+idd5Sta8TGpHssn/eusA9mrPr9qNDym6SxAYZjNvCn/9RBg==
  /extsprintf/1.3.0:
    dev: false
    engines:
      '0': node >=0.6.0
    resolution:
      integrity: sha1-lpGEQOMEGnpBT4xS48V06zw+HgU=
  /fast-deep-equal/3.1.3:
    dev: false
    resolution:
      integrity: sha512-f3qQ9oQy9j2AhBe/H9VC91wLmKBCCU/gDOnKNAYG5hswO7BLKj09Hc5HYNz9cGI++xlpDCIgDaitVs03ATR84Q==
  /fast-diff/1.2.0:
    dev: false
    resolution:
      integrity: sha512-xJuoT5+L99XlZ8twedaRf6Ax2TgQVxvgZOYoPKqZufmJib0tL2tegPBOZb1pVNgIhlqDlA0eO0c3wBvQcmzx4w==
  /fast-glob/3.2.11:
    dependencies:
      '@nodelib/fs.stat': 2.0.5
      '@nodelib/fs.walk': 1.2.8
      glob-parent: 5.1.2
      merge2: 1.4.1
      micromatch: 4.0.5
    dev: false
    engines:
      node: '>=8.6.0'
    resolution:
      integrity: sha512-xrO3+1bxSo3ZVHAnqzyuewYT6aMFHRAd4Kcs92MAonjwQZLsK9d0SF1IyQ3k5PoirxTW0Oe/RqFgMQ6TcNE5Ew==
  /fast-json-stable-stringify/2.1.0:
    dev: false
    resolution:
      integrity: sha512-lhd/wF+Lk98HZoTCtlVraHtfh5XYijIjalXck7saUtuanSDyLMxnHhSXEDJqHxD7msR8D0uCmqlkwjCV8xvwHw==
  /fast-levenshtein/2.0.6:
    dev: false
    resolution:
      integrity: sha1-PYpcZog6FqMMqGQ+hR8Zuqd5eRc=
  /fastq/1.13.0:
    dependencies:
      reusify: 1.0.4
    dev: false
    resolution:
      integrity: sha512-YpkpUnK8od0o1hmeSc7UUs/eB/vIPWJYjKck2QKIzAf71Vm1AAQ3EbuZB3g2JIy+pg+ERD0vqI79KyZiB2e2Nw==
  /fd-slicer/1.1.0:
    dependencies:
      pend: 1.2.0
    dev: false
    resolution:
      integrity: sha1-JcfInLH5B3+IkbvmHY85Dq4lbx4=
  /fetch-blob/3.1.5:
    dependencies:
      node-domexception: 1.0.0
      web-streams-polyfill: 3.2.1
    dev: false
    engines:
      node: ^12.20 || >= 14.13
    resolution:
      integrity: sha512-N64ZpKqoLejlrwkIAnb9iLSA3Vx/kjgzpcDhygcqJ2KKjky8nCgUQ+dzXtbrLaWZGZNmNfQTsiQ0weZ1svglHg==
  /file-entry-cache/6.0.1:
    dependencies:
      flat-cache: 3.0.4
    dev: false
    engines:
      node: ^10.12.0 || >=12.0.0
    resolution:
      integrity: sha512-7Gps/XWymbLk2QLYK4NzpMOrYjMhdIxXuIvy2QBsLE6ljuodKvdkWs/cpyJJ3CVIVpH0Oi1Hvg1ovbMzLdFBBg==
  /fill-range/7.0.1:
    dependencies:
      to-regex-range: 5.0.1
    dev: false
    engines:
      node: '>=8'
    resolution:
      integrity: sha512-qOo9F+dMUmC2Lcb4BbVvnKJxTPjCm+RRpe4gDuGrzkL7mEVl/djYSu2OdQ2Pa302N4oqkSg9ir6jaLWJ2USVpQ==
  /find-up/5.0.0:
    dependencies:
      locate-path: 6.0.0
      path-exists: 4.0.0
    dev: false
    engines:
      node: '>=10'
    resolution:
      integrity: sha512-78/PXT1wlLLDgTzDs7sjq9hzz0vXD+zn+7wypEe4fXQxCmdmqfGsEPQxmiCSQI3ajFV91bVSsvNtrJRiW6nGng==
  /flat-cache/3.0.4:
    dependencies:
      flatted: 3.2.5
      rimraf: 3.0.2
    dev: false
    engines:
      node: ^10.12.0 || >=12.0.0
    resolution:
      integrity: sha512-dm9s5Pw7Jc0GvMYbshN6zchCA9RgQlzzEZX3vylR9IqFfS8XciblUXOKfW6SiuJ0e13eDYZoZV5wdrev7P3Nwg==
  /flat/5.0.2:
    dev: false
    hasBin: true
    resolution:
      integrity: sha512-b6suED+5/3rTpUBdG1gupIl8MPFCAMA0QXwmljLhvCUKcUvdE4gWky9zpuGCcXHOsz4J9wPGNWq6OKpmIzz3hQ==
  /flatted/3.2.5:
    dev: false
    resolution:
      integrity: sha512-WIWGi2L3DyTUvUrwRKgGi9TwxQMUEqPOPQBVi71R96jZXJdFskXEmf54BoZaS1kknGODoIGASGEzBUYdyMCBJg==
  /foreground-child/2.0.0:
    dependencies:
      cross-spawn: 7.0.3
      signal-exit: 3.0.7
    dev: false
    engines:
      node: '>=8.0.0'
    resolution:
      integrity: sha512-dCIq9FpEcyQyXKCkyzmlPTFNgrCzPudOe+mhvJU5zAtlBnGVy2yKxtfsxK2tQBThwq225jcvBjpw1Gr40uzZCA==
  /forever-agent/0.6.1:
    dev: false
    resolution:
      integrity: sha1-+8cfDEGt6zf5bFd60e1C2P2sypE=
  /form-data/2.3.3:
    dependencies:
      asynckit: 0.4.0
      combined-stream: 1.0.8
      mime-types: 2.1.35
    dev: false
    engines:
      node: '>= 0.12'
    resolution:
      integrity: sha512-1lLKB2Mu3aGP1Q/2eCOx0fNbRMe7XdwktwOruhfqqd0rIJWwN4Dh+E3hrPSlDCXnSR7UtZ1N38rVXm+6+MEhJQ==
  /formdata-polyfill/4.0.10:
    dependencies:
      fetch-blob: 3.1.5
    dev: false
    engines:
      node: '>=12.20.0'
    resolution:
      integrity: sha512-buewHzMvYL29jdeQTVILecSaZKnt/RJWjoZCF5OW60Z67/GmSLBkOFM7qh1PI3zFNtJbaZL5eQu1vLfazOwj4g==
  /fs-constants/1.0.0:
    dev: false
    resolution:
      integrity: sha512-y6OAwoSIf7FyjMIv94u+b5rdheZEjzR63GTyZJm5qh4Bi+2YgwLCcI/fPFZkL5PSixOt6ZNKm+w+Hfp/Bciwow==
  /fs.realpath/1.0.0:
    dev: false
    resolution:
      integrity: sha1-FQStJSMVjKpA20onh8sBQRmU6k8=
  /fsevents/2.3.2:
    dev: false
    engines:
      node: ^8.16.0 || ^10.6.0 || >=11.0.0
    optional: true
    os:
      - darwin
    resolution:
      integrity: sha512-xiqMQR4xAeHTuB9uWm+fFRcIOgKBMiOBP+eXiyT7jsgVCq1bkVygt00oASowB7EdtpOHaaPgKt812P9ab+DDKA==
  /function-bind/1.1.1:
    dev: false
    resolution:
      integrity: sha512-yIovAzMX49sF8Yl58fSCWJ5svSLuaibPxXQJFLmBObTuCr0Mf1KiPopGM9NiFjiYBCbfaa2Fh6breQ6ANVTI0A==
  /functional-red-black-tree/1.0.1:
    dev: false
    resolution:
      integrity: sha1-GwqzvVU7Kg1jmdKcDj6gslIHgyc=
  /gauge/2.7.4:
    dependencies:
      aproba: 1.2.0
      console-control-strings: 1.1.0
      has-unicode: 2.0.1
      object-assign: 4.1.1
      signal-exit: 3.0.7
      string-width: 1.0.2
      strip-ansi: 3.0.1
      wide-align: 1.1.5
    dev: false
    resolution:
      integrity: sha1-LANAXHU4w51+s3sxcCLjJfsBi/c=
  /gensync/1.0.0-beta.2:
    dev: false
    engines:
      node: '>=6.9.0'
    resolution:
      integrity: sha512-3hN7NaskYvMDLQY55gnW3NQ+mesEAepTqlg+VEbj7zzqEMBVNhzcGYYeqFo/TlYz6eQiFcp1HcsCZO+nGgS8zg==
  /get-caller-file/2.0.5:
    dev: false
    engines:
      node: 6.* || 8.* || >= 10.*
    resolution:
      integrity: sha512-DyFP3BM/3YHTQOCUL/w0OZHR0lpKeGrxotcHWcqNEdnltqFwXVfhEBQ94eIo34AfQpo0rGki4cyIiftY06h2Fg==
  /get-intrinsic/1.1.1:
    dependencies:
      function-bind: 1.1.1
      has: 1.0.3
      has-symbols: 1.0.3
    dev: false
    resolution:
      integrity: sha512-kWZrnVM42QCiEA2Ig1bG8zjoIMOgxWwYCEeNdwY6Tv/cOSeGpcoX4pXHfKUxNKVoArnrEr2e9srnAxxGIraS9Q==
  /get-stream/5.2.0:
    dependencies:
      pump: 3.0.0
    dev: false
    engines:
      node: '>=8'
    resolution:
      integrity: sha512-nBF+F1rAZVCu/p7rjzgA+Yb4lfYXrpl7a6VmJrU8wF9I1CKvP/QwPNZHnOlwbTkY6dvtFIzFMSyQXbLoTQPRpA==
  /getpass/0.1.7:
    dependencies:
      assert-plus: 1.0.0
    dev: false
    resolution:
      integrity: sha1-Xv+OPmhNVprkyysSgmBOi6YhSfo=
  /github-from-package/0.0.0:
    dev: false
    resolution:
      integrity: sha1-l/tdlr/eiXMxPyDoKI75oWf6ZM4=
  /glob-parent/5.1.2:
    dependencies:
      is-glob: 4.0.3
    dev: false
    engines:
      node: '>= 6'
    resolution:
      integrity: sha512-AOIgSQCepiJYwP3ARnGx+5VnTu2HBYdzbGP45eLw1vr3zB3vZLeyed1sC9hnbcOc9/SrMyM5RPQrkGz4aS9Zow==
  /glob-parent/6.0.2:
    dependencies:
      is-glob: 4.0.3
    dev: false
    engines:
      node: '>=10.13.0'
    resolution:
      integrity: sha512-XxwI8EOhVQgWp6iDL+3b0r86f4d6AX6zSU55HfB4ydCEuXLXc5FcYeOu+nnGftS4TEju/11rt4KJPTMgbfmv4A==
  /glob/7.1.7:
    dependencies:
      fs.realpath: 1.0.0
      inflight: 1.0.6
      inherits: 2.0.4
      minimatch: 3.1.2
      once: 1.4.0
      path-is-absolute: 1.0.1
    dev: false
    resolution:
      integrity: sha512-OvD9ENzPLbegENnYP5UUfJIirTg4+XwMWGaQfQTY0JenxNvvIKP3U3/tAQSPIu/lHxXYSZmpXlUHeqAIdKzBLQ==
  /glob/7.2.0:
    dependencies:
      fs.realpath: 1.0.0
      inflight: 1.0.6
      inherits: 2.0.4
      minimatch: 3.1.2
      once: 1.4.0
      path-is-absolute: 1.0.1
    dev: false
    resolution:
      integrity: sha512-lmLf6gtyrPq8tTjSmrO94wBeQbFR3HbLHbuyD69wuyQkImp2hWqMGB47OX65FBkPffO641IP9jWa1z4ivqG26Q==
  /globals/11.12.0:
    dev: false
    engines:
      node: '>=4'
    resolution:
      integrity: sha512-WOBp/EEGUiIsJSp7wcv/y6MO+lV9UoncWqxuFfm8eBwzWNgyfBd6Gz+IeKQ9jCmyhoH99g15M3T+QaVHFjizVA==
  /globals/13.13.0:
    dependencies:
      type-fest: 0.20.2
    dev: false
    engines:
      node: '>=8'
    resolution:
      integrity: sha512-EQ7Q18AJlPwp3vUDL4mKA0KXrXyNIQyWon6T6XQiBQF0XHvRsiCSrWmmeATpUzdJN2HhWZU6Pdl0a9zdep5p6A==
  /globby/11.1.0:
    dependencies:
      array-union: 2.1.0
      dir-glob: 3.0.1
      fast-glob: 3.2.11
      ignore: 5.2.0
      merge2: 1.4.1
      slash: 3.0.0
    dev: false
    engines:
      node: '>=10'
    resolution:
      integrity: sha512-jhIXaOzy1sb8IyocaruWSn1TjmnBVs8Ayhcy83rmxNJ8q2uWKCAj3CnJY+KpGSXCueAPc0i05kVvVKtP1t9S3g==
  /globby/13.1.1:
    dependencies:
      dir-glob: 3.0.1
      fast-glob: 3.2.11
      ignore: 5.2.0
      merge2: 1.4.1
      slash: 4.0.0
    dev: false
    engines:
      node: ^12.20.0 || ^14.13.1 || >=16.0.0
    resolution:
      integrity: sha512-XMzoDZbGZ37tufiv7g0N4F/zp3zkwdFtVbV3EHsVl1KQr4RPLfNoT068/97RPshz2J5xYNEjLKKBKaGHifBd3Q==
  /graceful-fs/4.2.10:
    dev: false
    resolution:
      integrity: sha512-9ByhssR2fPVsNZj478qUUbKfmL0+t5BDVyjShtyZZLiK7ZDAArFFfopyOTj0M05wE2tJPisA4iTnnXl2YoPvOA==
  /grammarkdown/3.1.2:
    dependencies:
      '@esfx/async-canceltoken': 1.0.0-pre.30
      '@esfx/cancelable': 1.0.0-pre.30
    dev: false
    hasBin: true
    resolution:
      integrity: sha512-2WHeSg1sYjeeWMqnt0jEa4FyhofhE8T02a9PhBXvA1+6hLdZ39E753X05LYIdTff+1GYW6UMy+2nLfeQYQZ9Hw==
  /growl/1.10.5:
    dev: false
    engines:
      node: '>=4.x'
    resolution:
      integrity: sha512-qBr4OuELkhPenW6goKVXiv47US3clb3/IbuWF9KNKEijAy9oeHxU9IgzjvJhHkUzhaj7rOUD7+YGWqUjLp5oSA==
  /har-schema/2.0.0:
    dev: false
    engines:
      node: '>=4'
    resolution:
      integrity: sha1-qUwiJOvKwEeCoNkDVSHyRzW37JI=
  /har-validator/5.1.5:
    dependencies:
      ajv: 6.12.6
      har-schema: 2.0.0
    deprecated: this library is no longer supported
    dev: false
    engines:
      node: '>=6'
    resolution:
      integrity: sha512-nmT2T0lljbxdQZfspsno9hgrG3Uir6Ks5afism62poxqBM6sDnMEuPmzTq8XN0OEwqKLLdh1jQI3qyE66Nzb3w==
  /has-ansi/2.0.0:
    dependencies:
      ansi-regex: 2.1.1
    dev: false
    engines:
      node: '>=0.10.0'
    resolution:
      integrity: sha1-NPUEnOHs3ysGSa8+8k5F7TVBbZE=
  /has-color/0.1.7:
    dev: false
    engines:
      node: '>=0.10.0'
    resolution:
      integrity: sha1-ZxRKUmDDT8PMpnfQQdr1L+e3iy8=
  /has-flag/3.0.0:
    dev: false
    engines:
      node: '>=4'
    resolution:
      integrity: sha1-tdRU3CGZriJWmfNGfloH87lVuv0=
  /has-flag/4.0.0:
    dev: false
    engines:
      node: '>=8'
    resolution:
      integrity: sha512-EykJT/Q1KjTWctppgIAgfSO0tKVuZUjhgMr17kqTumMl6Afv3EISleU7qZUzoXDFTAHTDC4NOoG/ZxU3EvlMPQ==
  /has-symbols/1.0.3:
    dev: false
    engines:
      node: '>= 0.4'
    resolution:
      integrity: sha512-l3LCuF6MgDNwTDKkdYGEihYjt5pRPbEg46rtlmnSPlUbgmB8LOIrKJbYYFBSbnPaJexMKtiPO8hmeRjRz2Td+A==
  /has-unicode/2.0.1:
    dev: false
    resolution:
      integrity: sha1-4Ob+aijPUROIVeCG0Wkedx3iqLk=
  /has/1.0.3:
    dependencies:
      function-bind: 1.1.1
    dev: false
    engines:
      node: '>= 0.4.0'
    resolution:
      integrity: sha512-f2dvO0VU6Oej7RkWJGrehjbzMAjFp5/VKPp5tTpWIV4JHHZK1/BxbFRtf/siA2SWTe09caDmVtYYzWEIbBS4zw==
  /he/1.2.0:
    dev: false
    hasBin: true
    resolution:
      integrity: sha512-F/1DnUGPopORZi0ni+CvrCgHQ5FyEAHRLSApuYWMmrbSwoN2Mn/7k+Gl38gJnR7yyDZk6WLXwiGod1JOWNDKGw==
  /header-case/2.0.4:
    dependencies:
      capital-case: 1.0.4
      tslib: 2.3.1
    dev: false
    resolution:
      integrity: sha512-H/vuk5TEEVZwrR0lp2zed9OCo1uAILMlx0JEMgC26rzyJJ3N1v6XkwHHXJQdR2doSjcGPM6OKPYoJgf0plJ11Q==
  /highlight.js/11.0.1:
    dev: false
    engines:
      node: '>=12.0.0'
    resolution:
      integrity: sha512-EqYpWyTF2s8nMfttfBA2yLKPNoZCO33pLS4MnbXQ4hECf1TKujCt1Kq7QAdrio7roL4+CqsfjqwYj4tYgq0pJQ==
  /hosted-git-info/4.1.0:
    dependencies:
      lru-cache: 6.0.0
    dev: false
    engines:
      node: '>=10'
    resolution:
      integrity: sha512-kyCuEOWjJqZuDbRHzL8V93NzQhwIB71oFWSyzVo+KPZI+pnQPPxucdkrOZvkLRnrf5URsQM+IJ09Dw29cRALIA==
  /html-encoding-sniffer/1.0.2:
    dependencies:
      whatwg-encoding: 1.0.5
    dev: false
    resolution:
      integrity: sha512-71lZziiDnsuabfdYiUeWdCVyKuqwWi23L8YeIgV9jSSZHCtb6wB1BKWooH7L3tn4/FuZJMVWyNaIDr4RGmaSYw==
  /html-escape/1.0.2:
    dev: false
    resolution:
      integrity: sha1-X6eHwFaAkP4zLtWzz0qk9kZCGnQ=
  /html-escaper/2.0.2:
    dev: false
    resolution:
      integrity: sha512-H2iMtd0I4Mt5eYiapRdIDjp+XzelXQ0tFE4JS7YFwFevXXMmOp9myNrUvCg0D6ws8iqkRPBfKHgbwig1SmlLfg==
  /htmlparser2/6.1.0:
    dependencies:
      domelementtype: 2.3.0
      domhandler: 4.3.1
      domutils: 2.8.0
      entities: 2.2.0
    dev: false
    resolution:
      integrity: sha512-gyyPk6rgonLFEDGoeRgQNaEUvdJ4ktTmmUh/h2t7s+M8oPpIPxgNACWa+6ESR57kXstwqPiCut0V8NRpcwgU7A==
  /http-signature/1.2.0:
    dependencies:
      assert-plus: 1.0.0
      jsprim: 1.4.2
      sshpk: 1.17.0
    dev: false
    engines:
      node: '>=0.8'
      npm: '>=1.3.7'
    resolution:
      integrity: sha1-muzZJRFHcvPZW2WmCruPfBj7rOE=
  /https-proxy-agent/5.0.0:
    dependencies:
      agent-base: 6.0.2
      debug: 4.3.3
    dev: false
    engines:
      node: '>= 6'
    resolution:
      integrity: sha512-EkYm5BcKUGiduxzSt3Eppko+PiNWNEpa4ySk9vTC6wDsQJW9rHSa+UhGNJoRYp7bz6Ht1eaRIa6QaJqO5rCFbA==
  /iconv-lite/0.4.24:
    dependencies:
      safer-buffer: 2.1.2
    dev: false
    engines:
      node: '>=0.10.0'
    resolution:
      integrity: sha512-v3MXnZAcvnywkTUEZomIActle7RXXeedOR31wwl7VlyoXO4Qi9arvSenNQWne1TcRwhCL1HwLI21bEqdpj8/rA==
  /ieee754/1.2.1:
    dev: false
    resolution:
      integrity: sha512-dcyqhDvX1C46lXZcVqCpK+FtMRQVdIMN6/Df5js2zouUsqG7I6sFxitIC+7KYK29KdXOLHdu9zL4sFnoVQnqaA==
  /ignore/4.0.6:
    dev: false
    engines:
      node: '>= 4'
    resolution:
      integrity: sha512-cyFDKrqc/YdcWFniJhzI42+AzS+gNwmUzOSFcRCQYwySuBBBy/KjuxWLZ/FHEH6Moq1NizMOBWyTcv8O4OZIMg==
  /ignore/5.2.0:
    dev: false
    engines:
      node: '>= 4'
    resolution:
      integrity: sha512-CmxgYGiEPCLhfLnpPp1MoRmifwEIOgjcHXxOBjv7mY96c+eWScsOP9c112ZyLdWHi0FxHjI+4uVhKYp/gcdRmQ==
  /import-fresh/3.3.0:
    dependencies:
      parent-module: 1.0.1
      resolve-from: 4.0.0
    dev: false
    engines:
      node: '>=6'
    resolution:
      integrity: sha512-veYYhQa+D1QBKznvhUHxb8faxlrwUnxseDAbAp457E0wLNio2bOSKnjYDhMj+YiAq61xrMGhQk9iXVk5FzgQMw==
  /imurmurhash/0.1.4:
    dev: false
    engines:
      node: '>=0.8.19'
    resolution:
      integrity: sha1-khi5srkoojixPcT7a21XbyMUU+o=
  /inflight/1.0.6:
    dependencies:
      once: 1.4.0
      wrappy: 1.0.2
    dev: false
    resolution:
      integrity: sha1-Sb1jMdfQLQwJvJEKEHW6gWW1bfk=
  /inherits/2.0.4:
    dev: false
    resolution:
      integrity: sha512-k/vGaX4/Yla3WzyMCvTQOXYeIHvqOKtnqBduzTHpzpQZzAskKMhZ2K+EnBiSM9zGSoIFeMpXKxa4dYeZIQqewQ==
  /ini/1.3.8:
    dev: false
    resolution:
      integrity: sha512-JV/yugV2uzW5iMRSiZAyDtQd+nxtUnjeLt0acNdw98kKLrvuRVyB80tsREOE7yvGVgalhZ6RNXCmEHkUKBKxew==
  /ip/1.1.5:
    dev: false
    resolution:
      integrity: sha1-vd7XARQpCCjAoDnnLvJfWq7ENUo=
  /is-binary-path/2.1.0:
    dependencies:
      binary-extensions: 2.2.0
    dev: false
    engines:
      node: '>=8'
    resolution:
      integrity: sha512-ZMERYes6pDydyuGidse7OsHxtbI7WVeUEozgR/g7rd0xUimYNlvZRE/K2MgZTjWy725IfelLeVcEM97mmtRGXw==
  /is-core-module/2.8.1:
    dependencies:
      has: 1.0.3
    dev: false
    resolution:
      integrity: sha512-SdNCUs284hr40hFTFP6l0IfZ/RSrMXF3qgoRHd3/79unUTvrFO/JoXwkGm+5J/Oe3E/b5GsnG330uUNgRpu1PA==
  /is-docker/2.2.1:
    dev: false
    engines:
      node: '>=8'
    hasBin: true
    resolution:
      integrity: sha512-F+i2BKsFrH66iaUFc0woD8sLy8getkwTwtOBjvs56Cx4CgJDeKQeqfz8wAYiSb8JOprWhHH5p77PbmYCvvUuXQ==
  /is-extglob/2.1.1:
    dev: false
    engines:
      node: '>=0.10.0'
    resolution:
      integrity: sha1-qIwCU1eR8C7TfHahueqXc8gz+MI=
  /is-fullwidth-code-point/1.0.0:
    dependencies:
      number-is-nan: 1.0.1
    dev: false
    engines:
      node: '>=0.10.0'
    resolution:
      integrity: sha1-754xOG8DGn8NZDr4L95QxFfvAMs=
  /is-fullwidth-code-point/3.0.0:
    dev: false
    engines:
      node: '>=8'
    resolution:
      integrity: sha512-zymm5+u+sCsSWyD9qNaejV3DFvhCKclKdizYaJUuHA83RLjb7nSuGnddCHGv0hk+KY7BMAlsWeK4Ueg6EV6XQg==
  /is-glob/4.0.3:
    dependencies:
      is-extglob: 2.1.1
    dev: false
    engines:
      node: '>=0.10.0'
    resolution:
      integrity: sha512-xelSayHH36ZgE7ZWhli7pW34hNbNl8Ojv5KVmkJD4hBdD3th8Tfk9vYasLM+mXWOZhFkgZfxhLSnrwRr4elSSg==
  /is-module/1.0.0:
    dev: false
    resolution:
      integrity: sha1-Mlj7afeMFNW4FdZkM2tM/7ZEFZE=
  /is-number/7.0.0:
    dev: false
    engines:
      node: '>=0.12.0'
    resolution:
      integrity: sha512-41Cifkg6e8TylSpdtTpeLVMqvSBEVzTttHvERD741+pnZ8ANv0004MRL43QKPDlK9cGvNp6NZWZUBlbGXYxxng==
  /is-plain-obj/2.1.0:
    dev: false
    engines:
      node: '>=8'
    resolution:
      integrity: sha512-YWnfyRwxL/+SsrWYfOpUtz5b3YD+nyfkHvjbcanzk8zgyO4ASD67uVMRt8k5bM4lLMDnXfriRhOpemw+NfT1eA==
  /is-reference/1.2.1:
    dependencies:
      '@types/estree': 0.0.51
    dev: false
    resolution:
      integrity: sha512-U82MsXXiFIrjCK4otLT+o2NA2Cd2g5MLoOVXUZjIOhLurrRxpEXzI8O0KZHr3IjLvlAH1kTPYSuqer5T9ZVBKQ==
  /is-typedarray/1.0.0:
    dev: false
    resolution:
      integrity: sha1-5HnICFjfDBsR3dppQPlgEfzaSpo=
  /is-unicode-supported/0.1.0:
    dev: false
    engines:
      node: '>=10'
    resolution:
      integrity: sha512-knxG2q4UC3u8stRGyAVJCOdxFmv5DZiRcdlIaAQXAbSfJya+OhopNotLQrstBhququ4ZpuKbDc/8S6mgXgPFPw==
  /is-wsl/2.2.0:
    dependencies:
      is-docker: 2.2.1
    dev: false
    engines:
      node: '>=8'
    resolution:
      integrity: sha512-fKzAra0rGJUUBwGBgNkHZuToZcn+TtXHpeCgmkMJMMYx1sQDYaCSyjJBSCa2nH1DGm7s3n1oBnohoVTBaN7Lww==
  /isarray/1.0.0:
    dev: false
    resolution:
      integrity: sha1-u5NdSFgsuhaMBoNJV6VKPgcSTxE=
  /isexe/2.0.0:
    dev: false
    resolution:
      integrity: sha1-6PvzdNxVb/iUehDcsFctYz8s+hA=
  /isstream/0.1.2:
    dev: false
    resolution:
      integrity: sha1-R+Y/evVa+m+S4VAOaQ64uFKcCZo=
  /istanbul-lib-coverage/3.2.0:
    dev: false
    engines:
      node: '>=8'
    resolution:
      integrity: sha512-eOeJ5BHCmHYvQK7xt9GkdHuzuCGS1Y6g9Gvnx3Ym33fz/HpLRYxiS0wHNr+m/MBC8B647Xt608vCDEvhl9c6Mw==
  /istanbul-lib-report/3.0.0:
    dependencies:
      istanbul-lib-coverage: 3.2.0
      make-dir: 3.1.0
      supports-color: 7.2.0
    dev: false
    engines:
      node: '>=8'
    resolution:
      integrity: sha512-wcdi+uAKzfiGT2abPpKZ0hSU1rGQjUQnLvtY5MpQ7QCTahD3VODhcu4wcfY1YtkGaDD5yuydOLINXsfbus9ROw==
  /istanbul-reports/3.1.4:
    dependencies:
      html-escaper: 2.0.2
      istanbul-lib-report: 3.0.0
    dev: false
    engines:
      node: '>=8'
    resolution:
      integrity: sha512-r1/DshN4KSE7xWEknZLLLLDn5CJybV3nw01VTkp6D5jzLuELlcbudfj/eSQFvrKsJuTVCGnePO7ho82Nw9zzfw==
  /jest-diff/27.5.1:
    dependencies:
      chalk: 4.1.2
      diff-sequences: 27.5.1
      jest-get-type: 27.5.1
      pretty-format: 27.5.1
    dev: false
    engines:
      node: ^10.13.0 || ^12.13.0 || ^14.15.0 || >=15.0.0
    resolution:
      integrity: sha512-m0NvkX55LDt9T4mctTEgnZk3fmEg3NRYutvMPWM/0iPnkFj2wIeF45O1718cMSOFO1vINkqmxqD8vE37uTEbqw==
  /jest-get-type/27.5.1:
    dev: false
    engines:
      node: ^10.13.0 || ^12.13.0 || ^14.15.0 || >=15.0.0
    resolution:
      integrity: sha512-2KY95ksYSaK7DMBWQn6dQz3kqAf3BB64y2udeG+hv4KfSOb9qwcYQstTJc1KCbsix+wLZWZYN8t7nwX3GOBLRw==
  /jest-matcher-utils/27.2.5:
    dependencies:
      chalk: 4.1.2
      jest-diff: 27.5.1
      jest-get-type: 27.5.1
      pretty-format: 27.5.1
    dev: false
    engines:
      node: ^10.13.0 || ^12.13.0 || ^14.15.0 || >=15.0.0
    resolution:
      integrity: sha512-qNR/kh6bz0Dyv3m68Ck2g1fLW5KlSOUNcFQh87VXHZwWc/gY6XwnKofx76Qytz3x5LDWT09/2+yXndTkaG4aWg==
  /jest-message-util/27.5.1:
    dependencies:
      '@babel/code-frame': 7.16.7
      '@jest/types': 27.5.1
      '@types/stack-utils': 2.0.1
      chalk: 4.1.2
      graceful-fs: 4.2.10
      micromatch: 4.0.5
      pretty-format: 27.5.1
      slash: 3.0.0
      stack-utils: 2.0.5
    dev: false
    engines:
      node: ^10.13.0 || ^12.13.0 || ^14.15.0 || >=15.0.0
    resolution:
      integrity: sha512-rMyFe1+jnyAAf+NHwTclDz0eAaLkVDdKVHHBFWsBWHnnh5YeJMNWWsv7AbFYXfK3oTqvL7VTWkhNLu1jX24D+g==
  /jest-regex-util/27.5.1:
    dev: false
    engines:
      node: ^10.13.0 || ^12.13.0 || ^14.15.0 || >=15.0.0
    resolution:
      integrity: sha512-4bfKq2zie+x16okqDXjXn9ql2B0dScQu+vcwe4TvFVhkVyuWLqpZrZtXxLLWoXYgn0E87I6r6GRYHF7wFZBUvg==
  /jpeg-js/0.4.3:
    dev: false
    resolution:
      integrity: sha512-ru1HWKek8octvUHFHvE5ZzQ1yAsJmIvRdGWvSoKV52XKyuyYA437QWDttXT8eZXDSbuMpHlLzPDZUPd6idIz+Q==
  /js-tokens/4.0.0:
    dev: false
    resolution:
      integrity: sha512-RdJUflcE3cUzKiMqQgsCu06FPu9UdIJO0beYbPhHN4k6apgJtifcoCtT9bcxOpYBtpD2kCM6Sbzg4CausW/PKQ==
  /js-yaml/3.14.1:
    dependencies:
      argparse: 1.0.10
      esprima: 4.0.1
    dev: false
    hasBin: true
    resolution:
      integrity: sha512-okMH7OXXJ7YrN9Ok3/SXrnu4iX9yOk+25nqX4imS2npuvTYDmo/QEZoqwZkYaIDk3jVvBOTOIEgEhaLOynBS9g==
  /js-yaml/4.1.0:
    dependencies:
      argparse: 2.0.1
    dev: false
    hasBin: true
    resolution:
      integrity: sha512-wpxZs9NoxZaJESJGIZTyDEaYpl0FKSA+FB9aJiyemKhMwkxQg63h4T1KJgUGHpTqPDNRcmmYLugrRjJlBtWvRA==
  /jsbn/0.1.1:
    dev: false
    resolution:
      integrity: sha1-peZUwuWi3rXyAdls77yoDA7y9RM=
  /jsdom/11.10.0:
    dependencies:
      abab: 1.0.4
      acorn: 5.7.4
      acorn-globals: 4.3.4
      array-equal: 1.0.0
      cssom: 0.3.8
      cssstyle: 0.2.37
      data-urls: 1.1.0
      domexception: 1.0.1
      escodegen: 1.14.3
      html-encoding-sniffer: 1.0.2
      left-pad: 1.3.0
      nwmatcher: 1.4.4
      parse5: 4.0.0
      pn: 1.1.0
      request: 2.88.2
      request-promise-native: 1.0.9_request@2.88.2
      sax: 1.2.4
      symbol-tree: 3.2.4
      tough-cookie: 2.5.0
      w3c-hr-time: 1.0.2
      webidl-conversions: 4.0.2
      whatwg-encoding: 1.0.5
      whatwg-mimetype: 2.3.0
      whatwg-url: 6.5.0
      ws: 4.1.0
      xml-name-validator: 3.0.0
    dev: false
    resolution:
      integrity: sha512-x5No5FpJgBg3j5aBwA8ka6eGuS5IxbC8FOkmyccKvObtFT0bDMict/LOxINZsZGZSfGdNomLZ/qRV9Bpq/GIBA==
  /jsesc/2.5.2:
    dev: false
    engines:
      node: '>=4'
    hasBin: true
    resolution:
      integrity: sha512-OYu7XEzjkCQ3C5Ps3QIZsQfNpqoJyZZA99wd9aWd05NCtC5pWOkShK2mkL6HXQR6/Cy2lbNdPlZBpuQHXE63gA==
  /json-schema-traverse/0.4.1:
    dev: false
    resolution:
      integrity: sha512-xbbCH5dCYU5T8LcEhhuh7HJ88HXuW3qsI3Y0zOZFKfZEHcpWiHU/Jxzk629Brsab/mMiHQti9wMP+845RPe3Vg==
  /json-schema-traverse/1.0.0:
    dev: false
    resolution:
      integrity: sha512-NM8/P9n3XjXhIZn1lLhkFaACTOURQXjWhV4BA/RnOv8xvgqtqpAX9IO4mRQxSx1Rlo4tqzeqb0sOlruaOy3dug==
  /json-schema/0.4.0:
    dev: false
    resolution:
      integrity: sha512-es94M3nTIfsEPisRafak+HDLfHXnKBhV3vU5eqPcS3flIWqcxJWgXHXiey3YrpaNsanY5ei1VoYEbOzijuq9BA==
  /json-stable-stringify-without-jsonify/1.0.1:
    dev: false
    resolution:
      integrity: sha1-nbe1lJatPzz+8wp1FC0tkwrXJlE=
  /json-stringify-safe/5.0.1:
    dev: false
    resolution:
      integrity: sha1-Epai1Y/UXxmg9s4B1lcB4sc1tus=
  /json5/2.2.1:
    dev: false
    engines:
      node: '>=6'
    hasBin: true
    resolution:
      integrity: sha512-1hqLFMSrGHRHxav9q9gNjJ5EXznIxGVO09xQRrwplcS8qs28pZ8s8hupZAmqDwZUmVZ2Qb2jnyPOWcDH8m8dlA==
  /jsprim/1.4.2:
    dependencies:
      assert-plus: 1.0.0
      extsprintf: 1.3.0
      json-schema: 0.4.0
      verror: 1.10.0
    dev: false
    engines:
      node: '>=0.6.0'
    resolution:
      integrity: sha512-P2bSOMAc/ciLz6DzgjVlGJP9+BrJWu5UDGK70C2iweC5QBIeFf0ZXRvGjEj2uYgrY2MkAAhsSWHDWlFtEroZWw==
  /keytar/7.9.0:
    dependencies:
      node-addon-api: 4.3.0
      prebuild-install: 7.0.1
    dev: false
    requiresBuild: true
    resolution:
      integrity: sha512-VPD8mtVtm5JNtA2AErl6Chp06JBfy7diFQ7TQQhdpWOl6MrCRB+eRbvAZUsbGQS9kiMq0coJsy0W0vHpDCkWsQ==
  /kleur/3.0.3:
    dev: false
    engines:
      node: '>=6'
    resolution:
      integrity: sha512-eTIzlVOSUR+JxdDFepEYcBMtZ9Qqdef+rnzWdRZuMbOywu5tO2w2N7rqjoANZ5k9vywhL6Br1VRjUIgTQx4E8w==
  /left-pad/1.3.0:
    deprecated: use String.prototype.padStart()
    dev: false
    resolution:
      integrity: sha512-XI5MPzVNApjAyhQzphX8BkmKsKUxD4LdyK24iZeQGinBN9yTQT3bFlCBy/aVx2HrNcqQGsdot8ghrjyrvMCoEA==
  /leven/3.1.0:
    dev: false
    engines:
      node: '>=6'
    resolution:
      integrity: sha512-qsda+H8jTaUaN/x5vzW2rzc+8Rw4TAQ/4KjB46IwK5VH+IlVeeeje/EoZRpiXvIqjFgK84QffqPztGI3VBLG1A==
  /levn/0.3.0:
    dependencies:
      prelude-ls: 1.1.2
      type-check: 0.3.2
    dev: false
    engines:
      node: '>= 0.8.0'
    resolution:
      integrity: sha1-OwmSTt+fCDwEkP3UwLxEIeBHZO4=
  /levn/0.4.1:
    dependencies:
      prelude-ls: 1.2.1
      type-check: 0.4.0
    dev: false
    engines:
      node: '>= 0.8.0'
    resolution:
      integrity: sha512-+bT2uH4E5LGE7h/n3evcS/sQlJXCpIp6ym8OWJ5eV6+67Dsql/LaaT7qJBAt2rzfoa/5QBGBhxDix1dMt2kQKQ==
  /linkify-it/3.0.3:
    dependencies:
      uc.micro: 1.0.6
    dev: false
    resolution:
      integrity: sha512-ynTsyrFSdE5oZ/O9GEf00kPngmOfVwazR5GKDq6EYfhlpFug3J2zybX56a2PRRpc9P+FuSoGNAwjlbDs9jJBPQ==
  /locate-path/6.0.0:
    dependencies:
      p-locate: 5.0.0
    dev: false
    engines:
      node: '>=10'
    resolution:
      integrity: sha512-iPZK6eYjbxRu3uB4/WZ3EsEIMJFMqAoopl3R+zuq0UjcAm/MO6KCweDgPfP3elTztoKP3KtnVHxTn2NHBSDVUw==
  /lodash.merge/4.6.2:
    dev: false
    resolution:
      integrity: sha512-0KpjqXRVvrYyCsX1swR/XTK0va6VQkQM6MNo7PqW77ByjAhoARA8EfrP1N4+KlKj8YS0ZUCtRT/YUuhyYDujIQ==
  /lodash.sortby/4.7.0:
    dev: false
    resolution:
      integrity: sha1-7dFMgk4sycHgsKG0K7UhBRakJDg=
  /lodash.truncate/4.4.2:
    dev: false
    resolution:
      integrity: sha1-WjUNoLERO4N+z//VgSy+WNbq4ZM=
  /lodash/4.17.21:
    dev: false
    resolution:
      integrity: sha512-v2kDEe57lecTulaDIuNTPy3Ry4gLGJ6Z1O3vE1krgXZNrsQ+LFTGHVxVjcXPs17LhbZVGedAJv8XZ1tvj5FvSg==
  /log-symbols/4.1.0:
    dependencies:
      chalk: 4.1.2
      is-unicode-supported: 0.1.0
    dev: false
    engines:
      node: '>=10'
    resolution:
      integrity: sha512-8XPvpAA8uyhfteu8pIvQxpJZ7SYYdpUivZpGy6sFsBuKRY/7rQGavedeB8aK+Zkyq6upMFVL/9AW6vOYzfRyLg==
  /lower-case/2.0.2:
    dependencies:
      tslib: 2.3.1
    dev: false
    resolution:
      integrity: sha512-7fm3l3NAF9WfN6W3JOmf5drwpVqX78JtoGJ3A6W0a6ZnldM41w2fV5D490psKFTpMds8TJse/eHLFFsNHHjHgg==
  /lru-cache/5.1.1:
    dependencies:
      yallist: 3.1.1
    dev: false
    resolution:
      integrity: sha512-KpNARQA3Iwv+jTA0utUVVbrh+Jlrr1Fv0e56GGzAFOXN7dk/FviaDW8LHmK52DlcH4WP2n6gI8vN1aesBFgo9w==
  /lru-cache/6.0.0:
    dependencies:
      yallist: 4.0.0
    dev: false
    engines:
      node: '>=10'
    resolution:
      integrity: sha512-Jo6dJ04CmSjuznwJSS3pUeWmd/H0ffTlkXXgwZi+eq1UCmqQwCh+eLsYOYCwY991i2Fah4h1BEMCx4qThGbsiA==
  /lru-cache/7.8.1:
    dev: false
    engines:
      node: '>=12'
    resolution:
      integrity: sha512-E1v547OCgJvbvevfjgK9sNKIVXO96NnsTsFPBlg4ZxjhsJSODoH9lk8Bm0OxvHNm6Vm5Yqkl/1fErDxhYL8Skg==
  /lzutf8/0.6.1:
    dependencies:
      readable-stream: 3.6.0
    dev: false
    resolution:
      integrity: sha512-XsaftVRx/OFJC85vuqWsz4ihvD+DOOL1gU0UbgAR/MMLNvZWWOMncEnAAQf9XOMOHBeVcRxmujvWUo37LYJyMg==
  /magic-string/0.25.9:
    dependencies:
      sourcemap-codec: 1.4.8
    dev: false
    resolution:
      integrity: sha512-RmF0AsMzgt25qzqqLc1+MbHmhdx0ojF2Fvs4XnOqz2ZOBXzzkEwc/dJQZCYHAn7v1jbVOjAZfK8msRn4BxO4VQ==
  /make-dir/3.1.0:
    dependencies:
      semver: 6.3.0
    dev: false
    engines:
      node: '>=8'
    resolution:
      integrity: sha512-g3FeP20LNwhALb/6Cz6Dd4F2ngze0jz7tbzrD2wAV+o9FeNHe4rL+yK2md0J/fiSf1sa1ADhXqi5+oVwOM/eGw==
  /markdown-it/12.3.2:
    dependencies:
      argparse: 2.0.1
      entities: 2.1.0
      linkify-it: 3.0.3
      mdurl: 1.0.1
      uc.micro: 1.0.6
    dev: false
    hasBin: true
    resolution:
      integrity: sha512-TchMembfxfNVpHkbtriWltGWc+m3xszaRD0CZup7GFFhzIgQqxIfn3eGj1yZpfuflzPvfkt611B2Q/Bsk1YnGg==
  /mdurl/1.0.1:
    dev: false
    resolution:
      integrity: sha1-/oWy7HWlkDfyrf7BAP1sYBdhFS4=
  /merge/1.2.1:
    dev: false
    resolution:
      integrity: sha512-VjFo4P5Whtj4vsLzsYBu5ayHhoHJ0UqNm7ibvShmbmoz7tGi0vXaoJbGdB+GmDMLUdg8DpQXEIeVDAe8MaABvQ==
  /merge2/1.4.1:
    dev: false
    engines:
      node: '>= 8'
    resolution:
      integrity: sha512-8q7VEgMJW4J8tcfVPy8g09NcQwZdbwFEqhe/WZkoIzjn/3TGDwtOCYtXGxA3O8tPzpczCCDgv+P2P5y00ZJOOg==
  /micromatch/4.0.5:
    dependencies:
      braces: 3.0.2
      picomatch: 2.3.1
    dev: false
    engines:
      node: '>=8.6'
    resolution:
      integrity: sha512-DMy+ERcEW2q8Z2Po+WNXuw3c5YaUSFjAO5GsJqfEl7UjvtIuFKO6ZrKvcItdy98dwFI2N1tg3zNIdKaQT+aNdA==
  /mime-db/1.52.0:
    dev: false
    engines:
      node: '>= 0.6'
    resolution:
      integrity: sha512-sPU4uV7dYlvtWJxwwxHD0PuihVNiE7TyAbQ5SWxDCB9mUYvOgroQOwYQQOKPJ8CIbE+1ETVlOoK1UC2nU3gYvg==
  /mime-types/2.1.35:
    dependencies:
      mime-db: 1.52.0
    dev: false
    engines:
      node: '>= 0.6'
    resolution:
      integrity: sha512-ZDY+bPm5zTTF+YpCrAU9nK0UgICYPT0QtT1NZWFv4s++TNkcgVaT0g6+4R2uI4MjQjzysHB1zxuWL50hzaeXiw==
  /mime/1.6.0:
    dev: false
    engines:
      node: '>=4'
    hasBin: true
    resolution:
      integrity: sha512-x0Vn8spI+wuJ1O6S7gnbaQg8Pxh4NNHb7KSINmEWKiPE4RKOplvijn+NkmYmmRgP68mc70j2EbeTFRsrswaQeg==
  /mime/3.0.0:
    dev: false
    engines:
      node: '>=10.0.0'
    hasBin: true
    resolution:
      integrity: sha512-jSCU7/VB1loIWBZe14aEYHU/+1UMEHoaO7qxCOVJOw9GgH72VAWppxNcjU+x9a2k3GSIBXNKxXQFqRvvZ7vr3A==
  /mimic-response/3.1.0:
    dev: false
    engines:
      node: '>=10'
    resolution:
      integrity: sha512-z0yWI+4FDrrweS8Zmt4Ej5HdJmky15+L2e6Wgn3+iK5fWzb6T3fhNFq2+MeTRb064c6Wr4N/wv0DzQTjNzHNGQ==
  /minimatch/3.0.4:
    dependencies:
      brace-expansion: 1.1.11
    dev: false
    resolution:
      integrity: sha512-yJHVQEhyqPLUTgt9B83PXu6W3rx4MvvHvSUvToogpwoGDOUQ+yDrR0HRot+yOCdCO7u4hX3pWft6kWBBcqh0UA==
  /minimatch/3.1.2:
    dependencies:
      brace-expansion: 1.1.11
    dev: false
    resolution:
      integrity: sha512-J7p63hRiAjw1NDEww1W7i37+ByIrOWO5XQQAzZ3VOcL0PNybwpfmV/N05zFAzwQ9USyEcX6t3UO+K5aqBQOIHw==
  /minimatch/4.2.1:
    dependencies:
      brace-expansion: 1.1.11
    dev: false
    engines:
      node: '>=10'
    resolution:
      integrity: sha512-9Uq1ChtSZO+Mxa/CL1eGizn2vRn3MlLgzhT0Iz8zaY8NdvxvB0d5QdPFmCKf7JKA9Lerx5vRrnwO03jsSfGG9g==
  /minimist/1.2.6:
    dev: false
    resolution:
      integrity: sha512-Jsjnk4bw3YJqYzbdyBiNsPWHPfO++UGG749Cxs6peCu5Xg4nrena6OVxOYxrQTqww0Jmwt+Ref8rggumkTLz9Q==
  /mkdirp-classic/0.5.3:
    dev: false
    resolution:
      integrity: sha512-gKLcREMhtuZRwRAfqP3RFW+TK4JqApVBtOIftVgjuABpAtpxhPGaDcfvbhNvD0B8iD1oUr/txX35NjcaY6Ns/A==
  /mkdirp/1.0.4:
    dev: false
    engines:
      node: '>=10'
    hasBin: true
    resolution:
      integrity: sha512-vVqVZQyf3WLx2Shd0qJ9xuvqgAyKPLAiqITEtqW0oIUjzo3PePDd6fW9iFz30ef7Ysp/oiWqbhszeGWW2T6Gzw==
  /mocha/9.2.2:
    dependencies:
      '@ungap/promise-all-settled': 1.1.2
      ansi-colors: 4.1.1
      browser-stdout: 1.3.1
      chokidar: 3.5.3
      debug: 4.3.3_supports-color@8.1.1
      diff: 5.0.0
      escape-string-regexp: 4.0.0
      find-up: 5.0.0
      glob: 7.2.0
      growl: 1.10.5
      he: 1.2.0
      js-yaml: 4.1.0
      log-symbols: 4.1.0
      minimatch: 4.2.1
      ms: 2.1.3
      nanoid: 3.3.1
      serialize-javascript: 6.0.0
      strip-json-comments: 3.1.1
      supports-color: 8.1.1
      which: 2.0.2
      workerpool: 6.2.0
      yargs: 16.2.0
      yargs-parser: 20.2.4
      yargs-unparser: 2.0.0
    dev: false
    engines:
      node: '>= 12.0.0'
    hasBin: true
    resolution:
      integrity: sha512-L6XC3EdwT6YrIk0yXpavvLkn8h+EU+Y5UcCHKECyMbdUIxyMuZj4bX4U9e1nvnvUUvQVsV2VHQr5zLdcUkhW/g==
  /monaco-editor/0.32.1:
    dev: false
    resolution:
      integrity: sha512-LUt2wsUvQmEi2tfTOK+tjAPvt7eQ+K5C4rZPr6SeuyzjAuAHrIvlUloTcOiGjZW3fn3a/jFQCONrEJbNOaCqbA==
  /ms/2.1.2:
    dev: false
    resolution:
      integrity: sha512-sGkPx+VjMtmA6MX27oA4FBFELFCZZ4S4XqeGOXCv68tT+jb3vk/RyaKWP0PTKyWtmLSM0b+adUTEvbs1PEaH2w==
  /ms/2.1.3:
    dev: false
    resolution:
      integrity: sha512-6FlzubTLZG3J2a/NVCAleEhjzq5oxgHyaCU9yYXvcLsvoVaHJq/s5xXI6/XXP6tz7R9xAOtHnSO/tXtF3WRTlA==
  /mustache/4.2.0:
    dev: false
    hasBin: true
    resolution:
      integrity: sha512-71ippSywq5Yb7/tVYyGbkBggbU8H3u5Rz56fH60jGFgr8uHwxs+aSKeqmluIVzM0m0kB7xQjKS6qPfd0b2ZoqQ==
  /mute-stream/0.0.8:
    dev: false
    resolution:
      integrity: sha512-nnbWWOkoWyUsTjKrhgD0dcz22mdkSnpYqbEjIm2nhwhuxlSkpywJmBo8h0ZqJdkp73mb90SssHkN4rsRaBAfAA==
  /nanoid/3.3.1:
    dev: false
    engines:
      node: ^10 || ^12 || ^13.7 || ^14 || >=15.0.1
    hasBin: true
    resolution:
      integrity: sha512-n6Vs/3KGyxPQd6uO0eH4Bv0ojGSUvuLlIHtC3Y0kEO23YRge8H9x1GCzLn28YX0H66pMkxuaeESFq4tKISKwdw==
  /nanoid/3.3.2:
    dev: false
    engines:
      node: ^10 || ^12 || ^13.7 || ^14 || >=15.0.1
    hasBin: true
    resolution:
      integrity: sha512-CuHBogktKwpm5g2sRgv83jEy2ijFzBwMoYA60orPDR7ynsLijJDqgsi4RDGj3OJpy3Ieb+LYwiRmIOGyytgITA==
  /napi-build-utils/1.0.2:
    dev: false
    resolution:
      integrity: sha512-ONmRUqK7zj7DWX0D9ADe03wbwOBZxNAfF20PlGfCWQcD3+/MakShIHrMqx9YwPTfxDdF1zLeL+RGZiR9kGMLdg==
  /natural-compare/1.4.0:
    dev: false
    resolution:
      integrity: sha1-Sr6/7tdUHywnrPspvbvRXI1bpPc=
  /no-case/3.0.4:
    dependencies:
      lower-case: 2.0.2
      tslib: 2.3.1
    dev: false
    resolution:
      integrity: sha512-fgAN3jGAh+RoxUGZHTSOLJIqUc2wmoBwGR4tbpNAKmmovFoWq0OdRkb0VkldReO2a2iBT/OEulG9XSUc10r3zg==
  /node-abi/3.8.0:
    dependencies:
      semver: 7.3.6
    dev: false
    engines:
      node: '>=10'
    resolution:
      integrity: sha512-tzua9qWWi7iW4I42vUPKM+SfaF0vQSLAm4yO5J83mSwB7GeoWrDKC/K+8YCnYNwqP5duwazbw2X9l4m8SC2cUw==
  /node-addon-api/4.3.0:
    dev: false
    resolution:
      integrity: sha512-73sE9+3UaLYYFmDsFZnqCInzPyh3MqIwZO9cw58yIqAZhONrrabrYyYe3TuIqtIiOuTXVhsGau8hcrhhwSsDIQ==
  /node-domexception/1.0.0:
    dev: false
    engines:
      node: '>=10.5.0'
    resolution:
      integrity: sha512-/jKZoMpw0F8GRwl4/eLROPA3cfcXtLApP0QzLmUT/HuPCZWyB7IY9ZrMeKw2O/nFIqPQB3PVM9aYm0F312AXDQ==
  /node-fetch/3.2.3:
    dependencies:
      data-uri-to-buffer: 4.0.0
      fetch-blob: 3.1.5
      formdata-polyfill: 4.0.10
    dev: false
    engines:
      node: ^12.20.0 || ^14.13.1 || >=16.0.0
    resolution:
      integrity: sha512-AXP18u4pidSZ1xYXRDPY/8jdv3RAozIt/WLNR/MBGZAz+xjtlr90RvCnsvHQRiXyWliZF/CpytExp32UU67/SA==
  /node-releases/2.0.2:
    dev: false
    resolution:
      integrity: sha512-XxYDdcQ6eKqp/YjI+tb2C5WM2LgjnZrfYg4vgQt49EK268b6gYCHsBLrK2qvJo4FmCtqmKezb0WZFK4fkrZNsg==
  /node-watch/0.7.3:
    dev: false
    engines:
      node: '>=6'
    resolution:
      integrity: sha512-3l4E8uMPY1HdMMryPRUAl+oIHtXtyiTlIiESNSVSNxcPfzAFzeTbXFQkZfAwBbo0B1qMSG8nUABx+Gd+YrbKrQ==
  /nomnom/1.8.1:
    dependencies:
      chalk: 0.4.0
      underscore: 1.6.0
    deprecated: Package no longer supported. Contact support@npmjs.com for more info.
    dev: false
    resolution:
      integrity: sha1-IVH3Ikcrp55Qp2/BJbuMjy5Nwqc=
  /normalize-path/3.0.0:
    dev: false
    engines:
      node: '>=0.10.0'
    resolution:
      integrity: sha512-6eZs5Ls3WtCisHWp9S2GUy8dqkpGi4BVSz3GaqiE6ezub0512ESztXUwUB6C6IKbQkY2Pnb/mD4WYojCRwcwLA==
  /npmlog/4.1.2:
    dependencies:
      are-we-there-yet: 1.1.7
      console-control-strings: 1.1.0
      gauge: 2.7.4
      set-blocking: 2.0.0
    dev: false
    resolution:
      integrity: sha512-2uUqazuKlTaSI/dC8AzicUck7+IrEaOnN/e0jd3Xtt1KcGpwx30v50mL7oPyr/h9bL3E4aZccVwpwP+5W9Vjkg==
  /nth-check/2.0.1:
    dependencies:
      boolbase: 1.0.0
    dev: false
    resolution:
      integrity: sha512-it1vE95zF6dTT9lBsYbxvqh0Soy4SPowchj0UBGj/V6cTPnXXtQOPUbhZ6CmGzAD/rW22LQK6E96pcdJXk4A4w==
  /number-is-nan/1.0.1:
    dev: false
    engines:
      node: '>=0.10.0'
    resolution:
      integrity: sha1-CXtgK1NCKlIsGvuHkDGDNpQaAR0=
  /nwmatcher/1.4.4:
    dev: false
    resolution:
      integrity: sha512-3iuY4N5dhgMpCUrOVnuAdGrgxVqV2cJpM+XNccjR2DKOB1RUP0aA+wGXEiNziG/UKboFyGBIoKOaNlJxx8bciQ==
  /oauth-sign/0.9.0:
    dev: false
    resolution:
      integrity: sha512-fexhUFFPTGV8ybAtSIGbV6gOkSv8UtRbDBnAyLQw4QPKkgNlsH2ByPGtMUqdWkos6YCRmAqViwgZrJc/mRDzZQ==
  /object-assign/4.1.1:
    dev: false
    engines:
      node: '>=0.10.0'
    resolution:
      integrity: sha1-IQmtx5ZYh8/AXLvUQsrIv7s2CGM=
  /object-inspect/1.12.0:
    dev: false
    resolution:
      integrity: sha512-Ho2z80bVIvJloH+YzRmpZVQe87+qASmBUKZDWgx9cu+KDrX2ZDH/3tMy+gXbZETVGs2M8YdxObOh7XAtim9Y0g==
  /object-keys/1.1.1:
    dev: false
    engines:
      node: '>= 0.4'
    resolution:
      integrity: sha512-NuAESUOUMrlIXOfHKzD6bpPu3tYt3xvjNdRIQ+FeT0lNb4K8WR70CaDxhuNguS2XG+GjkyMwOzsN5ZktImfhLA==
  /object.assign/4.1.2:
    dependencies:
      call-bind: 1.0.2
      define-properties: 1.1.3
      has-symbols: 1.0.3
      object-keys: 1.1.1
    dev: false
    engines:
      node: '>= 0.4'
    resolution:
      integrity: sha512-ixT2L5THXsApyiUPYKmW+2EHpXXe5Ii3M+f4e+aJFAHao5amFRW6J0OO6c/LU8Be47utCx2GL89hxGB6XSmKuQ==
  /once/1.4.0:
    dependencies:
      wrappy: 1.0.2
    dev: false
    resolution:
      integrity: sha1-WDsap3WWHUsROsF9nFC6753Xa9E=
  /onigasm/2.2.5:
    dependencies:
      lru-cache: 5.1.1
    dev: false
    resolution:
      integrity: sha512-F+th54mPc0l1lp1ZcFMyL/jTs2Tlq4SqIHKIXGZOR/VkHkF9A7Fr5rRr5+ZG/lWeRsyrClLYRq7s/yFQ/XhWCA==
  /open/8.4.0:
    dependencies:
      define-lazy-prop: 2.0.0
      is-docker: 2.2.1
      is-wsl: 2.2.0
    dev: false
    engines:
      node: '>=12'
    resolution:
      integrity: sha512-XgFPPM+B28FtCCgSb9I+s9szOC1vZRSwgWsRUA5ylIxRTgKozqjOCrVOqGsYABPYK5qnfqClxZTFBa8PKt2v6Q==
  /optionator/0.8.3:
    dependencies:
      deep-is: 0.1.4
      fast-levenshtein: 2.0.6
      levn: 0.3.0
      prelude-ls: 1.1.2
      type-check: 0.3.2
      word-wrap: 1.2.3
    dev: false
    engines:
      node: '>= 0.8.0'
    resolution:
      integrity: sha512-+IW9pACdk3XWmmTXG8m3upGUJst5XRGzxMRjXzAuJ1XnIFNvfhjjIuYkDvysnPQ7qzqVzLt78BCruntqRhWQbA==
  /optionator/0.9.1:
    dependencies:
      deep-is: 0.1.4
      fast-levenshtein: 2.0.6
      levn: 0.4.1
      prelude-ls: 1.2.1
      type-check: 0.4.0
      word-wrap: 1.2.3
    dev: false
    engines:
      node: '>= 0.8.0'
    resolution:
      integrity: sha512-74RlY5FCnhq4jRxVUPKDaRwrVNXMqsGsiW6AJw4XK8hmtm10wC0ypZBLw5IIp85NZMr91+qd1RvvENwg7jjRFw==
  /p-limit/3.1.0:
    dependencies:
      yocto-queue: 0.1.0
    dev: false
    engines:
      node: '>=10'
    resolution:
      integrity: sha512-TYOanM3wGwNGsZN2cVTYPArw454xnXj5qmWF1bEoAc4+cU/ol7GVh7odevjp1FNHduHc3KZMcFduxU5Xc6uJRQ==
  /p-locate/5.0.0:
    dependencies:
      p-limit: 3.1.0
    dev: false
    engines:
      node: '>=10'
    resolution:
      integrity: sha512-LaNjtRWUBY++zB5nE/NwcaoMylSPk+S+ZHNB1TzdbMJMny6dynpAGt7X/tl/QYq3TIeE6nxHppbo2LGymrG5Pw==
  /param-case/3.0.4:
    dependencies:
      dot-case: 3.0.4
      tslib: 2.3.1
    dev: false
    resolution:
      integrity: sha512-RXlj7zCYokReqWpOPH9oYivUzLYZ5vAPIfEmCTNViosC78F8F0H9y7T7gG2M39ymgutxF5gcFEsyZQSph9Bp3A==
  /parent-module/1.0.1:
    dependencies:
      callsites: 3.1.0
    dev: false
    engines:
      node: '>=6'
    resolution:
      integrity: sha512-GQ2EWRpQV8/o+Aw8YqtfZZPfNRWZYkbidE9k5rpl/hC3vtHHBfGm2Ifi6qWV+coDGkrUKZAxE3Lot5kcsRlh+g==
  /parse-semver/1.1.1:
    dependencies:
      semver: 5.7.1
    dev: false
    resolution:
      integrity: sha1-mkr9bfBj3Egm+T+6SpnPIj9mbLg=
  /parse5-htmlparser2-tree-adapter/6.0.1:
    dependencies:
      parse5: 6.0.1
    dev: false
    resolution:
      integrity: sha512-qPuWvbLgvDGilKc5BoicRovlT4MtYT6JfJyBOMDsKoiT+GiuP5qyrPCnR9HcPECIJJmZh5jRndyNThnhhb/vlA==
  /parse5/4.0.0:
    dev: false
    resolution:
      integrity: sha512-VrZ7eOd3T1Fk4XWNXMgiGBK/z0MG48BWG2uQNU4I72fkQuKUTZpl+u9k+CxEG0twMVzSmXEEz12z5Fnw1jIQFA==
  /parse5/6.0.1:
    dev: false
    resolution:
      integrity: sha512-Ofn/CTFzRGTTxwpNEs9PP93gXShHcTq255nzRYSKe8AkVpZY7e1fpmTfOyoIvjP5HG7Z2ZM7VS9PPhQGW2pOpw==
  /pascal-case/3.1.2:
    dependencies:
      no-case: 3.0.4
      tslib: 2.3.1
    dev: false
    resolution:
      integrity: sha512-uWlGT3YSnK9x3BQJaOdcZwrnV6hPpd8jFH1/ucpiLRPh/2zCVJKS19E4GvYHvaCcACn3foXZ0cLB9Wrx1KGe5g==
  /path-case/3.0.4:
    dependencies:
      dot-case: 3.0.4
      tslib: 2.3.1
    dev: false
    resolution:
      integrity: sha512-qO4qCFjXqVTrcbPt/hQfhTQ+VhFsqNKOPtytgNKkKxSoEp3XPUQ8ObFuePylOIok5gjn69ry8XiULxCwot3Wfg==
  /path-exists/4.0.0:
    dev: false
    engines:
      node: '>=8'
    resolution:
      integrity: sha512-ak9Qy5Q7jYb2Wwcey5Fpvg2KoAc/ZIhLSLOSBmRmygPsGwkVVt0fZa0qrtMz+m6tJTAHfZQ8FnmB4MG4LWy7/w==
  /path-is-absolute/1.0.1:
    dev: false
    engines:
      node: '>=0.10.0'
    resolution:
      integrity: sha1-F0uSaHNVNP+8es5r9TpanhtcX18=
  /path-key/3.1.1:
    dev: false
    engines:
      node: '>=8'
    resolution:
      integrity: sha512-ojmeN0qd+y0jszEtoY48r0Peq5dwMEkIlCOu6Q5f41lfkswXuKtYrhgoTpLnyIcHm24Uhqx+5Tqm2InSwLhE6Q==
  /path-parse/1.0.7:
    dev: false
    resolution:
      integrity: sha512-LDJzPVEEEPR+y48z93A0Ed0yXb8pAByGWo/k5YYdYgpY2/2EsOsksJrq7lOHxryrVOn1ejG6oAp8ahvOIQD8sw==
  /path-type/4.0.0:
    dev: false
    engines:
      node: '>=8'
    resolution:
      integrity: sha512-gDKb8aZMDeD/tZWs9P6+q0J9Mwkdl6xMV8TjnGP3qJVJ06bdMgkbBlLU8IdfOsIsFz2BW1rNVT3XuNEl8zPAvw==
  /pend/1.2.0:
    dev: false
    resolution:
      integrity: sha1-elfrVQpng/kRUzH89GY9XI4AelA=
  /performance-now/2.1.0:
    dev: false
    resolution:
      integrity: sha1-Ywn04OX6kT7BxpMHrjZLSzd8nns=
  /picocolors/1.0.0:
    dev: false
    resolution:
      integrity: sha512-1fygroTLlHu66zi26VoTDv8yRgm0Fccecssto+MhsZ0D/DGW2sm8E8AjW7NU5VVTRt5GxbeZ5qBuJr+HyLYkjQ==
  /picomatch/2.3.1:
    dev: false
    engines:
      node: '>=8.6'
    resolution:
      integrity: sha512-JU3teHTNjmE2VCGFzuY8EXzCDVwEqB2a8fsIvwaStHhAWJEeVd1o1QD80CU6+ZdEXXSLbSsuLwJjkCBWqRQUVA==
  /pirates/4.0.4:
    dev: false
    engines:
      node: '>= 6'
    resolution:
      integrity: sha512-ZIrVPH+A52Dw84R0L3/VS9Op04PuQ2SEoJL6bkshmiTic/HldyW9Tf7oH5mhJZBK7NmDx27vSMrYEXPXclpDKw==
  /pixelmatch/5.2.1:
    dependencies:
      pngjs: 4.0.1
    dev: false
    hasBin: true
    resolution:
      integrity: sha512-WjcAdYSnKrrdDdqTcVEY7aB7UhhwjYQKYhHiBXdJef0MOaQeYpUdQ+iVyBLa5YBKS8MPVPPMX7rpOByISLpeEQ==
  /playwright-core/1.20.2:
    dependencies:
      colors: 1.4.0
      commander: 8.3.0
      debug: 4.3.3
      extract-zip: 2.0.1
      https-proxy-agent: 5.0.0
      jpeg-js: 0.4.3
      mime: 3.0.0
      pixelmatch: 5.2.1
      pngjs: 6.0.0
      progress: 2.0.3
      proper-lockfile: 4.1.2
      proxy-from-env: 1.1.0
      rimraf: 3.0.2
      socks-proxy-agent: 6.1.1
      stack-utils: 2.0.5
      ws: 8.4.2
      yauzl: 2.10.0
      yazl: 2.5.1
    dev: false
    engines:
      node: '>=12'
    hasBin: true
    resolution:
      integrity: sha512-iV6+HftSPalynkq0CYJala1vaTOq7+gU9BRfKCdM9bAxNq/lFLrwbluug2Wt5OoUwbMABcnTThIEm3/qUhCdJQ==
  /playwright/1.20.2:
    dependencies:
      playwright-core: 1.20.2
    dev: false
    engines:
      node: '>=12'
    hasBin: true
    requiresBuild: true
    resolution:
      integrity: sha512-p6GE8A/f2G7t8FIk/AwQ94nT7R7tyPRJyKt1FwRjwBDf4WdpgoAr4hDfMgHy+CkClR22adFjopGwhxXAPsewhg==
  /plist/3.0.5:
    dependencies:
      base64-js: 1.5.1
      xmlbuilder: 9.0.7
    dev: false
    engines:
      node: '>=6'
    resolution:
      integrity: sha512-83vX4eYdQp3vP9SxuYgEM/G/pJQqLUz/V/xzPrzruLs7fz7jxGQ1msZ/mg1nwZxUSuOp4sb+/bEIbRrbzZRxDA==
  /pn/1.1.0:
    dev: false
    resolution:
      integrity: sha512-2qHaIQr2VLRFoxe2nASzsV6ef4yOOH+Fi9FBOVH6cqeSgUnoyySPZkxzLuzd+RYOQTRpROA0ztTMqxROKSb/nA==
  /pngjs/4.0.1:
    dev: false
    engines:
      node: '>=8.0.0'
    resolution:
      integrity: sha512-rf5+2/ioHeQxR6IxuYNYGFytUyG3lma/WW1nsmjeHlWwtb2aByla6dkVc8pmJ9nplzkTA0q2xx7mMWrOTqT4Gg==
  /pngjs/6.0.0:
    dev: false
    engines:
      node: '>=12.13.0'
    resolution:
      integrity: sha512-TRzzuFRRmEoSW/p1KVAmiOgPco2Irlah+bGFCeNfJXxxYGwSw7YwAOAcd7X28K/m5bjBWKsC29KyoMfHbypayg==
  /postcss/8.4.12:
    dependencies:
      nanoid: 3.3.2
      picocolors: 1.0.0
      source-map-js: 1.0.2
    dev: false
    engines:
      node: ^10 || ^12 || >=14
    resolution:
      integrity: sha512-lg6eITwYe9v6Hr5CncVbK70SoioNQIq81nsaG86ev5hAidQvmOeETBqs7jm43K2F5/Ley3ytDtriImV6TpNiSg==
  /prebuild-install/7.0.1:
    dependencies:
      detect-libc: 2.0.1
      expand-template: 2.0.3
      github-from-package: 0.0.0
      minimist: 1.2.6
      mkdirp-classic: 0.5.3
      napi-build-utils: 1.0.2
      node-abi: 3.8.0
      npmlog: 4.1.2
      pump: 3.0.0
      rc: 1.2.8
      simple-get: 4.0.1
      tar-fs: 2.1.1
      tunnel-agent: 0.6.0
    dev: false
    engines:
      node: '>=10'
    hasBin: true
    resolution:
      integrity: sha512-QBSab31WqkyxpnMWQxubYAHR5S9B2+r81ucocew34Fkl98FhvKIF50jIJnNOBmAZfyNV7vE5T6gd3hTVWgY6tg==
  /prelude-ls/1.1.2:
    dev: false
    engines:
      node: '>= 0.8.0'
    resolution:
      integrity: sha1-IZMqVJ9eUv/ZqCf1cOBL5iqX2lQ=
  /prelude-ls/1.2.1:
    dev: false
    engines:
      node: '>= 0.8.0'
    resolution:
      integrity: sha512-vkcDPrRZo1QZLbn5RLGPpg/WmIQ65qoWWhcGKf/b5eplkkarX0m9z8ppCat4mlOqUsWpyNuYgO3VRyrYHSzX5g==
  /prettier-linter-helpers/1.0.0:
    dependencies:
      fast-diff: 1.2.0
    dev: false
    engines:
      node: '>=6.0.0'
    resolution:
      integrity: sha512-GbK2cP9nraSSUF9N2XwUwqfzlAFlMNYYl+ShE/V+H8a9uNl/oUqB1w2EL54Jh0OlyRSd8RfWYJ3coVS4TROP2w==
  /prettier-plugin-organize-imports/2.3.4_prettier@2.6.2+typescript@4.6.3:
    dependencies:
      prettier: 2.6.2
      typescript: 4.6.3
    dev: false
    peerDependencies:
      prettier: '>=2.0'
      typescript: '>=2.9'
    resolution:
      integrity: sha512-R8o23sf5iVL/U71h9SFUdhdOEPsi3nm42FD/oDYIZ2PQa4TNWWuWecxln6jlIQzpZTDMUeO1NicJP6lLn2TtRw==
  /prettier/2.6.2:
    dev: false
    engines:
      node: '>=10.13.0'
    hasBin: true
    resolution:
      integrity: sha512-PkUpF+qoXTqhOeWL9fu7As8LXsIUZ1WYaJiY/a7McAQzxjk82OF0tibkFXVCDImZtWxbvojFjerkiLb0/q8mew==
  /pretty-format/27.5.1:
    dependencies:
      ansi-regex: 5.0.1
      ansi-styles: 5.2.0
      react-is: 17.0.2
    dev: false
    engines:
      node: ^10.13.0 || ^12.13.0 || ^14.15.0 || >=15.0.0
    resolution:
      integrity: sha512-Qb1gy5OrP5+zDf2Bvnzdl3jsTf1qXVMazbvCoKhtKqVs4/YK4ozX4gKQJJVyNe+cajNPn0KoC0MC3FUmaHWEmQ==
  /prex/0.4.7:
    dependencies:
      '@esfx/cancelable': 1.0.0-pre.30
      '@esfx/disposable': 1.0.0-pre.30
    dev: false
    resolution:
      integrity: sha512-ulhl3iyjmAW/GroRQJN4CG+pC6KJ+W+deNRBkEShQwe16wLP9k92+x6RmLJuLiVSGkbxhnAqHpGdJJCh3bRpUQ==
  /process-nextick-args/2.0.1:
    dev: false
    resolution:
      integrity: sha512-3ouUOpQhtgrbOa17J7+uxOTpITYWaGP7/AhoR3+A+/1e9skrzelGi/dXzEYyvbxubEF6Wn2ypscTKiKJFFn1ag==
  /progress/2.0.3:
    dev: false
    engines:
      node: '>=0.4.0'
    resolution:
      integrity: sha512-7PiHtLll5LdnKIMw100I+8xJXR5gW2QwWYkT6iJva0bXitZKa/XMrSbdmg3r2Xnaidz9Qumd0VPaMrZlF9V9sA==
  /promise-debounce/1.0.1:
    dev: false
    resolution:
      integrity: sha1-btdvj3nQFE/b0BzBVYnOV/nXHng=
  /prompts/2.4.2:
    dependencies:
      kleur: 3.0.3
      sisteransi: 1.0.5
    dev: false
    engines:
      node: '>= 6'
    resolution:
      integrity: sha512-NxNv/kLguCA7p3jE8oL2aEBsrJWgAakBpgmgK6lpPWV+WuOmY6r2/zbAVnP+T8bQlA0nzHXSJSJW0Hq7ylaD2Q==
  /proper-lockfile/4.1.2:
    dependencies:
      graceful-fs: 4.2.10
      retry: 0.12.0
      signal-exit: 3.0.7
    dev: false
    resolution:
      integrity: sha512-TjNPblN4BwAWMXU8s9AEz4JmQxnD1NNL7bNOY/AKUzyamc379FWASUhc/K1pL2noVb+XmZKLL68cjzLsiOAMaA==
  /proxy-from-env/1.1.0:
    dev: false
    resolution:
      integrity: sha512-D+zkORCbA9f1tdWRK0RaCR3GPv50cMxcrz4X8k5LTSUD1Dkw47mKJEZQNunItRTkWwgtaUSo1RVFRIG9ZXiFYg==
  /psl/1.8.0:
    dev: false
    resolution:
      integrity: sha512-RIdOzyoavK+hA18OGGWDqUTsCLhtA7IcZ/6NCs4fFJaHBDab+pDDmDIByWFRQJq2Cd7r1OoQxBGKOaztq+hjIQ==
  /pump/3.0.0:
    dependencies:
      end-of-stream: 1.4.4
      once: 1.4.0
    dev: false
    resolution:
      integrity: sha512-LwZy+p3SFs1Pytd/jYct4wpv49HiYCqd9Rlc5ZVdk0V+8Yzv6jR5Blk3TRmPL1ft69TxP0IMZGJ+WPFU2BFhww==
  /punycode/2.1.1:
    dev: false
    engines:
      node: '>=6'
    resolution:
      integrity: sha512-XRsRjdf+j5ml+y/6GKHPZbrF/8p2Yga0JPtdqTIY2Xe5ohJPD9saDJJLPvp9+NSBprVvevdXZybnj2cv8OEd0A==
  /qs/6.10.3:
    dependencies:
      side-channel: 1.0.4
    dev: false
    engines:
      node: '>=0.6'
    resolution:
      integrity: sha512-wr7M2E0OFRfIfJZjKGieI8lBKb7fRCH4Fv5KNPEs7gJ8jadvotdsS08PzOKR7opXhZ/Xkjtt3WF9g38drmyRqQ==
  /qs/6.5.3:
    dev: false
    engines:
      node: '>=0.6'
    resolution:
      integrity: sha512-qxXIEh4pCGfHICj1mAJQ2/2XVZkjCDTcEgfoSQxc/fYivUZxTkk7L3bDBJSoNrEzXI17oUO5Dp07ktqE5KzczA==
  /queue-microtask/1.2.3:
    dev: false
    resolution:
      integrity: sha512-NuaNSa6flKT5JaSYQzJok04JzTL1CA6aGhv5rfLW3PgqA+M2ChpZQnAC8h8i4ZFkBS8X5RqkDBHA7r4hej3K9A==
  /randombytes/2.1.0:
    dependencies:
      safe-buffer: 5.2.1
    dev: false
    resolution:
      integrity: sha512-vYl3iOX+4CKUWuxGi9Ukhie6fsqXqS9FE2Zaic4tNFD2N2QQaXOMFbuKK4QmDHC0JO6B1Zp41J0LpT0oR68amQ==
  /rc/1.2.8:
    dependencies:
      deep-extend: 0.6.0
      ini: 1.3.8
      minimist: 1.2.6
      strip-json-comments: 2.0.1
    dev: false
    hasBin: true
    resolution:
      integrity: sha512-y3bGgqKj3QBdxLbLkomlohkvsA8gdAiUQlSBJnBhfn+BPxg4bc62d8TcBW15wavDfgexCgccckhcZvywyQYPOw==
  /react-is/17.0.2:
    dev: false
    resolution:
      integrity: sha512-w2GsyukL62IJnlaff/nRegPQR94C/XXamvMWmSHRJ4y7Ts/4ocGRmTHvOs8PSE6pB3dWOrD/nueuU5sduBsQ4w==
  /read/1.0.7:
    dependencies:
      mute-stream: 0.0.8
    dev: false
    engines:
      node: '>=0.8'
    resolution:
      integrity: sha1-s9oZvQUkMal2cdRKQmNK33ELQMQ=
  /readable-stream/2.3.7:
    dependencies:
      core-util-is: 1.0.3
      inherits: 2.0.4
      isarray: 1.0.0
      process-nextick-args: 2.0.1
      safe-buffer: 5.1.2
      string_decoder: 1.1.1
      util-deprecate: 1.0.2
    dev: false
    resolution:
      integrity: sha512-Ebho8K4jIbHAxnuxi7o42OrZgF/ZTNcsZj6nRKyUmkhLFq8CHItp/fy6hQZuZmP/n3yZ9VBUbp4zz/mX8hmYPw==
  /readable-stream/3.6.0:
    dependencies:
      inherits: 2.0.4
      string_decoder: 1.3.0
      util-deprecate: 1.0.2
    dev: false
    engines:
      node: '>= 6'
    resolution:
      integrity: sha512-BViHy7LKeTz4oNnkcLJ+lVSL6vpiFeX6/d3oSH8zCW7UxP2onchk+vTGB143xuFjHS3deTgkKoXXymXqymiIdA==
  /readdirp/3.6.0:
    dependencies:
      picomatch: 2.3.1
    dev: false
    engines:
      node: '>=8.10.0'
    resolution:
      integrity: sha512-hOS089on8RduqdbhvQ5Z37A0ESjsqz6qnRcffsMU3495FuTdqSm+7bhJ29JvIOsBDEEnan5DPu9t3To9VRlMzA==
  /regexpp/3.2.0:
    dev: false
    engines:
      node: '>=8'
    resolution:
      integrity: sha512-pq2bWo9mVD43nbts2wGv17XLiNLya+GklZ8kaDLV2Z08gDCsGpnKn9BFMepvWuHCbyVvY7J5o5+BVvoQbmlJLg==
  /request-promise-core/1.1.4_request@2.88.2:
    dependencies:
      lodash: 4.17.21
      request: 2.88.2
    dev: false
    engines:
      node: '>=0.10.0'
    peerDependencies:
      request: ^2.34
    resolution:
      integrity: sha512-TTbAfBBRdWD7aNNOoVOBH4pN/KigV6LyapYNNlAPA8JwbovRti1E88m3sYAwsLi5ryhPKsE9APwnjFTgdUjTpw==
  /request-promise-native/1.0.9_request@2.88.2:
    dependencies:
      request: 2.88.2
      request-promise-core: 1.1.4_request@2.88.2
      stealthy-require: 1.1.1
      tough-cookie: 2.5.0
    deprecated: request-promise-native has been deprecated because it extends the now deprecated request package, see https://github.com/request/request/issues/3142
    dev: false
    engines:
      node: '>=0.12.0'
    peerDependencies:
      request: ^2.34
    resolution:
      integrity: sha512-wcW+sIUiWnKgNY0dqCpOZkUbF/I+YPi+f09JZIDa39Ec+q82CpSYniDp+ISgTTbKmnpJWASeJBPZmoxH84wt3g==
  /request/2.88.2:
    dependencies:
      aws-sign2: 0.7.0
      aws4: 1.11.0
      caseless: 0.12.0
      combined-stream: 1.0.8
      extend: 3.0.2
      forever-agent: 0.6.1
      form-data: 2.3.3
      har-validator: 5.1.5
      http-signature: 1.2.0
      is-typedarray: 1.0.0
      isstream: 0.1.2
      json-stringify-safe: 5.0.1
      mime-types: 2.1.35
      oauth-sign: 0.9.0
      performance-now: 2.1.0
      qs: 6.5.3
      safe-buffer: 5.2.1
      tough-cookie: 2.5.0
      tunnel-agent: 0.6.0
      uuid: 3.4.0
    deprecated: request has been deprecated, see https://github.com/request/request/issues/3142
    dev: false
    engines:
      node: '>= 6'
    resolution:
      integrity: sha512-MsvtOrfG9ZcrOwAW+Qi+F6HbD0CWXEh9ou77uOb7FM2WPhwT7smM833PzanhJLsgXjN89Ir6V2PczXNnMpwKhw==
  /require-directory/2.1.1:
    dev: false
    engines:
      node: '>=0.10.0'
    resolution:
      integrity: sha1-jGStX9MNqxyXbiNE/+f3kqam30I=
  /require-from-string/2.0.2:
    dev: false
    engines:
      node: '>=0.10.0'
    resolution:
      integrity: sha512-Xf0nWe6RseziFMu+Ap9biiUbmplq6S9/p+7w7YXP/JBHhrUDDUhwa+vANyubuqfZWTveU//DYVGsDG7RKL/vEw==
  /resolve-from/4.0.0:
    dev: false
    engines:
      node: '>=4'
    resolution:
      integrity: sha512-pb/MYmXstAkysRFx8piNI1tGFNQIFA3vkE3Gq4EuA1dF6gHp/+vgZqsCGJapvy8N3Q+4o7FwvquPJcnZ7RYy4g==
  /resolve/1.22.0:
    dependencies:
      is-core-module: 2.8.1
      path-parse: 1.0.7
      supports-preserve-symlinks-flag: 1.0.0
    dev: false
    hasBin: true
    resolution:
      integrity: sha512-Hhtrw0nLeSrFQ7phPp4OOcVjLPIeMnRlr5mcnVuMe7M/7eBn98A3hmFRLoFo3DLZkivSYwhRUJTyPyWAk56WLw==
  /retry/0.12.0:
    dev: false
    engines:
      node: '>= 4'
    resolution:
      integrity: sha1-G0KmJmoh8HQh0bC1S33BZ7AcATs=
  /reusify/1.0.4:
    dev: false
    engines:
      iojs: '>=1.0.0'
      node: '>=0.10.0'
    resolution:
      integrity: sha512-U9nH88a3fc/ekCF1l0/UP1IosiuIjyTh7hBvXVMHYgVcfGvt897Xguj2UOLDeI5BG2m7/uwyaLVT6fbtCwTyzw==
  /rimraf/3.0.2:
    dependencies:
      glob: 7.2.0
    dev: false
    hasBin: true
    resolution:
      integrity: sha512-JZkJMZkAGFFPP2YqXZXPbMlMBgsxzE8ILs4lMIX/2o0L9UBw9O/Y3o6wFw/i9YLapcUJWwqbi3kdxIPdC62TIA==
  /rollup/2.70.1:
    dev: false
    engines:
      node: '>=10.0.0'
    hasBin: true
    optionalDependencies:
      fsevents: 2.3.2
    resolution:
      integrity: sha512-CRYsI5EuzLbXdxC6RnYhOuRdtz4bhejPMSWjsFLfVM/7w/85n2szZv6yExqUXsBdz5KT8eoubeyDUDjhLHEslA==
  /run-parallel/1.2.0:
    dependencies:
      queue-microtask: 1.2.3
    dev: false
    resolution:
      integrity: sha512-5l4VyZR86LZ/lDxZTR6jqL8AFE2S0IFLMP26AbjsLVADxHdhB/c0GUsH+y39UfCi3dzz8OlQuPmnaJOMoDHQBA==
  /safe-buffer/5.1.2:
    dev: false
    resolution:
      integrity: sha512-Gd2UZBJDkXlY7GbJxfsE8/nvKkUEU1G38c1siN6QP6a9PT9MmHB8GnpscSmMJSoF8LOIrt8ud/wPtojys4G6+g==
  /safe-buffer/5.2.1:
    dev: false
    resolution:
      integrity: sha512-rp3So07KcdmmKbGvgaNxQSJr7bGVSVk5S9Eq1F+ppbRo70+YeaDxkw5Dd8NPN+GD6bjnYm2VuPuCXmpuYvmCXQ==
  /safer-buffer/2.1.2:
    dev: false
    resolution:
      integrity: sha512-YZo3K82SD7Riyi0E1EQPojLz7kpepnSQI9IyPbHHg1XXXevb5dJI7tpyN2ADxGcQbHG7vcyRHk0cbwqcQriUtg==
  /sax/1.2.4:
    dev: false
    resolution:
      integrity: sha512-NqVDv9TpANUjFm0N8uM5GxL36UgKi9/atZw+x7YFnQ8ckwFGKrl4xX4yWtrey3UJm5nP1kUbnYgLopqWNSRhWw==
  /semver/5.7.1:
    dev: false
    hasBin: true
    resolution:
      integrity: sha512-sauaDf/PZdVgrLTNYHRtpXa1iRiKcaebiKQ1BJdpQlWH2lCvexQdX55snPFyK7QzpudqbCI0qXFfOasHdyNDGQ==
  /semver/6.3.0:
    dev: false
    hasBin: true
    resolution:
      integrity: sha512-b39TBaTSfV6yBrapU89p5fKekE2m/NwnDocOVruQFS1/veMgdzuPcnOM34M6CwxW8jH/lxEa5rBoDeUwu5HHTw==
  /semver/7.3.6:
    dependencies:
      lru-cache: 7.8.1
    dev: false
    engines:
      node: ^10.0.0 || ^12.0.0 || ^14.0.0 || >=16.0.0
    hasBin: true
    resolution:
      integrity: sha512-HZWqcgwLsjaX1HBD31msI/rXktuIhS+lWvdE4kN9z+8IVT4Itc7vqU2WvYsyD6/sjYCt4dEKH/m1M3dwI9CC5w==
  /sentence-case/3.0.4:
    dependencies:
      no-case: 3.0.4
      tslib: 2.3.1
      upper-case-first: 2.0.2
    dev: false
    resolution:
      integrity: sha512-8LS0JInaQMCRoQ7YUytAo/xUu5W2XnQxV2HI/6uM6U7CITS1RqPElr30V6uIqyMKM9lJGRVFy5/4CuzcixNYSg==
  /serialize-javascript/6.0.0:
    dependencies:
      randombytes: 2.1.0
    dev: false
    resolution:
      integrity: sha512-Qr3TosvguFt8ePWqsvRfrKyQXIiW+nGbYpy8XK24NQHE83caxWt+mIymTT19DGFbNWNLfEwsrkSmN64lVWB9ag==
  /set-blocking/2.0.0:
    dev: false
    resolution:
      integrity: sha1-BF+XgtARrppoA93TgrJDkrPYkPc=
  /shebang-command/2.0.0:
    dependencies:
      shebang-regex: 3.0.0
    dev: false
    engines:
      node: '>=8'
    resolution:
      integrity: sha512-kHxr2zZpYtdmrN1qDjrrX/Z1rR1kG8Dx+gkpK1G4eXmvXswmcE1hTWBWYUzlraYw1/yZp6YuDY77YtvbN0dmDA==
  /shebang-regex/3.0.0:
    dev: false
    engines:
      node: '>=8'
    resolution:
      integrity: sha512-7++dFhtcx3353uBaq8DDR4NuxBetBzC7ZQOhmTQInHEd6bSrXdiEyzCvG07Z44UYdLShWUyXt5M/yhz8ekcb1A==
  /side-channel/1.0.4:
    dependencies:
      call-bind: 1.0.2
      get-intrinsic: 1.1.1
      object-inspect: 1.12.0
    dev: false
    resolution:
      integrity: sha512-q5XPytqFEIKHkGdiMIrY10mvLRvnQh42/+GoBlFW3b2LXLE2xxJpZFdm94we0BaoV3RwJyGqg5wS7epxTv0Zvw==
  /signal-exit/3.0.7:
    dev: false
    resolution:
      integrity: sha512-wnD2ZE+l+SPC/uoS0vXeE9L1+0wuaMqKlfz9AMUo38JsyLSBWSFcHR1Rri62LZc12vLr1gb3jl7iwQhgwpAbGQ==
  /simple-concat/1.0.1:
    dev: false
    resolution:
      integrity: sha512-cSFtAPtRhljv69IK0hTVZQ+OfE9nePi/rtJmw5UjHeVyVroEqJXP1sFztKUy1qU+xvz3u/sfYJLa947b7nAN2Q==
  /simple-get/4.0.1:
    dependencies:
      decompress-response: 6.0.0
      once: 1.4.0
      simple-concat: 1.0.1
    dev: false
    resolution:
      integrity: sha512-brv7p5WgH0jmQJr1ZDDfKDOSeWWg+OVypG99A/5vYGPqJ6pxiaHLy8nxtFjBA7oMa01ebA9gfh1uMCFqOuXxvA==
  /sisteransi/1.0.5:
    dev: false
    resolution:
      integrity: sha512-bLGGlR1QxBcynn2d5YmDX4MGjlZvy2MRBDRNHLJ8VI6l6+9FUiyTFNJ0IveOSP0bcXgVDPRcfGqA0pjaqUpfVg==
  /slash/3.0.0:
    dev: false
    engines:
      node: '>=8'
    resolution:
      integrity: sha512-g9Q1haeby36OSStwb4ntCGGGaKsaVSjQ68fBxoQcutl5fS1vuY18H3wSt3jFyFtrkx+Kz0V1G85A4MyAdDMi2Q==
  /slash/4.0.0:
    dev: false
    engines:
      node: '>=12'
    resolution:
      integrity: sha512-3dOsAHXXUkQTpOYcoAxLIorMTp4gIQr5IW3iVb7A7lFIp0VHhnynm9izx6TssdrIcVIESAlVjtnO2K8bg+Coew==
  /slice-ansi/4.0.0:
    dependencies:
      ansi-styles: 4.3.0
      astral-regex: 2.0.0
      is-fullwidth-code-point: 3.0.0
    dev: false
    engines:
      node: '>=10'
    resolution:
      integrity: sha512-qMCMfhY040cVHT43K9BFygqYbUPFZKHOg7K73mtTWJRb8pyP3fzf4Ixd5SzdEJQ6MRUg/WBnOLxghZtKKurENQ==
  /smart-buffer/4.2.0:
    dev: false
    engines:
      node: '>= 6.0.0'
      npm: '>= 3.0.0'
    resolution:
      integrity: sha512-94hK0Hh8rPqQl2xXc3HsaBoOXKV20MToPkcXvwbISWLEs+64sBq5kFgn2kJDHb1Pry9yrP0dxrCI9RRci7RXKg==
  /snake-case/3.0.4:
    dependencies:
      dot-case: 3.0.4
      tslib: 2.3.1
    dev: false
    resolution:
      integrity: sha512-LAOh4z89bGQvl9pFfNF8V146i7o7/CqFPbqzYgP+yYzDIDeS9HaNFtXABamRW+AQzEVODcvE79ljJ+8a9YSdMg==
  /socks-proxy-agent/6.1.1:
    dependencies:
      agent-base: 6.0.2
      debug: 4.3.3
      socks: 2.6.2
    dev: false
    engines:
      node: '>= 10'
    resolution:
      integrity: sha512-t8J0kG3csjA4g6FTbsMOWws+7R7vuRC8aQ/wy3/1OWmsgwA68zs/+cExQ0koSitUDXqhufF/YJr9wtNMZHw5Ew==
  /socks/2.6.2:
    dependencies:
      ip: 1.1.5
      smart-buffer: 4.2.0
    dev: false
    engines:
      node: '>= 10.13.0'
      npm: '>= 3.0.0'
    resolution:
      integrity: sha512-zDZhHhZRY9PxRruRMR7kMhnf3I8hDs4S3f9RecfnGxvcBHQcKcIH/oUcEWffsfl1XxdYlA7nnlGbbTvPz9D8gA==
  /source-map-js/1.0.2:
    dev: false
    engines:
      node: '>=0.10.0'
    resolution:
      integrity: sha512-R0XvVJ9WusLiqTCEiGCmICCMplcCkIwwR11mOSD9CR5u+IXYdiseeEuXCVAjS54zqwkLcPNnmU4OeJ6tUrWhDw==
  /source-map-support/0.4.18:
    dependencies:
      source-map: 0.5.7
    dev: false
    resolution:
      integrity: sha512-try0/JqxPLF9nOjvSta7tVondkP5dwgyLDjVoyMDlmjugT2lRZ1OfsrYTkCd2hkDnJTKRbO/Rl3orm8vlsUzbA==
  /source-map-support/0.5.21:
    dependencies:
      buffer-from: 1.1.2
      source-map: 0.6.1
    dev: false
    resolution:
      integrity: sha512-uBHU3L3czsIyYXKX88fdrGovxdSCoTGDRZ6SYXtSRxLZUzHg5P/66Ht6uoUlHu9EZod+inXhKo3qQgwXUT/y1w==
  /source-map/0.5.7:
    dev: false
    engines:
      node: '>=0.10.0'
    resolution:
      integrity: sha1-igOdLRAh0i0eoUyA2OpGi6LvP8w=
  /source-map/0.6.1:
    dev: false
    engines:
      node: '>=0.10.0'
    resolution:
      integrity: sha512-UjgapumWlbMhkBgzT7Ykc5YXUT46F0iKu8SGXq0bcwP5dz/h0Plj6enJqjz1Zbq2l5WaqYnrVbwWOWMyF3F47g==
  /source-map/0.7.3:
    dev: false
    engines:
      node: '>= 8'
    resolution:
      integrity: sha512-CkCj6giN3S+n9qrYiBTX5gystlENnRW5jZeNLHpe6aue+SrHcG5VYwujhW9s4dY31mEGsxBDrHR6oI69fTXsaQ==
  /sourcemap-codec/1.4.8:
    dev: false
    resolution:
      integrity: sha512-9NykojV5Uih4lgo5So5dtw+f0JgJX30KCNI8gwhz2J9A15wD0Ml6tjHKwf6fTSa6fAdVBdZeNOs9eJ71qCk8vA==
  /sprintf-js/1.0.3:
    dev: false
    resolution:
      integrity: sha1-BOaSb2YolTVPPdAVIDYzuFcpfiw=
  /sshpk/1.17.0:
    dependencies:
      asn1: 0.2.6
      assert-plus: 1.0.0
      bcrypt-pbkdf: 1.0.2
      dashdash: 1.14.1
      ecc-jsbn: 0.1.2
      getpass: 0.1.7
      jsbn: 0.1.1
      safer-buffer: 2.1.2
      tweetnacl: 0.14.5
    dev: false
    engines:
      node: '>=0.10.0'
    hasBin: true
    resolution:
      integrity: sha512-/9HIEs1ZXGhSPE8X6Ccm7Nam1z8KcoCqPdI7ecm1N33EzAetWahvQWVqLZtaZQ+IDKX4IyA2o0gBzqIMkAagHQ==
  /stack-utils/2.0.5:
    dependencies:
      escape-string-regexp: 2.0.0
    dev: false
    engines:
      node: '>=10'
    resolution:
      integrity: sha512-xrQcmYhOsn/1kX+Vraq+7j4oE2j/6BFscZ0etmYg81xuM8Gq0022Pxb8+IqgOFUIaxHs0KaSb7T1+OegiNrNFA==
  /stealthy-require/1.1.1:
    dev: false
    engines:
      node: '>=0.10.0'
    resolution:
      integrity: sha1-NbCYdbT/SfJqd35QmzCQoyJr8ks=
  /string-width/1.0.2:
    dependencies:
      code-point-at: 1.1.0
      is-fullwidth-code-point: 1.0.0
      strip-ansi: 3.0.1
    dev: false
    engines:
      node: '>=0.10.0'
    resolution:
      integrity: sha1-EYvfW4zcUaKn5w0hHgfisLmxB9M=
  /string-width/4.2.3:
    dependencies:
      emoji-regex: 8.0.0
      is-fullwidth-code-point: 3.0.0
      strip-ansi: 6.0.1
    dev: false
    engines:
      node: '>=8'
    resolution:
      integrity: sha512-wKyQRQpjJ0sIp62ErSZdGsjMJWsap5oRNihHhu6G7JVO/9jIB6UyevL+tXuOqrng8j/cxKTWyWUwvSTriiZz/g==
  /string_decoder/1.1.1:
    dependencies:
      safe-buffer: 5.1.2
    dev: false
    resolution:
      integrity: sha512-n/ShnvDi6FHbbVfviro+WojiFzv+s8MPMHBczVePfUpDJLwoLT0ht1l4YwBCbi8pJAveEEdnkHyPyTP/mzRfwg==
  /string_decoder/1.3.0:
    dependencies:
      safe-buffer: 5.2.1
    dev: false
    resolution:
      integrity: sha512-hkRX8U1WjJFd8LsDJ2yQ/wWWxaopEsABU1XfkM8A+j0+85JAGppt16cr1Whg6KIbb4okU6Mql6BOj+uup/wKeA==
  /strip-ansi/0.1.1:
    dev: false
    engines:
      node: '>=0.8.0'
    hasBin: true
    resolution:
      integrity: sha1-OeipjQRNFQZgq+SmgIrPcLt7yZE=
  /strip-ansi/3.0.1:
    dependencies:
      ansi-regex: 2.1.1
    dev: false
    engines:
      node: '>=0.10.0'
    resolution:
      integrity: sha1-ajhfuIU9lS1f8F0Oiq+UJ43GPc8=
  /strip-ansi/6.0.1:
    dependencies:
      ansi-regex: 5.0.1
    dev: false
    engines:
      node: '>=8'
    resolution:
      integrity: sha512-Y38VPSHcqkFrCpFnQ9vuSXmquuv5oXOKpGeT6aGrr3o3Gc9AlVa6JBfUSOCnbxGGZF+/0ooI7KrPuUSztUdU5A==
  /strip-json-comments/2.0.1:
    dev: false
    engines:
      node: '>=0.10.0'
    resolution:
      integrity: sha1-PFMZQukIwml8DsNEhYwobHygpgo=
  /strip-json-comments/3.1.1:
    dev: false
    engines:
      node: '>=8'
    resolution:
      integrity: sha512-6fPc+R4ihwqP6N/aIv2f1gMH8lOVtWQHoqC4yK6oSDVVocumAsfCqjkXnqiYMhmMwS/mEHLp7Vehlt3ql6lEig==
  /supports-color/2.0.0:
    dev: false
    engines:
      node: '>=0.8.0'
    resolution:
      integrity: sha1-U10EXOa2Nj+kARcIRimZXp3zJMc=
  /supports-color/5.5.0:
    dependencies:
      has-flag: 3.0.0
    dev: false
    engines:
      node: '>=4'
    resolution:
      integrity: sha512-QjVjwdXIt408MIiAqCX4oUKsgU2EqAGzs2Ppkm4aQYbjm+ZEWEcW4SfFNTr4uMNZma0ey4f5lgLrkB0aX0QMow==
  /supports-color/7.2.0:
    dependencies:
      has-flag: 4.0.0
    dev: false
    engines:
      node: '>=8'
    resolution:
      integrity: sha512-qpCAvRl9stuOHveKsn7HncJRvv501qIacKzQlO/+Lwxc9+0q2wLyv4Dfvt80/DPn2pqOBsJdDiogXGR9+OvwRw==
  /supports-color/8.1.1:
    dependencies:
      has-flag: 4.0.0
    dev: false
    engines:
      node: '>=10'
    resolution:
      integrity: sha512-MpUEN2OodtUzxvKQl72cUF7RQ5EiHsGvSsVG0ia9c5RbWGL2CI4C7EpPS8UTBIplnlzZiNuV56w+FuNxy3ty2Q==
  /supports-preserve-symlinks-flag/1.0.0:
    dev: false
    engines:
      node: '>= 0.4'
    resolution:
      integrity: sha512-ot0WnXS9fgdkgIcePe6RHNk1WA8+muPa6cSjeR3V8K27q9BB1rTE3R1p7Hv0z1ZyAc8s6Vvv8DIyWf681MAt0w==
  /symbol-tree/3.2.4:
    dev: false
    resolution:
      integrity: sha512-9QNk5KwDF+Bvz+PyObkmSYjI5ksVUYtjW7AU22r2NKcfLJcXp96hkDWU3+XndOsUb+AQ9QhfzfCT2O+CNWT5Tw==
  /table/6.8.0:
    dependencies:
      ajv: 8.9.0
      lodash.truncate: 4.4.2
      slice-ansi: 4.0.0
      string-width: 4.2.3
      strip-ansi: 6.0.1
    dev: false
    engines:
      node: '>=10.0.0'
    resolution:
      integrity: sha512-s/fitrbVeEyHKFa7mFdkuQMWlH1Wgw/yEXMt5xACT4ZpzWFluehAxRtUUQKPuWhaLAWhFcVx6w3oC8VKaUfPGA==
  /tar-fs/2.1.1:
    dependencies:
      chownr: 1.1.4
      mkdirp-classic: 0.5.3
      pump: 3.0.0
      tar-stream: 2.2.0
    dev: false
    resolution:
      integrity: sha512-V0r2Y9scmbDRLCNex/+hYzvp/zyYjvFbHPNgVTKfQvVrb6guiE/fxP+XblDNR011utopbkex2nM4dHNV6GDsng==
  /tar-stream/2.2.0:
    dependencies:
      bl: 4.1.0
      end-of-stream: 1.4.4
      fs-constants: 1.0.0
      inherits: 2.0.4
      readable-stream: 3.6.0
    dev: false
    engines:
      node: '>=6'
    resolution:
      integrity: sha512-ujeqbceABgwMZxEJnk2HDY2DlnUZ+9oEcb1KzTVfYHio0UE6dG71n60d8D2I4qNvleWrrXpmjpt7vZeF1LnMZQ==
  /test-exclude/6.0.0:
    dependencies:
      '@istanbuljs/schema': 0.1.3
      glob: 7.2.0
      minimatch: 3.1.2
    dev: false
    engines:
      node: '>=8'
    resolution:
      integrity: sha512-cAGWPIyOHU6zlmg88jwm7VRyXnMN7iV68OGAbYDk/Mh/xC/pzVPlQtY6ngoIH/5/tciuhGfvESU8GrHrcxD56w==
  /text-table/0.2.0:
    dev: false
    resolution:
      integrity: sha1-f17oI66AUgfACvLfSoTsP8+lcLQ=
  /tmp/0.2.1:
    dependencies:
      rimraf: 3.0.2
    dev: false
    engines:
      node: '>=8.17.0'
    resolution:
      integrity: sha512-76SUhtfqR2Ijn+xllcI5P1oyannHNHByD80W1q447gU3mp9G9PSpGdWmjUOHRDPiHYacIk66W7ubDTuPF3BEtQ==
  /to-fast-properties/2.0.0:
    dev: false
    engines:
      node: '>=4'
    resolution:
      integrity: sha1-3F5pjL0HkmW8c+A3doGk5Og/YW4=
  /to-regex-range/5.0.1:
    dependencies:
      is-number: 7.0.0
    dev: false
    engines:
      node: '>=8.0'
    resolution:
      integrity: sha512-65P7iz6X5yEr1cwcgvQxbbIw7Uk3gOy5dIdtZ4rDveLqhrdJP+Li/Hx6tyK0NEb+2GCyneCMJiGqrADCSNk8sQ==
  /tough-cookie/2.5.0:
    dependencies:
      psl: 1.8.0
      punycode: 2.1.1
    dev: false
    engines:
      node: '>=0.8'
    resolution:
      integrity: sha512-nlLsUzgm1kfLXSXfRZMc1KLAugd4hqJHDTvc2hDIwS3mZAfMEuMbc03SujMF+GEcpaX/qboeycw6iO8JwVv2+g==
  /tr46/1.0.1:
    dependencies:
      punycode: 2.1.1
    dev: false
    resolution:
      integrity: sha1-qLE/1r/SSJUZZ0zN5VujaTtwbQk=
  /tslib/1.14.1:
    dev: false
    resolution:
      integrity: sha512-Xni35NKzjgMrwevysHTCArtLDpPvye8zV/0E4EyYn43P7/7qvQwPh9BGkHewbMulVntbigmcT7rdX3BNo9wRJg==
  /tslib/2.3.1:
    dev: false
    resolution:
      integrity: sha512-77EbyPPpMz+FRFRuAFlWMtmgUWGe9UOG2Z25NqCwiIjRhOf5iKGuzSe5P2w1laq+FkRy4p+PCuVkJSGkzTEKVw==
  /tsutils/3.21.0_typescript@4.6.3:
    dependencies:
      tslib: 1.14.1
      typescript: 4.6.3
    dev: false
    engines:
      node: '>= 6'
    peerDependencies:
      typescript: '>=2.8.0 || >= 3.2.0-dev || >= 3.3.0-dev || >= 3.4.0-dev || >= 3.5.0-dev || >= 3.6.0-dev || >= 3.6.0-beta || >= 3.7.0-dev || >= 3.7.0-beta'
    resolution:
      integrity: sha512-mHKK3iUXL+3UF6xL5k0PEhKRUBKPBCv/+RkEOpjRWxxx27KKRBmmA60A9pgOUvMi8GKhRMPEmjBRPzs2W7O1OA==
  /tunnel-agent/0.6.0:
    dependencies:
      safe-buffer: 5.2.1
    dev: false
    resolution:
      integrity: sha1-J6XeoGs2sEoKmWZ3SykIaPD8QP0=
  /tunnel/0.0.6:
    dev: false
    engines:
      node: '>=0.6.11 <=0.7.0 || >=0.7.3'
    resolution:
      integrity: sha512-1h/Lnq9yajKY2PEbBadPXj3VxsDDu844OnaAo52UVmIzIvwwtBPIuNvkjuzBlTWpfJyUbG3ez0KSBibQkj4ojg==
  /tweetnacl/0.14.5:
    dev: false
    resolution:
      integrity: sha1-WuaBd/GS1EViadEIr6k/+HQ/T2Q=
  /type-check/0.3.2:
    dependencies:
      prelude-ls: 1.1.2
    dev: false
    engines:
      node: '>= 0.8.0'
    resolution:
      integrity: sha1-WITKtRLPHTVeP7eE8wgEsrUg23I=
  /type-check/0.4.0:
    dependencies:
      prelude-ls: 1.2.1
    dev: false
    engines:
      node: '>= 0.8.0'
    resolution:
      integrity: sha512-XleUoc9uwGXqjWwXaUTZAmzMcFZ5858QA2vvx1Ur5xIcixXIP+8LnFDgRplU30us6teqdlskFfu+ae4K79Ooew==
  /type-fest/0.20.2:
    dev: false
    engines:
      node: '>=10'
    resolution:
      integrity: sha512-Ne+eE4r0/iWnpAxD852z3A+N0Bt5RN//NjJwRd2VFHEmrywxf5vsZlh4R6lixl6B+wz/8d+maTSAkN1FIkI3LQ==
  /typed-rest-client/1.8.6:
    dependencies:
      qs: 6.10.3
      tunnel: 0.0.6
      underscore: 1.13.2
    dev: false
    resolution:
      integrity: sha512-xcQpTEAJw2DP7GqVNECh4dD+riS+C1qndXLfBCJ3xk0kqprtGN491P5KlmrDbKdtuW8NEcP/5ChxiJI3S9WYTA==
  /typescript/4.6.3:
    dev: false
    engines:
      node: '>=4.2.0'
    hasBin: true
    resolution:
      integrity: sha512-yNIatDa5iaofVozS/uQJEl3JRWLKKGJKh6Yaiv0GLGSuhpFJe7P3SbHZ8/yjAHRQwKRoA6YZqlfjXWmVzoVSMw==
  /uc.micro/1.0.6:
    dev: false
    resolution:
      integrity: sha512-8Y75pvTYkLJW2hWQHXxoqRgV7qb9B+9vFEtidML+7koHUFapnVJAZ6cKs+Qjz5Aw3aZWHMC6u0wJE3At+nSGwA==
  /underscore/1.13.2:
    dev: false
    resolution:
      integrity: sha512-ekY1NhRzq0B08g4bGuX4wd2jZx5GnKz6mKSqFL4nqBlfyMGiG10gDFhDTMEfYmDL6Jy0FUIZp7wiRB+0BP7J2g==
  /underscore/1.6.0:
    dev: false
    resolution:
      integrity: sha1-izixDKze9jM3uLJOT/htRa6lKag=
  /upper-case-first/2.0.2:
    dependencies:
      tslib: 2.3.1
    dev: false
    resolution:
      integrity: sha512-514ppYHBaKwfJRK/pNC6c/OxfGa0obSnAl106u97Ed0I625Nin96KAjttZF6ZL3e1XLtphxnqrOi9iWgm+u+bg==
  /upper-case/2.0.2:
    dependencies:
      tslib: 2.3.1
    dev: false
    resolution:
      integrity: sha512-KgdgDGJt2TpuwBUIjgG6lzw2GWFRCW9Qkfkiv0DxqHHLYJHmtmdUIKcZd8rHgFSjopVTlw6ggzCm1b8MFQwikg==
  /uri-js/4.4.1:
    dependencies:
      punycode: 2.1.1
    dev: false
    resolution:
      integrity: sha512-7rKUyy33Q1yc98pQ1DAmLtwX109F7TIfWlW1Ydo8Wl1ii1SeHieeh0HHfPeL2fMXK6z0s8ecKs9frCuLJvndBg==
  /url-join/4.0.1:
    dev: false
    resolution:
      integrity: sha512-jk1+QP6ZJqyOiuEI9AEWQfju/nB2Pw466kbA0LEZljHwKeMgd9WrAEgEGxjPDD2+TNbbb37rTyhEfrCXfuKXnA==
  /util-deprecate/1.0.2:
    dev: false
    resolution:
      integrity: sha1-RQ1Nyfpw3nMnYvvS1KKJgUGaDM8=
  /uuid/3.4.0:
    deprecated: Please upgrade  to version 7 or higher.  Older versions may use Math.random() in certain circumstances, which is known to be problematic.  See https://v8.dev/blog/math-random for details.
    dev: false
    hasBin: true
    resolution:
      integrity: sha512-HjSDRw6gZE5JMggctHBcjVak08+KEVhSIiDzFnT9S9aegmp85S/bReBVTb4QTFaRNptJ9kuYaNhnbNEOkbKb/A==
  /v8-compile-cache/2.3.0:
    dev: false
    resolution:
      integrity: sha512-l8lCEmLcLYZh4nbunNZvQCJc5pv7+RCwa8q/LdUx8u7lsWvPDKmpodJAJNwkAhJC//dFY48KuIEmjtd4RViDrA==
  /v8-to-istanbul/8.1.1:
    dependencies:
      '@types/istanbul-lib-coverage': 2.0.4
      convert-source-map: 1.8.0
      source-map: 0.7.3
    dev: false
    engines:
      node: '>=10.12.0'
    resolution:
      integrity: sha512-FGtKtv3xIpR6BYhvgH8MI/y78oT7d8Au3ww4QIxymrCtZEh5b8gCw2siywE+puhEmuWKDtmfrvF5UlB298ut3w==
  /verror/1.10.0:
    dependencies:
      assert-plus: 1.0.0
      core-util-is: 1.0.2
      extsprintf: 1.3.0
    dev: false
    engines:
      '0': node >=0.6.0
    resolution:
      integrity: sha1-OhBcoXBTr1XW4nDB+CiGguGNpAA=
  /vite/2.9.1:
    dependencies:
      esbuild: 0.14.34
      postcss: 8.4.12
      resolve: 1.22.0
      rollup: 2.70.1
    dev: false
    engines:
      node: '>=12.2.0'
    hasBin: true
    optionalDependencies:
      fsevents: 2.3.2
    peerDependencies:
      less: '*'
      sass: '*'
      stylus: '*'
    peerDependenciesMeta:
      less:
        optional: true
      sass:
        optional: true
      stylus:
        optional: true
    resolution:
      integrity: sha512-vSlsSdOYGcYEJfkQ/NeLXgnRv5zZfpAsdztkIrs7AZHV8RCMZQkwjo4DS5BnrYTqoWqLoUe1Cah4aVO4oNNqCQ==
  /vsce/2.6.7:
    dependencies:
      azure-devops-node-api: 11.1.1
      chalk: 2.4.2
      cheerio: 1.0.0-rc.10
      commander: 6.2.1
      glob: 7.2.0
      hosted-git-info: 4.1.0
      keytar: 7.9.0
      leven: 3.1.0
      markdown-it: 12.3.2
      mime: 1.6.0
      minimatch: 3.1.2
      parse-semver: 1.1.1
      read: 1.0.7
      semver: 5.7.1
      tmp: 0.2.1
      typed-rest-client: 1.8.6
      url-join: 4.0.1
      xml2js: 0.4.23
      yauzl: 2.10.0
      yazl: 2.5.1
    dev: false
    engines:
      node: '>= 14'
    hasBin: true
    resolution:
      integrity: sha512-5dEtdi/yzWQbOU7JDUSOs8lmSzzkewBR5P122BUkmXE6A/DEdFsKNsg2773NGXJTwwF1MfsOgUR6QVF3cLLJNQ==
  /vscode-jsonrpc/6.0.0:
    dev: false
    engines:
      node: '>=8.0.0 || >=10.0.0'
    resolution:
      integrity: sha512-wnJA4BnEjOSyFMvjZdpiOwhSq9uDoK8e/kpRJDTaMYzwlkrhG1fwDIZI94CLsLzlCK5cIbMMtFlJlfR57Lavmg==
  /vscode-languageclient/7.0.0:
    dependencies:
      minimatch: 3.1.2
      semver: 7.3.6
      vscode-languageserver-protocol: 3.16.0
    dev: false
    engines:
      vscode: ^1.52.0
    resolution:
      integrity: sha512-P9AXdAPlsCgslpP9pRxYPqkNYV7Xq8300/aZDpO35j1fJm/ncize8iGswzYlcvFw5DQUx4eVk+KvfXdL0rehNg==
  /vscode-languageserver-protocol/3.16.0:
    dependencies:
      vscode-jsonrpc: 6.0.0
      vscode-languageserver-types: 3.16.0
    dev: false
    resolution:
      integrity: sha512-sdeUoAawceQdgIfTI+sdcwkiK2KU+2cbEYA0agzM2uqaUy2UpnnGHtWTHVEtS0ES4zHU0eMFRGN+oQgDxlD66A==
  /vscode-languageserver-textdocument/1.0.4:
    dev: false
    resolution:
      integrity: sha512-/xhqXP/2A2RSs+J8JNXpiiNVvvNM0oTosNVmQnunlKvq9o4mupHOBAnnzH0lwIPKazXKvAKsVp1kr+H/K4lgoQ==
  /vscode-languageserver-types/3.16.0:
    dev: false
    resolution:
      integrity: sha512-k8luDIWJWyenLc5ToFQQMaSrqCHiLwyKPHKPQZ5zz21vM+vIVUSvsRpcbiECH4WR88K2XZqc4ScRcZ7nk/jbeA==
  /vscode-languageserver/7.0.0:
    dependencies:
      vscode-languageserver-protocol: 3.16.0
    dev: false
    hasBin: true
    resolution:
      integrity: sha512-60HTx5ID+fLRcgdHfmz0LDZAXYEV68fzwG0JWwEPBode9NuMYTIxuYXPg4ngO8i8+Ou0lM7y6GzaYWbiDL0drw==
  /vscode-oniguruma/1.6.2:
    dev: false
    resolution:
      integrity: sha512-KH8+KKov5eS/9WhofZR8M8dMHWN2gTxjMsG4jd04YhpbPR91fUj7rYQ2/XjeHCJWbg7X++ApRIU9NUwM2vTvLA==
  /vscode-textmate/6.0.0:
    dev: false
    resolution:
      integrity: sha512-gu73tuZfJgu+mvCSy4UZwd2JXykjK9zAZsfmDeut5dx/1a7FeTk0XwJsSuqQn+cuMCGVbIBfl+s53X4T19DnzQ==
  /w3c-hr-time/1.0.2:
    dependencies:
      browser-process-hrtime: 1.0.0
    dev: false
    resolution:
      integrity: sha512-z8P5DvDNjKDoFIHK7q8r8lackT6l+jo/Ye3HOle7l9nICP9lf1Ci25fy9vHd0JOWewkIFzXIEig3TdKT7JQ5fQ==
  /watch/1.0.2:
    dependencies:
      exec-sh: 0.2.2
      minimist: 1.2.6
    dev: false
    engines:
      node: '>=0.1.95'
    hasBin: true
    resolution:
      integrity: sha1-NApxe952Vyb6CqB9ch4BR6VR3ww=
  /web-streams-polyfill/3.2.1:
    dev: false
    engines:
      node: '>= 8'
    resolution:
      integrity: sha512-e0MO3wdXWKrLbL0DgGnUV7WHVuw9OUvL4hjgnPkIeEvESk74gAITi5G606JtZPp39cd8HA9VQzCIvA49LpPN5Q==
  /webidl-conversions/4.0.2:
    dev: false
    resolution:
      integrity: sha512-YQ+BmxuTgd6UXZW3+ICGfyqRyHXVlD5GtQr5+qjiNW7bF0cqrzX500HVXPBOvgXb5YnzDd+h0zqyv61KUD7+Sg==
  /whatwg-encoding/1.0.5:
    dependencies:
      iconv-lite: 0.4.24
    dev: false
    resolution:
      integrity: sha512-b5lim54JOPN9HtzvK9HFXvBma/rnfFeqsic0hSpjtDbVxR3dJKLc+KB4V6GgiGOvl7CY/KNh8rxSo9DKQrnUEw==
  /whatwg-mimetype/2.3.0:
    dev: false
    resolution:
      integrity: sha512-M4yMwr6mAnQz76TbJm914+gPpB/nCwvZbJU28cUD6dR004SAxDLOOSUaB1JDRqLtaOV/vi0IC5lEAGFgrjGv/g==
  /whatwg-url/6.5.0:
    dependencies:
      lodash.sortby: 4.7.0
      tr46: 1.0.1
      webidl-conversions: 4.0.2
    dev: false
    resolution:
      integrity: sha512-rhRZRqx/TLJQWUpQ6bmrt2UV4f0HCQ463yQuONJqC6fO2VoEb1pTYddbe59SkYq87aoM5A3bdhMZiUiVws+fzQ==
  /whatwg-url/7.1.0:
    dependencies:
      lodash.sortby: 4.7.0
      tr46: 1.0.1
      webidl-conversions: 4.0.2
    dev: false
    resolution:
      integrity: sha512-WUu7Rg1DroM7oQvGWfOiAK21n74Gg+T4elXEQYkOhtyLeWiJFoOGLXPKI/9gzIie9CtwVLm8wtw6YJdKyxSjeg==
  /which/2.0.2:
    dependencies:
      isexe: 2.0.0
    dev: false
    engines:
      node: '>= 8'
    hasBin: true
    resolution:
      integrity: sha512-BLI3Tl1TW3Pvl70l3yq3Y64i+awpwXqsGBYWkkqMtnbXgrMD+yj7rhW0kuEDxzJaYXGjEW5ogapKNMEKNMjibA==
  /wide-align/1.1.5:
    dependencies:
      string-width: 1.0.2
    dev: false
    resolution:
      integrity: sha512-eDMORYaPNZ4sQIuuYPDHdQvf4gyCF9rEEV/yPxGfwPkRodwEgiMUUXTx/dex+Me0wxx53S+NgUHaP7y3MGlDmg==
  /word-wrap/1.2.3:
    dev: false
    engines:
      node: '>=0.10.0'
    resolution:
      integrity: sha512-Hz/mrNwitNRh/HUAtM/VT/5VH+ygD6DV7mYKZAtHOrbs8U7lvPS6xf7EJKMF0uW1KJCl0H701g3ZGus+muE5vQ==
  /workerpool/6.2.0:
    dev: false
    resolution:
      integrity: sha512-Rsk5qQHJ9eowMH28Jwhe8HEbmdYDX4lwoMWshiCXugjtHqMD9ZbiqSDLxcsfdqsETPzVUtX5s1Z5kStiIM6l4A==
  /wrap-ansi/7.0.0:
    dependencies:
      ansi-styles: 4.3.0
      string-width: 4.2.3
      strip-ansi: 6.0.1
    dev: false
    engines:
      node: '>=10'
    resolution:
      integrity: sha512-YVGIj2kamLSTxw6NsZjoBxfSwsn0ycdesmc4p+Q21c5zPuZ1pl+NfxVdxPtdHvmNVOQ6XSYG4AUtyt/Fi7D16Q==
  /wrappy/1.0.2:
    dev: false
    resolution:
      integrity: sha1-tSQ9jz7BqjXxNkYFvA0QNuMKtp8=
  /ws/4.1.0:
    dependencies:
      async-limiter: 1.0.1
      safe-buffer: 5.1.2
    dev: false
    resolution:
      integrity: sha512-ZGh/8kF9rrRNffkLFV4AzhvooEclrOH0xaugmqGsIfFgOE/pIz4fMc4Ef+5HSQqTEug2S9JZIWDR47duDSLfaA==
  /ws/8.4.2:
    dev: false
    engines:
      node: '>=10.0.0'
    peerDependencies:
      bufferutil: ^4.0.1
      utf-8-validate: ^5.0.2
    peerDependenciesMeta:
      bufferutil:
        optional: true
      utf-8-validate:
        optional: true
    resolution:
      integrity: sha512-Kbk4Nxyq7/ZWqr/tarI9yIt/+iNNFOjBXEWgTb4ydaNHBNGgvf2QHbS9fdfsndfjFlFwEd4Al+mw83YkaD10ZA==
  /xml-name-validator/3.0.0:
    dev: false
    resolution:
      integrity: sha512-A5CUptxDsvxKJEU3yO6DuWBSJz/qizqzJKOMIfUJHETbBw/sFaDxgd6fxm1ewUaM0jZ444Fc5vC5ROYurg/4Pw==
  /xml2js/0.4.23:
    dependencies:
      sax: 1.2.4
      xmlbuilder: 11.0.1
    dev: false
    engines:
      node: '>=4.0.0'
    resolution:
      integrity: sha512-ySPiMjM0+pLDftHgXY4By0uswI3SPKLDw/i3UXbnO8M/p28zqexCUoPmQFrYD+/1BzhGJSs2i1ERWKJAtiLrug==
  /xmlbuilder/11.0.1:
    dev: false
    engines:
      node: '>=4.0'
    resolution:
      integrity: sha512-fDlsI/kFEx7gLvbecc0/ohLG50fugQp8ryHzMTuW9vSa1GJ0XYWKnhsUx7oie3G98+r56aTQIUB4kht42R3JvA==
  /xmlbuilder/15.1.1:
    dev: false
    engines:
      node: '>=8.0'
    resolution:
      integrity: sha512-yMqGBqtXyeN1e3TGYvgNgDVZ3j84W4cwkOXQswghol6APgZWaff9lnbvN7MHYJOiXsvGPXtjTYJEiC9J2wv9Eg==
  /xmlbuilder/9.0.7:
    dev: false
    engines:
      node: '>=4.0'
    resolution:
      integrity: sha1-Ey7mPS7FVlxVfiD0wi35rKaGsQ0=
  /y18n/5.0.8:
    dev: false
    engines:
      node: '>=10'
    resolution:
      integrity: sha512-0pfFzegeDWJHJIAmTLRP2DwHjdF5s7jo9tuztdQxAhINCdvS+3nGINqPd00AphqJR/0LhANUS6/+7SCb98YOfA==
  /yallist/3.1.1:
    dev: false
    resolution:
      integrity: sha512-a4UGQaWPH59mOXUYnAG2ewncQS4i4F43Tv3JoAM+s2VDAmS9NsK8GpDMLrCHPksFT7h3K6TOoUNn2pb7RoXx4g==
  /yallist/4.0.0:
    dev: false
    resolution:
      integrity: sha512-3wdGidZyq5PB084XLES5TpOSRA3wjXAlIWMhum2kRcv/41Sn2emQ0dycQW4uZXLejwKvg6EsvbdlVL+FYEct7A==
  /yargs-parser/20.2.4:
    dev: false
    engines:
      node: '>=10'
    resolution:
      integrity: sha512-WOkpgNhPTlE73h4VFAFsOnomJVaovO8VqLDzy5saChRBFQFBoMYirowyW+Q9HB4HFF4Z7VZTiG3iSzJJA29yRA==
  /yargs-parser/20.2.9:
    dev: false
    engines:
      node: '>=10'
    resolution:
      integrity: sha512-y11nGElTIV+CT3Zv9t7VKl+Q3hTQoT9a1Qzezhhl6Rp21gJ/IVTW7Z3y9EWXhuUBC2Shnf+DX0antecpAwSP8w==
  /yargs-parser/21.0.1:
    dev: false
    engines:
      node: '>=12'
    resolution:
      integrity: sha512-9BK1jFpLzJROCI5TzwZL/TU4gqjK5xiHV/RfWLOahrjAko/e4DJkRDZQXfvqAsiZzzYhgAzbgz6lg48jcm4GLg==
  /yargs-unparser/2.0.0:
    dependencies:
      camelcase: 6.3.0
      decamelize: 4.0.0
      flat: 5.0.2
      is-plain-obj: 2.1.0
    dev: false
    engines:
      node: '>=10'
    resolution:
      integrity: sha512-7pRTIA9Qc1caZ0bZ6RYRGbHJthJWuakf+WmHK0rVeLkNrrGhfoabBNdue6kdINI6r4if7ocq9aD/n7xwKOdzOA==
  /yargs/16.2.0:
    dependencies:
      cliui: 7.0.4
      escalade: 3.1.1
      get-caller-file: 2.0.5
      require-directory: 2.1.1
      string-width: 4.2.3
      y18n: 5.0.8
      yargs-parser: 20.2.9
    dev: false
    engines:
      node: '>=10'
    resolution:
      integrity: sha512-D1mvvtDG0L5ft/jGWkLpG1+m0eQxOfaBvTNELraWj22wSVUMWxZUvYgJYcKh6jGGIkJFhH4IZPQhR4TKpc8mBw==
  /yargs/17.3.1:
    dependencies:
      cliui: 7.0.4
      escalade: 3.1.1
      get-caller-file: 2.0.5
      require-directory: 2.1.1
      string-width: 4.2.3
      y18n: 5.0.8
      yargs-parser: 21.0.1
    dev: false
    engines:
      node: '>=12'
    resolution:
      integrity: sha512-WUANQeVgjLbNsEmGk20f+nlHgOqzRFpiGWVaBrYGYIGANIIu3lWjoyi0fNlFmJkvfhCZ6BXINe7/W2O2bV4iaA==
  /yauzl/2.10.0:
    dependencies:
      buffer-crc32: 0.2.13
      fd-slicer: 1.1.0
    dev: false
    resolution:
      integrity: sha1-x+sXyT4RLLEIb6bY5R+wZnt5pfk=
  /yazl/2.5.1:
    dependencies:
      buffer-crc32: 0.2.13
    dev: false
    resolution:
      integrity: sha512-phENi2PLiHnHb6QBVot+dJnaAZ0xosj7p3fWl+znIjBDlnMI2PsZCJZ306BPTFOaHf5qdDEI8x5qFrSOBN5vrw==
  /yocto-queue/0.1.0:
    dev: false
    engines:
      node: '>=10'
    resolution:
      integrity: sha512-rVksvsnNCdJ/ohGc6xgPwyN8eheCxsiLM8mxuE/t/mOVqJewPuO1miLpTHQiRgTKCLexL4MeAFVagts7HmNZ2Q==
  file:projects/cadl-vs.tgz:
    dev: false
    name: '@rush-temp/cadl-vs'
    resolution:
      integrity: sha512-stvNkdOmXAPzrfEbOW9zLtgtgEybocatJ+oUVbcwdcLTX0z4dGJ/DgEuhmKwq3qs4y1Xvnutyfty/EYk+W4RUA==
      tarball: file:projects/cadl-vs.tgz
    version: 0.0.0
  file:projects/cadl-vscode.tgz:
    dependencies:
      '@rollup/plugin-commonjs': 22.0.0-14_rollup@2.70.1
      '@rollup/plugin-node-resolve': 13.1.3_rollup@2.70.1
      '@types/mkdirp': 1.0.2
      '@types/mocha': 9.1.0
      '@types/node': 16.0.3
      '@types/vscode': 1.53.0
      c8: 7.11.0
      eslint: 8.13.0
      mkdirp: 1.0.4
      mocha: 9.2.2
      rimraf: 3.0.2
      rollup: 2.70.1
      typescript: 4.6.3
      vsce: 2.6.7
      vscode-languageclient: 7.0.0
      vscode-oniguruma: 1.6.2
      vscode-textmate: 6.0.0
      watch: 1.0.2
    dev: false
    name: '@rush-temp/cadl-vscode'
    resolution:
      integrity: sha512-OZ0W+i2gvC6POGf/RA3hsfTiNpQyJ5KY9zKTt8q3XFfdyu7AjHjKgeqMU/n6+pT80MebYSpj2yQ1umFiUs4phw==
      tarball: file:projects/cadl-vscode.tgz
    version: 0.0.0
  file:projects/compiler.tgz:
    dependencies:
      '@babel/code-frame': 7.16.7
      '@types/babel__code-frame': 7.0.3
      '@types/glob': 7.1.4
      '@types/js-yaml': 4.0.5
      '@types/mkdirp': 1.0.2
      '@types/mocha': 9.1.0
      '@types/mustache': 4.1.2
      '@types/node': 16.0.3
      '@types/prettier': 2.6.0
      '@types/prompts': 2.0.14
      '@types/yargs': 17.0.10
      ajv: 8.9.0
      c8: 7.11.0
      chalk: 5.0.1
      change-case: 4.1.2
      eslint: 8.13.0
      glob: 7.1.7
      globby: 13.1.1
      grammarkdown: 3.1.2
      js-yaml: 4.1.0
      mkdirp: 1.0.4
      mocha: 9.2.2
      mustache: 4.2.0
      node-fetch: 3.2.3
      node-watch: 0.7.3
      prettier: 2.6.2
      prettier-plugin-organize-imports: 2.3.4_prettier@2.6.2+typescript@4.6.3
      prompts: 2.4.2
      rimraf: 3.0.2
      source-map-support: 0.5.21
      typescript: 4.6.3
      vscode-languageserver: 7.0.0
      vscode-languageserver-textdocument: 1.0.4
      yargs: 17.3.1
    dev: false
    name: '@rush-temp/compiler'
    resolution:
<<<<<<< HEAD
      integrity: sha512-AKKCo9oV4lrUHk5LEhjKrvI6dc4Agcjo9z/+DTzA0kEE+SXS2WnUQpqBgTi2oHTRPJ2tZpDGdBgnCgbfqF8fRA==
=======
      integrity: sha512-aHffENEXBx7ax7e9VjM3Qa1VmblOahXjhpM/aMBTNiB6FTkT6E+7s5QH/aGzPt5I35ao6WXUdw3wSktCxLNNNA==
>>>>>>> 19e203dc
      tarball: file:projects/compiler.tgz
    version: 0.0.0
  file:projects/eslint-config-cadl.tgz_prettier@2.6.2:
    dependencies:
      '@rushstack/eslint-patch': 1.1.0
      '@typescript-eslint/eslint-plugin': 5.18.0_0dd9be2ba5ed9805045f3fec8be848f5
      '@typescript-eslint/parser': 5.18.0_eslint@8.13.0+typescript@4.6.3
      eslint: 8.13.0
      eslint-config-prettier: 8.5.0_eslint@8.13.0
      eslint-plugin-prettier: 4.0.0_1815ac95b7fb26c13c7d48a8eef62d0f
      typescript: 4.6.3
    dev: false
    id: file:projects/eslint-config-cadl.tgz
    name: '@rush-temp/eslint-config-cadl'
    peerDependencies:
      prettier: '*'
    resolution:
      integrity: sha512-8/WXozlTvN92wpJEPRMBLxnn4V4OWad5YmqbR/JVbaxjj/ZBpuS3X0TbHdVz5m0TQjGuBrMNu6eeV+HK1lJGOw==
      tarball: file:projects/eslint-config-cadl.tgz
    version: 0.0.0
  file:projects/openapi.tgz:
    dependencies:
      '@types/mocha': 9.1.0
      '@types/node': 16.0.3
      c8: 7.11.0
      eslint: 8.13.0
      mocha: 9.2.2
      rimraf: 3.0.2
      typescript: 4.6.3
    dev: false
    name: '@rush-temp/openapi'
    resolution:
      integrity: sha512-07CcHQlOPt88kJtAZF3qDPYkftW3h9dOQrxZflM0T2IGdYmvYvErI6APxB7u0Pbjv3095ydPmsVe8rDTd+Ob1A==
      tarball: file:projects/openapi.tgz
    version: 0.0.0
  file:projects/openapi3.tgz:
    dependencies:
      '@types/mocha': 9.1.0
      '@types/node': 16.0.3
      c8: 7.11.0
      eslint: 8.13.0
      mocha: 9.2.2
      rimraf: 3.0.2
      typescript: 4.6.3
    dev: false
    name: '@rush-temp/openapi3'
    resolution:
      integrity: sha512-uwZUTjmCsSC2JhGLleHFK2Zb3JRw3+x+y2njdCE1BiR0hoe4gwTZlJDhjv+9GJXpIMz06u9mUiTufz5p9XGpZw==
      tarball: file:projects/openapi3.tgz
    version: 0.0.0
  file:projects/playground.tgz:
    dependencies:
      '@playwright/test': 1.20.2
      '@types/debounce': 1.2.1
      '@types/lz-string': 1.3.34
      '@types/mocha': 9.1.0
      '@types/node': 16.0.3
      '@types/prettier': 2.6.0
      c8: 7.11.0
      cross-env: 7.0.3
      debounce: 1.2.1
      eslint: 8.13.0
      lzutf8: 0.6.1
      mocha: 9.2.2
      monaco-editor: 0.32.1
      playwright: 1.20.2
      prettier: 2.6.2
      rimraf: 3.0.2
      typescript: 4.6.3
      vite: 2.9.1
      vscode-languageserver-textdocument: 1.0.4
    dev: false
    name: '@rush-temp/playground'
    resolution:
      integrity: sha512-qL/lX3pgET+BhtlUNUmsZU2EpE3fOVcvyLTqAIO8KjFLyjNh+St9mFt8jnOAri8SB9pc0dwTp1hQGHcGue4UNA==
      tarball: file:projects/playground.tgz
    version: 0.0.0
  file:projects/prettier-plugin-cadl.tgz:
    dependencies:
      '@rollup/plugin-commonjs': 22.0.0-14_rollup@2.70.1
      '@rollup/plugin-json': 4.1.0_rollup@2.70.1
      '@rollup/plugin-node-resolve': 13.1.3_rollup@2.70.1
      '@rollup/plugin-replace': 2.4.2_rollup@2.70.1
      mocha: 9.2.2
      prettier: 2.6.2
      rollup: 2.70.1
    dev: false
    name: '@rush-temp/prettier-plugin-cadl'
    resolution:
      integrity: sha512-nFixDY7FLRZjsHOSbB9BDWxGOW1FU8iMt1zofMbVwqAhyTveXcvDBvB11RIGXfvyoX9ttvwej5V7H/QD3HVOMw==
      tarball: file:projects/prettier-plugin-cadl.tgz
    version: 0.0.0
  file:projects/rest.tgz:
    dependencies:
      '@types/mocha': 9.1.0
      '@types/node': 16.0.3
      c8: 7.11.0
      eslint: 8.13.0
      mocha: 9.2.2
      rimraf: 3.0.2
      typescript: 4.6.3
    dev: false
    name: '@rush-temp/rest'
    resolution:
      integrity: sha512-jmhUhQ+fjTofVPQKoZQNogzhUr2IOCkYGm6Wl4N+STcf3bxPl7B+WozTCgESQO5BCq0aeCUPyznUyntC7NQ19g==
      tarball: file:projects/rest.tgz
    version: 0.0.0
  file:projects/samples.tgz:
    dependencies:
      '@types/mkdirp': 1.0.2
      autorest: 3.3.2
      mkdirp: 1.0.4
    dev: false
    name: '@rush-temp/samples'
    resolution:
      integrity: sha512-v9qQ2vXFFC8VU+A7hN9xA97Lr6VjFIUOp8ICVZzsqUZPFWtMLvBMU3sdvoUDFFlA6Q87NiJnUW//fMEaFFd7AQ==
      tarball: file:projects/samples.tgz
    version: 0.0.0
  file:projects/spec.tgz:
    dependencies:
      '@types/mkdirp': 1.0.2
      '@types/node': 16.0.3
      ecmarkup: 9.8.1
      watch: 1.0.2
    dev: false
    name: '@rush-temp/spec'
    resolution:
      integrity: sha512-3rVMj+xr4kTRowRJAiDMX/Gj97Sy/D+We/h2oXSsxOi7y+VjPfKbFOnoxr9hV7ABeownswYV67/lUrtKDYHDYg==
      tarball: file:projects/spec.tgz
    version: 0.0.0
  file:projects/tmlanguage-generator.tgz:
    dependencies:
      '@types/node': 16.0.3
      '@types/plist': 3.0.2
      eslint: 8.13.0
      onigasm: 2.2.5
      plist: 3.0.5
      rimraf: 3.0.2
      typescript: 4.6.3
    dev: false
    name: '@rush-temp/tmlanguage-generator'
    resolution:
      integrity: sha512-e77fm04nCm0QDmAVqmrwA5SQX7YNSX3r2SJ/LKhH9gH3yaK29HP82ffJms2Mhmz9NO0X7pEV2TLBaL0A32dTfQ==
      tarball: file:projects/tmlanguage-generator.tgz
    version: 0.0.0
  file:projects/versioning.tgz:
    dependencies:
      '@types/mocha': 9.1.0
      '@types/node': 16.0.3
      c8: 7.11.0
      eslint: 8.13.0
      mocha: 9.2.2
      rimraf: 3.0.2
      typescript: 4.6.3
    dev: false
    name: '@rush-temp/versioning'
    resolution:
      integrity: sha512-+i2Y+eTkWammr/qiHYFdxpQYDjEO4Kyuo5oWceQeXG1eo+dnSF9xFzVhApNei7JganLHVnmbIHXEZTe+3oyGaA==
      tarball: file:projects/versioning.tgz
    version: 0.0.0
specifiers:
  '@babel/code-frame': ~7.16.7
  '@playwright/test': ~1.20.2
  '@rollup/plugin-commonjs': ~22.0.0-13
  '@rollup/plugin-json': ~4.1.0
  '@rollup/plugin-node-resolve': ~13.1.3
  '@rollup/plugin-replace': ~2.4.2
  '@rush-temp/cadl-vs': file:./projects/cadl-vs.tgz
  '@rush-temp/cadl-vscode': file:./projects/cadl-vscode.tgz
  '@rush-temp/compiler': file:./projects/compiler.tgz
  '@rush-temp/eslint-config-cadl': file:./projects/eslint-config-cadl.tgz
  '@rush-temp/openapi': file:./projects/openapi.tgz
  '@rush-temp/openapi3': file:./projects/openapi3.tgz
  '@rush-temp/playground': file:./projects/playground.tgz
  '@rush-temp/prettier-plugin-cadl': file:./projects/prettier-plugin-cadl.tgz
  '@rush-temp/rest': file:./projects/rest.tgz
  '@rush-temp/samples': file:./projects/samples.tgz
  '@rush-temp/spec': file:./projects/spec.tgz
  '@rush-temp/tmlanguage-generator': file:./projects/tmlanguage-generator.tgz
  '@rush-temp/versioning': file:./projects/versioning.tgz
  '@rushstack/eslint-patch': '1.1.0 '
  '@types/babel__code-frame': ~7.0.3
  '@types/debounce': ~1.2.1
  '@types/js-yaml': ~4.0.1
  '@types/lz-string': ~1.3.34
  '@types/mkdirp': ~1.0.1
  '@types/mocha': ~9.1.0
  '@types/mustache': ~4.1.2
  '@types/node': ~16.0.3
  '@types/plist': ~3.0.2
  '@types/prettier': ^2.0.2
  '@types/prompts': ~2.0.14
  '@types/vscode': ~1.53.0
  '@types/yargs': ~17.0.2
  '@typescript-eslint/eslint-plugin': ^5.16.0
  '@typescript-eslint/parser': ^5.16.0
  ajv: ~8.9.0
  autorest: ~3.3.2
  c8: ~7.11.0
  chalk: ~5.0.1
  change-case: ~4.1.2
  cross-env: ~7.0.3
  debounce: ~1.2.1
  ecmarkup: ~9.8.1
  eslint: ^8.12.0
  eslint-config-prettier: ^8.5.0
  eslint-plugin-prettier: ^4.0.0
  globby: ~13.1.1
  grammarkdown: ~3.1.2
  js-yaml: ~4.1.0
  lzutf8: ~0.6.1
  mkdirp: ~1.0.4
  mocha: ~9.2.0
  monaco-editor: ~0.32.1
  mustache: ~4.2.0
  node-fetch: ~3.2.0
  node-watch: ~0.7.1
  onigasm: ~2.2.5
  playwright: ~1.20.2
  plist: ~3.0.2
  prettier: ~2.6.2
  prettier-plugin-organize-imports: ~2.3.4
  prompts: ~2.4.1
  rimraf: ~3.0.2
  rollup: ~2.70.1
  source-map-support: ~0.5.19
  typescript: ~4.6.3
  vite: ^2.8.0
  vsce: ~2.6.7
  vscode-languageclient: ~7.0.0
  vscode-languageserver: ~7.0.0
  vscode-languageserver-textdocument: ~1.0.1
  vscode-oniguruma: ~1.6.1
  vscode-textmate: ~6.0.0
  watch: ~1.0.2
  yargs: ~17.3.1<|MERGE_RESOLUTION|>--- conflicted
+++ resolved
@@ -5338,11 +5338,7 @@
     dev: false
     name: '@rush-temp/compiler'
     resolution:
-<<<<<<< HEAD
-      integrity: sha512-AKKCo9oV4lrUHk5LEhjKrvI6dc4Agcjo9z/+DTzA0kEE+SXS2WnUQpqBgTi2oHTRPJ2tZpDGdBgnCgbfqF8fRA==
-=======
-      integrity: sha512-aHffENEXBx7ax7e9VjM3Qa1VmblOahXjhpM/aMBTNiB6FTkT6E+7s5QH/aGzPt5I35ao6WXUdw3wSktCxLNNNA==
->>>>>>> 19e203dc
+      integrity: sha512-U28QpjgV49qWQVsAy2QjbfcJuscfnP/PW1ACX8tkXl4HUuz6GOI3VPxlqGFWQD5ITiUu0C8wHwDBMuF1ewlCXQ==
       tarball: file:projects/compiler.tgz
     version: 0.0.0
   file:projects/eslint-config-cadl.tgz_prettier@2.6.2:
