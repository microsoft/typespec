--- conflicted
+++ resolved
@@ -111,13 +111,8 @@
   '@11ty/eleventy-navigation': 0.3.5
   '@11ty/eleventy-plugin-syntaxhighlight': 4.1.0
   '@babel/code-frame': 7.16.7
-<<<<<<< HEAD
-  '@playwright/test': 1.22.2
+  '@playwright/test': 1.25.1
   '@rollup/plugin-commonjs': 22.0.1_rollup@2.70.2
-=======
-  '@playwright/test': 1.25.1
-  '@rollup/plugin-commonjs': 22.0.2_rollup@2.70.2
->>>>>>> 5e29ad9c
   '@rollup/plugin-json': 4.1.0_rollup@2.70.2
   '@rollup/plugin-multi-entry': 4.1.0_rollup@2.70.2
   '@rollup/plugin-node-resolve': 13.1.3_rollup@2.70.2
@@ -4782,18 +4777,13 @@
     engines: {node: '>=8.6'}
     dev: false
 
-<<<<<<< HEAD
   /pify/2.3.0:
     resolution: {integrity: sha512-udgsAY+fTnvv7kI7aaxbqwWNb0AHiB0qBO89PZKPkoTmGOgdbrHDKD+0B2X4uTfJ/FT1R09r9gTsjUjNJotuog==}
     engines: {node: '>=0.10.0'}
     dev: false
 
-  /playwright-core/1.22.2:
-    resolution: {integrity: sha512-w/hc/Ld0RM4pmsNeE6aL/fPNWw8BWit2tg+TfqJ3+p59c6s3B6C8mXvXrIPmfQEobkcFDc+4KirNzOQ+uBSP1Q==}
-=======
   /playwright-core/1.25.1:
     resolution: {integrity: sha512-lSvPCmA2n7LawD2Hw7gSCLScZ+vYRkhU8xH0AapMyzwN+ojoDqhkH/KIEUxwNu2PjPoE/fcE0wLAksdOhJ2O5g==}
->>>>>>> 5e29ad9c
     engines: {node: '>=14'}
     hasBin: true
     dev: false
