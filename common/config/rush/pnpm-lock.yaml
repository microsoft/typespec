dependencies:
  '@rollup/plugin-commonjs': 17.1.0_rollup@2.41.5
  '@rollup/plugin-json': 4.1.0_rollup@2.41.5
  '@rollup/plugin-node-resolve': 11.2.1_rollup@2.41.5
  '@rollup/plugin-replace': 2.4.2_rollup@2.41.5
  '@rush-temp/cadl-vs': file:projects/cadl-vs.tgz
  '@rush-temp/cadl-vscode': file:projects/cadl-vscode.tgz
  '@rush-temp/compiler': file:projects/compiler.tgz
  '@rush-temp/openapi3': file:projects/openapi3.tgz
  '@rush-temp/prettier-plugin-cadl': file:projects/prettier-plugin-cadl.tgz
  '@rush-temp/rest': file:projects/rest.tgz
  '@rush-temp/samples': file:projects/samples.tgz
  '@rush-temp/spec': file:projects/spec.tgz
  '@rush-temp/tmlanguage-generator': file:projects/tmlanguage-generator.tgz
  '@rush-temp/versioning': file:projects/versioning.tgz
  '@types/glob': 7.1.4
  '@types/js-yaml': 4.0.4
  '@types/mkdirp': 1.0.2
  '@types/mocha': 9.1.0
  '@types/mustache': 4.1.2
  '@types/node': 14.0.27
  '@types/plist': 3.0.2
  '@types/prettier': 2.4.1
  '@types/prompts': 2.0.14
  '@types/vscode': 1.53.0
  '@types/yargs': 17.0.5
  ajv: 8.9.0
  autorest: 3.3.2
<<<<<<< HEAD
  change-case: 4.1.2
=======
  c8: 7.11.0
>>>>>>> 23c73681
  ecmarkup: 9.6.0
  glob: 7.1.7
  grammarkdown: 3.1.2
  js-yaml: 4.1.0
  mkdirp: 1.0.4
  mocha: 9.1.4
  mustache: 4.2.0
  node-fetch: 3.1.0
  node-watch: 0.7.2
  onigasm: 2.2.5
  plist: 3.0.4
  prettier: 2.5.1
  prettier-plugin-organize-imports: 2.3.4_prettier@2.5.1+typescript@4.5.5
  prompts: 2.4.2
  rollup: 2.41.5
  source-map-support: 0.5.20
  typescript: 4.5.5
  vsce: 1.85.1
  vscode-languageclient: 7.0.0
  vscode-languageserver: 7.0.0
  vscode-languageserver-textdocument: 1.0.2
  watch: 1.0.2
  yargs: 17.3.1
lockfileVersion: 5.2
packages:
  /@babel/code-frame/7.12.11:
    dependencies:
      '@babel/highlight': 7.16.0
    dev: false
    resolution:
      integrity: sha512-Zt1yodBx1UcyiePMSkWnU4hPqhwq7hGi2nFL1LeA3EUl+q2LQx16MISgJ0+z7dnmgvP9QtIleuETGOiOH1RcIw==
  /@babel/code-frame/7.16.7:
    dependencies:
      '@babel/highlight': 7.16.10
    dev: false
    engines:
      node: '>=6.9.0'
    resolution:
      integrity: sha512-iAXqUn8IIeBTNd72xsFlgaXHkMBMt6y4HJp1tIaK465CWLT/fG1aqB7ykr95gHHmlBdGbFeWWfyB4NJJ0nmeIg==
  /@babel/compat-data/7.16.8:
    dev: false
    engines:
      node: '>=6.9.0'
    resolution:
      integrity: sha512-m7OkX0IdKLKPpBlJtF561YJal5y/jyI5fNfWbPxh2D/nbzzGI4qRyrD8xO2jB24u7l+5I2a43scCG2IrfjC50Q==
  /@babel/core/7.16.12:
    dependencies:
      '@babel/code-frame': 7.16.7
      '@babel/generator': 7.16.8
      '@babel/helper-compilation-targets': 7.16.7_@babel+core@7.16.12
      '@babel/helper-module-transforms': 7.16.7
      '@babel/helpers': 7.16.7
      '@babel/parser': 7.16.12
      '@babel/template': 7.16.7
      '@babel/traverse': 7.16.10
      '@babel/types': 7.16.8
      convert-source-map: 1.8.0
      debug: 4.3.2
      gensync: 1.0.0-beta.2
      json5: 2.2.0
      semver: 6.3.0
      source-map: 0.5.7
    dev: false
    engines:
      node: '>=6.9.0'
    resolution:
      integrity: sha512-dK5PtG1uiN2ikk++5OzSYsitZKny4wOCD0nrO4TqnW4BVBTQ2NGS3NgilvT/TEyxTST7LNyWV/T4tXDoD3fOgg==
  /@babel/generator/7.16.8:
    dependencies:
      '@babel/types': 7.16.8
      jsesc: 2.5.2
      source-map: 0.5.7
    dev: false
    engines:
      node: '>=6.9.0'
    resolution:
      integrity: sha512-1ojZwE9+lOXzcWdWmO6TbUzDfqLD39CmEhN8+2cX9XkDo5yW1OpgfejfliysR2AWLpMamTiOiAp/mtroaymhpw==
  /@babel/helper-compilation-targets/7.16.7_@babel+core@7.16.12:
    dependencies:
      '@babel/compat-data': 7.16.8
      '@babel/core': 7.16.12
      '@babel/helper-validator-option': 7.16.7
      browserslist: 4.19.1
      semver: 6.3.0
    dev: false
    engines:
      node: '>=6.9.0'
    peerDependencies:
      '@babel/core': ^7.0.0
    resolution:
      integrity: sha512-mGojBwIWcwGD6rfqgRXVlVYmPAv7eOpIemUG3dGnDdCY4Pae70ROij3XmfrH6Fa1h1aiDylpglbZyktfzyo/hA==
  /@babel/helper-environment-visitor/7.16.7:
    dependencies:
      '@babel/types': 7.16.8
    dev: false
    engines:
      node: '>=6.9.0'
    resolution:
      integrity: sha512-SLLb0AAn6PkUeAfKJCCOl9e1R53pQlGAfc4y4XuMRZfqeMYLE0dM1LMhqbGAlGQY0lfw5/ohoYWAe9V1yibRag==
  /@babel/helper-function-name/7.16.7:
    dependencies:
      '@babel/helper-get-function-arity': 7.16.7
      '@babel/template': 7.16.7
      '@babel/types': 7.16.8
    dev: false
    engines:
      node: '>=6.9.0'
    resolution:
      integrity: sha512-QfDfEnIUyyBSR3HtrtGECuZ6DAyCkYFp7GHl75vFtTnn6pjKeK0T1DB5lLkFvBea8MdaiUABx3osbgLyInoejA==
  /@babel/helper-get-function-arity/7.16.7:
    dependencies:
      '@babel/types': 7.16.8
    dev: false
    engines:
      node: '>=6.9.0'
    resolution:
      integrity: sha512-flc+RLSOBXzNzVhcLu6ujeHUrD6tANAOU5ojrRx/as+tbzf8+stUCj7+IfRRoAbEZqj/ahXEMsjhOhgeZsrnTw==
  /@babel/helper-hoist-variables/7.16.7:
    dependencies:
      '@babel/types': 7.16.8
    dev: false
    engines:
      node: '>=6.9.0'
    resolution:
      integrity: sha512-m04d/0Op34H5v7pbZw6pSKP7weA6lsMvfiIAMeIvkY/R4xQtBSMFEigu9QTZ2qB/9l22vsxtM8a+Q8CzD255fg==
  /@babel/helper-module-imports/7.16.7:
    dependencies:
      '@babel/types': 7.16.8
    dev: false
    engines:
      node: '>=6.9.0'
    resolution:
      integrity: sha512-LVtS6TqjJHFc+nYeITRo6VLXve70xmq7wPhWTqDJusJEgGmkAACWwMiTNrvfoQo6hEhFwAIixNkvB0jPXDL8Wg==
  /@babel/helper-module-transforms/7.16.7:
    dependencies:
      '@babel/helper-environment-visitor': 7.16.7
      '@babel/helper-module-imports': 7.16.7
      '@babel/helper-simple-access': 7.16.7
      '@babel/helper-split-export-declaration': 7.16.7
      '@babel/helper-validator-identifier': 7.16.7
      '@babel/template': 7.16.7
      '@babel/traverse': 7.16.10
      '@babel/types': 7.16.8
    dev: false
    engines:
      node: '>=6.9.0'
    resolution:
      integrity: sha512-gaqtLDxJEFCeQbYp9aLAefjhkKdjKcdh6DB7jniIGU3Pz52WAmP268zK0VgPz9hUNkMSYeH976K2/Y6yPadpng==
  /@babel/helper-simple-access/7.16.7:
    dependencies:
      '@babel/types': 7.16.8
    dev: false
    engines:
      node: '>=6.9.0'
    resolution:
      integrity: sha512-ZIzHVyoeLMvXMN/vok/a4LWRy8G2v205mNP0XOuf9XRLyX5/u9CnVulUtDgUTama3lT+bf/UqucuZjqiGuTS1g==
  /@babel/helper-split-export-declaration/7.16.7:
    dependencies:
      '@babel/types': 7.16.8
    dev: false
    engines:
      node: '>=6.9.0'
    resolution:
      integrity: sha512-xbWoy/PFoxSWazIToT9Sif+jJTlrMcndIsaOKvTA6u7QEo7ilkRZpjew18/W3c7nm8fXdUDXh02VXTbZ0pGDNw==
  /@babel/helper-validator-identifier/7.15.7:
    dev: false
    engines:
      node: '>=6.9.0'
    resolution:
      integrity: sha512-K4JvCtQqad9OY2+yTU8w+E82ywk/fe+ELNlt1G8z3bVGlZfn/hOcQQsUhGhW/N+tb3fxK800wLtKOE/aM0m72w==
  /@babel/helper-validator-identifier/7.16.7:
    dev: false
    engines:
      node: '>=6.9.0'
    resolution:
      integrity: sha512-hsEnFemeiW4D08A5gUAZxLBTXpZ39P+a+DGDsHw1yxqyQ/jzFEnxf5uTEGp+3bzAbNOxU1paTgYS4ECU/IgfDw==
  /@babel/helper-validator-option/7.16.7:
    dev: false
    engines:
      node: '>=6.9.0'
    resolution:
      integrity: sha512-TRtenOuRUVo9oIQGPC5G9DgK4743cdxvtOw0weQNpZXaS16SCBi5MNjZF8vba3ETURjZpTbVn7Vvcf2eAwFozQ==
  /@babel/helpers/7.16.7:
    dependencies:
      '@babel/template': 7.16.7
      '@babel/traverse': 7.16.10
      '@babel/types': 7.16.8
    dev: false
    engines:
      node: '>=6.9.0'
    resolution:
      integrity: sha512-9ZDoqtfY7AuEOt3cxchfii6C7GDyyMBffktR5B2jvWv8u2+efwvpnVKXMWzNehqy68tKgAfSwfdw/lWpthS2bw==
  /@babel/highlight/7.16.0:
    dependencies:
      '@babel/helper-validator-identifier': 7.15.7
      chalk: 2.4.2
      js-tokens: 4.0.0
    dev: false
    engines:
      node: '>=6.9.0'
    resolution:
      integrity: sha512-t8MH41kUQylBtu2+4IQA3atqevA2lRgqA2wyVB/YiWmsDSuylZZuXOUy9ric30hfzauEFfdsuk/eXTRrGrfd0g==
  /@babel/highlight/7.16.10:
    dependencies:
      '@babel/helper-validator-identifier': 7.16.7
      chalk: 2.4.2
      js-tokens: 4.0.0
    dev: false
    engines:
      node: '>=6.9.0'
    resolution:
      integrity: sha512-5FnTQLSLswEj6IkgVw5KusNUUFY9ZGqe/TRFnP/BKYHYgfh7tc+C7mwiy95/yNP7Dh9x580Vv8r7u7ZfTBFxdw==
  /@babel/parser/7.16.12:
    dev: false
    engines:
      node: '>=6.0.0'
    hasBin: true
    resolution:
      integrity: sha512-VfaV15po8RiZssrkPweyvbGVSe4x2y+aciFCgn0n0/SJMR22cwofRV1mtnJQYcSB1wUTaA/X1LnA3es66MCO5A==
  /@babel/template/7.16.7:
    dependencies:
      '@babel/code-frame': 7.16.7
      '@babel/parser': 7.16.12
      '@babel/types': 7.16.8
    dev: false
    engines:
      node: '>=6.9.0'
    resolution:
      integrity: sha512-I8j/x8kHUrbYRTUxXrrMbfCa7jxkE7tZre39x3kjr9hvI82cK1FfqLygotcWN5kdPGWcLdWMHpSBavse5tWw3w==
  /@babel/traverse/7.16.10:
    dependencies:
      '@babel/code-frame': 7.16.7
      '@babel/generator': 7.16.8
      '@babel/helper-environment-visitor': 7.16.7
      '@babel/helper-function-name': 7.16.7
      '@babel/helper-hoist-variables': 7.16.7
      '@babel/helper-split-export-declaration': 7.16.7
      '@babel/parser': 7.16.12
      '@babel/types': 7.16.8
      debug: 4.3.2
      globals: 11.12.0
    dev: false
    engines:
      node: '>=6.9.0'
    resolution:
      integrity: sha512-yzuaYXoRJBGMlBhsMJoUW7G1UmSb/eXr/JHYM/MsOJgavJibLwASijW7oXBdw3NQ6T0bW7Ty5P/VarOs9cHmqw==
  /@babel/types/7.16.8:
    dependencies:
      '@babel/helper-validator-identifier': 7.16.7
      to-fast-properties: 2.0.0
    dev: false
    engines:
      node: '>=6.9.0'
    resolution:
      integrity: sha512-smN2DQc5s4M7fntyjGtyIPbRJv6wW4rU/94fmYJ7PKQuZkC0qGMHXJbg6sNGt12JmVr4k5YaptI/XtiLJBnmIg==
  /@bcoe/v8-coverage/0.2.3:
    dev: false
    resolution:
      integrity: sha512-0hYQ8SB4Db5zvZB4axdMHGwEaQjkZzFjQiN9LVYvIFB2nSUHW9tYpxWriPrWDASIxiaXax83REcLxuSdnGPZtw==
  /@esfx/async-canceltoken/1.0.0-pre.30:
    dependencies:
      '@esfx/cancelable': 1.0.0-pre.30
      '@esfx/collections-linkedlist': 1.0.0-pre.24
      '@esfx/disposable': 1.0.0-pre.30
      '@esfx/internal-guards': 1.0.0-pre.23
      '@esfx/internal-tag': 1.0.0-pre.19
      tslib: 2.3.1
    dev: false
    resolution:
      integrity: sha512-4he0W+ZKH4OO4RvGfmATIibO5JzGLQqwm4Dp3X15bWnguDTmmOFt3Qt169Doij/gXxn2aPpZvxUaYIEebi8Xig==
  /@esfx/cancelable/1.0.0-pre.30:
    dependencies:
      '@esfx/disposable': 1.0.0-pre.30
      '@esfx/internal-deprecate': 1.0.0-pre.24
      '@esfx/internal-guards': 1.0.0-pre.23
      '@esfx/internal-tag': 1.0.0-pre.19
    dev: false
    resolution:
      integrity: sha512-fo0+/D3tEcSOHdZ8HiCR7qOKl5Tkk6Nw6QJNNXSQ0ejlpP3HU4S2i0rb/tjHQ1EkUcWZfB3g2jzfL0ioQSEgGg==
  /@esfx/collection-core/1.0.0-pre.24:
    dependencies:
      '@esfx/internal-deprecate': 1.0.0-pre.24
      '@esfx/internal-guards': 1.0.0-pre.23
    dev: false
    resolution:
      integrity: sha512-OIgMS91JmjSoRWD7u/DfnDzo8vDggeTeUPRi1p5WhyboY0+IwmetEqgeHZb8bpka/SsmtYX5qxqEjeqNXqh+pA==
  /@esfx/collections-linkedlist/1.0.0-pre.24:
    dependencies:
      '@esfx/collection-core': 1.0.0-pre.24
      '@esfx/equatable': 1.0.0-pre.19
      '@esfx/internal-guards': 1.0.0-pre.23
    dev: false
    resolution:
      integrity: sha512-Maya8jXH0xvzyfeSH88/j2b5gavO/mluslgIC2Ttdz8rh6+3o8/pVYriceH/Jinn4pgTEzDhO6Rn/aruZG0+Ug==
  /@esfx/disposable/1.0.0-pre.30:
    dev: false
    resolution:
      integrity: sha512-njBGIQO+HW+lMqqMjURC+MWn+55ufulgebPLXzlxbwVSz5hZkoCsv6n9sIBQbnvg/PYQmWK5Dk6gDSmFfihTUg==
  /@esfx/equatable/1.0.0-pre.19:
    dev: false
    resolution:
      integrity: sha512-+f6Xm6GOigyGx7t0D0IyG9Z0AuYDhNWjwV49vs5uNG/+0VQAOSYjmnpSzTZRYcYwxW52DmWJWFYNY8bvCDD2ag==
  /@esfx/internal-deprecate/1.0.0-pre.24:
    dev: false
    resolution:
      integrity: sha512-TSU5k04+nuVQdyfYhaVXxyskdiwYQHgwN20J3cbyRrm/YFi2dOoFSLFvkMNh7LNOPGWSOg6pfAm3kd23ISR3Ow==
  /@esfx/internal-guards/1.0.0-pre.23:
    dependencies:
      '@esfx/type-model': 1.0.0-pre.23
    dev: false
    resolution:
      integrity: sha512-y2svuwRERA2eKF1T/Stq+O8kPjicFQcUTob5je3L6iloOHnOD0sX6aQLvheWmTXXS7hAnjlyMeSN/ec84BRyHg==
  /@esfx/internal-tag/1.0.0-pre.19:
    dev: false
    resolution:
      integrity: sha512-/v1D5LfvBnbvHzL22Vh6yobrOTVCBhsW/l9M+/GRA51eqCN27yTmWGaYUSd1QXp2vxHwNr0sfckVoNtTzeaIqQ==
  /@esfx/type-model/1.0.0-pre.23:
    dev: false
    resolution:
      integrity: sha512-jwcSY9pqEmGoDNhfT+0LUmSTyk6zXF/pbgKb7KU7mTfCrWfVCT/ve61cD1CreerDRBSat/s55se0lJXwDSjhuA==
  /@eslint/eslintrc/0.4.3:
    dependencies:
      ajv: 6.12.6
      debug: 4.3.2
      espree: 7.3.1
      globals: 13.12.0
      ignore: 4.0.6
      import-fresh: 3.3.0
      js-yaml: 3.14.1
      minimatch: 3.0.4
      strip-json-comments: 3.1.1
    dev: false
    engines:
      node: ^10.12.0 || >=12.0.0
    resolution:
      integrity: sha512-J6KFFz5QCYUJq3pf0mjEcCJVERbzv71PUIDczuh9JkwGEzced6CO5ADLHB1rbf/+oPBtoPfMYNOpGDzCANlbXw==
  /@humanwhocodes/config-array/0.5.0:
    dependencies:
      '@humanwhocodes/object-schema': 1.2.1
      debug: 4.3.2
      minimatch: 3.0.4
    dev: false
    engines:
      node: '>=10.10.0'
    resolution:
      integrity: sha512-FagtKFz74XrTl7y6HCzQpwDfXP0yhxe9lHLD1UZxjvZIcbyRz8zTFF/yYNfSfzU414eDwZ1SrO0Qvtyf+wFMQg==
  /@humanwhocodes/object-schema/1.2.1:
    dev: false
    resolution:
      integrity: sha512-ZnQMnLV4e7hDlUvw8H+U8ASL02SS2Gn6+9Ac3wGGLIe7+je2AeAOxPY+izIPJDfFDb7eDjev0Us8MO1iFRN8hA==
  /@istanbuljs/load-nyc-config/1.1.0:
    dependencies:
      camelcase: 5.3.1
      find-up: 4.1.0
      get-package-type: 0.1.0
      js-yaml: 3.14.1
      resolve-from: 5.0.0
    dev: false
    engines:
      node: '>=8'
    resolution:
      integrity: sha512-VjeHSlIzpv/NyD3N0YuHfXOPDIixcA1q2ZV98wsMqcYlPmv2n3Yb2lYP9XMElnaFVXg5A7YLTeLu6V84uQDjmQ==
  /@istanbuljs/schema/0.1.3:
    dev: false
    engines:
      node: '>=8'
    resolution:
      integrity: sha512-ZXRY4jNvVgSVQ8DL3LTcakaAtXwTVUxE81hslsyD2AtoXW/wVob10HkOJ1X/pAlcI7D+2YoZKg5do8G/w6RYgA==
  /@nodelib/fs.scandir/2.1.5:
    dependencies:
      '@nodelib/fs.stat': 2.0.5
      run-parallel: 1.2.0
    dev: false
    engines:
      node: '>= 8'
    resolution:
      integrity: sha512-vq24Bq3ym5HEQm2NKCr3yXDwjc7vTsEThRDnkp2DK9p1uqLR+DHurm/NOTo0KG7HYHU7eppKZj3MyqYuMBf62g==
  /@nodelib/fs.stat/2.0.5:
    dev: false
    engines:
      node: '>= 8'
    resolution:
      integrity: sha512-RkhPPp2zrqDAQA/2jNhnztcPAlv64XdhIp7a7454A5ovI7Bukxgt7MX7udwAu3zg1DcpPU0rz3VV1SeaqvY4+A==
  /@nodelib/fs.walk/1.2.8:
    dependencies:
      '@nodelib/fs.scandir': 2.1.5
      fastq: 1.13.0
    dev: false
    engines:
      node: '>= 8'
    resolution:
      integrity: sha512-oGB+UxlgWcgQkgwo8GcEGwemoTFt3FIO9ababBmaGwXIoBKZ+GTy0pP185beGg7Llih/NSHSV2XAs1lnznocSg==
  /@rollup/plugin-commonjs/17.1.0_rollup@2.41.5:
    dependencies:
      '@rollup/pluginutils': 3.1.0_rollup@2.41.5
      commondir: 1.0.1
      estree-walker: 2.0.2
      glob: 7.1.7
      is-reference: 1.2.1
      magic-string: 0.25.7
      resolve: 1.20.0
      rollup: 2.41.5
    dev: false
    engines:
      node: '>= 8.0.0'
    peerDependencies:
      rollup: ^2.30.0
    resolution:
      integrity: sha512-PoMdXCw0ZyvjpCMT5aV4nkL0QywxP29sODQsSGeDpr/oI49Qq9tRtAsb/LbYbDzFlOydVEqHmmZWFtXJEAX9ew==
  /@rollup/plugin-json/4.1.0_rollup@2.41.5:
    dependencies:
      '@rollup/pluginutils': 3.1.0_rollup@2.41.5
      rollup: 2.41.5
    dev: false
    peerDependencies:
      rollup: ^1.20.0 || ^2.0.0
    resolution:
      integrity: sha512-yfLbTdNS6amI/2OpmbiBoW12vngr5NW2jCJVZSBEz+H5KfUJZ2M7sDjk0U6GOOdCWFVScShte29o9NezJ53TPw==
  /@rollup/plugin-node-resolve/11.2.1_rollup@2.41.5:
    dependencies:
      '@rollup/pluginutils': 3.1.0_rollup@2.41.5
      '@types/resolve': 1.17.1
      builtin-modules: 3.2.0
      deepmerge: 4.2.2
      is-module: 1.0.0
      resolve: 1.20.0
      rollup: 2.41.5
    dev: false
    engines:
      node: '>= 10.0.0'
    peerDependencies:
      rollup: ^1.20.0||^2.0.0
    resolution:
      integrity: sha512-yc2n43jcqVyGE2sqV5/YCmocy9ArjVAP/BeXyTtADTBBX6V0e5UMqwO8CdQ0kzjb6zu5P1qMzsScCMRvE9OlVg==
  /@rollup/plugin-replace/2.4.2_rollup@2.41.5:
    dependencies:
      '@rollup/pluginutils': 3.1.0_rollup@2.41.5
      magic-string: 0.25.7
      rollup: 2.41.5
    dev: false
    peerDependencies:
      rollup: ^1.20.0 || ^2.0.0
    resolution:
      integrity: sha512-IGcu+cydlUMZ5En85jxHH4qj2hta/11BHq95iHEyb2sbgiN0eCdzvUcHw5gt9pBL5lTi4JDYJ1acCoMGpTvEZg==
  /@rollup/pluginutils/3.1.0_rollup@2.41.5:
    dependencies:
      '@types/estree': 0.0.39
      estree-walker: 1.0.1
      picomatch: 2.3.0
      rollup: 2.41.5
    dev: false
    engines:
      node: '>= 8.0.0'
    peerDependencies:
      rollup: ^1.20.0||^2.0.0
    resolution:
      integrity: sha512-GksZ6pr6TpIjHm8h9lSQ8pi8BE9VeubNT0OMJ3B5uZJ8pz73NPiqOtCog/x2/QzM1ENChPKxMDhiQuRHsqc+lg==
  /@types/estree/0.0.39:
    dev: false
    resolution:
      integrity: sha512-EYNwp3bU+98cpU4lAWYYL7Zz+2gryWH1qbdDTidVd6hkiR6weksdbMadyXKXNPEkQFhXM+hVO9ZygomHXp+AIw==
  /@types/estree/0.0.50:
    dev: false
    resolution:
      integrity: sha512-C6N5s2ZFtuZRj54k2/zyRhNDjJwwcViAM3Nbm8zjBpbqAdZ00mr0CFxvSKeO8Y/e03WVFLpQMdHYVfUd6SB+Hw==
  /@types/glob/7.1.4:
    dependencies:
      '@types/minimatch': 3.0.5
      '@types/node': 14.0.27
    dev: false
    resolution:
      integrity: sha512-w+LsMxKyYQm347Otw+IfBXOv9UWVjpHpCDdbBMt8Kz/xbvCYNjP+0qPh91Km3iKfSRLBB0P7fAMf0KHrPu+MyA==
  /@types/istanbul-lib-coverage/2.0.4:
    dev: false
    resolution:
      integrity: sha512-z/QT1XN4K4KYuslS23k62yDIDLwLFkzxOuMplDtObz0+y7VqJCaO2o+SPwHCvLFZh7xazvvoor2tA/hPz9ee7g==
  /@types/js-yaml/4.0.4:
    dev: false
    resolution:
      integrity: sha512-AuHubXUmg0AzkXH0Mx6sIxeY/1C110mm/EkE/gB1sTRz3h2dao2W/63q42SlVST+lICxz5Oki2hzYA6+KnnieQ==
  /@types/minimatch/3.0.5:
    dev: false
    resolution:
      integrity: sha512-Klz949h02Gz2uZCMGwDUSDS1YBlTdDDgbWHi+81l29tQALUtvz4rAYi5uoVhE5Lagoq6DeqAUlbrHvW/mXDgdQ==
  /@types/mkdirp/1.0.2:
    dependencies:
      '@types/node': 14.0.27
    dev: false
    resolution:
      integrity: sha512-o0K1tSO0Dx5X6xlU5F1D6625FawhC3dU3iqr25lluNv/+/QIVH8RLNEiVokgIZo+mz+87w/3Mkg/VvQS+J51fQ==
  /@types/mocha/9.1.0:
    dev: false
    resolution:
      integrity: sha512-QCWHkbMv4Y5U9oW10Uxbr45qMMSzl4OzijsozynUAgx3kEHUdXB00udx2dWDQ7f2TU2a2uuiFaRZjCe3unPpeg==
  /@types/mustache/4.1.2:
    dev: false
    resolution:
      integrity: sha512-c4OVMMcyodKQ9dpwBwh3ofK9P6U9ZktKU9S+p33UqwMNN1vlv2P0zJZUScTshnx7OEoIIRcCFNQ904sYxZz8kg==
  /@types/node-fetch/2.5.12:
    dependencies:
      '@types/node': 14.0.27
      form-data: 3.0.1
    dev: false
    resolution:
      integrity: sha512-MKgC4dlq4kKNa/mYrwpKfzQMB5X3ee5U6fSprkKpToBqBmX4nFZL9cW5jl6sWn+xpRJ7ypWh2yyqqr8UUCstSw==
  /@types/node/14.0.27:
    dev: false
    resolution:
      integrity: sha512-kVrqXhbclHNHGu9ztnAwSncIgJv/FaxmzXJvGXNdcCpV1b8u1/Mi6z6m0vwy0LzKeXFTPLH0NzwmoJ3fNCIq0g==
  /@types/plist/3.0.2:
    dependencies:
      '@types/node': 14.0.27
      xmlbuilder: 15.1.1
    dev: false
    resolution:
      integrity: sha512-ULqvZNGMv0zRFvqn8/4LSPtnmN4MfhlPNtJCTpKuIIxGVGZ2rYWzFXrvEBoh9CVyqSE7D6YFRJ1hydLHI6kbWw==
  /@types/prettier/2.4.1:
    dev: false
    resolution:
      integrity: sha512-Fo79ojj3vdEZOHg3wR9ksAMRz4P3S5fDB5e/YWZiFnyFQI1WY2Vftu9XoXVVtJfxB7Bpce/QTqWSSntkz2Znrw==
  /@types/prompts/2.0.14:
    dependencies:
      '@types/node': 14.0.27
    dev: false
    resolution:
      integrity: sha512-HZBd99fKxRWpYCErtm2/yxUZv6/PBI9J7N4TNFffl5JbrYMHBwF25DjQGTW3b3jmXq+9P6/8fCIb2ee57BFfYA==
  /@types/resolve/1.17.1:
    dependencies:
      '@types/node': 14.0.27
    dev: false
    resolution:
      integrity: sha512-yy7HuzQhj0dhGpD8RLXSZWEkLsV9ibvxvi6EiJ3bkqLAO1RGo0WbkWQiwpRlSFymTJRz0d3k5LM3kkx8ArDbLw==
  /@types/resolve/1.20.1:
    dev: false
    resolution:
      integrity: sha512-Ku5+GPFa12S3W26Uwtw+xyrtIpaZsGYHH6zxNbZlstmlvMYSZRzOwzwsXbxlVUbHyUucctSyuFtu6bNxwYomIw==
  /@types/vscode/1.53.0:
    dev: false
    resolution:
      integrity: sha512-XjFWbSPOM0EKIT2XhhYm3D3cx3nn3lshMUcWNy1eqefk+oqRuBq8unVb6BYIZqXy9lQZyeUl7eaBCOZWv+LcXQ==
  /@types/yargs-parser/20.2.1:
    dev: false
    resolution:
      integrity: sha512-7tFImggNeNBVMsn0vLrpn1H1uPrUBdnARPTpZoitY37ZrdJREzf7I16tMrlK3hen349gr1NYh8CmZQa7CTG6Aw==
  /@types/yargs/17.0.5:
    dependencies:
      '@types/yargs-parser': 20.2.1
    dev: false
    resolution:
      integrity: sha512-4HNq144yhaVjJs+ON6A07NEoi9Hh0Rhl/jI9Nt/l/YRjt+T6St/QK3meFARWZ8IgkzoD1LC0PdTdJenlQQi2WQ==
  /@ungap/promise-all-settled/1.1.2:
    dev: false
    resolution:
      integrity: sha512-sL/cEvJWAnClXw0wHk85/2L0G6Sj8UB0Ctc1TEMbKSsmpRosqhwj9gWgFRZSrBr2f9tiXISwNhCPmlfqUqyb9Q==
  /abab/1.0.4:
    dev: false
    resolution:
      integrity: sha1-X6rZwsB/YN12dw9xzwJbYqY8/U4=
  /abab/2.0.5:
    dev: false
    resolution:
      integrity: sha512-9IK9EadsbHo6jLWIpxpR6pL0sazTXV6+SQv25ZB+F7Bj9mJNaOc4nCRabwd5M/JwmUa8idz6Eci6eKfJryPs6Q==
  /acorn-globals/4.3.4:
    dependencies:
      acorn: 6.4.2
      acorn-walk: 6.2.0
    dev: false
    resolution:
      integrity: sha512-clfQEh21R+D0leSbUdWf3OcfqyaCSAQ8Ryq00bofSekfr9W8u1jyYZo6ir0xu9Gtcf7BjcHJpnbZH7JOCpP60A==
  /acorn-jsx/5.3.2_acorn@7.4.1:
    dependencies:
      acorn: 7.4.1
    dev: false
    peerDependencies:
      acorn: ^6.0.0 || ^7.0.0 || ^8.0.0
    resolution:
      integrity: sha512-rq9s+JNhf0IChjtDXxllJ7g41oZk5SlXtp0LHwyA5cejwn7vKmKp4pPri6YEePv2PU65sAsegbXtIinmDFDXgQ==
  /acorn-walk/6.2.0:
    dev: false
    engines:
      node: '>=0.4.0'
    resolution:
      integrity: sha512-7evsyfH1cLOCdAzZAd43Cic04yKydNx0cF+7tiA19p1XnLLPU4dpCQOqpjqwokFe//vS0QqfqqjCS2JkiIs0cA==
  /acorn/5.7.4:
    dev: false
    engines:
      node: '>=0.4.0'
    hasBin: true
    resolution:
      integrity: sha512-1D++VG7BhrtvQpNbBzovKNc1FLGGEE/oGe7b9xJm/RFHMBeUaUGpluV9RLjZa47YFdPcDAenEYuq9pQPcMdLJg==
  /acorn/6.4.2:
    dev: false
    engines:
      node: '>=0.4.0'
    hasBin: true
    resolution:
      integrity: sha512-XtGIhXwF8YM8bJhGxG5kXgjkEuNGLTkoYqVE+KMR+aspr4KGYmKYg7yUe3KghyQ9yheNwLnjmzh/7+gfDBmHCQ==
  /acorn/7.4.1:
    dev: false
    engines:
      node: '>=0.4.0'
    hasBin: true
    resolution:
      integrity: sha512-nQyp0o1/mNdbTO1PO6kHkwSrmgZ0MT/jCCpNiwbUjGoRN4dlBhqJtoQuCnEOKzgTVwg0ZWiCoQy6SxMebQVh8A==
  /aggregate-error/3.1.0:
    dependencies:
      clean-stack: 2.2.0
      indent-string: 4.0.0
    dev: false
    engines:
      node: '>=8'
    resolution:
      integrity: sha512-4I7Td01quW/RpocfNayFdFVk1qSuoh0E7JrbRJ16nH01HhKFQ88INq9Sd+nd72zqRySlr9BmDA8xlEJ6vJMrYA==
  /ajv/6.12.6:
    dependencies:
      fast-deep-equal: 3.1.3
      fast-json-stable-stringify: 2.1.0
      json-schema-traverse: 0.4.1
      uri-js: 4.4.1
    dev: false
    resolution:
      integrity: sha512-j3fVLgvTo527anyYyJOGTYJbG+vnnQYvE0m5mmkc1TK+nxAppkCLMIL0aZ4dblVCNoGShhm+kzE4ZUykBoMg4g==
  /ajv/8.4.0:
    dependencies:
      fast-deep-equal: 3.1.3
      json-schema-traverse: 1.0.0
      require-from-string: 2.0.2
      uri-js: 4.4.1
    dev: false
    resolution:
      integrity: sha512-7QD2l6+KBSLwf+7MuYocbWvRPdOu63/trReTLu2KFwkgctnub1auoF+Y1WYcm09CTM7quuscrzqmASaLHC/K4Q==
  /ajv/8.9.0:
    dependencies:
      fast-deep-equal: 3.1.3
      json-schema-traverse: 1.0.0
      require-from-string: 2.0.2
      uri-js: 4.4.1
    dev: false
    resolution:
      integrity: sha512-qOKJyNj/h+OWx7s5DePL6Zu1KeM9jPZhwBqs+7DzP6bGOvqzVCSf0xueYmVuaC/oQ/VtS2zLMLHdQFbkka+XDQ==
  /ansi-colors/4.1.1:
    dev: false
    engines:
      node: '>=6'
    resolution:
      integrity: sha512-JoX0apGbHaUJBNl6yF+p6JAFYZ666/hhCGKN5t9QFjbJQKUU/g8MNbFDbvfrgKXvI1QpZplPOnwIo99lX/AAmA==
  /ansi-regex/2.1.1:
    dev: false
    engines:
      node: '>=0.10.0'
    resolution:
      integrity: sha1-w7M6te42DYbg5ijwRorn7yfWVN8=
  /ansi-regex/5.0.1:
    dev: false
    engines:
      node: '>=8'
    resolution:
      integrity: sha512-quJQXlTSUGL2LH9SUXo8VwsY4soanhgo6LNSm84E1LBcE8s3O0wpdiRzyR9z/ZZJMlMWv37qOOb9pdJlMUEKFQ==
  /ansi-styles/1.0.0:
    dev: false
    engines:
      node: '>=0.8.0'
    resolution:
      integrity: sha1-yxAt8cVvUSPquLZ817mAJ6AnkXg=
  /ansi-styles/2.2.1:
    dev: false
    engines:
      node: '>=0.10.0'
    resolution:
      integrity: sha1-tDLdM1i2NM914eRmQ2gkBTPB3b4=
  /ansi-styles/3.2.1:
    dependencies:
      color-convert: 1.9.3
    dev: false
    engines:
      node: '>=4'
    resolution:
      integrity: sha512-VT0ZI6kZRdTh8YyJw3SMbYm/u+NqfsAxEpWO0Pf9sq8/e94WxxOpPKx9FR1FlyCtOVDNOQ+8ntlqFxiRc+r5qA==
  /ansi-styles/4.3.0:
    dependencies:
      color-convert: 2.0.1
    dev: false
    engines:
      node: '>=8'
    resolution:
      integrity: sha512-zbB9rCJAT1rbjiVDb2hqKFHNYLxgtk8NURxZ3IZwD3F6NtxbXZQCnnSi1Lkx+IDohdPlFp222wVALIheZJQSEg==
  /anymatch/3.1.2:
    dependencies:
      normalize-path: 3.0.0
      picomatch: 2.3.0
    dev: false
    engines:
      node: '>= 8'
    resolution:
      integrity: sha512-P43ePfOAIupkguHUycrc4qJ9kz8ZiuOUijaETwX7THt0Y/GNK7v0aa8rY816xWjZ7rJdA5XdMcpVFTKMq+RvWg==
  /append-transform/2.0.0:
    dependencies:
      default-require-extensions: 3.0.0
    dev: false
    engines:
      node: '>=8'
    resolution:
      integrity: sha512-7yeyCEurROLQJFv5Xj4lEGTy0borxepjFv1g22oAdqFu//SrAlDl1O1Nxx15SH1RoliUml6p8dwJW9jvZughhg==
  /archy/1.0.0:
    dev: false
    resolution:
      integrity: sha1-+cjBN1fMHde8N5rHeyxipcKGjEA=
  /argparse/1.0.10:
    dependencies:
      sprintf-js: 1.0.3
    dev: false
    resolution:
      integrity: sha512-o5Roy6tNG4SL/FOkCAN6RzjiakZS25RLYFrcMttJqbdd8BWrnA+fGz57iN5Pb06pvBGvl5gQ0B48dJlslXvoTg==
  /argparse/2.0.1:
    dev: false
    resolution:
      integrity: sha512-8+9WqebbFzpX9OR+Wa6O29asIogeRMzcGtAINdpMHHyAg10f05aSFVBbcEqGf/PXw1EjAZ+q2/bEBg3DvurK3Q==
  /array-equal/1.0.0:
    dev: false
    resolution:
      integrity: sha1-jCpe8kcv2ep0KwTHenUJO6J1fJM=
  /asn1/0.2.6:
    dependencies:
      safer-buffer: 2.1.2
    dev: false
    resolution:
      integrity: sha512-ix/FxPn0MDjeyJ7i/yoHGFt/EX6LyNbxSEhPPXODPL+KB0VPk86UYfL0lMdy+KCnv+fmvIzySwaK5COwqVbWTQ==
  /assert-plus/1.0.0:
    dev: false
    engines:
      node: '>=0.8'
    resolution:
      integrity: sha1-8S4PPF13sLHN2RRpQuTpbB5N1SU=
  /astral-regex/2.0.0:
    dev: false
    engines:
      node: '>=8'
    resolution:
      integrity: sha512-Z7tMw1ytTXt5jqMcOP+OQteU1VuNK9Y02uuJtKQ1Sv69jXQKKg5cibLwGJow8yzZP+eAc18EmLGPal0bp36rvQ==
  /async-limiter/1.0.1:
    dev: false
    resolution:
      integrity: sha512-csOlWGAcRFJaI6m+F2WKdnMKr4HhdhFVBk0H/QbJFMCr+uO2kwohwXQPxw/9OCxp05r5ghVBFSyioixx3gfkNQ==
  /asynckit/0.4.0:
    dev: false
    resolution:
      integrity: sha1-x57Zf380y48robyXkLzDZkdLS3k=
  /autorest/3.3.2:
    dev: false
    engines:
      node: '>=12.0.0'
    hasBin: true
    requiresBuild: true
    resolution:
      integrity: sha512-Tj2Jyz57tMt/KIJK3NaQI13hzUBXZ3N9OmkVZfLU2vrYh1SEaxvdWCLkwWt883E5YlzasRXdbSkrMz86lzHnPA==
  /aws-sign2/0.7.0:
    dev: false
    resolution:
      integrity: sha1-tG6JCTSpWR8tL2+G1+ap8bP+dqg=
  /aws4/1.11.0:
    dev: false
    resolution:
      integrity: sha512-xh1Rl34h6Fi1DC2WWKfxUTVqRsNnr6LsKz2+hfwDxQJWmrx8+c7ylaqBMcHfl1U1r2dsifOvKX3LQuLNZ+XSvA==
  /azure-devops-node-api/7.2.0:
    dependencies:
      os: 0.1.1
      tunnel: 0.0.4
      typed-rest-client: 1.2.0
      underscore: 1.8.3
    dev: false
    resolution:
      integrity: sha512-pMfGJ6gAQ7LRKTHgiRF+8iaUUeGAI0c8puLaqHLc7B8AR7W6GJLozK9RFeUHFjEGybC9/EB3r67WPd7e46zQ8w==
  /balanced-match/1.0.2:
    dev: false
    resolution:
      integrity: sha512-3oSeUO0TMV67hN1AmbXsK4yaqU7tjiHlbxRDZOpH0KW9+CeX4bRAaX0Anxt0tx2MrpRpWwQaPwIlISEJhYU5Pw==
  /base64-js/1.5.1:
    dev: false
    resolution:
      integrity: sha512-AKpaYlHn8t4SVbOHCy+b5+KKgvR4vrsD8vbvrbiQJps7fKDTkjkDry6ji0rUJjC0kzbNePLwzxq8iypo41qeWA==
  /bcrypt-pbkdf/1.0.2:
    dependencies:
      tweetnacl: 0.14.5
    dev: false
    resolution:
      integrity: sha1-pDAdOJtqQ/m2f/PKEaP2Y342Dp4=
  /binary-extensions/2.2.0:
    dev: false
    engines:
      node: '>=8'
    resolution:
      integrity: sha512-jDctJ/IVQbZoJykoeHbhXpOlNBqGNcwXJKJog42E5HDPUwQTSdjCHdihjj0DlnheQ7blbT6dHOafNAiS8ooQKA==
  /boolbase/1.0.0:
    dev: false
    resolution:
      integrity: sha1-aN/1++YMUes3cl6p4+0xDcwed24=
  /brace-expansion/1.1.11:
    dependencies:
      balanced-match: 1.0.2
      concat-map: 0.0.1
    dev: false
    resolution:
      integrity: sha512-iCuPHDFgrHX7H2vEI/5xpz07zSHB00TpugqhmYtVmMO6518mCuRMoOYFldEBl0g187ufozdaHgWKcYFb61qGiA==
  /braces/3.0.2:
    dependencies:
      fill-range: 7.0.1
    dev: false
    engines:
      node: '>=8'
    resolution:
      integrity: sha512-b8um+L1RzM3WDSzvhm6gIz1yfTbBt6YTlcEKAvsmqCZZFw46z626lVj9j1yEPW33H5H+lBQpZMP1k8l+78Ha0A==
  /browser-process-hrtime/1.0.0:
    dev: false
    resolution:
      integrity: sha512-9o5UecI3GhkpM6DrXr69PblIuWxPKk9Y0jHBRhdocZ2y7YECBFCsHm79Pr3OyR2AvjhDkabFJaDJMYRazHgsow==
  /browser-stdout/1.3.1:
    dev: false
    resolution:
      integrity: sha512-qhAVI1+Av2X7qelOfAIYwXONood6XlZE/fXaBSmW/T5SzLAmCgzi+eiWE7fUvbHaeNBQH13UftjpXxsfLkMpgw==
  /browserslist/4.19.1:
    dependencies:
      caniuse-lite: 1.0.30001303
      electron-to-chromium: 1.4.54
      escalade: 3.1.1
      node-releases: 2.0.1
      picocolors: 1.0.0
    dev: false
    engines:
      node: ^6 || ^7 || ^8 || ^9 || ^10 || ^11 || ^12 || >=13.7
    hasBin: true
    resolution:
      integrity: sha512-u2tbbG5PdKRTUoctO3NBD8FQ5HdPh1ZXPHzp1rwaa5jTc+RV9/+RlWiAIKmjRPQF+xbGM9Kklj5bZQFa2s/38A==
  /buffer-crc32/0.2.13:
    dev: false
    resolution:
      integrity: sha1-DTM+PwDqxQqhRUq9MO+MKl2ackI=
  /buffer-from/1.1.2:
    dev: false
    resolution:
      integrity: sha512-E+XQCRwSbaaiChtv6k6Dwgc+bx+Bs6vuKJHHl5kox/BaKbhiXzqQOwK4cO22yElGp2OCmjwVhT3HmxgyPGnJfQ==
  /builtin-modules/3.2.0:
    dev: false
    engines:
      node: '>=6'
    resolution:
      integrity: sha512-lGzLKcioL90C7wMczpkY0n/oART3MbBa8R9OFGE1rJxoVI86u4WAGfEk8Wjv10eKSyTHVGkSo3bvBylCEtk7LA==
  /c8/7.11.0:
    dependencies:
      '@bcoe/v8-coverage': 0.2.3
      '@istanbuljs/schema': 0.1.3
      find-up: 5.0.0
      foreground-child: 2.0.0
      istanbul-lib-coverage: 3.2.0
      istanbul-lib-report: 3.0.0
      istanbul-reports: 3.1.3
      rimraf: 3.0.2
      test-exclude: 6.0.0
      v8-to-istanbul: 8.1.1
      yargs: 16.2.0
      yargs-parser: 20.2.9
    dev: false
    engines:
      node: '>=10.12.0'
    hasBin: true
    resolution:
      integrity: sha512-XqPyj1uvlHMr+Y1IeRndC2X5P7iJzJlEJwBpCdBbq2JocXOgJfr+JVfJkyNMGROke5LfKrhSFXGFXnwnRJAUJw==
  /caching-transform/4.0.0:
    dependencies:
      hasha: 5.2.2
      make-dir: 3.1.0
      package-hash: 4.0.0
      write-file-atomic: 3.0.3
    dev: false
    engines:
      node: '>=8'
    resolution:
      integrity: sha512-kpqOvwXnjjN44D89K5ccQC+RUrsy7jB/XLlRrx0D7/2HNcTPqzsb6XgYoErwko6QsV184CA2YgS1fxDiiDZMWA==
  /callsites/3.1.0:
    dev: false
    engines:
      node: '>=6'
    resolution:
      integrity: sha512-P8BjAsXvZS+VIDUI11hHCQEv74YT67YUi5JJFNWIqL235sBmjX4+qx9Muvls5ivyNENctx46xQLQ3aTuE7ssaQ==
<<<<<<< HEAD
  /camel-case/4.1.2:
    dependencies:
      pascal-case: 3.1.2
      tslib: 2.3.1
    dev: false
    resolution:
      integrity: sha512-gxGWBrTT1JuMx6R+o5PTXMmUnhnVzLQ9SNutD4YqKtI6ap897t3tKECYla6gCWEkplXnlNybEkZg9GEGxKFCgw==
=======
  /camelcase/5.3.1:
    dev: false
    engines:
      node: '>=6'
    resolution:
      integrity: sha512-L28STB170nwWS63UjtlEOE3dldQApaJXZkOI1uMFfzf3rRuPegHaHesyee+YxQ+W6SvRDQV6UrdOdRiR153wJg==
>>>>>>> 23c73681
  /camelcase/6.2.0:
    dev: false
    engines:
      node: '>=10'
    resolution:
      integrity: sha512-c7wVvbw3f37nuobQNtgsgG9POC9qMbNuMQmTCqZv23b6MIz0fcYpBiOlv9gEN/hdLdnZTDQhg6e9Dq5M1vKvfg==
<<<<<<< HEAD
  /capital-case/1.0.4:
    dependencies:
      no-case: 3.0.4
      tslib: 2.3.1
      upper-case-first: 2.0.2
    dev: false
    resolution:
      integrity: sha512-ds37W8CytHgwnhGGTi88pcPyR15qoNkOpYwmMMfnWqqWgESapLqvDx6huFjQ5vqWSn2Z06173XNA7LtMOeUh1A==
=======
  /caniuse-lite/1.0.30001303:
    dev: false
    resolution:
      integrity: sha512-/Mqc1oESndUNszJP0kx0UaQU9kEv9nNtJ7Kn8AdA0mNnH8eR1cj0kG+NbNuC1Wq/b21eA8prhKRA3bbkjONegQ==
>>>>>>> 23c73681
  /caseless/0.12.0:
    dev: false
    resolution:
      integrity: sha1-G2gcIf+EAzyCZUMJBolCDRhxUdw=
  /chalk/0.4.0:
    dependencies:
      ansi-styles: 1.0.0
      has-color: 0.1.7
      strip-ansi: 0.1.1
    dev: false
    engines:
      node: '>=0.8.0'
    resolution:
      integrity: sha1-UZmj3c0MHv4jvAjBsCewYXbgxk8=
  /chalk/1.1.3:
    dependencies:
      ansi-styles: 2.2.1
      escape-string-regexp: 1.0.5
      has-ansi: 2.0.0
      strip-ansi: 3.0.1
      supports-color: 2.0.0
    dev: false
    engines:
      node: '>=0.10.0'
    resolution:
      integrity: sha1-qBFcVeSnAv5NFQq9OHKCKn4J/Jg=
  /chalk/2.4.2:
    dependencies:
      ansi-styles: 3.2.1
      escape-string-regexp: 1.0.5
      supports-color: 5.5.0
    dev: false
    engines:
      node: '>=4'
    resolution:
      integrity: sha512-Mti+f9lpJNcwF4tWV8/OrTTtF1gZi+f8FqlyAdouralcFWFQWF2+NgCHShjkCb+IFBLq9buZwE1xckQU4peSuQ==
  /chalk/4.1.2:
    dependencies:
      ansi-styles: 4.3.0
      supports-color: 7.2.0
    dev: false
    engines:
      node: '>=10'
    resolution:
      integrity: sha512-oKnbhFyRIXpUuez8iBMmyEa4nbj4IOQyuhc/wy9kY7/WVPcwIO9VA668Pu8RkO7+0G76SLROeyw9CpQ061i4mA==
  /change-case/4.1.2:
    dependencies:
      camel-case: 4.1.2
      capital-case: 1.0.4
      constant-case: 3.0.4
      dot-case: 3.0.4
      header-case: 2.0.4
      no-case: 3.0.4
      param-case: 3.0.4
      pascal-case: 3.1.2
      path-case: 3.0.4
      sentence-case: 3.0.4
      snake-case: 3.0.4
      tslib: 2.3.1
    dev: false
    resolution:
      integrity: sha512-bSxY2ws9OtviILG1EiY5K7NNxkqg/JnRnFxLtKQ96JaviiIxi7djMrSd0ECT9AC+lttClmYwKw53BWpOMblo7A==
  /cheerio-select/1.5.0:
    dependencies:
      css-select: 4.1.3
      css-what: 5.1.0
      domelementtype: 2.2.0
      domhandler: 4.2.2
      domutils: 2.8.0
    dev: false
    resolution:
      integrity: sha512-qocaHPv5ypefh6YNxvnbABM07KMxExbtbfuJoIie3iZXX1ERwYmJcIiRrr9H05ucQP1k28dav8rpdDgjQd8drg==
  /cheerio/1.0.0-rc.10:
    dependencies:
      cheerio-select: 1.5.0
      dom-serializer: 1.3.2
      domhandler: 4.2.2
      htmlparser2: 6.1.0
      parse5: 6.0.1
      parse5-htmlparser2-tree-adapter: 6.0.1
      tslib: 2.3.1
    dev: false
    engines:
      node: '>= 6'
    resolution:
      integrity: sha512-g0J0q/O6mW8z5zxQ3A8E8J1hUgp4SMOvEoW/x84OwyHKe/Zccz83PVT4y5Crcr530FV6NgmKI1qvGTKVl9XXVw==
  /chokidar/3.5.2:
    dependencies:
      anymatch: 3.1.2
      braces: 3.0.2
      glob-parent: 5.1.2
      is-binary-path: 2.1.0
      is-glob: 4.0.3
      normalize-path: 3.0.0
      readdirp: 3.6.0
    dev: false
    engines:
      node: '>= 8.10.0'
    optionalDependencies:
      fsevents: 2.3.2
    resolution:
      integrity: sha512-ekGhOnNVPgT77r4K/U3GDhu+FQ2S8TnK/s2KbIGXi0SZWuwkZ2QNyfWdZW+TVfn84DpEP7rLeCt2UI6bJ8GwbQ==
  /clean-stack/2.2.0:
    dev: false
    engines:
      node: '>=6'
    resolution:
      integrity: sha512-4diC9HaTE+KRAMWhDhrGOECgWZxoevMc5TlkObMqNSsVU62PYzXZ/SMTjzyGAFF1YusgxGcSWTEXBhp0CPwQ1A==
  /cliui/6.0.0:
    dependencies:
      string-width: 4.2.3
      strip-ansi: 6.0.1
      wrap-ansi: 6.2.0
    dev: false
    resolution:
      integrity: sha512-t6wbgtoCXvAzst7QgXxJYqPt0usEfbgQdftEPbLL/cvv6HPE5VgvqCuAIDR0NgU52ds6rFwqrgakNLrHEjCbrQ==
  /cliui/7.0.4:
    dependencies:
      string-width: 4.2.3
      strip-ansi: 6.0.1
      wrap-ansi: 7.0.0
    dev: false
    resolution:
      integrity: sha512-OcRE68cOsVMXp1Yvonl/fzkQOyjLSu/8bhPDfQt0e0/Eb283TKP20Fs2MqoPsr9SwA595rRCA+QMzYc9nBP+JQ==
  /color-convert/1.9.3:
    dependencies:
      color-name: 1.1.3
    dev: false
    resolution:
      integrity: sha512-QfAUtd+vFdAtFQcC8CCyYt1fYWxSqAiK2cSD6zDB8N3cpsEBAvRxp9zOGg6G/SHHJYAT88/az/IuDGALsNVbGg==
  /color-convert/2.0.1:
    dependencies:
      color-name: 1.1.4
    dev: false
    engines:
      node: '>=7.0.0'
    resolution:
      integrity: sha512-RRECPsj7iu/xb5oKYcsFHSppFNnsj/52OVTRKb4zP5onXwVF3zVmmToNcOfGC+CRDpfK/U584fMg38ZHCaElKQ==
  /color-name/1.1.3:
    dev: false
    resolution:
      integrity: sha1-p9BVi9icQveV3UIyj3QIMcpTvCU=
  /color-name/1.1.4:
    dev: false
    resolution:
      integrity: sha512-dOy+3AuW3a2wNbZHIuMZpTcgjGuLU/uBL/ubcZF9OXbDo8ff4O8yVp5Bf0efS8uEoYo5q4Fx7dY9OgQGXgAsQA==
  /combined-stream/1.0.8:
    dependencies:
      delayed-stream: 1.0.0
    dev: false
    engines:
      node: '>= 0.8'
    resolution:
      integrity: sha512-FQN4MRfuJeHf7cBbBMJFXhKSDq+2kAArBlmRBvcvFE5BB1HZKXtSFASDhdlz9zOYwxh8lDdnvmMOe/+5cdoEdg==
  /commander/6.2.1:
    dev: false
    engines:
      node: '>= 6'
    resolution:
      integrity: sha512-U7VdrJFnJgo4xjrHpTzu0yrHPGImdsmD95ZlgYSEajAn2JKzDhDTPG9kBTefmObL2w/ngeZnilk+OV9CG3d7UA==
  /commondir/1.0.1:
    dev: false
    resolution:
      integrity: sha1-3dgA2gxmEnOTzKWVDqloo6rxJTs=
  /concat-map/0.0.1:
    dev: false
    resolution:
      integrity: sha1-2Klr13/Wjfd5OnMDajug1UBdR3s=
<<<<<<< HEAD
  /constant-case/3.0.4:
    dependencies:
      no-case: 3.0.4
      tslib: 2.3.1
      upper-case: 2.0.2
    dev: false
    resolution:
      integrity: sha512-I2hSBi7Vvs7BEuJDr5dDHfzb/Ruj3FyvFyh7KLilAjNQw3Be+xgqUBA2W6scVEcL0hL1dwPRtIqEPVUCKkSsyQ==
=======
  /convert-source-map/1.8.0:
    dependencies:
      safe-buffer: 5.1.2
    dev: false
    resolution:
      integrity: sha512-+OQdjP49zViI/6i7nIJpA8rAl4sV/JdPfU9nZs3VqOwGIgizICvuN2ru6fMd+4llL0tar18UYJXfZ/TWtmhUjA==
>>>>>>> 23c73681
  /core-util-is/1.0.2:
    dev: false
    resolution:
      integrity: sha1-tf1UIgqivFq1eqtxQMlAdUUDwac=
  /cross-spawn/7.0.3:
    dependencies:
      path-key: 3.1.1
      shebang-command: 2.0.0
      which: 2.0.2
    dev: false
    engines:
      node: '>= 8'
    resolution:
      integrity: sha512-iRDPJKUPVEND7dHPO8rkbOnPpyDygcDFtWjpeWNCgy8WP2rXcxXL8TskReQl6OrB2G7+UJrags1q15Fudc7G6w==
  /css-select/4.1.3:
    dependencies:
      boolbase: 1.0.0
      css-what: 5.1.0
      domhandler: 4.2.2
      domutils: 2.8.0
      nth-check: 2.0.1
    dev: false
    resolution:
      integrity: sha512-gT3wBNd9Nj49rAbmtFHj1cljIAOLYSX1nZ8CB7TBO3INYckygm5B7LISU/szY//YmdiSLbJvDLOx9VnMVpMBxA==
  /css-what/5.1.0:
    dev: false
    engines:
      node: '>= 6'
    resolution:
      integrity: sha512-arSMRWIIFY0hV8pIxZMEfmMI47Wj3R/aWpZDDxWYCPEiOMv6tfOrnpDtgxBYPEQD4V0Y/958+1TdC3iWTFcUPw==
  /cssom/0.3.8:
    dev: false
    resolution:
      integrity: sha512-b0tGHbfegbhPJpxpiBPU2sCkigAqtM9O121le6bbOlgyV+NyGyCmVfJ6QW9eRjz8CpNfWEOYBIMIGRYkLwsIYg==
  /cssstyle/0.2.37:
    dependencies:
      cssom: 0.3.8
    dev: false
    resolution:
      integrity: sha1-VBCXI0yyUTyDzu06zdwn/yeYfVQ=
  /dashdash/1.14.1:
    dependencies:
      assert-plus: 1.0.0
    dev: false
    engines:
      node: '>=0.10'
    resolution:
      integrity: sha1-hTz6D3y+L+1d4gMmuN1YEDX24vA=
  /data-uri-to-buffer/4.0.0:
    dev: false
    engines:
      node: '>= 12'
    resolution:
      integrity: sha512-Vr3mLBA8qWmcuschSLAOogKgQ/Jwxulv3RNE4FXnYWRGujzrRWQI4m12fQqRkwX06C0KanhLr4hK+GydchZsaA==
  /data-urls/1.1.0:
    dependencies:
      abab: 2.0.5
      whatwg-mimetype: 2.3.0
      whatwg-url: 7.1.0
    dev: false
    resolution:
      integrity: sha512-YTWYI9se1P55u58gL5GkQHW4P6VJBJ5iBT+B5a7i2Tjadhv52paJG0qHX4A0OR6/t52odI64KP2YvFpkDOi3eQ==
  /debug/4.3.2:
    dependencies:
      ms: 2.1.2
    dev: false
    engines:
      node: '>=6.0'
    peerDependencies:
      supports-color: '*'
    peerDependenciesMeta:
      supports-color:
        optional: true
    resolution:
      integrity: sha512-mOp8wKcvj7XxC78zLgw/ZA+6TSgkoE2C/ienthhRD298T7UNwAg9diBpLRxC0mOezLl4B0xV7M0cCO6P/O0Xhw==
  /debug/4.3.2_supports-color@8.1.1:
    dependencies:
      ms: 2.1.2
      supports-color: 8.1.1
    dev: false
    engines:
      node: '>=6.0'
    peerDependencies:
      supports-color: '*'
    peerDependenciesMeta:
      supports-color:
        optional: true
    resolution:
      integrity: sha512-mOp8wKcvj7XxC78zLgw/ZA+6TSgkoE2C/ienthhRD298T7UNwAg9diBpLRxC0mOezLl4B0xV7M0cCO6P/O0Xhw==
  /decamelize/1.2.0:
    dev: false
    engines:
      node: '>=0.10.0'
    resolution:
      integrity: sha1-9lNNFRSCabIDUue+4m9QH5oZEpA=
  /decamelize/4.0.0:
    dev: false
    engines:
      node: '>=10'
    resolution:
      integrity: sha512-9iE1PgSik9HeIIw2JO94IidnE3eBoQrFJ3w7sFuzSX4DpmZ3v5sZpUiV5Swcf6mQEF+Y0ru8Neo+p+nyh2J+hQ==
  /dedent-js/1.0.1:
    dev: false
    resolution:
      integrity: sha1-vuX7fJ5yfYXf+iRZDRDsGrElUwU=
  /deep-is/0.1.4:
    dev: false
    resolution:
      integrity: sha512-oIPzksmTg4/MriiaYGO+okXDT7ztn/w3Eptv/+gSIdMdKsJo0u4CfYNFJPy+4SKMuCqGw2wxnA+URMg3t8a/bQ==
  /deepmerge/4.2.2:
    dev: false
    engines:
      node: '>=0.10.0'
    resolution:
      integrity: sha512-FJ3UgI4gIl+PHZm53knsuSFpE+nESMr7M4v9QcgB7S63Kj/6WqMiFQJpBBYz1Pt+66bZpP3Q7Lye0Oo9MPKEdg==
  /default-require-extensions/3.0.0:
    dependencies:
      strip-bom: 4.0.0
    dev: false
    engines:
      node: '>=8'
    resolution:
      integrity: sha512-ek6DpXq/SCpvjhpFsLFRVtIxJCRw6fUR42lYMVZuUMK7n8eMz4Uh5clckdBjEpLhn/gEBZo7hDJnJcwdKLKQjg==
  /delayed-stream/1.0.0:
    dev: false
    engines:
      node: '>=0.4.0'
    resolution:
      integrity: sha1-3zrhmayt+31ECqrgsp4icrJOxhk=
  /denodeify/1.2.1:
    dev: false
    resolution:
      integrity: sha1-OjYof1A05pnnV3kBBSwubJQlFjE=
  /diff/5.0.0:
    dev: false
    engines:
      node: '>=0.3.1'
    resolution:
      integrity: sha512-/VTCrvm5Z0JGty/BWHljh+BAiw3IK+2j87NGMu8Nwc/f48WoDAC395uomO9ZD117ZOBaHmkX1oyLvkVM/aIT3w==
  /doctrine/3.0.0:
    dependencies:
      esutils: 2.0.3
    dev: false
    engines:
      node: '>=6.0.0'
    resolution:
      integrity: sha512-yS+Q5i3hBf7GBkd4KG8a7eBNNWNGLTaEwwYWUijIYM7zrlYDM0BFXHjjPWlWZ1Rg7UaddZeIDmi9jF3HmqiQ2w==
  /dom-serializer/1.3.2:
    dependencies:
      domelementtype: 2.2.0
      domhandler: 4.2.2
      entities: 2.2.0
    dev: false
    resolution:
      integrity: sha512-5c54Bk5Dw4qAxNOI1pFEizPSjVsx5+bpJKmL2kPn8JhBUq2q09tTCa3mjijun2NfK78NMouDYNMBkOrPZiS+ig==
  /domelementtype/2.2.0:
    dev: false
    resolution:
      integrity: sha512-DtBMo82pv1dFtUmHyr48beiuq792Sxohr+8Hm9zoxklYPfa6n0Z3Byjj2IV7bmr2IyqClnqEQhfgHJJ5QF0R5A==
  /domexception/1.0.1:
    dependencies:
      webidl-conversions: 4.0.2
    dev: false
    resolution:
      integrity: sha512-raigMkn7CJNNo6Ihro1fzG7wr3fHuYVytzquZKX5n0yizGsTcYgzdIUwj1X9pK0VvjeihV+XiclP+DjwbsSKug==
  /domhandler/4.2.2:
    dependencies:
      domelementtype: 2.2.0
    dev: false
    engines:
      node: '>= 4'
    resolution:
      integrity: sha512-PzE9aBMsdZO8TK4BnuJwH0QT41wgMbRzuZrHUcpYncEjmQazq8QEaBWgLG7ZyC/DAZKEgglpIA6j4Qn/HmxS3w==
  /domutils/2.8.0:
    dependencies:
      dom-serializer: 1.3.2
      domelementtype: 2.2.0
      domhandler: 4.2.2
    dev: false
    resolution:
      integrity: sha512-w96Cjofp72M5IIhpjgobBimYEfoPjx1Vx0BSX9P30WBdZW2WIKU0T1Bd0kz2eNZ9ikjKgHbEyKx8BB6H1L3h3A==
  /dot-case/3.0.4:
    dependencies:
      no-case: 3.0.4
      tslib: 2.3.1
    dev: false
    resolution:
      integrity: sha512-Kv5nKlh6yRrdrGvxeJ2e5y2eRUpkUosIW4A2AS38zwSz27zu7ufDwQPi5Jhs3XAlGNetl3bmnGhQsMtkKJnj3w==
  /ecc-jsbn/0.1.2:
    dependencies:
      jsbn: 0.1.1
      safer-buffer: 2.1.2
    dev: false
    resolution:
      integrity: sha1-OoOpBOVDUyh4dMVkt1SThoSamMk=
  /ecmarkdown/6.0.2:
    dependencies:
      escape-html: 1.0.3
    dev: false
    resolution:
      integrity: sha512-I5ASKhWOFShuvmb1BOr8TTsULSw9Qo6mvFGup9eEyYoAZGHeN/0mbtmrUe7ZOAwx7/On0i8AsSOObEu6MqPTMg==
  /ecmarkup/9.6.0:
    dependencies:
      chalk: 1.1.3
      dedent-js: 1.0.1
      ecmarkdown: 6.0.2
      eslint: 7.32.0
      fast-glob: 3.2.7
      grammarkdown: 3.1.2
      highlight.js: 11.0.1
      html-escape: 1.0.2
      js-yaml: 3.14.1
      jsdom: 11.10.0
      nomnom: 1.8.1
      prex: 0.4.7
      promise-debounce: 1.0.1
    dev: false
    engines:
      node: '>= 12 || ^11.10.1 || ^10.13 || ^8.10'
    hasBin: true
    resolution:
      integrity: sha512-Ke3Ai0aRWvZLnvzqZ6WvnkmJ/jNmZcgrYhZ4rtPS05/qmfhpuGCjQ7c+1r7vNo8Ipyqpz6lSB7GRxiZ+eS5Y6w==
  /electron-to-chromium/1.4.54:
    dev: false
    resolution:
      integrity: sha512-jRAoneRdSxnpRHO0ANpnEUtQHXxlgfVjrLOnQSisw1ryjXJXvS0pJaR/v2B7S++/tRjgEDp4Sjn5nmgb6uTySw==
  /emoji-regex/8.0.0:
    dev: false
    resolution:
      integrity: sha512-MSjYzcWNOA0ewAHpz0MxpYFvwg6yjy1NG3xteoqz644VCo/RPgnr1/GGt+ic3iJTzQ8Eu3TdM14SawnVUmGE6A==
  /enquirer/2.3.6:
    dependencies:
      ansi-colors: 4.1.1
    dev: false
    engines:
      node: '>=8.6'
    resolution:
      integrity: sha512-yjNnPr315/FjS4zIsUxYguYUPP2e1NK4d7E7ZOLiyYCcbFBiTMyID+2wvm2w6+pZ/odMA7cRkjhsPbltwBOrLg==
  /entities/2.0.3:
    dev: false
    resolution:
      integrity: sha512-MyoZ0jgnLvB2X3Lg5HqpFmn1kybDiIfEQmKzTb5apr51Rb+T3KdmMiqa70T+bhGnyv7bQ6WMj2QMHpGMmlrUYQ==
  /entities/2.2.0:
    dev: false
    resolution:
      integrity: sha512-p92if5Nz619I0w+akJrLZH0MX0Pb5DX39XOwQTtXSdQQOaYH03S1uIQp4mhOZtAXrxq4ViO67YTiLBo2638o9A==
  /es6-error/4.1.1:
    dev: false
    resolution:
      integrity: sha512-Um/+FxMr9CISWh0bi5Zv0iOD+4cFh5qLeks1qhAopKVAJw3drgKbKySikp7wGhDL0HPeaja0P5ULZrxLkniUVg==
  /escalade/3.1.1:
    dev: false
    engines:
      node: '>=6'
    resolution:
      integrity: sha512-k0er2gUkLf8O0zKJiAhmkTnJlTvINGv7ygDNPbeIsX/TJjGJZHuh9B2UxbsaEkmlEo9MfhrSzmhIlhRlI2GXnw==
  /escape-html/1.0.3:
    dev: false
    resolution:
      integrity: sha1-Aljq5NPQwJdN4cFpGI7wBR0dGYg=
  /escape-string-regexp/1.0.5:
    dev: false
    engines:
      node: '>=0.8.0'
    resolution:
      integrity: sha1-G2HAViGQqN/2rjuyzwIAyhMLhtQ=
  /escape-string-regexp/4.0.0:
    dev: false
    engines:
      node: '>=10'
    resolution:
      integrity: sha512-TtpcNJ3XAzx3Gq8sWRzJaVajRs0uVxA2YAkdb1jm2YkPz4G6egUFAyA3n5vtEIZefPk5Wa4UXbKuS5fKkJWdgA==
  /escodegen/1.14.3:
    dependencies:
      esprima: 4.0.1
      estraverse: 4.3.0
      esutils: 2.0.3
      optionator: 0.8.3
    dev: false
    engines:
      node: '>=4.0'
    hasBin: true
    optionalDependencies:
      source-map: 0.6.1
    resolution:
      integrity: sha512-qFcX0XJkdg+PB3xjZZG/wKSuT1PnQWx57+TVSjIMmILd2yC/6ByYElPwJnslDsuWuSAp4AwJGumarAAmJch5Kw==
  /eslint-scope/5.1.1:
    dependencies:
      esrecurse: 4.3.0
      estraverse: 4.3.0
    dev: false
    engines:
      node: '>=8.0.0'
    resolution:
      integrity: sha512-2NxwbF/hZ0KpepYN0cNbo+FN6XoK7GaHlQhgx/hIZl6Va0bF45RQOOwhLIy8lQDbuCiadSLCBnH2CFYquit5bw==
  /eslint-utils/2.1.0:
    dependencies:
      eslint-visitor-keys: 1.3.0
    dev: false
    engines:
      node: '>=6'
    resolution:
      integrity: sha512-w94dQYoauyvlDc43XnGB8lU3Zt713vNChgt4EWwhXAP2XkBvndfxF0AgIqKOOasjPIPzj9JqgwkwbCYD0/V3Zg==
  /eslint-visitor-keys/1.3.0:
    dev: false
    engines:
      node: '>=4'
    resolution:
      integrity: sha512-6J72N8UNa462wa/KFODt/PJ3IU60SDpC3QXC1Hjc1BXXpfL2C9R5+AU7jhe0F6GREqVMh4Juu+NY7xn+6dipUQ==
  /eslint-visitor-keys/2.1.0:
    dev: false
    engines:
      node: '>=10'
    resolution:
      integrity: sha512-0rSmRBzXgDzIsD6mGdJgevzgezI534Cer5L/vyMX0kHzT/jiB43jRhd9YUlMGYLQy2zprNmoT8qasCGtY+QaKw==
  /eslint/7.32.0:
    dependencies:
      '@babel/code-frame': 7.12.11
      '@eslint/eslintrc': 0.4.3
      '@humanwhocodes/config-array': 0.5.0
      ajv: 6.12.6
      chalk: 4.1.2
      cross-spawn: 7.0.3
      debug: 4.3.2
      doctrine: 3.0.0
      enquirer: 2.3.6
      escape-string-regexp: 4.0.0
      eslint-scope: 5.1.1
      eslint-utils: 2.1.0
      eslint-visitor-keys: 2.1.0
      espree: 7.3.1
      esquery: 1.4.0
      esutils: 2.0.3
      fast-deep-equal: 3.1.3
      file-entry-cache: 6.0.1
      functional-red-black-tree: 1.0.1
      glob-parent: 5.1.2
      globals: 13.12.0
      ignore: 4.0.6
      import-fresh: 3.3.0
      imurmurhash: 0.1.4
      is-glob: 4.0.3
      js-yaml: 3.14.1
      json-stable-stringify-without-jsonify: 1.0.1
      levn: 0.4.1
      lodash.merge: 4.6.2
      minimatch: 3.0.4
      natural-compare: 1.4.0
      optionator: 0.9.1
      progress: 2.0.3
      regexpp: 3.2.0
      semver: 7.3.5
      strip-ansi: 6.0.1
      strip-json-comments: 3.1.1
      table: 6.7.3
      text-table: 0.2.0
      v8-compile-cache: 2.3.0
    dev: false
    engines:
      node: ^10.12.0 || >=12.0.0
    hasBin: true
    resolution:
      integrity: sha512-VHZ8gX+EDfz+97jGcgyGCyRia/dPOd6Xh9yPv8Bl1+SoaIwD+a/vlrOmGRUyOYu7MwUhc7CxqeaDZU13S4+EpA==
  /espree/7.3.1:
    dependencies:
      acorn: 7.4.1
      acorn-jsx: 5.3.2_acorn@7.4.1
      eslint-visitor-keys: 1.3.0
    dev: false
    engines:
      node: ^10.12.0 || >=12.0.0
    resolution:
      integrity: sha512-v3JCNCE64umkFpmkFGqzVKsOT0tN1Zr+ueqLZfpV1Ob8e+CEgPWa+OxCoGH3tnhimMKIaBm4m/vaRpJ/krRz2g==
  /esprima/4.0.1:
    dev: false
    engines:
      node: '>=4'
    hasBin: true
    resolution:
      integrity: sha512-eGuFFw7Upda+g4p+QHvnW0RyTX/SVeJBDM/gCtMARO0cLuT2HcEKnTPvhjV6aGeqrCB/sbNop0Kszm0jsaWU4A==
  /esquery/1.4.0:
    dependencies:
      estraverse: 5.3.0
    dev: false
    engines:
      node: '>=0.10'
    resolution:
      integrity: sha512-cCDispWt5vHHtwMY2YrAQ4ibFkAL8RbH5YGBnZBc90MolvvfkkQcJro/aZiAQUlQ3qgrYS6D6v8Gc5G5CQsc9w==
  /esrecurse/4.3.0:
    dependencies:
      estraverse: 5.3.0
    dev: false
    engines:
      node: '>=4.0'
    resolution:
      integrity: sha512-KmfKL3b6G+RXvP8N1vr3Tq1kL/oCFgn2NYXEtqP8/L3pKapUA4G8cFVaoF3SU323CD4XypR/ffioHmkti6/Tag==
  /estraverse/4.3.0:
    dev: false
    engines:
      node: '>=4.0'
    resolution:
      integrity: sha512-39nnKffWz8xN1BU/2c79n9nB9HDzo0niYUqx6xyqUnyoAnQyyWpOTdZEeiCch8BBu515t4wp9ZmgVfVhn9EBpw==
  /estraverse/5.3.0:
    dev: false
    engines:
      node: '>=4.0'
    resolution:
      integrity: sha512-MMdARuVEQziNTeJD8DgMqmhwR11BRQ/cBP+pLtYdSTnf3MIO8fFeiINEbX36ZdNlfU/7A9f3gUw49B3oQsvwBA==
  /estree-walker/1.0.1:
    dev: false
    resolution:
      integrity: sha512-1fMXF3YP4pZZVozF8j/ZLfvnR8NSIljt56UhbZ5PeeDmmGHpgpdwQt7ITlGvYaQukCvuBRMLEiKiYC+oeIg4cg==
  /estree-walker/2.0.2:
    dev: false
    resolution:
      integrity: sha512-Rfkk/Mp/DL7JVje3u18FxFujQlTNR2q6QfMSMB7AvCBx91NGj/ba3kCfza0f6dVDbw7YlRf/nDrn7pQrCCyQ/w==
  /esutils/2.0.3:
    dev: false
    engines:
      node: '>=0.10.0'
    resolution:
      integrity: sha512-kVscqXk4OCp68SZ0dkgEKVi6/8ij300KBWTJq32P/dYeWTSwK41WyTxalN1eRmA5Z9UU/LX9D7FWSmV9SAYx6g==
  /exec-sh/0.2.2:
    dependencies:
      merge: 1.2.1
    dev: false
    resolution:
      integrity: sha512-FIUCJz1RbuS0FKTdaAafAByGS0CPvU3R0MeHxgtl+djzCc//F8HakL8GzmVNZanasTbTAY/3DRFA0KpVqj/eAw==
  /extend/3.0.2:
    dev: false
    resolution:
      integrity: sha512-fjquC59cD7CyW6urNXK0FBufkZcoiGG80wTuPujX590cB5Ttln20E2UB4S/WARVqhXffZl2LNgS+gQdPIIim/g==
  /extsprintf/1.3.0:
    dev: false
    engines:
      '0': node >=0.6.0
    resolution:
      integrity: sha1-lpGEQOMEGnpBT4xS48V06zw+HgU=
  /fast-deep-equal/3.1.3:
    dev: false
    resolution:
      integrity: sha512-f3qQ9oQy9j2AhBe/H9VC91wLmKBCCU/gDOnKNAYG5hswO7BLKj09Hc5HYNz9cGI++xlpDCIgDaitVs03ATR84Q==
  /fast-glob/3.2.7:
    dependencies:
      '@nodelib/fs.stat': 2.0.5
      '@nodelib/fs.walk': 1.2.8
      glob-parent: 5.1.2
      merge2: 1.4.1
      micromatch: 4.0.4
    dev: false
    engines:
      node: '>=8'
    resolution:
      integrity: sha512-rYGMRwip6lUMvYD3BTScMwT1HtAs2d71SMv66Vrxs0IekGZEjhM0pcMfjQPnknBt2zeCwQMEupiN02ZP4DiT1Q==
  /fast-json-stable-stringify/2.1.0:
    dev: false
    resolution:
      integrity: sha512-lhd/wF+Lk98HZoTCtlVraHtfh5XYijIjalXck7saUtuanSDyLMxnHhSXEDJqHxD7msR8D0uCmqlkwjCV8xvwHw==
  /fast-levenshtein/2.0.6:
    dev: false
    resolution:
      integrity: sha1-PYpcZog6FqMMqGQ+hR8Zuqd5eRc=
  /fastq/1.13.0:
    dependencies:
      reusify: 1.0.4
    dev: false
    resolution:
      integrity: sha512-YpkpUnK8od0o1hmeSc7UUs/eB/vIPWJYjKck2QKIzAf71Vm1AAQ3EbuZB3g2JIy+pg+ERD0vqI79KyZiB2e2Nw==
  /fd-slicer/1.1.0:
    dependencies:
      pend: 1.2.0
    dev: false
    resolution:
      integrity: sha1-JcfInLH5B3+IkbvmHY85Dq4lbx4=
  /fetch-blob/3.1.3:
    dependencies:
      web-streams-polyfill: 3.2.0
    dev: false
    engines:
      node: ^12.20 || >= 14.13
    resolution:
      integrity: sha512-ax1Y5I9w+9+JiM+wdHkhBoxew+zG4AJ2SvAD1v1szpddUIiPERVGBxrMcB2ZqW0Y3PP8bOWYv2zqQq1Jp2kqUQ==
  /file-entry-cache/6.0.1:
    dependencies:
      flat-cache: 3.0.4
    dev: false
    engines:
      node: ^10.12.0 || >=12.0.0
    resolution:
      integrity: sha512-7Gps/XWymbLk2QLYK4NzpMOrYjMhdIxXuIvy2QBsLE6ljuodKvdkWs/cpyJJ3CVIVpH0Oi1Hvg1ovbMzLdFBBg==
  /fill-range/7.0.1:
    dependencies:
      to-regex-range: 5.0.1
    dev: false
    engines:
      node: '>=8'
    resolution:
      integrity: sha512-qOo9F+dMUmC2Lcb4BbVvnKJxTPjCm+RRpe4gDuGrzkL7mEVl/djYSu2OdQ2Pa302N4oqkSg9ir6jaLWJ2USVpQ==
  /find-cache-dir/3.3.2:
    dependencies:
      commondir: 1.0.1
      make-dir: 3.1.0
      pkg-dir: 4.2.0
    dev: false
    engines:
      node: '>=8'
    resolution:
      integrity: sha512-wXZV5emFEjrridIgED11OoUKLxiYjAcqot/NJdAkOhlJ+vGzwhOAfcG5OX1jP+S0PcjEn8bdMJv+g2jwQ3Onig==
  /find-up/4.1.0:
    dependencies:
      locate-path: 5.0.0
      path-exists: 4.0.0
    dev: false
    engines:
      node: '>=8'
    resolution:
      integrity: sha512-PpOwAdQ/YlXQ2vj8a3h8IipDuYRi3wceVQQGYWxNINccq40Anw7BlsEXCMbt1Zt+OLA6Fq9suIpIWD0OsnISlw==
  /find-up/5.0.0:
    dependencies:
      locate-path: 6.0.0
      path-exists: 4.0.0
    dev: false
    engines:
      node: '>=10'
    resolution:
      integrity: sha512-78/PXT1wlLLDgTzDs7sjq9hzz0vXD+zn+7wypEe4fXQxCmdmqfGsEPQxmiCSQI3ajFV91bVSsvNtrJRiW6nGng==
  /flat-cache/3.0.4:
    dependencies:
      flatted: 3.2.4
      rimraf: 3.0.2
    dev: false
    engines:
      node: ^10.12.0 || >=12.0.0
    resolution:
      integrity: sha512-dm9s5Pw7Jc0GvMYbshN6zchCA9RgQlzzEZX3vylR9IqFfS8XciblUXOKfW6SiuJ0e13eDYZoZV5wdrev7P3Nwg==
  /flat/5.0.2:
    dev: false
    hasBin: true
    resolution:
      integrity: sha512-b6suED+5/3rTpUBdG1gupIl8MPFCAMA0QXwmljLhvCUKcUvdE4gWky9zpuGCcXHOsz4J9wPGNWq6OKpmIzz3hQ==
  /flatted/3.2.4:
    dev: false
    resolution:
      integrity: sha512-8/sOawo8tJ4QOBX8YlQBMxL8+RLZfxMQOif9o0KUKTNTjMYElWPE0r/m5VNFxTRd0NSw8qSy8dajrwX4RYI1Hw==
  /foreground-child/2.0.0:
    dependencies:
      cross-spawn: 7.0.3
      signal-exit: 3.0.6
    dev: false
    engines:
      node: '>=8.0.0'
    resolution:
      integrity: sha512-dCIq9FpEcyQyXKCkyzmlPTFNgrCzPudOe+mhvJU5zAtlBnGVy2yKxtfsxK2tQBThwq225jcvBjpw1Gr40uzZCA==
  /forever-agent/0.6.1:
    dev: false
    resolution:
      integrity: sha1-+8cfDEGt6zf5bFd60e1C2P2sypE=
  /form-data/2.3.3:
    dependencies:
      asynckit: 0.4.0
      combined-stream: 1.0.8
      mime-types: 2.1.34
    dev: false
    engines:
      node: '>= 0.12'
    resolution:
      integrity: sha512-1lLKB2Mu3aGP1Q/2eCOx0fNbRMe7XdwktwOruhfqqd0rIJWwN4Dh+E3hrPSlDCXnSR7UtZ1N38rVXm+6+MEhJQ==
  /form-data/3.0.1:
    dependencies:
      asynckit: 0.4.0
      combined-stream: 1.0.8
      mime-types: 2.1.34
    dev: false
    engines:
      node: '>= 6'
    resolution:
      integrity: sha512-RHkBKtLWUVwd7SqRIvCZMEvAMoGUp0XU+seQiZejj0COz3RI3hWP4sCv3gZWWLjJTd7rGwcsF5eKZGii0r/hbg==
  /formdata-polyfill/4.0.10:
    dependencies:
      fetch-blob: 3.1.3
    dev: false
    engines:
      node: '>=12.20.0'
    resolution:
      integrity: sha512-buewHzMvYL29jdeQTVILecSaZKnt/RJWjoZCF5OW60Z67/GmSLBkOFM7qh1PI3zFNtJbaZL5eQu1vLfazOwj4g==
  /fromentries/1.3.2:
    dev: false
    resolution:
      integrity: sha512-cHEpEQHUg0f8XdtZCc2ZAhrHzKzT0MrFUTcvx+hfxYu7rGMDc5SKoXFh+n4YigxsHXRzc6OrCshdR1bWH6HHyg==
  /fs.realpath/1.0.0:
    dev: false
    resolution:
      integrity: sha1-FQStJSMVjKpA20onh8sBQRmU6k8=
  /fsevents/2.3.2:
    dev: false
    engines:
      node: ^8.16.0 || ^10.6.0 || >=11.0.0
    optional: true
    os:
      - darwin
    resolution:
      integrity: sha512-xiqMQR4xAeHTuB9uWm+fFRcIOgKBMiOBP+eXiyT7jsgVCq1bkVygt00oASowB7EdtpOHaaPgKt812P9ab+DDKA==
  /function-bind/1.1.1:
    dev: false
    resolution:
      integrity: sha512-yIovAzMX49sF8Yl58fSCWJ5svSLuaibPxXQJFLmBObTuCr0Mf1KiPopGM9NiFjiYBCbfaa2Fh6breQ6ANVTI0A==
  /functional-red-black-tree/1.0.1:
    dev: false
    resolution:
      integrity: sha1-GwqzvVU7Kg1jmdKcDj6gslIHgyc=
  /gensync/1.0.0-beta.2:
    dev: false
    engines:
      node: '>=6.9.0'
    resolution:
      integrity: sha512-3hN7NaskYvMDLQY55gnW3NQ+mesEAepTqlg+VEbj7zzqEMBVNhzcGYYeqFo/TlYz6eQiFcp1HcsCZO+nGgS8zg==
  /get-caller-file/2.0.5:
    dev: false
    engines:
      node: 6.* || 8.* || >= 10.*
    resolution:
      integrity: sha512-DyFP3BM/3YHTQOCUL/w0OZHR0lpKeGrxotcHWcqNEdnltqFwXVfhEBQ94eIo34AfQpo0rGki4cyIiftY06h2Fg==
  /get-package-type/0.1.0:
    dev: false
    engines:
      node: '>=8.0.0'
    resolution:
      integrity: sha512-pjzuKtY64GYfWizNAJ0fr9VqttZkNiK2iS430LtIHzjBEr6bX8Am2zm4sW4Ro5wjWW5cAlRL1qAMTcXbjNAO2Q==
  /getpass/0.1.7:
    dependencies:
      assert-plus: 1.0.0
    dev: false
    resolution:
      integrity: sha1-Xv+OPmhNVprkyysSgmBOi6YhSfo=
  /glob-parent/5.1.2:
    dependencies:
      is-glob: 4.0.3
    dev: false
    engines:
      node: '>= 6'
    resolution:
      integrity: sha512-AOIgSQCepiJYwP3ARnGx+5VnTu2HBYdzbGP45eLw1vr3zB3vZLeyed1sC9hnbcOc9/SrMyM5RPQrkGz4aS9Zow==
  /glob/7.1.7:
    dependencies:
      fs.realpath: 1.0.0
      inflight: 1.0.6
      inherits: 2.0.4
      minimatch: 3.0.4
      once: 1.4.0
      path-is-absolute: 1.0.1
    dev: false
    resolution:
      integrity: sha512-OvD9ENzPLbegENnYP5UUfJIirTg4+XwMWGaQfQTY0JenxNvvIKP3U3/tAQSPIu/lHxXYSZmpXlUHeqAIdKzBLQ==
  /globals/11.12.0:
    dev: false
    engines:
      node: '>=4'
    resolution:
      integrity: sha512-WOBp/EEGUiIsJSp7wcv/y6MO+lV9UoncWqxuFfm8eBwzWNgyfBd6Gz+IeKQ9jCmyhoH99g15M3T+QaVHFjizVA==
  /globals/13.12.0:
    dependencies:
      type-fest: 0.20.2
    dev: false
    engines:
      node: '>=8'
    resolution:
      integrity: sha512-uS8X6lSKN2JumVoXrbUz+uG4BYG+eiawqm3qFcT7ammfbUHeCBoJMlHcec/S3krSk73/AE/f0szYFmgAA3kYZg==
  /graceful-fs/4.2.9:
    dev: false
    resolution:
      integrity: sha512-NtNxqUcXgpW2iMrfqSfR73Glt39K+BLwWsPs94yR63v45T0Wbej7eRmL5cWfwEgqXnmjQp3zaJTshdRW/qC2ZQ==
  /grammarkdown/3.1.2:
    dependencies:
      '@esfx/async-canceltoken': 1.0.0-pre.30
      '@esfx/cancelable': 1.0.0-pre.30
    dev: false
    hasBin: true
    resolution:
      integrity: sha512-2WHeSg1sYjeeWMqnt0jEa4FyhofhE8T02a9PhBXvA1+6hLdZ39E753X05LYIdTff+1GYW6UMy+2nLfeQYQZ9Hw==
  /growl/1.10.5:
    dev: false
    engines:
      node: '>=4.x'
    resolution:
      integrity: sha512-qBr4OuELkhPenW6goKVXiv47US3clb3/IbuWF9KNKEijAy9oeHxU9IgzjvJhHkUzhaj7rOUD7+YGWqUjLp5oSA==
  /har-schema/2.0.0:
    dev: false
    engines:
      node: '>=4'
    resolution:
      integrity: sha1-qUwiJOvKwEeCoNkDVSHyRzW37JI=
  /har-validator/5.1.5:
    dependencies:
      ajv: 6.12.6
      har-schema: 2.0.0
    deprecated: this library is no longer supported
    dev: false
    engines:
      node: '>=6'
    resolution:
      integrity: sha512-nmT2T0lljbxdQZfspsno9hgrG3Uir6Ks5afism62poxqBM6sDnMEuPmzTq8XN0OEwqKLLdh1jQI3qyE66Nzb3w==
  /has-ansi/2.0.0:
    dependencies:
      ansi-regex: 2.1.1
    dev: false
    engines:
      node: '>=0.10.0'
    resolution:
      integrity: sha1-NPUEnOHs3ysGSa8+8k5F7TVBbZE=
  /has-color/0.1.7:
    dev: false
    engines:
      node: '>=0.10.0'
    resolution:
      integrity: sha1-ZxRKUmDDT8PMpnfQQdr1L+e3iy8=
  /has-flag/3.0.0:
    dev: false
    engines:
      node: '>=4'
    resolution:
      integrity: sha1-tdRU3CGZriJWmfNGfloH87lVuv0=
  /has-flag/4.0.0:
    dev: false
    engines:
      node: '>=8'
    resolution:
      integrity: sha512-EykJT/Q1KjTWctppgIAgfSO0tKVuZUjhgMr17kqTumMl6Afv3EISleU7qZUzoXDFTAHTDC4NOoG/ZxU3EvlMPQ==
  /has/1.0.3:
    dependencies:
      function-bind: 1.1.1
    dev: false
    engines:
      node: '>= 0.4.0'
    resolution:
      integrity: sha512-f2dvO0VU6Oej7RkWJGrehjbzMAjFp5/VKPp5tTpWIV4JHHZK1/BxbFRtf/siA2SWTe09caDmVtYYzWEIbBS4zw==
  /hasha/5.2.2:
    dependencies:
      is-stream: 2.0.1
      type-fest: 0.8.1
    dev: false
    engines:
      node: '>=8'
    resolution:
      integrity: sha512-Hrp5vIK/xr5SkeN2onO32H0MgNZ0f17HRNH39WfL0SYUNOTZ5Lz1TJ8Pajo/87dYGEFlLMm7mIc/k/s6Bvz9HQ==
  /he/1.2.0:
    dev: false
    hasBin: true
    resolution:
      integrity: sha512-F/1DnUGPopORZi0ni+CvrCgHQ5FyEAHRLSApuYWMmrbSwoN2Mn/7k+Gl38gJnR7yyDZk6WLXwiGod1JOWNDKGw==
  /header-case/2.0.4:
    dependencies:
      capital-case: 1.0.4
      tslib: 2.3.1
    dev: false
    resolution:
      integrity: sha512-H/vuk5TEEVZwrR0lp2zed9OCo1uAILMlx0JEMgC26rzyJJ3N1v6XkwHHXJQdR2doSjcGPM6OKPYoJgf0plJ11Q==
  /highlight.js/11.0.1:
    dev: false
    engines:
      node: '>=12.0.0'
    resolution:
      integrity: sha512-EqYpWyTF2s8nMfttfBA2yLKPNoZCO33pLS4MnbXQ4hECf1TKujCt1Kq7QAdrio7roL4+CqsfjqwYj4tYgq0pJQ==
  /html-encoding-sniffer/1.0.2:
    dependencies:
      whatwg-encoding: 1.0.5
    dev: false
    resolution:
      integrity: sha512-71lZziiDnsuabfdYiUeWdCVyKuqwWi23L8YeIgV9jSSZHCtb6wB1BKWooH7L3tn4/FuZJMVWyNaIDr4RGmaSYw==
  /html-escape/1.0.2:
    dev: false
    resolution:
      integrity: sha1-X6eHwFaAkP4zLtWzz0qk9kZCGnQ=
  /html-escaper/2.0.2:
    dev: false
    resolution:
      integrity: sha512-H2iMtd0I4Mt5eYiapRdIDjp+XzelXQ0tFE4JS7YFwFevXXMmOp9myNrUvCg0D6ws8iqkRPBfKHgbwig1SmlLfg==
  /htmlparser2/6.1.0:
    dependencies:
      domelementtype: 2.2.0
      domhandler: 4.2.2
      domutils: 2.8.0
      entities: 2.2.0
    dev: false
    resolution:
      integrity: sha512-gyyPk6rgonLFEDGoeRgQNaEUvdJ4ktTmmUh/h2t7s+M8oPpIPxgNACWa+6ESR57kXstwqPiCut0V8NRpcwgU7A==
  /http-signature/1.2.0:
    dependencies:
      assert-plus: 1.0.0
      jsprim: 1.4.1
      sshpk: 1.16.1
    dev: false
    engines:
      node: '>=0.8'
      npm: '>=1.3.7'
    resolution:
      integrity: sha1-muzZJRFHcvPZW2WmCruPfBj7rOE=
  /iconv-lite/0.4.24:
    dependencies:
      safer-buffer: 2.1.2
    dev: false
    engines:
      node: '>=0.10.0'
    resolution:
      integrity: sha512-v3MXnZAcvnywkTUEZomIActle7RXXeedOR31wwl7VlyoXO4Qi9arvSenNQWne1TcRwhCL1HwLI21bEqdpj8/rA==
  /ignore/4.0.6:
    dev: false
    engines:
      node: '>= 4'
    resolution:
      integrity: sha512-cyFDKrqc/YdcWFniJhzI42+AzS+gNwmUzOSFcRCQYwySuBBBy/KjuxWLZ/FHEH6Moq1NizMOBWyTcv8O4OZIMg==
  /import-fresh/3.3.0:
    dependencies:
      parent-module: 1.0.1
      resolve-from: 4.0.0
    dev: false
    engines:
      node: '>=6'
    resolution:
      integrity: sha512-veYYhQa+D1QBKznvhUHxb8faxlrwUnxseDAbAp457E0wLNio2bOSKnjYDhMj+YiAq61xrMGhQk9iXVk5FzgQMw==
  /imurmurhash/0.1.4:
    dev: false
    engines:
      node: '>=0.8.19'
    resolution:
      integrity: sha1-khi5srkoojixPcT7a21XbyMUU+o=
  /indent-string/4.0.0:
    dev: false
    engines:
      node: '>=8'
    resolution:
      integrity: sha512-EdDDZu4A2OyIK7Lr/2zG+w5jmbuk1DVBnEwREQvBzspBJkCEbRa8GxU1lghYcaGJCnRWibjDXlq779X1/y5xwg==
  /inflight/1.0.6:
    dependencies:
      once: 1.4.0
      wrappy: 1.0.2
    dev: false
    resolution:
      integrity: sha1-Sb1jMdfQLQwJvJEKEHW6gWW1bfk=
  /inherits/2.0.4:
    dev: false
    resolution:
      integrity: sha512-k/vGaX4/Yla3WzyMCvTQOXYeIHvqOKtnqBduzTHpzpQZzAskKMhZ2K+EnBiSM9zGSoIFeMpXKxa4dYeZIQqewQ==
  /is-binary-path/2.1.0:
    dependencies:
      binary-extensions: 2.2.0
    dev: false
    engines:
      node: '>=8'
    resolution:
      integrity: sha512-ZMERYes6pDydyuGidse7OsHxtbI7WVeUEozgR/g7rd0xUimYNlvZRE/K2MgZTjWy725IfelLeVcEM97mmtRGXw==
  /is-core-module/2.8.0:
    dependencies:
      has: 1.0.3
    dev: false
    resolution:
      integrity: sha512-vd15qHsaqrRL7dtH6QNuy0ndJmRDrS9HAM1CAiSifNUFv4x1a0CCVsj18hJ1mShxIG6T2i1sO78MkP56r0nYRw==
  /is-extglob/2.1.1:
    dev: false
    engines:
      node: '>=0.10.0'
    resolution:
      integrity: sha1-qIwCU1eR8C7TfHahueqXc8gz+MI=
  /is-fullwidth-code-point/3.0.0:
    dev: false
    engines:
      node: '>=8'
    resolution:
      integrity: sha512-zymm5+u+sCsSWyD9qNaejV3DFvhCKclKdizYaJUuHA83RLjb7nSuGnddCHGv0hk+KY7BMAlsWeK4Ueg6EV6XQg==
  /is-glob/4.0.3:
    dependencies:
      is-extglob: 2.1.1
    dev: false
    engines:
      node: '>=0.10.0'
    resolution:
      integrity: sha512-xelSayHH36ZgE7ZWhli7pW34hNbNl8Ojv5KVmkJD4hBdD3th8Tfk9vYasLM+mXWOZhFkgZfxhLSnrwRr4elSSg==
  /is-module/1.0.0:
    dev: false
    resolution:
      integrity: sha1-Mlj7afeMFNW4FdZkM2tM/7ZEFZE=
  /is-number/7.0.0:
    dev: false
    engines:
      node: '>=0.12.0'
    resolution:
      integrity: sha512-41Cifkg6e8TylSpdtTpeLVMqvSBEVzTttHvERD741+pnZ8ANv0004MRL43QKPDlK9cGvNp6NZWZUBlbGXYxxng==
  /is-plain-obj/2.1.0:
    dev: false
    engines:
      node: '>=8'
    resolution:
      integrity: sha512-YWnfyRwxL/+SsrWYfOpUtz5b3YD+nyfkHvjbcanzk8zgyO4ASD67uVMRt8k5bM4lLMDnXfriRhOpemw+NfT1eA==
  /is-reference/1.2.1:
    dependencies:
      '@types/estree': 0.0.50
    dev: false
    resolution:
      integrity: sha512-U82MsXXiFIrjCK4otLT+o2NA2Cd2g5MLoOVXUZjIOhLurrRxpEXzI8O0KZHr3IjLvlAH1kTPYSuqer5T9ZVBKQ==
  /is-stream/2.0.1:
    dev: false
    engines:
      node: '>=8'
    resolution:
      integrity: sha512-hFoiJiTl63nn+kstHGBtewWSKnQLpyb155KHheA1l39uvtO9nWIop1p3udqPcUd/xbF1VLMO4n7OI6p7RbngDg==
  /is-typedarray/1.0.0:
    dev: false
    resolution:
      integrity: sha1-5HnICFjfDBsR3dppQPlgEfzaSpo=
  /is-unicode-supported/0.1.0:
    dev: false
    engines:
      node: '>=10'
    resolution:
      integrity: sha512-knxG2q4UC3u8stRGyAVJCOdxFmv5DZiRcdlIaAQXAbSfJya+OhopNotLQrstBhququ4ZpuKbDc/8S6mgXgPFPw==
  /is-windows/1.0.2:
    dev: false
    engines:
      node: '>=0.10.0'
    resolution:
      integrity: sha512-eXK1UInq2bPmjyX6e3VHIzMLobc4J94i4AWn+Hpq3OU5KkrRC96OAcR3PRJ/pGu6m8TRnBHP9dkXQVsT/COVIA==
  /isexe/2.0.0:
    dev: false
    resolution:
      integrity: sha1-6PvzdNxVb/iUehDcsFctYz8s+hA=
  /isstream/0.1.2:
    dev: false
    resolution:
      integrity: sha1-R+Y/evVa+m+S4VAOaQ64uFKcCZo=
  /istanbul-lib-coverage/3.2.0:
    dev: false
    engines:
      node: '>=8'
    resolution:
      integrity: sha512-eOeJ5BHCmHYvQK7xt9GkdHuzuCGS1Y6g9Gvnx3Ym33fz/HpLRYxiS0wHNr+m/MBC8B647Xt608vCDEvhl9c6Mw==
  /istanbul-lib-hook/3.0.0:
    dependencies:
      append-transform: 2.0.0
    dev: false
    engines:
      node: '>=8'
    resolution:
      integrity: sha512-Pt/uge1Q9s+5VAZ+pCo16TYMWPBIl+oaNIjgLQxcX0itS6ueeaA+pEfThZpH8WxhFgCiEb8sAJY6MdUKgiIWaQ==
  /istanbul-lib-instrument/4.0.3:
    dependencies:
      '@babel/core': 7.16.12
      '@istanbuljs/schema': 0.1.3
      istanbul-lib-coverage: 3.2.0
      semver: 6.3.0
    dev: false
    engines:
      node: '>=8'
    resolution:
      integrity: sha512-BXgQl9kf4WTCPCCpmFGoJkz/+uhvm7h7PFKUYxh7qarQd3ER33vHG//qaE8eN25l07YqZPpHXU9I09l/RD5aGQ==
  /istanbul-lib-processinfo/2.0.2:
    dependencies:
      archy: 1.0.0
      cross-spawn: 7.0.3
      istanbul-lib-coverage: 3.2.0
      make-dir: 3.1.0
      p-map: 3.0.0
      rimraf: 3.0.2
      uuid: 3.4.0
    dev: false
    engines:
      node: '>=8'
    resolution:
      integrity: sha512-kOwpa7z9hme+IBPZMzQ5vdQj8srYgAtaRqeI48NGmAQ+/5yKiHLV0QbYqQpxsdEF0+w14SoB8YbnHKcXE2KnYw==
  /istanbul-lib-report/3.0.0:
    dependencies:
      istanbul-lib-coverage: 3.2.0
      make-dir: 3.1.0
      supports-color: 7.2.0
    dev: false
    engines:
      node: '>=8'
    resolution:
      integrity: sha512-wcdi+uAKzfiGT2abPpKZ0hSU1rGQjUQnLvtY5MpQ7QCTahD3VODhcu4wcfY1YtkGaDD5yuydOLINXsfbus9ROw==
  /istanbul-lib-source-maps/4.0.1:
    dependencies:
      debug: 4.3.2
      istanbul-lib-coverage: 3.2.0
      source-map: 0.6.1
    dev: false
    engines:
      node: '>=10'
    resolution:
      integrity: sha512-n3s8EwkdFIJCG3BPKBYvskgXGoy88ARzvegkitk60NxRdwltLOTaH7CUiMRXvwYorl0Q712iEjcWB+fK/MrWVw==
  /istanbul-reports/3.1.3:
    dependencies:
      html-escaper: 2.0.2
      istanbul-lib-report: 3.0.0
    dev: false
    engines:
      node: '>=8'
    resolution:
      integrity: sha512-x9LtDVtfm/t1GFiLl3NffC7hz+I1ragvgX1P/Lg1NlIagifZDKUkuuaAxH/qpwj2IuEfD8G2Bs/UKp+sZ/pKkg==
  /js-tokens/4.0.0:
    dev: false
    resolution:
      integrity: sha512-RdJUflcE3cUzKiMqQgsCu06FPu9UdIJO0beYbPhHN4k6apgJtifcoCtT9bcxOpYBtpD2kCM6Sbzg4CausW/PKQ==
  /js-yaml/3.14.1:
    dependencies:
      argparse: 1.0.10
      esprima: 4.0.1
    dev: false
    hasBin: true
    resolution:
      integrity: sha512-okMH7OXXJ7YrN9Ok3/SXrnu4iX9yOk+25nqX4imS2npuvTYDmo/QEZoqwZkYaIDk3jVvBOTOIEgEhaLOynBS9g==
  /js-yaml/4.1.0:
    dependencies:
      argparse: 2.0.1
    dev: false
    hasBin: true
    resolution:
      integrity: sha512-wpxZs9NoxZaJESJGIZTyDEaYpl0FKSA+FB9aJiyemKhMwkxQg63h4T1KJgUGHpTqPDNRcmmYLugrRjJlBtWvRA==
  /jsbn/0.1.1:
    dev: false
    resolution:
      integrity: sha1-peZUwuWi3rXyAdls77yoDA7y9RM=
  /jsdom/11.10.0:
    dependencies:
      abab: 1.0.4
      acorn: 5.7.4
      acorn-globals: 4.3.4
      array-equal: 1.0.0
      cssom: 0.3.8
      cssstyle: 0.2.37
      data-urls: 1.1.0
      domexception: 1.0.1
      escodegen: 1.14.3
      html-encoding-sniffer: 1.0.2
      left-pad: 1.3.0
      nwmatcher: 1.4.4
      parse5: 4.0.0
      pn: 1.1.0
      request: 2.88.2
      request-promise-native: 1.0.9_request@2.88.2
      sax: 1.2.4
      symbol-tree: 3.2.4
      tough-cookie: 2.5.0
      w3c-hr-time: 1.0.2
      webidl-conversions: 4.0.2
      whatwg-encoding: 1.0.5
      whatwg-mimetype: 2.3.0
      whatwg-url: 6.5.0
      ws: 4.1.0
      xml-name-validator: 3.0.0
    dev: false
    resolution:
      integrity: sha512-x5No5FpJgBg3j5aBwA8ka6eGuS5IxbC8FOkmyccKvObtFT0bDMict/LOxINZsZGZSfGdNomLZ/qRV9Bpq/GIBA==
  /jsesc/2.5.2:
    dev: false
    engines:
      node: '>=4'
    hasBin: true
    resolution:
      integrity: sha512-OYu7XEzjkCQ3C5Ps3QIZsQfNpqoJyZZA99wd9aWd05NCtC5pWOkShK2mkL6HXQR6/Cy2lbNdPlZBpuQHXE63gA==
  /json-schema-traverse/0.4.1:
    dev: false
    resolution:
      integrity: sha512-xbbCH5dCYU5T8LcEhhuh7HJ88HXuW3qsI3Y0zOZFKfZEHcpWiHU/Jxzk629Brsab/mMiHQti9wMP+845RPe3Vg==
  /json-schema-traverse/1.0.0:
    dev: false
    resolution:
      integrity: sha512-NM8/P9n3XjXhIZn1lLhkFaACTOURQXjWhV4BA/RnOv8xvgqtqpAX9IO4mRQxSx1Rlo4tqzeqb0sOlruaOy3dug==
  /json-schema/0.2.3:
    dev: false
    resolution:
      integrity: sha1-tIDIkuWaLwWVTOcnvT8qTogvnhM=
  /json-stable-stringify-without-jsonify/1.0.1:
    dev: false
    resolution:
      integrity: sha1-nbe1lJatPzz+8wp1FC0tkwrXJlE=
  /json-stringify-safe/5.0.1:
    dev: false
    resolution:
      integrity: sha1-Epai1Y/UXxmg9s4B1lcB4sc1tus=
  /json5/2.2.0:
    dependencies:
      minimist: 1.2.5
    dev: false
    engines:
      node: '>=6'
    hasBin: true
    resolution:
      integrity: sha512-f+8cldu7X/y7RAJurMEJmdoKXGB/X550w2Nr3tTbezL6RwEE/iMcm+tZnXeoZtKuOq6ft8+CqzEkrIgx1fPoQA==
  /jsprim/1.4.1:
    dependencies:
      assert-plus: 1.0.0
      extsprintf: 1.3.0
      json-schema: 0.2.3
      verror: 1.10.0
    dev: false
    engines:
      '0': node >=0.6.0
    resolution:
      integrity: sha1-MT5mvB5cwG5Di8G3SZwuXFastqI=
  /kleur/3.0.3:
    dev: false
    engines:
      node: '>=6'
    resolution:
      integrity: sha512-eTIzlVOSUR+JxdDFepEYcBMtZ9Qqdef+rnzWdRZuMbOywu5tO2w2N7rqjoANZ5k9vywhL6Br1VRjUIgTQx4E8w==
  /left-pad/1.3.0:
    deprecated: use String.prototype.padStart()
    dev: false
    resolution:
      integrity: sha512-XI5MPzVNApjAyhQzphX8BkmKsKUxD4LdyK24iZeQGinBN9yTQT3bFlCBy/aVx2HrNcqQGsdot8ghrjyrvMCoEA==
  /leven/3.1.0:
    dev: false
    engines:
      node: '>=6'
    resolution:
      integrity: sha512-qsda+H8jTaUaN/x5vzW2rzc+8Rw4TAQ/4KjB46IwK5VH+IlVeeeje/EoZRpiXvIqjFgK84QffqPztGI3VBLG1A==
  /levn/0.3.0:
    dependencies:
      prelude-ls: 1.1.2
      type-check: 0.3.2
    dev: false
    engines:
      node: '>= 0.8.0'
    resolution:
      integrity: sha1-OwmSTt+fCDwEkP3UwLxEIeBHZO4=
  /levn/0.4.1:
    dependencies:
      prelude-ls: 1.2.1
      type-check: 0.4.0
    dev: false
    engines:
      node: '>= 0.8.0'
    resolution:
      integrity: sha512-+bT2uH4E5LGE7h/n3evcS/sQlJXCpIp6ym8OWJ5eV6+67Dsql/LaaT7qJBAt2rzfoa/5QBGBhxDix1dMt2kQKQ==
  /linkify-it/2.2.0:
    dependencies:
      uc.micro: 1.0.6
    dev: false
    resolution:
      integrity: sha512-GnAl/knGn+i1U/wjBz3akz2stz+HrHLsxMwHQGofCDfPvlf+gDKN58UtfmUquTY4/MXeE2x7k19KQmeoZi94Iw==
  /locate-path/5.0.0:
    dependencies:
      p-locate: 4.1.0
    dev: false
    engines:
      node: '>=8'
    resolution:
      integrity: sha512-t7hw9pI+WvuwNJXwk5zVHpyhIqzg2qTlklJOf0mVxGSbe3Fp2VieZcduNYjaLDoy6p9uGpQEGWG87WpMKlNq8g==
  /locate-path/6.0.0:
    dependencies:
      p-locate: 5.0.0
    dev: false
    engines:
      node: '>=10'
    resolution:
      integrity: sha512-iPZK6eYjbxRu3uB4/WZ3EsEIMJFMqAoopl3R+zuq0UjcAm/MO6KCweDgPfP3elTztoKP3KtnVHxTn2NHBSDVUw==
  /lodash.flattendeep/4.4.0:
    dev: false
    resolution:
      integrity: sha1-+wMJF/hqMTTlvJvsDWngAT3f7bI=
  /lodash.merge/4.6.2:
    dev: false
    resolution:
      integrity: sha512-0KpjqXRVvrYyCsX1swR/XTK0va6VQkQM6MNo7PqW77ByjAhoARA8EfrP1N4+KlKj8YS0ZUCtRT/YUuhyYDujIQ==
  /lodash.sortby/4.7.0:
    dev: false
    resolution:
      integrity: sha1-7dFMgk4sycHgsKG0K7UhBRakJDg=
  /lodash.truncate/4.4.2:
    dev: false
    resolution:
      integrity: sha1-WjUNoLERO4N+z//VgSy+WNbq4ZM=
  /lodash/4.17.21:
    dev: false
    resolution:
      integrity: sha512-v2kDEe57lecTulaDIuNTPy3Ry4gLGJ6Z1O3vE1krgXZNrsQ+LFTGHVxVjcXPs17LhbZVGedAJv8XZ1tvj5FvSg==
  /log-symbols/4.1.0:
    dependencies:
      chalk: 4.1.2
      is-unicode-supported: 0.1.0
    dev: false
    engines:
      node: '>=10'
    resolution:
<<<<<<< HEAD
      integrity: sha512-FN8JBzLx6CzeMrB0tg6pqlGU1wCrXW+ZXGH481kfsBqer0hToTIiHdjH4Mq8xJUbvATujKCvaREGWpGUionraA==
  /lower-case/2.0.2:
    dependencies:
      tslib: 2.3.1
    dev: false
    resolution:
      integrity: sha512-7fm3l3NAF9WfN6W3JOmf5drwpVqX78JtoGJ3A6W0a6ZnldM41w2fV5D490psKFTpMds8TJse/eHLFFsNHHjHgg==
=======
      integrity: sha512-8XPvpAA8uyhfteu8pIvQxpJZ7SYYdpUivZpGy6sFsBuKRY/7rQGavedeB8aK+Zkyq6upMFVL/9AW6vOYzfRyLg==
>>>>>>> 23c73681
  /lru-cache/5.1.1:
    dependencies:
      yallist: 3.1.1
    dev: false
    resolution:
      integrity: sha512-KpNARQA3Iwv+jTA0utUVVbrh+Jlrr1Fv0e56GGzAFOXN7dk/FviaDW8LHmK52DlcH4WP2n6gI8vN1aesBFgo9w==
  /lru-cache/6.0.0:
    dependencies:
      yallist: 4.0.0
    dev: false
    engines:
      node: '>=10'
    resolution:
      integrity: sha512-Jo6dJ04CmSjuznwJSS3pUeWmd/H0ffTlkXXgwZi+eq1UCmqQwCh+eLsYOYCwY991i2Fah4h1BEMCx4qThGbsiA==
  /magic-string/0.25.7:
    dependencies:
      sourcemap-codec: 1.4.8
    dev: false
    resolution:
      integrity: sha512-4CrMT5DOHTDk4HYDlzmwu4FVCcIYI8gauveasrdCu2IKIFOJ3f0v/8MDGJCDL9oD2ppz/Av1b0Nj345H9M+XIA==
  /make-dir/3.1.0:
    dependencies:
      semver: 6.3.0
    dev: false
    engines:
      node: '>=8'
    resolution:
      integrity: sha512-g3FeP20LNwhALb/6Cz6Dd4F2ngze0jz7tbzrD2wAV+o9FeNHe4rL+yK2md0J/fiSf1sa1ADhXqi5+oVwOM/eGw==
  /markdown-it/10.0.0:
    dependencies:
      argparse: 1.0.10
      entities: 2.0.3
      linkify-it: 2.2.0
      mdurl: 1.0.1
      uc.micro: 1.0.6
    dev: false
    hasBin: true
    resolution:
      integrity: sha512-YWOP1j7UbDNz+TumYP1kpwnP0aEa711cJjrAQrzd0UXlbJfc5aAq0F/PZHjiioqDC1NKgvIMX+o+9Bk7yuM2dg==
  /mdurl/1.0.1:
    dev: false
    resolution:
      integrity: sha1-/oWy7HWlkDfyrf7BAP1sYBdhFS4=
  /merge/1.2.1:
    dev: false
    resolution:
      integrity: sha512-VjFo4P5Whtj4vsLzsYBu5ayHhoHJ0UqNm7ibvShmbmoz7tGi0vXaoJbGdB+GmDMLUdg8DpQXEIeVDAe8MaABvQ==
  /merge2/1.4.1:
    dev: false
    engines:
      node: '>= 8'
    resolution:
      integrity: sha512-8q7VEgMJW4J8tcfVPy8g09NcQwZdbwFEqhe/WZkoIzjn/3TGDwtOCYtXGxA3O8tPzpczCCDgv+P2P5y00ZJOOg==
  /micromatch/4.0.4:
    dependencies:
      braces: 3.0.2
      picomatch: 2.3.0
    dev: false
    engines:
      node: '>=8.6'
    resolution:
      integrity: sha512-pRmzw/XUcwXGpD9aI9q/0XOwLNygjETJ8y0ao0wdqprrzDa4YnxLcz7fQRZr8voh8V10kGhABbNcHVk5wHgWwg==
  /mime-db/1.51.0:
    dev: false
    engines:
      node: '>= 0.6'
    resolution:
      integrity: sha512-5y8A56jg7XVQx2mbv1lu49NR4dokRnhZYTtL+KGfaa27uq4pSTXkwQkFJl4pkRMyNFz/EtYDSkiiEHx3F7UN6g==
  /mime-types/2.1.34:
    dependencies:
      mime-db: 1.51.0
    dev: false
    engines:
      node: '>= 0.6'
    resolution:
      integrity: sha512-6cP692WwGIs9XXdOO4++N+7qjqv0rqxxVvJ3VHPh/Sc9mVZcQP+ZGhkKiTvWMQRr2tbHkJP/Yn7Y0npb3ZBs4A==
  /mime/1.6.0:
    dev: false
    engines:
      node: '>=4'
    hasBin: true
    resolution:
      integrity: sha512-x0Vn8spI+wuJ1O6S7gnbaQg8Pxh4NNHb7KSINmEWKiPE4RKOplvijn+NkmYmmRgP68mc70j2EbeTFRsrswaQeg==
  /minimatch/3.0.4:
    dependencies:
      brace-expansion: 1.1.11
    dev: false
    resolution:
      integrity: sha512-yJHVQEhyqPLUTgt9B83PXu6W3rx4MvvHvSUvToogpwoGDOUQ+yDrR0HRot+yOCdCO7u4hX3pWft6kWBBcqh0UA==
  /minimist/1.2.5:
    dev: false
    resolution:
      integrity: sha512-FM9nNUYrRBAELZQT3xeZQ7fmMOBg6nWNmJKTcgsJeaLstP/UODVpGsr5OhXhhXg6f+qtJ8uiZ+PUxkDWcgIXLw==
  /mkdirp/1.0.4:
    dev: false
    engines:
      node: '>=10'
    hasBin: true
    resolution:
      integrity: sha512-vVqVZQyf3WLx2Shd0qJ9xuvqgAyKPLAiqITEtqW0oIUjzo3PePDd6fW9iFz30ef7Ysp/oiWqbhszeGWW2T6Gzw==
  /mocha/9.1.4:
    dependencies:
      '@ungap/promise-all-settled': 1.1.2
      ansi-colors: 4.1.1
      browser-stdout: 1.3.1
      chokidar: 3.5.2
      debug: 4.3.2_supports-color@8.1.1
      diff: 5.0.0
      escape-string-regexp: 4.0.0
      find-up: 5.0.0
      glob: 7.1.7
      growl: 1.10.5
      he: 1.2.0
      js-yaml: 4.1.0
      log-symbols: 4.1.0
      minimatch: 3.0.4
      ms: 2.1.3
      nanoid: 3.1.25
      serialize-javascript: 6.0.0
      strip-json-comments: 3.1.1
      supports-color: 8.1.1
      which: 2.0.2
      workerpool: 6.1.5
      yargs: 16.2.0
      yargs-parser: 20.2.4
      yargs-unparser: 2.0.0
    dev: false
    engines:
      node: '>= 12.0.0'
    hasBin: true
    resolution:
      integrity: sha512-+q2aV5VlJZuLgCWoBvGI5zEwPF9eEI0kr/sAA9Jm4xMND7RfIEyF8JE7C0JIg8WXRG+P1sdIAb5ccoHPlXLzcw==
  /ms/2.1.2:
    dev: false
    resolution:
      integrity: sha512-sGkPx+VjMtmA6MX27oA4FBFELFCZZ4S4XqeGOXCv68tT+jb3vk/RyaKWP0PTKyWtmLSM0b+adUTEvbs1PEaH2w==
  /ms/2.1.3:
    dev: false
    resolution:
      integrity: sha512-6FlzubTLZG3J2a/NVCAleEhjzq5oxgHyaCU9yYXvcLsvoVaHJq/s5xXI6/XXP6tz7R9xAOtHnSO/tXtF3WRTlA==
  /mustache/4.2.0:
    dev: false
    hasBin: true
    resolution:
      integrity: sha512-71ippSywq5Yb7/tVYyGbkBggbU8H3u5Rz56fH60jGFgr8uHwxs+aSKeqmluIVzM0m0kB7xQjKS6qPfd0b2ZoqQ==
  /mute-stream/0.0.8:
    dev: false
    resolution:
      integrity: sha512-nnbWWOkoWyUsTjKrhgD0dcz22mdkSnpYqbEjIm2nhwhuxlSkpywJmBo8h0ZqJdkp73mb90SssHkN4rsRaBAfAA==
  /nanoid/3.1.25:
    dev: false
    engines:
      node: ^10 || ^12 || ^13.7 || ^14 || >=15.0.1
    hasBin: true
    resolution:
      integrity: sha512-rdwtIXaXCLFAQbnfqDRnI6jaRHp9fTcYBjtFKE8eezcZ7LuLjhUaQGNeMXf1HmRoCH32CLz6XwX0TtxEOS/A3Q==
  /natural-compare/1.4.0:
    dev: false
    resolution:
      integrity: sha1-Sr6/7tdUHywnrPspvbvRXI1bpPc=
  /no-case/3.0.4:
    dependencies:
      lower-case: 2.0.2
      tslib: 2.3.1
    dev: false
    resolution:
      integrity: sha512-fgAN3jGAh+RoxUGZHTSOLJIqUc2wmoBwGR4tbpNAKmmovFoWq0OdRkb0VkldReO2a2iBT/OEulG9XSUc10r3zg==
  /node-fetch/3.1.0:
    dependencies:
      data-uri-to-buffer: 4.0.0
      fetch-blob: 3.1.3
      formdata-polyfill: 4.0.10
    dev: false
    engines:
      node: ^12.20.0 || ^14.13.1 || >=16.0.0
    resolution:
      integrity: sha512-QU0WbIfMUjd5+MUzQOYhenAazakV7Irh1SGkWCsRzBwvm4fAhzEUaHMJ6QLP7gWT6WO9/oH2zhKMMGMuIrDyKw==
  /node-preload/0.2.1:
    dependencies:
      process-on-spawn: 1.0.0
    dev: false
    engines:
      node: '>=8'
    resolution:
      integrity: sha512-RM5oyBy45cLEoHqCeh+MNuFAxO0vTFBLskvQbOKnEE7YTTSN4tbN8QWDIPQ6L+WvKsB/qLEGpYe2ZZ9d4W9OIQ==
  /node-releases/2.0.1:
    dev: false
    resolution:
      integrity: sha512-CqyzN6z7Q6aMeF/ktcMVTzhAHCEpf8SOarwpzpf8pNBY2k5/oM34UHldUwp8VKI7uxct2HxSRdJjBaZeESzcxA==
  /node-watch/0.7.2:
    dev: false
    engines:
      node: '>=6'
    resolution:
      integrity: sha512-g53VjSARRv1JdST0LZRIg8RiuLr1TaBbVPsVvxh0/0Ymvi0xYUjDuoqQQAWtHJQUXhiShowPT/aXKNeHBcyQsw==
  /nomnom/1.8.1:
    dependencies:
      chalk: 0.4.0
      underscore: 1.6.0
    deprecated: Package no longer supported. Contact support@npmjs.com for more info.
    dev: false
    resolution:
      integrity: sha1-IVH3Ikcrp55Qp2/BJbuMjy5Nwqc=
  /normalize-path/3.0.0:
    dev: false
    engines:
      node: '>=0.10.0'
    resolution:
      integrity: sha512-6eZs5Ls3WtCisHWp9S2GUy8dqkpGi4BVSz3GaqiE6ezub0512ESztXUwUB6C6IKbQkY2Pnb/mD4WYojCRwcwLA==
  /nth-check/2.0.1:
    dependencies:
      boolbase: 1.0.0
    dev: false
    resolution:
      integrity: sha512-it1vE95zF6dTT9lBsYbxvqh0Soy4SPowchj0UBGj/V6cTPnXXtQOPUbhZ6CmGzAD/rW22LQK6E96pcdJXk4A4w==
  /nwmatcher/1.4.4:
    dev: false
    resolution:
      integrity: sha512-3iuY4N5dhgMpCUrOVnuAdGrgxVqV2cJpM+XNccjR2DKOB1RUP0aA+wGXEiNziG/UKboFyGBIoKOaNlJxx8bciQ==
  /nyc/15.1.0:
    dependencies:
      '@istanbuljs/load-nyc-config': 1.1.0
      '@istanbuljs/schema': 0.1.3
      caching-transform: 4.0.0
      convert-source-map: 1.8.0
      decamelize: 1.2.0
      find-cache-dir: 3.3.2
      find-up: 4.1.0
      foreground-child: 2.0.0
      get-package-type: 0.1.0
      glob: 7.1.7
      istanbul-lib-coverage: 3.2.0
      istanbul-lib-hook: 3.0.0
      istanbul-lib-instrument: 4.0.3
      istanbul-lib-processinfo: 2.0.2
      istanbul-lib-report: 3.0.0
      istanbul-lib-source-maps: 4.0.1
      istanbul-reports: 3.1.3
      make-dir: 3.1.0
      node-preload: 0.2.1
      p-map: 3.0.0
      process-on-spawn: 1.0.0
      resolve-from: 5.0.0
      rimraf: 3.0.2
      signal-exit: 3.0.6
      spawn-wrap: 2.0.0
      test-exclude: 6.0.0
      yargs: 15.4.1
    dev: false
    engines:
      node: '>=8.9'
    hasBin: true
    resolution:
      integrity: sha512-jMW04n9SxKdKi1ZMGhvUTHBN0EICCRkHemEoE5jm6mTYcqcdas0ATzgUgejlQUHMvpnOZqGB5Xxsv9KxJW1j8A==
  /oauth-sign/0.9.0:
    dev: false
    resolution:
      integrity: sha512-fexhUFFPTGV8ybAtSIGbV6gOkSv8UtRbDBnAyLQw4QPKkgNlsH2ByPGtMUqdWkos6YCRmAqViwgZrJc/mRDzZQ==
  /once/1.4.0:
    dependencies:
      wrappy: 1.0.2
    dev: false
    resolution:
      integrity: sha1-WDsap3WWHUsROsF9nFC6753Xa9E=
  /onigasm/2.2.5:
    dependencies:
      lru-cache: 5.1.1
    dev: false
    resolution:
      integrity: sha512-F+th54mPc0l1lp1ZcFMyL/jTs2Tlq4SqIHKIXGZOR/VkHkF9A7Fr5rRr5+ZG/lWeRsyrClLYRq7s/yFQ/XhWCA==
  /optionator/0.8.3:
    dependencies:
      deep-is: 0.1.4
      fast-levenshtein: 2.0.6
      levn: 0.3.0
      prelude-ls: 1.1.2
      type-check: 0.3.2
      word-wrap: 1.2.3
    dev: false
    engines:
      node: '>= 0.8.0'
    resolution:
      integrity: sha512-+IW9pACdk3XWmmTXG8m3upGUJst5XRGzxMRjXzAuJ1XnIFNvfhjjIuYkDvysnPQ7qzqVzLt78BCruntqRhWQbA==
  /optionator/0.9.1:
    dependencies:
      deep-is: 0.1.4
      fast-levenshtein: 2.0.6
      levn: 0.4.1
      prelude-ls: 1.2.1
      type-check: 0.4.0
      word-wrap: 1.2.3
    dev: false
    engines:
      node: '>= 0.8.0'
    resolution:
      integrity: sha512-74RlY5FCnhq4jRxVUPKDaRwrVNXMqsGsiW6AJw4XK8hmtm10wC0ypZBLw5IIp85NZMr91+qd1RvvENwg7jjRFw==
  /os-homedir/1.0.2:
    dev: false
    engines:
      node: '>=0.10.0'
    resolution:
      integrity: sha1-/7xJiDNuDoM94MFox+8VISGqf7M=
  /os-tmpdir/1.0.2:
    dev: false
    engines:
      node: '>=0.10.0'
    resolution:
      integrity: sha1-u+Z0BseaqFxc/sdm/lc0VV36EnQ=
  /os/0.1.1:
    dev: false
    resolution:
      integrity: sha1-IIhF6J4ZOtTZcUdLk5R3NqVtE/M=
  /osenv/0.1.5:
    dependencies:
      os-homedir: 1.0.2
      os-tmpdir: 1.0.2
    dev: false
    resolution:
      integrity: sha512-0CWcCECdMVc2Rw3U5w9ZjqX6ga6ubk1xDVKxtBQPK7wis/0F2r9T6k4ydGYhecl7YUBxBVxhL5oisPsNxAPe2g==
  /p-limit/2.3.0:
    dependencies:
      p-try: 2.2.0
    dev: false
    engines:
      node: '>=6'
    resolution:
      integrity: sha512-//88mFWSJx8lxCzwdAABTJL2MyWB12+eIY7MDL2SqLmAkeKU9qxRvWuSyTjm3FUmpBEMuFfckAIqEaVGUDxb6w==
  /p-limit/3.1.0:
    dependencies:
      yocto-queue: 0.1.0
    dev: false
    engines:
      node: '>=10'
    resolution:
      integrity: sha512-TYOanM3wGwNGsZN2cVTYPArw454xnXj5qmWF1bEoAc4+cU/ol7GVh7odevjp1FNHduHc3KZMcFduxU5Xc6uJRQ==
  /p-locate/4.1.0:
    dependencies:
      p-limit: 2.3.0
    dev: false
    engines:
      node: '>=8'
    resolution:
      integrity: sha512-R79ZZ/0wAxKGu3oYMlz8jy/kbhsNrS7SKZ7PxEHBgJ5+F2mtFW2fK2cOtBh1cHYkQsbzFV7I+EoRKe6Yt0oK7A==
  /p-locate/5.0.0:
    dependencies:
      p-limit: 3.1.0
    dev: false
    engines:
      node: '>=10'
    resolution:
      integrity: sha512-LaNjtRWUBY++zB5nE/NwcaoMylSPk+S+ZHNB1TzdbMJMny6dynpAGt7X/tl/QYq3TIeE6nxHppbo2LGymrG5Pw==
<<<<<<< HEAD
  /param-case/3.0.4:
    dependencies:
      dot-case: 3.0.4
      tslib: 2.3.1
    dev: false
    resolution:
      integrity: sha512-RXlj7zCYokReqWpOPH9oYivUzLYZ5vAPIfEmCTNViosC78F8F0H9y7T7gG2M39ymgutxF5gcFEsyZQSph9Bp3A==
=======
  /p-map/3.0.0:
    dependencies:
      aggregate-error: 3.1.0
    dev: false
    engines:
      node: '>=8'
    resolution:
      integrity: sha512-d3qXVTF/s+W+CdJ5A29wywV2n8CQQYahlgz2bFiA+4eVNJbHJodPZ+/gXwPGh0bOqA+j8S+6+ckmvLGPk1QpxQ==
  /p-try/2.2.0:
    dev: false
    engines:
      node: '>=6'
    resolution:
      integrity: sha512-R4nPAVTAU0B9D35/Gk3uJf/7XYbQcyohSKdvAxIRSNghFl4e71hVoGnBNQz9cWaXxO2I10KTC+3jMdvvoKw6dQ==
  /package-hash/4.0.0:
    dependencies:
      graceful-fs: 4.2.9
      hasha: 5.2.2
      lodash.flattendeep: 4.4.0
      release-zalgo: 1.0.0
    dev: false
    engines:
      node: '>=8'
    resolution:
      integrity: sha512-whdkPIooSu/bASggZ96BWVvZTRMOFxnyUG5PnTSGKoJE2gd5mbVNmR2Nj20QFzxYYgAXpoqC+AiXzl+UMRh7zQ==
>>>>>>> 23c73681
  /parent-module/1.0.1:
    dependencies:
      callsites: 3.1.0
    dev: false
    engines:
      node: '>=6'
    resolution:
      integrity: sha512-GQ2EWRpQV8/o+Aw8YqtfZZPfNRWZYkbidE9k5rpl/hC3vtHHBfGm2Ifi6qWV+coDGkrUKZAxE3Lot5kcsRlh+g==
  /parse-semver/1.1.1:
    dependencies:
      semver: 5.7.1
    dev: false
    resolution:
      integrity: sha1-mkr9bfBj3Egm+T+6SpnPIj9mbLg=
  /parse5-htmlparser2-tree-adapter/6.0.1:
    dependencies:
      parse5: 6.0.1
    dev: false
    resolution:
      integrity: sha512-qPuWvbLgvDGilKc5BoicRovlT4MtYT6JfJyBOMDsKoiT+GiuP5qyrPCnR9HcPECIJJmZh5jRndyNThnhhb/vlA==
  /parse5/4.0.0:
    dev: false
    resolution:
      integrity: sha512-VrZ7eOd3T1Fk4XWNXMgiGBK/z0MG48BWG2uQNU4I72fkQuKUTZpl+u9k+CxEG0twMVzSmXEEz12z5Fnw1jIQFA==
  /parse5/6.0.1:
    dev: false
    resolution:
      integrity: sha512-Ofn/CTFzRGTTxwpNEs9PP93gXShHcTq255nzRYSKe8AkVpZY7e1fpmTfOyoIvjP5HG7Z2ZM7VS9PPhQGW2pOpw==
  /pascal-case/3.1.2:
    dependencies:
      no-case: 3.0.4
      tslib: 2.3.1
    dev: false
    resolution:
      integrity: sha512-uWlGT3YSnK9x3BQJaOdcZwrnV6hPpd8jFH1/ucpiLRPh/2zCVJKS19E4GvYHvaCcACn3foXZ0cLB9Wrx1KGe5g==
  /path-case/3.0.4:
    dependencies:
      dot-case: 3.0.4
      tslib: 2.3.1
    dev: false
    resolution:
      integrity: sha512-qO4qCFjXqVTrcbPt/hQfhTQ+VhFsqNKOPtytgNKkKxSoEp3XPUQ8ObFuePylOIok5gjn69ry8XiULxCwot3Wfg==
  /path-exists/4.0.0:
    dev: false
    engines:
      node: '>=8'
    resolution:
      integrity: sha512-ak9Qy5Q7jYb2Wwcey5Fpvg2KoAc/ZIhLSLOSBmRmygPsGwkVVt0fZa0qrtMz+m6tJTAHfZQ8FnmB4MG4LWy7/w==
  /path-is-absolute/1.0.1:
    dev: false
    engines:
      node: '>=0.10.0'
    resolution:
      integrity: sha1-F0uSaHNVNP+8es5r9TpanhtcX18=
  /path-key/3.1.1:
    dev: false
    engines:
      node: '>=8'
    resolution:
      integrity: sha512-ojmeN0qd+y0jszEtoY48r0Peq5dwMEkIlCOu6Q5f41lfkswXuKtYrhgoTpLnyIcHm24Uhqx+5Tqm2InSwLhE6Q==
  /path-parse/1.0.7:
    dev: false
    resolution:
      integrity: sha512-LDJzPVEEEPR+y48z93A0Ed0yXb8pAByGWo/k5YYdYgpY2/2EsOsksJrq7lOHxryrVOn1ejG6oAp8ahvOIQD8sw==
  /pend/1.2.0:
    dev: false
    resolution:
      integrity: sha1-elfrVQpng/kRUzH89GY9XI4AelA=
  /performance-now/2.1.0:
    dev: false
    resolution:
      integrity: sha1-Ywn04OX6kT7BxpMHrjZLSzd8nns=
  /picocolors/1.0.0:
    dev: false
    resolution:
      integrity: sha512-1fygroTLlHu66zi26VoTDv8yRgm0Fccecssto+MhsZ0D/DGW2sm8E8AjW7NU5VVTRt5GxbeZ5qBuJr+HyLYkjQ==
  /picomatch/2.3.0:
    dev: false
    engines:
      node: '>=8.6'
    resolution:
      integrity: sha512-lY1Q/PiJGC2zOv/z391WOTD+Z02bCgsFfvxoXXf6h7kv9o+WmsmzYqrAwY63sNgOxE4xEdq0WyUnXfKeBrSvYw==
  /pkg-dir/4.2.0:
    dependencies:
      find-up: 4.1.0
    dev: false
    engines:
      node: '>=8'
    resolution:
      integrity: sha512-HRDzbaKjC+AOWVXxAU/x54COGeIv9eb+6CkDSQoNTt4XyWoIJvuPsXizxu/Fr23EiekbtZwmh1IcIG/l/a10GQ==
  /plist/3.0.4:
    dependencies:
      base64-js: 1.5.1
      xmlbuilder: 9.0.7
    dev: false
    engines:
      node: '>=6'
    resolution:
      integrity: sha512-ksrr8y9+nXOxQB2osVNqrgvX/XQPOXaU4BQMKjYq8PvaY1U18mo+fKgBSwzK+luSyinOuPae956lSVcBwxlAMg==
  /pn/1.1.0:
    dev: false
    resolution:
      integrity: sha512-2qHaIQr2VLRFoxe2nASzsV6ef4yOOH+Fi9FBOVH6cqeSgUnoyySPZkxzLuzd+RYOQTRpROA0ztTMqxROKSb/nA==
  /prelude-ls/1.1.2:
    dev: false
    engines:
      node: '>= 0.8.0'
    resolution:
      integrity: sha1-IZMqVJ9eUv/ZqCf1cOBL5iqX2lQ=
  /prelude-ls/1.2.1:
    dev: false
    engines:
      node: '>= 0.8.0'
    resolution:
      integrity: sha512-vkcDPrRZo1QZLbn5RLGPpg/WmIQ65qoWWhcGKf/b5eplkkarX0m9z8ppCat4mlOqUsWpyNuYgO3VRyrYHSzX5g==
  /prettier-plugin-organize-imports/2.3.4_prettier@2.5.1+typescript@4.5.5:
    dependencies:
      prettier: 2.5.1
      typescript: 4.5.5
    dev: false
    peerDependencies:
      prettier: '>=2.0'
      typescript: '>=2.9'
    resolution:
      integrity: sha512-R8o23sf5iVL/U71h9SFUdhdOEPsi3nm42FD/oDYIZ2PQa4TNWWuWecxln6jlIQzpZTDMUeO1NicJP6lLn2TtRw==
  /prettier/2.5.1:
    dev: false
    engines:
      node: '>=10.13.0'
    hasBin: true
    resolution:
      integrity: sha512-vBZcPRUR5MZJwoyi3ZoyQlc1rXeEck8KgeC9AwwOn+exuxLxq5toTRDTSaVrXHxelDMHy9zlicw8u66yxoSUFg==
  /prex/0.4.7:
    dependencies:
      '@esfx/cancelable': 1.0.0-pre.30
      '@esfx/disposable': 1.0.0-pre.30
    dev: false
    resolution:
      integrity: sha512-ulhl3iyjmAW/GroRQJN4CG+pC6KJ+W+deNRBkEShQwe16wLP9k92+x6RmLJuLiVSGkbxhnAqHpGdJJCh3bRpUQ==
  /process-on-spawn/1.0.0:
    dependencies:
      fromentries: 1.3.2
    dev: false
    engines:
      node: '>=8'
    resolution:
      integrity: sha512-1WsPDsUSMmZH5LeMLegqkPDrsGgsWwk1Exipy2hvB0o/F0ASzbpIctSCcZIK1ykJvtTJULEH+20WOFjMvGnCTg==
  /progress/2.0.3:
    dev: false
    engines:
      node: '>=0.4.0'
    resolution:
      integrity: sha512-7PiHtLll5LdnKIMw100I+8xJXR5gW2QwWYkT6iJva0bXitZKa/XMrSbdmg3r2Xnaidz9Qumd0VPaMrZlF9V9sA==
  /promise-debounce/1.0.1:
    dev: false
    resolution:
      integrity: sha1-btdvj3nQFE/b0BzBVYnOV/nXHng=
  /prompts/2.4.2:
    dependencies:
      kleur: 3.0.3
      sisteransi: 1.0.5
    dev: false
    engines:
      node: '>= 6'
    resolution:
      integrity: sha512-NxNv/kLguCA7p3jE8oL2aEBsrJWgAakBpgmgK6lpPWV+WuOmY6r2/zbAVnP+T8bQlA0nzHXSJSJW0Hq7ylaD2Q==
  /psl/1.8.0:
    dev: false
    resolution:
      integrity: sha512-RIdOzyoavK+hA18OGGWDqUTsCLhtA7IcZ/6NCs4fFJaHBDab+pDDmDIByWFRQJq2Cd7r1OoQxBGKOaztq+hjIQ==
  /punycode/2.1.1:
    dev: false
    engines:
      node: '>=6'
    resolution:
      integrity: sha512-XRsRjdf+j5ml+y/6GKHPZbrF/8p2Yga0JPtdqTIY2Xe5ohJPD9saDJJLPvp9+NSBprVvevdXZybnj2cv8OEd0A==
  /qs/6.5.2:
    dev: false
    engines:
      node: '>=0.6'
    resolution:
      integrity: sha512-N5ZAX4/LxJmF+7wN74pUD6qAh9/wnvdQcjq9TZjevvXzSUo7bfmw91saqMjzGS2xq91/odN2dW/WOl7qQHNDGA==
  /queue-microtask/1.2.3:
    dev: false
    resolution:
      integrity: sha512-NuaNSa6flKT5JaSYQzJok04JzTL1CA6aGhv5rfLW3PgqA+M2ChpZQnAC8h8i4ZFkBS8X5RqkDBHA7r4hej3K9A==
  /randombytes/2.1.0:
    dependencies:
      safe-buffer: 5.2.1
    dev: false
    resolution:
      integrity: sha512-vYl3iOX+4CKUWuxGi9Ukhie6fsqXqS9FE2Zaic4tNFD2N2QQaXOMFbuKK4QmDHC0JO6B1Zp41J0LpT0oR68amQ==
  /read/1.0.7:
    dependencies:
      mute-stream: 0.0.8
    dev: false
    engines:
      node: '>=0.8'
    resolution:
      integrity: sha1-s9oZvQUkMal2cdRKQmNK33ELQMQ=
  /readdirp/3.6.0:
    dependencies:
      picomatch: 2.3.0
    dev: false
    engines:
      node: '>=8.10.0'
    resolution:
      integrity: sha512-hOS089on8RduqdbhvQ5Z37A0ESjsqz6qnRcffsMU3495FuTdqSm+7bhJ29JvIOsBDEEnan5DPu9t3To9VRlMzA==
  /regexpp/3.2.0:
    dev: false
    engines:
      node: '>=8'
    resolution:
      integrity: sha512-pq2bWo9mVD43nbts2wGv17XLiNLya+GklZ8kaDLV2Z08gDCsGpnKn9BFMepvWuHCbyVvY7J5o5+BVvoQbmlJLg==
  /release-zalgo/1.0.0:
    dependencies:
      es6-error: 4.1.1
    dev: false
    engines:
      node: '>=4'
    resolution:
      integrity: sha1-CXALflB0Mpc5Mw5TXFqQ+2eFFzA=
  /request-promise-core/1.1.4_request@2.88.2:
    dependencies:
      lodash: 4.17.21
      request: 2.88.2
    dev: false
    engines:
      node: '>=0.10.0'
    peerDependencies:
      request: ^2.34
    resolution:
      integrity: sha512-TTbAfBBRdWD7aNNOoVOBH4pN/KigV6LyapYNNlAPA8JwbovRti1E88m3sYAwsLi5ryhPKsE9APwnjFTgdUjTpw==
  /request-promise-native/1.0.9_request@2.88.2:
    dependencies:
      request: 2.88.2
      request-promise-core: 1.1.4_request@2.88.2
      stealthy-require: 1.1.1
      tough-cookie: 2.5.0
    deprecated: request-promise-native has been deprecated because it extends the now deprecated request package, see https://github.com/request/request/issues/3142
    dev: false
    engines:
      node: '>=0.12.0'
    peerDependencies:
      request: ^2.34
    resolution:
      integrity: sha512-wcW+sIUiWnKgNY0dqCpOZkUbF/I+YPi+f09JZIDa39Ec+q82CpSYniDp+ISgTTbKmnpJWASeJBPZmoxH84wt3g==
  /request/2.88.2:
    dependencies:
      aws-sign2: 0.7.0
      aws4: 1.11.0
      caseless: 0.12.0
      combined-stream: 1.0.8
      extend: 3.0.2
      forever-agent: 0.6.1
      form-data: 2.3.3
      har-validator: 5.1.5
      http-signature: 1.2.0
      is-typedarray: 1.0.0
      isstream: 0.1.2
      json-stringify-safe: 5.0.1
      mime-types: 2.1.34
      oauth-sign: 0.9.0
      performance-now: 2.1.0
      qs: 6.5.2
      safe-buffer: 5.2.1
      tough-cookie: 2.5.0
      tunnel-agent: 0.6.0
      uuid: 3.4.0
    deprecated: request has been deprecated, see https://github.com/request/request/issues/3142
    dev: false
    engines:
      node: '>= 6'
    resolution:
      integrity: sha512-MsvtOrfG9ZcrOwAW+Qi+F6HbD0CWXEh9ou77uOb7FM2WPhwT7smM833PzanhJLsgXjN89Ir6V2PczXNnMpwKhw==
  /require-directory/2.1.1:
    dev: false
    engines:
      node: '>=0.10.0'
    resolution:
      integrity: sha1-jGStX9MNqxyXbiNE/+f3kqam30I=
  /require-from-string/2.0.2:
    dev: false
    engines:
      node: '>=0.10.0'
    resolution:
      integrity: sha512-Xf0nWe6RseziFMu+Ap9biiUbmplq6S9/p+7w7YXP/JBHhrUDDUhwa+vANyubuqfZWTveU//DYVGsDG7RKL/vEw==
  /require-main-filename/2.0.0:
    dev: false
    resolution:
      integrity: sha512-NKN5kMDylKuldxYLSUfrbo5Tuzh4hd+2E8NPPX02mZtn1VuREQToYe/ZdlJy+J3uCpfaiGF05e7B8W0iXbQHmg==
  /resolve-from/4.0.0:
    dev: false
    engines:
      node: '>=4'
    resolution:
      integrity: sha512-pb/MYmXstAkysRFx8piNI1tGFNQIFA3vkE3Gq4EuA1dF6gHp/+vgZqsCGJapvy8N3Q+4o7FwvquPJcnZ7RYy4g==
  /resolve-from/5.0.0:
    dev: false
    engines:
      node: '>=8'
    resolution:
      integrity: sha512-qYg9KP24dD5qka9J47d0aVky0N+b4fTU89LN9iDnjB5waksiC49rvMB0PrUJQGoTmH50XPiqOvAjDfaijGxYZw==
  /resolve/1.20.0:
    dependencies:
      is-core-module: 2.8.0
      path-parse: 1.0.7
    dev: false
    resolution:
      integrity: sha512-wENBPt4ySzg4ybFQW2TT1zMQucPK95HSh/nq2CFTZVOGut2+pQvSsgtda4d26YrYcr067wjbmzOG8byDPBX63A==
  /reusify/1.0.4:
    dev: false
    engines:
      iojs: '>=1.0.0'
      node: '>=0.10.0'
    resolution:
      integrity: sha512-U9nH88a3fc/ekCF1l0/UP1IosiuIjyTh7hBvXVMHYgVcfGvt897Xguj2UOLDeI5BG2m7/uwyaLVT6fbtCwTyzw==
  /rimraf/3.0.2:
    dependencies:
      glob: 7.1.7
    dev: false
    hasBin: true
    resolution:
      integrity: sha512-JZkJMZkAGFFPP2YqXZXPbMlMBgsxzE8ILs4lMIX/2o0L9UBw9O/Y3o6wFw/i9YLapcUJWwqbi3kdxIPdC62TIA==
  /rollup/2.41.5:
    dev: false
    engines:
      node: '>=10.0.0'
    hasBin: true
    optionalDependencies:
      fsevents: 2.3.2
    resolution:
      integrity: sha512-uG+WNNxhOYyeuO7oRt98GA2CNVRgQ67zca75UQVMPzMrLG9FUKzTCgvYVWhtB18TNbV7Uqxo97h+wErAnpFNJw==
  /run-parallel/1.2.0:
    dependencies:
      queue-microtask: 1.2.3
    dev: false
    resolution:
      integrity: sha512-5l4VyZR86LZ/lDxZTR6jqL8AFE2S0IFLMP26AbjsLVADxHdhB/c0GUsH+y39UfCi3dzz8OlQuPmnaJOMoDHQBA==
  /safe-buffer/5.1.2:
    dev: false
    resolution:
      integrity: sha512-Gd2UZBJDkXlY7GbJxfsE8/nvKkUEU1G38c1siN6QP6a9PT9MmHB8GnpscSmMJSoF8LOIrt8ud/wPtojys4G6+g==
  /safe-buffer/5.2.1:
    dev: false
    resolution:
      integrity: sha512-rp3So07KcdmmKbGvgaNxQSJr7bGVSVk5S9Eq1F+ppbRo70+YeaDxkw5Dd8NPN+GD6bjnYm2VuPuCXmpuYvmCXQ==
  /safer-buffer/2.1.2:
    dev: false
    resolution:
      integrity: sha512-YZo3K82SD7Riyi0E1EQPojLz7kpepnSQI9IyPbHHg1XXXevb5dJI7tpyN2ADxGcQbHG7vcyRHk0cbwqcQriUtg==
  /sax/1.2.4:
    dev: false
    resolution:
      integrity: sha512-NqVDv9TpANUjFm0N8uM5GxL36UgKi9/atZw+x7YFnQ8ckwFGKrl4xX4yWtrey3UJm5nP1kUbnYgLopqWNSRhWw==
  /semver/5.7.1:
    dev: false
    hasBin: true
    resolution:
      integrity: sha512-sauaDf/PZdVgrLTNYHRtpXa1iRiKcaebiKQ1BJdpQlWH2lCvexQdX55snPFyK7QzpudqbCI0qXFfOasHdyNDGQ==
  /semver/6.3.0:
    dev: false
    hasBin: true
    resolution:
      integrity: sha512-b39TBaTSfV6yBrapU89p5fKekE2m/NwnDocOVruQFS1/veMgdzuPcnOM34M6CwxW8jH/lxEa5rBoDeUwu5HHTw==
  /semver/7.3.5:
    dependencies:
      lru-cache: 6.0.0
    dev: false
    engines:
      node: '>=10'
    hasBin: true
    resolution:
      integrity: sha512-PoeGJYh8HK4BTO/a9Tf6ZG3veo/A7ZVsYrSA6J8ny9nb3B1VrpkuN+z9OE5wfE5p6H4LchYZsegiQgbJD94ZFQ==
<<<<<<< HEAD
  /sentence-case/3.0.4:
    dependencies:
      no-case: 3.0.4
      tslib: 2.3.1
      upper-case-first: 2.0.2
    dev: false
    resolution:
      integrity: sha512-8LS0JInaQMCRoQ7YUytAo/xUu5W2XnQxV2HI/6uM6U7CITS1RqPElr30V6uIqyMKM9lJGRVFy5/4CuzcixNYSg==
  /serialize-javascript/5.0.1:
=======
  /serialize-javascript/6.0.0:
>>>>>>> 23c73681
    dependencies:
      randombytes: 2.1.0
    dev: false
    resolution:
      integrity: sha512-Qr3TosvguFt8ePWqsvRfrKyQXIiW+nGbYpy8XK24NQHE83caxWt+mIymTT19DGFbNWNLfEwsrkSmN64lVWB9ag==
  /set-blocking/2.0.0:
    dev: false
    resolution:
      integrity: sha1-BF+XgtARrppoA93TgrJDkrPYkPc=
  /shebang-command/2.0.0:
    dependencies:
      shebang-regex: 3.0.0
    dev: false
    engines:
      node: '>=8'
    resolution:
      integrity: sha512-kHxr2zZpYtdmrN1qDjrrX/Z1rR1kG8Dx+gkpK1G4eXmvXswmcE1hTWBWYUzlraYw1/yZp6YuDY77YtvbN0dmDA==
  /shebang-regex/3.0.0:
    dev: false
    engines:
      node: '>=8'
    resolution:
      integrity: sha512-7++dFhtcx3353uBaq8DDR4NuxBetBzC7ZQOhmTQInHEd6bSrXdiEyzCvG07Z44UYdLShWUyXt5M/yhz8ekcb1A==
  /signal-exit/3.0.6:
    dev: false
    resolution:
      integrity: sha512-sDl4qMFpijcGw22U5w63KmD3cZJfBuFlVNbVMKje2keoKML7X2UzWbc4XrmEbDwg0NXJc3yv4/ox7b+JWb57kQ==
  /sisteransi/1.0.5:
    dev: false
    resolution:
      integrity: sha512-bLGGlR1QxBcynn2d5YmDX4MGjlZvy2MRBDRNHLJ8VI6l6+9FUiyTFNJ0IveOSP0bcXgVDPRcfGqA0pjaqUpfVg==
  /slice-ansi/4.0.0:
    dependencies:
      ansi-styles: 4.3.0
      astral-regex: 2.0.0
      is-fullwidth-code-point: 3.0.0
    dev: false
    engines:
      node: '>=10'
    resolution:
      integrity: sha512-qMCMfhY040cVHT43K9BFygqYbUPFZKHOg7K73mtTWJRb8pyP3fzf4Ixd5SzdEJQ6MRUg/WBnOLxghZtKKurENQ==
  /snake-case/3.0.4:
    dependencies:
      dot-case: 3.0.4
      tslib: 2.3.1
    dev: false
    resolution:
      integrity: sha512-LAOh4z89bGQvl9pFfNF8V146i7o7/CqFPbqzYgP+yYzDIDeS9HaNFtXABamRW+AQzEVODcvE79ljJ+8a9YSdMg==
  /source-map-support/0.5.20:
    dependencies:
      buffer-from: 1.1.2
      source-map: 0.6.1
    dev: false
    resolution:
      integrity: sha512-n1lZZ8Ve4ksRqizaBQgxXDgKwttHDhyfQjA6YZZn8+AroHbsIz+JjwxQDxbp+7y5OYCI8t1Yk7etjD9CRd2hIw==
  /source-map/0.5.7:
    dev: false
    engines:
      node: '>=0.10.0'
    resolution:
      integrity: sha1-igOdLRAh0i0eoUyA2OpGi6LvP8w=
  /source-map/0.6.1:
    dev: false
    engines:
      node: '>=0.10.0'
    resolution:
      integrity: sha512-UjgapumWlbMhkBgzT7Ykc5YXUT46F0iKu8SGXq0bcwP5dz/h0Plj6enJqjz1Zbq2l5WaqYnrVbwWOWMyF3F47g==
  /source-map/0.7.3:
    dev: false
    engines:
      node: '>= 8'
    resolution:
      integrity: sha512-CkCj6giN3S+n9qrYiBTX5gystlENnRW5jZeNLHpe6aue+SrHcG5VYwujhW9s4dY31mEGsxBDrHR6oI69fTXsaQ==
  /sourcemap-codec/1.4.8:
    dev: false
    resolution:
      integrity: sha512-9NykojV5Uih4lgo5So5dtw+f0JgJX30KCNI8gwhz2J9A15wD0Ml6tjHKwf6fTSa6fAdVBdZeNOs9eJ71qCk8vA==
  /spawn-wrap/2.0.0:
    dependencies:
      foreground-child: 2.0.0
      is-windows: 1.0.2
      make-dir: 3.1.0
      rimraf: 3.0.2
      signal-exit: 3.0.6
      which: 2.0.2
    dev: false
    engines:
      node: '>=8'
    resolution:
      integrity: sha512-EeajNjfN9zMnULLwhZZQU3GWBoFNkbngTUPfaawT4RkMiviTxcX0qfhVbGey39mfctfDHkWtuecgQ8NJcyQWHg==
  /sprintf-js/1.0.3:
    dev: false
    resolution:
      integrity: sha1-BOaSb2YolTVPPdAVIDYzuFcpfiw=
  /sshpk/1.16.1:
    dependencies:
      asn1: 0.2.6
      assert-plus: 1.0.0
      bcrypt-pbkdf: 1.0.2
      dashdash: 1.14.1
      ecc-jsbn: 0.1.2
      getpass: 0.1.7
      jsbn: 0.1.1
      safer-buffer: 2.1.2
      tweetnacl: 0.14.5
    dev: false
    engines:
      node: '>=0.10.0'
    hasBin: true
    resolution:
      integrity: sha512-HXXqVUq7+pcKeLqqZj6mHFUMvXtOJt1uoUx09pFW6011inTMxqI8BA8PM95myrIyyKwdnzjdFjLiE6KBPVtJIg==
  /stealthy-require/1.1.1:
    dev: false
    engines:
      node: '>=0.10.0'
    resolution:
      integrity: sha1-NbCYdbT/SfJqd35QmzCQoyJr8ks=
  /string-width/4.2.3:
    dependencies:
      emoji-regex: 8.0.0
      is-fullwidth-code-point: 3.0.0
      strip-ansi: 6.0.1
    dev: false
    engines:
      node: '>=8'
    resolution:
      integrity: sha512-wKyQRQpjJ0sIp62ErSZdGsjMJWsap5oRNihHhu6G7JVO/9jIB6UyevL+tXuOqrng8j/cxKTWyWUwvSTriiZz/g==
  /strip-ansi/0.1.1:
    dev: false
    engines:
      node: '>=0.8.0'
    hasBin: true
    resolution:
      integrity: sha1-OeipjQRNFQZgq+SmgIrPcLt7yZE=
  /strip-ansi/3.0.1:
    dependencies:
      ansi-regex: 2.1.1
    dev: false
    engines:
      node: '>=0.10.0'
    resolution:
      integrity: sha1-ajhfuIU9lS1f8F0Oiq+UJ43GPc8=
  /strip-ansi/6.0.1:
    dependencies:
      ansi-regex: 5.0.1
    dev: false
    engines:
      node: '>=8'
    resolution:
      integrity: sha512-Y38VPSHcqkFrCpFnQ9vuSXmquuv5oXOKpGeT6aGrr3o3Gc9AlVa6JBfUSOCnbxGGZF+/0ooI7KrPuUSztUdU5A==
  /strip-bom/4.0.0:
    dev: false
    engines:
      node: '>=8'
    resolution:
      integrity: sha512-3xurFv5tEgii33Zi8Jtp55wEIILR9eh34FAW00PZf+JnSsTmV/ioewSgQl97JHvgjoRGwPShsWm+IdrxB35d0w==
  /strip-json-comments/3.1.1:
    dev: false
    engines:
      node: '>=8'
    resolution:
      integrity: sha512-6fPc+R4ihwqP6N/aIv2f1gMH8lOVtWQHoqC4yK6oSDVVocumAsfCqjkXnqiYMhmMwS/mEHLp7Vehlt3ql6lEig==
  /supports-color/2.0.0:
    dev: false
    engines:
      node: '>=0.8.0'
    resolution:
      integrity: sha1-U10EXOa2Nj+kARcIRimZXp3zJMc=
  /supports-color/5.5.0:
    dependencies:
      has-flag: 3.0.0
    dev: false
    engines:
      node: '>=4'
    resolution:
      integrity: sha512-QjVjwdXIt408MIiAqCX4oUKsgU2EqAGzs2Ppkm4aQYbjm+ZEWEcW4SfFNTr4uMNZma0ey4f5lgLrkB0aX0QMow==
  /supports-color/7.2.0:
    dependencies:
      has-flag: 4.0.0
    dev: false
    engines:
      node: '>=8'
    resolution:
      integrity: sha512-qpCAvRl9stuOHveKsn7HncJRvv501qIacKzQlO/+Lwxc9+0q2wLyv4Dfvt80/DPn2pqOBsJdDiogXGR9+OvwRw==
  /supports-color/8.1.1:
    dependencies:
      has-flag: 4.0.0
    dev: false
    engines:
      node: '>=10'
    resolution:
      integrity: sha512-MpUEN2OodtUzxvKQl72cUF7RQ5EiHsGvSsVG0ia9c5RbWGL2CI4C7EpPS8UTBIplnlzZiNuV56w+FuNxy3ty2Q==
  /symbol-tree/3.2.4:
    dev: false
    resolution:
      integrity: sha512-9QNk5KwDF+Bvz+PyObkmSYjI5ksVUYtjW7AU22r2NKcfLJcXp96hkDWU3+XndOsUb+AQ9QhfzfCT2O+CNWT5Tw==
  /table/6.7.3:
    dependencies:
      ajv: 8.4.0
      lodash.truncate: 4.4.2
      slice-ansi: 4.0.0
      string-width: 4.2.3
      strip-ansi: 6.0.1
    dev: false
    engines:
      node: '>=10.0.0'
    resolution:
      integrity: sha512-5DkIxeA7XERBqMwJq0aHZOdMadBx4e6eDoFRuyT5VR82J0Ycg2DwM6GfA/EQAhJ+toRTaS1lIdSQCqgrmhPnlw==
  /test-exclude/6.0.0:
    dependencies:
      '@istanbuljs/schema': 0.1.3
      glob: 7.1.7
      minimatch: 3.0.4
    dev: false
    engines:
      node: '>=8'
    resolution:
      integrity: sha512-cAGWPIyOHU6zlmg88jwm7VRyXnMN7iV68OGAbYDk/Mh/xC/pzVPlQtY6ngoIH/5/tciuhGfvESU8GrHrcxD56w==
  /text-table/0.2.0:
    dev: false
    resolution:
      integrity: sha1-f17oI66AUgfACvLfSoTsP8+lcLQ=
  /tmp/0.0.29:
    dependencies:
      os-tmpdir: 1.0.2
    dev: false
    engines:
      node: '>=0.4.0'
    resolution:
      integrity: sha1-8lEl/w3Z2jzLDC3Tce4SiLuRKMA=
  /to-fast-properties/2.0.0:
    dev: false
    engines:
      node: '>=4'
    resolution:
      integrity: sha1-3F5pjL0HkmW8c+A3doGk5Og/YW4=
  /to-regex-range/5.0.1:
    dependencies:
      is-number: 7.0.0
    dev: false
    engines:
      node: '>=8.0'
    resolution:
      integrity: sha512-65P7iz6X5yEr1cwcgvQxbbIw7Uk3gOy5dIdtZ4rDveLqhrdJP+Li/Hx6tyK0NEb+2GCyneCMJiGqrADCSNk8sQ==
  /tough-cookie/2.5.0:
    dependencies:
      psl: 1.8.0
      punycode: 2.1.1
    dev: false
    engines:
      node: '>=0.8'
    resolution:
      integrity: sha512-nlLsUzgm1kfLXSXfRZMc1KLAugd4hqJHDTvc2hDIwS3mZAfMEuMbc03SujMF+GEcpaX/qboeycw6iO8JwVv2+g==
  /tr46/1.0.1:
    dependencies:
      punycode: 2.1.1
    dev: false
    resolution:
      integrity: sha1-qLE/1r/SSJUZZ0zN5VujaTtwbQk=
  /tslib/2.3.1:
    dev: false
    resolution:
      integrity: sha512-77EbyPPpMz+FRFRuAFlWMtmgUWGe9UOG2Z25NqCwiIjRhOf5iKGuzSe5P2w1laq+FkRy4p+PCuVkJSGkzTEKVw==
  /tunnel-agent/0.6.0:
    dependencies:
      safe-buffer: 5.2.1
    dev: false
    resolution:
      integrity: sha1-J6XeoGs2sEoKmWZ3SykIaPD8QP0=
  /tunnel/0.0.4:
    dev: false
    engines:
      node: '>=0.6.11 <=0.7.0 || >=0.7.3'
    resolution:
      integrity: sha1-LTeFoVjBdMmhbcLARuxfxfF0IhM=
  /tweetnacl/0.14.5:
    dev: false
    resolution:
      integrity: sha1-WuaBd/GS1EViadEIr6k/+HQ/T2Q=
  /type-check/0.3.2:
    dependencies:
      prelude-ls: 1.1.2
    dev: false
    engines:
      node: '>= 0.8.0'
    resolution:
      integrity: sha1-WITKtRLPHTVeP7eE8wgEsrUg23I=
  /type-check/0.4.0:
    dependencies:
      prelude-ls: 1.2.1
    dev: false
    engines:
      node: '>= 0.8.0'
    resolution:
      integrity: sha512-XleUoc9uwGXqjWwXaUTZAmzMcFZ5858QA2vvx1Ur5xIcixXIP+8LnFDgRplU30us6teqdlskFfu+ae4K79Ooew==
  /type-fest/0.20.2:
    dev: false
    engines:
      node: '>=10'
    resolution:
      integrity: sha512-Ne+eE4r0/iWnpAxD852z3A+N0Bt5RN//NjJwRd2VFHEmrywxf5vsZlh4R6lixl6B+wz/8d+maTSAkN1FIkI3LQ==
  /type-fest/0.8.1:
    dev: false
    engines:
      node: '>=8'
    resolution:
      integrity: sha512-4dbzIzqvjtgiM5rw1k5rEHtBANKmdudhGyBEajN01fEyhaAIhsoKNy6y7+IN93IfpFtwY9iqi7kD+xwKhQsNJA==
  /typed-rest-client/1.2.0:
    dependencies:
      tunnel: 0.0.4
      underscore: 1.8.3
    dev: false
    resolution:
      integrity: sha512-FrUshzZ1yxH8YwGR29PWWnfksLEILbWJydU7zfIRkyH7kAEzB62uMAl2WY6EyolWpLpVHeJGgQm45/MaruaHpw==
  /typedarray-to-buffer/3.1.5:
    dependencies:
      is-typedarray: 1.0.0
    dev: false
    resolution:
      integrity: sha512-zdu8XMNEDepKKR+XYOXAVPtWui0ly0NtohUscw+UmaHiAWT8hrV1rr//H6V+0DvJ3OQ19S979M0laLfX8rm82Q==
  /typescript/4.5.5:
    dev: false
    engines:
      node: '>=4.2.0'
    hasBin: true
    resolution:
      integrity: sha512-TCTIul70LyWe6IJWT8QSYeA54WQe8EjQFU4wY52Fasj5UKx88LNYKCgBEHcOMOrFF1rKGbD8v/xcNWVUq9SymA==
  /uc.micro/1.0.6:
    dev: false
    resolution:
      integrity: sha512-8Y75pvTYkLJW2hWQHXxoqRgV7qb9B+9vFEtidML+7koHUFapnVJAZ6cKs+Qjz5Aw3aZWHMC6u0wJE3At+nSGwA==
  /underscore/1.6.0:
    dev: false
    resolution:
      integrity: sha1-izixDKze9jM3uLJOT/htRa6lKag=
  /underscore/1.8.3:
    dev: false
    resolution:
      integrity: sha1-Tz+1OxBuYJf8+ctBCfKl6b36UCI=
  /upper-case-first/2.0.2:
    dependencies:
      tslib: 2.3.1
    dev: false
    resolution:
      integrity: sha512-514ppYHBaKwfJRK/pNC6c/OxfGa0obSnAl106u97Ed0I625Nin96KAjttZF6ZL3e1XLtphxnqrOi9iWgm+u+bg==
  /upper-case/2.0.2:
    dependencies:
      tslib: 2.3.1
    dev: false
    resolution:
      integrity: sha512-KgdgDGJt2TpuwBUIjgG6lzw2GWFRCW9Qkfkiv0DxqHHLYJHmtmdUIKcZd8rHgFSjopVTlw6ggzCm1b8MFQwikg==
  /uri-js/4.4.1:
    dependencies:
      punycode: 2.1.1
    dev: false
    resolution:
      integrity: sha512-7rKUyy33Q1yc98pQ1DAmLtwX109F7TIfWlW1Ydo8Wl1ii1SeHieeh0HHfPeL2fMXK6z0s8ecKs9frCuLJvndBg==
  /url-join/1.1.0:
    dev: false
    resolution:
      integrity: sha1-dBxsL0WWxIMNZxhGCSDQySIC3Hg=
  /uuid/3.4.0:
    deprecated: Please upgrade  to version 7 or higher.  Older versions may use Math.random() in certain circumstances, which is known to be problematic.  See https://v8.dev/blog/math-random for details.
    dev: false
    hasBin: true
    resolution:
      integrity: sha512-HjSDRw6gZE5JMggctHBcjVak08+KEVhSIiDzFnT9S9aegmp85S/bReBVTb4QTFaRNptJ9kuYaNhnbNEOkbKb/A==
  /v8-compile-cache/2.3.0:
    dev: false
    resolution:
      integrity: sha512-l8lCEmLcLYZh4nbunNZvQCJc5pv7+RCwa8q/LdUx8u7lsWvPDKmpodJAJNwkAhJC//dFY48KuIEmjtd4RViDrA==
  /v8-to-istanbul/8.1.1:
    dependencies:
      '@types/istanbul-lib-coverage': 2.0.4
      convert-source-map: 1.8.0
      source-map: 0.7.3
    dev: false
    engines:
      node: '>=10.12.0'
    resolution:
      integrity: sha512-FGtKtv3xIpR6BYhvgH8MI/y78oT7d8Au3ww4QIxymrCtZEh5b8gCw2siywE+puhEmuWKDtmfrvF5UlB298ut3w==
  /verror/1.10.0:
    dependencies:
      assert-plus: 1.0.0
      core-util-is: 1.0.2
      extsprintf: 1.3.0
    dev: false
    engines:
      '0': node >=0.6.0
    resolution:
      integrity: sha1-OhBcoXBTr1XW4nDB+CiGguGNpAA=
  /vsce/1.85.1:
    dependencies:
      azure-devops-node-api: 7.2.0
      chalk: 2.4.2
      cheerio: 1.0.0-rc.10
      commander: 6.2.1
      denodeify: 1.2.1
      glob: 7.1.7
      leven: 3.1.0
      lodash: 4.17.21
      markdown-it: 10.0.0
      mime: 1.6.0
      minimatch: 3.0.4
      osenv: 0.1.5
      parse-semver: 1.1.1
      read: 1.0.7
      semver: 5.7.1
      tmp: 0.0.29
      typed-rest-client: 1.2.0
      url-join: 1.1.0
      yauzl: 2.10.0
      yazl: 2.5.1
    dev: false
    engines:
      node: '>= 10'
    hasBin: true
    resolution:
      integrity: sha512-IdfH8OCK+FgQGmihFoh6/17KBl4Ad3q4Sw3NFNI9T9KX6KdMR5az2/GO512cC9IqCjbgJl12CA7X84vYoc0ifg==
  /vscode-jsonrpc/6.0.0:
    dev: false
    engines:
      node: '>=8.0.0 || >=10.0.0'
    resolution:
      integrity: sha512-wnJA4BnEjOSyFMvjZdpiOwhSq9uDoK8e/kpRJDTaMYzwlkrhG1fwDIZI94CLsLzlCK5cIbMMtFlJlfR57Lavmg==
  /vscode-languageclient/7.0.0:
    dependencies:
      minimatch: 3.0.4
      semver: 7.3.5
      vscode-languageserver-protocol: 3.16.0
    dev: false
    engines:
      vscode: ^1.52.0
    resolution:
      integrity: sha512-P9AXdAPlsCgslpP9pRxYPqkNYV7Xq8300/aZDpO35j1fJm/ncize8iGswzYlcvFw5DQUx4eVk+KvfXdL0rehNg==
  /vscode-languageserver-protocol/3.16.0:
    dependencies:
      vscode-jsonrpc: 6.0.0
      vscode-languageserver-types: 3.16.0
    dev: false
    resolution:
      integrity: sha512-sdeUoAawceQdgIfTI+sdcwkiK2KU+2cbEYA0agzM2uqaUy2UpnnGHtWTHVEtS0ES4zHU0eMFRGN+oQgDxlD66A==
  /vscode-languageserver-textdocument/1.0.2:
    dev: false
    resolution:
      integrity: sha512-T7uPC18+f8mYE4lbVZwb3OSmvwTZm3cuFhrdx9Bn2l11lmp3SvSuSVjy2JtvrghzjAo4G6Trqny2m9XGnFnWVA==
  /vscode-languageserver-types/3.16.0:
    dev: false
    resolution:
      integrity: sha512-k8luDIWJWyenLc5ToFQQMaSrqCHiLwyKPHKPQZ5zz21vM+vIVUSvsRpcbiECH4WR88K2XZqc4ScRcZ7nk/jbeA==
  /vscode-languageserver/7.0.0:
    dependencies:
      vscode-languageserver-protocol: 3.16.0
    dev: false
    hasBin: true
    resolution:
      integrity: sha512-60HTx5ID+fLRcgdHfmz0LDZAXYEV68fzwG0JWwEPBode9NuMYTIxuYXPg4ngO8i8+Ou0lM7y6GzaYWbiDL0drw==
  /w3c-hr-time/1.0.2:
    dependencies:
      browser-process-hrtime: 1.0.0
    dev: false
    resolution:
      integrity: sha512-z8P5DvDNjKDoFIHK7q8r8lackT6l+jo/Ye3HOle7l9nICP9lf1Ci25fy9vHd0JOWewkIFzXIEig3TdKT7JQ5fQ==
  /watch/1.0.2:
    dependencies:
      exec-sh: 0.2.2
      minimist: 1.2.5
    dev: false
    engines:
      node: '>=0.1.95'
    hasBin: true
    resolution:
      integrity: sha1-NApxe952Vyb6CqB9ch4BR6VR3ww=
  /web-streams-polyfill/3.2.0:
    dev: false
    engines:
      node: '>= 8'
    resolution:
      integrity: sha512-EqPmREeOzttaLRm5HS7io98goBgZ7IVz79aDvqjD0kYXLtFZTc0T/U6wHTPKyIjb+MdN7DFIIX6hgdBEpWmfPA==
  /webidl-conversions/4.0.2:
    dev: false
    resolution:
      integrity: sha512-YQ+BmxuTgd6UXZW3+ICGfyqRyHXVlD5GtQr5+qjiNW7bF0cqrzX500HVXPBOvgXb5YnzDd+h0zqyv61KUD7+Sg==
  /whatwg-encoding/1.0.5:
    dependencies:
      iconv-lite: 0.4.24
    dev: false
    resolution:
      integrity: sha512-b5lim54JOPN9HtzvK9HFXvBma/rnfFeqsic0hSpjtDbVxR3dJKLc+KB4V6GgiGOvl7CY/KNh8rxSo9DKQrnUEw==
  /whatwg-mimetype/2.3.0:
    dev: false
    resolution:
      integrity: sha512-M4yMwr6mAnQz76TbJm914+gPpB/nCwvZbJU28cUD6dR004SAxDLOOSUaB1JDRqLtaOV/vi0IC5lEAGFgrjGv/g==
  /whatwg-url/6.5.0:
    dependencies:
      lodash.sortby: 4.7.0
      tr46: 1.0.1
      webidl-conversions: 4.0.2
    dev: false
    resolution:
      integrity: sha512-rhRZRqx/TLJQWUpQ6bmrt2UV4f0HCQ463yQuONJqC6fO2VoEb1pTYddbe59SkYq87aoM5A3bdhMZiUiVws+fzQ==
  /whatwg-url/7.1.0:
    dependencies:
      lodash.sortby: 4.7.0
      tr46: 1.0.1
      webidl-conversions: 4.0.2
    dev: false
    resolution:
      integrity: sha512-WUu7Rg1DroM7oQvGWfOiAK21n74Gg+T4elXEQYkOhtyLeWiJFoOGLXPKI/9gzIie9CtwVLm8wtw6YJdKyxSjeg==
  /which-module/2.0.0:
    dev: false
    resolution:
      integrity: sha1-2e8H3Od7mQK4o6j6SzHD4/fm6Ho=
  /which/2.0.2:
    dependencies:
      isexe: 2.0.0
    dev: false
    engines:
      node: '>= 8'
    hasBin: true
    resolution:
      integrity: sha512-BLI3Tl1TW3Pvl70l3yq3Y64i+awpwXqsGBYWkkqMtnbXgrMD+yj7rhW0kuEDxzJaYXGjEW5ogapKNMEKNMjibA==
  /word-wrap/1.2.3:
    dev: false
    engines:
      node: '>=0.10.0'
    resolution:
      integrity: sha512-Hz/mrNwitNRh/HUAtM/VT/5VH+ygD6DV7mYKZAtHOrbs8U7lvPS6xf7EJKMF0uW1KJCl0H701g3ZGus+muE5vQ==
  /workerpool/6.1.5:
    dev: false
    resolution:
      integrity: sha512-XdKkCK0Zqc6w3iTxLckiuJ81tiD/o5rBE/m+nXpRCB+/Sq4DqkfXZ/x0jW02DG1tGsfUGXbTJyZDP+eu67haSw==
  /wrap-ansi/6.2.0:
    dependencies:
      ansi-styles: 4.3.0
      string-width: 4.2.3
      strip-ansi: 6.0.1
    dev: false
    engines:
      node: '>=8'
    resolution:
      integrity: sha512-r6lPcBGxZXlIcymEu7InxDMhdW0KDxpLgoFLcguasxCaJ/SOIZwINatK9KY/tf+ZrlywOKU0UDj3ATXUBfxJXA==
  /wrap-ansi/7.0.0:
    dependencies:
      ansi-styles: 4.3.0
      string-width: 4.2.3
      strip-ansi: 6.0.1
    dev: false
    engines:
      node: '>=10'
    resolution:
      integrity: sha512-YVGIj2kamLSTxw6NsZjoBxfSwsn0ycdesmc4p+Q21c5zPuZ1pl+NfxVdxPtdHvmNVOQ6XSYG4AUtyt/Fi7D16Q==
  /wrappy/1.0.2:
    dev: false
    resolution:
      integrity: sha1-tSQ9jz7BqjXxNkYFvA0QNuMKtp8=
  /write-file-atomic/3.0.3:
    dependencies:
      imurmurhash: 0.1.4
      is-typedarray: 1.0.0
      signal-exit: 3.0.6
      typedarray-to-buffer: 3.1.5
    dev: false
    resolution:
      integrity: sha512-AvHcyZ5JnSfq3ioSyjrBkH9yW4m7Ayk8/9My/DD9onKeu/94fwrMocemO2QAJFAlnnDN+ZDS+ZjAR5ua1/PV/Q==
  /ws/4.1.0:
    dependencies:
      async-limiter: 1.0.1
      safe-buffer: 5.1.2
    dev: false
    resolution:
      integrity: sha512-ZGh/8kF9rrRNffkLFV4AzhvooEclrOH0xaugmqGsIfFgOE/pIz4fMc4Ef+5HSQqTEug2S9JZIWDR47duDSLfaA==
  /xml-name-validator/3.0.0:
    dev: false
    resolution:
      integrity: sha512-A5CUptxDsvxKJEU3yO6DuWBSJz/qizqzJKOMIfUJHETbBw/sFaDxgd6fxm1ewUaM0jZ444Fc5vC5ROYurg/4Pw==
  /xmlbuilder/15.1.1:
    dev: false
    engines:
      node: '>=8.0'
    resolution:
      integrity: sha512-yMqGBqtXyeN1e3TGYvgNgDVZ3j84W4cwkOXQswghol6APgZWaff9lnbvN7MHYJOiXsvGPXtjTYJEiC9J2wv9Eg==
  /xmlbuilder/9.0.7:
    dev: false
    engines:
      node: '>=4.0'
    resolution:
      integrity: sha1-Ey7mPS7FVlxVfiD0wi35rKaGsQ0=
  /y18n/4.0.3:
    dev: false
    resolution:
      integrity: sha512-JKhqTOwSrqNA1NY5lSztJ1GrBiUodLMmIZuLiDaMRJ+itFd+ABVE8XBjOvIWL+rSqNDC74LCSFmlb/U4UZ4hJQ==
  /y18n/5.0.8:
    dev: false
    engines:
      node: '>=10'
    resolution:
      integrity: sha512-0pfFzegeDWJHJIAmTLRP2DwHjdF5s7jo9tuztdQxAhINCdvS+3nGINqPd00AphqJR/0LhANUS6/+7SCb98YOfA==
  /yallist/3.1.1:
    dev: false
    resolution:
      integrity: sha512-a4UGQaWPH59mOXUYnAG2ewncQS4i4F43Tv3JoAM+s2VDAmS9NsK8GpDMLrCHPksFT7h3K6TOoUNn2pb7RoXx4g==
  /yallist/4.0.0:
    dev: false
    resolution:
      integrity: sha512-3wdGidZyq5PB084XLES5TpOSRA3wjXAlIWMhum2kRcv/41Sn2emQ0dycQW4uZXLejwKvg6EsvbdlVL+FYEct7A==
  /yargs-parser/18.1.3:
    dependencies:
      camelcase: 5.3.1
      decamelize: 1.2.0
    dev: false
    engines:
      node: '>=6'
    resolution:
      integrity: sha512-o50j0JeToy/4K6OZcaQmW6lyXXKhq7csREXcDwk2omFPJEwUNOVtJKvmDr9EI1fAJZUyZcRF7kxGBWmRXudrCQ==
  /yargs-parser/20.2.4:
    dev: false
    engines:
      node: '>=10'
    resolution:
      integrity: sha512-WOkpgNhPTlE73h4VFAFsOnomJVaovO8VqLDzy5saChRBFQFBoMYirowyW+Q9HB4HFF4Z7VZTiG3iSzJJA29yRA==
  /yargs-parser/20.2.9:
    dev: false
    engines:
      node: '>=10'
    resolution:
      integrity: sha512-y11nGElTIV+CT3Zv9t7VKl+Q3hTQoT9a1Qzezhhl6Rp21gJ/IVTW7Z3y9EWXhuUBC2Shnf+DX0antecpAwSP8w==
  /yargs-parser/21.0.0:
    dev: false
    engines:
      node: '>=12'
    resolution:
      integrity: sha512-z9kApYUOCwoeZ78rfRYYWdiU/iNL6mwwYlkkZfJoyMR1xps+NEBX5X7XmRpxkZHhXJ6+Ey00IwKxBBSW9FIjyA==
  /yargs-unparser/2.0.0:
    dependencies:
      camelcase: 6.2.0
      decamelize: 4.0.0
      flat: 5.0.2
      is-plain-obj: 2.1.0
    dev: false
    engines:
      node: '>=10'
    resolution:
      integrity: sha512-7pRTIA9Qc1caZ0bZ6RYRGbHJthJWuakf+WmHK0rVeLkNrrGhfoabBNdue6kdINI6r4if7ocq9aD/n7xwKOdzOA==
  /yargs/15.4.1:
    dependencies:
      cliui: 6.0.0
      decamelize: 1.2.0
      find-up: 4.1.0
      get-caller-file: 2.0.5
      require-directory: 2.1.1
      require-main-filename: 2.0.0
      set-blocking: 2.0.0
      string-width: 4.2.3
      which-module: 2.0.0
      y18n: 4.0.3
      yargs-parser: 18.1.3
    dev: false
    engines:
      node: '>=8'
    resolution:
      integrity: sha512-aePbxDmcYW++PaqBsJ+HYUFwCdv4LVvdnhBy78E57PIor8/OVvhMrADFFEDh8DHDFRv/O9i3lPhsENjO7QX0+A==
  /yargs/16.2.0:
    dependencies:
      cliui: 7.0.4
      escalade: 3.1.1
      get-caller-file: 2.0.5
      require-directory: 2.1.1
      string-width: 4.2.3
      y18n: 5.0.8
      yargs-parser: 20.2.9
    dev: false
    engines:
      node: '>=10'
    resolution:
      integrity: sha512-D1mvvtDG0L5ft/jGWkLpG1+m0eQxOfaBvTNELraWj22wSVUMWxZUvYgJYcKh6jGGIkJFhH4IZPQhR4TKpc8mBw==
  /yargs/17.3.1:
    dependencies:
      cliui: 7.0.4
      escalade: 3.1.1
      get-caller-file: 2.0.5
      require-directory: 2.1.1
      string-width: 4.2.3
      y18n: 5.0.8
      yargs-parser: 21.0.0
    dev: false
    engines:
      node: '>=12'
    resolution:
      integrity: sha512-WUANQeVgjLbNsEmGk20f+nlHgOqzRFpiGWVaBrYGYIGANIIu3lWjoyi0fNlFmJkvfhCZ6BXINe7/W2O2bV4iaA==
  /yauzl/2.10.0:
    dependencies:
      buffer-crc32: 0.2.13
      fd-slicer: 1.1.0
    dev: false
    resolution:
      integrity: sha1-x+sXyT4RLLEIb6bY5R+wZnt5pfk=
  /yazl/2.5.1:
    dependencies:
      buffer-crc32: 0.2.13
    dev: false
    resolution:
      integrity: sha512-phENi2PLiHnHb6QBVot+dJnaAZ0xosj7p3fWl+znIjBDlnMI2PsZCJZ306BPTFOaHf5qdDEI8x5qFrSOBN5vrw==
  /yocto-queue/0.1.0:
    dev: false
    engines:
      node: '>=10'
    resolution:
      integrity: sha512-rVksvsnNCdJ/ohGc6xgPwyN8eheCxsiLM8mxuE/t/mOVqJewPuO1miLpTHQiRgTKCLexL4MeAFVagts7HmNZ2Q==
  file:projects/cadl-vs.tgz:
    dev: false
    name: '@rush-temp/cadl-vs'
    resolution:
      integrity: sha512-GUTScqRUtl6lVwaHWO1vskyTpDmqqY9ljuW45kodQXlFWbiex15KdFgURIiXYSpTV4EghyD1xSxWzkM8RQRciA==
      tarball: file:projects/cadl-vs.tgz
    version: 0.0.0
  file:projects/cadl-vscode.tgz:
    dependencies:
      '@rollup/plugin-commonjs': 17.1.0_rollup@2.41.5
      '@rollup/plugin-node-resolve': 11.2.1_rollup@2.41.5
      '@types/mkdirp': 1.0.2
      '@types/node': 14.0.27
      '@types/vscode': 1.53.0
      mkdirp: 1.0.4
      rollup: 2.41.5
      typescript: 4.5.5
      vsce: 1.85.1
      vscode-languageclient: 7.0.0
      watch: 1.0.2
    dev: false
    name: '@rush-temp/cadl-vscode'
    resolution:
      integrity: sha512-h21rBIrcE9kwQvzyrOS5fbzjy8mpA5yR/KBfhicyUIBXbieWksOdODP3Jhwg1OkwCuvAwv7uxVfvtQ3SyqHx2w==
      tarball: file:projects/cadl-vscode.tgz
    version: 0.0.0
  file:projects/compiler.tgz:
    dependencies:
      '@types/glob': 7.1.4
      '@types/js-yaml': 4.0.4
      '@types/mkdirp': 1.0.2
      '@types/mocha': 9.1.0
      '@types/mustache': 4.1.2
      '@types/node': 14.0.27
      '@types/node-fetch': 2.5.12
      '@types/prettier': 2.4.1
      '@types/prompts': 2.0.14
      '@types/resolve': 1.20.1
      '@types/yargs': 17.0.5
<<<<<<< HEAD
      ajv: 8.4.0
      change-case: 4.1.2
=======
      ajv: 8.9.0
      c8: 7.11.0
>>>>>>> 23c73681
      glob: 7.1.7
      grammarkdown: 3.1.2
      js-yaml: 4.1.0
      mkdirp: 1.0.4
      mocha: 9.1.4
      mustache: 4.2.0
      node-fetch: 3.1.0
      node-watch: 0.7.2
      nyc: 15.1.0
      prettier: 2.5.1
      prettier-plugin-organize-imports: 2.3.4_prettier@2.5.1+typescript@4.5.5
      prompts: 2.4.2
      resolve: 1.20.0
      source-map-support: 0.5.20
      typescript: 4.5.5
      vscode-languageserver: 7.0.0
      vscode-languageserver-textdocument: 1.0.2
      yargs: 17.3.1
    dev: false
    name: '@rush-temp/compiler'
    resolution:
<<<<<<< HEAD
      integrity: sha512-S+8y/4avZzYJRB9q/2/Um5ZE6f3jZ6j8RGzaRqkhS3mThoej5XINlbVUaMmJXvcRv9KdDpNnAla8iaSDS65i3w==
=======
      integrity: sha512-4hKwjN7U7i7e3t4uSCnYu7NY2f3YjO3/ywTzx4CVS+jD5qfhq6cRKo5Uf6T8iOpD7x0FgwkfBi8An6a5WhlN6A==
>>>>>>> 23c73681
      tarball: file:projects/compiler.tgz
    version: 0.0.0
  file:projects/openapi3.tgz:
    dependencies:
      '@types/mocha': 9.1.0
      '@types/node': 14.0.27
      c8: 7.11.0
      mocha: 9.1.4
      typescript: 4.5.5
    dev: false
    name: '@rush-temp/openapi3'
    resolution:
<<<<<<< HEAD
      integrity: sha512-bGMDl2Xjsu+4AtnnfQRqs1iH2mK/0g+4N6nUelvVK/UdwLehXe5i13KC8CRb3hKjekPiqfHnFkuOk/OjUzMpZA==
=======
      integrity: sha512-etF10HMDBLhjpl+j1o8Mg4L1BPTv9Lj2j3vvYULd6mN4vC0VkSd3U3AZJ9i0fraFxHXP01q5L8g/LTS0e2vKbg==
>>>>>>> 23c73681
      tarball: file:projects/openapi3.tgz
    version: 0.0.0
  file:projects/prettier-plugin-cadl.tgz:
    dependencies:
      '@rollup/plugin-commonjs': 17.1.0_rollup@2.41.5
      '@rollup/plugin-json': 4.1.0_rollup@2.41.5
      '@rollup/plugin-node-resolve': 11.2.1_rollup@2.41.5
      '@rollup/plugin-replace': 2.4.2_rollup@2.41.5
      mocha: 9.1.4
      prettier: 2.5.1
      rollup: 2.41.5
    dev: false
    name: '@rush-temp/prettier-plugin-cadl'
    resolution:
      integrity: sha512-zia3HbL8Ue7ed4JsYgVt+A+XYYeP6xPBKUQZ1QM1PwP8/O7siOvw8fDEZO247i5Z2rHCgPfUOgEB93Cv7Z9Nng==
      tarball: file:projects/prettier-plugin-cadl.tgz
    version: 0.0.0
  file:projects/rest.tgz:
    dependencies:
      '@types/mocha': 9.1.0
      '@types/node': 14.0.27
      c8: 7.11.0
      mocha: 9.1.4
      typescript: 4.5.5
    dev: false
    name: '@rush-temp/rest'
    resolution:
      integrity: sha512-JRhFn28edjJk+ilnm5dvY3Wh/9ykjVgdwQ0rMq6OnP7d375NI3kLtaa3zqnhMvFhonr1D+A0I55T3dqrIjf38g==
      tarball: file:projects/rest.tgz
    version: 0.0.0
  file:projects/samples.tgz:
    dependencies:
      '@types/mkdirp': 1.0.2
      autorest: 3.3.2
      mkdirp: 1.0.4
    dev: false
    name: '@rush-temp/samples'
    resolution:
      integrity: sha512-F0j6F/TxdUgS7uHf+TdtLz1VPXeaYYgJxJHhXpJVWlyDUxFRKrOFDA7vPcSp6GB8VJLohZNJy3A8wRsFq8NleQ==
      tarball: file:projects/samples.tgz
    version: 0.0.0
  file:projects/spec.tgz:
    dependencies:
      '@esfx/cancelable': 1.0.0-pre.30
      '@types/mkdirp': 1.0.2
      '@types/node': 14.0.27
      ecmarkup: 9.6.0
      watch: 1.0.2
    dev: false
    name: '@rush-temp/spec'
    resolution:
      integrity: sha512-//Vmd0q1lh8GkX1H65KNxm9EKDPxBbpsre783M3o4A7BEczpMhZXED/lkPdf6vbisVui877dYfM7r/c8NRj0WA==
      tarball: file:projects/spec.tgz
    version: 0.0.0
  file:projects/tmlanguage-generator.tgz:
    dependencies:
      '@types/node': 14.0.27
      '@types/plist': 3.0.2
      onigasm: 2.2.5
      plist: 3.0.4
      typescript: 4.5.5
    dev: false
    name: '@rush-temp/tmlanguage-generator'
    resolution:
      integrity: sha512-yJymc2rRukF2UrRtMbe/TfdrmsXxPtbGUG9J3uzL8rbtspflx7337pahxbPGwG9GYI7GQPFP74JHSyCBe+8VAw==
      tarball: file:projects/tmlanguage-generator.tgz
    version: 0.0.0
  file:projects/versioning.tgz:
    dependencies:
      '@types/mocha': 7.0.2
      '@types/node': 14.0.27
      mocha: 8.3.2
      typescript: 4.4.4
    dev: false
    name: '@rush-temp/versioning'
    resolution:
      integrity: sha512-o7FSDRuqdvMWfJ5PhigRR6ExKwWcJ6at2QLNgHqlSINWgMZ2C/cuRXn0+2WuvV7n7DS33VWNZ3ydulZNa9UipQ==
      tarball: file:projects/versioning.tgz
    version: 0.0.0
specifiers:
  '@rollup/plugin-commonjs': ~17.1.0
  '@rollup/plugin-json': ~4.1.0
  '@rollup/plugin-node-resolve': ~11.2.0
  '@rollup/plugin-replace': ~2.4.2
  '@rush-temp/cadl-vs': file:./projects/cadl-vs.tgz
  '@rush-temp/cadl-vscode': file:./projects/cadl-vscode.tgz
  '@rush-temp/compiler': file:./projects/compiler.tgz
  '@rush-temp/openapi3': file:./projects/openapi3.tgz
  '@rush-temp/prettier-plugin-cadl': file:./projects/prettier-plugin-cadl.tgz
  '@rush-temp/rest': file:./projects/rest.tgz
  '@rush-temp/samples': file:./projects/samples.tgz
  '@rush-temp/spec': file:./projects/spec.tgz
  '@rush-temp/tmlanguage-generator': file:./projects/tmlanguage-generator.tgz
  '@rush-temp/versioning': file:./projects/versioning.tgz
  '@types/glob': ~7.1.3
  '@types/js-yaml': ~4.0.1
  '@types/mkdirp': ~1.0.1
  '@types/mocha': ~9.1.0
  '@types/mustache': ~4.1.2
  '@types/node': ~14.0.27
  '@types/plist': ~3.0.2
  '@types/prettier': ^2.0.2
  '@types/prompts': ~2.0.14
  '@types/vscode': ~1.53.0
  '@types/yargs': ~17.0.2
  ajv: ~8.9.0
  autorest: ~3.3.2
<<<<<<< HEAD
  change-case: ~4.1.2
=======
  c8: ~7.11.0
>>>>>>> 23c73681
  ecmarkup: ~9.6.0
  glob: ~7.1.6
  grammarkdown: ~3.1.2
  js-yaml: ~4.1.0
  mkdirp: ~1.0.4
  mocha: ~9.1.0
  mustache: ~4.2.0
  node-fetch: ~3.1.0
  node-watch: ~0.7.1
  onigasm: ~2.2.5
  plist: ~3.0.2
  prettier: ~2.5.1
  prettier-plugin-organize-imports: ~2.3.4
  prompts: ~2.4.1
  rollup: ~2.41.4
  source-map-support: ~0.5.19
  typescript: ~4.5.5
  vsce: ~1.85.1
  vscode-languageclient: ~7.0.0
  vscode-languageserver: ~7.0.0
  vscode-languageserver-textdocument: ~1.0.1
  watch: ~1.0.2
  yargs: ~17.3.1<|MERGE_RESOLUTION|>--- conflicted
+++ resolved
@@ -12,7 +12,6 @@
   '@rush-temp/samples': file:projects/samples.tgz
   '@rush-temp/spec': file:projects/spec.tgz
   '@rush-temp/tmlanguage-generator': file:projects/tmlanguage-generator.tgz
-  '@rush-temp/versioning': file:projects/versioning.tgz
   '@types/glob': 7.1.4
   '@types/js-yaml': 4.0.4
   '@types/mkdirp': 1.0.2
@@ -26,11 +25,7 @@
   '@types/yargs': 17.0.5
   ajv: 8.9.0
   autorest: 3.3.2
-<<<<<<< HEAD
-  change-case: 4.1.2
-=======
   c8: 7.11.0
->>>>>>> 23c73681
   ecmarkup: 9.6.0
   glob: 7.1.7
   grammarkdown: 3.1.2
@@ -914,43 +909,22 @@
       node: '>=6'
     resolution:
       integrity: sha512-P8BjAsXvZS+VIDUI11hHCQEv74YT67YUi5JJFNWIqL235sBmjX4+qx9Muvls5ivyNENctx46xQLQ3aTuE7ssaQ==
-<<<<<<< HEAD
-  /camel-case/4.1.2:
-    dependencies:
-      pascal-case: 3.1.2
-      tslib: 2.3.1
-    dev: false
-    resolution:
-      integrity: sha512-gxGWBrTT1JuMx6R+o5PTXMmUnhnVzLQ9SNutD4YqKtI6ap897t3tKECYla6gCWEkplXnlNybEkZg9GEGxKFCgw==
-=======
   /camelcase/5.3.1:
     dev: false
     engines:
       node: '>=6'
     resolution:
       integrity: sha512-L28STB170nwWS63UjtlEOE3dldQApaJXZkOI1uMFfzf3rRuPegHaHesyee+YxQ+W6SvRDQV6UrdOdRiR153wJg==
->>>>>>> 23c73681
   /camelcase/6.2.0:
     dev: false
     engines:
       node: '>=10'
     resolution:
       integrity: sha512-c7wVvbw3f37nuobQNtgsgG9POC9qMbNuMQmTCqZv23b6MIz0fcYpBiOlv9gEN/hdLdnZTDQhg6e9Dq5M1vKvfg==
-<<<<<<< HEAD
-  /capital-case/1.0.4:
-    dependencies:
-      no-case: 3.0.4
-      tslib: 2.3.1
-      upper-case-first: 2.0.2
-    dev: false
-    resolution:
-      integrity: sha512-ds37W8CytHgwnhGGTi88pcPyR15qoNkOpYwmMMfnWqqWgESapLqvDx6huFjQ5vqWSn2Z06173XNA7LtMOeUh1A==
-=======
   /caniuse-lite/1.0.30001303:
     dev: false
     resolution:
       integrity: sha512-/Mqc1oESndUNszJP0kx0UaQU9kEv9nNtJ7Kn8AdA0mNnH8eR1cj0kG+NbNuC1Wq/b21eA8prhKRA3bbkjONegQ==
->>>>>>> 23c73681
   /caseless/0.12.0:
     dev: false
     resolution:
@@ -996,23 +970,6 @@
       node: '>=10'
     resolution:
       integrity: sha512-oKnbhFyRIXpUuez8iBMmyEa4nbj4IOQyuhc/wy9kY7/WVPcwIO9VA668Pu8RkO7+0G76SLROeyw9CpQ061i4mA==
-  /change-case/4.1.2:
-    dependencies:
-      camel-case: 4.1.2
-      capital-case: 1.0.4
-      constant-case: 3.0.4
-      dot-case: 3.0.4
-      header-case: 2.0.4
-      no-case: 3.0.4
-      param-case: 3.0.4
-      pascal-case: 3.1.2
-      path-case: 3.0.4
-      sentence-case: 3.0.4
-      snake-case: 3.0.4
-      tslib: 2.3.1
-    dev: false
-    resolution:
-      integrity: sha512-bSxY2ws9OtviILG1EiY5K7NNxkqg/JnRnFxLtKQ96JaviiIxi7djMrSd0ECT9AC+lttClmYwKw53BWpOMblo7A==
   /cheerio-select/1.5.0:
     dependencies:
       css-select: 4.1.3
@@ -1119,23 +1076,12 @@
     dev: false
     resolution:
       integrity: sha1-2Klr13/Wjfd5OnMDajug1UBdR3s=
-<<<<<<< HEAD
-  /constant-case/3.0.4:
-    dependencies:
-      no-case: 3.0.4
-      tslib: 2.3.1
-      upper-case: 2.0.2
-    dev: false
-    resolution:
-      integrity: sha512-I2hSBi7Vvs7BEuJDr5dDHfzb/Ruj3FyvFyh7KLilAjNQw3Be+xgqUBA2W6scVEcL0hL1dwPRtIqEPVUCKkSsyQ==
-=======
   /convert-source-map/1.8.0:
     dependencies:
       safe-buffer: 5.1.2
     dev: false
     resolution:
       integrity: sha512-+OQdjP49zViI/6i7nIJpA8rAl4sV/JdPfU9nZs3VqOwGIgizICvuN2ru6fMd+4llL0tar18UYJXfZ/TWtmhUjA==
->>>>>>> 23c73681
   /core-util-is/1.0.2:
     dev: false
     resolution:
@@ -1317,13 +1263,6 @@
     dev: false
     resolution:
       integrity: sha512-w96Cjofp72M5IIhpjgobBimYEfoPjx1Vx0BSX9P30WBdZW2WIKU0T1Bd0kz2eNZ9ikjKgHbEyKx8BB6H1L3h3A==
-  /dot-case/3.0.4:
-    dependencies:
-      no-case: 3.0.4
-      tslib: 2.3.1
-    dev: false
-    resolution:
-      integrity: sha512-Kv5nKlh6yRrdrGvxeJ2e5y2eRUpkUosIW4A2AS38zwSz27zu7ufDwQPi5Jhs3XAlGNetl3bmnGhQsMtkKJnj3w==
   /ecc-jsbn/0.1.2:
     dependencies:
       jsbn: 0.1.1
@@ -1885,13 +1824,6 @@
     hasBin: true
     resolution:
       integrity: sha512-F/1DnUGPopORZi0ni+CvrCgHQ5FyEAHRLSApuYWMmrbSwoN2Mn/7k+Gl38gJnR7yyDZk6WLXwiGod1JOWNDKGw==
-  /header-case/2.0.4:
-    dependencies:
-      capital-case: 1.0.4
-      tslib: 2.3.1
-    dev: false
-    resolution:
-      integrity: sha512-H/vuk5TEEVZwrR0lp2zed9OCo1uAILMlx0JEMgC26rzyJJ3N1v6XkwHHXJQdR2doSjcGPM6OKPYoJgf0plJ11Q==
   /highlight.js/11.0.1:
     dev: false
     engines:
@@ -2318,17 +2250,7 @@
     engines:
       node: '>=10'
     resolution:
-<<<<<<< HEAD
-      integrity: sha512-FN8JBzLx6CzeMrB0tg6pqlGU1wCrXW+ZXGH481kfsBqer0hToTIiHdjH4Mq8xJUbvATujKCvaREGWpGUionraA==
-  /lower-case/2.0.2:
-    dependencies:
-      tslib: 2.3.1
-    dev: false
-    resolution:
-      integrity: sha512-7fm3l3NAF9WfN6W3JOmf5drwpVqX78JtoGJ3A6W0a6ZnldM41w2fV5D490psKFTpMds8TJse/eHLFFsNHHjHgg==
-=======
       integrity: sha512-8XPvpAA8uyhfteu8pIvQxpJZ7SYYdpUivZpGy6sFsBuKRY/7rQGavedeB8aK+Zkyq6upMFVL/9AW6vOYzfRyLg==
->>>>>>> 23c73681
   /lru-cache/5.1.1:
     dependencies:
       yallist: 3.1.1
@@ -2489,13 +2411,6 @@
     dev: false
     resolution:
       integrity: sha1-Sr6/7tdUHywnrPspvbvRXI1bpPc=
-  /no-case/3.0.4:
-    dependencies:
-      lower-case: 2.0.2
-      tslib: 2.3.1
-    dev: false
-    resolution:
-      integrity: sha512-fgAN3jGAh+RoxUGZHTSOLJIqUc2wmoBwGR4tbpNAKmmovFoWq0OdRkb0VkldReO2a2iBT/OEulG9XSUc10r3zg==
   /node-fetch/3.1.0:
     dependencies:
       data-uri-to-buffer: 4.0.0
@@ -2680,15 +2595,6 @@
       node: '>=10'
     resolution:
       integrity: sha512-LaNjtRWUBY++zB5nE/NwcaoMylSPk+S+ZHNB1TzdbMJMny6dynpAGt7X/tl/QYq3TIeE6nxHppbo2LGymrG5Pw==
-<<<<<<< HEAD
-  /param-case/3.0.4:
-    dependencies:
-      dot-case: 3.0.4
-      tslib: 2.3.1
-    dev: false
-    resolution:
-      integrity: sha512-RXlj7zCYokReqWpOPH9oYivUzLYZ5vAPIfEmCTNViosC78F8F0H9y7T7gG2M39ymgutxF5gcFEsyZQSph9Bp3A==
-=======
   /p-map/3.0.0:
     dependencies:
       aggregate-error: 3.1.0
@@ -2714,7 +2620,6 @@
       node: '>=8'
     resolution:
       integrity: sha512-whdkPIooSu/bASggZ96BWVvZTRMOFxnyUG5PnTSGKoJE2gd5mbVNmR2Nj20QFzxYYgAXpoqC+AiXzl+UMRh7zQ==
->>>>>>> 23c73681
   /parent-module/1.0.1:
     dependencies:
       callsites: 3.1.0
@@ -2743,20 +2648,6 @@
     dev: false
     resolution:
       integrity: sha512-Ofn/CTFzRGTTxwpNEs9PP93gXShHcTq255nzRYSKe8AkVpZY7e1fpmTfOyoIvjP5HG7Z2ZM7VS9PPhQGW2pOpw==
-  /pascal-case/3.1.2:
-    dependencies:
-      no-case: 3.0.4
-      tslib: 2.3.1
-    dev: false
-    resolution:
-      integrity: sha512-uWlGT3YSnK9x3BQJaOdcZwrnV6hPpd8jFH1/ucpiLRPh/2zCVJKS19E4GvYHvaCcACn3foXZ0cLB9Wrx1KGe5g==
-  /path-case/3.0.4:
-    dependencies:
-      dot-case: 3.0.4
-      tslib: 2.3.1
-    dev: false
-    resolution:
-      integrity: sha512-qO4qCFjXqVTrcbPt/hQfhTQ+VhFsqNKOPtytgNKkKxSoEp3XPUQ8ObFuePylOIok5gjn69ry8XiULxCwot3Wfg==
   /path-exists/4.0.0:
     dev: false
     engines:
@@ -3089,19 +2980,7 @@
     hasBin: true
     resolution:
       integrity: sha512-PoeGJYh8HK4BTO/a9Tf6ZG3veo/A7ZVsYrSA6J8ny9nb3B1VrpkuN+z9OE5wfE5p6H4LchYZsegiQgbJD94ZFQ==
-<<<<<<< HEAD
-  /sentence-case/3.0.4:
-    dependencies:
-      no-case: 3.0.4
-      tslib: 2.3.1
-      upper-case-first: 2.0.2
-    dev: false
-    resolution:
-      integrity: sha512-8LS0JInaQMCRoQ7YUytAo/xUu5W2XnQxV2HI/6uM6U7CITS1RqPElr30V6uIqyMKM9lJGRVFy5/4CuzcixNYSg==
-  /serialize-javascript/5.0.1:
-=======
   /serialize-javascript/6.0.0:
->>>>>>> 23c73681
     dependencies:
       randombytes: 2.1.0
     dev: false
@@ -3143,13 +3022,6 @@
       node: '>=10'
     resolution:
       integrity: sha512-qMCMfhY040cVHT43K9BFygqYbUPFZKHOg7K73mtTWJRb8pyP3fzf4Ixd5SzdEJQ6MRUg/WBnOLxghZtKKurENQ==
-  /snake-case/3.0.4:
-    dependencies:
-      dot-case: 3.0.4
-      tslib: 2.3.1
-    dev: false
-    resolution:
-      integrity: sha512-LAOh4z89bGQvl9pFfNF8V146i7o7/CqFPbqzYgP+yYzDIDeS9HaNFtXABamRW+AQzEVODcvE79ljJ+8a9YSdMg==
   /source-map-support/0.5.20:
     dependencies:
       buffer-from: 1.1.2
@@ -3441,18 +3313,6 @@
     dev: false
     resolution:
       integrity: sha1-Tz+1OxBuYJf8+ctBCfKl6b36UCI=
-  /upper-case-first/2.0.2:
-    dependencies:
-      tslib: 2.3.1
-    dev: false
-    resolution:
-      integrity: sha512-514ppYHBaKwfJRK/pNC6c/OxfGa0obSnAl106u97Ed0I625Nin96KAjttZF6ZL3e1XLtphxnqrOi9iWgm+u+bg==
-  /upper-case/2.0.2:
-    dependencies:
-      tslib: 2.3.1
-    dev: false
-    resolution:
-      integrity: sha512-KgdgDGJt2TpuwBUIjgG6lzw2GWFRCW9Qkfkiv0DxqHHLYJHmtmdUIKcZd8rHgFSjopVTlw6ggzCm1b8MFQwikg==
   /uri-js/4.4.1:
     dependencies:
       punycode: 2.1.1
@@ -3850,13 +3710,8 @@
       '@types/prompts': 2.0.14
       '@types/resolve': 1.20.1
       '@types/yargs': 17.0.5
-<<<<<<< HEAD
-      ajv: 8.4.0
-      change-case: 4.1.2
-=======
       ajv: 8.9.0
       c8: 7.11.0
->>>>>>> 23c73681
       glob: 7.1.7
       grammarkdown: 3.1.2
       js-yaml: 4.1.0
@@ -3878,11 +3733,7 @@
     dev: false
     name: '@rush-temp/compiler'
     resolution:
-<<<<<<< HEAD
-      integrity: sha512-S+8y/4avZzYJRB9q/2/Um5ZE6f3jZ6j8RGzaRqkhS3mThoej5XINlbVUaMmJXvcRv9KdDpNnAla8iaSDS65i3w==
-=======
       integrity: sha512-4hKwjN7U7i7e3t4uSCnYu7NY2f3YjO3/ywTzx4CVS+jD5qfhq6cRKo5Uf6T8iOpD7x0FgwkfBi8An6a5WhlN6A==
->>>>>>> 23c73681
       tarball: file:projects/compiler.tgz
     version: 0.0.0
   file:projects/openapi3.tgz:
@@ -3895,11 +3746,7 @@
     dev: false
     name: '@rush-temp/openapi3'
     resolution:
-<<<<<<< HEAD
-      integrity: sha512-bGMDl2Xjsu+4AtnnfQRqs1iH2mK/0g+4N6nUelvVK/UdwLehXe5i13KC8CRb3hKjekPiqfHnFkuOk/OjUzMpZA==
-=======
       integrity: sha512-etF10HMDBLhjpl+j1o8Mg4L1BPTv9Lj2j3vvYULd6mN4vC0VkSd3U3AZJ9i0fraFxHXP01q5L8g/LTS0e2vKbg==
->>>>>>> 23c73681
       tarball: file:projects/openapi3.tgz
     version: 0.0.0
   file:projects/prettier-plugin-cadl.tgz:
@@ -3938,7 +3785,7 @@
     dev: false
     name: '@rush-temp/samples'
     resolution:
-      integrity: sha512-F0j6F/TxdUgS7uHf+TdtLz1VPXeaYYgJxJHhXpJVWlyDUxFRKrOFDA7vPcSp6GB8VJLohZNJy3A8wRsFq8NleQ==
+      integrity: sha512-P4HUSIB8rwE76JAA+DV2o0kKI5TKM/p73dYFAR7YG74AZT26py+3KYfBLPfjtqFdYYjbjydt9A0WP8yYwlrFsQ==
       tarball: file:projects/samples.tgz
     version: 0.0.0
   file:projects/spec.tgz:
@@ -3966,18 +3813,6 @@
     resolution:
       integrity: sha512-yJymc2rRukF2UrRtMbe/TfdrmsXxPtbGUG9J3uzL8rbtspflx7337pahxbPGwG9GYI7GQPFP74JHSyCBe+8VAw==
       tarball: file:projects/tmlanguage-generator.tgz
-    version: 0.0.0
-  file:projects/versioning.tgz:
-    dependencies:
-      '@types/mocha': 7.0.2
-      '@types/node': 14.0.27
-      mocha: 8.3.2
-      typescript: 4.4.4
-    dev: false
-    name: '@rush-temp/versioning'
-    resolution:
-      integrity: sha512-o7FSDRuqdvMWfJ5PhigRR6ExKwWcJ6at2QLNgHqlSINWgMZ2C/cuRXn0+2WuvV7n7DS33VWNZ3ydulZNa9UipQ==
-      tarball: file:projects/versioning.tgz
     version: 0.0.0
 specifiers:
   '@rollup/plugin-commonjs': ~17.1.0
@@ -3993,7 +3828,6 @@
   '@rush-temp/samples': file:./projects/samples.tgz
   '@rush-temp/spec': file:./projects/spec.tgz
   '@rush-temp/tmlanguage-generator': file:./projects/tmlanguage-generator.tgz
-  '@rush-temp/versioning': file:./projects/versioning.tgz
   '@types/glob': ~7.1.3
   '@types/js-yaml': ~4.0.1
   '@types/mkdirp': ~1.0.1
@@ -4007,11 +3841,7 @@
   '@types/yargs': ~17.0.2
   ajv: ~8.9.0
   autorest: ~3.3.2
-<<<<<<< HEAD
-  change-case: ~4.1.2
-=======
   c8: ~7.11.0
->>>>>>> 23c73681
   ecmarkup: ~9.6.0
   glob: ~7.1.6
   grammarkdown: ~3.1.2
