--- conflicted
+++ resolved
@@ -48,21 +48,6 @@
     "!dist/test/**"
   ],
   "peerDependencies": {
-<<<<<<< HEAD
-    "@typespec/compiler": "workspace:~0.53.1"
-  },
-  "devDependencies": {
-    "@types/node": "~18.11.9",
-    "@typespec/compiler": "workspace:~0.53.1",
-    "@typespec/eslint-config-typespec": "workspace:~0.53.0",
-    "eslint": "^8.55.0",
-    "vitest": "^1.2.0",
-    "@vitest/coverage-v8": "^1.1.0",
-    "@vitest/ui": "~1.1.3",
-    "c8": "~8.0.1",
-    "rimraf": "~5.0.1",
-    "typescript": "~5.3.3"
-=======
     "@typespec/compiler": "workspace:~"
   },
   "devDependencies": {
@@ -76,6 +61,5 @@
     "rimraf": "~5.0.5",
     "typescript": "~5.3.3",
     "vitest": "^1.2.2"
->>>>>>> 02cd6f4d
   }
 }