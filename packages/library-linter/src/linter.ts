import { Namespace, Program, Sym, SymbolFlags, SyntaxKind, Type } from "@typespec/compiler";
import { reportDiagnostic } from "./lib.js";

export function $onValidate(program: Program) {
  const root = program.checker!.getGlobalNamespaceType();

  validateNoExportAtRoot(program, root);
  validateDecoratorSignature(program);
}

function validateNoExportAtRoot(program: Program, root: Namespace) {
  function validateFor(items: Map<string, Type & { name?: string }>) {
    for (const type of items.values()) {
      reportDiagnostic(program, {
        code: "missing-namespace",
        format: { type: type.kind, name: type.name ?? "" },
        target: type,
      });
    }
  }
  validateFor(root.models);
  validateFor(root.interfaces);
  validateFor(root.enums);
  validateFor(root.operations);
  validateFor(root.unions);

  for (const [name, sym] of root.node.symbol.exports?.entries() ?? []) {
    if (sym.flags & SymbolFlags.Decorator) {
      reportDiagnostic(program, {
        code: "missing-namespace",
        format: { type: "Decorator", name },
        target: sym,
      });
    } else if (sym.flags & SymbolFlags.Function) {
      reportDiagnostic(program, {
        code: "missing-namespace",
        format: { type: "Function", name },
        target: sym,
      });
    }
  }
}

const excludeDecoratorSignature = new Set([
  "@docFromComment",
  "@indexer",
  "@test",
<<<<<<< HEAD
  "@resourceTypeForKeyParam", // TODO check if we actually need this one https://github.com/microsoft/typespec/issues/1981
=======
  "@list", // TODO check if we actually need this one https://github.com/microsoft/typespec/issues/1978
>>>>>>> a987f412
]);
function validateDecoratorSignature(program: Program) {
  function navigate(sym: Sym) {
    if (sym.flags & SymbolFlags.Decorator) {
      const hasSignature = sym.declarations.some(
        (x) => x.kind === SyntaxKind.DecoratorDeclarationStatement
      );
      if (!hasSignature && !excludeDecoratorSignature.has(sym.name)) {
        reportDiagnostic(program, {
          code: "missing-signature",
          format: { decName: sym.name.slice(1) },
          target: sym,
        });
      }
    }
    for (const exp of sym.exports?.values() ?? []) {
      navigate(exp);
    }
  }
  for (const jsFile of program.jsSourceFiles.values()) {
    navigate(jsFile.symbol);
  }
}<|MERGE_RESOLUTION|>--- conflicted
+++ resolved
@@ -41,16 +41,7 @@
   }
 }
 
-const excludeDecoratorSignature = new Set([
-  "@docFromComment",
-  "@indexer",
-  "@test",
-<<<<<<< HEAD
-  "@resourceTypeForKeyParam", // TODO check if we actually need this one https://github.com/microsoft/typespec/issues/1981
-=======
-  "@list", // TODO check if we actually need this one https://github.com/microsoft/typespec/issues/1978
->>>>>>> a987f412
-]);
+const excludeDecoratorSignature = new Set(["@docFromComment", "@indexer", "@test"]);
 function validateDecoratorSignature(program: Program) {
   function navigate(sym: Sym) {
     if (sym.flags & SymbolFlags.Decorator) {
