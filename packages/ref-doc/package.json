--- conflicted
+++ resolved
@@ -51,19 +51,11 @@
     "!dist/test/**"
   ],
   "dependencies": {
-<<<<<<< HEAD
-    "@typespec/compiler": "~0.45.2",
-    "prettier": "~2.8.7"
-  },
-  "devDependencies": {
-    "@typespec/compiler": "~0.45.2",
-=======
     "@typespec/compiler": "~0.45.1",
     "prettier": "~2.8.7"
   },
   "devDependencies": {
     "@typespec/compiler": "~0.45.1",
->>>>>>> e3a9d8bb
     "@typespec/eslint-config-typespec": "~0.7.0",
     "@types/mocha": "~10.0.0",
     "@types/node": "~18.11.9",
