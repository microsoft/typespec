# Changelog - @typespec/http-canonicalization

<<<<<<< HEAD
=======
## 0.14.0

### Bump dependencies

- [#9046](https://github.com/microsoft/typespec/pull/9046) Upgrade dependencies




>>>>>>> 91cb6854
## 0.13.0

### Features

- [#8822](https://github.com/microsoft/typespec/pull/8822) Add experimental HTTP canonicalization utilities.

### Bump dependencies

- [#8823](https://github.com/microsoft/typespec/pull/8823) Upgrade dependencies

### Bug Fixes

- [#8833](https://github.com/microsoft/typespec/pull/8833) Add forgotten index file.<|MERGE_RESOLUTION|>--- conflicted
+++ resolved
@@ -1,7 +1,5 @@
 # Changelog - @typespec/http-canonicalization
 
-<<<<<<< HEAD
-=======
 ## 0.14.0
 
 ### Bump dependencies
@@ -9,9 +7,6 @@
 - [#9046](https://github.com/microsoft/typespec/pull/9046) Upgrade dependencies
 
 
-
-
->>>>>>> 91cb6854
 ## 0.13.0
 
 ### Features
