--- conflicted
+++ resolved
@@ -124,22 +124,10 @@
 
 export const $reserve: ReserveDecorator = (
   ctx: DecoratorContext,
-<<<<<<< HEAD
-  target: Model,
-  ...reservations: readonly (Type | number | string)[]
-) {
-  const finalReservations = reservations.filter((v) => v != null);
-=======
   target: Type,
   ...reservations: readonly (unknown | number | string)[]
 ) => {
-  const finalReservations = reservations
-    .map((reservation) =>
-      typeof reservation === "object" ? getTuple(ctx.program, reservation as Type) : reservation
-    )
-    .filter((v) => v != null);
->>>>>>> c6218ea6
-
+  const finalReservations = reservations.filter((v) => v != null);
   ctx.program.stateMap(state.reserve).set(target, finalReservations);
 };
 
