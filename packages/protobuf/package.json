{
  "name": "@typespec/protobuf",
  "version": "0.44.0",
  "author": "Microsoft Corporation",
  "description": "TypeSpec library and emitter for Protobuf (gRPC)",
  "homepage": "https://github.com/microsoft/typespec",
  "readme": "https://github.com/microsoft/typespec/blob/main/packages/protobuf/README.md",
  "license": "MIT",
  "repository": {
    "type": "git",
    "url": "git+https://github.com/microsoft/typespec.git"
  },
  "bugs": {
    "url": "https://github.com/microsoft/typespec/issues"
  },
  "keywords": [
    "typespec",
    "protobuf",
    "grpc"
  ],
  "main": "dist/src/index.js",
  "type": "module",
  "tspMain": "lib/proto.tsp",
  "scripts": {
    "clean": "rimraf ./dist ./temp",
    "build": "tsc -p .",
    "watch": "tsc -p . --watch",
    "test": "mocha",
    "test-official": "c8 mocha --forbid-only",
    "lint": "eslint . --ext .ts --max-warnings=0",
    "lint:fix": "eslint . --fix --ext .ts"
  },
  "peerDependencies": {
<<<<<<< HEAD
    "@typespec/compiler": "~0.45.2"
  },
  "devDependencies": {
    "@typespec/compiler": "~0.45.2",
=======
    "@typespec/compiler": "~0.45.1"
  },
  "devDependencies": {
    "@typespec/compiler": "~0.45.1",
>>>>>>> e3a9d8bb
    "@typespec/eslint-config-typespec": "~0.7.0",
    "@typespec/eslint-plugin": "~0.45.0",
    "@types/mocha": "~10.0.0",
    "@types/node": "~18.11.9",
    "c8": "~7.14.0",
    "eslint": "^8.36.0",
    "mocha": "~10.2.0",
    "rimraf": "~5.0.0",
    "typescript": "~5.1.3",
    "micromatch": "^4.0.5",
    "@types/micromatch": "^4.0.2"
  }
}<|MERGE_RESOLUTION|>--- conflicted
+++ resolved
@@ -31,17 +31,10 @@
     "lint:fix": "eslint . --fix --ext .ts"
   },
   "peerDependencies": {
-<<<<<<< HEAD
-    "@typespec/compiler": "~0.45.2"
-  },
-  "devDependencies": {
-    "@typespec/compiler": "~0.45.2",
-=======
     "@typespec/compiler": "~0.45.1"
   },
   "devDependencies": {
     "@typespec/compiler": "~0.45.1",
->>>>>>> e3a9d8bb
     "@typespec/eslint-config-typespec": "~0.7.0",
     "@typespec/eslint-plugin": "~0.45.0",
     "@types/mocha": "~10.0.0",
