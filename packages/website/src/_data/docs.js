--- conflicted
+++ resolved
@@ -13,14 +13,9 @@
     "interfaces",
     "templates",
     "enums",
-<<<<<<< HEAD
     "unions",
     "intersections",
-    // "type-literals",
-=======
-    // "unions",
     "type-literals",
->>>>>>> 796590e9
     "aliases",
     "type-relations",
   ],
