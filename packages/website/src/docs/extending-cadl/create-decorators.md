--- conflicted
+++ resolved
@@ -12,21 +12,12 @@
 
 ## Declaring a decorator signature
 
-<<<<<<< HEAD
-This part is optional but provide great value:
-
-- Type checking for the parameters
-- IDE intelisense
-
-A decorator signature can be declared using the `dec` keyword. As we are implementing the decorator in JS(only choice right now) we must apply the `extern` modifier as well.
-=======
 This part is optional but provides great value:
 
 - Type checking for the parameters
 - IDE IntelliSense
 
 A decorator signature can be declared using the `dec` keyword. As we are implementing the decorator in JS (only choice right now), we must apply the `extern` modifier as well.
->>>>>>> 1a9fa100
 
 ```cadl
 extern dec logType(target: Cadl.Reflection.Type, name: Cadl.Reflection.StringLiteral);
@@ -34,11 +25,7 @@
 
 ## Decorator target
 
-<<<<<<< HEAD
-The first parameter of the decorator is the cadl type(s) the decorator can be applied one.
-=======
 The first parameter of the decorator represents the cadl type(s) that the decorator can be applied on.
->>>>>>> 1a9fa100
 
 You can specify multiple potential target type using an `union expression`
 
@@ -58,11 +45,7 @@
 
 ### Rest parameters
 
-<<<<<<< HEAD
-A decorators last parameter can be prefixed with `...` to collect all the remaining arguments. The type of that parameter must be an `array expression`
-=======
 A decorator's last parameter can be prefixed with `...` to collect all the remaining arguments. The type of that parameter must be an `array expression`
->>>>>>> 1a9fa100
 
 ```cadl
 extern dec track(target: Model | Enum, ...names: StringLiteral[]);
@@ -107,11 +90,7 @@
 }
 ```
 
-<<<<<<< HEAD
-### Decorator parameters marshalling
-=======
 ### Decorator parameter marshalling
->>>>>>> 1a9fa100
 
 For certain Cadl types(Literal types) the decorator do not receive the actual type but a marshalled value. This is to simplify the most common cases.
 
