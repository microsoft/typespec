{
  "name": "@cadl-lang/website",
  "version": "1.0.0",
  "description": "",
  "main": "index.js",
  "scripts": {
    "start": "npx @11ty/eleventy --serve --formats=md,css,njk,js",
    "build": "npx @11ty/eleventy",
    "clean": "rimraf ./dist ./temp",
    "lint": "eslint . --ext .ts,.js --max-warnings=0",
    "lint:fix": "eslint . --fix --ext .ts,.js"
  },
  "keywords": [],
  "author": "",
  "license": "ISC",
  "devDependencies": {
    "@11ty/eleventy": "^1.0.1",
    "@11ty/eleventy-plugin-syntaxhighlight": "^4.1.0",
    "@types/node": "~16.0.3",
    "prism-themes": "~1.9.0",
    "feather-icons": "~4.29.0",
<<<<<<< HEAD
    "@playwright/test": "~1.25.1",
    "playwright": "~1.25.1",
    "mermaid": "~9.1.6"
=======
    "@cadl-lang/eslint-config-cadl": "~0.4.0",
    "eslint": "^8.12.0"
  },
  "dependencies": {
    "rimraf": "~3.0.2"
>>>>>>> e11440f0
  }
}<|MERGE_RESOLUTION|>--- conflicted
+++ resolved
@@ -19,16 +19,11 @@
     "@types/node": "~16.0.3",
     "prism-themes": "~1.9.0",
     "feather-icons": "~4.29.0",
-<<<<<<< HEAD
     "@playwright/test": "~1.25.1",
     "playwright": "~1.25.1",
-    "mermaid": "~9.1.6"
-=======
+    "mermaid": "~9.1.6",
     "@cadl-lang/eslint-config-cadl": "~0.4.0",
-    "eslint": "^8.12.0"
-  },
-  "dependencies": {
+    "eslint": "^8.12.0",
     "rimraf": "~3.0.2"
->>>>>>> e11440f0
   }
 }