{
  "name": "@typespec/website",
  "version": "1.0.0",
  "description": "",
  "main": "index.js",
  "scripts": {
    "docusaurus": "docusaurus",
    "start": "docusaurus start",
    "build": "npm run regen-all-packages-docs && node  .scripts/docusaurus-build.mjs 2>&1",
    "swizzle": "docusaurus swizzle",
    "clear": "docusaurus clear",
    "clean": "docusaurus clear",
    "serve": "docusaurus serve",
    "write-translations": "docusaurus write-translations",
    "write-heading-ids": "docusaurus write-heading-ids",
    "update-latest-docs": "rimraf versions.json ./versioned_docs ./versioned_sidebars && docusaurus docs:version latest && npm run update-playground-versions",
    "update-playground-versions": "node ./.scripts/update-playground-versions.mjs",
    "lint": "eslint . --ext .ts,.js --max-warnings=0",
    "lint:fix": "eslint . --fix --ext .ts,.js",
    "regen-docs": "node ./.scripts/regen-compiler-docs.mjs",
    "regen-all-packages-docs": "npm run regen-docs && node ../../eng/scripts/npm-run-for-deps.js regen-docs"
  },
  "keywords": [],
  "author": "",
  "license": "ISC",
  "dependencies": {
    "@docusaurus/core": "^3.0.0",
    "@docusaurus/preset-classic": "^3.0.0",
    "@docusaurus/theme-mermaid": "^3.0.0",
    "@docusaurus/plugin-content-docs": "~3.0.0",
    "@mdx-js/react": "^3.0.0",
    "prism-react-renderer": "^2.1.0",
    "react": "~18.2.0",
    "react-dom": "~18.2.0",
<<<<<<< HEAD
    "@fluentui/react-components": "~9.32.1",
    "lottie-react": "^2.4.0",
    "@dotlottie/react-player": "^1.6.3",
    "clsx": "^2.0.0",
    "@fluentui/react-icons": "^2.0.221",
    "@docusaurus/theme-common": "~3.0.0",
    "prismjs": "~1.29.0",
    "@docusaurus/theme-classic": "~3.0.0",
    "@typespec/playground": "workspace:~0.1.0-alpha.3",
    "es-module-shims": "~1.8.0"
=======
    "@typespec/playground": "workspace:~0.1.0-alpha.4",
    "@fluentui/react-components": "~9.32.1",
    "es-module-shims": "~1.8.0",
    "@docusaurus/theme-common": "~3.0.0",
    "prismjs": "~1.29.0"
>>>>>>> e52a32c7
  },
  "devDependencies": {
    "@swc/core": "^1.3.62",
    "@typespec/compiler": "workspace:~0.51.0",
    "@typespec/tspd": "workspace:~0.46.0",
    "@typespec/spec": "workspace:*",
    "@typespec/http": "workspace:~0.51.0",
    "@typespec/rest": "workspace:~0.51.0",
    "@typespec/openapi": "workspace:~0.51.0",
    "@typespec/openapi3": "workspace:~0.51.0",
    "@typespec/protobuf": "workspace:~0.51.0",
    "@typespec/versioning": "workspace:~0.51.0",
    "@typespec/json-schema": "workspace:~0.51.0",
    "@docusaurus/module-type-aliases": "^3.0.0",
    "@docusaurus/types": "^3.0.0",
    "@docusaurus/tsconfig": "^3.0.0",
    "typescript": "~5.2.2",
    "@types/node": "~18.11.9",
    "@types/react": "~18.2.22",
    "prism-themes": "~1.9.0",
    "playwright": "^1.39.0",
    "mermaid": "~10.4.0",
    "@typespec/eslint-config-typespec": "workspace:~0.51.0",
    "eslint": "^8.49.0",
    "file-loader": "~6.2.0",
    "monaco-editor-webpack-plugin": "~7.1.0",
    "rimraf": "~5.0.1",
    "dotenv": "~16.3.1",
    "swc-loader": "^0.2.3",
    "raw-loader": "~4.0.2",
    "@typespec/playground-website": "workspace:*"
  },
  "browserslist": {
    "production": [
      ">0.5%",
      "not dead",
      "not op_mini all"
    ],
    "development": [
      "last 1 chrome version",
      "last 1 firefox version",
      "last 1 safari version"
    ]
  }
}<|MERGE_RESOLUTION|>--- conflicted
+++ resolved
@@ -32,7 +32,6 @@
     "prism-react-renderer": "^2.1.0",
     "react": "~18.2.0",
     "react-dom": "~18.2.0",
-<<<<<<< HEAD
     "@fluentui/react-components": "~9.32.1",
     "lottie-react": "^2.4.0",
     "@dotlottie/react-player": "^1.6.3",
@@ -41,15 +40,8 @@
     "@docusaurus/theme-common": "~3.0.0",
     "prismjs": "~1.29.0",
     "@docusaurus/theme-classic": "~3.0.0",
-    "@typespec/playground": "workspace:~0.1.0-alpha.3",
+    "@typespec/playground": "workspace:~0.1.0-alpha.4",
     "es-module-shims": "~1.8.0"
-=======
-    "@typespec/playground": "workspace:~0.1.0-alpha.4",
-    "@fluentui/react-components": "~9.32.1",
-    "es-module-shims": "~1.8.0",
-    "@docusaurus/theme-common": "~3.0.0",
-    "prismjs": "~1.29.0"
->>>>>>> e52a32c7
   },
   "devDependencies": {
     "@swc/core": "^1.3.62",
