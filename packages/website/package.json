{
  "name": "@typespec/website",
  "version": "1.0.0",
  "description": "",
  "main": "index.js",
  "scripts": {
    "docusaurus": "docusaurus",
    "start": "docusaurus start",
    "build": "npm run regen-ref-docs && node  .scripts/docusaurus-build.mjs 2>&1",
    "swizzle": "docusaurus swizzle",
    "clear": "docusaurus clear",
    "clean": "docusaurus clear",
    "serve": "docusaurus serve",
    "write-translations": "docusaurus write-translations",
    "write-heading-ids": "docusaurus write-heading-ids",
    "update-latest-docs": "rimraf versions.json ./versioned_docs ./versioned_sidebars && docusaurus docs:version latest",
    "lint": "eslint . --ext .ts,.js --max-warnings=0",
    "lint:fix": "eslint . --fix --ext .ts,.js",
    "regen-ref-docs": "node ./.scripts/regen-ref-docs.mjs"
  },
  "keywords": [],
  "author": "",
  "license": "ISC",
  "dependencies": {
    "@docusaurus/core": "^2.2.0",
    "@docusaurus/preset-classic": "^2.2.0",
    "@docusaurus/theme-mermaid": "^2.2.0",
    "@mdx-js/react": "^1.6.22",
    "prism-react-renderer": "^1.3.5",
    "react": "^17.0.2",
    "react-dom": "^17.0.2"
  },
  "devDependencies": {
<<<<<<< HEAD
    "@typespec/compiler": "~0.45.2",
=======
    "@typespec/compiler": "~0.45.1",
>>>>>>> e3a9d8bb
    "@typespec/ref-doc": "~0.1.0",
    "@typespec/spec": "0.1.0",
    "@typespec/http": "~0.45.0",
    "@typespec/rest": "~0.45.0",
    "@typespec/openapi": "~0.45.0",
    "@typespec/openapi3": "~0.45.0",
    "@typespec/protobuf": "~0.44.0",
    "@typespec/versioning": "~0.45.0",
    "@docusaurus/module-type-aliases": "^2.2.0",
    "@docusaurus/types": "^2.2.0",
    "@tsconfig/docusaurus": "^1.0.5",
    "typescript": "~5.1.3",
    "@types/node": "~18.11.9",
    "prism-themes": "~1.9.0",
    "playwright": "~1.32.2",
    "mermaid": "~9.1.6",
    "mdx-mermaid": "1.3.2",
    "@typespec/eslint-config-typespec": "~0.7.0",
    "eslint": "^8.36.0",
    "rimraf": "~5.0.0",
    "dotenv": "~16.1.3"
  },
  "browserslist": {
    "production": [
      ">0.5%",
      "not dead",
      "not op_mini all"
    ],
    "development": [
      "last 1 chrome version",
      "last 1 firefox version",
      "last 1 safari version"
    ]
  }
}<|MERGE_RESOLUTION|>--- conflicted
+++ resolved
@@ -31,11 +31,7 @@
     "react-dom": "^17.0.2"
   },
   "devDependencies": {
-<<<<<<< HEAD
     "@typespec/compiler": "~0.45.2",
-=======
-    "@typespec/compiler": "~0.45.1",
->>>>>>> e3a9d8bb
     "@typespec/ref-doc": "~0.1.0",
     "@typespec/spec": "0.1.0",
     "@typespec/http": "~0.45.0",
