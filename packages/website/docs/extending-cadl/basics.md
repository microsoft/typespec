---
id: basics
title: Creating a Cadl Library
---

# Creating a Cadl library

Cadl libraries are packages that contain Cadl types, decorators, emitters, linters, and other bits of reusable code. Cadl libraries are [npm packages](https://docs.npmjs.com/packages-and-modules/contributing-packages-to-the-registry) with some additional cadl-specific metadata and conventions. The following will show how to establish a new Cadl library, add some types to it, and distribute it on the public npm registry. Later sections will cover more details on how to write [decorators](create-decorators.md), [emitters](./emitters-basics.md) and [linters](./linters.md).

This document assumes you will be using [TypeScript](https://typescriptlang.org) to develop your library, but you should feel free to skip the TypeScript steps if you want to use plain JavaScript.

## Prerequisites

You will need both node and npm installed. Additionally, if you intend to develop multiple libraries together, you will likely want to establish a monorepo as this will make developing the libraries in tandem much easier. Cadl itself uses [rush.js](https://rushjs.io/).

## Canonical package structure

The following is a high level overview of the contents of a Cadl package. These files are explained in more detail in the subsequent sections.

- **dist/index.js** - the main file for your node library
- **lib/main.cadl** - the main file for your Cadl types (optional)
- **src/index.ts** - the main file for your node library in TypeScript
- **src/lib.ts** - the Cadl library definition file
- **package.json** - metadata about your Cadl package

## Initial setup

### 1. Initialize your package directory &amp; package.json

Run the following commands:

```bash
> mkdir myLibrary
> cd myLibrary
> npm init
```

After filling out the wizard, you will have a package.json file that defines your cadl library.

Unlike node libraries which support CommonJS (cjs), Cadl libraries must be Ecmascript Modules. So open your `package.json` and add the following top-level configuration key:

```json
  "type": "module"
```

### 2. Install Cadl dependencies

Run the following command:

```bash
npm install @cadl-lang/compiler
```

You may have need of other dependencies in the Cadl standard library depending on what you are doing. E.g. if you want to use the metadata found in `@cadl-lang/openapi` you will need to install that as well.

### 2. Define your main files

Your package.json needs to refer to two main files: your node module main file, and your Cadl main. The node module main file is the `"main"` key in your package.json file, and defines the entrypoint for your library when consumed as a node library, and must reference a js file. The Cadl main defines the entrypoint for your library when consumed from a Cadl program, and may reference either a js file (when your library doesn't contain any cadl types) or a Cadl file.

```json
  "main": "dist/index.js",
  "cadlMain": "lib/main.cadl"
```

### 3. Install and initialize TypeScript

Run the following commands:

```bash
> npm install -D typescript
> npx tsc --init --strict
```

This will create `tsconfig.json`. But we need to make a couple changes to this. Open `tsconfig.json` and set the following settings:

```json
    "moduleResolution": "node",
    "module": "ESNext",
    "target": "es2018",
    "rootDir": "./src",
    "outDir": "./dist",
```

### 4. Create `lib.ts`

Open `./src/lib.ts` and create your library definition that registers your library with the Cadl compiler and defines any diagnostics your library will emit. The following shows an example:

```typescript
import { createCadlLibrary } from "@cadl-lang/compiler";

export const myLibrary = createCadlLibrary({
  name: "myLibrary",
  diagnostics: {},
});

// optional but convenient
export const { reportDiagnostic, createDiagnostic, createStateSymbol } = myLibrary;
```

Diagnostics are used for linters and decorators which are covered in subsequent topics.

### 5. Create `index.ts`

Open `./src/index.ts` and import your library definition:

```typescript
import { myLibrary } from "./lib.js";
```

### 6. Build TypeScript

Cadl can only import JavaScript files, so any time changes are made to TypeScript sources, they need to be compiled before they are visible to Cadl. To do so, run `npx tsc -p .` in your library's root directory. You can also run `npx tsc -p --watch` if you would like to re-run the TypeScript compiler whenever files are changed.

### 7. Add your main Cadl file

Open `./lib/main.cadl` and import your JS entrypoint. This ensures that when cadl imports your library, the code to define the library is run. In later topics when we add decorators, this import will ensure those get exposed as well.

```cadl
import "../dist/index.js";
```

## Adding Cadl types to your library

Open `./lib/main.cadl` and add any types you want to be available when users import this library. It is also strongly recommended you put these types in a namespace that corresponds with the library name. For example, your `./lib/main.cadl` file might look like:

```cadl
import "../dist/index.js";

namespace MyLibrary;
model Person {
  name: string;
  age: uint8;
}
```

## Publishing your Cadl library

To publish to the public npm registry, follow [their documentation](https://docs.npmjs.com/creating-and-publishing-unscoped-public-packages).

## Importing your Cadl library

Once your Cadl library is published, your users can install and use it just like any of the Cadl standard libraries. First, they have to install it:

```bash
npm install $packageName
```

Next, they import it into their Cadl program and use the namespace (if desired):

```cadl
import "MyLibrary";
using MyLibrary;

model Employee extends Person {
  job: string;
}
```

## Next steps

Cadl libraries can contain more than just types. Read the subsequent topics for more details on how to write [decorators](./create-decorators.md), [emitters](./emitters-basics.md) and [linters](./linters.md).

## Testing

<<<<<<< HEAD
Cadl provide a testing framework to help testing library.
=======
Cadl provides a testing framework to help testing libraries. Examples here are shown using `mocha` but any other JS test framework can be used.
>>>>>>> 0d0afcf8

### Define the testing library

First step is to define how your library can be loaded from the test framework. This will let your library to be reused by other library test.

1. Create a new file `./src/testing/index.ts` with the following content

```ts
export const MyTestLibrary = createTestLibrary({
  name: "<name-of-npm-pkg>",
  packageRoot: resolvePath(fileURLToPath(import.meta.url), "../../../../"),
});
```

2. Add an `exports` for the `testing` endpoint to `package.json` (update with correct paths)

```json
{
  // ...
  "main": "dist/src/index.js",
  "exports": {
    ".": "./dist/src/index.js",
    "./testing": "./dist/src/testing/index.js"
  },
  "typesVersions": {
    "*": {
      "*": ["./dist/src/index.d.ts"],
      "testing": ["./dist/src/testing/index.d.ts"]
    }
  }
}
```

### Define the test host and test runner for your library

<<<<<<< HEAD
Define some of the test framework base pieces that will be used in the tests.
=======
Define some of the test framework base pieces that will be used in the tests. There is 2 functions:

- `createTestHost`: This is a lower level api that provide a virtual file system.
- `createTestRunner`: This is a wrapper on top of the test host that will automatically add a `main.cadl` file and automatically import libraries.

Create a new file `test/test-host.js` (change `test` to be your test folder)
>>>>>>> 0d0afcf8

```ts
import { createTestHost, createTestWrapper } from "@cadl-lang/compiler/testing";
import { RestTestLibrary } from "@cadl-lang/rest/testing";
import { MyTestLibrary } from "../src/testing/index.js";

export async function createMyTestHost() {
  return createTestHost({
    libraries: [RestTestLibrary, MyTestLibrary], // Add other libraries you depend on in your tests
  });
}
export async function createMyTestRunner() {
  const host = await createOpenAPITestHost();
  return createTestWrapper(host, { autoUsings: ["My"] });
}
<<<<<<< HEAD
=======
```

### Write tests

After setting up that infrastructure you can start writing tests.

```ts
import { createMyTestRunner } from "./test-host.js";

describe("my library", () => {
  let runner: BasicTestRunner;

  beforeEach(async () => {
    runner = await createMyTestRunner();
  });

  // Check everything works fine
  it("does this", () => {
    const { Foo } = runner.compile(`
      @test model Foo {}
    `);
    strictEqual(Foo.kind, "Model");
  });

  // Check diagnostics are emitted
  it("errors", () => {
    const diagnostics = runner.diagnose(`
       model Bar {}
    `);
    expectDiagnostics(diagnostics, { code: "...", message: "..." });
  });
});
>>>>>>> 0d0afcf8
```<|MERGE_RESOLUTION|>--- conflicted
+++ resolved
@@ -162,11 +162,7 @@
 
 ## Testing
 
-<<<<<<< HEAD
-Cadl provide a testing framework to help testing library.
-=======
 Cadl provides a testing framework to help testing libraries. Examples here are shown using `mocha` but any other JS test framework can be used.
->>>>>>> 0d0afcf8
 
 ### Define the testing library
 
@@ -202,16 +198,12 @@
 
 ### Define the test host and test runner for your library
 
-<<<<<<< HEAD
-Define some of the test framework base pieces that will be used in the tests.
-=======
 Define some of the test framework base pieces that will be used in the tests. There is 2 functions:
 
 - `createTestHost`: This is a lower level api that provide a virtual file system.
 - `createTestRunner`: This is a wrapper on top of the test host that will automatically add a `main.cadl` file and automatically import libraries.
 
 Create a new file `test/test-host.js` (change `test` to be your test folder)
->>>>>>> 0d0afcf8
 
 ```ts
 import { createTestHost, createTestWrapper } from "@cadl-lang/compiler/testing";
@@ -227,8 +219,6 @@
   const host = await createOpenAPITestHost();
   return createTestWrapper(host, { autoUsings: ["My"] });
 }
-<<<<<<< HEAD
-=======
 ```
 
 ### Write tests
@@ -261,5 +251,4 @@
     expectDiagnostics(diagnostics, { code: "...", message: "..." });
   });
 });
->>>>>>> 0d0afcf8
 ```