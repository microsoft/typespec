// @ts-check
// Note: type annotations allow type checking and IDEs autocompletion

import type { VersionOptions } from "@docusaurus/plugin-content-docs";
<<<<<<< HEAD
import { Options, ThemeConfig } from "@docusaurus/preset-classic";
=======
import { NormalizedSidebar } from "@docusaurus/plugin-content-docs/src/sidebars/types.js";
>>>>>>> 32050cdf
import type { Config, Plugin } from "@docusaurus/types";
import MonacoWebpackPlugin from "monaco-editor-webpack-plugin";
import { resolve } from "path";
import { themes } from "prism-react-renderer";

function getMajorMinorVersion(pkgJsonPath): string {
  const version = require(pkgJsonPath).version;
  const [major, minor] = version.split(".");
  return `${major}.${minor}.x`;
}

const latestVersion = getMajorMinorVersion("../compiler/package.json");
const latestPretty = `Latest (${latestVersion})`;

function getVersionLabels(): Record<string, VersionOptions> {
  const labels: Record<string, VersionOptions> = {
    current: {
      label: `Next 🚧`,
    },
  };

  // Workaround because docusaurus validate this version exists but it doesn't during the bumping of version as we delete it to override
  const isBumpingVersion = process.argv.includes("docs:version");
  if (!isBumpingVersion) {
    labels.latest = {
      label: latestPretty,
    };
  }
  return labels;
}

// Reverse the sidebar items ordering (including nested category items)
function reverseSidebarItems(items: NormalizedSidebar) {
  // Reverse items in categories
  const result = items.map((item) => {
    if (item.type === "category") {
      return { ...item, items: reverseSidebarItems(item.items) };
    }
    return item;
  });
  // Reverse items at current level
  result.reverse();
  return result;
}

const baseUrl = process.env.TYPESPEC_WEBSITE_BASE_PATH ?? "/";
const config: Config = {
  title: "TypeSpec",
  tagline: "API first with TypeSpec for Azure services",
  url: "https://typespec.io",
  baseUrl,
  onBrokenLinks: "throw",
  onBrokenMarkdownLinks: "warn",
  favicon: "img/favicon.svg",

  // GitHub pages deployment config.
  // If you aren't using GitHub pages, you don't need these.
  organizationName: "Microsoft", // Usually your GitHub org/user name.
  projectName: "typespec", // Usually your repo name.
  trailingSlash: false,

  // Even if you don't use internalization, you can use this field to set useful
  // metadata like html lang. For example, if your site is Chinese, you may want
  // to replace "en" with "zh-Hans".
  i18n: {
    defaultLocale: "en",
    locales: ["en"],
  },

  markdown: {
    mermaid: true,
    format: "detect",
  },
  scripts: [
    {
      src: "es-module-shims.js",
      type: "module",
      async: true,
    },
  ],
  headTags: [
    {
      tagName: "script",
      attributes: {
        // cspell:ignore esms
        type: "esms-options",
      },
      innerHTML: JSON.stringify({
        shimMode: true,
      }),
    },
    {
      tagName: "script",
      attributes: {
        type: "playground-options",
      },
      innerHTML: JSON.stringify({
        latestVersion: latestVersion,
      }),
    },
  ],

  themes: ["@docusaurus/theme-mermaid"],
  presets: [
    [
      "classic",
      {
        docs: {
          sidebarPath: require.resolve("./sidebars.js"),
          path: "../../docs",
          versions: getVersionLabels(),
          async sidebarItemsGenerator({ defaultSidebarItemsGenerator, ...args }) {
            const sidebarItems = await defaultSidebarItemsGenerator(args);
            return args.item.dirName === "release-notes"
              ? reverseSidebarItems(sidebarItems)
              : sidebarItems;
          },
        },

        blog: {
          path: "../../blog",
          showReadingTime: true,
        },
        theme: {
          customCss: require.resolve("./src/css/custom.css"),
        },
      } satisfies Options,
    ],
  ],
  staticDirectories: [
    resolve(__dirname, "static"),
    resolve(__dirname, "./node_modules/es-module-shims/dist"),
  ],

  plugins: [
    (context, options): Plugin => {
      return {
        name: "custom-configure-webpack",
        configureWebpack: (config, isServer, utils) => {
          return {
            module: {
              rules: [
                {
                  test: /\.ttf$/,
                  use: ["file-loader"],
                },
              ],
            },
            plugins: [
              new MonacoWebpackPlugin({
                languages: ["json"],
              }),
            ],
            ignoreWarnings: [
              (warning, compilation) => {
                const moduleName: string | undefined = (warning.module as any)?.resource;
                return (
                  warning.name === "ModuleDependencyWarning" &&
                  warning.message.startsWith("Critical dependency") &&
                  (moduleName?.endsWith(
                    "node_modules/vscode-languageserver-types/lib/umd/main.js"
                  ) ||
                    moduleName?.endsWith("packages/compiler/dist/src/core/node-host.js"))
                );
              },
            ],
          };
        },
      };
    },
  ],
  webpack: {
    jsLoader: (isServer) => ({
      loader: require.resolve("swc-loader"),
      options: {
        jsc: {
          parser: {
            syntax: "typescript",
            tsx: true,
          },
          transform: {
            react: {
              runtime: "automatic",
            },
          },
          target: "es2022",
        },
        module: {
          type: isServer ? "commonjs" : "es6",
        },
      },
    }),
  },
  themeConfig: {
    navbar: {
      title: "TypeSpec",
      items: [
        {
          type: "dropdown",
          label: "Use cases",
          items: [
            {
              label: "OpenAPI",
              to: "/openapi",
            },
            {
              label: "Data validation and type consistency",
              to: "/data-validation",
            },
            {
              label: "Tooling support",
              to: "/tooling",
            },
          ],
        },
        {
          type: "doc",
          docId: "introduction/installation",
          position: "left",
          label: "Docs",
        },
        { to: "/playground", label: "Playground", position: "left" },
        {
          label: "Blog",
          to: "/blog",
        },
        {
          label: "Community",
          to: "/community",
        },
        {
          label: "Getting started",
          to: "/docs",
        },
        {
          type: "docsVersionDropdown",
          position: "right",
        },
        {
          href: "https://github.com/microsoft/typespec",
          position: "right",
          className: "header-github-link",
          "aria-label": "Github repository",
        },
      ],
    } satisfies ThemeConfig,
    footer: {
      style: "dark",
      links: [
        {
          title: "Docs",
          items: [
            {
              label: "Introduction",
              to: "/docs",
            },
            {
              label: "Language basics",
              to: "/docs/language-basics/overview",
            },
          ],
        },
      ],
      copyright: `© ${new Date().getFullYear()} Microsoft`,
    },
    prism: {
      theme: themes.oneLight,
      darkTheme: themes.oneDark,
      additionalLanguages: ["http", "shell-session", "protobuf"],
    },
    mermaid: {},
    algolia: {
      // cspell:disable-next-line
      appId: "V3T9EUVLJR",
      apiKey: "bae16ae67ddbe24e700ac20d192ad20f",
      indexName: "typespec",
    },
  },
};

export default config;<|MERGE_RESOLUTION|>--- conflicted
+++ resolved
@@ -2,11 +2,8 @@
 // Note: type annotations allow type checking and IDEs autocompletion
 
 import type { VersionOptions } from "@docusaurus/plugin-content-docs";
-<<<<<<< HEAD
+import { NormalizedSidebar } from "@docusaurus/plugin-content-docs/src/sidebars/types.js";
 import { Options, ThemeConfig } from "@docusaurus/preset-classic";
-=======
-import { NormalizedSidebar } from "@docusaurus/plugin-content-docs/src/sidebars/types.js";
->>>>>>> 32050cdf
 import type { Config, Plugin } from "@docusaurus/types";
 import MonacoWebpackPlugin from "monaco-editor-webpack-plugin";
 import { resolve } from "path";
