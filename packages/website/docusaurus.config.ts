// Note: type annotations allow type checking and IDEs autocompletion

import type { VersionOptions } from "@docusaurus/plugin-content-docs";
import { NormalizedSidebar } from "@docusaurus/plugin-content-docs/src/sidebars/types.js";
<<<<<<< HEAD
import { Options, ThemeConfig } from "@docusaurus/preset-classic";
import type { Config, Plugin } from "@docusaurus/types";
=======
import type { Config, Plugin, ThemeConfig } from "@docusaurus/types";
>>>>>>> 629987c8
import MonacoWebpackPlugin from "monaco-editor-webpack-plugin";
import { resolve } from "path";
import { themes } from "prism-react-renderer";

function getMajorMinorVersion(pkgJsonPath): string {
  // eslint-disable-next-line @typescript-eslint/no-var-requires
  const version = require(pkgJsonPath).version;
  const [major, minor] = version.split(".");
  return `${major}.${minor}.x`;
}

const latestVersion = getMajorMinorVersion("../compiler/package.json");
const latestPretty = `Latest (${latestVersion})`;

function getVersionLabels(): Record<string, VersionOptions> {
  const labels: Record<string, VersionOptions> = {
    current: {
      label: `Next 🚧`,
    },
  };

  // Workaround because docusaurus validate this version exists but it doesn't during the bumping of version as we delete it to override
  const isBumpingVersion = process.argv.includes("docs:version");
  if (!isBumpingVersion) {
    labels.latest = {
      label: latestPretty,
    };
  }
  return labels;
}

// Reverse the sidebar items ordering (including nested category items)
function reverseSidebarItems(items: NormalizedSidebar) {
  // Reverse items in categories
  const result = items.map((item) => {
    if (item.type === "category") {
      return { ...item, items: reverseSidebarItems(item.items) };
    }
    return item;
  });
  // Reverse items at current level
  result.reverse();
  return result;
}

import { LightTheme } from "./themes/light";

const baseUrl = process.env.TYPESPEC_WEBSITE_BASE_PATH ?? "/";
const config: Config = {
  title: "TypeSpec",
  tagline: "API first with TypeSpec for Azure services",
  url: "https://typespec.io",
  baseUrl,
  onBrokenLinks: "throw",
  onBrokenMarkdownLinks: "throw",
  favicon: "img/favicon.svg",

  // GitHub pages deployment config.
  // If you aren't using GitHub pages, you don't need these.
  organizationName: "Microsoft", // Usually your GitHub org/user name.
  projectName: "typespec", // Usually your repo name.
  trailingSlash: false,

  // Even if you don't use internalization, you can use this field to set useful
  // metadata like html lang. For example, if your site is Chinese, you may want
  // to replace "en" with "zh-Hans".
  i18n: {
    defaultLocale: "en",
    locales: ["en"],
  },

  markdown: {
    mermaid: true,
    format: "detect",
  },
  scripts: [
    {
      src: "es-module-shims.js",
      type: "module",
      async: true,
    },
    {
      src: "1ds-init.js",
      type: "module",
      async: true,
    },
  ],
  headTags: [
    {
      tagName: "script",
      attributes: {
        // cspell:ignore esms
        type: "esms-options",
      },
      innerHTML: JSON.stringify({
        shimMode: true,
      }),
    },
    {
      tagName: "script",
      attributes: {
        type: "playground-options",
      },
      innerHTML: JSON.stringify({
        latestVersion: latestVersion,
      }),
    },
  ],

  themes: ["@docusaurus/theme-mermaid"],
  presets: [
    [
      "classic",
      {
        docs: {
          sidebarPath: require.resolve("./sidebars.js"),
          path: "../../docs",
          versions: getVersionLabels(),
          async sidebarItemsGenerator({ defaultSidebarItemsGenerator, ...args }) {
            const sidebarItems = await defaultSidebarItemsGenerator(args);
            return args.item.dirName === "release-notes"
              ? reverseSidebarItems(sidebarItems)
              : sidebarItems;
          },
        },

        blog: {
          path: "../../blog",
          showReadingTime: true,
        },
        theme: {
          customCss: require.resolve("./src/css/custom.css"),
        },
      } satisfies Options,
    ],
  ],
  staticDirectories: [
    resolve(__dirname, "static"),
    resolve(__dirname, "./node_modules/es-module-shims/dist"),
  ],

  plugins: [
    (context, options): Plugin => {
      return {
        name: "custom-configure-webpack",
        configureWebpack: (config, isServer, utils) => {
          // Need to change the font rule to use asset/resource
          const fontRule = config.module.rules.find(
            (x) => typeof x === "object" && x.test?.toString().includes("ttf")
          );
          delete (fontRule as any).use;
          (fontRule as any).type = "asset/resource";

          return {
            plugins: [
              new MonacoWebpackPlugin({
                languages: ["json"],
              }),
            ],
            ignoreWarnings: [
              (warning, compilation) => {
                const moduleName: string | undefined = (warning.module as any)?.resource;
                return (
                  warning.name === "ModuleDependencyWarning" &&
                  warning.message.startsWith("Critical dependency") &&
                  (moduleName?.endsWith(
                    "node_modules/vscode-languageserver-types/lib/umd/main.js"
                  ) ||
                    moduleName?.endsWith("packages/compiler/dist/src/core/node-host.js"))
                );
              },
            ],
          };
        },
      };
    },
  ],
  webpack: {
    jsLoader: (isServer) => ({
      loader: require.resolve("swc-loader"),
      options: {
        jsc: {
          parser: {
            syntax: "typescript",
            tsx: true,
          },
          transform: {
            react: {
              runtime: "automatic",
            },
          },
          target: "es2022",
        },
        module: {
          type: isServer ? "commonjs" : "es6",
        },
      },
    }),
  },
  themeConfig: {
    navbar: {
      title: "TypeSpec",
      items: [
        {
          type: "dropdown",
          label: "Use cases",
          items: [
            {
              label: "OpenAPI",
              to: "/openapi",
            },
            {
              label: "Data validation and type consistency",
              to: "/data-validation",
            },
            {
              label: "Tooling support",
              to: "/tooling",
            },
          ],
        },
        {
          type: "doc",
          docId: "introduction/installation",
          position: "left",
          label: "Docs",
        },
        { to: "/playground", label: "Playground", position: "left" },
        {
<<<<<<< HEAD
          label: "Blog",
          to: "/blog",
        },
        {
=======
>>>>>>> 629987c8
          label: "Community",
          to: "/community",
        },
        {
<<<<<<< HEAD
          label: "Getting started",
          to: "/docs",
        },
        {
=======
>>>>>>> 629987c8
          type: "docsVersionDropdown",
          position: "right",
        },
        {
          href: "https://github.com/microsoft/typespec",
          position: "right",
          className: "header-github-link",
          "aria-label": "Github repository",
        },
      ],
<<<<<<< HEAD
    } satisfies ThemeConfig,
=======
    },
>>>>>>> 629987c8
    footer: {
      style: "dark",
      links: [
        {
          title: "Docs",
          items: [
            {
              label: "Introduction",
              to: "/docs",
            },
            {
              label: "Language basics",
              to: "/docs/language-basics/overview",
            },
          ],
        },
      ],
      copyright: `© ${new Date().getFullYear()} Microsoft`,
    },
    prism: {
<<<<<<< HEAD
      theme: themes.oneLight,
      darkTheme: themes.oneDark,
      additionalLanguages: ["http", "shell-session", "protobuf"],
    },
    mermaid: {},
    algolia: {
      // cspell:disable-next-line
      appId: "V3T9EUVLJR",
      apiKey: "bae16ae67ddbe24e700ac20d192ad20f",
      indexName: "typespec",
    },
  },
=======
      theme: LightTheme,
      darkTheme: themes.oneDark,
      additionalLanguages: ["http", "shell-session", "protobuf", "diff"],
    },
    mermaid: {},
    algolia: {
      // cspell:disable-next-line
      appId: "V3T9EUVLJR",
      // This is the search API KEY this can be public https://support.algolia.com/hc/en-us/articles/18966776061329-Can-the-search-API-key-be-public
      apiKey: "bae16ae67ddbe24e700ac20d192ad20f",
      indexName: "typespec",
    },
  } satisfies ThemeConfig,
>>>>>>> 629987c8
};

export default config;<|MERGE_RESOLUTION|>--- conflicted
+++ resolved
@@ -2,12 +2,8 @@
 
 import type { VersionOptions } from "@docusaurus/plugin-content-docs";
 import { NormalizedSidebar } from "@docusaurus/plugin-content-docs/src/sidebars/types.js";
-<<<<<<< HEAD
 import { Options, ThemeConfig } from "@docusaurus/preset-classic";
 import type { Config, Plugin } from "@docusaurus/types";
-=======
-import type { Config, Plugin, ThemeConfig } from "@docusaurus/types";
->>>>>>> 629987c8
 import MonacoWebpackPlugin from "monaco-editor-webpack-plugin";
 import { resolve } from "path";
 import { themes } from "prism-react-renderer";
@@ -52,8 +48,6 @@
   result.reverse();
   return result;
 }
-
-import { LightTheme } from "./themes/light";
 
 const baseUrl = process.env.TYPESPEC_WEBSITE_BASE_PATH ?? "/";
 const config: Config = {
@@ -237,24 +231,14 @@
         },
         { to: "/playground", label: "Playground", position: "left" },
         {
-<<<<<<< HEAD
           label: "Blog",
           to: "/blog",
         },
         {
-=======
->>>>>>> 629987c8
           label: "Community",
           to: "/community",
         },
         {
-<<<<<<< HEAD
-          label: "Getting started",
-          to: "/docs",
-        },
-        {
-=======
->>>>>>> 629987c8
           type: "docsVersionDropdown",
           position: "right",
         },
@@ -265,11 +249,7 @@
           "aria-label": "Github repository",
         },
       ],
-<<<<<<< HEAD
     } satisfies ThemeConfig,
-=======
-    },
->>>>>>> 629987c8
     footer: {
       style: "dark",
       links: [
@@ -290,23 +270,9 @@
       copyright: `© ${new Date().getFullYear()} Microsoft`,
     },
     prism: {
-<<<<<<< HEAD
       theme: themes.oneLight,
       darkTheme: themes.oneDark,
       additionalLanguages: ["http", "shell-session", "protobuf"],
-    },
-    mermaid: {},
-    algolia: {
-      // cspell:disable-next-line
-      appId: "V3T9EUVLJR",
-      apiKey: "bae16ae67ddbe24e700ac20d192ad20f",
-      indexName: "typespec",
-    },
-  },
-=======
-      theme: LightTheme,
-      darkTheme: themes.oneDark,
-      additionalLanguages: ["http", "shell-session", "protobuf", "diff"],
     },
     mermaid: {},
     algolia: {
@@ -317,7 +283,6 @@
       indexName: "typespec",
     },
   } satisfies ThemeConfig,
->>>>>>> 629987c8
 };
 
 export default config;