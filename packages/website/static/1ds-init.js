/* eslint-disable */
const propStorage = {};

let siteConsent = null;

WcpConsent &&
  WcpConsent.init("en-US", "cookie-banner", (err, _siteConsent) => {
    if (err != undefined) {
<<<<<<< HEAD
      return error;
=======
      console.log("Error initializing WcpConsent: " + err);
>>>>>>> d0666e64
    } else {
      siteConsent = _siteConsent; //siteConsent is used to get the current consent
    }
  });

// prettier-ignore
!function(s,e,u){var c,n,o,r,l,t,i,a,p,d,g=s.location,f="script",m="undefined",y="crossOrigin",h="POST",v="onedsSDK",b=u.name||"oneDSWeb",w=0,S=0,C=((u.name||s[v])&&(s[v]=b),s[b]||(c=u.cfg,v=u.ext||[],o=n=!1,r={"queue":[],"sv":"4","config":c,"extensions":v},c.webAnalyticsConfiguration||(c.webAnalyticsConfiguration={}),l="1DS-Web-Snippet-"+r.sv,(a=c.url||u.src)&&((i=e.createElement(f)).src=a,!(v=u[y])&&""!==v||i[y]==m||(i[y]=v),i.onload=D,i.onerror=U,i.onreadystatechange=function(e,t){"loaded"!==i.readyState&&"complete"!==i.readyState||D(0,t)},t=i,u.ld<0?e.getElementsByTagName("head")[0].appendChild(t):setTimeout(function(){e.getElementsByTagName(f)[0].parentNode.appendChild(t)},u.ld||0)),x([v="track",(y="trackPage")+"View",v+"Exception",v+"Event",y+"Action",v+"ContentUpdate",y+"Unload",y+"ViewPerformance","addTelemetryInitializer",(y="capturePage")+"View",y+"ViewPerformance",y+"Action",y+"Unload","captureContentUpdate"]),(v=c.webAnalyticsConfiguration.autoCapture)&&!v.jsError||(x(["_"+(p="onerror")]),d=s[p],s[p]=function(e,t,n,o,i){var a=d&&d(e,t,n,o,i);return!0!==a&&r["_"+p]({"message":e,"url":t,"lineNumber":n,"columnNumber":o,"error":i,"evt":s.event}),a},c.autoExceptionInstrumented=!0),r));function T(e){var t,n,o,i,a,r;u.disableReport||(i=c.endpointUrl||"https://browser.events.data.microsoft.com/OneCollector/1.0/",a=c.instrumentationKey||"",(r=c.channelConfiguration)&&(i=r.overrideEndpointUrl||i,a=r.overrideInstrumentationKey||a),r=(r=Date).now?r.now():(new r).getTime(),i={"url":i+"?cors=true&content-type=application/x-json-stream&client-id=NO_AUTH&client-version="+l+"&apikey="+a+"&w=0&upload-time="+r.toString(),"iKey":a},(r=[]).push((a="SDK LOAD Failure: Failed to load Application Insights SDK script (See stack for details)",e=e,n=t=i.url,i=function(e,t){0===S&&(S=Math.floor(4294967296*Math.random()|0)>>>0);e={"data":{"baseData":{"ver":2}},"ext":{"app":{"sesId":"0000"},"intweb":{},"sdk":{"ver":"javascript:"+l,"epoch":""+S,"seq":w++},"utc":{"popSample":100},"web":{"userConsent":!1}},"time":function(){var e=new Date;function t(e){e=""+e;return e=1===e.length?"0"+e:e}return e.getUTCFullYear()+"-"+t(e.getUTCMonth()+1)+"-"+t(e.getUTCDate())+"T"+t(e.getUTCHours())+":"+t(e.getUTCMinutes())+":"+t(e.getUTCSeconds())+"."+String((e.getUTCMilliseconds()/1e3).toFixed(3)).slice(2,5)+"Z"}(),"iKey":"o:"+function(e){var t="";{var n;!e||-1<(n=e.indexOf("-"))&&(t=e.substring(0,n))}return t}(e),"name":t,"ver":"4.0"};return function(e){var t=(new Date).getTimezoneOffset(),n=t%60,t=(t-n)/60,o="+";0<t&&(o="-");t=Math.abs(t),n=Math.abs(n),e.ext.loc={"tz":o+(t<10?"0"+t:t.toString())+":"+(n<10?"0"+n:n.toString())}}(e),function(e){{var t;typeof navigator!=m&&(t=navigator,e.ext.user={"locale":t.userLanguage||t.language})}}(e),e}(i=i.iKey||"","Ms.Web.ClientError"),(o=i.data).baseType="ExceptionData",o.baseData.exceptions=[{"typeName":"SDKLoadFailed","message":a.replace(/\./g,"-"),"hasFullStack":!1,"stack":a+"\nSnippet failed to load ["+e+"] -- Telemetry is disabled\nHelp Link: https://go.microsoft.com/fwlink/?linkid=2128109\nHost: "+(g&&g.pathname||"_unknown_")+"\nEndpoint: "+n,"parsedStack":[]}],i)),o=r,a=t,JSON&&((e=s.fetch)&&!u.useXhr?e(a,{"method":h,"body":JSON.stringify(o),"mode":"cors"}):XMLHttpRequest&&((e=new XMLHttpRequest).open(h,a),e.setRequestHeader("Content-type","application/json"),e.send(JSON.stringify(o)))))}function U(e){n=!0,r.queue=[],o||(o=!0,T(a))}function D(e,t){o||setTimeout(function(){!t&&"function"==typeof r.isInitialized&&r.isInitialized()||U()},500)}function x(e){for(;e.length;)!function(t){r[t]=function(){var e=arguments;n||r.queue.push(function(){r[t].apply(r,e)})}}(e.pop())}function E(){u.onInit&&u.onInit(C)}(s[b]=C).queue&&0===C.queue.length?C.queue.push(E):E()}(window,document,{
    src:"https://js.monitor.azure.com/scripts/c/ms.analytics-web-4.gbl.min.js", // Version 4 is bugged and doesn't respect the `cookieCfg.enabled: false` option. If upgrade double check no cookies are saved on typespec.io.
    // name: "oneDSWeb", // Global SDK Instance name defaults to "oneDSWeb" when not supplied
    // ld: 0, // Defines the load delay (in ms) before attempting to load the sdk. -1 = block page load and add to head. (default) = 0ms load after timeout,
    // useXhr: 1, // Use XHR instead of fetch to report failures (if available),
    crossOrigin: "anonymous", // When supplied this will add the provided value as the cross origin attribute on the script tag
    // disableReport: true, // Disable reporting when the SDK cannot be downloaded
    // onInit: null, // Once the application insights instance has loaded and initialized this callback function will be called with 1 argument -- the sdk instance (DO NOT ADD anything to the sdk.queue -- As they won't get called)
    cfg:{
        instrumentationKey:"375afc556dda47148f4d721f0543233d-05299b34-7e02-4ef9-9502-4a6ef9fadbfd-7103",
        propertyConfiguration: { // Properties Plugin configuration
          callback: {
              userConsentDetails: siteConsent ? siteConsent.getConsent : null
          },
        },
        channelConfiguration: {
          // Adobe analytics will only work if we have MC1 and MS0 cookies
          // ignoreMc1Ms0CookieProcessing: true,
        },
        cookieCfg: {
          enabled: false,
        },
        // We disable cookies and provide a in memory storage for the necessary keys
        disableCookiesUsage: true,
        propertyStorageOverride: {
          setProperty: (key, value) => {
            propStorage[key] = value;
          },
          getProperty: (key) => {
            return propStorage[key];
          }
        },
    },
    ext:[]
});<|MERGE_RESOLUTION|>--- conflicted
+++ resolved
@@ -6,11 +6,7 @@
 WcpConsent &&
   WcpConsent.init("en-US", "cookie-banner", (err, _siteConsent) => {
     if (err != undefined) {
-<<<<<<< HEAD
-      return error;
-=======
       console.log("Error initializing WcpConsent: " + err);
->>>>>>> d0666e64
     } else {
       siteConsent = _siteConsent; //siteConsent is used to get the current consent
     }
