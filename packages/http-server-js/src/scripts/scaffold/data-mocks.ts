--- conflicted
+++ resolved
@@ -94,7 +94,6 @@
  * @returns A JavaScript string representation of the mock record
  */
 function mockRecord(ctx: JsContext, module: Module, type: Model): string {
-  const tk = $(ctx.program);
   const elementType = tk.record.getElementType(type);
   const mockedType = mockType(ctx, module, elementType);
 
@@ -192,14 +191,10 @@
  * @returns A JavaScript string representation of a suitable mock value for the scalar type
  */
 function mockScalar(ctx: JsContext, module: Module, scalar: Scalar): string | undefined {
-<<<<<<< HEAD
   const tk = $(ctx.program);
+  const dateTimeMode = ctx.options.datetime ?? "temporal-polyfill";
+
   if (tk.scalar.isBoolean(scalar) || tk.scalar.extendsBoolean(scalar)) {
-=======
-  const dateTimeMode = ctx.options.datetime ?? "temporal-polyfill";
-
-  if ($.scalar.isBoolean(scalar) || $.scalar.extendsBoolean(scalar)) {
->>>>>>> e04030a7
     return JSON.stringify(true);
   }
   if (tk.scalar.isNumeric(scalar) || tk.scalar.extendsNumeric(scalar)) {
@@ -218,11 +213,7 @@
     }
   }
 
-<<<<<<< HEAD
-  if (tk.scalar.isUtcDateTime(scalar) || tk.scalar.extendsUtcDateTime(scalar)) {
-    return "new Date()";
-=======
-  if ($.scalar.isUtcDateTime(scalar)) {
+  if (tk.scalar.isUtcDateTime(scalar)) {
     if (dateTimeMode === "date-duration") {
       return "new Date()";
     } else {
@@ -239,9 +230,9 @@
   }
 
   if (
-    $.scalar.isOffsetDateTime(scalar) ||
-    $.scalar.isPlainDate(scalar) ||
-    $.scalar.isPlainTime(scalar)
+    tk.scalar.isOffsetDateTime(scalar) ||
+    tk.scalar.isPlainDate(scalar) ||
+    tk.scalar.isPlainTime(scalar)
   ) {
     if (dateTimeMode === "date-duration") {
       return "new Date()";
@@ -269,27 +260,18 @@
 
   if (getFullyQualifiedTypeName(scalar) === "TypeSpec.unixTimestamp32") {
     return "Math.floor(new Date().getTime() / 1000)";
->>>>>>> e04030a7
   }
 
   if (tk.scalar.isBytes(scalar) || tk.scalar.extendsBytes(scalar)) {
     return "new Uint8Array()";
   }
 
-<<<<<<< HEAD
   if (tk.scalar.isDuration(scalar) || tk.scalar.extendsDuration(scalar)) {
-    module.imports.push({
-      from: dateTimeHelper,
-      binder: ["Duration"],
-    });
-=======
-  if ($.scalar.isDuration(scalar) || $.scalar.extendsDuration(scalar)) {
     if (dateTimeMode === "date-duration") {
       module.imports.push({
         from: dateTimeHelper,
         binder: ["Duration"],
       });
->>>>>>> e04030a7
 
       return 'Duration.parseISO8601("P1Y2M3DT4H5M6S")';
     } else {
