--- conflicted
+++ resolved
@@ -1,4 +1,3 @@
-<<<<<<< HEAD
 import { getDiscriminatedUnion } from "../../../core/helpers/discriminator-utils.js";
 import {
   Discriminator,
@@ -12,11 +11,7 @@
 import { Enum, Model, Scalar, Union, type Namespace, type Type } from "../../../core/types.js";
 import { getDoc, getSummary } from "../../../lib/decorators.js";
 import { resolveEncodedName } from "../../../lib/encoded-names.js";
-import { $, defineKit } from "../define-kit.js";
-=======
-import { type Namespace, type Type } from "../../../core/types.js";
-import { defineKit, Typekit } from "../define-kit.js";
->>>>>>> 5383844e
+import { Typekit, defineKit } from "../define-kit.js";
 import { copyMap } from "../utils.js";
 import { getPlausibleName } from "../utils/get-plausible-name.js";
 
@@ -229,9 +224,9 @@
 
       const [union] = getDiscriminatedUnion(type, discriminator);
       const variants = Array.from(union.variants.entries()).map(([k, v]) =>
-        $.unionVariant.create({ name: k, type: v }),
+        this.unionVariant.create({ name: k, type: v }),
       );
-      return $.union.create({
+      return this.union.create({
         name: union.propertyName,
         variants,
       });
