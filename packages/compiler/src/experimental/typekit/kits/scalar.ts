--- conflicted
+++ resolved
@@ -4,11 +4,8 @@
 import { defineKit, Typekit } from "../define-kit.js";
 // eslint-disable-next-line @typescript-eslint/no-unused-vars
 import type { ModelPropertyKit } from "./model-property.js";
-<<<<<<< HEAD
-=======
 
 /** @experimental */
->>>>>>> 5383844e
 interface ScalarKit {
   /**
    * Operations for scalar types like strings, numerics, booleans, dates, etc.
