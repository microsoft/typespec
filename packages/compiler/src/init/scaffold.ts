import { stringify } from "yaml";
import type { TypeSpecRawConfig } from "../config/types.js";
import { getDirectoryPath, joinPaths } from "../core/path-utils.js";
import type { SystemHost } from "../core/types.js";
import type { PackageJson } from "../types/package-json.js";
import { readUrlOrPath, resolveRelativeUrlOrPath } from "../utils/misc.js";
<<<<<<< HEAD
import { createFileTemplatingContext, render } from "./file-templating.js";
=======
import {
  createFileTemplatingContext,
  type FileTemplatingContext,
  render,
} from "./file-templating.js";
>>>>>>> 9b9dc9ee
import type {
  InitTemplate,
  InitTemplateFile,
  InitTemplateLibrary,
  InitTemplateLibrarySpec,
} from "./init-template.js";

export const TypeSpecConfigFilename = "tspconfig.yaml";

export interface ScaffoldingConfig {
  /** Template used to resolve that config */
  template: InitTemplate;

  /**
   * Path where this template was loaded from.
   */
  baseUri: string;

  /**
   * Directory full path where the project should be initialized.
   */
  directory: string;

  /**
   * Name of the project.
   */
  name: string;

  /**
   * List of libraries to include
   */
  libraries: InitTemplateLibrarySpec[];

  /**
   * Whether to generate a .gitignore file.
   */
  includeGitignore: boolean;

  /**
   * Custom parameters provided in the templates.
   */
  parameters: Record<string, any>;

  /**
   * Selected emitters the tempalates.
   */
  emitters: Record<string, any>;
}

export function normalizeLibrary(library: InitTemplateLibrary): InitTemplateLibrarySpec {
  if (typeof library === "string") {
    return { name: library };
  }
  return library;
}

export function makeScaffoldingConfig(
  template: InitTemplate,
  config: Partial<ScaffoldingConfig>,
): ScaffoldingConfig {
  return {
    template,
    libraries: config.libraries ?? template.libraries?.map(normalizeLibrary) ?? [],
    baseUri: config.baseUri ?? ".",
    name: config.name ?? "",
    directory: config.directory ?? "",
    parameters: config.parameters ?? {},
    includeGitignore: config.includeGitignore ?? true,
    emitters: config.emitters ?? {},
    ...config,
  };
}

/**
 * Scaffold a new TypeSpec project using the given scaffolding config.
 * @param host
 * @param config
 */
export async function scaffoldNewProject(host: SystemHost, config: ScaffoldingConfig) {
  await host.mkdirp(config.directory);
  await writePackageJson(host, config);
  await writeConfig(host, config);
  await writeMain(host, config);
  await writeGitignore(host, config);
  await writeFiles(host, config);
}

export function isFileSkipGeneration(fileName: string, files: InitTemplateFile[]): boolean {
  for (const file of files) {
    if (file.destination === fileName) {
      return file.skipGeneration ?? false;
    }
  }
  return false;
}

async function writePackageJson(host: SystemHost, config: ScaffoldingConfig) {
  if (isFileSkipGeneration("package.json", config.template.files ?? [])) {
    return;
  }
  const peerDependencies: Record<string, string> = {};
  const devDependencies: Record<string, string> = {};

  if (!config.template.skipCompilerPackage) {
    peerDependencies["@typespec/compiler"] = "latest";
    devDependencies["@typespec/compiler"] = "latest";
  }

  for (const library of config.libraries) {
    peerDependencies[library.name] = await getPackageVersion(library);
    devDependencies[library.name] = await getPackageVersion(library);
  }

  for (const key of Object.keys(config.emitters)) {
    peerDependencies[key] = await getPackageVersion(config.emitters[key]);
    devDependencies[key] = await getPackageVersion(config.emitters[key]);
  }

  const packageJson: PackageJson = {
    name: config.name,
    version: "0.1.0",
    type: "module",
    peerDependencies,
    devDependencies,
    private: true,
  };

  return host.writeFile(
    joinPaths(config.directory, "package.json"),
    JSON.stringify(packageJson, null, 2),
  );
}

const placeholderConfig = `
# extends: ../tspconfig.yaml                    # Extend another config file
# emit:                                         # Emitter name
#   - "<emitter-name"
# options:                                      # Emitter options
#   <emitter-name>:
#    "<option-name>": "<option-value>"
# environment-variables:                        # Environment variables which can be used to interpolate emitter options
#   <variable-name>:
#     default: "<variable-default>"
# parameters:                                   # Parameters which can be used to interpolate emitter options
#   <param-name>:
#     default: "<param-default>"
# trace:                                        # Trace areas to enable tracing
#  - "<trace-name>"
# warn-as-error: true                           # Treat warnings as errors
# output-dir: "{project-root}/_generated"       # Configure the base output directory for all emitters
`.trim();
async function writeConfig(host: SystemHost, config: ScaffoldingConfig) {
  if (isFileSkipGeneration(TypeSpecConfigFilename, config.template.files ?? [])) {
    return;
  }

  let rawConfig: TypeSpecRawConfig | undefined;
  if (config.template.config !== undefined && Object.keys(config.template.config).length > 0) {
    rawConfig = config.template.config;
  }

  if (Object.keys(config.emitters).length > 0) {
    rawConfig ??= {};

    rawConfig.emit = Object.keys(config.emitters);
    rawConfig.options = Object.fromEntries(
      Object.entries(config.emitters).map(([key, emitter]) => [key, emitter.options]),
    );
  }
  const content = rawConfig ? stringify(rawConfig) : placeholderConfig;
  return host.writeFile(joinPaths(config.directory, TypeSpecConfigFilename), content);
}

async function writeMain(host: SystemHost, config: ScaffoldingConfig) {
  if (isFileSkipGeneration("main.tsp", config.template.files ?? [])) {
    return;
  }
  const dependencies: Record<string, string> = {};

  for (const library of config.libraries) {
    dependencies[library.name] = await getPackageVersion(library);
  }

  const lines = [...config.libraries.map((x) => `import "${x.name}";`), ""];
  const content = lines.join("\n");

  return host.writeFile(joinPaths(config.directory, "main.tsp"), content);
}

const defaultGitignore = `
# MacOS
.DS_Store

# Default TypeSpec output
tsp-output/
dist/

# Dependency directories
node_modules/
`.trim();
async function writeGitignore(host: SystemHost, config: ScaffoldingConfig) {
  if (!config.includeGitignore || isFileSkipGeneration(".gitignore", config.template.files ?? [])) {
    return;
  }

  return host.writeFile(joinPaths(config.directory, ".gitignore"), defaultGitignore);
}

async function writeFiles(host: SystemHost, config: ScaffoldingConfig) {
  const templateContext = createFileTemplatingContext(config);
  if (!config.template.files) {
    return;
  }
  for (const file of config.template.files) {
    if (file.skipGeneration !== true) {
      await writeFile(host, config, templateContext, file);
    }
  }
}

async function writeFile(
  host: SystemHost,
  config: ScaffoldingConfig,
  context: any,
  file: InitTemplateFile,
) {
  const baseDir = config.baseUri + "/";
  const template = await readUrlOrPath(host, resolveRelativeUrlOrPath(baseDir, file.path));
  const content = render(template.text, context);
  const destinationFilePath = joinPaths(config.directory, file.destination);
  // create folders in case they don't exist
  await host.mkdirp(getDirectoryPath(destinationFilePath) + "/");
  return host.writeFile(joinPaths(config.directory, file.destination), content);
}

async function getPackageVersion(packageInfo: { version?: string }): Promise<string> {
  // TODO: Resolve 'latest' version from npm, issue #1919
  return packageInfo.version ?? "latest";
}<|MERGE_RESOLUTION|>--- conflicted
+++ resolved
@@ -4,15 +4,11 @@
 import type { SystemHost } from "../core/types.js";
 import type { PackageJson } from "../types/package-json.js";
 import { readUrlOrPath, resolveRelativeUrlOrPath } from "../utils/misc.js";
-<<<<<<< HEAD
-import { createFileTemplatingContext, render } from "./file-templating.js";
-=======
 import {
   createFileTemplatingContext,
   type FileTemplatingContext,
   render,
 } from "./file-templating.js";
->>>>>>> 9b9dc9ee
 import type {
   InitTemplate,
   InitTemplateFile,
