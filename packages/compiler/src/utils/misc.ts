import { isPathAbsolute, isUrl, normalizePath, resolvePath } from "../core/path-utils.js";
import type {
  MutableSymbolTable,
  RekeyableMap,
  SourceFile,
  SymbolTable,
  SystemHost,
} from "../core/types.js";

/**
 * Recursively calls Object.freeze such that all objects and arrays
 * referenced are frozen.
 *
 * Does not support cycles. Intended to be used only on plain data that can
 * be directly represented in JSON.
 */
export function deepFreeze<T>(value: T): T {
  if (Array.isArray(value)) {
    value.forEach(deepFreeze);
  } else if (typeof value === "object") {
    for (const prop in value) {
      deepFreeze(value[prop]);
    }
  }

  return Object.freeze(value);
}

/**
 * Deeply clones an object.
 *
 * Does not support cycles. Intended to be used only on plain data that can
 * be directly represented in JSON.
 */
export function deepClone<T>(value: T): T {
  if (Array.isArray(value)) {
    return value.map(deepClone) as any;
  }

  if (typeof value === "object") {
    const obj: any = {};
    for (const prop in value) {
      obj[prop] = deepClone(value[prop]);
    }
    return obj;
  }

  return value;
}

/**
 * Checks if two objects are deeply equal.
 *
 * Does not support cycles. Intended to be used only on plain data that can
 * be directly represented in JSON.
 */
export function deepEquals(left: unknown, right: unknown): boolean {
  if (left === right) {
    return true;
  }
  if (left === null || right === null || typeof left !== "object" || typeof right !== "object") {
    return false;
  }
  if (Array.isArray(left)) {
    return Array.isArray(right) ? arrayEquals(left, right, deepEquals) : false;
  }
  return mapEquals(new Map(Object.entries(left)), new Map(Object.entries(right)), deepEquals);
}

export type EqualityComparer<T> = (x: T, y: T) => boolean;

/**
 * Check if two arrays have the same elements.
 *
 * @param equals Optional callback for element equality comparison.
 *               Default is to compare by identity using `===`.
 */
export function arrayEquals<T>(
  left: T[],
  right: T[],
  equals: EqualityComparer<T> = (x, y) => x === y,
): boolean {
  if (left === right) {
    return true;
  }
  if (left.length !== right.length) {
    return false;
  }
  for (let i = 0; i < left.length; i++) {
    if (!equals(left[i], right[i])) {
      return false;
    }
  }

  return true;
}

/**
 * Check if two maps have the same entries.
 *
 * @param equals Optional callback for value equality comparison.
 *               Default is to compare by identity using `===`.
 */
export function mapEquals<K, V>(
  left: Map<K, V>,
  right: Map<K, V>,
  equals: EqualityComparer<V> = (x, y) => x === y,
): boolean {
  if (left === right) {
    return true;
  }
  if (left.size !== right.size) {
    return false;
  }
  for (const [key, value] of left) {
    if (!right.has(key) || !equals(value, right.get(key)!)) {
      return false;
    }
  }
  return true;
}

export async function getNormalizedRealPath(host: SystemHost, path: string) {
  try {
    return normalizePath(await host.realpath(path));
  } catch (error: any) {
    // This could mean the file got deleted but VSCode still has it in memory. So keep the original path.
    if (error.code === "ENOENT") {
      return normalizePath(path);
    }
    throw error;
  }
}

export async function readUrlOrPath(host: SystemHost, pathOrUrl: string): Promise<SourceFile> {
  if (isUrl(pathOrUrl)) {
    return host.readUrl(pathOrUrl);
  }
  return host.readFile(pathOrUrl);
}

export function resolveRelativeUrlOrPath(base: string, relativeOrAbsolute: string): string {
  if (isUrl(relativeOrAbsolute)) {
    return relativeOrAbsolute;
  } else if (isPathAbsolute(relativeOrAbsolute)) {
    return relativeOrAbsolute;
  } else if (isUrl(base)) {
    return new URL(relativeOrAbsolute, base).href;
  } else {
    return resolvePath(base, relativeOrAbsolute);
  }
}

/**
 * A specially typed version of `Array.isArray` to work around [this issue](https://github.com/microsoft/TypeScript/issues/17002).
 */
export function isArray<T>(
  arg: T | {},
): arg is T extends readonly any[] ? (unknown extends T ? never : readonly any[]) : any[] {
  return Array.isArray(arg);
}

/**
 * Check if argument is not undefined.
 */
export function isDefined<T>(arg: T | undefined): arg is T {
  return arg !== undefined;
}

export function isWhitespaceStringOrUndefined(str: string | undefined): boolean {
  return !str || /^\s*$/.test(str);
}

export function firstNonWhitespaceCharacterIndex(line: string): number {
  return line.search(/\S/);
}

export function distinctArray<T, P>(arr: T[], keySelector: (item: T) => P): T[] {
  const map = new Map<P, T>();
  for (const item of arr) {
    map.set(keySelector(item), item);
  }
  return Array.from(map.values());
}

export function tryParseJson(content: string): any | undefined {
  try {
    return JSON.parse(content);
  } catch {
    return undefined;
  }
}

export function debounce<T extends (...args: any[]) => any>(fn: T, delayInMs: number): T {
  let timer: NodeJS.Timeout | undefined;
  return function (this: any, ...args: Parameters<T>) {
    if (timer) {
      clearTimeout(timer);
    }
    timer = setTimeout(() => {
      fn.apply(this, args);
    }, delayInMs);
  } as T;
}

/**
 * Remove undefined properties from object.
 */
export function omitUndefined<T extends Record<string, unknown>>(data: T): T {
  return Object.fromEntries(Object.entries(data).filter(([k, v]) => v !== undefined)) as any;
}

/**
<<<<<<< HEAD
 * Extract package.json's tspMain entry point in a given path. Note, it takes into
 * back compat for deprecated cadlMain
=======
 * Look for the project root by looking up until a `package.json` is found.
 * @param path Path to start looking
 * @param lookIn
 */
export async function findProjectRoot(
  statFn: CompilerHost["stat"],
  path: string,
): Promise<string | undefined> {
  let current = path;
  while (true) {
    const pkgPath = joinPaths(current, "package.json");
    const stat = await doIO(
      () => statFn(pkgPath),
      pkgPath,
      () => {},
    );
    if (stat?.isFile()) {
      return current;
    }
    const parent = getDirectoryPath(current);
    if (parent === current) {
      return undefined;
    }
    current = parent;
  }
}

/**
 * Extract package.json's tspMain entry point in a given path.
>>>>>>> 6875a002
 * @param path Path that contains package.json
 * @param reportDiagnostic optional diagnostic handler.
 */
export function resolveTspMain(packageJson: any): string | undefined {
  if (packageJson?.tspMain !== undefined) {
    return packageJson.tspMain;
  }
  return undefined;
}

/**
 * A map keyed by a set of objects.
 *
 * This is likely non-optimal.
 */
export class MultiKeyMap<K extends readonly object[], V> {
  #currentId = 0;
  #idMap = new WeakMap<object, number>();
  #items = new Map<string, V>();

  get(items: K): V | undefined {
    return this.#items.get(this.compositeKeyFor(items));
  }

  set(items: K, value: V): void {
    const key = this.compositeKeyFor(items);
    this.#items.set(key, value);
  }

  private compositeKeyFor(items: K) {
    return items.map((i) => this.keyFor(i)).join(",");
  }

  private keyFor(item: object) {
    if (this.#idMap.has(item)) {
      return this.#idMap.get(item);
    }

    const id = this.#currentId++;
    this.#idMap.set(item, id);
    return id;
  }
}

/**
 * A map with exactly two keys per value.
 *
 * Functionally the same as `MultiKeyMap<[K1, K2], V>`, but more efficient.
 * @hidden bug in typedoc
 */
export class TwoLevelMap<K1, K2, V> extends Map<K1, Map<K2, V>> {
  /**
   * Get an existing entry in the map or add a new one if not found.
   *
   * @param key1 The first key
   * @param key2 The second key
   * @param create A callback to create the new entry when not found.
   * @param sentinel An optional sentinel value to use to indicate that the
   *                 entry is being created.
   */
  getOrAdd(key1: K1, key2: K2, create: () => V, sentinel?: V): V {
    let map = this.get(key1);
    if (map === undefined) {
      map = new Map();
      this.set(key1, map);
    }
    let entry = map.get(key2);
    if (entry === undefined) {
      if (sentinel !== undefined) {
        map.set(key2, sentinel);
      }
      entry = create();
      map.set(key2, entry);
    }
    return entry;
  }
}

// Adapted from https://github.com/microsoft/TypeScript/blob/bc52ff6f4be9347981de415a35da90497eae84ac/src/compiler/core.ts#L1507
export class Queue<T> {
  #elements: T[];
  #headIndex = 0;

  constructor(elements?: T[]) {
    this.#elements = elements?.slice() ?? [];
  }

  isEmpty(): boolean {
    return this.#headIndex === this.#elements.length;
  }

  enqueue(...items: T[]): void {
    this.#elements.push(...items);
  }

  dequeue(): T {
    if (this.isEmpty()) {
      throw new Error("Queue is empty.");
    }

    const result = this.#elements[this.#headIndex];
    this.#elements[this.#headIndex] = undefined!; // Don't keep referencing dequeued item
    this.#headIndex++;

    // If more than half of the queue is empty, copy the remaining elements to the
    // front and shrink the array (unless we'd be saving fewer than 100 slots)
    if (this.#headIndex > 100 && this.#headIndex > this.#elements.length >> 1) {
      const newLength = this.#elements.length - this.#headIndex;
      this.#elements.copyWithin(0, this.#headIndex);
      this.#elements.length = newLength;
      this.#headIndex = 0;
    }

    return result;
  }
}

/**
 * The mutable equivalent of a type.
 */
//prettier-ignore
export type Mutable<T> =
  T extends SymbolTable ? T & MutableSymbolTable :
  T extends ReadonlyMap<infer K, infer V> ? Map<K, V> :
  T extends ReadonlySet<infer T> ? Set<T> :
  T extends readonly (infer V)[] ? V[] :
  // brand to force explicit conversion.
  { -readonly [P in keyof T]: T[P] };

//prettier-ignore
type MutableExt<T> =
T extends SymbolTable ? T & MutableSymbolTable :
T extends ReadonlyMap<infer K, infer V> ? Map<K, V> :
T extends ReadonlySet<infer T> ? Set<T> :
T extends readonly (infer V)[] ? V[] :
// brand to force explicit conversion.
{ -readonly [P in keyof T]: T[P] } & { __writableBrand: never };

/**
 * Casts away readonly typing.
 *
 * Use it like this when it is safe to override readonly typing:
 *   mutate(item).prop = value;
 */
export function mutate<T>(value: T): MutableExt<T> {
  return value as MutableExt<T>;
}

export function createStringMap<T>(caseInsensitive: boolean): Map<string, T> {
  return caseInsensitive ? new CaseInsensitiveMap<T>() : new Map<string, T>();
}

class CaseInsensitiveMap<T> extends Map<string, T> {
  get(key: string) {
    return super.get(key.toUpperCase());
  }
  set(key: string, value: T) {
    return super.set(key.toUpperCase(), value);
  }
  has(key: string) {
    return super.has(key.toUpperCase());
  }
  delete(key: string) {
    return super.delete(key.toUpperCase());
  }
}

export function createRekeyableMap<K, V>(entries?: Iterable<[K, V]>): RekeyableMap<K, V> {
  return new RekeyableMapImpl<K, V>(entries);
}

interface RekeyableMapKey<K> {
  key: K;
}

class RekeyableMapImpl<K, V> implements RekeyableMap<K, V> {
  #keys = new Map<K, RekeyableMapKey<K>>();
  #values = new Map<RekeyableMapKey<K>, V>();

  constructor(entries?: Iterable<[K, V]>) {
    if (entries) {
      for (const [key, value] of entries) {
        this.set(key, value);
      }
    }
  }

  clear(): void {
    this.#keys.clear();
    this.#values.clear();
  }

  delete(key: K): boolean {
    const keyItem = this.#keys.get(key);
    if (keyItem) {
      this.#keys.delete(key);
      return this.#values.delete(keyItem);
    }
    return false;
  }

  forEach(callbackfn: (value: V, key: K, map: Map<K, V>) => void, thisArg?: any): void {
    this.#values.forEach((value, keyItem) => {
      callbackfn(value, keyItem.key, this);
    }, thisArg);
  }

  get(key: K): V | undefined {
    const keyItem = this.#keys.get(key);
    return keyItem ? this.#values.get(keyItem) : undefined;
  }

  has(key: K): boolean {
    return this.#keys.has(key);
  }

  set(key: K, value: V): this {
    let keyItem = this.#keys.get(key);
    if (!keyItem) {
      keyItem = { key };
      this.#keys.set(key, keyItem);
    }

    this.#values.set(keyItem, value);
    return this;
  }

  get size() {
    return this.#values.size;
  }

  *entries(): IterableIterator<[K, V]> {
    for (const [k, v] of this.#values) {
      yield [k.key, v];
    }
  }

  *keys(): IterableIterator<K> {
    for (const k of this.#values.keys()) {
      yield k.key;
    }
  }

  values(): IterableIterator<V> {
    return this.#values.values();
  }

  [Symbol.iterator](): IterableIterator<[K, V]> {
    return this.entries();
  }

  [Symbol.toStringTag] = "RekeyableMap";

  rekey(existingKey: K, newKey: K): boolean {
    const keyItem = this.#keys.get(existingKey);
    if (!keyItem) {
      return false;
    }
    this.#keys.delete(existingKey);
    const newKeyItem = this.#keys.get(newKey);
    if (newKeyItem) {
      this.#values.delete(newKeyItem);
    }
    keyItem.key = newKey;
    this.#keys.set(newKey, keyItem);
    return true;
  }
}<|MERGE_RESOLUTION|>--- conflicted
+++ resolved
@@ -211,40 +211,7 @@
 }
 
 /**
-<<<<<<< HEAD
- * Extract package.json's tspMain entry point in a given path. Note, it takes into
- * back compat for deprecated cadlMain
-=======
- * Look for the project root by looking up until a `package.json` is found.
- * @param path Path to start looking
- * @param lookIn
- */
-export async function findProjectRoot(
-  statFn: CompilerHost["stat"],
-  path: string,
-): Promise<string | undefined> {
-  let current = path;
-  while (true) {
-    const pkgPath = joinPaths(current, "package.json");
-    const stat = await doIO(
-      () => statFn(pkgPath),
-      pkgPath,
-      () => {},
-    );
-    if (stat?.isFile()) {
-      return current;
-    }
-    const parent = getDirectoryPath(current);
-    if (parent === current) {
-      return undefined;
-    }
-    current = parent;
-  }
-}
-
-/**
  * Extract package.json's tspMain entry point in a given path.
->>>>>>> 6875a002
  * @param path Path that contains package.json
  * @param reportDiagnostic optional diagnostic handler.
  */
