import { relative } from "path";
import { EmitterOptions } from "../config/types.js";
import { createAssetEmitter } from "../emitter-framework/asset-emitter.js";
import { setCurrentProgram } from "../experimental/typekit/index.js";
import { validateEncodedNamesConflicts } from "../lib/encoded-names.js";
import { validatePagingOperations } from "../lib/paging.js";
import { MANIFEST } from "../manifest.js";
import {
  ModuleResolutionResult,
  ResolveModuleError,
  ResolveModuleHost,
  ResolvedModule,
  resolveModule,
} from "../module-resolver/module-resolver.js";
import { PackageJson } from "../types/package-json.js";
import { deepEquals, findProjectRoot, isDefined, mapEquals, mutate } from "../utils/misc.js";
import { createBinder } from "./binder.js";
import { Checker, createChecker } from "./checker.js";
import { createSuppressCodeFix } from "./compiler-code-fixes/suppress.codefix.js";
import { compilerAssert } from "./diagnostics.js";
import { resolveTypeSpecEntrypoint } from "./entrypoint-resolution.js";
import { ExternalError } from "./external-error.js";
import { initializeSpinner, setChildLogPrefix, stopSpinner } from "./helpers/progress-logger.js";
import { getLibraryUrlsLoaded } from "./library.js";
import {
  builtInLinterLibraryName,
  createBuiltInLinterLibrary,
  createLinter,
  resolveLinterDefinition,
} from "./linter.js";
import { createLogger } from "./logger/index.js";
import { createTracer } from "./logger/tracer.js";
import { createDiagnostic } from "./messages.js";
import { createResolver } from "./name-resolver.js";
import { CompilerOptions } from "./options.js";
import { parse, parseStandaloneTypeReference } from "./parser.js";
import { getDirectoryPath, joinPaths, resolvePath } from "./path-utils.js";
import { createProjector } from "./projector.js";
import {
  SourceLoader,
  SourceResolution,
  createSourceLoader,
  loadJsFile,
  moduleResolutionErrorToDiagnostic,
} from "./source-loader.js";
import { StateMap, StateSet, createStateAccessors } from "./state-accessors.js";
import {
  CompilerHost,
  Diagnostic,
  Directive,
  DirectiveExpressionNode,
  EmitContext,
  EmitterFunc,
  Entity,
  JsSourceFileNode,
  LibraryInstance,
  LibraryMetadata,
  LiteralType,
  LocationContext,
  ModuleLibraryMetadata,
  Namespace,
  NoTarget,
  Node,
  ProjectionApplication,
  Projector,
  SourceFile,
  Sym,
  SymbolFlags,
  SymbolTable,
  SyntaxKind,
  TemplateInstanceTarget,
  Tracer,
  Type,
  TypeSpecLibrary,
  TypeSpecScriptNode,
} from "./types.js";

/** @deprecated */
export interface ProjectedProgram extends Program {
  projector: Projector;
}

/** @deprecated use Mutators instead */
export function projectProgram(
  program: Program,
  projections: ProjectionApplication[],
  startNode?: Type,
  // eslint-disable-next-line @typescript-eslint/no-deprecated
): ProjectedProgram {
  return createProjector(program, projections, startNode);
}

export interface Program {
  compilerOptions: CompilerOptions;
  mainFile?: TypeSpecScriptNode;
  /** All source files in the program, keyed by their file path. */
  sourceFiles: Map<string, TypeSpecScriptNode>;
  jsSourceFiles: Map<string, JsSourceFileNode>;
  literalTypes: Map<string | number | boolean, LiteralType>;
  host: CompilerHost;
  tracer: Tracer;
  trace(area: string, message: string): void;
  checker: Checker;
  emitters: EmitterRef[];
  readonly diagnostics: readonly Diagnostic[];
  loadTypeSpecScript(typespecScript: SourceFile): Promise<TypeSpecScriptNode>;
  onValidate(
    cb: (program: Program) => void | Promise<void>,
    LibraryMetadata: LibraryMetadata,
  ): void;
  getOption(key: string): string | undefined;
  stateSet(key: symbol): Set<Type>;
  stateSets: Map<symbol, StateSet>;
  stateMap(key: symbol): Map<Type, any>;
  stateMaps: Map<symbol, StateMap>;
  hasError(): boolean;
  reportDiagnostic(diagnostic: Diagnostic): void;
  reportDiagnostics(diagnostics: readonly Diagnostic[]): void;
  reportDuplicateSymbols(symbols: SymbolTable | undefined): void;

  getGlobalNamespaceType(): Namespace;
  resolveTypeReference(reference: string): [Type | undefined, readonly Diagnostic[]];

  /** Return location context of the given source file. */
  getSourceFileLocationContext(sourceFile: SourceFile): LocationContext;

  /**
   * Project root. If a tsconfig was found/specified this is the directory for the tsconfig.json. Otherwise directory where the entrypoint is located.
   */
  readonly projectRoot: string;
}

interface EmitterRef {
  emitFunction: EmitterFunc;
  main: string;
  metadata: LibraryMetadata;
  emitterOutputDir: string;
  options: Record<string, unknown>;
}

interface Validator {
  metadata: LibraryMetadata;
  callback: (program: Program) => void | Promise<void>;
}

interface TypeSpecLibraryReference {
  path: string;
  manifest: PackageJson;
}

export async function compile(
  host: CompilerHost,
  mainFile: string,
  options: CompilerOptions = {},
  oldProgram?: Program, // NOTE: deliberately separate from options to avoid memory leak by chaining all old programs together.
): Promise<Program> {
  const validateCbs: Validator[] = [];
  const stateMaps = new Map<symbol, StateMap>();
  const stateSets = new Map<symbol, StateSet>();
  const diagnostics: Diagnostic[] = [];
  const duplicateSymbols = new Set<Sym>();
  const emitters: EmitterRef[] = [];
  const requireImports = new Map<string, string>();
  let sourceResolution: SourceResolution;
  let error = false;
  let continueToNextStage = true;

  const logger = createLogger({ sink: host.logSink });
  const tracer = createTracer(logger, { filter: options.trace });
  const resolvedMain = await resolveTypeSpecEntrypoint(host, mainFile, reportDiagnostic);
  const program: Program = {
    checker: undefined!,
    compilerOptions: resolveOptions(options),
    sourceFiles: new Map(),
    jsSourceFiles: new Map(),
    literalTypes: new Map(),
    host,
    diagnostics,
    emitters,
    loadTypeSpecScript,
    getOption,
    stateMaps,
    stateSets,
    tracer,
    trace,
    ...createStateAccessors(stateMaps, stateSets),
    reportDiagnostic,
    reportDiagnostics,
    reportDuplicateSymbols,
    hasError() {
      return error;
    },
    onValidate(cb, metadata) {
      validateCbs.push({ callback: cb, metadata });
    },
    getGlobalNamespaceType,
    resolveTypeReference,
    getSourceFileLocationContext,
    projectRoot: getDirectoryPath(options.config ?? resolvedMain ?? ""),
  };

  trace("compiler.options", JSON.stringify(options, null, 2));

  function trace(area: string, message: string) {
    tracer.trace(area, message);
  }
  const binder = createBinder(program);

  if (resolvedMain === undefined) {
    return program;
  }
  const basedir = getDirectoryPath(resolvedMain) || "/";
  await checkForCompilerVersionMismatch(basedir);

  await loadSources(resolvedMain);

  let emit = options.emit;
  let emitterOptions = options.options;
  /* eslint-disable @typescript-eslint/no-deprecated */
  if (options.emitters) {
    emit ??= Object.keys(options.emitters);
    emitterOptions ??= options.emitters;
  }
  /* eslint-enable @typescript-eslint/no-deprecated */

  await loadEmitters(basedir, emit ?? [], emitterOptions ?? {});

  if (
    oldProgram &&
    mapEquals(oldProgram.sourceFiles, program.sourceFiles) &&
    deepEquals(oldProgram.compilerOptions, program.compilerOptions)
  ) {
    return oldProgram;
  }

  // let GC reclaim old program, we do not reuse it beyond this point.
  oldProgram = undefined;
  setCurrentProgram(program);

  const resolver = createResolver(program);
  resolver.resolveProgram();

  const linter = createLinter(program, (name) => loadLibrary(basedir, name));
  linter.registerLinterLibrary(builtInLinterLibraryName, createBuiltInLinterLibrary(resolver));
  if (options.linterRuleSet) {
    program.reportDiagnostics(await linter.extendRuleSet(options.linterRuleSet));
  }

<<<<<<< HEAD
  const resolver = createResolver(program);
  resolver.resolveProgram();
  initializeSpinner("Checker...");
=======
>>>>>>> a5fd84be
  program.checker = createChecker(program, resolver);
  program.checker.checkProgram();
  stopSpinner();
  if (!continueToNextStage) {
    return program;
  }
  // onValidate stage
  initializeSpinner("Validation...");
  await runValidators();

  validateRequiredImports();
  await validateLoadedLibraries();
  stopSpinner();
  if (!continueToNextStage) {
    return program;
  }

  // Linter stage
  program.reportDiagnostics(linter.lint());

  // Emitter stage
  for (const instance of emitters) {
    await runEmitter(instance);
  }

  return program;

  /**
   * Validate the libraries loaded during the compilation process are compatible.
   */
  async function validateLoadedLibraries() {
    const loadedRoots = new Set<string>();
    // Check all the files that were loaded
    for (const fileUrl of getLibraryUrlsLoaded()) {
      if (fileUrl.startsWith("file:")) {
        const root = await findProjectRoot(host.stat, host.fileURLToPath(fileUrl));
        if (root) {
          loadedRoots.add(root);
        }
      }
    }

    const libraries = new Map([...sourceResolution.loadedLibraries.entries()]);
    const incompatibleLibraries = new Map<string, TypeSpecLibraryReference[]>();
    for (const root of loadedRoots) {
      const packageJsonPath = joinPaths(root, "package.json");
      try {
        const packageJson: PackageJson = JSON.parse((await host.readFile(packageJsonPath)).text);
        if (packageJson.name) {
          const found = libraries.get(packageJson.name);
          if (found && found.path !== root && found.manifest.version !== packageJson.version) {
            let incompatibleIndex: TypeSpecLibraryReference[] | undefined =
              incompatibleLibraries.get(packageJson.name);
            if (incompatibleIndex === undefined) {
              incompatibleIndex = [found];
              incompatibleLibraries.set(packageJson.name, incompatibleIndex);
            }
            incompatibleIndex.push({ path: root, manifest: packageJson });
          }
        }
      } catch {}
    }

    for (const [name, incompatibleLibs] of incompatibleLibraries) {
      reportDiagnostic(
        createDiagnostic({
          code: "incompatible-library",
          format: {
            name: name,
            versionMap: incompatibleLibs
              .map((x) => `  - Version: "${x.manifest.version}" installed at "${x.path}"`)
              .join("\n"),
          },
          target: NoTarget,
        }),
      );
    }
  }

  async function loadSources(entrypoint: string) {
    const sourceLoader = await createSourceLoader(host, {
      parseOptions: options.parseOptions,
      tracer,
      getCachedScript: (file) =>
        oldProgram?.sourceFiles.get(file.path) ?? host.parseCache?.get(file),
    });

    // intrinsic.tsp
    await loadIntrinsicTypes(sourceLoader);

    // standard library
    if (!options?.nostdlib) {
      await loadStandardLibrary(sourceLoader);
    }

    // main entrypoint
    await sourceLoader.importFile(entrypoint, NoTarget, { type: "project" }, "entrypoint");

    // additional imports
    for (const additionalImport of options?.additionalImports ?? []) {
      await sourceLoader.importPath(additionalImport, NoTarget, getDirectoryPath(entrypoint), {
        type: "project",
      });
    }

    sourceResolution = sourceLoader.resolution;

    program.sourceFiles = sourceResolution.sourceFiles;
    program.jsSourceFiles = sourceResolution.jsSourceFiles;

    // Bind
    for (const file of sourceResolution.sourceFiles.values()) {
      binder.bindSourceFile(file);
    }
    for (const jsFile of sourceResolution.jsSourceFiles.values()) {
      binder.bindJsSourceFile(jsFile);
    }
    program.reportDiagnostics(sourceResolution.diagnostics);
  }

  async function loadIntrinsicTypes(loader: SourceLoader) {
    const locationContext: LocationContext = { type: "compiler" };
    return loader.importFile(
      resolvePath(host.getExecutionRoot(), "lib/intrinsics.tsp"),
      NoTarget,
      locationContext,
    );
  }

  async function loadStandardLibrary(loader: SourceLoader) {
    const locationContext: LocationContext = { type: "compiler" };
    for (const dir of host.getLibDirs()) {
      await loader.importFile(resolvePath(dir, "main.tsp"), NoTarget, locationContext);
    }
  }

  async function loadTypeSpecScript(file: SourceFile): Promise<TypeSpecScriptNode> {
    // This is not a diagnostic because the compiler should never reuse the same path.
    // It's the caller's responsibility to use unique paths.
    if (program.sourceFiles.has(file.path)) {
      throw new RangeError("Duplicate script path: " + file.path);
    }

    const script = parseOrReuse(file);
    program.reportDiagnostics(script.parseDiagnostics);
    program.sourceFiles.set(file.path, script);
    binder.bindSourceFile(script);
    return script;
  }

  function parseOrReuse(file: SourceFile): TypeSpecScriptNode {
    const old = oldProgram?.sourceFiles.get(file.path) ?? host?.parseCache?.get(file);
    if (old?.file === file && deepEquals(old.parseOptions, options.parseOptions)) {
      return old;
    }
    const script = parse(file, options.parseOptions);
    host.parseCache?.set(file, script);
    return script;
  }

  function getSourceFileLocationContext(sourcefile: SourceFile): LocationContext {
    const locationContext = sourceResolution.locationContexts.get(sourcefile);
    compilerAssert(locationContext, "SourceFile should have a declaration locationContext.");
    return locationContext;
  }

  async function loadEmitters(
    basedir: string,
    emitterNameOrPaths: string[],
    emitterOptions: Record<string, EmitterOptions>,
  ) {
    for (const emitterNameOrPath of emitterNameOrPaths) {
      const emitter = await loadEmitter(basedir, emitterNameOrPath, emitterOptions);
      if (emitter) {
        emitters.push(emitter);
      }
    }
  }

  async function resolveEmitterModuleAndEntrypoint(
    basedir: string,
    specifier: string,
  ): Promise<
    [
      { module: ModuleResolutionResult; entrypoint: JsSourceFileNode } | undefined,
      readonly Diagnostic[],
    ]
  > {
    const locationContext: LocationContext = { type: "project" };
    // attempt to resolve a node module with this name
    const [module, diagnostics] = await resolveJSLibrary(specifier, basedir, locationContext);
    if (!module) {
      return [undefined, diagnostics];
    }

    const entrypoint = module.type === "file" ? module.path : module.mainFile;
    const [file, jsDiagnostics] = await loadJsFile(host, entrypoint, NoTarget);
    return [file && { module, entrypoint: file }, jsDiagnostics];
  }

  async function loadLibrary(
    basedir: string,
    libraryNameOrPath: string,
  ): Promise<LibraryInstance | undefined> {
    const [resolution, diagnostics] = await resolveEmitterModuleAndEntrypoint(
      basedir,
      libraryNameOrPath,
    );

    if (resolution === undefined) {
      program.reportDiagnostics(diagnostics);
      return undefined;
    }
    const { module, entrypoint } = resolution;

    const libDefinition: TypeSpecLibrary<any> | undefined = entrypoint?.esmExports.$lib;
    const metadata = computeLibraryMetadata(module, libDefinition);
    // eslint-disable-next-line @typescript-eslint/no-deprecated
    const linterDef = entrypoint?.esmExports.$linter ?? libDefinition?.linter;
    return {
      ...resolution,
      metadata,
      definition: libDefinition,
      linter: linterDef && resolveLinterDefinition(libraryNameOrPath, linterDef),
    };
  }

  async function loadEmitter(
    basedir: string,
    emitterNameOrPath: string,
    emittersOptions: Record<string, EmitterOptions>,
  ): Promise<EmitterRef | undefined> {
    const library = await loadLibrary(basedir, emitterNameOrPath);

    if (library === undefined) {
      return undefined;
    }

    const { entrypoint, metadata } = library;
    const emitFunction = entrypoint.esmExports.$onEmit;
    const libDefinition = library.definition;

    let { "emitter-output-dir": emitterOutputDir, ...emitterOptions } =
      emittersOptions[metadata.name ?? emitterNameOrPath] ?? {};
    if (emitterOutputDir === undefined) {
      emitterOutputDir = [options.outputDir, metadata.name].filter(isDefined).join("/");
    }
    if (libDefinition?.requireImports) {
      for (const lib of libDefinition.requireImports) {
        requireImports.set(lib, libDefinition.name);
      }
    }
    if (emitFunction !== undefined) {
      if (libDefinition?.emitter?.options) {
        const diagnostics = libDefinition?.emitterOptionValidator?.validate(
          emitterOptions,
          options.configFile?.file
            ? {
                kind: "path-target",
                path: ["options", emitterNameOrPath],
                script: options.configFile.file,
              }
            : NoTarget,
        );
        if (diagnostics && diagnostics.length > 0) {
          program.reportDiagnostics(diagnostics);
          return;
        }
      }
      return {
        main: entrypoint.file.path,
        emitFunction,
        metadata,
        emitterOutputDir,
        options: emitterOptions,
      };
    } else {
      program.trace(
        "emitter.load.invalid-emitter",
        `Emitter does not have an emit function. Available exported symbols are ${Object.keys(entrypoint.esmExports).join(", ")}`,
      );
      program.reportDiagnostic(
        createDiagnostic({
          code: "invalid-emitter",
          format: {
            emitterPackage: emitterNameOrPath,
          },
          target: NoTarget,
        }),
      );
      return undefined;
    }
  }

  function computeLibraryMetadata(
    module: ModuleResolutionResult,
    libDefinition: TypeSpecLibrary<any> | undefined,
  ): LibraryMetadata {
    if (module.type === "file") {
      return {
        type: "file",
        name: libDefinition?.name,
      };
    }

    return computeModuleMetadata(module);
  }

  function computeModuleMetadata(module: ResolvedModule): ModuleLibraryMetadata {
    const metadata: ModuleLibraryMetadata = {
      type: "module",
      name: module.manifest.name,
    };

    if (module.manifest.homepage) {
      metadata.homepage = module.manifest.homepage;
    }
    if (module.manifest.bugs?.url) {
      metadata.bugs = { url: module.manifest.bugs?.url };
    }
    if (module.manifest.version) {
      metadata.version = module.manifest.version;
    }

    return metadata;
  }

  /**
   * @param emitter Emitter ref to run
   */
  async function runEmitter(emitter: EmitterRef) {
    const emitterName = emitter.metadata.name as string;
    initializeSpinner(emitterName);

    const context: EmitContext<any> = {
      program,
      emitterOutputDir: emitter.emitterOutputDir,
      options: emitter.options,
      getAssetEmitter(TypeEmitterClass) {
        return createAssetEmitter(program, TypeEmitterClass, this);
      },
    };
    const outputRelativePath = `./${relative(context.program.projectRoot, context.emitterOutputDir)}/`;
    setChildLogPrefix(outputRelativePath);
    try {
      await emitter.emitFunction(context);
    } catch (error: unknown) {
      throw new ExternalError({ kind: "emitter", metadata: emitter.metadata, error });
    }

    if (options.listOutputs) {
      stopSpinner(`✓ ${emitterName}\t${outputRelativePath}`, true);
    } else {
      stopSpinner(`✓ ${emitterName}`);
    }
  }

  async function runValidators() {
    runCompilerValidators();
    for (const validator of validateCbs) {
      await runValidator(validator);
    }
  }

  async function runValidator(validator: Validator) {
    try {
      await validator.callback(program);
    } catch (error: any) {
      if (options.designTimeBuild) {
        program.reportDiagnostic(
          createDiagnostic({
            code: "on-validate-fail",
            format: { error: error.stack },
            target: NoTarget,
          }),
        );
      } else {
        throw new ExternalError({ kind: "validator", metadata: validator.metadata, error });
      }
    }
  }

  /** Run the compiler built-in validators */
  function runCompilerValidators() {
    validateEncodedNamesConflicts(program);
    validatePagingOperations(program);
  }

  function validateRequiredImports() {
    for (const [requiredImport, emitterName] of requireImports) {
      if (!sourceResolution.loadedLibraries.has(requiredImport)) {
        program.reportDiagnostic(
          createDiagnostic({
            code: "missing-import",
            format: { requiredImport, emitterName },
            target: NoTarget,
          }),
        );
      }
    }
  }

  /**
   * resolves a module specifier like "myLib" to an absolute path where we can find the main of
   * that module, e.g. "/typespec/node_modules/myLib/dist/lib.js".
   */
  async function resolveJSLibrary(
    specifier: string,
    baseDir: string,
    locationContext: LocationContext,
  ): Promise<[ModuleResolutionResult | undefined, readonly Diagnostic[]]> {
    try {
      return [
        await resolveModule(getResolveModuleHost(), specifier, { baseDir, conditions: ["import"] }),
        [],
      ];
    } catch (e: any) {
      if (e instanceof ResolveModuleError) {
        return [undefined, [moduleResolutionErrorToDiagnostic(e, specifier, NoTarget)]];
      } else {
        throw e;
      }
    }
  }

  function getResolveModuleHost(): ResolveModuleHost {
    return {
      realpath: host.realpath,
      stat: host.stat,
      readFile: async (path) => {
        const file = await host.readFile(path);
        return file.text;
      },
    };
  }

  // It's important that we use the compiler version that resolves locally
  // from the input TypeSpec source location. Otherwise, there will be undefined
  // runtime behavior when decorators and handlers expect a
  // different version of TypeSpec than the current one. Abort the compilation
  // with an error if the TypeSpec entry point resolves to a different local
  // compiler.
  async function checkForCompilerVersionMismatch(baseDir: string): Promise<boolean> {
    let actual: ResolvedModule;
    try {
      const resolved = await resolveModule(
        {
          realpath: host.realpath,
          stat: host.stat,
          readFile: async (path) => {
            const file = await host.readFile(path);
            return file.text;
          },
        },
        "@typespec/compiler",
        { baseDir },
      );
      compilerAssert(
        resolved.type === "module",
        `Expected to have resolved "@typespec/compiler" to a node module.`,
      );
      actual = resolved;
    } catch (err: any) {
      if (err.code === "MODULE_NOT_FOUND" || err.code === "INVALID_MAIN") {
        return true; // no local typespec, ok to use any compiler
      }
      throw err;
    }

    const expected = host.getExecutionRoot();

    if (actual.path !== expected && MANIFEST.version !== actual.manifest.version) {
      const betterTypeSpecServerPath = actual.path;
      program.reportDiagnostic(
        createDiagnostic({
          code: "compiler-version-mismatch",
          format: { basedir: baseDir, betterTypeSpecServerPath, actual: actual.path, expected },
          target: NoTarget,
        }),
      );
      return false;
    }

    return true;
  }

  function getOption(key: string): string | undefined {
    return (options.miscOptions || {})[key] as any;
  }

  function reportDiagnostic(diagnostic: Diagnostic): void {
    if (shouldSuppress(diagnostic)) {
      return;
    }

    if (diagnostic.severity === "error") {
      continueToNextStage = false;
    }

    if (diagnostic.severity === "warning" && diagnostic.target !== NoTarget) {
      mutate(diagnostic).codefixes ??= [];
      mutate(diagnostic.codefixes).push(createSuppressCodeFix(diagnostic.target, diagnostic.code));
    }

    if (options.warningAsError && diagnostic.severity === "warning") {
      diagnostic = { ...diagnostic, severity: "error" };
    }

    if (diagnostic.severity === "error") {
      error = true;
    }

    diagnostics.push(diagnostic);
  }

  function reportDiagnostics(newDiagnostics: Diagnostic[]) {
    for (const diagnostic of newDiagnostics) {
      reportDiagnostic(diagnostic);
    }
  }

  function shouldSuppress(diagnostic: Diagnostic): boolean {
    const { target } = diagnostic;
    if (diagnostic.code === "error") {
      diagnostics.push(diagnostic);
      return false;
    }

    if (target === NoTarget || target === undefined) {
      return false;
    }

    if ("file" in target) {
      return false; // No global file suppress yet.
    }

    const node = getNode(target);
    if (node === undefined) {
      return false; // Can't find target cannot be suppressed.
    }

    const suppressing = findDirectiveSuppressingOnNode(diagnostic.code, node);
    if (suppressing) {
      if (diagnostic.severity === "error") {
        // Cannot suppress errors.
        diagnostics.push({
          severity: "error",
          code: "suppress-error",
          message: "Errors cannot be suppressed.",
          target: suppressing.node,
        });

        return false;
      } else {
        return true;
      }
    }
    return false;
  }

  function findDirectiveSuppressingOnNode(code: string, node: Node): Directive | undefined {
    let current: Node | undefined = node;
    do {
      if (current.directives) {
        const directive = findDirectiveSuppressingCode(code, current.directives);
        if (directive) {
          return directive;
        }
      }
    } while ((current = current.parent));
    return undefined;
  }

  /**
   * Returns the directive node that is suppressing this code.
   * @param code Code to check for suppression.
   * @param directives List of directives.
   * @returns Directive suppressing this code if found, `undefined` otherwise
   */
  function findDirectiveSuppressingCode(
    code: string,
    directives: readonly DirectiveExpressionNode[],
  ): Directive | undefined {
    for (const directive of directives.map((x) => parseDirective(x))) {
      if (directive.name === "suppress") {
        if (directive.code === code) {
          return directive;
        }
      }
    }
    return undefined;
  }

  function parseDirective(node: DirectiveExpressionNode): Directive {
    const args = node.arguments.map((x) => {
      return x.kind === SyntaxKind.Identifier ? x.sv : x.value;
    });
    switch (node.target.sv) {
      case "suppress":
        return { name: "suppress", code: args[0], message: args[1], node };
      case "deprecated":
        return { name: "deprecated", message: args[0], node };
      default:
        throw new Error("Unexpected directive name.");
    }
  }

  function getNode(target: Node | Entity | Sym | TemplateInstanceTarget): Node | undefined {
    if (!("kind" in target) && !("valueKind" in target) && !("entityKind" in target)) {
      // TemplateInstanceTarget
      if (!("declarations" in target)) {
        return target.node;
      }
      // symbol
      if (target.flags & SymbolFlags.Using) {
        return target.symbolSource!.declarations[0];
      }

      return target.declarations[0]; // handle multiple decls
    } else if ("kind" in target && typeof target.kind === "number") {
      // node
      return target as Node;
    } else {
      // type
      return (target as Type).node;
    }
  }

  function reportDuplicateSymbols(symbols: SymbolTable | undefined) {
    if (!symbols) {
      return;
    }
    for (const set of symbols.duplicates.values()) {
      for (const symbol of set) {
        if (!duplicateSymbols.has(symbol)) {
          duplicateSymbols.add(symbol);
          const name = symbol.flags & SymbolFlags.Using ? symbol.symbolSource!.name : symbol.name;
          reportDiagnostic(
            createDiagnostic({
              code: "duplicate-symbol",
              format: { name },
              target: symbol,
            }),
          );
        }
      }
    }
  }

  function getGlobalNamespaceType() {
    return program.checker.getGlobalNamespaceType();
  }

  function resolveTypeReference(reference: string): [Type | undefined, readonly Diagnostic[]] {
    const [node, parseDiagnostics] = parseStandaloneTypeReference(reference);
    if (parseDiagnostics.length > 0) {
      return [undefined, parseDiagnostics];
    }
    const binder = createBinder(program);
    binder.bindNode(node);
    mutate(node).parent = resolver.symbols.global.declarations[0];
    resolver.resolveTypeReference(node);
    return program.checker.resolveTypeReference(node);
  }
}

/**
 * Resolve compiler options from input options.
 */
function resolveOptions(options: CompilerOptions): CompilerOptions {
  // eslint-disable-next-line @typescript-eslint/no-deprecated
  const outputDir = options.outputDir ?? options.outputPath;
  return {
    ...options,
    outputDir,
    outputPath: outputDir,
  };
}<|MERGE_RESOLUTION|>--- conflicted
+++ resolved
@@ -246,12 +246,7 @@
     program.reportDiagnostics(await linter.extendRuleSet(options.linterRuleSet));
   }
 
-<<<<<<< HEAD
-  const resolver = createResolver(program);
-  resolver.resolveProgram();
   initializeSpinner("Checker...");
-=======
->>>>>>> a5fd84be
   program.checker = createChecker(program, resolver);
   program.checker.checkProgram();
   stopSpinner();
