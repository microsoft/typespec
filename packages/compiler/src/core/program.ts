import { OutputDirectory, render } from "@alloy-js/core";
import { EmitterOptions } from "../config/types.js";
import { createAssetEmitter } from "../emitter-framework/asset-emitter.js";
import { validateEncodedNamesConflicts } from "../lib/encoded-names.js";
import { MANIFEST } from "../manifest.js";
import { deepEquals, findProjectRoot, isDefined, mapEquals, mutate } from "../utils/misc.js";
import { createBinder } from "./binder.js";
import { Checker, createChecker } from "./checker.js";
import { createSuppressCodeFix } from "./compiler-code-fixes/suppress.codefix.js";
import { compilerAssert } from "./diagnostics.js";
<<<<<<< HEAD
import { emitFile } from "./emitter-utils.js";
import {
  resolveTypeSpecEntrypoint,
  resolveTypeSpecEntrypointForDir,
} from "./entrypoint-resolution.js";
=======
import { resolveTypeSpecEntrypoint } from "./entrypoint-resolution.js";
>>>>>>> 42340733
import { ExternalError } from "./external-error.js";
import { getLibraryUrlsLoaded } from "./library.js";
import { createLinter, resolveLinterDefinition } from "./linter.js";
import { createLogger } from "./logger/index.js";
import { createTracer } from "./logger/tracer.js";
import { createDiagnostic } from "./messages.js";
import {
  ModuleResolutionResult,
  NodePackage,
  ResolveModuleHost,
  ResolvedModule,
  resolveModule,
} from "./module-resolver.js";
import { CompilerOptions } from "./options.js";
import { parse, parseStandaloneTypeReference } from "./parser.js";
import { getDirectoryPath, joinPaths, resolvePath } from "./path-utils.js";
import { createProjector } from "./projector.js";
import { SourceLoader, SourceResolution, createSourceLoader, loadJsFile } from "./source-loader.js";
import { StateMap, StateSet, createStateAccessors } from "./state-accessors.js";
import { createTypeFactory } from "./type-factory.js";
import {
  CompilerHost,
  Diagnostic,
  Directive,
  DirectiveExpressionNode,
  EmitContext,
  EmitterFunc,
  Entity,
  JsSourceFileNode,
  LibraryInstance,
  LibraryMetadata,
  LiteralType,
  LocationContext,
  ModuleLibraryMetadata,
  Namespace,
  NoTarget,
  Node,
  ProjectionApplication,
  Projector,
  SourceFile,
  Sym,
  SymbolFlags,
  SymbolTable,
  SyntaxKind,
  Tracer,
  Type,
  TypeSpecLibrary,
  TypeSpecScriptNode,
} from "./types.js";

// the last compiled program
export let currentProgram: Program | undefined;

export interface ProjectedProgram extends Program {
  projector: Projector;
}

export function projectProgram(
  program: Program,
  projections: ProjectionApplication[],
  startNode?: Type,
): ProjectedProgram {
  return createProjector(program, projections, startNode);
}

export interface Program {
  compilerOptions: CompilerOptions;
  mainFile?: TypeSpecScriptNode;
  /** All source files in the program, keyed by their file path. */
  sourceFiles: Map<string, TypeSpecScriptNode>;
  jsSourceFiles: Map<string, JsSourceFileNode>;
  literalTypes: Map<string | number | boolean, LiteralType>;
  host: CompilerHost;
  tracer: Tracer;
  trace(area: string, message: string): void;
  typeFactory: ReturnType<typeof createTypeFactory>;
  checker: Checker;
  emitters: EmitterRef[];
  readonly diagnostics: readonly Diagnostic[];
  loadTypeSpecScript(typespecScript: SourceFile): Promise<TypeSpecScriptNode>;
  onValidate(
    cb: (program: Program) => void | Promise<void>,
    LibraryMetadata: LibraryMetadata,
  ): void;
  getOption(key: string): string | undefined;
  stateSet(key: symbol): Set<Type>;
  stateSets: Map<symbol, StateSet>;
  stateMap(key: symbol): Map<Type, any>;
  stateMaps: Map<symbol, StateMap>;
  hasError(): boolean;
  reportDiagnostic(diagnostic: Diagnostic): void;
  reportDiagnostics(diagnostics: readonly Diagnostic[]): void;
  reportDuplicateSymbols(symbols: SymbolTable | undefined): void;

  getGlobalNamespaceType(): Namespace;
  resolveTypeReference(reference: string): [Type | undefined, readonly Diagnostic[]];

  /** Return location context of the given source file. */
  getSourceFileLocationContext(sourceFile: SourceFile): LocationContext;

  /**
   * Project root. If a tsconfig was found/specified this is the directory for the tsconfig.json. Otherwise directory where the entrypoint is located.
   */
  readonly projectRoot: string;
}

interface EmitterRef {
  emitFunction: EmitterFunc;
  main: string;
  metadata: LibraryMetadata;
  emitterOutputDir: string;
  options: Record<string, unknown>;
}

interface Validator {
  metadata: LibraryMetadata;
  callback: (program: Program) => void | Promise<void>;
}

interface TypeSpecLibraryReference {
  path: string;
  manifest: NodePackage;
}

export async function compile(
  host: CompilerHost,
  mainFile: string,
  options: CompilerOptions = {},
  oldProgram?: Program, // NOTE: deliberately separate from options to avoid memory leak by chaining all old programs together.
): Promise<Program> {
  const validateCbs: Validator[] = [];
  const stateMaps = new Map<symbol, StateMap>();
  const stateSets = new Map<symbol, StateSet>();
  const diagnostics: Diagnostic[] = [];
  const duplicateSymbols = new Set<Sym>();
  const emitters: EmitterRef[] = [];
  const requireImports = new Map<string, string>();
  let sourceResolution: SourceResolution;
  let error = false;
  let continueToNextStage = true;

  const logger = createLogger({ sink: host.logSink });
  const tracer = createTracer(logger, { filter: options.trace });
  const resolvedMain = await resolveTypeSpecEntrypoint(host, mainFile, reportDiagnostic);

  const program: Program = {
    checker: undefined!,
    compilerOptions: resolveOptions(options),
    sourceFiles: new Map(),
    jsSourceFiles: new Map(),
    literalTypes: new Map(),
    host,
    diagnostics,
    emitters,
    loadTypeSpecScript,
    getOption,
    stateMaps,
    stateSets,
    tracer,
    trace,
    ...createStateAccessors(stateMaps, stateSets),
    reportDiagnostic,
    reportDiagnostics,
    reportDuplicateSymbols,
    hasError() {
      return error;
    },
    onValidate(cb, metadata) {
      validateCbs.push({ callback: cb, metadata });
    },
    getGlobalNamespaceType,
    resolveTypeReference,
    getSourceFileLocationContext,
    projectRoot: getDirectoryPath(options.config ?? resolvedMain ?? ""),
    typeFactory: undefined!, // todo: check
  };

  trace("compiler.options", JSON.stringify(options, null, 2));

  function trace(area: string, message: string) {
    tracer.trace(area, message);
  }
  const binder = createBinder(program);

  if (resolvedMain === undefined) {
    return program;
  }
  await checkForCompilerVersionMismatch(resolvedMain);

  await loadSources(resolvedMain);

  const basedir = getDirectoryPath(resolvedMain);

  let emit = options.emit;
  let emitterOptions = options.options;
  /* eslint-disable @typescript-eslint/no-deprecated */
  if (options.emitters) {
    emit ??= Object.keys(options.emitters);
    emitterOptions ??= options.emitters;
  }
  /* eslint-enable @typescript-eslint/no-deprecated */

  await loadEmitters(basedir, emit ?? [], emitterOptions ?? {});

  if (
    oldProgram &&
    mapEquals(oldProgram.sourceFiles, program.sourceFiles) &&
    deepEquals(oldProgram.compilerOptions, program.compilerOptions)
  ) {
    return oldProgram;
  }

  // let GC reclaim old program, we do not reuse it beyond this point.
  oldProgram = undefined;
  currentProgram = program;
  const linter = createLinter(program, (name) => loadLibrary(basedir, name));
  if (options.linterRuleSet) {
    program.reportDiagnostics(await linter.extendRuleSet(options.linterRuleSet));
  }
  program.checker = createChecker(program);
  program.checker.checkProgram();
  program.typeFactory = createTypeFactory(program);

  if (!continueToNextStage) {
    return program;
  }
  // onValidate stage
  await runValidators();

  validateRequiredImports();

  await validateLoadedLibraries();
  if (!continueToNextStage) {
    return program;
  }

  // Linter stage
  program.reportDiagnostics(linter.lint());

  // Emitter stage
  for (const instance of emitters) {
    await runEmitter(instance);
  }

  return program;

  /**
   * Validate the libraries loaded during the compilation process are compatible.
   */
  async function validateLoadedLibraries() {
    const loadedRoots = new Set<string>();
    // Check all the files that were loaded
    for (const fileUrl of getLibraryUrlsLoaded()) {
      if (fileUrl.startsWith("file:")) {
        const root = await findProjectRoot(host.stat, host.fileURLToPath(fileUrl));
        if (root) {
          loadedRoots.add(root);
        }
      }
    }

    const libraries = new Map([...sourceResolution.loadedLibraries.entries()]);
    const incompatibleLibraries = new Map<string, TypeSpecLibraryReference[]>();
    for (const root of loadedRoots) {
      const packageJsonPath = joinPaths(root, "package.json");
      try {
        const packageJson: NodePackage = JSON.parse((await host.readFile(packageJsonPath)).text);
        const found = libraries.get(packageJson.name);
        if (found && found.path !== root && found.manifest.version !== packageJson.version) {
          let incompatibleIndex: TypeSpecLibraryReference[] | undefined = incompatibleLibraries.get(
            packageJson.name,
          );
          if (incompatibleIndex === undefined) {
            incompatibleIndex = [found];
            incompatibleLibraries.set(packageJson.name, incompatibleIndex);
          }
          incompatibleIndex.push({ path: root, manifest: packageJson });
        }
      } catch {}
    }

    for (const [name, incompatibleLibs] of incompatibleLibraries) {
      reportDiagnostic(
        createDiagnostic({
          code: "incompatible-library",
          format: {
            name: name,
            versionMap: incompatibleLibs
              .map((x) => `  - Version: "${x.manifest.version}" installed at "${x.path}"`)
              .join("\n"),
          },
          target: NoTarget,
        }),
      );
    }
  }

  async function loadSources(entrypoint: string) {
    const sourceLoader = await createSourceLoader(host, {
      parseOptions: options.parseOptions,
      getCachedScript: (file) =>
        oldProgram?.sourceFiles.get(file.path) ?? host.parseCache?.get(file),
    });

    // intrinsic.tsp
    await loadIntrinsicTypes(sourceLoader);

    // standard library
    if (!options?.nostdlib) {
      await loadStandardLibrary(sourceLoader);
    }

    // main entrypoint
    await sourceLoader.importFile(entrypoint, { type: "project" }, "entrypoint");

    // additional imports
    for (const additionalImport of options?.additionalImports ?? []) {
      await sourceLoader.importPath(additionalImport, NoTarget, getDirectoryPath(entrypoint), {
        type: "project",
      });
    }

    sourceResolution = sourceLoader.resolution;

    program.sourceFiles = sourceResolution.sourceFiles;
    program.jsSourceFiles = sourceResolution.jsSourceFiles;

    // Bind
    for (const file of sourceResolution.sourceFiles.values()) {
      binder.bindSourceFile(file);
    }
    for (const jsFile of sourceResolution.jsSourceFiles.values()) {
      binder.bindJsSourceFile(jsFile);
    }
    program.reportDiagnostics(sourceResolution.diagnostics);
  }

  async function loadIntrinsicTypes(loader: SourceLoader) {
    const locationContext: LocationContext = { type: "compiler" };
    return loader.importFile(
      resolvePath(host.getExecutionRoot(), "lib/intrinsics.tsp"),
      locationContext,
    );
  }

  async function loadStandardLibrary(loader: SourceLoader) {
    const locationContext: LocationContext = { type: "compiler" };
    for (const dir of host.getLibDirs()) {
      await loader.importFile(resolvePath(dir, "main.tsp"), locationContext);
    }
  }

  async function loadTypeSpecScript(file: SourceFile): Promise<TypeSpecScriptNode> {
    // This is not a diagnostic because the compiler should never reuse the same path.
    // It's the caller's responsibility to use unique paths.
    if (program.sourceFiles.has(file.path)) {
      throw new RangeError("Duplicate script path: " + file.path);
    }

    const script = parseOrReuse(file);
    program.reportDiagnostics(script.parseDiagnostics);
    program.sourceFiles.set(file.path, script);
    binder.bindSourceFile(script);
    return script;
  }

  function parseOrReuse(file: SourceFile): TypeSpecScriptNode {
    const old = oldProgram?.sourceFiles.get(file.path) ?? host?.parseCache?.get(file);
    if (old?.file === file && deepEquals(old.parseOptions, options.parseOptions)) {
      return old;
    }
    const script = parse(file, options.parseOptions);
    host.parseCache?.set(file, script);
    return script;
  }

  function getSourceFileLocationContext(sourcefile: SourceFile): LocationContext {
    const locationContext = sourceResolution.locationContexts.get(sourcefile);
    compilerAssert(locationContext, "SourceFile should have a declaration locationContext.");
    return locationContext;
  }

  async function loadEmitters(
    basedir: string,
    emitterNameOrPaths: string[],
    emitterOptions: Record<string, EmitterOptions>,
  ) {
    for (const emitterNameOrPath of emitterNameOrPaths) {
      const emitter = await loadEmitter(basedir, emitterNameOrPath, emitterOptions);
      if (emitter) {
        emitters.push(emitter);
      }
    }
  }

  async function resolveEmitterModuleAndEntrypoint(
    basedir: string,
    emitterNameOrPath: string,
  ): Promise<
    [
      { module: ModuleResolutionResult; entrypoint: JsSourceFileNode | undefined } | undefined,
      readonly Diagnostic[],
    ]
  > {
    const locationContext: LocationContext = { type: "project" };
    // attempt to resolve a node module with this name
    const [module, diagnostics] = await resolveJSLibrary(
      emitterNameOrPath,
      basedir,
      locationContext,
    );
    if (!module) {
      return [undefined, diagnostics];
    }

    const entrypoint = module.type === "file" ? module.path : module.mainFile;
    const [file, jsDiagnostics] = await loadJsFile(host, entrypoint, NoTarget);

    return [{ module, entrypoint: file }, jsDiagnostics];
  }

  async function loadLibrary(
    basedir: string,
    libraryNameOrPath: string,
  ): Promise<LibraryInstance | undefined> {
    const [resolution, diagnostics] = await resolveEmitterModuleAndEntrypoint(
      basedir,
      libraryNameOrPath,
    );

    if (resolution === undefined) {
      program.reportDiagnostics(diagnostics);
      return undefined;
    }
    const { module, entrypoint } = resolution;

    const libDefinition: TypeSpecLibrary<any> | undefined = entrypoint?.esmExports.$lib;
    const metadata = computeLibraryMetadata(module, libDefinition);
    // eslint-disable-next-line @typescript-eslint/no-deprecated
    const linterDef = entrypoint?.esmExports.$linter ?? libDefinition?.linter;
    return {
      ...resolution,
      metadata,
      definition: libDefinition,
      linter: linterDef && resolveLinterDefinition(libraryNameOrPath, linterDef),
    };
  }

  async function loadEmitter(
    basedir: string,
    emitterNameOrPath: string,
    emittersOptions: Record<string, EmitterOptions>,
  ): Promise<EmitterRef | undefined> {
    const library = await loadLibrary(basedir, emitterNameOrPath);

    if (library === undefined) {
      return undefined;
    }

    const { entrypoint, metadata } = library;
    if (entrypoint === undefined) {
      program.reportDiagnostic(
        createDiagnostic({
          code: "invalid-emitter",
          format: { emitterPackage: emitterNameOrPath },
          target: NoTarget,
        }),
      );
      return undefined;
    }

    const emitFunction = entrypoint.esmExports.$onEmit;
    const libDefinition = library.definition;

    let { "emitter-output-dir": emitterOutputDir, ...emitterOptions } =
      emittersOptions[metadata.name ?? emitterNameOrPath] ?? {};
    if (emitterOutputDir === undefined) {
      emitterOutputDir = [options.outputDir, metadata.name].filter(isDefined).join("/");
    }
    if (libDefinition?.requireImports) {
      for (const lib of libDefinition.requireImports) {
        requireImports.set(lib, libDefinition.name);
      }
    }
    if (emitFunction !== undefined) {
      if (libDefinition?.emitter?.options) {
        const diagnostics = libDefinition?.emitterOptionValidator?.validate(
          emitterOptions,
          options.configFile?.file
            ? {
                kind: "path-target",
                path: ["options", emitterNameOrPath],
                script: options.configFile.file,
              }
            : NoTarget,
        );
        if (diagnostics && diagnostics.length > 0) {
          program.reportDiagnostics(diagnostics);
          return;
        }
      }
      return {
        main: entrypoint.file.path,
        emitFunction,
        metadata,
        emitterOutputDir,
        options: emitterOptions,
      };
    } else {
      program.reportDiagnostic(
        createDiagnostic({
          code: "invalid-emitter",
          format: { emitterPackage: emitterNameOrPath },
          target: NoTarget,
        }),
      );
      return undefined;
    }
  }

  function computeLibraryMetadata(
    module: ModuleResolutionResult,
    libDefinition: TypeSpecLibrary<any> | undefined,
  ): LibraryMetadata {
    if (module.type === "file") {
      return {
        type: "file",
        name: libDefinition?.name,
      };
    }

    return computeModuleMetadata(module);
  }

  function computeModuleMetadata(module: ResolvedModule): ModuleLibraryMetadata {
    const metadata: ModuleLibraryMetadata = {
      type: "module",
      name: module.manifest.name,
    };

    if (module.manifest.homepage) {
      metadata.homepage = module.manifest.homepage;
    }
    if (module.manifest.bugs?.url) {
      metadata.bugs = { url: module.manifest.bugs?.url };
    }
    if (module.manifest.version) {
      metadata.version = module.manifest.version;
    }

    return metadata;
  }

  /**
   * @param emitter Emitter ref to run
   */
  async function runEmitter(emitter: EmitterRef) {
    const context: EmitContext<any> = {
      program,
      emitterOutputDir: emitter.emitterOutputDir,
      options: emitter.options,
      getAssetEmitter(TypeEmitterClass) {
        return createAssetEmitter(program, TypeEmitterClass, this);
      },
    };
    try {
      const result = (await emitter.emitFunction(context)) as any;
      if (typeof result === "function") {
        // assume this is an alloy component
        const tree = render(result);
        await writeOutputDirectory(tree, context.emitterOutputDir);
      }
    } catch (error: unknown) {
      throw new ExternalError({ kind: "emitter", metadata: emitter.metadata, error });
    }
  }

  async function writeOutputDirectory(dir: OutputDirectory, emitterOutputDir: string) {
    for (const sub of dir.contents) {
      if (Array.isArray(sub.contents)) {
        await writeOutputDirectory(sub as OutputDirectory, emitterOutputDir);
      } else {
        await emitFile(program, {
          content: sub.contents as string,
          path: joinPaths(emitterOutputDir, sub.path),
        });
      }
    }
  }
  async function runValidators() {
    runCompilerValidators();
    for (const validator of validateCbs) {
      await runValidator(validator);
    }
  }

  async function runValidator(validator: Validator) {
    try {
      await validator.callback(program);
    } catch (error: any) {
      if (options.designTimeBuild) {
        program.reportDiagnostic(
          createDiagnostic({
            code: "on-validate-fail",
            format: { error: error.stack },
            target: NoTarget,
          }),
        );
      } else {
        throw new ExternalError({ kind: "validator", metadata: validator.metadata, error });
      }
    }
  }

  /** Run the compiler built-in validators */
  function runCompilerValidators() {
    validateEncodedNamesConflicts(program);
  }

  function validateRequiredImports() {
    for (const [requiredImport, emitterName] of requireImports) {
      if (!sourceResolution.loadedLibraries.has(requiredImport)) {
        program.reportDiagnostic(
          createDiagnostic({
            code: "missing-import",
            format: { requiredImport, emitterName },
            target: NoTarget,
          }),
        );
      }
    }
  }

  /**
   * resolves a module specifier like "myLib" to an absolute path where we can find the main of
   * that module, e.g. "/typespec/node_modules/myLib/dist/lib.js".
   */
  async function resolveJSLibrary(
    specifier: string,
    baseDir: string,
    locationContext: LocationContext,
  ): Promise<[ModuleResolutionResult | undefined, readonly Diagnostic[]]> {
    try {
      return [await resolveModule(getResolveModuleHost(), specifier, { baseDir }), []];
    } catch (e: any) {
      if (e.code === "MODULE_NOT_FOUND") {
        return [
          undefined,
          [
            createDiagnostic({
              code: "import-not-found",
              format: { path: specifier },
              target: NoTarget,
            }),
          ],
        ];
      } else if (e.code === "INVALID_MAIN") {
        return [
          undefined,
          [
            createDiagnostic({
              code: "library-invalid",
              format: { path: specifier },
              target: NoTarget,
            }),
          ],
        ];
      } else {
        throw e;
      }
    }
  }

  function getResolveModuleHost(): ResolveModuleHost {
    return {
      realpath: host.realpath,
      stat: host.stat,
      readFile: async (path) => {
        const file = await host.readFile(path);
        return file.text;
      },
    };
  }

<<<<<<< HEAD
  /**
   * Load the main file from the given path
   * @param mainPath Absolute path to the main file.
   */
  async function loadMain(mainPath: string): Promise<void> {
    await checkForCompilerVersionMismatch(mainPath);
    const sourceFileKind = host.getSourceFileKind(mainPath);

    const locationContext: LocationContext = { type: "project" };
    switch (sourceFileKind) {
      case "js":
        return await importJsFile(mainPath, locationContext, NoTarget);
      case "typespec":
        return await loadTypeSpecFile(mainPath, locationContext, NoTarget);
      default:
        program.reportDiagnostic(createDiagnostic({ code: "invalid-main", target: NoTarget }));
    }
  }

=======
>>>>>>> 42340733
  // It's important that we use the compiler version that resolves locally
  // from the input TypeSpec source location. Otherwise, there will be undefined
  // runtime behavior when decorators and handlers expect a
  // different version of TypeSpec than the current one. Abort the compilation
  // with an error if the TypeSpec entry point resolves to a different local
  // compiler.
  async function checkForCompilerVersionMismatch(mainPath: string): Promise<boolean> {
    const baseDir = getDirectoryPath(mainPath);
    let actual: ResolvedModule;
    try {
      const resolved = await resolveModule(
        {
          realpath: host.realpath,
          stat: host.stat,
          readFile: async (path) => {
            const file = await host.readFile(path);
            return file.text;
          },
        },
        "@typespec/compiler",
        { baseDir },
      );
      compilerAssert(
        resolved.type === "module",
        `Expected to have resolved "@typespec/compiler" to a node module.`,
      );
      actual = resolved;
    } catch (err: any) {
      if (err.code === "MODULE_NOT_FOUND" || err.code === "INVALID_MAIN") {
        return true; // no local typespec, ok to use any compiler
      }
      throw err;
    }

    const expected = host.getExecutionRoot();

    if (actual.path !== expected && MANIFEST.version !== actual.manifest.version) {
      const betterTypeSpecServerPath = actual.path;
      program.reportDiagnostic(
        createDiagnostic({
          code: "compiler-version-mismatch",
          format: { basedir: baseDir, betterTypeSpecServerPath, actual: actual.path, expected },
          target: NoTarget,
        }),
      );
      return false;
    }

    return true;
  }

  function getOption(key: string): string | undefined {
    return (options.miscOptions || {})[key] as any;
  }

  function reportDiagnostic(diagnostic: Diagnostic): void {
    if (shouldSuppress(diagnostic)) {
      return;
    }

    if (diagnostic.severity === "error") {
      continueToNextStage = false;
    }

    if (diagnostic.severity === "warning" && diagnostic.target !== NoTarget) {
      mutate(diagnostic).codefixes ??= [];
      mutate(diagnostic.codefixes).push(createSuppressCodeFix(diagnostic.target, diagnostic.code));
    }

    if (options.warningAsError && diagnostic.severity === "warning") {
      diagnostic = { ...diagnostic, severity: "error" };
    }

    if (diagnostic.severity === "error") {
      error = true;
    }

    diagnostics.push(diagnostic);
  }

  function reportDiagnostics(newDiagnostics: Diagnostic[]) {
    for (const diagnostic of newDiagnostics) {
      reportDiagnostic(diagnostic);
    }
  }

  function shouldSuppress(diagnostic: Diagnostic): boolean {
    const { target } = diagnostic;
    if (diagnostic.code === "error") {
      diagnostics.push(diagnostic);
      return false;
    }

    if (target === NoTarget || target === undefined) {
      return false;
    }

    if ("file" in target) {
      return false; // No global file suppress yet.
    }

    const node = getNode(target);
    if (node === undefined) {
      return false; // Can't find target cannot be suppressed.
    }

    const suppressing = findDirectiveSuppressingOnNode(diagnostic.code, node);
    if (suppressing) {
      if (diagnostic.severity === "error") {
        // Cannot suppress errors.
        diagnostics.push({
          severity: "error",
          code: "suppress-error",
          message: "Errors cannot be suppressed.",
          target: suppressing.node,
        });

        return false;
      } else {
        return true;
      }
    }
    return false;
  }

  function findDirectiveSuppressingOnNode(code: string, node: Node): Directive | undefined {
    let current: Node | undefined = node;
    do {
      if (current.directives) {
        const directive = findDirectiveSuppressingCode(code, current.directives);
        if (directive) {
          return directive;
        }
      }
    } while ((current = current.parent));
    return undefined;
  }

  /**
   * Returns the directive node that is suppressing this code.
   * @param code Code to check for suppression.
   * @param directives List of directives.
   * @returns Directive suppressing this code if found, `undefined` otherwise
   */
  function findDirectiveSuppressingCode(
    code: string,
    directives: readonly DirectiveExpressionNode[],
  ): Directive | undefined {
    for (const directive of directives.map((x) => parseDirective(x))) {
      if (directive.name === "suppress") {
        if (directive.code === code) {
          return directive;
        }
      }
    }
    return undefined;
  }

  function parseDirective(node: DirectiveExpressionNode): Directive {
    const args = node.arguments.map((x) => {
      return x.kind === SyntaxKind.Identifier ? x.sv : x.value;
    });
    switch (node.target.sv) {
      case "suppress":
        return { name: "suppress", code: args[0], message: args[1], node };
      case "deprecated":
        return { name: "deprecated", message: args[0], node };
      default:
        throw new Error("Unexpected directive name.");
    }
  }

  function getNode(target: Node | Entity | Sym): Node | undefined {
    if (!("kind" in target) && !("valueKind" in target) && !("entityKind" in target)) {
      // symbol
      if (target.flags & SymbolFlags.Using) {
        return target.symbolSource!.declarations[0];
      }

      return target.declarations[0]; // handle multiple decls
    } else if ("kind" in target && typeof target.kind === "number") {
      // node
      return target as Node;
    } else {
      // type
      return (target as Type).node;
    }
  }

  function reportDuplicateSymbols(symbols: SymbolTable | undefined) {
    if (!symbols) {
      return;
    }
    for (const set of symbols.duplicates.values()) {
      for (const symbol of set) {
        if (!duplicateSymbols.has(symbol)) {
          duplicateSymbols.add(symbol);
          const name = symbol.flags & SymbolFlags.Using ? symbol.symbolSource!.name : symbol.name;
          reportDiagnostic(
            createDiagnostic({
              code: "duplicate-symbol",
              format: { name },
              target: symbol,
            }),
          );
        }
      }
    }
  }

  function getGlobalNamespaceType() {
    return program.checker.getGlobalNamespaceType();
  }

  function resolveTypeReference(reference: string): [Type | undefined, readonly Diagnostic[]] {
    const [node, parseDiagnostics] = parseStandaloneTypeReference(reference);
    if (parseDiagnostics.length > 0) {
      return [undefined, parseDiagnostics];
    }
    const binder = createBinder(program);
    binder.bindNode(node);
    mutate(node).parent = program.checker.getGlobalNamespaceNode();

    return program.checker.resolveTypeReference(node);
  }
}

/**
 * Resolve compiler options from input options.
 */
function resolveOptions(options: CompilerOptions): CompilerOptions {
  // eslint-disable-next-line @typescript-eslint/no-deprecated
  const outputDir = options.outputDir ?? options.outputPath;
  return {
    ...options,
    outputDir,
    outputPath: outputDir,
  };
}<|MERGE_RESOLUTION|>--- conflicted
+++ resolved
@@ -8,15 +8,8 @@
 import { Checker, createChecker } from "./checker.js";
 import { createSuppressCodeFix } from "./compiler-code-fixes/suppress.codefix.js";
 import { compilerAssert } from "./diagnostics.js";
-<<<<<<< HEAD
 import { emitFile } from "./emitter-utils.js";
-import {
-  resolveTypeSpecEntrypoint,
-  resolveTypeSpecEntrypointForDir,
-} from "./entrypoint-resolution.js";
-=======
 import { resolveTypeSpecEntrypoint } from "./entrypoint-resolution.js";
->>>>>>> 42340733
 import { ExternalError } from "./external-error.js";
 import { getLibraryUrlsLoaded } from "./library.js";
 import { createLinter, resolveLinterDefinition } from "./linter.js";
@@ -701,28 +694,6 @@
     };
   }
 
-<<<<<<< HEAD
-  /**
-   * Load the main file from the given path
-   * @param mainPath Absolute path to the main file.
-   */
-  async function loadMain(mainPath: string): Promise<void> {
-    await checkForCompilerVersionMismatch(mainPath);
-    const sourceFileKind = host.getSourceFileKind(mainPath);
-
-    const locationContext: LocationContext = { type: "project" };
-    switch (sourceFileKind) {
-      case "js":
-        return await importJsFile(mainPath, locationContext, NoTarget);
-      case "typespec":
-        return await loadTypeSpecFile(mainPath, locationContext, NoTarget);
-      default:
-        program.reportDiagnostic(createDiagnostic({ code: "invalid-main", target: NoTarget }));
-    }
-  }
-
-=======
->>>>>>> 42340733
   // It's important that we use the compiler version that resolves locally
   // from the input TypeSpec source location. Otherwise, there will be undefined
   // runtime behavior when decorators and handlers expect a
