import pc from "picocolors";
import { EmitterOptions } from "../config/types.js";
import { validateEncodedNamesConflicts } from "../lib/encoded-names.js";
import { validatePagingOperations } from "../lib/paging.js";
import { MANIFEST } from "../manifest.js";
import {
  ModuleResolutionResult,
  ResolveModuleError,
  ResolveModuleHost,
  ResolvedModule,
  resolveModule,
} from "../module-resolver/module-resolver.js";
import { PackageJson } from "../types/package-json.js";
import { findProjectRoot } from "../utils/io.js";
import { deepEquals, isDefined, mapEquals, mutate } from "../utils/misc.js";
import { createBinder } from "./binder.js";
import { Checker, createChecker } from "./checker.js";
import { createSuppressCodeFix } from "./compiler-code-fixes/suppress.codefix.js";
import { compilerAssert } from "./diagnostics.js";
import { flushEmittedFilesPaths } from "./emitter-utils.js";
import { resolveTypeSpecEntrypoint } from "./entrypoint-resolution.js";
import { ExternalError } from "./external-error.js";
import { getLibraryUrlsLoaded } from "./library.js";
import {
  builtInLinterLibraryName,
  createBuiltInLinterLibrary,
  createLinter,
  resolveLinterDefinition,
} from "./linter.js";
import { createLogger } from "./logger/index.js";
import { createTracer } from "./logger/tracer.js";
import { createDiagnostic } from "./messages.js";
<<<<<<< HEAD
import { createResolver } from "./name-resolver.js";
import { Numeric } from "./numeric.js";
=======
import { NameResolver, createResolver } from "./name-resolver.js";
>>>>>>> a7e52e1a
import { CompilerOptions } from "./options.js";
import { parse, parseStandaloneTypeReference } from "./parser.js";
import { getDirectoryPath, joinPaths, resolvePath } from "./path-utils.js";
import {
  SourceLoader,
  SourceResolution,
  createSourceLoader,
  loadJsFile,
  moduleResolutionErrorToDiagnostic,
} from "./source-loader.js";
import { createStateAccessors } from "./state-accessors.js";
import { ComplexityStats, RuntimeStats, Stats, startTimer, time, timeAsync } from "./stats.js";
import {
  CompilerHost,
  Diagnostic,
  Directive,
  DirectiveExpressionNode,
  EmitContext,
  EmitterFunc,
  Entity,
  JsSourceFileNode,
  LibraryInstance,
  LibraryMetadata,
  LiteralType,
  LocationContext,
  LogSink,
  ModuleLibraryMetadata,
  Namespace,
  NoTarget,
  Node,
  SourceFile,
  Sym,
  SymbolFlags,
  SymbolTable,
  SyntaxKind,
  TemplateInstanceTarget,
  Tracer,
  Type,
  TypeSpecLibrary,
  TypeSpecScriptNode,
} from "./types.js";

export interface Program {
  compilerOptions: CompilerOptions;
  /** @internal */
  mainFile?: TypeSpecScriptNode;
  /** All source files in the program, keyed by their file path. */
  sourceFiles: Map<string, TypeSpecScriptNode>;
  jsSourceFiles: Map<string, JsSourceFileNode>;

  /** @internal */
  literalTypes: Map<string | number | boolean | Numeric, LiteralType>;
  host: CompilerHost;
  tracer: Tracer;
  trace(area: string, message: string): void;
  /**
   * **DANGER** Using the checker is reserved for advanced usage and should be used with caution.
   * API are not subject to the same stability guarantees see See https://typespec.io/docs/handbook/breaking-change-policy/
   */
  checker: Checker;
  /** @internal */
  resolver: NameResolver;

  emitters: EmitterRef[];
  readonly diagnostics: readonly Diagnostic[];
  /** @internal */
  loadTypeSpecScript(typespecScript: SourceFile): Promise<TypeSpecScriptNode>;
  /** @internal */
  onValidate(
    cb: (program: Program) => void | Promise<void>,
    LibraryMetadata: LibraryMetadata,
  ): void;
  /** @internal */
  getOption(key: string): string | undefined;
  stateSet(key: symbol): Set<Type>;
  /** @internal */
  stateSets: Map<symbol, Set<Type>>;
  stateMap(key: symbol): Map<Type, any>;
  /**@internal */
  stats: Stats;
  /** @internal */
  stateMaps: Map<symbol, Map<Type, unknown>>;
  hasError(): boolean;
  reportDiagnostic(diagnostic: Diagnostic): void;
  reportDiagnostics(diagnostics: readonly Diagnostic[]): void;

  /** @internal */
  reportDuplicateSymbols(symbols: SymbolTable | undefined): void;

  getGlobalNamespaceType(): Namespace;

  resolveTypeReference(reference: string): [Type | undefined, readonly Diagnostic[]];

  /** @internal */
  resolveTypeOrValueReference(reference: string): [Entity | undefined, readonly Diagnostic[]];

  /** Return location context of the given source file. */
  getSourceFileLocationContext(sourceFile: SourceFile): LocationContext;

  /**
   * Project root. If a tsconfig was found/specified this is the directory for the tsconfig.json. Otherwise directory where the entrypoint is located.
   */
  readonly projectRoot: string;
}

interface EmitterRef {
  emitFunction: EmitterFunc;
  main: string;
  metadata: LibraryMetadata;
  emitterOutputDir: string;
  options: Record<string, unknown>;
  readonly library: LibraryInstance;
}

interface Validator {
  metadata: LibraryMetadata;
  callback: (program: Program) => void | Promise<void>;
}

interface TypeSpecLibraryReference {
  path: string;
  manifest: PackageJson;
}

export async function compile(
  host: CompilerHost,
  mainFile: string,
  options: CompilerOptions = {},
  oldProgram?: Program, // NOTE: deliberately separate from options to avoid memory leak by chaining all old programs together.
) {
  const logger = createLogger({ sink: host.logSink });
  const { program, shouldAbort } = await logger.trackAction(
    "Compiling...",
    "Compiling",
    async (task) => {
      const result = await createProgram(host, mainFile, options, oldProgram);
      if (result.program.hasError()) {
        task.fail();
      } else if (result.program.diagnostics.length > 0) {
        task.warn();
      }
      return result;
    },
  );

  if (shouldAbort) {
    return program;
  }

  const emitStats: RuntimeStats["emit"] = {
    total: 0,
    emitters: {},
  };
  const timer = startTimer();
  // Emitter stage
  for (const emitter of program.emitters) {
    // If in dry mode run and an emitter doesn't support it we have to skip it.
    if (program.compilerOptions.dryRun && !emitter.library.definition?.capabilities?.dryRun) {
      continue;
    }
    const { duration } = await emit(emitter, program);
    emitStats.emitters[emitter.metadata.name ?? "<unnamed>"] = duration;
    if (options.listFiles) {
      logEmittedFilesPath(host.logSink);
    }
  }
  emitStats.total = timer.end();
  program.stats.runtime.emit = emitStats;
  return program;
}

async function createProgram(
  host: CompilerHost,
  mainFile: string,
  options: CompilerOptions = {},
  oldProgram?: Program,
): Promise<{ program: Program; shouldAbort: boolean }> {
  const runtimeStats: Partial<RuntimeStats> = {};
  const validateCbs: Validator[] = [];
  const stateMaps = new Map<symbol, Map<Type, unknown>>();
  const stateSets = new Map<symbol, Set<Type>>();
  const diagnostics: Diagnostic[] = [];
  const duplicateSymbols = new Set<Sym>();
  const emitters: EmitterRef[] = [];
  const requireImports = new Map<string, string>();
  const complexityStats: ComplexityStats = {} as any;
  let sourceResolution: SourceResolution;
  let error = false;
  let continueToNextStage = true;

  const logger = createLogger({ sink: host.logSink });
  const tracer = createTracer(logger, { filter: options.trace });
  const resolvedMain = await resolveTypeSpecEntrypoint(host, mainFile, reportDiagnostic);
  const program: Program = {
    checker: undefined!,
    resolver: undefined!,
    compilerOptions: resolveOptions(options),
    sourceFiles: new Map(),
    jsSourceFiles: new Map(),
    literalTypes: new Map(),
    host,
    diagnostics,
    emitters,
    loadTypeSpecScript,
    getOption,
    stateMaps,
    stateSets,
    stats: {
      complexity: complexityStats,
      runtime: runtimeStats as any,
    },

    tracer,
    trace,
    ...createStateAccessors(stateMaps, stateSets),
    reportDiagnostic,
    reportDiagnostics,
    reportDuplicateSymbols,
    hasError() {
      return error;
    },
    onValidate(cb, metadata) {
      validateCbs.push({ callback: cb, metadata });
    },
    getGlobalNamespaceType,
    resolveTypeReference,
    /** @internal */
    resolveTypeOrValueReference,
    getSourceFileLocationContext,
    projectRoot: getDirectoryPath(options.config ?? resolvedMain ?? ""),
  };

  trace("compiler.options", JSON.stringify(options, null, 2));

  function trace(area: string, message: string) {
    tracer.trace(area, message);
  }
  const binder = createBinder(program);

  if (resolvedMain === undefined) {
    return { program, shouldAbort: true };
  }
  const basedir = getDirectoryPath(resolvedMain) || "/";
  await checkForCompilerVersionMismatch(basedir);

  runtimeStats.loader = await timeAsync(() => loadSources(resolvedMain));

  const emit = options.noEmit ? [] : (options.emit ?? []);
  const emitterOptions = options.options;

  await loadEmitters(basedir, emit, emitterOptions ?? {});

  if (
    oldProgram &&
    mapEquals(oldProgram.sourceFiles, program.sourceFiles) &&
    deepEquals(oldProgram.compilerOptions, program.compilerOptions)
  ) {
    return { program: oldProgram, shouldAbort: true };
  }

  // let GC reclaim old program, we do not reuse it beyond this point.
  oldProgram = undefined;

  const resolver = (program.resolver = createResolver(program));
  runtimeStats.resolver = time(() => resolver.resolveProgram());

  const linter = createLinter(program, (name) => loadLibrary(basedir, name));
  linter.registerLinterLibrary(builtInLinterLibraryName, createBuiltInLinterLibrary());
  if (options.linterRuleSet) {
    program.reportDiagnostics(await linter.extendRuleSet(options.linterRuleSet));
  }

  program.checker = createChecker(program, resolver);
  runtimeStats.checker = time(() => program.checker.checkProgram());

  complexityStats.createdTypes = program.checker.stats.createdTypes;
  complexityStats.finishedTypes = program.checker.stats.finishedTypes;

  if (!continueToNextStage) {
    return { program, shouldAbort: true };
  }

  // onValidate stage
  await runValidators();

  validateRequiredImports();

  await validateLoadedLibraries();

  if (!continueToNextStage) {
    return { program, shouldAbort: true };
  }

  // Linter stage
  const lintResult = linter.lint();
  runtimeStats.linter = lintResult.stats.runtime;
  program.reportDiagnostics(lintResult.diagnostics);

  return { program, shouldAbort: false };

  /**
   * Validate the libraries loaded during the compilation process are compatible.
   */
  async function validateLoadedLibraries() {
    const loadedRoots = new Set<string>();
    // Check all the files that were loaded
    for (const fileUrl of getLibraryUrlsLoaded()) {
      if (fileUrl.startsWith("file:")) {
        const root = await findProjectRoot(host.stat, host.fileURLToPath(fileUrl));
        if (root) {
          loadedRoots.add(root);
        }
      }
    }

    const libraries = new Map([...sourceResolution.loadedLibraries.entries()]);
    const incompatibleLibraries = new Map<string, TypeSpecLibraryReference[]>();
    for (const root of loadedRoots) {
      const packageJsonPath = joinPaths(root, "package.json");
      try {
        const packageJson: PackageJson = JSON.parse((await host.readFile(packageJsonPath)).text);
        if (packageJson.name) {
          const found = libraries.get(packageJson.name);
          if (found && found.path !== root && found.manifest.version !== packageJson.version) {
            let incompatibleIndex: TypeSpecLibraryReference[] | undefined =
              incompatibleLibraries.get(packageJson.name);
            if (incompatibleIndex === undefined) {
              incompatibleIndex = [found];
              incompatibleLibraries.set(packageJson.name, incompatibleIndex);
            }
            incompatibleIndex.push({ path: root, manifest: packageJson });
          }
        }
      } catch {}
    }

    for (const [name, incompatibleLibs] of incompatibleLibraries) {
      reportDiagnostic(
        createDiagnostic({
          code: "incompatible-library",
          format: {
            name: name,
            versionMap: incompatibleLibs
              .map((x) => `  - Version: "${x.manifest.version}" installed at "${x.path}"`)
              .join("\n"),
          },
          target: NoTarget,
        }),
      );
    }
  }

  async function loadSources(entrypoint: string) {
    const sourceLoader = await createSourceLoader(host, {
      parseOptions: options.parseOptions,
      tracer,
      getCachedScript: (file) =>
        oldProgram?.sourceFiles.get(file.path) ?? host.parseCache?.get(file),
    });

    // intrinsic.tsp
    await loadIntrinsicTypes(sourceLoader);

    // standard library
    if (!options?.nostdlib) {
      await loadStandardLibrary(sourceLoader);
    }

    // main entrypoint
    await sourceLoader.importFile(entrypoint, NoTarget, { type: "project" }, "entrypoint");

    // additional imports
    for (const additionalImport of options?.additionalImports ?? []) {
      await sourceLoader.importPath(additionalImport, NoTarget, getDirectoryPath(entrypoint), {
        type: "project",
      });
    }

    sourceResolution = sourceLoader.resolution;

    program.sourceFiles = sourceResolution.sourceFiles;
    program.jsSourceFiles = sourceResolution.jsSourceFiles;

    // Bind
    for (const file of sourceResolution.sourceFiles.values()) {
      binder.bindSourceFile(file);
    }
    for (const jsFile of sourceResolution.jsSourceFiles.values()) {
      binder.bindJsSourceFile(jsFile);
    }
    program.reportDiagnostics(sourceResolution.diagnostics);
  }

  async function loadIntrinsicTypes(loader: SourceLoader) {
    const locationContext: LocationContext = { type: "compiler" };
    return loader.importFile(
      resolvePath(host.getExecutionRoot(), "lib/intrinsics.tsp"),
      NoTarget,
      locationContext,
    );
  }

  async function loadStandardLibrary(loader: SourceLoader) {
    const locationContext: LocationContext = { type: "compiler" };
    for (const dir of host.getLibDirs()) {
      await loader.importFile(resolvePath(dir, "main.tsp"), NoTarget, locationContext);
    }
  }

  async function loadTypeSpecScript(file: SourceFile): Promise<TypeSpecScriptNode> {
    // This is not a diagnostic because the compiler should never reuse the same path.
    // It's the caller's responsibility to use unique paths.
    if (program.sourceFiles.has(file.path)) {
      throw new RangeError("Duplicate script path: " + file.path);
    }

    const script = parseOrReuse(file);
    program.reportDiagnostics(script.parseDiagnostics);
    program.sourceFiles.set(file.path, script);
    binder.bindSourceFile(script);
    return script;
  }

  function parseOrReuse(file: SourceFile): TypeSpecScriptNode {
    const old = oldProgram?.sourceFiles.get(file.path) ?? host?.parseCache?.get(file);
    if (old?.file === file && deepEquals(old.parseOptions, options.parseOptions)) {
      return old;
    }
    const script = parse(file, options.parseOptions);
    host.parseCache?.set(file, script);
    return script;
  }

  function getSourceFileLocationContext(sourcefile: SourceFile): LocationContext {
    const locationContext = sourceResolution.locationContexts.get(sourcefile);
    compilerAssert(locationContext, "SourceFile should have a declaration locationContext.");
    return locationContext;
  }

  async function loadEmitters(
    basedir: string,
    emitterNameOrPaths: string[],
    emitterOptions: Record<string, EmitterOptions>,
  ) {
    for (const emitterNameOrPath of emitterNameOrPaths) {
      const emitter = await loadEmitter(basedir, emitterNameOrPath, emitterOptions);
      if (emitter) {
        emitters.push(emitter);
      }
    }
  }

  async function resolveEmitterModuleAndEntrypoint(
    basedir: string,
    specifier: string,
  ): Promise<
    [
      { module: ModuleResolutionResult; entrypoint: JsSourceFileNode } | undefined,
      readonly Diagnostic[],
    ]
  > {
    const locationContext: LocationContext = { type: "project" };
    // attempt to resolve a node module with this name
    const [module, diagnostics] = await resolveJSLibrary(specifier, basedir, locationContext);
    if (!module) {
      return [undefined, diagnostics];
    }

    const entrypoint = module.type === "file" ? module.path : module.mainFile;
    const [file, jsDiagnostics] = await loadJsFile(host, entrypoint, NoTarget);
    return [file && { module, entrypoint: file }, jsDiagnostics];
  }

  async function loadLibrary(
    basedir: string,
    libraryNameOrPath: string,
  ): Promise<LibraryInstance | undefined> {
    const [resolution, diagnostics] = await resolveEmitterModuleAndEntrypoint(
      basedir,
      libraryNameOrPath,
    );

    if (resolution === undefined) {
      program.reportDiagnostics(diagnostics);
      return undefined;
    }
    const { module, entrypoint } = resolution;

    const libDefinition: TypeSpecLibrary<any> | undefined = entrypoint?.esmExports.$lib;
    const metadata = computeLibraryMetadata(module, libDefinition);
    const linterDef = entrypoint?.esmExports.$linter;
    return {
      ...resolution,
      metadata,
      definition: libDefinition,
      linter: linterDef && resolveLinterDefinition(libraryNameOrPath, linterDef),
    };
  }

  async function loadEmitter(
    basedir: string,
    emitterNameOrPath: string,
    emittersOptions: Record<string, EmitterOptions>,
  ): Promise<EmitterRef | undefined> {
    const library = await loadLibrary(basedir, emitterNameOrPath);

    if (library === undefined) {
      return undefined;
    }

    const { entrypoint, metadata } = library;
    const emitFunction = entrypoint.esmExports.$onEmit;
    const libDefinition = library.definition;

    let { "emitter-output-dir": emitterOutputDir, ...emitterOptions } =
      emittersOptions[metadata.name ?? emitterNameOrPath] ?? {};
    if (emitterOutputDir === undefined) {
      emitterOutputDir = [options.outputDir, metadata.name].filter(isDefined).join("/");
    }
    if (libDefinition?.requireImports) {
      for (const lib of libDefinition.requireImports) {
        requireImports.set(lib, libDefinition.name);
      }
    }
    if (emitFunction !== undefined) {
      if (libDefinition?.emitter?.options) {
        const diagnostics = libDefinition?.emitterOptionValidator?.validate(
          emitterOptions,
          options.configFile?.file
            ? {
                kind: "path-target",
                path: ["options", emitterNameOrPath],
                script: options.configFile.file,
              }
            : NoTarget,
        );
        if (diagnostics && diagnostics.length > 0) {
          program.reportDiagnostics(diagnostics);
          return;
        }
      }
      return {
        main: entrypoint.file.path,
        emitFunction,
        metadata,
        emitterOutputDir,
        options: emitterOptions,
        library,
      };
    } else {
      program.trace(
        "emitter.load.invalid-emitter",
        `Emitter does not have an emit function. Available exported symbols are ${Object.keys(entrypoint.esmExports).join(", ")}`,
      );
      program.reportDiagnostic(
        createDiagnostic({
          code: "invalid-emitter",
          format: {
            emitterPackage: emitterNameOrPath,
          },
          target: NoTarget,
        }),
      );
      return undefined;
    }
  }

  function computeLibraryMetadata(
    module: ModuleResolutionResult,
    libDefinition: TypeSpecLibrary<any> | undefined,
  ): LibraryMetadata {
    if (module.type === "file") {
      return {
        type: "file",
        name: libDefinition?.name,
      };
    }

    return computeModuleMetadata(module);
  }

  function computeModuleMetadata(module: ResolvedModule): ModuleLibraryMetadata {
    const metadata: ModuleLibraryMetadata = {
      type: "module",
      name: module.manifest.name,
    };

    if (module.manifest.homepage) {
      metadata.homepage = module.manifest.homepage;
    }
    if (module.manifest.bugs?.url) {
      metadata.bugs = { url: module.manifest.bugs?.url };
    }
    if (module.manifest.version) {
      metadata.version = module.manifest.version;
    }

    return metadata;
  }

  async function runValidators() {
    const start = startTimer();
    runtimeStats.validation = { total: 0, validators: {} };
    runCompilerValidators();
    runtimeStats.validation.validators.compiler = start.end();
    for (const validator of validateCbs) {
      const start = startTimer();
      await runValidator(validator);
      runtimeStats.validation.validators[validator.metadata.name ?? "<unnamed>"] = start.end();
    }
    runtimeStats.validation.total = start.end();
  }

  async function runValidator(validator: Validator) {
    try {
      await validator.callback(program);
    } catch (error: any) {
      if (options.designTimeBuild) {
        program.reportDiagnostic(
          createDiagnostic({
            code: "on-validate-fail",
            format: { error: error.stack },
            target: NoTarget,
          }),
        );
      } else {
        throw new ExternalError({ kind: "validator", metadata: validator.metadata, error });
      }
    }
  }

  /** Run the compiler built-in validators */
  function runCompilerValidators() {
    validateEncodedNamesConflicts(program);
    validatePagingOperations(program);
  }

  function validateRequiredImports() {
    for (const [requiredImport, emitterName] of requireImports) {
      if (!sourceResolution.loadedLibraries.has(requiredImport)) {
        program.reportDiagnostic(
          createDiagnostic({
            code: "missing-import",
            format: { requiredImport, emitterName },
            target: NoTarget,
          }),
        );
      }
    }
  }

  /**
   * resolves a module specifier like "myLib" to an absolute path where we can find the main of
   * that module, e.g. "/typespec/node_modules/myLib/dist/lib.js".
   */
  async function resolveJSLibrary(
    specifier: string,
    baseDir: string,
    locationContext: LocationContext,
  ): Promise<[ModuleResolutionResult | undefined, readonly Diagnostic[]]> {
    try {
      return [
        await resolveModule(getResolveModuleHost(), specifier, { baseDir, conditions: ["import"] }),
        [],
      ];
    } catch (e: any) {
      if (e instanceof ResolveModuleError) {
        return [undefined, [moduleResolutionErrorToDiagnostic(e, specifier, NoTarget)]];
      } else {
        throw e;
      }
    }
  }

  function getResolveModuleHost(): ResolveModuleHost {
    return {
      realpath: host.realpath,
      stat: host.stat,
      readFile: async (path) => {
        const file = await host.readFile(path);
        return file.text;
      },
    };
  }

  // It's important that we use the compiler version that resolves locally
  // from the input TypeSpec source location. Otherwise, there will be undefined
  // runtime behavior when decorators and handlers expect a
  // different version of TypeSpec than the current one. Abort the compilation
  // with an error if the TypeSpec entry point resolves to a different local
  // compiler.
  async function checkForCompilerVersionMismatch(baseDir: string): Promise<boolean> {
    let actual: ResolvedModule;
    try {
      const resolved = await resolveModule(
        {
          realpath: host.realpath,
          stat: host.stat,
          readFile: async (path) => {
            const file = await host.readFile(path);
            return file.text;
          },
        },
        "@typespec/compiler",
        { baseDir },
      );
      compilerAssert(
        resolved.type === "module",
        `Expected to have resolved "@typespec/compiler" to a node module.`,
      );
      actual = resolved;
    } catch (err: any) {
      if (err.code === "MODULE_NOT_FOUND" || err.code === "INVALID_MAIN") {
        return true; // no local typespec, ok to use any compiler
      }
      throw err;
    }

    const expected = host.getExecutionRoot();

    if (actual.path !== expected && MANIFEST.version !== actual.manifest.version) {
      const betterTypeSpecServerPath = actual.path;
      program.reportDiagnostic(
        createDiagnostic({
          code: "compiler-version-mismatch",
          format: { basedir: baseDir, betterTypeSpecServerPath, actual: actual.path, expected },
          target: NoTarget,
        }),
      );
      return false;
    }

    return true;
  }

  function getOption(key: string): string | undefined {
    return (options.miscOptions || {})[key] as any;
  }

  function reportDiagnostic(diagnostic: Diagnostic): void {
    if (shouldSuppress(diagnostic)) {
      return;
    }

    if (diagnostic.severity === "error") {
      continueToNextStage = false;
    }

    if (diagnostic.severity === "warning" && diagnostic.target !== NoTarget) {
      mutate(diagnostic).codefixes ??= [];
      mutate(diagnostic.codefixes).push(createSuppressCodeFix(diagnostic.target, diagnostic.code));
    }

    if (options.warningAsError && diagnostic.severity === "warning") {
      diagnostic = { ...diagnostic, severity: "error" };
    }

    if (diagnostic.severity === "error") {
      error = true;
    }

    diagnostics.push(diagnostic);
  }

  function reportDiagnostics(newDiagnostics: Diagnostic[]) {
    for (const diagnostic of newDiagnostics) {
      reportDiagnostic(diagnostic);
    }
  }

  function shouldSuppress(diagnostic: Diagnostic): boolean {
    const { target } = diagnostic;
    if (diagnostic.code === "error") {
      diagnostics.push(diagnostic);
      return false;
    }

    if (target === NoTarget || target === undefined) {
      return false;
    }

    if ("file" in target) {
      return false; // No global file suppress yet.
    }

    const node = getNode(target);
    if (node === undefined) {
      return false; // Can't find target cannot be suppressed.
    }

    const suppressing = findDirectiveSuppressingOnNode(diagnostic.code, node);
    if (suppressing) {
      if (diagnostic.severity === "error") {
        // Cannot suppress errors.
        diagnostics.push({
          severity: "error",
          code: "suppress-error",
          message: "Errors cannot be suppressed.",
          target: suppressing.node,
        });

        return false;
      } else {
        return true;
      }
    }
    return false;
  }

  function findDirectiveSuppressingOnNode(code: string, node: Node): Directive | undefined {
    let current: Node | undefined = node;
    do {
      if (current.directives) {
        const directive = findDirectiveSuppressingCode(code, current.directives);
        if (directive) {
          return directive;
        }
      }
    } while ((current = current.parent));
    return undefined;
  }

  /**
   * Returns the directive node that is suppressing this code.
   * @param code Code to check for suppression.
   * @param directives List of directives.
   * @returns Directive suppressing this code if found, `undefined` otherwise
   */
  function findDirectiveSuppressingCode(
    code: string,
    directives: readonly DirectiveExpressionNode[],
  ): Directive | undefined {
    for (const directive of directives.map((x) => parseDirective(x))) {
      if (directive.name === "suppress") {
        if (directive.code === code) {
          return directive;
        }
      }
    }
    return undefined;
  }

  function parseDirective(node: DirectiveExpressionNode): Directive {
    const args = node.arguments.map((x) => {
      return x.kind === SyntaxKind.Identifier ? x.sv : x.value;
    });
    switch (node.target.sv) {
      case "suppress":
        return { name: "suppress", code: args[0], message: args[1], node };
      case "deprecated":
        return { name: "deprecated", message: args[0], node };
      default:
        throw new Error("Unexpected directive name.");
    }
  }

  function getNode(target: Node | Entity | Sym | TemplateInstanceTarget): Node | undefined {
    if (!("kind" in target) && !("valueKind" in target) && !("entityKind" in target)) {
      // TemplateInstanceTarget
      if (!("declarations" in target)) {
        return target.node;
      }
      // symbol
      if (target.flags & SymbolFlags.Using) {
        return target.symbolSource!.declarations[0];
      }

      return target.declarations[0]; // handle multiple decls
    } else if ("kind" in target && typeof target.kind === "number") {
      // node
      return target as Node;
    } else {
      // type
      return (target as Type).node;
    }
  }

  function reportDuplicateSymbols(symbols: SymbolTable | undefined) {
    if (!symbols) {
      return;
    }
    for (const set of symbols.duplicates.values()) {
      for (const symbol of set) {
        if (!duplicateSymbols.has(symbol)) {
          duplicateSymbols.add(symbol);
          const name = symbol.flags & SymbolFlags.Using ? symbol.symbolSource!.name : symbol.name;
          reportDiagnostic(
            createDiagnostic({
              code: "duplicate-symbol",
              format: { name },
              target: symbol,
            }),
          );
        }
      }
    }
  }

  function getGlobalNamespaceType() {
    return program.checker.getGlobalNamespaceType();
  }

  function resolveTypeReference(reference: string): [Type | undefined, readonly Diagnostic[]] {
    const [node, parseDiagnostics] = parseStandaloneTypeReference(reference);
    if (parseDiagnostics.length > 0) {
      return [undefined, parseDiagnostics];
    }
    const binder = createBinder(program);
    binder.bindNode(node);
    mutate(node).parent = resolver.symbols.global.declarations[0];
    resolver.resolveTypeReference(node);
    return program.checker.resolveTypeReference(node);
  }

  function resolveTypeOrValueReference(
    reference: string,
  ): [Entity | undefined, readonly Diagnostic[]] {
    const [node, parseDiagnostics] = parseStandaloneTypeReference(reference);
    if (parseDiagnostics.length > 0) {
      return [undefined, parseDiagnostics];
    }
    const binder = createBinder(program);
    binder.bindNode(node);
    mutate(node).parent = resolver.symbols.global.declarations[0];
    resolver.resolveTypeReference(node);
    return program.checker.resolveTypeOrValueReference(node);
  }
}

/**
 * Resolve compiler options from input options.
 */
function resolveOptions(options: CompilerOptions): CompilerOptions {
  return { ...options };
}

async function emit(emitter: EmitterRef, program: Program): Promise<{ duration: number }> {
  const emitterName = emitter.metadata.name ?? "";
  const relativePathForEmittedFiles =
    transformPathForSink(program.host.logSink, emitter.emitterOutputDir) + "/";

  const errorCount = program.diagnostics.filter((x) => x.severity === "error").length;
  const warnCount = program.diagnostics.filter((x) => x.severity === "warning").length;
  const logger = createLogger({ sink: program.host.logSink });
  return await logger.trackAction(`Running ${emitterName}...`, "", async (task) => {
    const start = startTimer();
    await runEmitter(emitter, program);
    const duration = start.end();
    const message = `${emitterName} ${pc.green(`${Math.round(duration)}ms`)} ${pc.dim(relativePathForEmittedFiles)}`;
    const newErrorCount = program.diagnostics.filter((x) => x.severity === "error").length;
    const newWarnCount = program.diagnostics.filter((x) => x.severity === "warning").length;
    if (newErrorCount > errorCount) {
      task.fail(message);
    } else if (newWarnCount > warnCount) {
      task.warn(message);
    } else {
      task.succeed(message);
    }
    return { duration };
  });
}

/**
 * @param emitter Emitter ref to run
 */
async function runEmitter(emitter: EmitterRef, program: Program) {
  const context: EmitContext<any> = {
    program,
    emitterOutputDir: emitter.emitterOutputDir,
    options: emitter.options,
  };
  try {
    await emitter.emitFunction(context);
  } catch (error: unknown) {
    throw new ExternalError({ kind: "emitter", metadata: emitter.metadata, error });
  }
}

function logEmittedFilesPath(logSink: LogSink) {
  flushEmittedFilesPaths().forEach((filePath) => {
    // eslint-disable-next-line no-console
    console.log(`    ${pc.dim(transformPathForSink(logSink, filePath))}`);
  });
}
function transformPathForSink(logSink: LogSink, path: string) {
  return logSink.getPath ? logSink.getPath(path) : path;
}<|MERGE_RESOLUTION|>--- conflicted
+++ resolved
@@ -30,12 +30,9 @@
 import { createLogger } from "./logger/index.js";
 import { createTracer } from "./logger/tracer.js";
 import { createDiagnostic } from "./messages.js";
-<<<<<<< HEAD
 import { createResolver } from "./name-resolver.js";
+import { NameResolver, createResolver } from "./name-resolver.js";
 import { Numeric } from "./numeric.js";
-=======
-import { NameResolver, createResolver } from "./name-resolver.js";
->>>>>>> a7e52e1a
 import { CompilerOptions } from "./options.js";
 import { parse, parseStandaloneTypeReference } from "./parser.js";
 import { getDirectoryPath, joinPaths, resolvePath } from "./path-utils.js";
