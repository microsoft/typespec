import { EmitterOptions } from "../config/types.js";
import { createAssetEmitter } from "../emitter-framework/asset-emitter.js";
import { validateEncodedNamesConflicts } from "../lib/encoded-names.js";
import { MANIFEST } from "../manifest.js";
import {
  deepEquals,
  doIO,
  findProjectRoot,
  isDefined,
  mapEquals,
  mutate,
  resolveTspMain,
} from "../utils/misc.js";
import { createBinder } from "./binder.js";
import { Checker, createChecker } from "./checker.js";
<<<<<<< HEAD
import { createSuppressCodeFix } from "./compiler-code-fixes/suppress.codefix.js";
import { compilerAssert, createSourceFile } from "./diagnostics.js";
=======
import { compilerAssert } from "./diagnostics.js";
>>>>>>> fa8b9594
import {
  resolveTypeSpecEntrypoint,
  resolveTypeSpecEntrypointForDir,
} from "./entrypoint-resolution.js";
import { ExternalError } from "./external-error.js";
import { getLibraryUrlsLoaded } from "./library.js";
import { createLinter } from "./linter.js";
import { createLogger } from "./logger/index.js";
import { createTracer } from "./logger/tracer.js";
import { createDiagnostic } from "./messages.js";
import {
  ModuleResolutionResult,
  NodePackage,
  ResolveModuleHost,
  ResolvedModule,
  resolveModule,
} from "./module-resolver.js";
import { CompilerOptions } from "./options.js";
import { isImportStatement, parse, parseStandaloneTypeReference } from "./parser.js";
import { getDirectoryPath, joinPaths } from "./path-utils.js";
import { createProjector } from "./projector.js";
import { createSourceFile } from "./source-file.js";
import {
  CompilerHost,
  Diagnostic,
  DiagnosticTarget,
  Directive,
  DirectiveExpressionNode,
  EmitContext,
  EmitterFunc,
  JsSourceFileNode,
  LibraryInstance,
  LibraryMetadata,
  LiteralType,
  LocationContext,
  ModuleLibraryMetadata,
  Namespace,
  NoTarget,
  Node,
  NodeFlags,
  ProjectionApplication,
  Projector,
  SourceFile,
  Sym,
  SymbolFlags,
  SymbolTable,
  SyntaxKind,
  Tracer,
  Type,
  TypeSpecLibrary,
  TypeSpecScriptNode,
} from "./types.js";

export interface ProjectedProgram extends Program {
  projector: Projector;
}

export function isProjectedProgram(
  program: Program | ProjectedProgram
): program is ProjectedProgram {
  return "projector" in program;
}

export interface Program {
  compilerOptions: CompilerOptions;
  mainFile?: TypeSpecScriptNode;
  /** All source files in the program, keyed by their file path. */
  sourceFiles: Map<string, TypeSpecScriptNode>;
  jsSourceFiles: Map<string, JsSourceFileNode>;
  literalTypes: Map<string | number | boolean, LiteralType>;
  host: CompilerHost;
  tracer: Tracer;
  trace(area: string, message: string): void;
  checker: Checker;
  emitters: EmitterRef[];
  readonly diagnostics: readonly Diagnostic[];
  loadTypeSpecScript(typespecScript: SourceFile): Promise<TypeSpecScriptNode>;
  onValidate(
    cb: (program: Program) => void | Promise<void>,
    LibraryMetadata: LibraryMetadata
  ): void;
  getOption(key: string): string | undefined;
  stateSet(key: symbol): Set<Type>;
  stateSets: Map<symbol, StateSet>;
  stateMap(key: symbol): Map<Type, any>;
  stateMaps: Map<symbol, StateMap>;
  hasError(): boolean;
  reportDiagnostic(diagnostic: Diagnostic): void;
  reportDiagnostics(diagnostics: readonly Diagnostic[]): void;
  reportDuplicateSymbols(symbols: SymbolTable | undefined): void;

  getGlobalNamespaceType(): Namespace;
  resolveTypeReference(reference: string): [Type | undefined, readonly Diagnostic[]];

  /** Return location context of the given source file. */
  getSourceFileLocationContext(sourceFile: SourceFile): LocationContext;

  /**
   * Project root. If a tsconfig was found/specified this is the directory for the tsconfig.json. Otherwise directory where the entrypoint is located.
   */
  readonly projectRoot: string;
}

interface EmitterRef {
  emitFunction: EmitterFunc;
  main: string;
  metadata: LibraryMetadata;
  emitterOutputDir: string;
  options: Record<string, unknown>;
}

interface Validator {
  metadata: LibraryMetadata;
  callback: (program: Program) => void | Promise<void>;
}

class StateMap extends Map<undefined | Projector, Map<Type, unknown>> {}
class StateSet extends Map<undefined | Projector, Set<Type>> {}

class StateMapView<V> implements Map<Type, V> {
  public constructor(
    private state: StateMap,
    private projector?: Projector
  ) {}

  has(t: Type) {
    return this.dispatch(t)?.has(t) ?? false;
  }

  set(t: Type, v: any) {
    this.dispatch(t).set(t, v);
    return this;
  }

  get(t: Type) {
    return this.dispatch(t).get(t);
  }

  delete(t: Type) {
    return this.dispatch(t).delete(t);
  }

  forEach(cb: (value: V, key: Type, map: Map<Type, V>) => void, thisArg?: any) {
    this.dispatch().forEach(cb, thisArg);
    return this;
  }

  get size() {
    return this.dispatch().size;
  }

  clear() {
    return this.dispatch().clear();
  }

  entries() {
    return this.dispatch().entries();
  }

  values() {
    return this.dispatch().values();
  }

  keys() {
    return this.dispatch().keys();
  }

  [Symbol.iterator]() {
    return this.entries();
  }

  [Symbol.toStringTag] = "StateMap";

  dispatch(keyType?: Type): Map<Type, V> {
    const key = keyType ? keyType.projector : this.projector;
    if (!this.state.has(key)) {
      this.state.set(key, new Map());
    }

    return this.state.get(key)! as any;
  }
}

class StateSetView implements Set<Type> {
  public constructor(
    private state: StateSet,
    private projector?: Projector
  ) {}

  has(t: Type) {
    return this.dispatch(t)?.has(t) ?? false;
  }

  add(t: Type) {
    this.dispatch(t).add(t);
    return this;
  }

  delete(t: Type) {
    return this.dispatch(t).delete(t);
  }

  forEach(cb: (value: Type, value2: Type, set: Set<Type>) => void, thisArg?: any) {
    this.dispatch().forEach(cb, thisArg);
    return this;
  }

  get size() {
    return this.dispatch().size;
  }

  clear() {
    return this.dispatch().clear();
  }

  values() {
    return this.dispatch().values();
  }

  keys() {
    return this.dispatch().keys();
  }

  entries() {
    return this.dispatch().entries();
  }

  [Symbol.iterator]() {
    return this.values();
  }

  [Symbol.toStringTag] = "StateSet";

  dispatch(keyType?: Type): Set<Type> {
    const key = keyType ? keyType.projector : this.projector;
    if (!this.state.has(key)) {
      this.state.set(key, new Set());
    }

    return this.state.get(key)!;
  }
}

interface TypeSpecLibraryReference {
  path: string;
  manifest: NodePackage;
}

export function projectProgram(
  program: Program,
  projections: ProjectionApplication[],
  startNode?: Type
): ProjectedProgram {
  return createProjector(program, projections, startNode);
}

export async function compile(
  host: CompilerHost,
  mainFile: string,
  options: CompilerOptions = {},
  oldProgram?: Program // NOTE: deliberately separate from options to avoid memory leak by chaining all old programs together.
): Promise<Program> {
  const validateCbs: Validator[] = [];
  const stateMaps = new Map<symbol, StateMap>();
  const stateSets = new Map<symbol, StateSet>();
  const diagnostics: Diagnostic[] = [];
  const seenSourceFiles = new Set<string>();
  const duplicateSymbols = new Set<Sym>();
  const emitters: EmitterRef[] = [];
  const requireImports = new Map<string, string>();
  const loadedLibraries = new Map<string, TypeSpecLibraryReference>();
  const sourceFileLocationContexts = new WeakMap<SourceFile, LocationContext>();
  let error = false;

  const logger = createLogger({ sink: host.logSink });
  const tracer = createTracer(logger, { filter: options.trace });
  const resolvedMain = await resolveTypeSpecEntrypoint(host, mainFile, reportDiagnostic);

  const program: Program = {
    checker: undefined!,
    compilerOptions: resolveOptions(options),
    sourceFiles: new Map(),
    jsSourceFiles: new Map(),
    literalTypes: new Map(),
    host,
    diagnostics,
    emitters,
    loadTypeSpecScript,
    getOption,
    stateMaps,
    stateSets,
    tracer,
    trace,
    ...createStateAccessors(stateMaps, stateSets),
    reportDiagnostic,
    reportDiagnostics,
    reportDuplicateSymbols,
    hasError() {
      return error;
    },
    onValidate(cb, metadata) {
      validateCbs.push({ callback: cb, metadata });
    },
    getGlobalNamespaceType,
    resolveTypeReference,
    getSourceFileLocationContext,
    projectRoot: getDirectoryPath(options.config ?? resolvedMain ?? ""),
  };

  trace("compiler.options", JSON.stringify(options, null, 2));

  function trace(area: string, message: string) {
    tracer.trace(area, message);
  }
  const binder = createBinder(program);

  if (!options?.nostdlib) {
    await loadStandardLibrary(program);
  }

  // Load additional imports prior to compilation
  if (resolvedMain && options.additionalImports) {
    const importScript = options.additionalImports.map((i) => `import "${i}";`).join("\n");
    const sourceFile = createSourceFile(
      importScript,
      joinPaths(getDirectoryPath(resolvedMain), `__additional_imports`)
    );
    sourceFileLocationContexts.set(sourceFile, { type: "project" });
    await loadTypeSpecScript(sourceFile);
  }

  if (resolvedMain) {
    await loadMain(resolvedMain);
  } else {
    return program;
  }

  const basedir = getDirectoryPath(resolvedMain);

  let emit = options.emit;
  let emitterOptions = options.options;
  /* eslint-disable deprecation/deprecation */
  if (options.emitters) {
    emit ??= Object.keys(options.emitters);
    emitterOptions ??= options.emitters;
  }
  /* eslint-enable deprecation/deprecation */

  await loadEmitters(basedir, emit ?? [], emitterOptions ?? {});

  if (
    oldProgram &&
    mapEquals(oldProgram.sourceFiles, program.sourceFiles) &&
    deepEquals(oldProgram.compilerOptions, program.compilerOptions)
  ) {
    return oldProgram;
  }

  // let GC reclaim old program, we do not reuse it beyond this point.
  oldProgram = undefined;

  const linter = createLinter(program, (name) => loadLibrary(basedir, name));
  if (options.linterRuleSet) {
    program.reportDiagnostics(await linter.extendRuleSet(options.linterRuleSet));
  }
  program.checker = createChecker(program);
  program.checker.checkProgram();

  if (program.hasError()) {
    return program;
  }
  // onValidate stage
  await runValidators();

  validateRequiredImports();

  await validateLoadedLibraries();
  if (program.hasError()) {
    return program;
  }

  // Linter stage
  program.reportDiagnostics(linter.lint());

  // Emitter stage
  for (const instance of emitters) {
    await runEmitter(instance);
  }

  return program;

  /**
   * Validate the libraries loaded during the compilation process are compatible.
   */
  async function validateLoadedLibraries() {
    const loadedRoots = new Set<string>();
    // Check all the files that were loaded
    for (const fileUrl of getLibraryUrlsLoaded()) {
      if (fileUrl.startsWith("file:")) {
        const root = await findProjectRoot(host.stat, host.fileURLToPath(fileUrl));
        if (root) {
          loadedRoots.add(root);
        }
      }
    }

    const libraries = new Map([...loadedLibraries.entries()]);
    const incompatibleLibraries = new Map<string, TypeSpecLibraryReference[]>();
    for (const root of loadedRoots) {
      const packageJsonPath = joinPaths(root, "package.json");
      try {
        const packageJson: NodePackage = JSON.parse((await host.readFile(packageJsonPath)).text);
        const found = libraries.get(packageJson.name);
        if (found && found.path !== root && found.manifest.version !== packageJson.version) {
          let incompatibleIndex: TypeSpecLibraryReference[] | undefined = incompatibleLibraries.get(
            packageJson.name
          );
          if (incompatibleIndex === undefined) {
            incompatibleIndex = [found];
            incompatibleLibraries.set(packageJson.name, incompatibleIndex);
          }
          incompatibleIndex.push({ path: root, manifest: packageJson });
        }
      } catch {}
    }

    for (const [name, incompatibleLibs] of incompatibleLibraries) {
      reportDiagnostic(
        createDiagnostic({
          code: "incompatible-library",
          format: {
            name: name,
            versionMap: incompatibleLibs
              .map((x) => `  - Version: "${x.manifest.version}" installed at "${x.path}"`)
              .join("\n"),
          },
          target: NoTarget,
        })
      );
    }
  }

  async function loadStandardLibrary(program: Program) {
    const locationContext: LocationContext = { type: "compiler" };
    for (const dir of host.getLibDirs()) {
      await loadDirectory(dir, locationContext, NoTarget);
    }
  }

  async function loadDirectory(
    dir: string,
    locationContext: LocationContext,
    diagnosticTarget: DiagnosticTarget | typeof NoTarget
  ): Promise<string> {
    const mainFile = await resolveTypeSpecEntrypointForDir(host, dir, reportDiagnostic);
    await loadTypeSpecFile(mainFile, locationContext, diagnosticTarget);
    return mainFile;
  }

  async function loadTypeSpecFile(
    path: string,
    locationContext: LocationContext,
    diagnosticTarget: DiagnosticTarget | typeof NoTarget
  ) {
    if (seenSourceFiles.has(path)) {
      return;
    }
    seenSourceFiles.add(path);

    const file = await doIO(host.readFile, path, program.reportDiagnostic, {
      diagnosticTarget,
    });

    if (file) {
      sourceFileLocationContexts.set(file, locationContext);
      await loadTypeSpecScript(file);
    }
  }

  async function loadJsFile(
    path: string,
    locationContext: LocationContext,
    diagnosticTarget: DiagnosticTarget | typeof NoTarget
  ): Promise<JsSourceFileNode | undefined> {
    const sourceFile = program.jsSourceFiles.get(path);
    if (sourceFile !== undefined) {
      return sourceFile;
    }

    const file = createSourceFile("", path);
    sourceFileLocationContexts.set(file, locationContext);
    const exports = await doIO(host.getJsImport, path, program.reportDiagnostic, {
      diagnosticTarget,
      jsDiagnosticTarget: { file, pos: 0, end: 0 },
    });

    if (!exports) {
      return undefined;
    }

    return {
      kind: SyntaxKind.JsSourceFile,
      id: {
        kind: SyntaxKind.Identifier,
        sv: "",
        pos: 0,
        end: 0,
        symbol: undefined!,
        flags: NodeFlags.Synthetic,
      },
      esmExports: exports,
      file,
      namespaceSymbols: [],
      symbol: undefined!,
      pos: 0,
      end: 0,
      flags: NodeFlags.None,
    };
  }

  /**
   * Import the Javascript files decorator and lifecycle hooks.
   */
  async function importJsFile(
    path: string,
    locationContext: LocationContext,
    diagnosticTarget: DiagnosticTarget | typeof NoTarget
  ) {
    const file = await loadJsFile(path, locationContext, diagnosticTarget);
    if (file !== undefined) {
      program.jsSourceFiles.set(path, file);
      binder.bindJsSourceFile(file);
    }
  }

  async function loadTypeSpecScript(file: SourceFile): Promise<TypeSpecScriptNode> {
    // This is not a diagnostic because the compiler should never reuse the same path.
    // It's the caller's responsibility to use unique paths.
    if (program.sourceFiles.has(file.path)) {
      throw new RangeError("Duplicate script path: " + file.path);
    }

    const script = parseOrReuse(file);
    program.reportDiagnostics(script.parseDiagnostics);
    program.sourceFiles.set(file.path, script);
    binder.bindSourceFile(script);
    await loadScriptImports(script);
    return script;
  }

  function parseOrReuse(file: SourceFile): TypeSpecScriptNode {
    const old = oldProgram?.sourceFiles.get(file.path) ?? host?.parseCache?.get(file);
    if (old?.file === file && deepEquals(old.parseOptions, options.parseOptions)) {
      return old;
    }
    const script = parse(file, options.parseOptions);
    host.parseCache?.set(file, script);
    return script;
  }

  async function loadScriptImports(file: TypeSpecScriptNode) {
    // collect imports
    const basedir = getDirectoryPath(file.file.path);
    await loadImports(
      file.statements.filter(isImportStatement).map((x) => ({ path: x.path.value, target: x })),
      basedir,
      getSourceFileLocationContext(file.file)
    );
  }

  function getSourceFileLocationContext(sourcefile: SourceFile): LocationContext {
    const locationContext = sourceFileLocationContexts.get(sourcefile);
    compilerAssert(locationContext, "SourceFile should have a declaration locationContext.");
    return locationContext;
  }

  async function loadImports(
    imports: Array<{ path: string; target: DiagnosticTarget | typeof NoTarget }>,
    relativeTo: string,
    locationContext: LocationContext
  ) {
    // collect imports
    for (const { path, target } of imports) {
      await loadImport(path, target, relativeTo, locationContext);
    }
  }

  async function loadImport(
    path: string,
    target: DiagnosticTarget | typeof NoTarget,
    relativeTo: string,
    locationContext: LocationContext
  ) {
    const library = await resolveTypeSpecLibrary(path, relativeTo, target);
    if (library === undefined) {
      return;
    }
    if (library.type === "module") {
      loadedLibraries.set(library.manifest.name, {
        path: library.path,
        manifest: library.manifest,
      });
      trace("import-resolution.library", `Loading library "${path}" from "${library.mainFile}"`);

      const metadata = computeModuleMetadata(library);
      locationContext = {
        type: "library",
        metadata,
      };
    }
    const importFilePath = library.type === "module" ? library.mainFile : library.path;

    const isDirectory = (await host.stat(importFilePath)).isDirectory();
    if (isDirectory) {
      return await loadDirectory(importFilePath, locationContext, target);
    }

    const sourceFileKind = host.getSourceFileKind(importFilePath);

    switch (sourceFileKind) {
      case "js":
        return await importJsFile(importFilePath, locationContext, target);
      case "typespec":
        return await loadTypeSpecFile(importFilePath, locationContext, target);
      default:
        program.reportDiagnostic(createDiagnostic({ code: "invalid-import", target }));
    }
  }

  async function loadEmitters(
    basedir: string,
    emitterNameOrPaths: string[],
    emitterOptions: Record<string, EmitterOptions>
  ) {
    for (const emitterNameOrPath of emitterNameOrPaths) {
      const emitter = await loadEmitter(basedir, emitterNameOrPath, emitterOptions);
      if (emitter) {
        emitters.push(emitter);
      }
    }
  }

  async function resolveEmitterModuleAndEntrypoint(
    basedir: string,
    emitterNameOrPath: string
  ): Promise<
    [
      { module: ModuleResolutionResult; entrypoint: JsSourceFileNode | undefined } | undefined,
      readonly Diagnostic[],
    ]
  > {
    const locationContext: LocationContext = { type: "project" };
    // attempt to resolve a node module with this name
    const [module, diagnostics] = await resolveJSLibrary(
      emitterNameOrPath,
      basedir,
      locationContext
    );
    if (!module) {
      return [undefined, diagnostics];
    }

    const entrypoint = module.type === "file" ? module.path : module.mainFile;
    const file = await loadJsFile(entrypoint, locationContext, NoTarget);

    return [{ module, entrypoint: file }, []];
  }

  async function loadLibrary(
    basedir: string,
    libraryNameOrPath: string
  ): Promise<LibraryInstance | undefined> {
    const [resolution, diagnostics] = await resolveEmitterModuleAndEntrypoint(
      basedir,
      libraryNameOrPath
    );

    if (resolution === undefined) {
      program.reportDiagnostics(diagnostics);
      return undefined;
    }
    const { module, entrypoint } = resolution;

    const libDefinition: TypeSpecLibrary<any> | undefined = entrypoint?.esmExports.$lib;
    const metadata = computeLibraryMetadata(module, libDefinition);

    return {
      ...resolution,
      metadata,
      definition: libDefinition,
      linter: entrypoint?.esmExports.$linter,
    };
  }

  async function loadEmitter(
    basedir: string,
    emitterNameOrPath: string,
    emittersOptions: Record<string, EmitterOptions>
  ): Promise<EmitterRef | undefined> {
    const library = await loadLibrary(basedir, emitterNameOrPath);

    if (library === undefined) {
      return undefined;
    }

    const { entrypoint, metadata } = library;
    if (entrypoint === undefined) {
      program.reportDiagnostic(
        createDiagnostic({
          code: "invalid-emitter",
          format: { emitterPackage: emitterNameOrPath },
          target: NoTarget,
        })
      );
      return undefined;
    }

    const emitFunction = entrypoint.esmExports.$onEmit;
    const libDefinition = library.definition;

    let { "emitter-output-dir": emitterOutputDir, ...emitterOptions } =
      emittersOptions[metadata.name ?? emitterNameOrPath] ?? {};
    if (emitterOutputDir === undefined) {
      emitterOutputDir = [options.outputDir, metadata.name].filter(isDefined).join("/");
    }
    if (libDefinition?.requireImports) {
      for (const lib of libDefinition.requireImports) {
        requireImports.set(lib, libDefinition.name);
      }
    }
    if (emitFunction !== undefined) {
      if (libDefinition?.emitter?.options) {
        const diagnostics = libDefinition?.emitterOptionValidator?.validate(
          emitterOptions,
          options.configFile?.file
            ? {
                kind: "path-target",
                path: ["options", emitterNameOrPath],
                script: options.configFile.file,
              }
            : NoTarget
        );
        if (diagnostics && diagnostics.length > 0) {
          program.reportDiagnostics(diagnostics);
          return;
        }
      }
      return {
        main: entrypoint.file.path,
        emitFunction,
        metadata,
        emitterOutputDir,
        options: emitterOptions,
      };
    } else {
      program.reportDiagnostic(
        createDiagnostic({
          code: "invalid-emitter",
          format: { emitterPackage: emitterNameOrPath },
          target: NoTarget,
        })
      );
      return undefined;
    }
  }

  function computeLibraryMetadata(
    module: ModuleResolutionResult,
    libDefinition: TypeSpecLibrary<any> | undefined
  ): LibraryMetadata {
    if (module.type === "file") {
      return {
        type: "file",
        name: libDefinition?.name,
      };
    }

    return computeModuleMetadata(module);
  }

  function computeModuleMetadata(module: ResolvedModule): ModuleLibraryMetadata {
    const metadata: ModuleLibraryMetadata = {
      type: "module",
      name: module.manifest.name,
    };

    if (module.manifest.homepage) {
      metadata.homepage = module.manifest.homepage;
    }
    if (module.manifest.bugs?.url) {
      metadata.bugs = { url: module.manifest.bugs?.url };
    }
    if (module.manifest.version) {
      metadata.version = module.manifest.version;
    }

    return metadata;
  }

  /**
   * @param emitter Emitter ref to run
   */
  async function runEmitter(emitter: EmitterRef) {
    const context: EmitContext<any> = {
      program,
      emitterOutputDir: emitter.emitterOutputDir,
      options: emitter.options,
      getAssetEmitter(TypeEmitterClass) {
        return createAssetEmitter(program, TypeEmitterClass, this);
      },
    };
    try {
      await emitter.emitFunction(context);
    } catch (error: unknown) {
      throw new ExternalError({ kind: "emitter", metadata: emitter.metadata, error });
    }
  }

  async function runValidators() {
    runCompilerValidators();
    for (const validator of validateCbs) {
      await runValidator(validator);
    }
  }

  async function runValidator(validator: Validator) {
    try {
      await validator.callback(program);
    } catch (error: any) {
      if (options.designTimeBuild) {
        program.reportDiagnostic(
          createDiagnostic({
            code: "on-validate-fail",
            format: { error: error.stack },
            target: NoTarget,
          })
        );
      } else {
        throw new ExternalError({ kind: "validator", metadata: validator.metadata, error });
      }
    }
  }

  /** Run the compiler built-in validators */
  function runCompilerValidators() {
    validateEncodedNamesConflicts(program);
  }

  function validateRequiredImports() {
    for (const [requiredImport, emitterName] of requireImports) {
      if (!loadedLibraries.has(requiredImport)) {
        program.reportDiagnostic(
          createDiagnostic({
            code: "missing-import",
            format: { requiredImport, emitterName },
            target: NoTarget,
          })
        );
      }
    }
  }

  /**
   * resolves a module specifier like "myLib" to an absolute path where we can find the main of
   * that module, e.g. "/typespec/node_modules/myLib/main.tsp".
   */
  async function resolveTypeSpecLibrary(
    specifier: string,
    baseDir: string,
    target: DiagnosticTarget | typeof NoTarget
  ): Promise<ModuleResolutionResult | undefined> {
    try {
      return await resolveModule(getResolveModuleHost(), specifier, {
        baseDir,
        directoryIndexFiles: ["main.tsp", "index.mjs", "index.js"],
        resolveMain(pkg) {
          // this lets us follow node resolve semantics more-or-less exactly
          // but using tspMain instead of main.
          return resolveTspMain(pkg) ?? pkg.main;
        },
      });
    } catch (e: any) {
      if (e.code === "MODULE_NOT_FOUND") {
        program.reportDiagnostic(
          createDiagnostic({ code: "import-not-found", format: { path: specifier }, target })
        );
        return undefined;
      } else if (e.code === "INVALID_MAIN") {
        program.reportDiagnostic(
          createDiagnostic({
            code: "library-invalid",
            format: { path: specifier },
            messageId: "tspMain",
            target,
          })
        );
        return undefined;
      } else {
        throw e;
      }
    }
  }

  /**
   * resolves a module specifier like "myLib" to an absolute path where we can find the main of
   * that module, e.g. "/typespec/node_modules/myLib/dist/lib.js".
   */
  async function resolveJSLibrary(
    specifier: string,
    baseDir: string,
    locationContext: LocationContext
  ): Promise<[ModuleResolutionResult | undefined, readonly Diagnostic[]]> {
    try {
      return [await resolveModule(getResolveModuleHost(), specifier, { baseDir }), []];
    } catch (e: any) {
      if (e.code === "MODULE_NOT_FOUND") {
        return [
          undefined,
          [
            createDiagnostic({
              code: "import-not-found",
              format: { path: specifier },
              target: NoTarget,
            }),
          ],
        ];
      } else if (e.code === "INVALID_MAIN") {
        return [
          undefined,
          [
            createDiagnostic({
              code: "library-invalid",
              format: { path: specifier },
              target: NoTarget,
            }),
          ],
        ];
      } else {
        throw e;
      }
    }
  }

  function getResolveModuleHost(): ResolveModuleHost {
    return {
      realpath: host.realpath,
      stat: host.stat,
      readFile: async (path) => {
        const file = await host.readFile(path);
        return file.text;
      },
    };
  }

  /**
   * Load the main file from the given path
   * @param mainPath Absolute path to the main file.
   */
  async function loadMain(mainPath: string): Promise<void> {
    await checkForCompilerVersionMismatch(mainPath);

    const sourceFileKind = host.getSourceFileKind(mainPath);

    const locationContext: LocationContext = { type: "project" };
    switch (sourceFileKind) {
      case "js":
        return await importJsFile(mainPath, locationContext, NoTarget);
      case "typespec":
        return await loadTypeSpecFile(mainPath, locationContext, NoTarget);
      default:
        program.reportDiagnostic(createDiagnostic({ code: "invalid-main", target: NoTarget }));
    }
  }

  // It's important that we use the compiler version that resolves locally
  // from the input TypeSpec source location. Otherwise, there will be undefined
  // runtime behavior when decorators and handlers expect a
  // different version of TypeSpec than the current one. Abort the compilation
  // with an error if the TypeSpec entry point resolves to a different local
  // compiler.
  async function checkForCompilerVersionMismatch(mainPath: string): Promise<boolean> {
    const baseDir = getDirectoryPath(mainPath);
    let actual: ResolvedModule;
    try {
      const resolved = await resolveModule(
        {
          realpath: host.realpath,
          stat: host.stat,
          readFile: async (path) => {
            const file = await host.readFile(path);
            return file.text;
          },
        },
        "@typespec/compiler",
        { baseDir }
      );
      compilerAssert(
        resolved.type === "module",
        `Expected to have resolved "@typespec/compiler" to a node module.`
      );
      actual = resolved;
    } catch (err: any) {
      if (err.code === "MODULE_NOT_FOUND" || err.code === "INVALID_MAIN") {
        return true; // no local typespec, ok to use any compiler
      }
      throw err;
    }

    const expected = host.getExecutionRoot();

    if (actual.path !== expected && MANIFEST.version !== actual.manifest.version) {
      const betterTypeSpecServerPath = actual.path;
      program.reportDiagnostic(
        createDiagnostic({
          code: "compiler-version-mismatch",
          format: { basedir: baseDir, betterTypeSpecServerPath, actual: actual.path, expected },
          target: NoTarget,
        })
      );
      return false;
    }

    return true;
  }

  function getOption(key: string): string | undefined {
    return (options.miscOptions || {})[key] as any;
  }

  function reportDiagnostic(diagnostic: Diagnostic): void {
    if (shouldSuppress(diagnostic)) {
      return;
    }

    if (diagnostic.severity === "warning" && diagnostic.target !== NoTarget) {
      mutate(diagnostic).codefixes ??= [];
      mutate(diagnostic.codefixes).push(createSuppressCodeFix(diagnostic.target, diagnostic.code));
    }

    if (options.warningAsError && diagnostic.severity === "warning") {
      diagnostic = { ...diagnostic, severity: "error" };
    }

    if (diagnostic.severity === "error") {
      error = true;
    }

    diagnostics.push(diagnostic);
  }

  function reportDiagnostics(newDiagnostics: Diagnostic[]) {
    for (const diagnostic of newDiagnostics) {
      reportDiagnostic(diagnostic);
    }
  }

  function shouldSuppress(diagnostic: Diagnostic): boolean {
    const { target } = diagnostic;
    if (diagnostic.code === "error") {
      diagnostics.push(diagnostic);
      return false;
    }

    if (target === NoTarget || target === undefined) {
      return false;
    }

    if ("file" in target) {
      return false; // No global file suppress yet.
    }

    const node = getNode(target);
    if (node === undefined) {
      return false; // Can't find target cannot be suppressed.
    }

    const suppressing = findDirectiveSuppressingOnNode(diagnostic.code, node);
    if (suppressing) {
      if (diagnostic.severity === "error") {
        // Cannot suppress errors.
        diagnostics.push({
          severity: "error",
          code: "suppress-error",
          message: "Errors cannot be suppressed.",
          target: suppressing.node,
        });

        return false;
      } else {
        return true;
      }
    }
    return false;
  }

  function findDirectiveSuppressingOnNode(code: string, node: Node): Directive | undefined {
    let current: Node | undefined = node;
    do {
      if (current.directives) {
        const directive = findDirectiveSuppressingCode(code, current.directives);
        if (directive) {
          return directive;
        }
      }
    } while ((current = current.parent));
    return undefined;
  }

  /**
   * Returns the directive node that is suppressing this code.
   * @param code Code to check for suppression.
   * @param directives List of directives.
   * @returns Directive suppressing this code if found, `undefined` otherwise
   */
  function findDirectiveSuppressingCode(
    code: string,
    directives: readonly DirectiveExpressionNode[]
  ): Directive | undefined {
    for (const directive of directives.map((x) => parseDirective(x))) {
      if (directive.name === "suppress") {
        if (directive.code === code) {
          return directive;
        }
      }
    }
    return undefined;
  }

  function parseDirective(node: DirectiveExpressionNode): Directive {
    const args = node.arguments.map((x) => {
      return x.kind === SyntaxKind.Identifier ? x.sv : x.value;
    });
    switch (node.target.sv) {
      case "suppress":
        return { name: "suppress", code: args[0], message: args[1], node };
      case "deprecated":
        return { name: "deprecated", message: args[0], node };
      default:
        throw new Error("Unexpected directive name.");
    }
  }

  function getNode(target: Node | Type | Sym): Node | undefined {
    if (!("kind" in target)) {
      // symbol
      if (target.flags & SymbolFlags.Using) {
        return target.symbolSource!.declarations[0];
      }

      return target.declarations[0]; // handle multiple decls
    } else if (typeof target.kind === "number") {
      // node
      return target as Node;
    } else {
      // type
      return (target as Type).node;
    }
  }

  function reportDuplicateSymbols(symbols: SymbolTable | undefined) {
    if (!symbols) {
      return;
    }
    for (const set of symbols.duplicates.values()) {
      for (const symbol of set) {
        if (!duplicateSymbols.has(symbol)) {
          duplicateSymbols.add(symbol);
          const name = symbol.flags & SymbolFlags.Using ? symbol.symbolSource!.name : symbol.name;
          reportDiagnostic(
            createDiagnostic({
              code: "duplicate-symbol",
              format: { name },
              target: symbol,
            })
          );
        }
      }
    }
  }

  function getGlobalNamespaceType() {
    return program.checker.getGlobalNamespaceType();
  }

  function resolveTypeReference(reference: string): [Type | undefined, readonly Diagnostic[]] {
    const [node, parseDiagnostics] = parseStandaloneTypeReference(reference);
    if (parseDiagnostics.length > 0) {
      return [undefined, parseDiagnostics];
    }
    const binder = createBinder(program);
    binder.bindNode(node);
    mutate(node).parent = program.checker.getGlobalNamespaceNode();

    return program.checker.resolveTypeReference(node);
  }
}

export function createStateAccessors(
  stateMaps: Map<symbol, StateMap>,
  stateSets: Map<symbol, StateSet>,
  projector?: Projector
) {
  function stateMap<T>(key: symbol): StateMapView<T> {
    let m = stateMaps.get(key);

    if (!m) {
      m = new StateMap();
      stateMaps.set(key, m);
    }

    return new StateMapView(m, projector);
  }

  function stateSet(key: symbol): StateSetView {
    let s = stateSets.get(key);

    if (!s) {
      s = new StateSet();
      stateSets.set(key, s);
    }

    return new StateSetView(s, projector);
  }

  return { stateMap, stateSet };
}

/**
 * Resolve compiler options from input options.
 */
function resolveOptions(options: CompilerOptions): CompilerOptions {
  // eslint-disable-next-line deprecation/deprecation
  const outputDir = options.outputDir ?? options.outputPath;
  return {
    ...options,
    outputDir,
    outputPath: outputDir,
  };
}<|MERGE_RESOLUTION|>--- conflicted
+++ resolved
@@ -13,12 +13,8 @@
 } from "../utils/misc.js";
 import { createBinder } from "./binder.js";
 import { Checker, createChecker } from "./checker.js";
-<<<<<<< HEAD
 import { createSuppressCodeFix } from "./compiler-code-fixes/suppress.codefix.js";
 import { compilerAssert, createSourceFile } from "./diagnostics.js";
-=======
-import { compilerAssert } from "./diagnostics.js";
->>>>>>> fa8b9594
 import {
   resolveTypeSpecEntrypoint,
   resolveTypeSpecEntrypointForDir,
@@ -40,7 +36,6 @@
 import { isImportStatement, parse, parseStandaloneTypeReference } from "./parser.js";
 import { getDirectoryPath, joinPaths } from "./path-utils.js";
 import { createProjector } from "./projector.js";
-import { createSourceFile } from "./source-file.js";
 import {
   CompilerHost,
   Diagnostic,
