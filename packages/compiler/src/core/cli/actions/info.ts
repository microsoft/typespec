--- conflicted
+++ resolved
@@ -10,16 +10,8 @@
   const cwd = process.cwd();
   console.log(`Module: ${fileURLToPath(import.meta.url)}`);
 
-<<<<<<< HEAD
-  const config = await loadTypeSpecConfigForPath(host, cwd);
+  const config = await loadTypeSpecConfigForPath(host, cwd, true, true);
   const { diagnostics, filename, ...restOfConfig } = config;
-=======
-  const config = await loadTypeSpecConfigForPath(host, cwd, true, true);
-  const jsyaml = await import("js-yaml");
-  const excluded = ["diagnostics", "filename"];
-  const replacer = (emitter: string, value: any) =>
-    excluded.includes(emitter) ? undefined : value;
->>>>>>> c42321c7
 
   console.log(`User Config: ${config.filename ?? "No config file found"}`);
   console.log("-----------");
