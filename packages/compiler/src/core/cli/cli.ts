try {
  // eslint-disable-next-line @typescript-eslint/ban-ts-comment
  // @ts-ignore
  await import("source-map-support/register.js");
} catch {
  // package only present in dev.
}

import yargs from "yargs";
<<<<<<< HEAD
=======
import { installTypeSpecDependencies } from "../../install/install.js";
>>>>>>> 9b9dc9ee
import { typespecVersion } from "../../manifest.js";
import { getTypeSpecEngine } from "../engine.js";
import { compileAction } from "./actions/compile/compile.js";
import { formatAction } from "./actions/format.js";
import { printInfoAction } from "./actions/info.js";
import { initAction } from "./actions/init.js";
import { installVSExtension, uninstallVSExtension } from "./actions/vs.js";
import {
  InstallVSCodeExtensionOptions,
  UninstallVSCodeExtensionOptions,
  installVSCodeExtension,
  uninstallVSCodeExtension,
} from "./actions/vscode.js";
import {
  CliHostArgs,
  handleInternalCompilerError,
  withCliHost,
  withCliHostAndDiagnostics,
} from "./utils.js";

async function main() {
  await yargs(process.argv.slice(2))
    .scriptName("tsp")
    .help()
    .strict()
    .parserConfiguration({
      "greedy-arrays": false,
      "boolean-negation": false,
    })
    .option("debug", {
      type: "boolean",
      description: "Output debug log messages.",
      default: false,
    })
    .option("pretty", {
      type: "boolean",
      description:
        "Enable color and formatting in TypeSpec's output to make compiler errors easier to read.",
      default: true,
    })
    .command(
      "compile <path>",
      "Compile TypeSpec source.",
      (cmd) => {
        return cmd
          .positional("path", {
            description: "The path to the main.tsp file or directory containing main.tsp.",
            type: "string",
            demandOption: true,
          })
          .option("output-dir", {
            type: "string",
            describe:
              "The output path for generated artifacts.  If it does not exist, it will be created.",
          })
          .option("options", {
            type: "array",
            alias: "option",
            string: true,
            describe:
              "Key/value pairs that can be used to set emitter options. The format is '<emitterName>.<key>=<value>'. This parameter can be used multiple times to add more options.",
          })
          .option("nostdlib", {
            type: "boolean",
            default: false,
            describe: "Don't load the TypeSpec standard library.",
          })
          .option("import", {
            type: "array",
            string: true,
            describe:
              "Additional imports to include.  This parameter can be used multiple times to add more imports.",
          })
          .option("watch", {
            type: "boolean",
            default: false,
            describe: "Watch project files for changes and recompile.",
          })
          .option("emit", {
            type: "array",
            string: true,
            describe: "Name of the emitters",
          })
          .option("list-files", {
            type: "boolean",
            default: false,
            describe: "List paths of emitted files.",
          })
          .option("trace", {
            type: "array",
            string: true,
            describe: "List of areas that should have the trace shown. e.g. `import-resolution.*`",
          })
          .option("config", {
            type: "string",
            describe:
              "The path to a TypeSpec config YAML file or a folder that contains a 'tspconfig.yaml' file.",
          })
          .option("warn-as-error", {
            type: "boolean",
            describe: "Treat warnings as errors and return non-zero exit code if there are any.",
          })
          .option("no-emit", {
            type: "boolean",
            describe: "Run emitters but do not emit any output.",
          })
          .option("ignore-deprecated", {
            type: "boolean",
            default: false,
            describe: "Suppresses all `deprecated` diagnostics.",
          })
          .option("arg", {
            type: "array",
            alias: "args",
            string: true,
            describe: "Key/value of arguments that are used in the configuration.",
          });
      },
      withCliHost((host, args) => compileAction(host, args)),
    )
    .command("code", "Manage VS Code Extension.", (cmd) => {
      return cmd
        .demandCommand(1, "No command specified.")
        .option("insiders", {
          type: "boolean",
          description: "Use VS Code Insiders",
          default: false,
        })
        .command(
          "install",
          "Install VS Code Extension",
          () => {},
          withCliHostAndDiagnostics<CliHostArgs & InstallVSCodeExtensionOptions>((host, args) =>
            installVSCodeExtension(host, args),
          ),
        )
        .command(
          "uninstall",
          "Uninstall VS Code Extension",
          () => {},
          withCliHostAndDiagnostics<CliHostArgs & UninstallVSCodeExtensionOptions>((host, args) =>
            uninstallVSCodeExtension(host, args),
          ),
        );
    })
    .command("vs", "Manage Visual Studio Extension.", (cmd) => {
      return cmd
        .demandCommand(1, "No command specified")
        .command(
          "install",
          "Install Visual Studio Extension.",
          () => {},
          withCliHostAndDiagnostics((host) => installVSExtension(host)),
        )
        .command(
          "uninstall",
          "Uninstall VS Extension",
          () => {},
          withCliHostAndDiagnostics((host) => uninstallVSExtension(host)),
        );
    })
    .command(
      "format <include...>",
      "Format given list of TypeSpec files.",
      (cmd) => {
        return cmd
          .positional("include", {
            description: "Wildcard pattern of the list of files.",
            type: "string",
            array: true,
            demandOption: true,
          })
          .option("exclude", {
            alias: "x",
            type: "string",
            array: true,
            describe: "Pattern to exclude",
          })
          .option("check", {
            alias: "c",
            type: "boolean",
            describe: "Verify the files are formatted.",
          });
      },
      withCliHost((host, args) => formatAction(host, args)),
    )
    .command(
      "init [templatesUrl]",
      "Create a new TypeSpec project.",
      (cmd) =>
        cmd
          .positional("templatesUrl", {
            description: "Url of the initialization template",
            type: "string",
          })
          .option("template", {
            type: "string",
            description: "Name of the template to use",
          }),
      withCliHostAndDiagnostics((host, args) => initAction(host, args)),
    )
    .command(
      "install",
      "Install TypeSpec dependencies",
      (cmd) =>
        cmd.option("save-package-manager", {
          type: "boolean",
          description: "Update the packageManager field with the package manger version and hash",
        }),
      withCliHostAndDiagnostics((host, args) =>
        installTypeSpecDependencies(host, {
          directory: process.cwd(),
          savePackageManager: args["save-package-manager"],
        }),
      ),
    )
    .command(
      "info",
      "Show information about the current TypeSpec compiler.",
      () => {},
      withCliHostAndDiagnostics((host) => printInfoAction(host)),
    )
    .version(getTypeSpecEngine() === "tsp" ? `${typespecVersion} standalone` : typespecVersion)
    .demandCommand(1, "You must use one of the supported commands.").argv;
}

process.on("unhandledRejection", (error: unknown) => {
  // eslint-disable-next-line no-console
  console.error("Unhandled promise rejection!");
  handleInternalCompilerError(error);
});

main().catch(handleInternalCompilerError);<|MERGE_RESOLUTION|>--- conflicted
+++ resolved
@@ -7,10 +7,7 @@
 }
 
 import yargs from "yargs";
-<<<<<<< HEAD
-=======
 import { installTypeSpecDependencies } from "../../install/install.js";
->>>>>>> 9b9dc9ee
 import { typespecVersion } from "../../manifest.js";
 import { getTypeSpecEngine } from "../engine.js";
 import { compileAction } from "./actions/compile/compile.js";
