try {
  // eslint-disable-next-line @typescript-eslint/ban-ts-comment
  // @ts-ignore
  await import("source-map-support/register.js");
} catch {
  // package only present in dev.
}

<<<<<<< HEAD
/* eslint-disable no-console */
import { spawnSync, SpawnSyncOptionsWithStringEncoding } from "child_process";
import { mkdtemp, readdir, rm } from "fs/promises";
import os from "os";
import { resolve } from "path";
import { fileURLToPath } from "url";
=======
>>>>>>> 5e539678
import yargs from "yargs";
import { installTypeSpecDependencies } from "../install.js";
<<<<<<< HEAD
import { createConsoleSink } from "../logger/index.js";
import { NodeHost } from "../node-host.js";
import { CompilerOptions } from "../options.js";
import { getBaseFileName, joinPaths, resolvePath } from "../path-utils.js";
import { compile, Program } from "../program.js";
import { CompilerHost, Diagnostic } from "../types.js";
import { ExternalError, typespecVersion } from "../util.js";
import { CompileCliArgs, getCompilerOptions } from "./args.js";
import { createWatcher, createWatchHost, ProjectWatcher, WatchHost } from "./watch.js";
=======
import { typespecVersion } from "../util.js";
import { compileAction } from "./actions/compile/compile.js";
import { formatAction } from "./actions/format.js";
import { printInfoAction } from "./actions/info.js";
import { initAction } from "./actions/init.js";
import { installVSExtension, uninstallVSExtension } from "./actions/vs.js";
import { installVSCodeExtension, uninstallVSCodeExtension } from "./actions/vscode.js";
import { createCLICompilerHost, handleInternalCompilerError } from "./utils.js";
>>>>>>> 5e539678

async function main() {
  // eslint-disable-next-line no-console
  console.log(`TypeSpec compiler v${typespecVersion}\n`);

  await yargs(process.argv.slice(2))
    .scriptName("tsp")
    .help()
    .strict()
    .parserConfiguration({
      "greedy-arrays": false,
      "boolean-negation": false,
    })
    .option("debug", {
      type: "boolean",
      description: "Output debug log messages.",
      default: false,
    })
    .option("pretty", {
      type: "boolean",
      description:
        "Enable color and formatting in TypeSpec's output to make compiler errors easier to read.",
      default: true,
    })
    .command(
      "compile <path>",
      "Compile TypeSpec source.",
      (cmd) => {
        return cmd
          .positional("path", {
            description: "The path to the main.tsp file or directory containing main.tsp.",
            type: "string",
            demandOption: true,
          })
          .option("output-path", {
            type: "string",
            deprecated: "Use `output-dir` instead.",
            hidden: true,
          })
          .option("output-dir", {
            type: "string",
            describe:
              "The output path for generated artifacts.  If it does not exist, it will be created.",
          })
          .option("options", {
            type: "array",
            alias: "option",
            string: true,
            describe:
              "Key/value pairs that can be used to set emitter options. The format is '<emitterName>.<key>=<value>'. This parameter can be used multiple times to add more options.",
          })
          .option("nostdlib", {
            type: "boolean",
            default: false,
            describe: "Don't load the TypeSpec standard library.",
          })
          .option("import", {
            type: "array",
            string: true,
            describe:
              "Additional imports to include.  This parameter can be used multiple times to add more imports.",
          })
          .option("watch", {
            type: "boolean",
            default: false,
            describe: "Watch project files for changes and recompile.",
          })
          .option("emit", {
            type: "array",
            string: true,
            describe: "Name of the emitters",
          })
          .option("trace", {
            type: "array",
            string: true,
            describe: "List of areas that should have the trace shown. e.g. `import-resolution.*`",
          })
          .option("config", {
            type: "string",
            describe:
              "The path to a TypeSpec config YAML file. If a folder is specified, the CLI will attempt to search for 'tspconfig.yaml' by moving up the folder hierarchy. Defaults to {cwd}.",
          })
          .option("warn-as-error", {
            type: "boolean",
            default: false,
            describe: "Treat warnings as errors and return non-zero exit code if there are any.",
          })
          .option("no-emit", {
            type: "boolean",
            default: false,
            describe: "Run emitters but do not emit any output.",
          })
          .option("arg", {
            type: "array",
            alias: "args",
            string: true,
            describe: "Key/value of arguments that are used in the configuration.",
          });
      },
      async (args) => compileAction(args)
    )
    .command("code", "Manage VS Code Extension.", (cmd) => {
      return cmd
        .demandCommand(1, "No command specified.")
        .option("insiders", {
          type: "boolean",
          description: "Use VS Code Insiders",
          default: false,
        })
        .command(
          "install",
          "Install VS Code Extension",
          () => {},
          (args) => installVSCodeExtension(args.insiders, args.debug)
        )
        .command(
          "uninstall",
          "Uninstall VS Code Extension",
          () => {},
          (args) => uninstallVSCodeExtension(args.insiders, args.debug)
        );
    })
    .command("vs", "Manage Visual Studio Extension.", (cmd) => {
      return cmd
        .demandCommand(1, "No command specified")
        .command(
          "install",
          "Install Visual Studio Extension.",
          () => {},
          (args) => installVSExtension(args.debug)
        )
        .command(
          "uninstall",
          "Uninstall VS Extension",
          () => {},
          () => uninstallVSExtension()
        );
    })
    .command(
      "format <include...>",
      "Format given list of TypeSpec files.",
      (cmd) => {
        return cmd
          .positional("include", {
            description: "Wildcard pattern of the list of files.",
            type: "string",
            array: true,
            demandOption: true,
          })
          .option("exclude", {
            alias: "x",
            type: "string",
            array: true,
            describe: "Pattern to exclude",
          })
          .option("check", {
            alias: "c",
            type: "boolean",
            describe: "Verify the files are formatted.",
          });
      },
      async (args) => formatAction(args)
    )
    .command(
      "init [templatesUrl]",
      "Create a new TypeSpec project.",
      (cmd) =>
        cmd.positional("templatesUrl", {
          description: "Url of the initialization template",
          type: "string",
        }),
      async (args) => initAction(args)
    )
    .command(
      "install",
      "Install typespec dependencies",
      () => {},
      () => installTypeSpecDependencies(process.cwd())
    )
    .command(
      "info",
      "Show information about current TypeSpec compiler.",
      () => {},
      (args) => printInfoAction(createCLICompilerHost(args))
    )
    .version(typespecVersion)
    .demandCommand(1, "You must use one of the supported commands.").argv;
}

<<<<<<< HEAD
function compileInput(
  host: CompilerHost,
  path: string,
  compilerOptions: CompilerOptions,
  printSuccess = true
): Promise<Program> {
  let compileRequested: boolean = false;
  let currentCompilePromise: Promise<Program> | undefined = undefined;
  const log = (message?: any, ...optionalParams: any[]) => {
    const prefix = compilerOptions.watchForChanges ? `[${new Date().toLocaleTimeString()}] ` : "";
    console.log(`${prefix}${message}`, ...optionalParams);
  };

  const runCompilePromise = () => {
    // Don't run the compiler if it's already running
    if (!currentCompilePromise) {
      // Clear the console before compiling in watch mode
      if (compilerOptions.watchForChanges) {
        console.clear();
      }

      currentCompilePromise = compile(host, resolve(path), compilerOptions)
        .then(onCompileFinished)
        .catch(internalCompilerError);
    } else {
      compileRequested = true;
    }

    return currentCompilePromise;
  };

  const runCompile = () => void runCompilePromise();

  let watcher: ProjectWatcher;
  let watchHost: WatchHost;

  const onCompileFinished = (program: Program) => {
    watchHost?.forceJSReload();
    watcher?.updateWatchedFiles([...program.sourceFiles.keys(), ...program.jsSourceFiles.keys()]);
    if (program.diagnostics.length > 0) {
      log("Diagnostics were reported during compilation:\n");
      logDiagnostics(program.diagnostics, host.logSink);
      logDiagnosticCount(program.diagnostics);
    } else {
      if (printSuccess) {
        log("Compilation completed successfully.");
      }
    }

    console.log(); // Insert a newline
    currentCompilePromise = undefined;
    if (compilerOptions.watchForChanges && compileRequested) {
      compileRequested = false;
      runCompile();
    }

    return program;
  };

  if (compilerOptions.watchForChanges) {
    watchHost = host = createWatchHost();
    watcher = createWatcher((_name: string) => {
      runCompile();
    });
    runCompile();
    return new Promise((resolve, reject) => {
      // Handle Ctrl+C for termination
      process.on("SIGINT", () => {
        watcher.close();
        console.info("Terminating watcher...\n");
      });
    });
  } else {
    return runCompilePromise();
  }
}

function logDiagnosticCount(diagnostics: readonly Diagnostic[]) {
  const errorCount = diagnostics.filter((x) => x.severity === "error").length;
  const warningCount = diagnostics.filter((x) => x.severity === "warning").length;

  const addSuffix = (count: number, suffix: string) =>
    count > 1 ? `${count} ${suffix}s` : count === 1 ? `${count} ${suffix}` : undefined;
  const errorText = addSuffix(errorCount, "error");
  const warningText = addSuffix(warningCount, "warning");

  console.log(`\nFound ${[errorText, warningText].filter((x) => x !== undefined).join(", ")}.`);
}

function createCLICompilerHost(args: { pretty?: boolean }): CompilerHost {
  return { ...NodeHost, logSink: createConsoleSink({ pretty: args.pretty }) };
}

async function getCompilerOptionsOrExit(
  host: CompilerHost,
  entrypoint: string,
  args: CompileCliArgs
): Promise<CompilerOptions> {
  const [options, diagnostics] = await getCompilerOptions(
    host,
    entrypoint,
    process.cwd(),
    args,
    process.env
  );
  if (diagnostics.length > 0) {
    logDiagnostics(diagnostics, host.logSink);
  }
  if (options === undefined) {
    logDiagnosticCount(diagnostics);
    process.exit(1);
  }

  return options;
}

async function installVsix(pkg: string, install: (vsixPaths: string[]) => void, debug: boolean) {
  // download npm package to temporary directory
  const temp = await mkdtemp(joinPaths(os.tmpdir(), "typespec"));
  const npmArgs = ["install"];

  // hide npm output unless --debug was passed to typespec
  if (!debug) {
    npmArgs.push("--silent");
  }

  // NOTE: Using cwd=temp with `--prefix .` instead of `--prefix ${temp}` to
  // workaround https://github.com/npm/cli/issues/3256. It's still important
  // to pass --prefix even though we're using cwd as otherwise, npm might
  // find a package.json file in a parent directory and install to that
  // directory.
  npmArgs.push("--prefix", ".");

  // To debug with a locally built package rather than pulling from npm,
  // specify the full path to the packed .tgz using TYPESPEC_DEBUG_VSIX_TGZ
  // environment variable.
  npmArgs.push(process.env.TYPESPEC_DEBUG_VSIX_TGZ ?? pkg);

  run("npm", npmArgs, { cwd: temp, debug });

  // locate .vsix
  const dir = joinPaths(temp, "node_modules", pkg);
  const files = await readdir(dir);
  const vsixPaths: string[] = [];
  for (const file of files) {
    if (file.endsWith(".vsix")) {
      vsixPaths.push(joinPaths(dir, file));
    }
  }

  compilerAssert(
    vsixPaths.length > 0,
    `Installed ${pkg} from npm, but didn't find any .vsix files in it.`
  );

  // install extension
  install(vsixPaths);

  // delete temporary directory
  await rm(temp, { recursive: true });
}

function runCode(codeArgs: string[], insiders: boolean, debug: boolean) {
  try {
    run(insiders ? "code-insiders" : "code", codeArgs, {
      // VS Code's CLI emits node warnings that we can't do anything about. Suppress them.
      extraEnv: { NODE_NO_WARNINGS: "1" },
      debug,
      allowNotFound: true,
    });
  } catch (error: any) {
    if (error.code === "ENOENT") {
      console.error(
        `error: Couldn't find VS Code 'code' command in PATH. Make sure you have the VS Code executable added to the system PATH.`
      );
      if (process.platform === "darwin") {
        console.log("See instruction for Mac OS here https://code.visualstudio.com/docs/setup/mac");
      }
      if (debug) {
        console.log(error.stack);
      }
      process.exit(1);
    }
  }
}

async function installVSCodeExtension(insiders: boolean, debug: boolean) {
  await installVsix(
    "typespec-vscode",
    (vsixPaths) => {
      runCode(["--install-extension", vsixPaths[0]], insiders, debug);
    },
    debug
  );
}

async function uninstallVSCodeExtension(insiders: boolean, debug: boolean) {
  await runCode(["--uninstall-extension", "microsoft.typespec-vscode"], insiders, debug);
}

function getVsixInstallerPath(): string {
  return getVSInstallerPath(
    "resources/app/ServiceHub/Services/Microsoft.VisualStudio.Setup.Service/VSIXInstaller.exe"
  );
}

function getVSWherePath(): string {
  return getVSInstallerPath("vswhere.exe");
}

function getVSInstallerPath(relativePath: string) {
  if (process.platform !== "win32") {
    console.error("error: Visual Studio extension is not supported on non-Windows.");
    process.exit(1);
  }

  return joinPaths(
    process.env["ProgramFiles(x86)"] ?? "",
    "Microsoft Visual Studio/Installer",
    relativePath
  );
}

function isVSInstalled(versionRange: string) {
  const vswhere = getVSWherePath();
  const proc = run(vswhere, ["-property", "instanceid", "-prerelease", "-version", versionRange], {
    stdio: [null, "pipe", "inherit"],
    allowNotFound: true,
  });
  return proc.status === 0 && proc.stdout;
}

const VSIX_ALREADY_INSTALLED = 1001;
const VSIX_NOT_INSTALLED = 1002;
const VSIX_USER_CANCELED = 2005;
const VS_SUPPORTED_VERSION_RANGE = "[17.0,)";

async function installVSExtension(debug: boolean) {
  const vsixInstaller = getVsixInstallerPath();

  if (!isVSInstalled(VS_SUPPORTED_VERSION_RANGE)) {
    console.error("error: No compatible version of Visual Studio found.");
    process.exit(1);
  }

  await installVsix(
    "typespec-vs",
    (vsixPaths) => {
      for (const vsix of vsixPaths) {
        console.log(`Installing extension for Visual Studio...`);
        run(vsixInstaller, [vsix], {
          allowedExitCodes: [VSIX_ALREADY_INSTALLED, VSIX_USER_CANCELED],
        });
      }
    },
    debug
  );
}

async function uninstallVSExtension() {
  const vsixInstaller = getVsixInstallerPath();
  run(vsixInstaller, ["/uninstall:88b9492f-c019-492c-8aeb-f325a7e4cf23"], {
    allowedExitCodes: [VSIX_NOT_INSTALLED, VSIX_USER_CANCELED],
  });
}

/**
 * Print the resolved TypeSpec configuration.
 */
async function printInfo(host: CompilerHost) {
  const cwd = process.cwd();
  console.log(`Module: ${fileURLToPath(import.meta.url)}`);

  const config = await loadTypeSpecConfigForPath(host, cwd);
  const jsyaml = await import("js-yaml");
  const excluded = ["diagnostics", "filename"];
  const replacer = (emitter: string, value: any) =>
    excluded.includes(emitter) ? undefined : value;

  console.log(`User Config: ${config.filename ?? "No config file found"}`);
  console.log("-----------");
  console.log(jsyaml.dump(config, { replacer }));
  console.log("-----------");
  logDiagnostics(config.diagnostics, host.logSink);
  logDiagnosticCount(config.diagnostics);
  if (config.diagnostics.some((d) => d.severity === "error")) {
    process.exit(1);
  }
}

// NOTE: We could also use { shell: true } to let windows find the .cmd, but that breaks
// ENOENT checking and handles spaces poorly in some cases.
const isCmdOnWindows = ["code", "code-insiders", "npm"];

interface RunOptions extends Partial<SpawnSyncOptionsWithStringEncoding> {
  debug?: boolean;
  extraEnv?: NodeJS.ProcessEnv;
  allowNotFound?: boolean;
  allowedExitCodes?: number[];
}

function run(command: string, commandArgs: string[], options?: RunOptions) {
  if (options?.debug) {
    if (options) {
      console.log(options);
    }
    console.log(`> ${command} ${commandArgs.join(" ")}\n`);
  }

  if (options?.extraEnv) {
    options.env = {
      ...(options?.env ?? process.env),
      ...options.extraEnv,
    };
  }

  const baseCommandName = getBaseFileName(command);
  if (process.platform === "win32" && isCmdOnWindows.includes(command)) {
    command += ".cmd";
  }

  const finalOptions: SpawnSyncOptionsWithStringEncoding = {
    encoding: "utf-8",
    stdio: "inherit",
    ...(options ?? {}),
  };

  const proc = spawnSync(command, commandArgs, finalOptions);
  if (options?.debug) {
    console.log(proc);
  }

  if (proc.error) {
    if ((proc.error as any).code === "ENOENT" && !options?.allowNotFound) {
      console.error(`error: Command '${baseCommandName}' not found.`);
      if (options?.debug) {
        console.log(proc.error.stack);
      }
      process.exit(1);
    } else {
      throw proc.error;
    }
  }

  if (proc.status !== 0 && !options?.allowedExitCodes?.includes(proc.status ?? 0)) {
    console.error(
      `error: Command '${baseCommandName} ${commandArgs.join(" ")}' failed with exit code ${
        proc.status
      }.`
    );
    process.exit(proc.status || 1);
  }

  return proc;
}

function internalCompilerError(error: unknown): never {
  // NOTE: An expected error, like one thrown for bad input, shouldn't reach
  // here, but be handled somewhere else. If we reach here, it should be
  // considered a bug and therefore we should not suppress the stack trace as
  // that risks losing it in the case of a bug that does not repro easily.
  if (error instanceof ExternalError) {
    // ExternalError should already have all the relevant information needed when thrown.
    console.error(error);
  } else {
    console.error("Internal compiler error!");
    console.error("File issue at https://github.com/microsoft/typespec");
    console.error();
    console.error(error);
  }

  process.exit(1);
}

=======
>>>>>>> 5e539678
process.on("unhandledRejection", (error: unknown) => {
  // eslint-disable-next-line no-console
  console.error("Unhandled promise rejection!");
  handleInternalCompilerError(error);
});

main().catch(handleInternalCompilerError);<|MERGE_RESOLUTION|>--- conflicted
+++ resolved
@@ -6,28 +6,8 @@
   // package only present in dev.
 }
 
-<<<<<<< HEAD
-/* eslint-disable no-console */
-import { spawnSync, SpawnSyncOptionsWithStringEncoding } from "child_process";
-import { mkdtemp, readdir, rm } from "fs/promises";
-import os from "os";
-import { resolve } from "path";
-import { fileURLToPath } from "url";
-=======
->>>>>>> 5e539678
 import yargs from "yargs";
 import { installTypeSpecDependencies } from "../install.js";
-<<<<<<< HEAD
-import { createConsoleSink } from "../logger/index.js";
-import { NodeHost } from "../node-host.js";
-import { CompilerOptions } from "../options.js";
-import { getBaseFileName, joinPaths, resolvePath } from "../path-utils.js";
-import { compile, Program } from "../program.js";
-import { CompilerHost, Diagnostic } from "../types.js";
-import { ExternalError, typespecVersion } from "../util.js";
-import { CompileCliArgs, getCompilerOptions } from "./args.js";
-import { createWatcher, createWatchHost, ProjectWatcher, WatchHost } from "./watch.js";
-=======
 import { typespecVersion } from "../util.js";
 import { compileAction } from "./actions/compile/compile.js";
 import { formatAction } from "./actions/format.js";
@@ -36,7 +16,6 @@
 import { installVSExtension, uninstallVSExtension } from "./actions/vs.js";
 import { installVSCodeExtension, uninstallVSCodeExtension } from "./actions/vscode.js";
 import { createCLICompilerHost, handleInternalCompilerError } from "./utils.js";
->>>>>>> 5e539678
 
 async function main() {
   // eslint-disable-next-line no-console
@@ -226,383 +205,6 @@
     .demandCommand(1, "You must use one of the supported commands.").argv;
 }
 
-<<<<<<< HEAD
-function compileInput(
-  host: CompilerHost,
-  path: string,
-  compilerOptions: CompilerOptions,
-  printSuccess = true
-): Promise<Program> {
-  let compileRequested: boolean = false;
-  let currentCompilePromise: Promise<Program> | undefined = undefined;
-  const log = (message?: any, ...optionalParams: any[]) => {
-    const prefix = compilerOptions.watchForChanges ? `[${new Date().toLocaleTimeString()}] ` : "";
-    console.log(`${prefix}${message}`, ...optionalParams);
-  };
-
-  const runCompilePromise = () => {
-    // Don't run the compiler if it's already running
-    if (!currentCompilePromise) {
-      // Clear the console before compiling in watch mode
-      if (compilerOptions.watchForChanges) {
-        console.clear();
-      }
-
-      currentCompilePromise = compile(host, resolve(path), compilerOptions)
-        .then(onCompileFinished)
-        .catch(internalCompilerError);
-    } else {
-      compileRequested = true;
-    }
-
-    return currentCompilePromise;
-  };
-
-  const runCompile = () => void runCompilePromise();
-
-  let watcher: ProjectWatcher;
-  let watchHost: WatchHost;
-
-  const onCompileFinished = (program: Program) => {
-    watchHost?.forceJSReload();
-    watcher?.updateWatchedFiles([...program.sourceFiles.keys(), ...program.jsSourceFiles.keys()]);
-    if (program.diagnostics.length > 0) {
-      log("Diagnostics were reported during compilation:\n");
-      logDiagnostics(program.diagnostics, host.logSink);
-      logDiagnosticCount(program.diagnostics);
-    } else {
-      if (printSuccess) {
-        log("Compilation completed successfully.");
-      }
-    }
-
-    console.log(); // Insert a newline
-    currentCompilePromise = undefined;
-    if (compilerOptions.watchForChanges && compileRequested) {
-      compileRequested = false;
-      runCompile();
-    }
-
-    return program;
-  };
-
-  if (compilerOptions.watchForChanges) {
-    watchHost = host = createWatchHost();
-    watcher = createWatcher((_name: string) => {
-      runCompile();
-    });
-    runCompile();
-    return new Promise((resolve, reject) => {
-      // Handle Ctrl+C for termination
-      process.on("SIGINT", () => {
-        watcher.close();
-        console.info("Terminating watcher...\n");
-      });
-    });
-  } else {
-    return runCompilePromise();
-  }
-}
-
-function logDiagnosticCount(diagnostics: readonly Diagnostic[]) {
-  const errorCount = diagnostics.filter((x) => x.severity === "error").length;
-  const warningCount = diagnostics.filter((x) => x.severity === "warning").length;
-
-  const addSuffix = (count: number, suffix: string) =>
-    count > 1 ? `${count} ${suffix}s` : count === 1 ? `${count} ${suffix}` : undefined;
-  const errorText = addSuffix(errorCount, "error");
-  const warningText = addSuffix(warningCount, "warning");
-
-  console.log(`\nFound ${[errorText, warningText].filter((x) => x !== undefined).join(", ")}.`);
-}
-
-function createCLICompilerHost(args: { pretty?: boolean }): CompilerHost {
-  return { ...NodeHost, logSink: createConsoleSink({ pretty: args.pretty }) };
-}
-
-async function getCompilerOptionsOrExit(
-  host: CompilerHost,
-  entrypoint: string,
-  args: CompileCliArgs
-): Promise<CompilerOptions> {
-  const [options, diagnostics] = await getCompilerOptions(
-    host,
-    entrypoint,
-    process.cwd(),
-    args,
-    process.env
-  );
-  if (diagnostics.length > 0) {
-    logDiagnostics(diagnostics, host.logSink);
-  }
-  if (options === undefined) {
-    logDiagnosticCount(diagnostics);
-    process.exit(1);
-  }
-
-  return options;
-}
-
-async function installVsix(pkg: string, install: (vsixPaths: string[]) => void, debug: boolean) {
-  // download npm package to temporary directory
-  const temp = await mkdtemp(joinPaths(os.tmpdir(), "typespec"));
-  const npmArgs = ["install"];
-
-  // hide npm output unless --debug was passed to typespec
-  if (!debug) {
-    npmArgs.push("--silent");
-  }
-
-  // NOTE: Using cwd=temp with `--prefix .` instead of `--prefix ${temp}` to
-  // workaround https://github.com/npm/cli/issues/3256. It's still important
-  // to pass --prefix even though we're using cwd as otherwise, npm might
-  // find a package.json file in a parent directory and install to that
-  // directory.
-  npmArgs.push("--prefix", ".");
-
-  // To debug with a locally built package rather than pulling from npm,
-  // specify the full path to the packed .tgz using TYPESPEC_DEBUG_VSIX_TGZ
-  // environment variable.
-  npmArgs.push(process.env.TYPESPEC_DEBUG_VSIX_TGZ ?? pkg);
-
-  run("npm", npmArgs, { cwd: temp, debug });
-
-  // locate .vsix
-  const dir = joinPaths(temp, "node_modules", pkg);
-  const files = await readdir(dir);
-  const vsixPaths: string[] = [];
-  for (const file of files) {
-    if (file.endsWith(".vsix")) {
-      vsixPaths.push(joinPaths(dir, file));
-    }
-  }
-
-  compilerAssert(
-    vsixPaths.length > 0,
-    `Installed ${pkg} from npm, but didn't find any .vsix files in it.`
-  );
-
-  // install extension
-  install(vsixPaths);
-
-  // delete temporary directory
-  await rm(temp, { recursive: true });
-}
-
-function runCode(codeArgs: string[], insiders: boolean, debug: boolean) {
-  try {
-    run(insiders ? "code-insiders" : "code", codeArgs, {
-      // VS Code's CLI emits node warnings that we can't do anything about. Suppress them.
-      extraEnv: { NODE_NO_WARNINGS: "1" },
-      debug,
-      allowNotFound: true,
-    });
-  } catch (error: any) {
-    if (error.code === "ENOENT") {
-      console.error(
-        `error: Couldn't find VS Code 'code' command in PATH. Make sure you have the VS Code executable added to the system PATH.`
-      );
-      if (process.platform === "darwin") {
-        console.log("See instruction for Mac OS here https://code.visualstudio.com/docs/setup/mac");
-      }
-      if (debug) {
-        console.log(error.stack);
-      }
-      process.exit(1);
-    }
-  }
-}
-
-async function installVSCodeExtension(insiders: boolean, debug: boolean) {
-  await installVsix(
-    "typespec-vscode",
-    (vsixPaths) => {
-      runCode(["--install-extension", vsixPaths[0]], insiders, debug);
-    },
-    debug
-  );
-}
-
-async function uninstallVSCodeExtension(insiders: boolean, debug: boolean) {
-  await runCode(["--uninstall-extension", "microsoft.typespec-vscode"], insiders, debug);
-}
-
-function getVsixInstallerPath(): string {
-  return getVSInstallerPath(
-    "resources/app/ServiceHub/Services/Microsoft.VisualStudio.Setup.Service/VSIXInstaller.exe"
-  );
-}
-
-function getVSWherePath(): string {
-  return getVSInstallerPath("vswhere.exe");
-}
-
-function getVSInstallerPath(relativePath: string) {
-  if (process.platform !== "win32") {
-    console.error("error: Visual Studio extension is not supported on non-Windows.");
-    process.exit(1);
-  }
-
-  return joinPaths(
-    process.env["ProgramFiles(x86)"] ?? "",
-    "Microsoft Visual Studio/Installer",
-    relativePath
-  );
-}
-
-function isVSInstalled(versionRange: string) {
-  const vswhere = getVSWherePath();
-  const proc = run(vswhere, ["-property", "instanceid", "-prerelease", "-version", versionRange], {
-    stdio: [null, "pipe", "inherit"],
-    allowNotFound: true,
-  });
-  return proc.status === 0 && proc.stdout;
-}
-
-const VSIX_ALREADY_INSTALLED = 1001;
-const VSIX_NOT_INSTALLED = 1002;
-const VSIX_USER_CANCELED = 2005;
-const VS_SUPPORTED_VERSION_RANGE = "[17.0,)";
-
-async function installVSExtension(debug: boolean) {
-  const vsixInstaller = getVsixInstallerPath();
-
-  if (!isVSInstalled(VS_SUPPORTED_VERSION_RANGE)) {
-    console.error("error: No compatible version of Visual Studio found.");
-    process.exit(1);
-  }
-
-  await installVsix(
-    "typespec-vs",
-    (vsixPaths) => {
-      for (const vsix of vsixPaths) {
-        console.log(`Installing extension for Visual Studio...`);
-        run(vsixInstaller, [vsix], {
-          allowedExitCodes: [VSIX_ALREADY_INSTALLED, VSIX_USER_CANCELED],
-        });
-      }
-    },
-    debug
-  );
-}
-
-async function uninstallVSExtension() {
-  const vsixInstaller = getVsixInstallerPath();
-  run(vsixInstaller, ["/uninstall:88b9492f-c019-492c-8aeb-f325a7e4cf23"], {
-    allowedExitCodes: [VSIX_NOT_INSTALLED, VSIX_USER_CANCELED],
-  });
-}
-
-/**
- * Print the resolved TypeSpec configuration.
- */
-async function printInfo(host: CompilerHost) {
-  const cwd = process.cwd();
-  console.log(`Module: ${fileURLToPath(import.meta.url)}`);
-
-  const config = await loadTypeSpecConfigForPath(host, cwd);
-  const jsyaml = await import("js-yaml");
-  const excluded = ["diagnostics", "filename"];
-  const replacer = (emitter: string, value: any) =>
-    excluded.includes(emitter) ? undefined : value;
-
-  console.log(`User Config: ${config.filename ?? "No config file found"}`);
-  console.log("-----------");
-  console.log(jsyaml.dump(config, { replacer }));
-  console.log("-----------");
-  logDiagnostics(config.diagnostics, host.logSink);
-  logDiagnosticCount(config.diagnostics);
-  if (config.diagnostics.some((d) => d.severity === "error")) {
-    process.exit(1);
-  }
-}
-
-// NOTE: We could also use { shell: true } to let windows find the .cmd, but that breaks
-// ENOENT checking and handles spaces poorly in some cases.
-const isCmdOnWindows = ["code", "code-insiders", "npm"];
-
-interface RunOptions extends Partial<SpawnSyncOptionsWithStringEncoding> {
-  debug?: boolean;
-  extraEnv?: NodeJS.ProcessEnv;
-  allowNotFound?: boolean;
-  allowedExitCodes?: number[];
-}
-
-function run(command: string, commandArgs: string[], options?: RunOptions) {
-  if (options?.debug) {
-    if (options) {
-      console.log(options);
-    }
-    console.log(`> ${command} ${commandArgs.join(" ")}\n`);
-  }
-
-  if (options?.extraEnv) {
-    options.env = {
-      ...(options?.env ?? process.env),
-      ...options.extraEnv,
-    };
-  }
-
-  const baseCommandName = getBaseFileName(command);
-  if (process.platform === "win32" && isCmdOnWindows.includes(command)) {
-    command += ".cmd";
-  }
-
-  const finalOptions: SpawnSyncOptionsWithStringEncoding = {
-    encoding: "utf-8",
-    stdio: "inherit",
-    ...(options ?? {}),
-  };
-
-  const proc = spawnSync(command, commandArgs, finalOptions);
-  if (options?.debug) {
-    console.log(proc);
-  }
-
-  if (proc.error) {
-    if ((proc.error as any).code === "ENOENT" && !options?.allowNotFound) {
-      console.error(`error: Command '${baseCommandName}' not found.`);
-      if (options?.debug) {
-        console.log(proc.error.stack);
-      }
-      process.exit(1);
-    } else {
-      throw proc.error;
-    }
-  }
-
-  if (proc.status !== 0 && !options?.allowedExitCodes?.includes(proc.status ?? 0)) {
-    console.error(
-      `error: Command '${baseCommandName} ${commandArgs.join(" ")}' failed with exit code ${
-        proc.status
-      }.`
-    );
-    process.exit(proc.status || 1);
-  }
-
-  return proc;
-}
-
-function internalCompilerError(error: unknown): never {
-  // NOTE: An expected error, like one thrown for bad input, shouldn't reach
-  // here, but be handled somewhere else. If we reach here, it should be
-  // considered a bug and therefore we should not suppress the stack trace as
-  // that risks losing it in the case of a bug that does not repro easily.
-  if (error instanceof ExternalError) {
-    // ExternalError should already have all the relevant information needed when thrown.
-    console.error(error);
-  } else {
-    console.error("Internal compiler error!");
-    console.error("File issue at https://github.com/microsoft/typespec");
-    console.error();
-    console.error(error);
-  }
-
-  process.exit(1);
-}
-
-=======
->>>>>>> 5e539678
 process.on("unhandledRejection", (error: unknown) => {
   // eslint-disable-next-line no-console
   console.error("Unhandled promise rejection!");
