import {
  ModuleResolutionResult,
  ResolvedModule,
  resolveModule,
  ResolveModuleError,
  ResolveModuleHost,
} from "../module-resolver/module-resolver.js";
import { PackageJson } from "../types/package-json.js";
import { doIO } from "../utils/io.js";
import { deepEquals, resolveTspMain } from "../utils/misc.js";
import { compilerAssert, createDiagnosticCollector } from "./diagnostics.js";
import { resolveTypeSpecEntrypointForDir } from "./entrypoint-resolution.js";
import { createDiagnostic } from "./messages.js";
import { isImportStatement, parse } from "./parser.js";
import { getDirectoryPath } from "./path-utils.js";
import { createSourceFile } from "./source-file.js";
import {
  DiagnosticTarget,
  ModuleLibraryMetadata,
  NodeFlags,
  NoTarget,
  ParseOptions,
  SourceFile,
  SyntaxKind,
  Tracer,
  type CompilerHost,
  type Diagnostic,
  type JsSourceFileNode,
  type LocationContext,
  type TypeSpecScriptNode,
} from "./types.js";

export interface SourceResolution {
  /** TypeSpec source files */
  readonly sourceFiles: Map<string, TypeSpecScriptNode>;

  /** Javascript source files(Entrypoint only) */
  readonly jsSourceFiles: Map<string, JsSourceFileNode>;

  readonly locationContexts: WeakMap<SourceFile, LocationContext>;
  readonly loadedLibraries: Map<string, TypeSpecLibraryReference>;

  /** List of imports that were marked as external and not loaded. */
  readonly externals: string[];

  readonly diagnostics: readonly Diagnostic[];
}

interface TypeSpecLibraryReference {
  path: string;
  manifest: PackageJson;
}

export interface LoadSourceOptions {
  readonly parseOptions?: ParseOptions;
  readonly tracer?: Tracer;
  getCachedScript?: (file: SourceFile) => TypeSpecScriptNode | undefined;
  /**
   * List or callback to determine if a module is external and should not be loaded.
   */
  externals?: string[] | ((path: string) => boolean);
}

export interface SourceLoader {
  importFile(
    path: string,
    diagnosticTarget: DiagnosticTarget | typeof NoTarget,
    locationContext?: LocationContext,
    kind?: "import" | "entrypoint",
  ): Promise<void>;
  importPath(
    path: string,
    target: DiagnosticTarget | typeof NoTarget,
    relativeTo: string,
    locationContext?: LocationContext,
  ): Promise<void>;
  readonly resolution: SourceResolution;
}

/**
 * Create a TypeSpec source loader. This will be able to resolve and load TypeSpec and JS files.
 * @param host Compiler host
 * @param options Loading options
 */
export async function createSourceLoader(
  host: CompilerHost,
  options?: LoadSourceOptions,
): Promise<SourceLoader> {
  const diagnostics = createDiagnosticCollector();
  const tracer = options?.tracer;
  const seenSourceFiles = new Set<string>();
  const sourceFileLocationContexts = new WeakMap<SourceFile, LocationContext>();
  const sourceFiles = new Map<string, TypeSpecScriptNode>();
  const jsSourceFiles = new Map<string, JsSourceFileNode>();
  const loadedLibraries = new Map<string, TypeSpecLibraryReference>();
  const externals: string[] = [];

  const externalsOpts = options?.externals;
  const isExternal = externalsOpts
    ? typeof externalsOpts === "function"
      ? externalsOpts
      : (x: string) => externalsOpts.includes(x)
    : () => false;

  async function importFile(
    path: string,
<<<<<<< HEAD
    locationContext: LocationContext = { type: "project" },
=======
    diagnosticTarget: DiagnosticTarget | typeof NoTarget,
    locationContext: LocationContext,
>>>>>>> 536e88d4
    kind: "import" | "entrypoint" = "import",
  ) {
    const sourceFileKind = host.getSourceFileKind(path);

    switch (sourceFileKind) {
      case "js":
        await importJsFile(path, locationContext, diagnosticTarget);
        break;
      case "typespec":
        await loadTypeSpecFile(path, locationContext, diagnosticTarget);
        break;
      default:
        diagnostics.add(
          createDiagnostic({
            code: kind === "import" ? "invalid-import" : "invalid-main",
            target: NoTarget,
          }),
        );
    }
  }

  return {
    importFile,
    importPath,
    resolution: {
      sourceFiles,
      jsSourceFiles,
      locationContexts: sourceFileLocationContexts,
      loadedLibraries: loadedLibraries,
      diagnostics: diagnostics.diagnostics,
      externals,
    },
  };

  async function loadTypeSpecFile(
    path: string,
    locationContext: LocationContext,
    diagnosticTarget: DiagnosticTarget | typeof NoTarget,
  ) {
    if (seenSourceFiles.has(path)) {
      return;
    }
    seenSourceFiles.add(path);

    const file = await doIO(host.readFile, path, (x) => diagnostics.add(x), {
      diagnosticTarget,
    });

    if (file) {
      sourceFileLocationContexts.set(file, locationContext);
      await loadTypeSpecScript(file);
    }
  }

  async function loadTypeSpecScript(file: SourceFile): Promise<TypeSpecScriptNode> {
    // This is not a diagnostic because the compiler should never reuse the same path.
    // It's the caller's responsibility to use unique paths.
    if (sourceFiles.has(file.path)) {
      throw new RangeError("Duplicate script path: " + file.path);
    }

    const script = parseOrReuse(file);
    for (const diagnostic of script.parseDiagnostics) {
      diagnostics.add(diagnostic);
    }

    sourceFiles.set(file.path, script);
    await loadScriptImports(script);
    return script;
  }

  function parseOrReuse(file: SourceFile): TypeSpecScriptNode {
    if (options?.getCachedScript) {
      const old = options.getCachedScript(file);
      if (old?.file === file && deepEquals(old.parseOptions, options.parseOptions)) {
        return old;
      }
    }
    const script = parse(file, options?.parseOptions);
    host.parseCache?.set(file, script);
    return script;
  }

  async function loadScriptImports(file: TypeSpecScriptNode) {
    // collect imports
    const basedir = getDirectoryPath(file.file.path);
    await loadImports(
      file.statements.filter(isImportStatement).map((x) => ({ path: x.path.value, target: x })),
      basedir,
      getSourceFileLocationContext(file.file),
    );
  }

  function getSourceFileLocationContext(sourcefile: SourceFile): LocationContext {
    const locationContext = sourceFileLocationContexts.get(sourcefile);
    compilerAssert(
      locationContext,
      `SourceFile ${sourcefile.path} should have a declaration locationContext.`,
      { file: sourcefile, pos: 0, end: 0 },
    );
    return locationContext;
  }

  async function loadImports(
    imports: Array<{ path: string; target: DiagnosticTarget | typeof NoTarget }>,
    relativeTo: string,
    locationContext: LocationContext,
  ) {
    // collect imports
    for (const { path, target } of imports) {
      await importPath(path, target, relativeTo, locationContext);
    }
  }

  async function importPath(
    path: string,
    target: DiagnosticTarget | typeof NoTarget,
    relativeTo: string,
    locationContext: LocationContext = { type: "project" },
  ) {
    if (isExternal(path)) {
      externals.push(path);
      return;
    }
    const library = await resolveTypeSpecLibrary(path, relativeTo, target);
    if (library === undefined) {
      return;
    }

    if (library.type === "module") {
      loadedLibraries.set(library.manifest.name, {
        path: library.path,
        manifest: library.manifest,
      });
      tracer?.trace(
        "import-resolution.library",
        `Loading library "${path}" from "${library.mainFile}"`,
      );

      const metadata = computeModuleMetadata(library);
      locationContext = {
        type: "library",
        metadata,
      };
    }

    const importFilePath = library.type === "module" ? library.mainFile : library.path;
    const isDirectory = (await host.stat(importFilePath)).isDirectory();
    if (isDirectory) {
      await loadDirectory(importFilePath, locationContext, target);
      return;
    }

    return importFile(importFilePath, target, locationContext);
  }

  /**
   * resolves a module specifier like "myLib" to an absolute path where we can find the main of
   * that module, e.g. "/typespec/node_modules/myLib/main.tsp".
   */
  async function resolveTypeSpecLibrary(
    specifier: string,
    baseDir: string,
    target: DiagnosticTarget | typeof NoTarget,
  ): Promise<ModuleResolutionResult | undefined> {
    try {
      return await resolveModule(getResolveModuleHost(), specifier, {
        baseDir,
        directoryIndexFiles: ["main.tsp", "index.mjs", "index.js"],
        resolveMain(pkg) {
          // this lets us follow node resolve semantics more-or-less exactly
          // but using tspMain instead of main.
          return resolveTspMain(pkg) ?? pkg.main;
        },
        conditions: ["typespec"],
        fallbackOnMissingCondition: true,
      });
    } catch (e: any) {
      if (e instanceof ResolveModuleError) {
        diagnostics.add(moduleResolutionErrorToDiagnostic(e, specifier, target));
        return undefined;
      } else {
        throw e;
      }
    }
  }

  async function loadDirectory(
    dir: string,
    locationContext: LocationContext,
    diagnosticTarget: DiagnosticTarget | typeof NoTarget,
  ): Promise<string> {
    const mainFile = await resolveTypeSpecEntrypointForDir(host, dir, (x) => diagnostics.add(x));
    await loadTypeSpecFile(mainFile, locationContext, diagnosticTarget);
    return mainFile;
  }

  /**
   * Import the Javascript files decorator and lifecycle hooks.
   */
  async function importJsFile(
    path: string,
    locationContext: LocationContext,
    diagnosticTarget: DiagnosticTarget | typeof NoTarget,
  ) {
    const sourceFile = jsSourceFiles.get(path);
    if (sourceFile !== undefined) {
      return sourceFile;
    }

    const file = diagnostics.pipe(await loadJsFile(host, path, diagnosticTarget));
    if (file !== undefined) {
      sourceFileLocationContexts.set(file.file, locationContext);
      jsSourceFiles.set(path, file);
    }
    return file;
  }

  function getResolveModuleHost(): ResolveModuleHost {
    return {
      realpath: host.realpath,
      stat: host.stat,
      readFile: async (path) => {
        const file = await host.readFile(path);
        return file.text;
      },
    };
  }
}

function computeModuleMetadata(module: ResolvedModule): ModuleLibraryMetadata {
  const metadata: ModuleLibraryMetadata = {
    type: "module",
    name: module.manifest.name,
  };

  if (module.manifest.homepage) {
    metadata.homepage = module.manifest.homepage;
  }
  if (module.manifest.bugs?.url) {
    metadata.bugs = { url: module.manifest.bugs?.url };
  }
  if (module.manifest.version) {
    metadata.version = module.manifest.version;
  }

  return metadata;
}

export async function loadJsFile(
  host: CompilerHost,
  path: string,
  diagnosticTarget: DiagnosticTarget | typeof NoTarget,
): Promise<[JsSourceFileNode | undefined, readonly Diagnostic[]]> {
  const file = createSourceFile("", path);
  const diagnostics: Diagnostic[] = [];
  const exports = await doIO(
    host.getJsImport,
    path,
    (x) => {
      diagnostics.push(
        createDiagnostic({
          code: "js-error",
          format: { specifier: path, error: x.message },
          target: diagnosticTarget,
        }),
      );
    },
    {
      diagnosticTarget,
      jsDiagnosticTarget: { file, pos: 0, end: 0 },
    },
  );

  if (!exports) {
    return [undefined, diagnostics];
  }

  const node: JsSourceFileNode = {
    kind: SyntaxKind.JsSourceFile,
    id: {
      kind: SyntaxKind.Identifier,
      sv: "",
      pos: 0,
      end: 0,
      symbol: undefined!,
      flags: NodeFlags.Synthetic,
    },
    esmExports: exports,
    file,
    namespaceSymbols: [],
    symbol: undefined!,
    pos: 0,
    end: 0,
    flags: NodeFlags.None,
  };
  return [node, diagnostics];
}

export function moduleResolutionErrorToDiagnostic(
  e: ResolveModuleError,
  specifier: string,
  sourceTarget: DiagnosticTarget | typeof NoTarget,
): Diagnostic {
  const target: DiagnosticTarget | typeof NoTarget = e.pkgJson
    ? { file: createSourceFile(e.pkgJson.file.text, e.pkgJson.file.path), pos: 0, end: 0 }
    : sourceTarget;
  switch (e.code) {
    case "MODULE_NOT_FOUND":
      return createDiagnostic({ code: "import-not-found", format: { path: specifier }, target });
    case "INVALID_MODULE":
    case "INVALID_MODULE_EXPORT_TARGET":
      return createDiagnostic({
        code: "library-invalid",
        format: { path: specifier, message: e.message },
        target,
      });
    case "INVALID_MAIN":
      return createDiagnostic({
        code: "library-invalid",
        format: { path: specifier, message: e.message },
        target,
      });
    default:
      return createDiagnostic({ code: "import-not-found", format: { path: specifier }, target });
  }
}<|MERGE_RESOLUTION|>--- conflicted
+++ resolved
@@ -104,12 +104,8 @@
 
   async function importFile(
     path: string,
-<<<<<<< HEAD
+    diagnosticTarget: DiagnosticTarget | typeof NoTarget,
     locationContext: LocationContext = { type: "project" },
-=======
-    diagnosticTarget: DiagnosticTarget | typeof NoTarget,
-    locationContext: LocationContext,
->>>>>>> 536e88d4
     kind: "import" | "entrypoint" = "import",
   ) {
     const sourceFileKind = host.getSourceFileKind(path);
