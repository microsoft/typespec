// Static assert: this won't compile if one of the entries above is invalid.
import { createDiagnosticCreator } from "./diagnostic-creator.js";
import { paramMessage } from "./param-message.js";
import type { TypeOfDiagnostics } from "./types.js";

const diagnostics = {
  /**
   * Scanner errors.
   */
  "digit-expected": {
    severity: "error",
    messages: {
      default: "Digit expected.",
    },
  },

  "hex-digit-expected": {
    severity: "error",
    messages: {
      default: "Hexadecimal digit expected.",
    },
  },

  "binary-digit-expected": {
    severity: "error",
    messages: {
      default: "Binary digit expected.",
    },
  },

  unterminated: {
    severity: "error",
    messages: {
      default: paramMessage`Unterminated ${"token"}.`,
    },
  },
  "creating-file": {
    severity: "error",
    messages: {
      default: paramMessage`Error creating single file: ${"filename"},  ${"error"}`,
    },
  },

  "invalid-escape-sequence": {
    severity: "error",
    messages: {
      default: "Invalid escape sequence.",
    },
  },

  "no-new-line-start-triple-quote": {
    severity: "error",
    messages: {
      default: "String content in triple quotes must begin on a new line.",
    },
  },

  "no-new-line-end-triple-quote": {
    severity: "error",
    messages: {
      default: "Closing triple quotes must begin on a new line.",
    },
  },

  "triple-quote-indent": {
    severity: "error",
    messages: {
      default:
        "All lines in triple-quoted string lines must have the same indentation as closing triple quotes.",
    },
  },

  "invalid-character": {
    severity: "error",
    messages: {
      default: "Invalid character.",
    },
  },

  /**
   * Utils
   */
  "file-not-found": {
    severity: "error",
    messages: {
      default: paramMessage`File ${"path"} not found.`,
    },
  },
  "file-load": {
    severity: "error",
    messages: {
      default: paramMessage`${"message"}`,
    },
  },

  /**
   * Init templates
   */
  "init-template-invalid-json": {
    severity: "error",
    messages: {
      default: paramMessage`Unable to parse ${"url"}: ${"message"}. Check that the template URL is correct.`,
    },
  },
  "init-template-download-failed": {
    severity: "error",
    messages: {
      default: paramMessage`Failed to download template from ${"url"}: ${"message"}. Check that the template URL is correct.`,
    },
  },

  /**
   * Parser errors.
   */
  "multiple-blockless-namespace": {
    severity: "error",
    messages: {
      default: "Cannot use multiple blockless namespaces.",
    },
  },
  "blockless-namespace-first": {
    severity: "error",
    messages: {
      default: "Blockless namespaces can't follow other declarations.",
      topLevel: "Blockless namespace can only be top-level.",
    },
  },
  "import-first": {
    severity: "error",
    messages: {
      default: "Imports must come prior to namespaces or other declarations.",
      topLevel: "Imports must be top-level and come prior to namespaces or other declarations.",
    },
  },
  "token-expected": {
    severity: "error",
    messages: {
      default: paramMessage`${"token"} expected.`,
      unexpected: paramMessage`Unexpected token ${"token"}`,
      numericOrStringLiteral: "Expected numeric or string literal.",
      identifier: "Identifier expected.",
      projectionDirection: "from or to expected.",
      expression: "Expression expected.",
      statement: "Statement expected.",
      property: "Property expected.",
      enumMember: "Enum member expected.",
      typeofTarget: "Typeof expects a value literal or value reference.",
    },
  },
  "trailing-token": {
    severity: "error",
    messages: {
      default: paramMessage`Trailing ${"token"}`,
    },
  },
  "unknown-directive": {
    severity: "error",
    messages: {
      default: paramMessage`Unknown directive '#${"id"}'`,
    },
  },
  "augment-decorator-target": {
    severity: "error",
    messages: {
      default: `Augment decorator first argument must be a type reference.`,
      noInstance: `Cannot reference template instances`,
    },
  },
  "duplicate-decorator": {
    severity: "warning",
    messages: {
      default: paramMessage`Decorator ${"decoratorName"} cannot be used twice on the same declaration.`,
    },
  },
  "decorator-conflict": {
    severity: "warning",
    messages: {
      default: paramMessage`Decorator ${"decoratorName"} cannot be used with decorator ${"otherDecoratorName"} on the same declaration.`,
    },
  },
  "reserved-identifier": {
    severity: "error",
    messages: {
      default: "Keyword cannot be used as identifier.",
    },
  },
  "invalid-directive-location": {
    severity: "error",
    messages: {
      default: paramMessage`Cannot place directive on ${"nodeName"}.`,
    },
  },
  "invalid-decorator-location": {
    severity: "error",
    messages: {
      default: paramMessage`Cannot decorate ${"nodeName"}.`,
    },
  },
  "invalid-projection": {
    severity: "error",
    messages: {
      default: "Invalid projection",
      wrongType: "Non-projection can't be used to project",
      noTo: "Projection missing to projection",
      projectionError: paramMessage`An error occurred when projecting this type: ${"message"}`,
    },
  },
  "default-required": {
    severity: "error",
    messages: {
      default: "Required template parameters must not follow optional template parameters",
    },
  },
  "invalid-template-argument-name": {
    severity: "error",
    messages: {
      default: "Template parameter argument names must be valid, bare identifiers.",
    },
  },
  "invalid-template-default": {
    severity: "error",
    messages: {
      default:
        "Template parameter defaults can only reference previously declared type parameters.",
    },
  },
  "required-parameter-first": {
    severity: "error",
    messages: {
      default: "A required parameter cannot follow an optional parameter.",
    },
  },
  "rest-parameter-last": {
    severity: "error",
    messages: {
      default: "A rest parameter must be last in a parameter list.",
    },
  },
  "rest-parameter-required": {
    severity: "error",
    messages: {
      default: "A rest parameter cannot be optional.",
    },
  },
  /**
   * Parser doc comment warnings.
   * Design goal: Malformed doc comments should only produce warnings, not errors.
   */
  "doc-invalid-identifier": {
    severity: "warning",
    messages: {
      default: "Invalid identifier.",
      tag: "Invalid tag name. Use backticks around code if this was not meant to be a tag.",
      param: "Invalid parameter name.",
      templateParam: "Invalid template parameter name.",
    },
  },
  /**
   * Checker
   */
  "using-invalid-ref": {
    severity: "error",
    messages: {
      default: "Using must refer to a namespace",
    },
  },
  "invalid-type-ref": {
    severity: "error",
    messages: {
      default: "Invalid type reference",
      decorator: "Can't put a decorator in a type",
      function: "Can't use a function as a type",
    },
  },
  "invalid-template-args": {
    severity: "error",
    messages: {
      default: "Invalid template arguments.",
      notTemplate: "Can't pass template arguments to non-templated type",
      tooMany: "Too many template arguments provided.",
      unknownName: paramMessage`No parameter named '${"name"}' exists in the target template.`,
      positionalAfterNamed:
        "Positional template arguments cannot follow named arguments in the same argument list.",
      missing: paramMessage`Template argument '${"name"}' is required and not specified.`,
      specifiedAgain: paramMessage`Cannot specify template argument '${"name"}' again.`,
    },
  },
  "intersect-non-model": {
    severity: "error",
    messages: {
      default: "Cannot intersect non-model types (including union types).",
    },
  },
  "intersect-invalid-index": {
    severity: "error",
    messages: {
      default: "Cannot intersect incompatible models.",
      never: "Cannot intersect a model that cannot hold properties.",
      array: "Cannot intersect an array model.",
    },
  },
  "incompatible-indexer": {
    severity: "error",
    messages: {
      default: paramMessage`Property is incompatible with indexer:\n${"message"}`,
    },
  },
  "no-array-properties": {
    severity: "error",
    messages: {
      default: "Array models cannot have any properties.",
    },
  },
  "intersect-duplicate-property": {
    severity: "error",
    messages: {
      default: paramMessage`Intersection contains duplicate property definitions for ${"propName"}`,
    },
  },
  "unknown-identifier": {
    severity: "error",
    messages: {
      default: paramMessage`Unknown identifier ${"id"}`,
    },
  },
  "unknown-decorator": {
    severity: "error",
    messages: {
      default: "Unknown decorator",
    },
  },
  "invalid-decorator": {
    severity: "error",
    messages: {
      default: paramMessage`${"id"} is not a decorator`,
    },
  },
  "invalid-ref": {
    severity: "error",
    messages: {
      default: paramMessage`Cannot resolve ${"id"}`,
      inDecorator: paramMessage`Cannot resolve ${"id"} in decorator`,
      underNamespace: paramMessage`Namespace ${"namespace"} doesn't have member ${"id"}`,
      underContainer: paramMessage`${"kind"} doesn't have member ${"id"}`,
      metaProperty: paramMessage`${"kind"} doesn't have meta property ${"id"}`,
      node: paramMessage`Cannot resolve '${"id"}' in node ${"nodeName"} since it has no members. Did you mean to use "::" instead of "."?`,
    },
  },
  "duplicate-property": {
    severity: "error",
    messages: {
      default: paramMessage`Model already has a property named ${"propName"}`,
    },
  },
  "override-property-mismatch": {
    severity: "error",
    messages: {
      default: paramMessage`Model has an inherited property named ${"propName"} of type ${"propType"} which cannot override type ${"parentType"}`,
    },
  },
  "extend-scalar": {
    severity: "error",
    messages: {
      default: "Scalar must extend other scalars.",
    },
  },
  "extend-model": {
    severity: "error",
    messages: {
      default: "Models must extend other models.",
      modelExpression: "Models cannot extend model expressions.",
    },
  },
  "is-model": {
    severity: "error",
    messages: {
      default: "Model `is` must specify another model.",
      modelExpression: "Model `is` cannot specify a model expression.",
    },
  },
  "is-operation": {
    severity: "error",
    messages: {
      default: "Operation can only reuse the signature of another operation.",
    },
  },
  "spread-model": {
    severity: "error",
    messages: {
      default: "Cannot spread properties of non-model type.",
      neverIndex: "Cannot spread type because it cannot hold properties.",
      selfSpread: "Cannot spread type within its own declaration.",
    },
  },

  "unsupported-default": {
    severity: "error",
    messages: {
      default: paramMessage`Default must be have a value type but has type '${"type"}'.`,
    },
  },
  "spread-object": {
    severity: "error",
    messages: {
      default: "Cannot spread properties of non-object type.",
    },
  },
  "expect-value": {
    severity: "error",
    messages: {
      default: paramMessage`${"name"} refers to a type, but is being used as a value here.`,
      templateConstraint: paramMessage`${"name"} template parameter can be a type but is being used as a value here.`,
    },
  },
  "non-callable": {
    severity: "error",
    messages: {
      default: paramMessage`Type ${"type"} is not is not callable.`,
    },
  },
  "named-init-required": {
    severity: "error",
    messages: {
      default: paramMessage`Only scalar deriving from 'string', 'numeric' or 'boolean' can be instantited without a named constructor.`,
    },
  },
  "invalid-primitive-init": {
    severity: "error",
    messages: {
      default: `Instantiating scalar deriving from 'string', 'numeric' or 'boolean' can only take a single argument.`,
      invalidArg: paramMessage`Expected a single argument of type ${"expected"} but got ${"actual"}.`,
    },
  },
  "ambiguous-scalar-type": {
    severity: "error",
    messages: {
      default: paramMessage`Value ${"value"} type is ambiguous between ${"types"}. To resolve be explicit when instantiating this value(e.g. '${"example"}(${"value"})').`,
    },
  },
  unassignable: {
    severity: "error",
    messages: {
      default: paramMessage`Type '${"value"}' is not assignable to type '${"targetType"}'`,
      withDetails: paramMessage`Type '${"sourceType"}' is not assignable to type '${"targetType"}'\n  ${"details"}`,
    },
  },
<<<<<<< HEAD
  "value-in-type": {
    severity: "error",
    messages: {
      default: "A value cannot be used as a type.",
      referenceTemplate: "Template parameter can be passed values but is used as a type.",
      noTemplateConstraint:
        "Template parameter has no constraint but a value is passed. Add `extends valueof unknown` to accept any value.",
=======
  "property-required": {
    severity: "error",
    messages: {
      default: paramMessage`Property '${"propName"}' is required in type '${"targetType"}' but here is optional.`,
>>>>>>> 4b3489f8
    },
  },
  "no-prop": {
    severity: "error",
    messages: {
      default: paramMessage`Property '${"propName"}' cannot be defined because model cannot hold properties.`,
    },
  },
  "missing-index": {
    severity: "error",
    messages: {
      default: paramMessage`Index signature for type '${"indexType"}' is missing in type '${"sourceType"}'.`,
    },
  },
  "missing-property": {
    severity: "error",
    messages: {
      default: paramMessage`Property '${"propertyName"}' is missing on type '${"sourceType"}' but required in '${"targetType"}'`,
    },
  },
  "unexpected-property": {
    severity: "error",
    messages: {
      default: paramMessage`Object value may only specify known properties, and '${"propertyName"}' does not exist in type '${"type"}'.`,
    },
  },
  "extends-interface": {
    severity: "error",
    messages: {
      default: "Interfaces can only extend other interfaces",
    },
  },
  "extends-interface-duplicate": {
    severity: "error",
    messages: {
      default: paramMessage`Interface extends cannot have duplicate members. The duplicate member is named ${"name"}`,
    },
  },
  "interface-duplicate": {
    severity: "error",
    messages: {
      default: paramMessage`Interface already has a member named ${"name"}`,
    },
  },
  "union-duplicate": {
    severity: "error",
    messages: {
      default: paramMessage`Union already has a variant named ${"name"}`,
    },
  },
  "enum-member-duplicate": {
    severity: "error",
    messages: {
      default: paramMessage`Enum already has a member named ${"name"}`,
    },
  },
  "constructor-duplicate": {
    severity: "error",
    messages: {
      default: paramMessage`A constructor already exists with name ${"name"}`,
    },
  },
  "spread-enum": {
    severity: "error",
    messages: {
      default: "Cannot spread members of non-enum type.",
    },
  },
  "decorator-fail": {
    severity: "error",
    messages: {
      default: paramMessage`Decorator ${"decoratorName"} failed!\n\n${"error"}`,
    },
  },
  "rest-parameter-array": {
    severity: "error",
    messages: {
      default: "A rest parameter must be of an array type.",
    },
  },
  "decorator-extern": {
    severity: "error",
    messages: {
      default: "A decorator declaration must be prefixed with the 'extern' modifier.",
    },
  },
  "function-extern": {
    severity: "error",
    messages: {
      default: "A function declaration must be prefixed with the 'extern' modifier.",
    },
  },
  "missing-implementation": {
    severity: "error",
    messages: {
      default: "Extern declaration must have an implementation in JS file.",
    },
  },
  "overload-same-parent": {
    severity: "error",
    messages: {
      default: `Overload must be in the same interface or namespace.`,
    },
  },
  shadow: {
    severity: "warning",
    messages: {
      default: paramMessage`Shadowing parent template parameter with the same name "${"name"}"`,
    },
  },
  "invalid-deprecation-argument": {
    severity: "error",
    messages: {
      default: paramMessage`#deprecation directive is expecting a string literal as the message but got a "${"kind"}"`,
      missing: "#deprecation directive is expecting a message argument but none was provided.",
    },
  },
  "duplicate-deprecation": {
    severity: "warning",
    messages: {
      default: "The #deprecated directive cannot be used more than once on the same declaration.",
    },
  },

  /**
   * Configuration
   */
  "config-invalid-argument": {
    severity: "error",
    messages: {
      default: paramMessage`Argument "${"name"}" is not defined as a parameter in the config.`,
    },
  },
  "config-circular-variable": {
    severity: "error",
    messages: {
      default: paramMessage`There is a circular reference to variable "${"name"}" in the cli configuration or arguments.`,
    },
  },
  "config-path-absolute": {
    severity: "error",
    messages: {
      default: paramMessage`Path "${"path"}" cannot be relative. Use {cwd} or {project-root} to specify what the path should be relative to.`,
    },
  },
  "config-path-not-found": {
    severity: "error",
    messages: {
      default: paramMessage`No configuration file found at config path "${"path"}".`,
    },
  },
  /**
   * Program
   */
  "dynamic-import": {
    severity: "error",
    messages: {
      default: "Dynamically generated TypeSpec cannot have imports",
    },
  },
  "invalid-import": {
    severity: "error",
    messages: {
      default: "Import paths must reference either a directory, a .tsp file, or .js file",
    },
  },
  "invalid-main": {
    severity: "error",
    messages: {
      default: "Main file must either be a .tsp file or a .js file.",
    },
  },
  "import-not-found": {
    severity: "error",
    messages: {
      default: paramMessage`Couldn't resolve import "${"path"}"`,
    },
  },
  "library-invalid": {
    severity: "error",
    messages: {
      tspMain: paramMessage`Library "${"path"}" has an invalid tspMain file.`,
      default: paramMessage`Library "${"path"}" has an invalid main file.`,
    },
  },
  "incompatible-library": {
    severity: "warning",
    messages: {
      default: paramMessage`Multiple versions of "${"name"}" library were loaded:\n${"versionMap"}`,
    },
  },
  "compiler-version-mismatch": {
    severity: "warning",
    messages: {
      default: paramMessage`Current TypeSpec compiler conflicts with local version of @typespec/compiler referenced in ${"basedir"}. \nIf this warning occurs on the command line, try running \`typespec\` with a working directory of ${"basedir"}. \nIf this warning occurs in the IDE, try configuring the \`tsp-server\` path to ${"betterTypeSpecServerPath"}.\n  Expected: ${"expected"}\n  Resolved: ${"actual"}`,
    },
  },
  "duplicate-symbol": {
    severity: "error",
    messages: {
      default: paramMessage`Duplicate name: "${"name"}"`,
    },
  },
  "decorator-decl-target": {
    severity: "error",
    messages: {
      default: "dec must have at least one parameter.",
      required: "dec first parameter must be required.",
    },
  },
  "projections-are-experimental": {
    severity: "warning",
    messages: {
      default:
        "Projections are experimental - your code will need to change as this feature evolves.",
    },
  },
  "mixed-string-template": {
    severity: "error",
    messages: {
      default:
        "String template is interpolating values and types. It must be either all values to produce a string value or or all types for string template type.",
    },
  },
  "non-literal-string-template": {
    severity: "error",
    messages: {
      default:
        "Value interpolated in this string template cannot be converted to a string. Only literal types can be automatically interpolated.",
    },
  },

  /**
   * Binder
   */
  "ambiguous-symbol": {
    severity: "error",
    messages: {
      default: paramMessage`"${"name"}" is an ambiguous name between ${"duplicateNames"}. Try using fully qualified name instead: ${"duplicateNames"}`,
    },
  },
  "duplicate-using": {
    severity: "error",
    messages: {
      default: paramMessage`duplicate using of "${"usingName"}" namespace`,
    },
  },

  /**
   * Library
   */
  "on-validate-fail": {
    severity: "error",
    messages: {
      default: paramMessage`onValidate failed with errors. ${"error"}`,
    },
  },
  "invalid-emitter": {
    severity: "error",
    messages: {
      default: paramMessage`Requested emitter package ${"emitterPackage"} does not provide an "onEmit" function.`,
    },
  },
  "missing-import": {
    severity: "error",
    messages: {
      default: paramMessage`Emitter '${"emitterName"}' requires '${"requiredImport"}' to be imported. Add 'import "${"requiredImport"}".`,
    },
  },

  /**
   * Linter
   */
  "invalid-rule-ref": {
    severity: "error",
    messages: {
      default: paramMessage`Reference "${"ref"}" is not a valid reference to a rule or ruleset. It must be in the following format: "<library-name>:<rule-name>"`,
    },
  },
  "unknown-rule": {
    severity: "error",
    messages: {
      default: paramMessage`Rule "${"ruleName"}" is not found in library "${"libraryName"}"`,
    },
  },
  "unknown-rule-set": {
    severity: "error",
    messages: {
      default: paramMessage`Rule set "${"ruleSetName"}" is not found in library "${"libraryName"}"`,
    },
  },
  "rule-enabled-disabled": {
    severity: "error",
    messages: {
      default: paramMessage`Rule "${"ruleName"}" has been enabled and disabled in the same ruleset.`,
    },
  },

  /**
   * Formatter
   */
  "format-failed": {
    severity: "error",
    messages: {
      default: paramMessage`File '${"file"}' failed to format. ${"details"}`,
    },
  },

  /**
   * Decorator
   */
  "decorator-wrong-target": {
    severity: "error",
    messages: {
      default: paramMessage`Cannot apply ${"decorator"} decorator to ${"to"}`,
      withExpected: paramMessage`Cannot apply ${"decorator"} decorator to ${"to"} since it is not assignable to ${"expected"}`,
    },
  },
  "invalid-argument": {
    severity: "error",
    messages: {
      default: paramMessage`Argument of type '${"value"}' is not assignable to parameter of type '${"expected"}'`,
    },
  },
  "invalid-argument-count": {
    severity: "error",
    messages: {
      default: paramMessage`Expected ${"expected"} arguments, but got ${"actual"}.`,
      atLeast: paramMessage`Expected at least ${"expected"} arguments, but got ${"actual"}.`,
    },
  },
  "known-values-invalid-enum": {
    severity: "error",
    messages: {
      default: paramMessage`Enum cannot be used on this type. Member ${"member"} is not assignable to type ${"type"}.`,
    },
  },
  "invalid-value": {
    severity: "error",
    messages: {
      default: paramMessage`Type '${"kind"}' is not a value type.`,
      atPath: paramMessage`Type '${"kind"}' of '${"path"}' is not a value type.`,
    },
  },
  deprecated: {
    severity: "warning",
    messages: {
      default: paramMessage`Deprecated: ${"message"}`,
    },
  },
  "no-optional-key": {
    severity: "error",
    messages: {
      default: paramMessage`Property '${"propertyName"}' marked as key cannot be optional.`,
    },
  },
  "invalid-discriminated-union": {
    severity: "error",
    messages: {
      default: "",
      noAnonVariants: "Unions with anonymous variants cannot be discriminated",
    },
  },
  "invalid-discriminated-union-variant": {
    severity: "error",
    messages: {
      default: paramMessage`Union variant "${"name"}" must be a model type.`,
      noDiscriminant: paramMessage`Variant "${"name"}" type is missing the discriminant property "${"discriminant"}".`,
      wrongDiscriminantType: paramMessage`Variant "${"name"}" type's discriminant property "${"discriminant"}" must be a string literal or string enum member.`,
    },
  },
  "missing-discriminator-property": {
    severity: "error",
    messages: {
      default: paramMessage`Each derived model of a discriminated model type should have set the discriminator property("${"discriminator"}") or have a derived model which has. Add \`${"discriminator"}: "<discriminator-value>"\``,
    },
  },
  "invalid-discriminator-value": {
    severity: "error",
    messages: {
      default: paramMessage`Discriminator value should be a string, union of string or string enum but was ${"kind"}.`,
      required: "The discriminator property must be a required property.",
      duplicate: paramMessage`Discriminator value "${"discriminator"}" is already used in another variant.`,
    },
  },

  "invalid-encode": {
    severity: "error",
    messages: {
      default: "Invalid encoding",
      wrongType: paramMessage`Encoding '${"encoding"}' cannot be used on type '${"type"}'. Expected: ${"expected"}.`,
      wrongEncodingType: paramMessage`Encoding '${"encoding"}' on type '${"type"}' is expected to be serialized as '${"expected"}' but got '${"actual"}'.`,
      wrongNumericEncodingType: paramMessage`Encoding '${"encoding"}' on type '${"type"}' is expected to be serialized as '${"expected"}' but got '${"actual"}'. Set '@encode' 2nd parameter to be of type ${"expected"}. e.g. '@encode("${"encoding"}", int32)'`,
    },
  },

  "invalid-mime-type": {
    severity: "error",
    messages: {
      default: paramMessage`Invalid mime type '${"mimeType"}'`,
    },
  },
  "no-mime-type-suffix": {
    severity: "error",
    messages: {
      default: paramMessage`Cannot use mime type '${"mimeType"}' with suffix '${"suffix"}'. Use a simple mime \`type/subtype\` instead.`,
    },
  },
  "encoded-name-conflict": {
    severity: "error",
    messages: {
      default: paramMessage`Encoded name '${"name"}' conflicts with existing member name for mime type '${"mimeType"}'`,
      duplicate: paramMessage`Same encoded name '${"name"}' is used for 2 members '${"mimeType"}'`,
    },
  },

  /**
   * Service
   */
  "service-decorator-duplicate": {
    severity: "error",
    messages: {
      default: `@service can only be set once per TypeSpec document.`,
    },
  },
  "list-type-not-model": {
    severity: "error",
    messages: {
      default: "@list decorator's parameter must be a model type.",
    },
  },
  "invalid-range": {
    severity: "error",
    messages: {
      default: paramMessage`Range "${"start"}..${"end"}" is invalid.`,
    },
  },

  /**
   * Mutator
   */
  "add-response": {
    severity: "error",
    messages: {
      default: "Cannot add a response to anything except an operation statement.",
    },
  },
  "add-parameter": {
    severity: "error",
    messages: {
      default: "Cannot add a parameter to anything except an operation statement.",
    },
  },
  "add-model-property": {
    severity: "error",
    messages: {
      default: "Cannot add a model property to anything except a model statement.",
    },
  },
  "add-model-property-fail": {
    severity: "error",
    messages: {
      default: paramMessage`Could not add property/parameter "${"propertyName"}" of type "${"propertyTypeName"}"`,
    },
  },
  "add-response-type": {
    severity: "error",
    messages: {
      default: paramMessage`Could not add response type "${"responseTypeName"}" to operation ${"operationName"}"`,
    },
  },
  "circular-base-type": {
    severity: "error",
    messages: {
      default: paramMessage`Type '${"typeName"}' recursively references itself as a base type.`,
    },
  },
  "circular-constraint": {
    severity: "error",
    messages: {
      default: paramMessage`Type parameter '${"typeName"}' has a circular constraint.`,
    },
  },
  "circular-op-signature": {
    severity: "error",
    messages: {
      default: paramMessage`Operation '${"typeName"}' recursively references itself.`,
    },
  },
  "circular-alias-type": {
    severity: "error",
    messages: {
      default: paramMessage`Alias type '${"typeName"}' recursively references itself.`,
    },
  },
  "circular-const": {
    severity: "error",
    messages: {
      default: paramMessage`const '${"name"}' recursively references itself.`,
    },
  },
  "circular-prop": {
    severity: "error",
    messages: {
      default: paramMessage`Property '${"propName"}' recursively references itself.`,
    },
  },
  "conflict-marker": {
    severity: "error",
    messages: {
      default: "Conflict marker encountered.",
    },
  },

  // #region CLI
  "no-compatible-vs-installed": {
    severity: "error",
    messages: {
      default: "No compatible version of Visual Studio found.",
    },
  },
  "vs-extension-windows-only": {
    severity: "error",
    messages: {
      default: "Visual Studio extension is not supported on non-Windows.",
    },
  },
  "vscode-in-path": {
    severity: "error",
    messages: {
      default:
        "Couldn't find VS Code 'code' command in PATH. Make sure you have the VS Code executable added to the system PATH.",
      osx: "Couldn't find VS Code 'code' command in PATH. Make sure you have the VS Code executable added to the system PATH.\nSee instruction for Mac OS here https://code.visualstudio.com/docs/setup/mac",
    },
  },
  // #endregion CLI
} as const;

export type CompilerDiagnostics = TypeOfDiagnostics<typeof diagnostics>;
export const { createDiagnostic, reportDiagnostic } = createDiagnosticCreator(diagnostics);<|MERGE_RESOLUTION|>--- conflicted
+++ resolved
@@ -444,7 +444,12 @@
       withDetails: paramMessage`Type '${"sourceType"}' is not assignable to type '${"targetType"}'\n  ${"details"}`,
     },
   },
-<<<<<<< HEAD
+  "property-required": {
+    severity: "error",
+    messages: {
+      default: paramMessage`Property '${"propName"}' is required in type '${"targetType"}' but here is optional.`,
+    },
+  },
   "value-in-type": {
     severity: "error",
     messages: {
@@ -452,12 +457,6 @@
       referenceTemplate: "Template parameter can be passed values but is used as a type.",
       noTemplateConstraint:
         "Template parameter has no constraint but a value is passed. Add `extends valueof unknown` to accept any value.",
-=======
-  "property-required": {
-    severity: "error",
-    messages: {
-      default: paramMessage`Property '${"propName"}' is required in type '${"targetType"}' but here is optional.`,
->>>>>>> 4b3489f8
     },
   },
   "no-prop": {
