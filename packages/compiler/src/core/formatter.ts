--- conflicted
+++ resolved
@@ -2,8 +2,8 @@
 import YamlPlugin from "prettier/plugins/yaml.js";
 import { check, format as prettierFormat } from "prettier/standalone";
 import * as typespecPrettierPlugin from "../formatter/index.js";
-<<<<<<< HEAD
 import type { Node } from "./types.js";
+import { getAnyExtensionFromPath } from "./path-utils.js";
 
 export function printTypeSpecNode(node: Node): Promise<string> {
   return format(".", {
@@ -21,9 +21,6 @@
     ],
   });
 }
-=======
-import { getAnyExtensionFromPath } from "./path-utils.js";
->>>>>>> 536e88d4
 
 export type Formatter = "typespec" | "tspconfig";
 
