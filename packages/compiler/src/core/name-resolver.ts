--- conflicted
+++ resolved
@@ -243,12 +243,9 @@
     resolveTypeReference,
 
     getAugmentDecoratorsForSym,
-<<<<<<< HEAD
     isUsedTemplateParameterDeclarationNode,
     setTemplateParameterDeclarationNode,
-=======
     getUnusedUsings,
->>>>>>> f86f1d5d
   };
 
   function getUnusedUsings(): UsingStatementNode[] {
