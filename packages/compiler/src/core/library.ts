import { createDiagnosticCreator } from "./diagnostic-creator.js";
import { compilerAssert } from "./diagnostics.js";
import { Program } from "./program.js";
import { createJSONSchemaValidator } from "./schema-validator.js";
import {
  DiagnosticMessages,
  JSONSchemaValidator,
  LinterDefinition,
  LinterRuleDefinition,
  StateDef,
  TypeSpecLibrary,
  TypeSpecLibraryDef,
} from "./types.js";

export { paramMessage } from "./param-message.js";

const globalLibraryUrlsLoadedSym = Symbol.for("TYPESPEC_LIBRARY_URLS_LOADED");
if ((globalThis as any)[globalLibraryUrlsLoadedSym] === undefined) {
  (globalThis as any)[globalLibraryUrlsLoadedSym] = new Set<string>();
}

const loadedUrls = (globalThis as any)[globalLibraryUrlsLoadedSym];

/**
 * @internal List of urls that used `createTypeSpecLibrary`. Used to keep track of the loaded version of library and make sure they are compatible.
 */
export function getLibraryUrlsLoaded(): Set<string> {
  return loadedUrls;
}

/** @deprecated use createTypeSpecLibrary */
export const createCadlLibrary = createTypeSpecLibrary;

function createStateKeys<T extends string>(
  libName: string,
  state: Record<T, StateDef> | undefined
): Record<T, symbol> {
  const result: Record<string, symbol> = {};

  for (const key of Object.keys(state ?? {})) {
    result[key] = Symbol.for(`${libName}/${key}`);
  }
  return result as Record<T, symbol>;
}

/**
 * Create a new TypeSpec library definition.
 * @param lib Library definition.
 * @returns Library with utility functions.
 *
 *
 * @tutorial Create the lib object with `as const` to get the full typing.
 *
 * @example
 * const libDef = {
 *   name: "myLib",
 *   diagnostics: {
 *    "my-code": {serverity: "error", messages: {default: "Foo bar"}}
 *   },
 * } as const;
 *
 * const lib = createTypeSpecLibrary(libDef);
 */
export function createTypeSpecLibrary<
  T extends { [code: string]: DiagnosticMessages },
  E extends Record<string, any>,
  State extends string = never,
>(lib: Readonly<TypeSpecLibraryDef<T, E, State>>): TypeSpecLibrary<T, E, State> {
  let emitterOptionValidator: JSONSchemaValidator;

  const { reportDiagnostic, createDiagnostic } = createDiagnosticCreator(lib.diagnostics, lib.name);

  function createStateSymbol(name: string): symbol {
    return Symbol.for(`${lib.name}.${name}`);
  }

  const caller = getCaller();
  if (caller) {
    loadedUrls.add(caller);
  }

  return {
    ...lib,
    diagnostics: lib.diagnostics,
    stateKeys: createStateKeys(lib.name, lib.state),
    reportDiagnostic,
    createDiagnostic,
    createStateSymbol,
    get emitterOptionValidator() {
      if (!emitterOptionValidator && lib.emitter?.options) {
        emitterOptionValidator = createJSONSchemaValidator<E>(lib.emitter.options, {
          coerceTypes: true,
        });
      }
      return emitterOptionValidator;
    },
    getTracer,
  };

  function getTracer(program: Program) {
    return program.tracer.sub(lib.name);
  }
}

<<<<<<< HEAD
=======
export function defineLinter(def: LinterDefinition): LinterDefinition {
  return def;
}

export function paramMessage<T extends string[]>(
  strings: readonly string[],
  ...keys: T
): CallableMessage<T> {
  const template = (dict: Record<T[number], string>) => {
    const result = [strings[0]];
    keys.forEach((key, i) => {
      const value = (dict as any)[key];
      if (value !== undefined) {
        result.push(value);
      }
      result.push(strings[i + 1]);
    });
    return result.join("");
  };
  template.keys = keys;
  return template;
}

>>>>>>> da99aa95
/** Create a new linter rule. */
export function createLinterRule<const N extends string, const T extends DiagnosticMessages>(
  definition: LinterRuleDefinition<N, T>
) {
  compilerAssert(!definition.name.includes("/"), "Rule name cannot contain a '/'.");
  return definition;
}

/** @deprecated use setTypeSpecNamespace */
export const setCadlNamespace = setTypeSpecNamespace;

/**
 * Set the TypeSpec namespace for that function.
 * @param namespace Namespace string (e.g. "Foo.Bar")
 * @param functions Functions
 */
export function setTypeSpecNamespace(
  namespace: string,
  ...functions: Array<(...args: any[]) => any>
): void {
  functions.forEach((c: any) => (c.namespace = namespace));
}

function getCaller() {
  const caller = getCallStack()[2];
  return typeof caller === "object" && "getFileName" in caller ? caller.getFileName() : undefined;
}

function getCallStack() {
  const _prepareStackTrace = Error.prepareStackTrace;
  Error.prepareStackTrace = (_, stack) => stack;
  const stack = (new Error() as any).stack.slice(1); // eslint-disable-line unicorn/error-message
  Error.prepareStackTrace = _prepareStackTrace;
  return stack;
}<|MERGE_RESOLUTION|>--- conflicted
+++ resolved
@@ -102,32 +102,10 @@
   }
 }
 
-<<<<<<< HEAD
-=======
 export function defineLinter(def: LinterDefinition): LinterDefinition {
   return def;
 }
 
-export function paramMessage<T extends string[]>(
-  strings: readonly string[],
-  ...keys: T
-): CallableMessage<T> {
-  const template = (dict: Record<T[number], string>) => {
-    const result = [strings[0]];
-    keys.forEach((key, i) => {
-      const value = (dict as any)[key];
-      if (value !== undefined) {
-        result.push(value);
-      }
-      result.push(strings[i + 1]);
-    });
-    return result.join("");
-  };
-  template.keys = keys;
-  return template;
-}
-
->>>>>>> da99aa95
 /** Create a new linter rule. */
 export function createLinterRule<const N extends string, const T extends DiagnosticMessages>(
   definition: LinterRuleDefinition<N, T>
