--- conflicted
+++ resolved
@@ -1,19 +1,6 @@
-<<<<<<< HEAD
-import { compilerAssert } from "./diagnostics.js";
-import {
-  EnumMemberNode,
-  FileLibraryMetadata,
-  JsNamespaceDeclarationNode,
-  ModelPropertyNode,
-  NodeFlags,
-  UnionVariantNode,
-  getLocationContext,
-} from "./index.js";
-=======
 import { mutate } from "../utils/misc.js";
 import { compilerAssert, reportDeprecated } from "./diagnostics.js";
 import { getLocationContext } from "./helpers/location-context.js";
->>>>>>> a0791936
 import { visitChildren } from "./parser.js";
 import type { Program } from "./program.js";
 import {
@@ -22,6 +9,7 @@
   Declaration,
   DecoratorDeclarationStatementNode,
   DecoratorImplementations,
+  EnumMemberNode,
   EnumStatementNode,
   FileLibraryMetadata,
   FunctionDeclarationStatementNode,
@@ -30,6 +18,7 @@
   JsNamespaceDeclarationNode,
   JsSourceFileNode,
   ModelExpressionNode,
+  ModelPropertyNode,
   ModelStatementNode,
   NamespaceStatementNode,
   Node,
@@ -49,6 +38,7 @@
   TemplateParameterDeclarationNode,
   TypeSpecScriptNode,
   UnionStatementNode,
+  UnionVariantNode,
   UsingStatementNode,
 } from "./types.js";
 
@@ -199,60 +189,6 @@
           kind = "function";
         }
         const nsParts = resolveJSMemberNamespaceParts(rootNs, member);
-<<<<<<< HEAD
-        for (const part of nsParts) {
-          const existingBinding = containerSymbol.exports!.get(part);
-          const jsNamespaceNode: JsNamespaceDeclarationNode = {
-            kind: SyntaxKind.JsNamespaceDeclaration,
-            id: {
-              kind: SyntaxKind.Identifier,
-              sv: part,
-              pos: 0,
-              end: 0,
-              flags: NodeFlags.None,
-              symbol: undefined!,
-            },
-            pos: sourceFile.pos,
-            end: sourceFile.end,
-            parent: sourceFile,
-            flags: NodeFlags.None,
-            symbol: undefined!,
-          };
-          const sym = createSymbol(
-            jsNamespaceNode,
-            part,
-            SymbolFlags.Namespace | SymbolFlags.Declaration,
-            containerSymbol
-          );
-          mutate(jsNamespaceNode).symbol = sym;
-          if (existingBinding) {
-            if (existingBinding.flags & SymbolFlags.Namespace) {
-              // since the namespace was "declared" as part of this source file,
-              // we can simply re-use it.
-              containerSymbol = existingBinding;
-            } else {
-              // we have some conflict, lets report a duplicate binding error.
-              mutate(containerSymbol.exports)!.set(part, sym);
-            }
-          } else {
-            mutate(sym).exports = createSymbolTable();
-            mutate(containerSymbol.exports!).set(part, sym);
-            containerSymbol = sym;
-          }
-        }
-        let sym;
-        if (kind === "decorator") {
-          tracer.trace(
-            "decorator",
-            `Bound decorator "@${name}" in namespace "${nsParts.join(".")}".`
-          );
-          sym = createSymbol(
-            sourceFile,
-            "@" + name,
-            SymbolFlags.Decorator | SymbolFlags.Implementation,
-            containerSymbol
-          );
-=======
         bindFunctionImplementation(nsParts, kind, name, member as any, sourceFile);
       }
     }
@@ -294,7 +230,6 @@
           // since the namespace was "declared" as part of this source file,
           // we can simply re-use it.
           containerSymbol = existingBinding;
->>>>>>> a0791936
         } else {
           // we have some conflict, lets report a duplicate binding error.
           mutate(containerSymbol.exports)!.set(part, sym);
