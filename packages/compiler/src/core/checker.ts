import { $docFromComment, getIndexer } from "../lib/intrinsic-decorators.js";
import { MultiKeyMap, Mutable, createRekeyableMap, isArray, mutate } from "../utils/misc.js";
import { createSymbol, createSymbolTable } from "./binder.js";
import { createChangeIdentifierCodeFix } from "./compiler-code-fixes/change-identifier.codefix.js";
import { createModelToObjectValueCodeFix } from "./compiler-code-fixes/model-to-object-literal.codefix.js";
import { createTupleToArrayValueCodeFix } from "./compiler-code-fixes/tuple-to-array-value.codefix.js";
import { getDeprecationDetails, markDeprecated } from "./deprecation.js";
import {
  ProjectionError,
  compilerAssert,
  ignoreDiagnostics,
  reportDeprecated,
} from "./diagnostics.js";
import { validateInheritanceDiscriminatedUnions } from "./helpers/discriminator-utils.js";
import { getLocationContext } from "./helpers/location-context.js";
import { explainStringTemplateNotSerializable } from "./helpers/string-template-utils.js";
import {
  getEntityName,
  getNamespaceFullName,
  getTypeName,
  type TypeNameOptions,
} from "./helpers/type-name-utils.js";
import {
  canNumericConstraintBeJsNumber,
  legacyMarshallTypeForJS,
  marshallTypeForJS,
} from "./js-marshaller.js";
import { createDiagnostic } from "./messages.js";
import { Numeric } from "./numeric.js";
import {
  exprIsBareIdentifier,
  getFirstAncestor,
  getIdentifierContext,
  hasParseError,
  visitChildren,
} from "./parser.js";
import type { Program, ProjectedProgram } from "./program.js";
import { createProjectionMembers } from "./projection-members.js";
<<<<<<< HEAD
import { Realm } from "./realm.js";
=======
import { createTypeRelationChecker } from "./type-relation-checker.js";
>>>>>>> 42340733
import {
  getFullyQualifiedSymbolName,
  getParentTemplateNode,
  isArrayModelType,
  isErrorType,
  isNullType,
  isTemplateInstance,
  isType,
  isValue,
} from "./type-utils.js";
import {
  AliasStatementNode,
  ArrayExpressionNode,
  ArrayLiteralNode,
  ArrayValue,
  AugmentDecoratorStatementNode,
  BooleanLiteral,
  BooleanLiteralNode,
  BooleanValue,
  CallExpressionNode,
  CodeFix,
  ConstStatementNode,
  DecoratedType,
  Decorator,
  DecoratorApplication,
  DecoratorArgument,
  DecoratorContext,
  DecoratorDeclarationStatementNode,
  DecoratorExpressionNode,
  Diagnostic,
  DiagnosticTarget,
  DocContent,
  Entity,
  Enum,
  EnumMember,
  EnumMemberNode,
  EnumStatementNode,
  EnumValue,
  ErrorType,
  Expression,
  FunctionDeclarationStatementNode,
  FunctionParameter,
  FunctionParameterNode,
  FunctionType,
  IdentifierKind,
  IdentifierNode,
  IndeterminateEntity,
  Interface,
  InterfaceStatementNode,
  IntersectionExpressionNode,
  IntrinsicScalarName,
  JsNamespaceDeclarationNode,
  JsSourceFileNode,
  LiteralNode,
  LiteralType,
  MemberContainerNode,
  MemberContainerType,
  MemberExpressionNode,
  MemberNode,
  MemberType,
  MixedFunctionParameter,
  MixedParameterConstraint,
  Model,
  ModelExpressionNode,
  ModelIndexer,
  ModelProperty,
  ModelPropertyNode,
  ModelStatementNode,
  ModifierFlags,
  Namespace,
  NamespaceStatementNode,
  NeverType,
  Node,
  NodeFlags,
  NullType,
  NullValue,
  NumericLiteral,
  NumericLiteralNode,
  NumericValue,
  ObjectLiteralNode,
  ObjectLiteralPropertyNode,
  ObjectValue,
  ObjectValuePropertyDescriptor,
  Operation,
  OperationStatementNode,
  Projection,
  ProjectionArithmeticExpressionNode,
  ProjectionBlockExpressionNode,
  ProjectionCallExpressionNode,
  ProjectionDecoratorReferenceExpressionNode,
  ProjectionEqualityExpressionNode,
  ProjectionExpression,
  ProjectionExpressionStatementNode,
  ProjectionIfExpressionNode,
  ProjectionLambdaExpressionNode,
  ProjectionMemberExpressionNode,
  ProjectionModelExpressionNode,
  ProjectionModelPropertyNode,
  ProjectionModelSpreadPropertyNode,
  ProjectionNode,
  ProjectionRelationalExpressionNode,
  ProjectionStatementItem,
  ProjectionStatementNode,
  ProjectionUnaryExpressionNode,
  ReturnExpressionNode,
  ReturnRecord,
  Scalar,
  ScalarConstructor,
  ScalarConstructorNode,
  ScalarStatementNode,
  ScalarValue,
  SignatureFunctionParameter,
  StdTypeName,
  StdTypes,
  StringLiteral,
  StringLiteralNode,
  StringTemplate,
  StringTemplateExpressionNode,
  StringTemplateHeadNode,
  StringTemplateMiddleNode,
  StringTemplateSpan,
  StringTemplateSpanLiteral,
  StringTemplateSpanValue,
  StringTemplateTailNode,
  StringValue,
  Sym,
  SymbolFlags,
  SymbolLinks,
  SymbolTable,
  SyntaxKind,
  TemplateArgumentNode,
  TemplateDeclarationNode,
  TemplateParameter,
  TemplateParameterDeclarationNode,
  TemplateableNode,
  TemplatedType,
  Tuple,
  TupleExpressionNode,
  Type,
  TypeInstantiationMap,
  TypeMapper,
  TypeOfExpressionNode,
  TypeOrReturnRecord,
  TypeReferenceNode,
  TypeSpecScriptNode,
  Union,
  UnionExpressionNode,
  UnionStatementNode,
  UnionVariant,
  UnionVariantNode,
  UnknownType,
  Value,
  VoidType,
} from "./types.js";

export type CreateTypeProps = Omit<Type, "isFinished" | "entityKind" | keyof TypePrototype>;

export interface Checker {
  typePrototype: TypePrototype;

  getTypeForNode(node: Node): Type;
  setUsingsForFile(file: TypeSpecScriptNode): void;
  checkProgram(): void;
  checkSourceFile(file: TypeSpecScriptNode): void;
  getGlobalNamespaceType(): Namespace;
  getGlobalNamespaceNode(): NamespaceStatementNode;
  getMergedSymbol(sym: Sym | undefined): Sym | undefined;
  mergeSourceFile(file: TypeSpecScriptNode | JsSourceFileNode): void;
  getLiteralType(node: StringLiteralNode): StringLiteral;
  getLiteralType(node: NumericLiteralNode): NumericLiteral;
  getLiteralType(node: BooleanLiteralNode): BooleanLiteral;
  getLiteralType(node: LiteralNode): LiteralType;

  /**
   * @deprecated use `import { getTypeName } from "@typespec/compiler";`
   */
  getTypeName(type: Type, options?: TypeNameOptions): string;

  /**
   * @deprecated use `import { getNamespaceFullName } from "@typespec/compiler";`
   */
  getNamespaceString(type: Namespace | undefined, options?: TypeNameOptions): string;
  cloneType<T extends Type>(type: T, additionalProps?: { [P in keyof T]?: T[P] }): T;
  evalProjection(node: ProjectionNode, target: Type, args: Type[]): Type;
  project(
    target: Type,
    projection: ProjectionNode,
    args?: (Type | string | number | boolean)[],
  ): Type;
  resolveIdentifier(node: IdentifierNode): Sym | undefined;
  resolveCompletions(node: IdentifierNode): Map<string, TypeSpecCompletionItem>;
  createType<T extends Type extends any ? CreateTypeProps : never>(
    typeDef: T,
  ): T & TypePrototype & { isFinished: boolean; readonly entityKind: "Type" };
  createAndFinishType<T extends Type extends any ? CreateTypeProps : never>(
    typeDef: T,
  ): T & TypePrototype;
  finishType<T extends Type>(typeDef: T, realm?: Realm): T;
  createFunctionType(fn: (...args: Type[]) => Type): FunctionType;
  createLiteralType(value: string, node?: StringLiteralNode): StringLiteral;
  createLiteralType(value: number, node?: NumericLiteralNode): NumericLiteral;
  createLiteralType(value: boolean, node?: BooleanLiteralNode): BooleanLiteral;
  createLiteralType(
    value: string | number | boolean,
    node?: StringLiteralNode | NumericLiteralNode | BooleanLiteralNode,
  ): StringLiteral | NumericLiteral | BooleanLiteral;
  createLiteralType(
    value: string | number | boolean,
    node?: StringLiteralNode | NumericLiteralNode | BooleanLiteralNode,
  ): StringLiteral | NumericLiteral | BooleanLiteral;

  /**
   * Check if the source type can be assigned to the target type.
   * @param source Source type, should be assignable to the target.
   * @param target Target type
   * @param diagnosticTarget Target for the diagnostic, unless something better can be inferred.
   * @returns [related, list of diagnostics]
   */
  isTypeAssignableTo(
    source: Entity,
    target: Entity,
    diagnosticTarget: DiagnosticTarget,
  ): [boolean, readonly Diagnostic[]];

  /**
   * Check if the given type is one of the built-in standard TypeSpec Types.
   * @param type Type to check
   * @param stdType If provided check is that standard type
   */
  isStdType(
    type: Scalar,
    stdType?: IntrinsicScalarName,
  ): type is Scalar & { name: IntrinsicScalarName };
  isStdType(type: Type, stdType?: StdTypeName): type is Type & { name: StdTypeName };

  /**
   * Std type
   * @param name Name
   */
  getStdType<T extends keyof StdTypes>(name: T): StdTypes[T];

  /**
   * Return the exact type of a value.
   *
   * ```tsp
   * const a: string = "hello";
   * ```
   * calling `getValueExactType` on the value of a would give the string literal "hello".
   * @param value
   */
  getValueExactType(value: Value): Type | undefined;
  /**
   * Check and resolve a type for the given type reference node.
   * @param node Node.
   * @returns Resolved type and diagnostics if there was an error.
   */
  resolveTypeReference(node: TypeReferenceNode): [Type | undefined, readonly Diagnostic[]];

  /** @internal */
  getValueForNode(node: Node): Value | null;

  /** @internal */
  getTypeOrValueForNode(node: Node): Type | Value | null;

  readonly errorType: ErrorType;
  readonly voidType: VoidType;
  readonly neverType: NeverType;
  readonly nullType: NullType;
  readonly anyType: UnknownType;
}

interface TypePrototype {
  projections: ProjectionStatementNode[];
  projectionsByName(name: string): ProjectionStatementNode[];
}

/** @deprecated Use TypeSpecCompletionItem */
export type CadlCompletionItem = TypeSpecCompletionItem;

export interface TypeSpecCompletionItem {
  sym: Sym;

  /**
   *  Optional label if different from the text to complete.
   */
  label?: string;

  /**
   * Optional text to be appended to the completion if accepted.
   */
  suffix?: string;
}

/**
 * Maps type arguments to type instantiation.
 */
const TypeInstantiationMap = class
  extends MultiKeyMap<readonly Type[], Type>
  implements TypeInstantiationMap {};

let currentSymbolId = 0;

export function createChecker(program: Program): Checker {
  const stdTypes: Partial<StdTypes> = {};
  const symbolLinks = new Map<number, SymbolLinks>();
  const mergedSymbols = new Map<Sym, Sym>();
  const docFromCommentForSym = new Map<Sym, string>();
  const augmentDecoratorsForSym = new Map<Sym, AugmentDecoratorStatementNode[]>();
  const augmentedSymbolTables = new Map<SymbolTable, SymbolTable>();
  const referenceSymCache = new WeakMap<
    TypeReferenceNode | MemberExpressionNode | IdentifierNode,
    Sym | undefined
  >();
  const valueExactTypes = new WeakMap<Value, Type>();
  let onCheckerDiagnostic: (diagnostic: Diagnostic) => void = (x: Diagnostic) => {
    program.reportDiagnostic(x);
  };

  const typePrototype: TypePrototype = {
    get projections(): ProjectionStatementNode[] {
      return (projectionsByTypeKind.get((this as Type).kind) || []).concat(
        projectionsByType.get(this as Type) || [],
      );
    },
    projectionsByName(name: string): ProjectionStatementNode[] {
      return this.projections.filter((p) => p.id.sv === name);
    },
  };
  const globalNamespaceNode = createGlobalNamespaceNode();
  const globalNamespaceType = createGlobalNamespaceType();

  // Caches the deprecation test of nodes in the program
  const nodeDeprecationMap = new Map<Node, boolean>();

  const errorType: ErrorType = createType({ kind: "Intrinsic", name: "ErrorType" });
  const voidType = createType({ kind: "Intrinsic", name: "void" } as const);
  const neverType = createType({ kind: "Intrinsic", name: "never" } as const);
  const unknownType = createType({ kind: "Intrinsic", name: "unknown" } as const);
  const nullType = createType({ kind: "Intrinsic", name: "null" } as const);
  const nullSym = createSymbol(undefined, "null", SymbolFlags.None);

  const projectionsByTypeKind = new Map<Type["kind"], ProjectionStatementNode[]>([
    ["Model", []],
    ["ModelProperty", []],
    ["Scalar", []],
    ["Union", []],
    ["UnionVariant", []],
    ["Operation", []],
    ["Interface", []],
    ["Enum", []],
    ["EnumMember", []],
  ]);
  const projectionsByType = new Map<Type, ProjectionStatementNode[]>();
  // whether we've checked this specific projection statement before
  // and added it to the various projection maps.
  const processedProjections = new Set<ProjectionStatementNode>();

  // interpreter state
  let currentProjectionDirection: "to" | "from" | "pre_to" | "pre_from" | undefined;
  /**
   * Set keeping track of node pending type resolution.
   * Key is the SymId of a node. It can be retrieved with getNodeSymId(node)
   */
  const pendingResolutions = new PendingResolutions();

  for (const file of program.jsSourceFiles.values()) {
    mergeSourceFile(file);
  }

  for (const file of program.sourceFiles.values()) {
    mergeSourceFile(file);
  }

  const typespecNamespaceBinding = globalNamespaceNode.symbol.exports!.get("TypeSpec");
  if (typespecNamespaceBinding) {
    initializeTypeSpecIntrinsics();
    for (const file of program.sourceFiles.values()) {
      addUsingSymbols(typespecNamespaceBinding.exports!, file.locals);
    }
  }

  for (const file of program.sourceFiles.values()) {
    setUsingsForFile(file);
  }
  let evalContext: EvalContext | undefined = undefined;

  const checker: Checker = {
    getTypeForNode,
    checkProgram,
    checkSourceFile,
    getLiteralType,
    getTypeName,
    getNamespaceString: getNamespaceFullName,
    getGlobalNamespaceType,
    getGlobalNamespaceNode,
    setUsingsForFile,
    getMergedSymbol,
    mergeSourceFile,
    cloneType,
    resolveIdentifier,
    resolveCompletions,
    evalProjection,
    project,
    neverType,
    errorType,
    nullType,
    anyType: unknownType,
    voidType,
    typePrototype,
    createType,
    createAndFinishType,
    createFunctionType,
    createLiteralType,
    finishType,
    isStdType,
    getStdType,
    resolveTypeReference,
    getValueForNode,
    getTypeOrValueForNode,
    getValueExactType,
    isTypeAssignableTo: undefined!,
  };
  const relation = createTypeRelationChecker(program, checker);
  checker.isTypeAssignableTo = relation.isTypeAssignableTo;

  const projectionMembers = createProjectionMembers(checker);
  return checker;

  function reportCheckerDiagnostic(diagnostic: Diagnostic) {
    onCheckerDiagnostic(diagnostic);
  }
  function reportCheckerDiagnostics(diagnostics: readonly Diagnostic[]) {
    diagnostics.forEach((x) => reportCheckerDiagnostic(x));
  }

  function initializeTypeSpecIntrinsics() {
    // a utility function to log strings or numbers
    mutate(typespecNamespaceBinding!.exports)!.set("log", {
      flags: SymbolFlags.Function,
      name: "log",
      value(p: Program, ...strs: string[]): Type {
        program.trace("projection.log", strs.join(" "));
        return voidType;
      },
      declarations: [],
    });

    // Until we have an `unit` type for `null`
    mutate(typespecNamespaceBinding!.exports).set("null", nullSym);
    mutate(nullSym).type = nullType;
    getSymbolLinks(nullSym).type = nullType;
  }

  function getStdType<T extends keyof StdTypes>(name: T): StdTypes[T] {
    const type = stdTypes[name];
    if (type !== undefined) {
      return type as any;
    }

    const sym = typespecNamespaceBinding?.exports?.get(name);
    if (sym && sym.flags & SymbolFlags.Model) {
      checkModelStatement(sym!.declarations[0] as any, undefined);
    } else {
      checkScalar(sym!.declarations[0] as any, undefined);
    }

    const loadedType = stdTypes[name];
    compilerAssert(
      loadedType,
      `TypeSpec std type "${name}" should have been initalized before using array syntax.`,
    );
    return loadedType as any;
  }

  function mergeSourceFile(file: TypeSpecScriptNode | JsSourceFileNode) {
    mergeSymbolTable(file.symbol.exports!, mutate(globalNamespaceNode.symbol.exports!));
  }

  function setUsingsForFile(file: TypeSpecScriptNode) {
    const usedUsing = new Set<Sym>();

    for (const using of file.usings) {
      const parentNs = using.parent!;
      const sym = resolveTypeReferenceSym(using.name, undefined);
      if (!sym) {
        continue;
      }

      if (!(sym.flags & SymbolFlags.Namespace)) {
        reportCheckerDiagnostic(createDiagnostic({ code: "using-invalid-ref", target: using }));
        continue;
      }

      const namespaceSym = getMergedSymbol(sym)!;

      if (usedUsing.has(namespaceSym)) {
        reportCheckerDiagnostic(
          createDiagnostic({
            code: "duplicate-using",
            format: { usingName: memberExpressionToString(using.name) },
            target: using,
          }),
        );
        continue;
      }
      usedUsing.add(namespaceSym);
      addUsingSymbols(sym.exports!, parentNs.locals!);
    }
  }

  function applyAugmentDecorators(node: TypeSpecScriptNode | NamespaceStatementNode) {
    if (!node.statements || !isArray(node.statements)) {
      return;
    }

    const augmentDecorators = node.statements.filter(
      (x): x is AugmentDecoratorStatementNode => x.kind === SyntaxKind.AugmentDecoratorStatement,
    );

    for (const decNode of augmentDecorators) {
      const ref = resolveTypeReferenceSym(decNode.targetType, undefined);
      if (ref) {
        let args: readonly TemplateArgumentNode[] = [];
        if (ref.declarations[0].kind === SyntaxKind.AliasStatement) {
          const aliasNode = ref.declarations[0] as AliasStatementNode;
          if (aliasNode.value.kind === SyntaxKind.TypeReference) {
            args = aliasNode.value.arguments;
          }
        } else {
          args = decNode.targetType.arguments;
        }
        if (ref.flags & SymbolFlags.Namespace) {
          const links = getSymbolLinks(getMergedSymbol(ref));
          const type: Type & DecoratedType = links.type! as any;
          const decApp = checkDecoratorApplication(type, decNode, undefined);
          if (decApp) {
            type.decorators.push(decApp);
            applyDecoratorToType(program, decApp, type);
          }
        } else if (args.length > 0 || ref.flags & SymbolFlags.LateBound) {
          reportCheckerDiagnostic(
            createDiagnostic({
              code: "augment-decorator-target",
              messageId: "noInstance",
              target: decNode.target,
            }),
          );
        } else {
          let list = augmentDecoratorsForSym.get(ref);
          if (list === undefined) {
            list = [];
            augmentDecoratorsForSym.set(ref, list);
          }
          list.unshift(decNode);
        }
      }
    }
  }

  function addUsingSymbols(source: SymbolTable, destination: SymbolTable): void {
    const augmented = getOrCreateAugmentedSymbolTable(destination);
    for (const symbolSource of source.values()) {
      const sym: Sym = {
        flags: SymbolFlags.Using,
        declarations: [],
        name: symbolSource.name,
        symbolSource: symbolSource,
      };
      augmented.set(sym.name, sym);
    }
  }

  /**
   * We cannot inject symbols into the symbol tables hanging off syntax tree nodes as
   * syntax tree nodes can be shared by other programs. This is called as a copy-on-write
   * to inject using and late-bound symbols, and then we use the copy when resolving
   * in the table.
   */
  function getOrCreateAugmentedSymbolTable(table: SymbolTable): Mutable<SymbolTable> {
    let augmented = augmentedSymbolTables.get(table);
    if (!augmented) {
      augmented = createSymbolTable(table);
      augmentedSymbolTables.set(table, augmented);
    }
    return mutate(augmented);
  }

  /**
   * Create the link for the given type to the symbol links.
   * If currently instantiating a template it will link to the instantiations.
   * Else will link to the declaredType.
   * @param links Symbol link
   * @param type Type
   * @param mapper Type mapper if in an template instantiation
   */
  function linkType(links: SymbolLinks, type: Type, mapper: TypeMapper | undefined) {
    if (mapper === undefined) {
      links.declaredType = type;
      links.instantiations = new TypeInstantiationMap();
    } else if (links.instantiations) {
      links.instantiations.set(mapper.args, type);
    }
  }

  function linkMemberType(links: SymbolLinks, type: Type, mapper: TypeMapper | undefined) {
    if (mapper === undefined) {
      links.declaredType = type;
    }
  }

  /**
   * Check a member symbol.
   * @param sym Symbol binding a member node.
   * @param mapper Type mapper.
   * @returns Checked type for the given member symbol.
   */
  function checkMemberSym(sym: Sym, mapper: TypeMapper | undefined): Type {
    const symbolLinks = getSymbolLinks(sym);
    const memberContainer = getTypeForNode(sym.parent!.declarations[0], mapper);
    const type = symbolLinks.declaredType ?? symbolLinks.type;
    if (type) {
      return type;
    } else {
      return checkMember(
        sym.declarations[0] as MemberNode,
        mapper,
        memberContainer as MemberContainerType,
      )!;
    }
  }

  /**
   * Check a member node
   * @param node Member node to check
   * @param mapper Type mapper
   * @param containerType Member node container type(Interface, Model, Union, etc.)
   * @returns Checked member
   */
  function checkMember(
    node: MemberNode,
    mapper: TypeMapper | undefined,
    containerType: MemberContainerType,
  ): Type {
    switch (node.kind) {
      case SyntaxKind.ModelProperty:
        return checkModelProperty(node, mapper);
      case SyntaxKind.EnumMember:
        return checkEnumMember(node, mapper, containerType as Enum);
      case SyntaxKind.OperationStatement:
        return checkOperation(node, mapper, containerType as Interface);
      case SyntaxKind.UnionVariant:
        return checkUnionVariant(node, mapper);
      case SyntaxKind.ScalarConstructor:
        return checkScalarConstructor(node, mapper, containerType as Scalar);
    }
  }

  function getTypeForTypeOrIndeterminate(entity: Type | IndeterminateEntity): Type {
    if (entity.entityKind === "Indeterminate") {
      return entity.type;
    }
    return entity;
  }

  function getTypeForNode(node: Node, mapper?: TypeMapper): Type {
    const entity = checkNode(node, mapper);
    if (entity === null) {
      return errorType;
    }
    if (entity.entityKind === "Indeterminate") {
      return entity.type;
    }
    if (isValue(entity)) {
      reportCheckerDiagnostic(
        createDiagnostic({
          code: "value-in-type",
          target: node,
        }),
      );
      return errorType;
    }
    if (entity.kind === "TemplateParameter") {
      if (entity.constraint?.valueType) {
        // means this template constraint will accept values
        reportCheckerDiagnostic(
          createDiagnostic({
            code: "value-in-type",
            messageId: "referenceTemplate",
            target: node,
          }),
        );
      }
    }
    return entity;
  }

  function getValueForNode(
    node: Node,
    mapper?: TypeMapper,
    constraint?: CheckValueConstraint,
    options: { legacyTupleAndModelCast?: boolean } = {},
  ): Value | null {
    const initial = checkNode(node, mapper, constraint);
    if (initial === null) {
      return null;
    }
    let entity: Type | Value | null;
    if (initial.entityKind === "Indeterminate") {
      entity = getValueFromIndeterminate(initial.type, constraint, node);
    } else {
      entity = initial;
    }
    if (options.legacyTupleAndModelCast && entity !== null && isType(entity)) {
      entity = legacy_tryTypeToValueCast(entity, constraint, node);
    }
    if (entity === null) {
      return null;
    }
    if (isValue(entity)) {
      return constraint ? inferScalarsFromConstraints(entity, constraint.type) : entity;
    }
    reportExpectedValue(node, entity);
    return null;
  }

  function reportExpectedValue(target: Node, type: Type) {
    if (type.kind === "Model" && type.name === "" && target.kind === SyntaxKind.ModelExpression) {
      reportCheckerDiagnostic(
        createDiagnostic({
          code: "expect-value",
          messageId: "model",
          format: { name: getTypeName(type) },
          codefixes: [createModelToObjectValueCodeFix(target)],
          target,
        }),
      );
    } else if (type.kind === "Tuple" && target.kind === SyntaxKind.TupleExpression) {
      reportCheckerDiagnostic(
        createDiagnostic({
          code: "expect-value",
          messageId: "tuple",
          format: { name: getTypeName(type) },
          codefixes: [createTupleToArrayValueCodeFix(target)],
          target,
        }),
      );
    } else {
      reportCheckerDiagnostic(
        createDiagnostic({
          code: "expect-value",
          format: { name: getTypeName(type) },
          target,
        }),
      );
    }
  }

  /** In certain context for types that can also be value if the constraint allows it we try to use it as a value instead of a type. */
  function getValueFromIndeterminate(
    type: Type,
    constraint: CheckValueConstraint | undefined,
    node: Node,
  ): Type | Value | null {
    switch (type.kind) {
      case "String":
      case "StringTemplate":
        return checkStringValue(type, constraint, node);
      case "Number":
        return checkNumericValue(type, constraint, node);
      case "Boolean":
        return checkBooleanValue(type, constraint, node);
      case "EnumMember":
        return checkEnumValue(type, constraint, node);
      case "UnionVariant":
        return getValueFromIndeterminate(type.type, constraint, node);
      case "Intrinsic":
        switch (type.name) {
          case "null":
            return checkNullValue(type as any, constraint, node);
        }
        return type;
      default:
        return type;
    }
  }

  function legacy_tryTypeToValueCast(
    type: Type,
    constraint: CheckValueConstraint | undefined,
    node: Node,
  ): Type | Value | null {
    switch (type.kind) {
      case "Tuple":
        return legacy_tryUsingTupleAsArrayValue(type, constraint?.type, node);
      case "Model":
        return legacy_tryUsingModelAsObjectValue(type, constraint?.type, node);
      default:
        return type;
    }
  }

  // Legacy behavior to smooth transition to object values.
  function legacy_tryUsingModelAsObjectValue(
    model: Model,
    type: Type | undefined,
    node: Node,
  ): Model | ObjectValue | null {
    if (model.node?.kind !== SyntaxKind.ModelExpression) {
      return model; // we only want to convert model expressions
    }

    reportCheckerDiagnostic(
      createDiagnostic({
        code: "deprecated",
        codefixes: [createModelToObjectValueCodeFix(model.node)],
        format: {
          message: "Using a model as a value is deprecated. Use an object value instead(with #{}).",
        },
        target: model.node,
      }),
    );

    const value: ObjectValue = {
      entityKind: "Value",
      valueKind: "ObjectValue",
      type: type ?? model,
      node: model.node as any,
      properties: new Map(),
    };

    for (const prop of model.properties.values()) {
      let propValue = getValueFromIndeterminate(
        prop.type,
        { kind: "assignment", type: prop.type },
        node,
      );
      if (propValue !== null && isType(propValue)) {
        propValue = legacy_tryTypeToValueCast(
          propValue,
          { kind: "assignment", type: prop.type },
          node,
        );
      }
      if (propValue == null) {
        return null;
      } else if (!isValue(propValue)) {
        return model;
      }
      value.properties.set(prop.name, {
        name: prop.name,
        value: propValue,
        node: prop.node as any,
      });
    }

    if (type !== undefined && !checkTypeAssignable(model, type, node)) {
      return null;
    }

    return value;
  }

  // Legacy behavior to smooth transition to array values.
  function legacy_tryUsingTupleAsArrayValue(
    tuple: Tuple,
    type: Type | undefined,
    node: Node,
  ): Tuple | ArrayValue | null {
    if (tuple.node.kind !== SyntaxKind.TupleExpression) {
      return tuple; // we won't convert dynamic tuples to array values
    }

    reportCheckerDiagnostic(
      createDiagnostic({
        code: "deprecated",
        codefixes: [createTupleToArrayValueCodeFix(tuple.node)],
        format: {
          message: "Using a tuple as a value is deprecated. Use an array value instead(with #[]).",
        },
        target: tuple.node,
      }),
    );

    const values: Value[] = [];
    for (const [index, item] of tuple.values.entries()) {
      const itemType =
        type?.kind === "Model" && isArrayModelType(program, type)
          ? type.indexer.value
          : type?.kind === "Tuple"
            ? type.values[index]
            : undefined;
      let value = getValueFromIndeterminate(
        item,
        itemType && { kind: "assignment", type: itemType },
        node,
      );
      if (value !== null && isType(value)) {
        value = legacy_tryTypeToValueCast(
          value,
          itemType && { kind: "assignment", type: itemType },
          node,
        );
      }
      if (value === null) {
        return null;
      } else if (!isValue(value)) {
        return tuple;
      }
      values.push(value);
    }

    if (type !== undefined && !checkTypeAssignable(tuple, type, node)) {
      return null;
    }

    return {
      entityKind: "Value",
      valueKind: "ArrayValue",
      type: type ?? tuple,
      node: tuple.node as any,
      values,
    };
  }

  interface CheckConstraint {
    kind: "argument" | "assignment";
    constraint: MixedParameterConstraint;
  }
  interface CheckValueConstraint {
    kind: "argument" | "assignment";
    type: Type;
  }

  function canTryLegacyCast(
    target: Type,
    constraint: MixedParameterConstraint | undefined,
  ): constraint is MixedParameterConstraint &
    Required<Pick<MixedParameterConstraint, "valueType">> {
    return Boolean(
      constraint?.valueType &&
        !(
          constraint.type &&
          ignoreDiagnostics(relation.isTypeAssignableTo(target, constraint.type, target))
        ),
    );
  }

  /**
   * Gets a type or value depending on the node and current constraint.
   * For nodes that can be both type or values(e.g. string), the value will be returned if the constraint expect a value of that type even if the constrain also allows the type.
   * This means that if the constraint is `string | valueof string` passing `"abc"` will send the value `"abc"` and not the type `"abc"`.
   */
  function getTypeOrValueForNode(
    node: Node,
    mapper?: TypeMapper,
    constraint?: CheckConstraint | undefined,
  ): Type | Value | null {
    const valueConstraint = extractValueOfConstraints(constraint);
    const entity = checkNode(node, mapper, valueConstraint);
    if (entity === null) {
      return entity;
    } else if (isType(entity)) {
      if (canTryLegacyCast(entity, constraint?.constraint)) {
        return legacy_tryTypeToValueCast(entity, valueConstraint, node);
      } else {
        return entity;
      }
    } else if (isValue(entity)) {
      return entity;
    }
    compilerAssert(entity.entityKind === "Indeterminate", "Expected indeterminate entity");

    if (valueConstraint) {
      const valueDiagnostics: Diagnostic[] = [];
      const oldDiagnosticHook = onCheckerDiagnostic;
      onCheckerDiagnostic = (x: Diagnostic) => valueDiagnostics.push(x);
      const result = getValueFromIndeterminate(entity.type, valueConstraint, node);
      onCheckerDiagnostic = oldDiagnosticHook;
      if (result) {
        // If there were diagnostic reported but we still got a value this means that the value might be invalid.
        reportCheckerDiagnostics(valueDiagnostics);
        return result;
      }
    }

    return entity.type;
  }

  /** Extact the type constraint a value should match. */
  function extractValueOfConstraints(
    constraint: CheckConstraint | undefined,
  ): CheckValueConstraint | undefined {
    if (constraint?.constraint.valueType) {
      return { kind: constraint.kind, type: constraint.constraint.valueType };
    } else {
      return undefined;
    }
  }

  /**
   * Gets a type, value or indeterminate depending on the node and current constraint.
   * For nodes that can be both type or values(e.g. string literals), an indeterminate entity will be returned.
   * It is the job of of the consumer to decide if it should be a type or a value depending on the context.
   */
  function checkNode(
    node: Node,
    mapper?: TypeMapper,
    valueConstraint?: CheckValueConstraint | undefined,
  ): Type | Value | IndeterminateEntity | null {
    switch (node.kind) {
      case SyntaxKind.ModelExpression:
        return checkModel(node, mapper);
      case SyntaxKind.ModelStatement:
        return checkModel(node, mapper);
      case SyntaxKind.ModelProperty:
        return checkModelProperty(node, mapper);
      case SyntaxKind.ScalarStatement:
        return checkScalar(node, mapper);
      case SyntaxKind.AliasStatement:
        return checkAlias(node, mapper);
      case SyntaxKind.EnumStatement:
        return checkEnum(node, mapper);
      case SyntaxKind.EnumMember:
        return checkEnumMember(node, mapper);
      case SyntaxKind.InterfaceStatement:
        return checkInterface(node, mapper);
      case SyntaxKind.UnionStatement:
        return checkUnion(node, mapper);
      case SyntaxKind.UnionVariant:
        return checkUnionVariant(node, mapper);
      case SyntaxKind.NamespaceStatement:
      case SyntaxKind.JsNamespaceDeclaration:
        return checkNamespace(node);
      case SyntaxKind.OperationStatement:
        return checkOperation(node, mapper);
      case SyntaxKind.NumericLiteral:
        return checkNumericLiteral(node);
      case SyntaxKind.BooleanLiteral:
        return checkBooleanLiteral(node);
      case SyntaxKind.StringLiteral:
        return checkStringLiteral(node);
      case SyntaxKind.TupleExpression:
        return checkTupleExpression(node, mapper);
      case SyntaxKind.StringTemplateExpression:
        return checkStringTemplateExpresion(node, mapper);
      case SyntaxKind.ArrayExpression:
        return checkArrayExpression(node, mapper);
      case SyntaxKind.UnionExpression:
        return checkUnionExpression(node, mapper);
      case SyntaxKind.IntersectionExpression:
        return checkIntersectionExpression(node, mapper);
      case SyntaxKind.DecoratorDeclarationStatement:
        return checkDecoratorDeclaration(node, mapper);
      case SyntaxKind.FunctionDeclarationStatement:
        return checkFunctionDeclaration(node, mapper);
      case SyntaxKind.TypeReference:
        return checkTypeOrValueReference(node, mapper);
      case SyntaxKind.TemplateArgument:
        return checkTemplateArgument(node, mapper);
      case SyntaxKind.TemplateParameterDeclaration:
        return checkTemplateParameterDeclaration(node, mapper);
      case SyntaxKind.ProjectionStatement:
        return checkProjectionDeclaration(node);
      case SyntaxKind.VoidKeyword:
        return voidType;
      case SyntaxKind.NeverKeyword:
        return neverType;
      case SyntaxKind.UnknownKeyword:
        return unknownType;
      case SyntaxKind.ObjectLiteral:
        return checkObjectValue(node, mapper, valueConstraint);
      case SyntaxKind.ArrayLiteral:
        return checkArrayValue(node, mapper, valueConstraint);
      case SyntaxKind.ConstStatement:
        return checkConst(node);
      case SyntaxKind.CallExpression:
        return checkCallExpression(node, mapper);
      case SyntaxKind.TypeOfExpression:
        return checkTypeOfExpression(node, mapper);
      default:
        return errorType;
    }
  }

  /**
   * Return a fully qualified id of node
   */
  function getNodeSymId(
    node:
      | ModelStatementNode
      | ScalarStatementNode
      | AliasStatementNode
      | ConstStatementNode
      | InterfaceStatementNode
      | OperationStatementNode
      | TemplateParameterDeclarationNode
      | UnionStatementNode,
  ): number {
    const symbol =
      node.kind === SyntaxKind.OperationStatement &&
      node.parent?.kind === SyntaxKind.InterfaceStatement
        ? getSymbolForMember(node)
        : node.symbol;
    // eslint-disable-next-line @typescript-eslint/no-non-null-asserted-optional-chain
    return symbol?.id!;
  }

  /**
   * Check if the given namespace is the standard library `TypeSpec` namespace.
   */
  function isTypeSpecNamespace(
    namespace: Namespace,
  ): namespace is Namespace & { name: "TypeSpec"; namespace: Namespace } {
    return (
      namespace.name === "TypeSpec" &&
      (namespace.namespace === globalNamespaceType ||
        namespace.namespace?.projectionBase === globalNamespaceType)
    );
  }

  /**
   * Check if the given type is defined right in the TypeSpec namespace.
   */
  function isInTypeSpecNamespace(type: Type & { namespace?: Namespace }): boolean {
    return Boolean(type.namespace && isTypeSpecNamespace(type.namespace));
  }

  function checkTemplateParameterDeclaration(
    node: TemplateParameterDeclarationNode,
    mapper: undefined,
  ): TemplateParameter;
  function checkTemplateParameterDeclaration(
    node: TemplateParameterDeclarationNode,
    mapper: TypeMapper,
  ): Type | Value | IndeterminateEntity;
  function checkTemplateParameterDeclaration(
    node: TemplateParameterDeclarationNode,
    mapper: TypeMapper | undefined,
  ): Type | Value | IndeterminateEntity;
  function checkTemplateParameterDeclaration(
    node: TemplateParameterDeclarationNode,
    mapper: TypeMapper | undefined,
  ): Type | Value | IndeterminateEntity {
    const parentNode = node.parent!;
    const grandParentNode = parentNode.parent;
    const links = getSymbolLinks(node.symbol);

    if (pendingResolutions.has(getNodeSymId(node), ResolutionKind.Constraint)) {
      if (mapper === undefined) {
        reportCheckerDiagnostic(
          createDiagnostic({
            code: "circular-constraint",
            format: { typeName: node.id.sv },
            target: node.constraint!,
          }),
        );
      }
      return errorType;
    }

    let type: TemplateParameter | undefined = links.declaredType as TemplateParameter;
    if (type === undefined) {
      if (grandParentNode) {
        if (grandParentNode.locals?.has(node.id.sv)) {
          reportCheckerDiagnostic(
            createDiagnostic({
              code: "shadow",
              format: { name: node.id.sv },
              target: node,
            }),
          );
        }
      }
      const index = parentNode.templateParameters.findIndex((v) => v === node);
      type = links.declaredType = createAndFinishType({
        kind: "TemplateParameter",
        node: node,
      });

      if (node.constraint) {
        pendingResolutions.start(getNodeSymId(node), ResolutionKind.Constraint);
        type.constraint = getParamConstraintEntityForNode(node.constraint);
        pendingResolutions.finish(getNodeSymId(node), ResolutionKind.Constraint);
      }
      if (node.default) {
        type.default = checkTemplateParameterDefault(
          node.default,
          parentNode.templateParameters,
          index,
          type.constraint,
        );
      }
    }

    return mapper ? mapper.getMappedType(type) : type;
  }

  function getResolvedTypeParameterDefault(
    declaredType: TemplateParameter,
    node: TemplateParameterDeclarationNode,
    mapper: TypeMapper,
  ): Type | Value | IndeterminateEntity | null | undefined {
    if (declaredType.default === undefined) {
      return undefined;
    }
    if (
      (isType(declaredType.default) && isErrorType(declaredType.default)) ||
      declaredType.default === null
    ) {
      return declaredType.default;
    }

    return checkNode(node.default!, mapper);
  }

  function checkTemplateParameterDefault(
    nodeDefault: Expression,
    templateParameters: readonly TemplateParameterDeclarationNode[],
    index: number,
    constraint: Entity | undefined,
  ): Type | Value | IndeterminateEntity {
    function visit(node: Node) {
      const entity = checkNode(node);
      let hasError = false;
      if (entity !== null && "kind" in entity && entity.kind === "TemplateParameter") {
        for (let i = index; i < templateParameters.length; i++) {
          if (entity.node.symbol === templateParameters[i].symbol) {
            reportCheckerDiagnostic(
              createDiagnostic({ code: "invalid-template-default", target: node }),
            );
            return undefined;
          }
        }
        return entity;
      }

      visitChildren(node, (x) => {
        const visited = visit(x);
        if (visited === undefined) {
          hasError = true;
        }
      });

      return hasError ? undefined : entity;
    }
    const type = visit(nodeDefault) ?? errorType;

    if (!("kind" in type && isErrorType(type)) && constraint) {
      checkTypeAssignable(type, constraint, nodeDefault);
    }
    return type;
  }

  /**
   * Check and resolve a type for the given type reference node.
   * @param node Node.
   * @param mapper Type mapper for template instantiation context.
   * @param instantiateTemplate If templated type should be instantiated if they haven't yet.
   * @returns Resolved type.
   */
  function checkTypeReference(
    node: TypeReferenceNode | MemberExpressionNode | IdentifierNode,
    mapper: TypeMapper | undefined,
    instantiateTemplate = true,
  ): Type {
    const sym = resolveTypeReferenceSym(node, mapper);
    if (!sym) {
      return errorType;
    }

    const type = checkTypeReferenceSymbol(sym, node, mapper, instantiateTemplate);
    return type;
  }

  /**
   * Check and resolve a type for the given type reference node.
   * @param node Node.
   * @param mapper Type mapper for template instantiation context.
   * @param instantiateTemplate If templated type should be instantiated if they haven't yet.
   * @returns Resolved type.
   */
  function checkTypeOrValueReference(
    node: TypeReferenceNode | MemberExpressionNode | IdentifierNode,
    mapper: TypeMapper | undefined,
    instantiateTemplate = true,
  ): Type | Value | IndeterminateEntity {
    const sym = resolveTypeReferenceSym(node, mapper);
    if (!sym) {
      return errorType;
    }

    return checkTypeOrValueReferenceSymbol(sym, node, mapper, instantiateTemplate) ?? errorType;
  }

  function checkTemplateArgument(
    node: TemplateArgumentNode,
    mapper: TypeMapper | undefined,
  ): Type | Value | IndeterminateEntity | null {
    return checkNode(node.argument, mapper);
  }

  function resolveTypeReference(
    node: TypeReferenceNode,
  ): [Type | undefined, readonly Diagnostic[]] {
    const oldDiagnosticHook = onCheckerDiagnostic;
    const diagnostics: Diagnostic[] = [];
    onCheckerDiagnostic = (x: Diagnostic) => diagnostics.push(x);
    const type = checkTypeReference(node, undefined, false);
    onCheckerDiagnostic = oldDiagnosticHook;
    return [type === errorType ? undefined : type, diagnostics];
  }

  function copyDeprecation(sourceType: Type, destType: Type): void {
    const deprecationDetails = getDeprecationDetails(program, sourceType);
    if (deprecationDetails) {
      markDeprecated(program, destType, deprecationDetails);
    }
  }

  function checkDeprecated(type: Type, node: Node | undefined, target: DiagnosticTarget) {
    if (node) {
      const deprecationDetails = getDeprecationDetails(program, node);
      if (deprecationDetails) {
        reportDeprecation(program, target, deprecationDetails.message, reportCheckerDiagnostic);
        return;
      }
    }

    const deprecationDetails = getDeprecationDetails(program, type);
    if (deprecationDetails) {
      reportDeprecation(program, target, deprecationDetails.message, reportCheckerDiagnostic);
    }
  }

  function isTypeReferenceContextDeprecated(node: Node): boolean {
    function checkDeprecatedNode(node: Node) {
      // Perform a simple check if the parent node is deprecated.  We do this
      // out of band because `checkDirectives` usually gets called on the parent
      // type after child types have already been checked (including their
      // deprecations).
      if (!nodeDeprecationMap.has(node)) {
        nodeDeprecationMap.set(
          node,
          (node.directives ?? []).findIndex((d) => d.target.sv === "deprecated") >= 0,
        );
      }

      return nodeDeprecationMap.get(node)!;
    }

    // Walk the parent hierarchy up to a node which might have a
    // deprecation which would mitigate the deprecation warning of the original
    // type reference. This is done to prevent multiple deprecation notices from
    // being raised when a parent context is already being deprecated.
    switch (node.kind) {
      case SyntaxKind.ModelStatement:
        return checkDeprecatedNode(node);
      case SyntaxKind.OperationStatement:
        return (
          checkDeprecatedNode(node) ||
          (node.parent!.kind === SyntaxKind.InterfaceStatement &&
            isTypeReferenceContextDeprecated(node.parent!))
        );
      case SyntaxKind.InterfaceStatement:
        return checkDeprecatedNode(node);
      case SyntaxKind.IntersectionExpression:
      case SyntaxKind.UnionExpression:
      case SyntaxKind.ModelProperty:
      case SyntaxKind.OperationSignatureDeclaration:
      case SyntaxKind.OperationSignatureReference:
        return isTypeReferenceContextDeprecated(node.parent!);
      default:
        return false;
    }
  }

  function checkTemplateInstantiationArgs(
    node: Node,
    args: readonly TemplateArgumentNode[],
    decls: readonly TemplateParameterDeclarationNode[],
    mapper: TypeMapper | undefined,
  ): Map<TemplateParameter, Type | Value | IndeterminateEntity> {
    const params = new Map<string, TemplateParameter>();
    const positional: TemplateParameter[] = [];
    interface TemplateParameterInit {
      decl: TemplateParameterDeclarationNode;
      // Deferred initializer so that we evaluate the param arguments in definition order.
      checkArgument: (() => [Node, Type | Value | IndeterminateEntity | null]) | null;
    }
    const initMap = new Map<TemplateParameter, TemplateParameterInit>(
      decls.map((decl) => {
        const declaredType = checkTemplateParameterDeclaration(decl, undefined);

        positional.push(declaredType);
        params.set(decl.id.sv, declaredType);

        return [
          declaredType,
          {
            decl,
            checkArgument: null,
          },
        ];
      }),
    );

    let named = false;

    for (const [arg, idx] of args.map((v, i) => [v, i] as const)) {
      function deferredCheck(): [Node, Type | Value | IndeterminateEntity | null] {
        return [arg, checkNode(arg.argument, mapper)];
      }

      if (arg.name) {
        named = true;

        const param = params.get(arg.name.sv);

        if (!param) {
          reportCheckerDiagnostic(
            createDiagnostic({
              code: "invalid-template-args",
              messageId: "unknownName",
              format: {
                name: arg.name.sv,
              },
              target: arg,
            }),
          );
          continue;
        }

        if (initMap.get(param)!.checkArgument !== null) {
          reportCheckerDiagnostic(
            createDiagnostic({
              code: "invalid-template-args",
              messageId: "specifiedAgain",
              format: {
                name: arg.name.sv,
              },
              target: arg,
            }),
          );
          continue;
        }

        initMap.get(param)!.checkArgument = deferredCheck;
      } else {
        if (named) {
          reportCheckerDiagnostic(
            createDiagnostic({
              code: "invalid-template-args",
              messageId: "positionalAfterNamed",
              target: arg,
            }),
          );
          // we just throw this arg away. any missing args will be filled with ErrorType
        }

        if (idx >= positional.length) {
          reportCheckerDiagnostic(
            createDiagnostic({
              code: "invalid-template-args",
              messageId: "tooMany",
              target: node,
            }),
          );
          continue;
        }

        const param = positional[idx];

        initMap.get(param)!.checkArgument ??= deferredCheck;
      }
    }

    const finalMap = initMap as unknown as Map<
      TemplateParameter,
      Type | Value | IndeterminateEntity
    >;
    const mapperParams: TemplateParameter[] = [];
    const mapperArgs: (Type | Value | IndeterminateEntity)[] = [];
    for (const [param, { decl, checkArgument: init }] of [...initMap]) {
      function commit(param: TemplateParameter, type: Type | Value | IndeterminateEntity): void {
        finalMap.set(param, type);
        mapperParams.push(param);
        mapperArgs.push(type);
      }

      if (init === null) {
        const argumentMapper = createTypeMapper(mapperParams, mapperArgs);
        const defaultValue = getResolvedTypeParameterDefault(param, decl, argumentMapper);
        if (defaultValue) {
          commit(param, defaultValue);
        } else {
          reportCheckerDiagnostic(
            createDiagnostic({
              code: "invalid-template-args",
              messageId: "missing",
              format: {
                name: decl.id.sv,
              },
              target: node,
            }),
          );

          // TODO-TIM check if we expose this below
          commit(param, param.constraint?.type ?? unknownType);
        }

        continue;
      }

      const [argNode, type] = init();
      if (type === null) {
        commit(param, unknownType);
        continue;
      }
      if (param.constraint) {
        const constraint =
          param.constraint.type?.kind === "TemplateParameter"
            ? finalMap.get(param.constraint.type)!
            : param.constraint;

        if (isType(type) && canTryLegacyCast(type, param.constraint)) {
          const converted = legacy_tryTypeToValueCast(
            type,
            { kind: "argument", type: param.constraint.valueType },
            argNode,
          );
          // If we manage to convert it means this might be convertable so we skip type checking.
          // However we still return the original entity
          if (converted !== type) {
            commit(param, type);
            continue;
          }
        }

        if (param.constraint && !checkArgumentAssignable(type, constraint, argNode)) {
          const effectiveType = param.constraint.type ?? unknownType;

          commit(param, effectiveType);
          continue;
        }
      } else if (isErrorType(type)) {
        // If we got an error type we don't want to keep passing it through so we reduce to unknown
        // Similar to the above where if the type is not assignable to the constraint we reduce to the constraint
        commit(param, unknownType);
        continue;
      } else if (isValue(type)) {
        reportCheckerDiagnostic(
          createDiagnostic({
            code: "value-in-type",
            messageId: "noTemplateConstraint",
            target: argNode,
          }),
        );

        commit(param, unknownType);
        continue;
      }

      commit(param, type);
    }
    return finalMap;
  }

  /**
   * Check and resolve the type for the given symbol + node.
   * @param sym Symbol
   * @param node Node
   * @param mapper Type mapper for template instantiation context.
   * @param instantiateTemplates If a templated type should be instantiated if not yet @default true
   * @returns resolved type.
   */
  function checkTypeReferenceSymbol(
    sym: Sym,
    node: TypeReferenceNode | MemberExpressionNode | IdentifierNode,
    mapper: TypeMapper | undefined,
    instantiateTemplates = true,
  ): Type {
    const result = checkTypeOrValueReferenceSymbol(sym, node, mapper, instantiateTemplates);
    if (result === null || isValue(result)) {
      reportCheckerDiagnostic(createDiagnostic({ code: "value-in-type", target: node }));
      return errorType;
    }
    if (result.entityKind === "Indeterminate") {
      return result.type;
    }
    return result;
  }

  function checkTypeOrValueReferenceSymbol(
    sym: Sym,
    node: TypeReferenceNode | MemberExpressionNode | IdentifierNode,
    mapper: TypeMapper | undefined,
    instantiateTemplates = true,
  ): Type | Value | IndeterminateEntity | null {
    if (sym.flags & SymbolFlags.Const) {
      return getValueForNode(sym.declarations[0], mapper);
    }

    if (sym.flags & SymbolFlags.Decorator) {
      reportCheckerDiagnostic(
        createDiagnostic({ code: "invalid-type-ref", messageId: "decorator", target: sym }),
      );

      return errorType;
    }

    if (sym.flags & SymbolFlags.Function) {
      reportCheckerDiagnostic(
        createDiagnostic({ code: "invalid-type-ref", messageId: "function", target: sym }),
      );

      return errorType;
    }

    const argumentNodes = node.kind === SyntaxKind.TypeReference ? node.arguments : [];
    const symbolLinks = getSymbolLinks(sym);
    let baseType: Type | IndeterminateEntity;
    if (
      sym.flags &
      (SymbolFlags.Model |
        SymbolFlags.Scalar |
        SymbolFlags.Alias |
        SymbolFlags.Interface |
        SymbolFlags.Operation |
        SymbolFlags.Union)
    ) {
      const decl = sym.declarations[0] as TemplateableNode;
      if (!isTemplatedNode(decl)) {
        if (argumentNodes.length > 0) {
          reportCheckerDiagnostic(
            createDiagnostic({
              code: "invalid-template-args",
              messageId: "notTemplate",
              target: node,
            }),
          );
        }

        if (sym.flags & SymbolFlags.LateBound) {
          compilerAssert(sym.type, "Expected late bound symbol to have type");
          return sym.type;
        } else if (symbolLinks.declaredType) {
          baseType = symbolLinks.declaredType;
        } else if (sym.flags & SymbolFlags.Member) {
          baseType = checkMemberSym(sym, mapper);
        } else {
          baseType = checkDeclaredTypeOrIndeterminate(sym, decl, mapper);
        }
      } else {
        const declaredType = getOrCheckDeclaredType(sym, decl, mapper);

        const templateParameters = decl.templateParameters;
        const instantiation = checkTemplateInstantiationArgs(
          node,
          argumentNodes,
          templateParameters,
          mapper,
        );

        baseType = getOrInstantiateTemplate(
          decl,
          [...instantiation.keys()],
          [...instantiation.values()],
          declaredType.templateMapper,
          instantiateTemplates,
        );
      }
    } else {
      // some other kind of reference
      if (argumentNodes.length > 0) {
        reportCheckerDiagnostic(
          createDiagnostic({
            code: "invalid-template-args",
            messageId: "notTemplate",
            target: node,
          }),
        );
      }

      if (sym.flags & SymbolFlags.LateBound) {
        compilerAssert(sym.type, `Expected late bound symbol to have type`);
        return sym.type;
      } else if (sym.flags & SymbolFlags.TemplateParameter) {
        const mapped = checkTemplateParameterDeclaration(
          sym.declarations[0] as TemplateParameterDeclarationNode,
          mapper,
        );
        baseType = mapped as any;
      } else if (symbolLinks.type) {
        // Have a cached type for non-declarations
        baseType = symbolLinks.type;
      } else if (symbolLinks.declaredType) {
        baseType = symbolLinks.declaredType;
      } else {
        if (sym.flags & SymbolFlags.Member) {
          baseType = checkMemberSym(sym, mapper);
        } else {
          // don't have a cached type for this symbol, so go grab it and cache it
          baseType = getTypeForNode(sym.declarations[0], mapper);
          symbolLinks.type = baseType;
        }
      }
    }

    // Check for deprecations here, first on symbol, then on type.  However,
    // don't raise deprecation when the usage site is also a deprecated
    // declaration.
    const declarationNode = sym?.declarations[0];
    if (declarationNode && mapper === undefined && isType(baseType)) {
      if (!isTypeReferenceContextDeprecated(node.parent!)) {
        checkDeprecated(baseType, declarationNode, node);
      }
    }

    // Elements that could be used as type or values depending on the context
    if (
      (isType(baseType) && (baseType.kind === "EnumMember" || baseType.kind === "UnionVariant")) ||
      isNullType(baseType)
    ) {
      return createIndeterminateEntity(baseType);
    }

    return baseType;
  }

  /**
   * Get or check the declared type of a templatable node.
   * @param node Declaration node
   * @param sym Node Symbol
   * @param mapper Type mapper for template resolution
   * @returns The declared type for the given node.
   */
  function getOrCheckDeclaredType(
    sym: Sym,
    decl: TemplateableNode,
    mapper: TypeMapper | undefined,
  ): TemplatedType {
    const symbolLinks = getSymbolLinks(sym);
    if (symbolLinks.declaredType) {
      return symbolLinks.declaredType as TemplatedType;
    }

    if (sym.flags & SymbolFlags.LateBound) {
      compilerAssert(sym.type, "Expected late bound symbol to have type");
      return sym.type as TemplatedType;
    }

    if (sym.flags & SymbolFlags.Member) {
      return checkMemberSym(sym, mapper) as TemplatedType;
    } else {
      return checkDeclaredType(sym, decl, mapper) as TemplatedType;
    }
  }

  /**
   * Check the declared type of a templatable node.
   * @param node Declaration node
   * @param sym Node Symbol
   * @param mapper Type mapper for template resolution
   * @returns The declared type for the given node.
   */
  function checkDeclaredTypeOrIndeterminate(
    sym: Sym,
    node: TemplateableNode,
    mapper: TypeMapper | undefined,
  ): Type | IndeterminateEntity {
    const type =
      sym.flags & SymbolFlags.Model
        ? checkModelStatement(node as ModelStatementNode, mapper)
        : sym.flags & SymbolFlags.Scalar
          ? checkScalar(node as ScalarStatementNode, mapper)
          : sym.flags & SymbolFlags.Alias
            ? checkAlias(node as AliasStatementNode, mapper)
            : sym.flags & SymbolFlags.Interface
              ? checkInterface(node as InterfaceStatementNode, mapper)
              : sym.flags & SymbolFlags.Operation
                ? checkOperation(node as OperationStatementNode, mapper)
                : checkUnion(node as UnionStatementNode, mapper);

    return type;
  }

  function checkDeclaredType(
    sym: Sym,
    node: TemplateableNode,
    mapper: TypeMapper | undefined,
  ): Type {
    return getTypeForTypeOrIndeterminate(checkDeclaredTypeOrIndeterminate(sym, node, mapper));
  }

  function getOrInstantiateTemplate(
    templateNode: TemplateableNode,
    params: TemplateParameter[],
    args: (Type | Value | IndeterminateEntity)[],
    parentMapper: TypeMapper | undefined,
    instantiateTempalates = true,
  ): Type {
    const symbolLinks =
      templateNode.kind === SyntaxKind.OperationStatement &&
      templateNode.parent!.kind === SyntaxKind.InterfaceStatement
        ? getSymbolLinksForMember(templateNode as MemberNode)
        : getSymbolLinks(templateNode.symbol);

    compilerAssert(
      symbolLinks,
      `Unexpected checker error. symbolLinks was not defined for ${SyntaxKind[templateNode.kind]}`,
    );

    if (symbolLinks.instantiations === undefined) {
      const type = getTypeForNode(templateNode);
      if (isErrorType(type)) {
        return errorType;
      } else {
        compilerAssert(
          false,
          `Unexpected checker error. symbolLinks.instantiations was not defined for ${
            SyntaxKind[templateNode.kind]
          }`,
        );
      }
    }
    const mapper = createTypeMapper(params, args, parentMapper);
    const cached = symbolLinks.instantiations?.get(mapper.args);
    if (cached) {
      return cached;
    }
    if (instantiateTempalates) {
      return instantiateTemplate(symbolLinks.instantiations, templateNode, params, mapper);
    } else {
      return errorType;
    }
  }
  /**
   * Builds a model type from a template and its template arguments.
   * Adds the template node to a set we can check when we bind template
   * parameters to access type type arguments.
   *
   * This will fall over if the same template is ever being instantiated
   * twice at the same time, or if template parameters from more than one template
   * are ever in scope at once.
   */
  function instantiateTemplate(
    instantiations: TypeInstantiationMap,
    templateNode: TemplateableNode,
    params: TemplateParameter[],
    mapper: TypeMapper,
  ): Type {
    const type = getTypeForNode(templateNode, mapper);
    if (!instantiations.get(mapper.args)) {
      instantiations.set(mapper.args, type);
    }
    if (type.kind === "Model") {
      type.templateNode = templateNode;
    }
    return type;
  }

  /** Check a union expresion used in a parameter constraint, those allow the use of `valueof` as a variant. */
  function checkMixedParameterConstraintUnion(
    node: UnionExpressionNode,
    mapper: TypeMapper | undefined,
  ): MixedParameterConstraint {
    const values: Type[] = [];
    const types: Type[] = [];
    for (const option of node.options) {
      const [kind, type] = getTypeOrValueOfTypeForNode(option, mapper);
      if (kind === "value") {
        values.push(type);
      } else {
        types.push(type);
      }
    }
    return {
      entityKind: "MixedParameterConstraint",
      node,
      valueType:
        values.length === 0
          ? undefined
          : values.length === 1
            ? values[0]
            : createConstraintUnion(node, values),
      type:
        types.length === 0
          ? undefined
          : types.length === 1
            ? types[0]
            : createConstraintUnion(node, types),
    };
  }

  function createConstraintUnion(node: UnionExpressionNode, options: Type[]): Union {
    const variants = createRekeyableMap<string | symbol, UnionVariant>();
    const union: Union = createAndFinishType({
      kind: "Union",
      node,
      options,
      decorators: [],
      variants,
      expression: true,
    });

    for (const option of options) {
      const name = Symbol("indexer-union-variant");
      variants.set(
        name,
        createAndFinishType({
          kind: "UnionVariant",
          node: undefined,
          type: option,
          name,
          union,
          decorators: [],
        }),
      );
    }
    return union;
  }

  function checkUnionExpression(node: UnionExpressionNode, mapper: TypeMapper | undefined): Union {
    const unionType: Union = createAndFinishType({
      kind: "Union",
      node,
      get options() {
        return Array.from(this.variants.values()).map((v) => v.type);
      },
      expression: true,
      variants: createRekeyableMap(),
      decorators: [],
    });

    for (const o of node.options) {
      const type = getTypeForNode(o, mapper);

      // The type `A | never` is just `A`
      if (type === neverType) {
        continue;
      }
      if (type.kind === "Union" && type.expression) {
        for (const [name, variant] of type.variants) {
          unionType.variants.set(name, variant);
        }
      } else {
        const variant: UnionVariant = createType({
          kind: "UnionVariant",
          type,
          name: Symbol("name"),
          decorators: [],
          node: undefined,
          union: unionType,
        });

        unionType.variants.set(variant.name, variant);
      }
    }

    linkMapper(unionType, mapper);

    return unionType;
  }

  /**
   * Intersection produces a model type from the properties of its operands.
   * So this doesn't work if we don't have a known set of properties (e.g.
   * with unions). The resulting model is anonymous.
   */
  function checkIntersectionExpression(
    node: IntersectionExpressionNode,
    mapper: TypeMapper | undefined,
  ) {
    const options = node.options.map((o): [Expression, Type] => [o, getTypeForNode(o, mapper)]);
    return mergeModelTypes(node, options, mapper);
  }

  function checkDecoratorDeclaration(
    node: DecoratorDeclarationStatementNode,
    mapper: TypeMapper | undefined,
  ): Decorator {
    const symbol = getMergedSymbol(node.symbol);
    const links = getSymbolLinks(symbol);
    if (links.declaredType && mapper === undefined) {
      // we're not instantiating this operation and we've already checked it
      return links.declaredType as Decorator;
    }

    const namespace = getParentNamespaceType(node);
    compilerAssert(
      namespace,
      `Decorator ${node.id.sv} should have resolved a namespace or found the global namespace.`,
    );
    const name = node.id.sv;

    if (!(node.modifierFlags & ModifierFlags.Extern)) {
      reportCheckerDiagnostic(createDiagnostic({ code: "decorator-extern", target: node }));
    }

    const implementation = symbol.value;
    if (implementation === undefined) {
      reportCheckerDiagnostic(createDiagnostic({ code: "missing-implementation", target: node }));
    }
    const decoratorType: Decorator = createType({
      kind: "Decorator",
      name: `@${name}`,
      namespace,
      node,
      target: checkFunctionParameter(node.target, mapper, true),
      parameters: node.parameters.map((x) => checkFunctionParameter(x, mapper, true)),
      implementation: implementation ?? (() => {}),
    });

    namespace.decoratorDeclarations.set(name, decoratorType);

    linkType(links, decoratorType, mapper);

    checkDecoratorLegacyMarshalling(decoratorType);
    return decoratorType;
  }

  function checkDecoratorLegacyMarshalling(decorator: Decorator) {
    const marshalling = resolveDecoratorArgMarshalling(decorator);
    function reportDeprecatedLegacyMarshalling(param: MixedFunctionParameter, message: string) {
      reportDeprecated(
        program,
        [
          `Parameter ${param.name} of decorator ${decorator.name} is using legacy marshalling but is accepting ${message}.`,
          `This will change in the future.`,
          'Add `export const $flags = {decoratorArgMarshalling: "new"}}` to your library to opt-in to the new marshalling behavior.',
        ].join("\n"),
        param.node,
      );
    }
    if (marshalling === "legacy") {
      for (const param of decorator.parameters) {
        if (param.type.valueType) {
          if (
            ignoreDiagnostics(
              relation.isTypeAssignableTo(nullType, param.type.valueType, param.type),
            )
          ) {
            reportDeprecatedLegacyMarshalling(param, "null as a type");
          } else if (
            param.type.valueType.kind === "Enum" ||
            param.type.valueType.kind === "EnumMember" ||
            (relation.isReflectionType(param.type.valueType) &&
              param.type.valueType.name === "EnumMember")
          ) {
            reportDeprecatedLegacyMarshalling(param, "enum members");
          } else if (
            ignoreDiagnostics(
              relation.isTypeAssignableTo(
                param.type.valueType,
                getStdType("numeric"),
                param.type.valueType,
              ),
            ) &&
            !canNumericConstraintBeJsNumber(param.type.valueType)
          ) {
            reportDeprecatedLegacyMarshalling(
              param,
              "a numeric type that is not representable as a JS Number",
            );
          }
        }
      }
    }
  }

  function checkFunctionDeclaration(
    node: FunctionDeclarationStatementNode,
    mapper: TypeMapper | undefined,
  ): FunctionType {
    const symbol = getMergedSymbol(node.symbol);
    const links = getSymbolLinks(symbol);
    if (links.declaredType && mapper === undefined) {
      // we're not instantiating this operation and we've already checked it
      return links.declaredType as FunctionType;
    }

    const namespace = getParentNamespaceType(node);
    compilerAssert(
      namespace,
      `Decorator ${node.id.sv} should have resolved a namespace or found the global namespace.`,
    );
    const name = node.id.sv;

    if (!(node.modifierFlags & ModifierFlags.Extern)) {
      reportCheckerDiagnostic(createDiagnostic({ code: "function-extern", target: node }));
    }

    const implementation = symbol.value;
    if (implementation === undefined) {
      reportCheckerDiagnostic(createDiagnostic({ code: "missing-implementation", target: node }));
    }
    const functionType: FunctionType = createType({
      kind: "Function",
      name,
      namespace,
      node,
      parameters: node.parameters.map((x) => checkFunctionParameter(x, mapper, true)),
      returnType: node.returnType ? getTypeForNode(node.returnType, mapper) : unknownType,
      implementation: implementation ?? (() => {}),
    });

    namespace.functionDeclarations.set(name, functionType);

    linkType(links, functionType, mapper);

    return functionType;
  }

  function checkFunctionParameter(
    node: FunctionParameterNode,
    mapper: TypeMapper | undefined,
    mixed: true,
  ): MixedFunctionParameter;
  function checkFunctionParameter(
    node: FunctionParameterNode,
    mapper: TypeMapper | undefined,
    mixed: false,
  ): SignatureFunctionParameter;
  function checkFunctionParameter(
    node: FunctionParameterNode,
    mapper: TypeMapper | undefined,
    mixed: boolean,
  ): FunctionParameter {
    const links = getSymbolLinks(node.symbol);

    if (links.declaredType) {
      return links.declaredType as FunctionParameter;
    }
    if (
      node.rest &&
      node.type &&
      !(
        node.type.kind === SyntaxKind.ArrayExpression ||
        (node.type.kind === SyntaxKind.ValueOfExpression &&
          node.type.target.kind === SyntaxKind.ArrayExpression)
      )
    ) {
      reportCheckerDiagnostic(
        createDiagnostic({ code: "rest-parameter-array", target: node.type }),
      );
    }

    const base = {
      kind: "FunctionParameter",
      node,
      name: node.id.sv,
      optional: node.optional,
      rest: node.rest,
      implementation: node.symbol.value!,
    } as const;
    let parameterType: FunctionParameter;

    if (mixed) {
      const type = node.type
        ? getParamConstraintEntityForNode(node.type)
        : ({
            entityKind: "MixedParameterConstraint",
            type: unknownType,
          } satisfies MixedParameterConstraint);
      parameterType = createType({
        ...base,
        type,
        mixed: true,
        implementation: node.symbol.value!,
      });
    } else {
      parameterType = createType({
        ...base,
        mixed: false,
        type: node.type ? getTypeForNode(node.type) : unknownType,
        implementation: node.symbol.value!,
      });
    }

    linkType(links, parameterType, mapper);

    return parameterType;
  }

  function getTypeOrValueOfTypeForNode(node: Node, mapper?: TypeMapper): ["type" | "value", Type] {
    switch (node.kind) {
      case SyntaxKind.ValueOfExpression:
        const target = getTypeForNode(node.target, mapper);
        return ["value", target];
      default:
        return ["type", getTypeForNode(node, mapper)];
    }
  }

  function getParamConstraintEntityForNode(
    node: Expression,
    mapper?: TypeMapper,
  ): MixedParameterConstraint {
    switch (node.kind) {
      case SyntaxKind.UnionExpression:
        return checkMixedParameterConstraintUnion(node, mapper);
      default:
        const [kind, entity] = getTypeOrValueOfTypeForNode(node, mapper);
        return {
          entityKind: "MixedParameterConstraint",
          node: node,
          type: kind === "value" ? undefined : entity,
          valueType: kind === "value" ? entity : undefined,
        };
    }
  }

  function mergeModelTypes(
    node:
      | ModelStatementNode
      | ModelExpressionNode
      | IntersectionExpressionNode
      | ProjectionModelExpressionNode,
    options: [Node, Type][],
    mapper: TypeMapper | undefined,
  ) {
    const properties = createRekeyableMap<string, ModelProperty>();

    const intersection: Model = createType({
      kind: "Model",
      node,
      name: "",
      namespace: getParentNamespaceType(node),
      properties: properties,
      decorators: [],
      derivedModels: [],
      sourceModels: [],
    });

    const indexers: ModelIndexer[] = [];
    const modelOptions: [Node, Model][] = options.filter((entry): entry is [Node, Model] => {
      const [optionNode, option] = entry;
      if (option.kind === "TemplateParameter") {
        return false;
      }
      if (option.kind !== "Model") {
        reportCheckerDiagnostic(
          createDiagnostic({ code: "intersect-non-model", target: optionNode }),
        );
        return false;
      }
      return true;
    });
    for (const [optionNode, option] of modelOptions) {
      if (option.indexer) {
        if (option.indexer.key.name === "integer") {
          reportCheckerDiagnostic(
            createDiagnostic({
              code: "intersect-invalid-index",
              messageId: "array",
              target: optionNode,
            }),
          );
        } else {
          indexers.push(option.indexer);
        }
      }
    }
    for (const [_, option] of modelOptions) {
      intersection.sourceModels.push({ usage: "intersection", model: option });
      const allProps = walkPropertiesInherited(option);
      for (const prop of allProps) {
        if (properties.has(prop.name)) {
          reportCheckerDiagnostic(
            createDiagnostic({
              code: "intersect-duplicate-property",
              format: { propName: prop.name },
              target: node,
            }),
          );
          continue;
        }

        const newPropType = cloneType(prop, {
          sourceProperty: prop,
          model: intersection,
        });
        properties.set(prop.name, newPropType);
        for (const indexer of indexers.filter((x) => x !== option.indexer)) {
          checkPropertyCompatibleWithIndexer(indexer, prop, node);
        }
      }
    }

    if (indexers.length === 1) {
      intersection.indexer = indexers[0];
    } else if (indexers.length > 1) {
      intersection.indexer = {
        key: indexers[0].key,
        value: mergeModelTypes(
          node,
          indexers.map((x) => [x.value.node!, x.value]),
          mapper,
        ),
      };
    }
    linkMapper(intersection, mapper);
    return finishType(intersection);
  }

  function checkArrayExpression(node: ArrayExpressionNode, mapper: TypeMapper | undefined): Model {
    const elementType = getTypeForNode(node.elementType, mapper);
    const arrayType = getStdType("Array");
    const arrayNode: ModelStatementNode = arrayType.node as any;
    const param: TemplateParameter = getTypeForNode(arrayNode.templateParameters[0]) as any;
    return getOrInstantiateTemplate(arrayNode, [param], [elementType], undefined) as Model;
  }

  function checkNamespace(node: NamespaceStatementNode | JsNamespaceDeclarationNode) {
    const links = getSymbolLinks(getMergedSymbol(node.symbol));
    let type = links.type as Namespace;
    if (!type) {
      type = initializeTypeForNamespace(node);
    }

    if (node.kind === SyntaxKind.NamespaceStatement) {
      if (isArray(node.statements)) {
        node.statements.forEach((x) => checkNode(x));
      } else if (node.statements) {
        const subNs = checkNamespace(node.statements);
        type.namespaces.set(subNs.name, subNs);
      }
    }
    return type;
  }

  function initializeTypeForNamespace(node: NamespaceStatementNode | JsNamespaceDeclarationNode) {
    compilerAssert(node.symbol, "Namespace is unbound.", node);
    const mergedSymbol = getMergedSymbol(node.symbol)!;
    const symbolLinks = getSymbolLinks(mergedSymbol);
    if (!symbolLinks.type) {
      // haven't seen this namespace before
      const namespace = getParentNamespaceType(node);
      const name = node.id.sv;
      const type: Namespace = createType({
        kind: "Namespace",
        name,
        namespace,
        node: node,
        models: new Map(),
        scalars: new Map(),
        operations: new Map(),
        namespaces: new Map(),
        interfaces: new Map(),
        unions: new Map(),
        enums: new Map(),
        decoratorDeclarations: new Map(),
        functionDeclarations: new Map(),
        decorators: [],
      });

      symbolLinks.type = type;
      for (const sourceNode of mergedSymbol.declarations) {
        // namespaces created from TypeSpec scripts don't have decorators
        if (sourceNode.kind !== SyntaxKind.NamespaceStatement) continue;
        type.decorators = type.decorators.concat(checkDecorators(type, sourceNode, undefined));
      }
      finishType(type);

      namespace?.namespaces.set(name, type);
    }

    return symbolLinks.type as Namespace;
  }

  function getParentNamespaceType(
    node:
      | AliasStatementNode
      | ModelStatementNode
      | ScalarStatementNode
      | NamespaceStatementNode
      | JsNamespaceDeclarationNode
      | OperationStatementNode
      | EnumStatementNode
      | InterfaceStatementNode
      | IntersectionExpressionNode
      | UnionStatementNode
      | ModelExpressionNode
      | DecoratorDeclarationStatementNode
      | FunctionDeclarationStatementNode
      | ProjectionModelExpressionNode,
  ): Namespace | undefined {
    if (node === globalNamespaceType.node) return undefined;

    if (
      node.kind === SyntaxKind.ModelExpression ||
      node.kind === SyntaxKind.IntersectionExpression
    ) {
      let parent: Node | undefined = node.parent;
      while (parent !== undefined) {
        if (
          parent.kind === SyntaxKind.AliasStatement ||
          parent.kind === SyntaxKind.ModelStatement ||
          parent.kind === SyntaxKind.ScalarStatement ||
          parent.kind === SyntaxKind.OperationStatement ||
          parent.kind === SyntaxKind.EnumStatement ||
          parent.kind === SyntaxKind.InterfaceStatement ||
          parent.kind === SyntaxKind.UnionStatement ||
          parent.kind === SyntaxKind.ModelExpression ||
          parent.kind === SyntaxKind.IntersectionExpression
        ) {
          return getParentNamespaceType(parent);
        } else {
          parent = parent.parent;
        }
      }
      return undefined;
    }

    if (
      node.kind === SyntaxKind.OperationStatement &&
      node.parent &&
      node.parent.kind === SyntaxKind.InterfaceStatement
    ) {
      return getParentNamespaceType(node.parent);
    }

    if (!node.symbol.parent) {
      return globalNamespaceType;
    }

    if (
      node.symbol.parent.declarations[0].kind === SyntaxKind.TypeSpecScript ||
      node.symbol.parent.declarations[0].kind === SyntaxKind.JsSourceFile
    ) {
      return globalNamespaceType;
    }

    const mergedSymbol = getMergedSymbol(node.symbol.parent)!;
    const symbolLinks = getSymbolLinks(mergedSymbol);
    if (!symbolLinks.type) {
      // in general namespaces should be typed before anything calls this function.
      // However, one case where this is not true is when a decorator on a namespace
      // refers to a model in another namespace. In this case, we need to evaluate
      // the namespace here.
      const namespaceNode = mergedSymbol.declarations.find(
        (x): x is NamespaceStatementNode =>
          x.kind === SyntaxKind.NamespaceStatement || x.kind === SyntaxKind.JsNamespaceDeclaration,
      );
      compilerAssert(namespaceNode, "Can't find namespace declaration node.", node);
      symbolLinks.type = initializeTypeForNamespace(namespaceNode);
    }

    return symbolLinks.type as Namespace;
  }

  function checkOperation(
    node: OperationStatementNode,
    mapper: TypeMapper | undefined,
    parentInterface?: Interface,
  ): Operation {
    const inInterface = node.parent?.kind === SyntaxKind.InterfaceStatement;
    const symbol = inInterface ? getSymbolForMember(node) : node.symbol;
    const links = symbol && getSymbolLinks(symbol);
    if (links) {
      if (links.declaredType && mapper === undefined) {
        // we're not instantiating this operation and we've already checked it
        return links.declaredType as Operation;
      }
    }

    if (mapper === undefined && inInterface) {
      compilerAssert(
        parentInterface,
        "Operation in interface should already have been checked.",
        node.parent,
      );
    }
    checkTemplateDeclaration(node, mapper);

    // If we are instantating operation inside of interface
    if (isTemplatedNode(node) && mapper !== undefined && parentInterface) {
      mapper = { ...mapper, partial: true };
    }

    const namespace = getParentNamespaceType(node);
    const name = node.id.sv;
    let decorators: DecoratorApplication[] = [];

    const parameterModelSym = getOrCreateAugmentedSymbolTable(symbol!.metatypeMembers!).get(
      "parameters",
    );

    if (parameterModelSym?.members) {
      const members = getOrCreateAugmentedSymbolTable(parameterModelSym.members);
      const paramDocs = extractParamDocs(node);
      for (const [name, memberSym] of members) {
        const doc = paramDocs.get(name);
        if (doc) {
          docFromCommentForSym.set(memberSym, doc);
        }
      }
    }

    // Is this a definition or reference?
    let parameters: Model, returnType: Type, sourceOperation: Operation | undefined;
    if (node.signature.kind === SyntaxKind.OperationSignatureReference) {
      // Attempt to resolve the operation
      const baseOperation = checkOperationIs(node, node.signature.baseOperation, mapper);
      if (baseOperation) {
        sourceOperation = baseOperation;
        // Reference the same return type and create the parameters type
        const clone = initializeClone(baseOperation.parameters, {
          properties: createRekeyableMap(),
        });

        clone.properties = createRekeyableMap(
          Array.from(baseOperation.parameters.properties.entries()).map(([key, prop]) => [
            key,
            cloneTypeForSymbol(getMemberSymbol(parameterModelSym!, prop.name)!, prop, {
              model: clone,
              sourceProperty: prop,
            }),
          ]),
        );
        parameters = finishType(clone);
        returnType = baseOperation.returnType;

        // Copy decorators from the base operation, inserting the base decorators first
        decorators = [...baseOperation.decorators];
      } else {
        // If we can't resolve the signature we return an empty model.
        parameters = createAndFinishType({
          kind: "Model",
          name: "",
          decorators: [],
          properties: createRekeyableMap(),
          derivedModels: [],
          sourceModels: [],
        });
        returnType = voidType;
      }
    } else {
      parameters = getTypeForNode(node.signature.parameters, mapper) as Model;
      returnType = getTypeForNode(node.signature.returnType, mapper);
    }

    const operationType: Operation = createType({
      kind: "Operation",
      name,
      namespace,
      node,
      parameters,
      returnType,
      decorators,
      sourceOperation,
      interface: parentInterface,
    });
    if (links) {
      linkType(links, operationType, mapper);
    }

    decorators.push(...checkDecorators(operationType, node, mapper));

    operationType.parameters.namespace = namespace;

    const parent = node.parent!;
    linkMapper(operationType, mapper);

    if (parent.kind === SyntaxKind.InterfaceStatement) {
      if (
        shouldCreateTypeForTemplate(parent, mapper) &&
        shouldCreateTypeForTemplate(node, mapper)
      ) {
        finishType(operationType);
      }
    } else {
      if (shouldCreateTypeForTemplate(node, mapper)) {
        finishType(operationType);
      }

      if (mapper === undefined) {
        namespace?.operations.set(name, operationType);
      }
    }

    return operationType;
  }

  function checkOperationIs(
    operation: OperationStatementNode,
    opReference: TypeReferenceNode | undefined,
    mapper: TypeMapper | undefined,
  ): Operation | undefined {
    if (!opReference) return undefined;
    // Ensure that we don't end up with a circular reference to the same operation
    const opSymId = getNodeSymId(operation);
    if (opSymId) {
      pendingResolutions.start(opSymId, ResolutionKind.BaseType);
    }

    const target = resolveTypeReferenceSym(opReference, mapper);
    if (target === undefined) {
      return undefined;
    }

    // Did we encounter a circular operation reference?
    if (
      pendingResolutions.has(getNodeSymId(target.declarations[0] as any), ResolutionKind.BaseType)
    ) {
      if (mapper === undefined) {
        reportCheckerDiagnostic(
          createDiagnostic({
            code: "circular-op-signature",
            format: { typeName: (target.declarations[0] as any).id.sv },
            target: opReference,
          }),
        );
      }

      return undefined;
    }

    // Resolve the base operation type
    const baseOperation = checkTypeReferenceSymbol(target, opReference, mapper);
    if (opSymId) {
      pendingResolutions.finish(opSymId, ResolutionKind.BaseType);
    }

    if (isErrorType(baseOperation)) {
      return undefined;
    }

    // Was the wrong type referenced?
    if (baseOperation.kind !== "Operation") {
      reportCheckerDiagnostic(createDiagnostic({ code: "is-operation", target: opReference }));
      return;
    }

    return baseOperation;
  }

  function getGlobalNamespaceType() {
    return globalNamespaceType;
  }

  function getGlobalNamespaceNode() {
    return globalNamespaceNode;
  }

  function checkTupleExpression(node: TupleExpressionNode, mapper: TypeMapper | undefined): Tuple {
    return createAndFinishType({
      kind: "Tuple",
      node: node,
      values: node.values.map((v) => getTypeForNode(v, mapper)),
    });
  }

  function getSymbolLinks(s: Sym): SymbolLinks {
    const id = getSymbolId(s);
    if (symbolLinks.has(id)) {
      return symbolLinks.get(id)!;
    }

    const links = {};
    symbolLinks.set(id, links);

    return links;
  }

  function getSymbolId(s: Sym) {
    if (s.id === undefined) {
      mutate(s).id = currentSymbolId++;
    }
    return s.id!;
  }

  function resolveIdentifierInTable(
    node: IdentifierNode,
    table: SymbolTable | undefined,
    options: SymbolResolutionOptions,
  ): Sym | undefined {
    if (!table) {
      return undefined;
    }
    table = augmentedSymbolTables.get(table) ?? table;
    let sym;
    if (options.resolveDecorators) {
      sym = table.get("@" + node.sv);
    } else {
      sym = table.get(node.sv);
    }

    if (!sym) return sym;

    if (sym.flags & SymbolFlags.DuplicateUsing) {
      reportAmbiguousIdentifier(node, [...((table.duplicates.get(sym) as any) ?? [])]);
      return sym;
    }
    return getMergedSymbol(sym);
  }

  function reportAmbiguousIdentifier(node: IdentifierNode, symbols: Sym[]) {
    const duplicateNames = symbols.map((s) =>
      getFullyQualifiedSymbolName(s, { useGlobalPrefixAtTopLevel: true }),
    );
    reportCheckerDiagnostic(
      createDiagnostic({
        code: "ambiguous-symbol",
        format: { name: node.sv, duplicateNames: duplicateNames.join(", ") },
        target: node,
      }),
    );
  }

  function resolveIdentifier(id: IdentifierNode, mapper?: TypeMapper): Sym | undefined {
    let sym: Sym | undefined;
    const { node, kind } = getIdentifierContext(id);

    switch (kind) {
      case IdentifierKind.ModelExpressionProperty:
      case IdentifierKind.ObjectLiteralProperty:
        const model = getReferencedModel(node as ModelPropertyNode | ObjectLiteralPropertyNode);
        if (model) {
          sym = getMemberSymbol(model.node!.symbol, id.sv);
        } else {
          return undefined;
        }
        break;
      case IdentifierKind.ModelStatementProperty:
      case IdentifierKind.Declaration:
        if (node.symbol && (!isTemplatedNode(node) || mapper === undefined)) {
          sym = getMergedSymbol(node.symbol);
          break;
        }

        compilerAssert(node.parent, "Parent expected.");
        const containerType = getTypeOrValueForNode(node.parent, mapper);
        if (containerType === null || isValue(containerType)) {
          return undefined;
        }
        if (isAnonymous(containerType)) {
          return undefined; // member of anonymous type cannot be referenced.
        }

        lateBindMemberContainer(containerType);
        let container = node.parent.symbol;
        if (!container && "symbol" in containerType && containerType.symbol) {
          container = containerType.symbol;
        }

        if (!container) {
          return undefined;
        }

        lateBindMembers(containerType, container);
        sym = resolveIdentifierInTable(
          id,
          container.exports ?? container.members,
          defaultSymbolResolutionOptions,
        );
        break;
      case IdentifierKind.Other:
        return undefined;

      case IdentifierKind.Decorator:
      case IdentifierKind.Function:
      case IdentifierKind.Using:
      case IdentifierKind.TypeReference:
        let ref: MemberExpressionNode | IdentifierNode = id;
        let resolveDecorator = kind === IdentifierKind.Decorator;
        if (id.parent?.kind === SyntaxKind.MemberExpression) {
          if (id.parent.id === id) {
            // If the identifier is Y in X.Y, then resolve (X.Y).
            ref = id.parent;
          } else {
            // If the identifier is X in X.Y then we are resolving a
            // namespace, which is never a decorator.
            resolveDecorator = false;
          }
        }
        sym = resolveTypeReferenceSym(ref, mapper, resolveDecorator);
        break;
      case IdentifierKind.TemplateArgument:
        const templates = getTemplateDeclarationsForArgument(node as TemplateArgumentNode, mapper);

        const firstMatchingParameter = templates
          .flatMap((t) => t.templateParameters)
          .find((p) => p.id.sv === id.sv);

        if (firstMatchingParameter) {
          sym = getMergedSymbol(firstMatchingParameter.symbol);
        }

        break;
      default:
        const _assertNever: never = kind;
        compilerAssert(false, "Unreachable");
    }

    return sym?.symbolSource ?? sym;
  }

  function getTemplateDeclarationsForArgument(
    node: TemplateArgumentNode,
    mapper: TypeMapper | undefined,
  ) {
    const ref = node.parent as TypeReferenceNode;
    let resolved = resolveTypeReferenceSym(ref, mapper, false);
    // if the reference type can't be resolved and has parse error,
    // it likely means the reference type hasn't been completed yet. i.e. Foo<string,
    // so try to resolve it by it's target directly to see if we can find its sym
    if (!resolved && hasParseError(ref) && ref.target !== undefined) {
      resolved = resolveTypeReferenceSym(ref.target, mapper, false);
    }
    return (resolved?.declarations.filter((n) => isTemplatedNode(n)) ?? []) as TemplateableNode[];
  }

  function getReferencedModel(
    propertyNode: ObjectLiteralPropertyNode | ModelPropertyNode,
  ): Model | undefined {
    type ModelOrArrayValueNode = ArrayLiteralNode | ObjectLiteralNode;
    type ModelOrArrayTypeNode = ModelExpressionNode | TupleExpressionNode;
    type ModelOrArrayNode = ModelOrArrayValueNode | ModelOrArrayTypeNode;
    type PathSeg = { propertyName?: string; tupleIndex?: number };
    const isModelOrArrayValue = (n: Node | undefined) =>
      n?.kind === SyntaxKind.ArrayLiteral || n?.kind === SyntaxKind.ObjectLiteral;
    const isModelOrArrayType = (n: Node | undefined) =>
      n?.kind === SyntaxKind.ModelExpression || n?.kind === SyntaxKind.TupleExpression;
    const isModelOrArray = (n: Node | undefined) => isModelOrArrayValue(n) || isModelOrArrayType(n);

    const path: PathSeg[] = [];
    let preNode: Node | undefined;
    const foundNode = getFirstAncestor(propertyNode, (n) => {
      pushToModelPath(n, preNode, path);
      preNode = n;
      return (
        (isModelOrArray(n) &&
          (n.parent?.kind === SyntaxKind.TemplateParameterDeclaration ||
            n.parent?.kind === SyntaxKind.TemplateArgument ||
            n.parent?.kind === SyntaxKind.DecoratorExpression)) ||
        (isModelOrArrayValue(n) &&
          (n.parent?.kind === SyntaxKind.CallExpression ||
            n.parent?.kind === SyntaxKind.ConstStatement))
      );
    });

    let refType: Type | undefined;
    switch (foundNode?.parent?.kind) {
      case SyntaxKind.TemplateParameterDeclaration:
      case SyntaxKind.TemplateArgument:
        refType = getReferencedTypeFromTemplateDeclaration(foundNode as ModelOrArrayNode);
        break;
      case SyntaxKind.DecoratorExpression:
        refType = getReferencedTypeFromDecoratorArgument(foundNode as ModelOrArrayNode);
        break;
      case SyntaxKind.CallExpression:
        refType = getReferencedTypeFromScalarConstructor(foundNode as ModelOrArrayValueNode);
        break;
      case SyntaxKind.ConstStatement:
        refType = getReferencedTypeFromConstAssignment(foundNode as ModelOrArrayValueNode);
        break;
    }
    return refType?.kind === "Model" || refType?.kind === "Tuple"
      ? getNestedModel(refType, path)
      : undefined;

    function pushToModelPath(node: Node, preNode: Node | undefined, path: PathSeg[]) {
      if (node.kind === SyntaxKind.ArrayLiteral || node.kind === SyntaxKind.TupleExpression) {
        const index = node.values.findIndex((n) => n === preNode);
        if (index >= 0) {
          path.unshift({ tupleIndex: index });
        } else {
          compilerAssert(false, "not expected, can't find child from the parent?");
        }
      }
      if (
        node.kind === SyntaxKind.ModelProperty ||
        node.kind === SyntaxKind.ObjectLiteralProperty
      ) {
        path.unshift({ propertyName: node.id.sv });
      }
    }

    function getNestedModel(
      modelOrTuple: Model | Tuple | undefined,
      path: PathSeg[],
    ): Model | undefined {
      let cur: Type | undefined = modelOrTuple;
      for (const seg of path) {
        switch (cur?.kind) {
          case "Tuple":
            if (
              seg.tupleIndex !== undefined &&
              seg.tupleIndex >= 0 &&
              seg.tupleIndex < cur.values.length
            ) {
              cur = cur.values[seg.tupleIndex];
            } else {
              return undefined;
            }
            break;
          case "Model":
            if (cur.name === "Array" && seg.tupleIndex !== undefined) {
              cur = cur.templateMapper?.args[0] as Model;
            } else if (cur.name !== "Array" && seg.propertyName) {
              cur = cur.properties.get(seg.propertyName)?.type;
            } else {
              return undefined;
            }
            break;
          default:
            return undefined;
        }
      }
      return cur?.kind === "Model" ? cur : undefined;
    }

    function getReferencedTypeFromTemplateDeclaration(node: ModelOrArrayNode): Type | undefined {
      let templateParmaeterDeclNode: TemplateParameterDeclarationNode | undefined = undefined;
      if (
        node?.parent?.kind === SyntaxKind.TemplateArgument &&
        node?.parent?.parent?.kind === SyntaxKind.TypeReference
      ) {
        const argNode = node.parent;
        const refNode = node.parent.parent;
        const decl = getTemplateDeclarationsForArgument(
          argNode,
          // We should be giving the argument so the mapper here should be undefined
          undefined /* mapper */,
        );

        const index = refNode.arguments.findIndex((n) => n === argNode);
        if (decl.length > 0 && decl[0].templateParameters.length > index) {
          templateParmaeterDeclNode = decl[0].templateParameters[index];
        }
      } else if (node.parent?.kind === SyntaxKind.TemplateParameterDeclaration) {
        templateParmaeterDeclNode = node?.parent;
      }

      if (
        templateParmaeterDeclNode?.kind !== SyntaxKind.TemplateParameterDeclaration ||
        !templateParmaeterDeclNode.constraint
      ) {
        return undefined;
      }

      let constraintType: Type | undefined;
      if (
        isModelOrArrayValue(node) &&
        templateParmaeterDeclNode.constraint.kind === SyntaxKind.ValueOfExpression
      ) {
        constraintType = program.checker.getTypeForNode(
          templateParmaeterDeclNode.constraint.target,
        );
      } else if (
        isModelOrArrayType(node) &&
        templateParmaeterDeclNode.constraint.kind !== SyntaxKind.ValueOfExpression
      ) {
        constraintType = program.checker.getTypeForNode(templateParmaeterDeclNode.constraint);
      }

      return constraintType;
    }

    function getReferencedTypeFromScalarConstructor(
      argNode: ModelOrArrayValueNode,
    ): Type | undefined {
      const callExpNode = argNode?.parent;
      if (callExpNode?.kind !== SyntaxKind.CallExpression) {
        return undefined;
      }

      const ctorType = checkCallExpressionTarget(callExpNode, undefined);

      if (ctorType?.kind !== "ScalarConstructor") {
        return undefined;
      }

      const argIndex = callExpNode.arguments.findIndex((n) => n === argNode);
      if (argIndex < 0 || argIndex >= ctorType.parameters.length) {
        return undefined;
      }
      const arg = ctorType.parameters[argIndex];

      return arg.type;
    }

    function getReferencedTypeFromConstAssignment(
      valueNode: ModelOrArrayValueNode,
    ): Type | undefined {
      const constNode = valueNode?.parent;
      if (
        !constNode ||
        constNode.kind !== SyntaxKind.ConstStatement ||
        !constNode.type ||
        constNode.value !== valueNode
      ) {
        return undefined;
      }

      return program.checker.getTypeForNode(constNode.type);
    }

    function getReferencedTypeFromDecoratorArgument(
      decArgNode: ModelOrArrayNode,
    ): Type | undefined {
      const decNode = decArgNode?.parent;
      if (decNode?.kind !== SyntaxKind.DecoratorExpression) {
        return undefined;
      }

      const decSym = program.checker.resolveIdentifier(
        decNode.target.kind === SyntaxKind.MemberExpression ? decNode.target.id : decNode.target,
      );
      if (!decSym) {
        return undefined;
      }

      const decDecl: DecoratorDeclarationStatementNode | undefined = decSym.declarations.find(
        (x): x is DecoratorDeclarationStatementNode =>
          x.kind === SyntaxKind.DecoratorDeclarationStatement,
      );
      if (!decDecl) {
        return undefined;
      }

      const decType = program.checker.getTypeForNode(decDecl);
      compilerAssert(decType.kind === "Decorator", "Expected type to be a Decorator.");

      const argIndex = decNode.arguments.findIndex((n) => n === decArgNode);
      if (argIndex < 0 || argIndex >= decType.parameters.length) {
        return undefined;
      }
      const decArg = decType.parameters[argIndex];

      let type: Type | undefined;
      if (isModelOrArrayValue(decArgNode)) {
        type = decArg.type.valueType;
      } else if (isModelOrArrayType(decArgNode)) {
        type = decArg.type.type ?? decArg.type.valueType;
      } else {
        compilerAssert(
          false,
          "not expected node type to get reference model from decorator argument",
        );
      }
      return type;
    }
  }

  function resolveCompletions(identifier: IdentifierNode): Map<string, TypeSpecCompletionItem> {
    const completions = new Map<string, TypeSpecCompletionItem>();
    const { kind, node: ancestor } = getIdentifierContext(identifier);

    switch (kind) {
      case IdentifierKind.Using:
      case IdentifierKind.Decorator:
      case IdentifierKind.Function:
      case IdentifierKind.TypeReference:
      case IdentifierKind.ModelExpressionProperty:
      case IdentifierKind.ModelStatementProperty:
      case IdentifierKind.ObjectLiteralProperty:
        break; // supported
      case IdentifierKind.Other:
        return completions; // not implemented
      case IdentifierKind.Declaration:
        return completions; // cannot complete, name can be chosen arbitrarily
      case IdentifierKind.TemplateArgument: {
        const templates = getTemplateDeclarationsForArgument(
          ancestor as TemplateArgumentNode,
          undefined,
        );

        for (const template of templates) {
          for (const param of template.templateParameters) {
            addCompletion(param.id.sv, param.symbol);
          }
        }

        return completions;
      }
      default:
        const _assertNever: never = kind;
        compilerAssert(false, "Unreachable");
    }

    if (kind === IdentifierKind.ModelStatementProperty) {
      const model = ancestor.parent as ModelStatementNode;
      const modelType = program.checker.getTypeForNode(model) as Model;
      const baseType = modelType.baseModel;
      const baseNode = baseType?.node;
      if (!baseNode) {
        return completions;
      }
      for (const prop of baseType.properties.values()) {
        if (identifier.sv === prop.name || !modelType.properties.has(prop.name)) {
          const sym = getMemberSymbol(baseNode.symbol, prop.name);
          if (sym) {
            addCompletion(prop.name, sym);
          }
        }
      }
    } else if (
      kind === IdentifierKind.ModelExpressionProperty ||
      kind === IdentifierKind.ObjectLiteralProperty
    ) {
      const model = getReferencedModel(ancestor as ModelPropertyNode | ObjectLiteralPropertyNode);
      if (!model) {
        return completions;
      }
      const curModelNode = ancestor.parent as ModelExpressionNode | ObjectLiteralNode;

      for (const prop of walkPropertiesInherited(model)) {
        if (
          identifier.sv === prop.name ||
          !curModelNode.properties.find(
            (p) =>
              (p.kind === SyntaxKind.ModelProperty ||
                p.kind === SyntaxKind.ObjectLiteralProperty) &&
              p.id.sv === prop.name,
          )
        ) {
          const sym = getMemberSymbol(model.node!.symbol, prop.name);
          if (sym) {
            addCompletion(prop.name, sym);
          }
        }
      }
    } else if (identifier.parent && identifier.parent.kind === SyntaxKind.MemberExpression) {
      let base = resolveTypeReferenceSym(identifier.parent.base, undefined, false);
      if (base) {
        if (base.flags & SymbolFlags.Alias) {
          base = getAliasedSymbol(base, undefined, defaultSymbolResolutionOptions);
        }
        if (base) {
          if (isTemplatedNode(base.declarations[0])) {
            const type = base.type ?? getTypeForNode(base.declarations[0], undefined);
            if (isTemplateInstance(type)) {
              lateBindMemberContainer(type);
              lateBindMembers(type, base);
            }
          }
          addCompletions(base.exports ?? base.members);
        }
      }
    } else {
      // We will only add template arguments if the template isn't already named
      // to avoid completing the name of the argument again.
      if (
        kind === IdentifierKind.TypeReference &&
        exprIsBareIdentifier(ancestor as TypeReferenceNode) &&
        ancestor.parent?.kind === SyntaxKind.TemplateArgument &&
        ancestor.parent.name === undefined
      ) {
        const templates = getTemplateDeclarationsForArgument(
          ancestor.parent as TemplateArgumentNode,
          undefined,
        );

        for (const template of templates) {
          for (const param of template.templateParameters) {
            addCompletion(param.id.sv, param.symbol, { suffix: " = " });
          }
        }
      }

      let scope: Node | undefined = identifier.parent;
      while (scope && scope.kind !== SyntaxKind.TypeSpecScript) {
        if (scope.symbol && scope.symbol.exports) {
          const mergedSymbol = getMergedSymbol(scope.symbol)!;
          addCompletions(mergedSymbol.exports);
        }
        if ("locals" in scope) {
          addCompletions(scope.locals);
        }
        scope = scope.parent;
      }

      if (scope && scope.kind === SyntaxKind.TypeSpecScript) {
        // check any blockless namespace decls
        for (const ns of scope.inScopeNamespaces) {
          const mergedSymbol = getMergedSymbol(ns.symbol)!;
          addCompletions(mergedSymbol.exports);
        }

        // check "global scope" declarations
        addCompletions(globalNamespaceNode.symbol.exports);

        // check "global scope" usings
        addCompletions(scope.locals);
      }
    }

    return completions;

    function addCompletions(table: SymbolTable | undefined) {
      if (!table) {
        return;
      }

      table = augmentedSymbolTables.get(table) ?? table;
      for (const [key, sym] of table) {
        if (sym.flags & SymbolFlags.DuplicateUsing) {
          const duplicates = table.duplicates.get(sym)!;
          for (const duplicate of duplicates) {
            if (duplicate.flags & SymbolFlags.Using) {
              const fqn = getFullyQualifiedSymbolName(duplicate.symbolSource);
              addCompletion(fqn, duplicate);
            }
          }
        } else {
          addCompletion(key, sym);
        }
      }
    }

    function addCompletion(key: string, sym: Sym, options: { suffix?: string } = {}) {
      if (sym.symbolSource) {
        sym = sym.symbolSource;
      }
      if (!shouldAddCompletion(sym)) {
        return;
      }
      if (key.startsWith("@")) {
        key = key.slice(1);
      }
      if (!completions.has(key)) {
        completions.set(key, { ...options, sym });
      }
    }

    function shouldAddCompletion(sym: Sym): boolean {
      switch (kind) {
        case IdentifierKind.ModelExpressionProperty:
        case IdentifierKind.ModelStatementProperty:
        case IdentifierKind.ObjectLiteralProperty:
          return !!(sym.flags & SymbolFlags.ModelProperty);
        case IdentifierKind.Decorator:
          // Only return decorators and namespaces when completing decorator
          return !!(sym.flags & (SymbolFlags.Decorator | SymbolFlags.Namespace));
        case IdentifierKind.Using:
          // Only return namespaces when completing using
          return !!(sym.flags & SymbolFlags.Namespace);
        case IdentifierKind.TypeReference:
          // Do not return functions or decorators when completing types
          return !(sym.flags & (SymbolFlags.Function | SymbolFlags.Decorator));
        case IdentifierKind.TemplateArgument:
          return !!(sym.flags & SymbolFlags.TemplateParameter);
        default:
          compilerAssert(false, "We should have bailed up-front on other kinds.");
      }
    }
  }

  function resolveIdentifierInScope(
    node: IdentifierNode,
    mapper: TypeMapper | undefined,
    options: SymbolResolutionOptions,
  ): Sym | undefined {
    compilerAssert(
      node.parent?.kind !== SyntaxKind.MemberExpression || node.parent.id !== node,
      "This function should not be used to resolve Y in member expression X.Y. Use resolveIdentifier() to resolve an arbitrary identifier.",
    );

    if (hasParseError(node)) {
      // Don't report synthetic identifiers used for parser error recovery.
      // The parse error is the root cause and will already have been logged.
      return undefined;
    }

    let scope: Node | undefined = node.parent;
    let binding: Sym | undefined;

    while (scope && scope.kind !== SyntaxKind.TypeSpecScript) {
      if (scope.symbol && "exports" in scope.symbol) {
        const mergedSymbol = getMergedSymbol(scope.symbol);
        binding = resolveIdentifierInTable(node, mergedSymbol.exports, options);
        if (binding) return binding;
      }

      if ("locals" in scope) {
        binding = resolveIdentifierInTable(node, scope.locals, options);
        if (binding) return binding;
      }

      scope = scope.parent;
    }

    if (!binding && scope && scope.kind === SyntaxKind.TypeSpecScript) {
      // check any blockless namespace decls
      for (const ns of scope.inScopeNamespaces) {
        const mergedSymbol = getMergedSymbol(ns.symbol);
        binding = resolveIdentifierInTable(node, mergedSymbol.exports, options);

        if (binding) return binding;
      }

      // check "global scope" declarations
      const globalBinding = resolveIdentifierInTable(
        node,
        globalNamespaceNode.symbol.exports,
        options,
      );

      // check using types
      const usingBinding = resolveIdentifierInTable(node, scope.locals, options);

      if (globalBinding && usingBinding) {
        reportAmbiguousIdentifier(node, [globalBinding, usingBinding]);
        return globalBinding;
      } else if (globalBinding) {
        return globalBinding;
      } else if (usingBinding) {
        return usingBinding.flags & SymbolFlags.DuplicateUsing ? undefined : usingBinding;
      }
    }

    if (mapper === undefined) {
      reportCheckerDiagnostic(
        createDiagnostic({
          code: "unknown-identifier",
          format: { id: node.sv },
          target: node,
          codefixes: getCodefixesForUnknownIdentifier(node),
        }),
      );
    }
    return undefined;
  }

  function getCodefixesForUnknownIdentifier(node: IdentifierNode): CodeFix[] | undefined {
    switch (node.sv) {
      case "number":
        return [createChangeIdentifierCodeFix(node, "float64")];
      default:
        return undefined;
    }
  }

  function resolveTypeReferenceSym(
    node: TypeReferenceNode | MemberExpressionNode | IdentifierNode,
    mapper: TypeMapper | undefined,
    options?: Partial<SymbolResolutionOptions> | boolean,
  ): Sym | undefined {
    const resolvedOptions: SymbolResolutionOptions =
      typeof options === "boolean"
        ? { ...defaultSymbolResolutionOptions, resolveDecorators: options }
        : { ...defaultSymbolResolutionOptions, ...(options ?? {}) };
    if (mapper === undefined && resolvedOptions.checkTemplateTypes && referenceSymCache.has(node)) {
      return referenceSymCache.get(node);
    }
    const sym = resolveTypeReferenceSymInternal(node, mapper, resolvedOptions);
    if (resolvedOptions.checkTemplateTypes) {
      referenceSymCache.set(node, sym);
    }
    return sym;
  }

  function resolveTypeReferenceSymInternal(
    node: TypeReferenceNode | MemberExpressionNode | IdentifierNode,
    mapper: TypeMapper | undefined,
    options: SymbolResolutionOptions,
  ): Sym | undefined {
    if (hasParseError(node)) {
      // Don't report synthetic identifiers used for parser error recovery.
      // The parse error is the root cause and will already have been logged.
      return undefined;
    }

    if (node.kind === SyntaxKind.TypeReference) {
      return resolveTypeReferenceSym(node.target, mapper, options);
    }

    if (node.kind === SyntaxKind.MemberExpression) {
      let base = resolveTypeReferenceSym(node.base, mapper);
      if (!base) {
        return undefined;
      }

      // when resolving a type reference based on an alias, unwrap the alias.
      if (base.flags & SymbolFlags.Alias) {
        const aliasedSym = getAliasedSymbol(base, mapper, options);
        if (!aliasedSym) {
          reportCheckerDiagnostic(
            createDiagnostic({
              code: "invalid-ref",
              messageId: "node",
              format: {
                id: node.id.sv,
                nodeName: base.declarations[0]
                  ? SyntaxKind[base.declarations[0].kind]
                  : "Unknown node",
              },
              target: node,
            }),
          );
          return undefined;
        }
        base = aliasedSym;
      }

      if (node.selector === ".") {
        return resolveMemberInContainer(node, base, mapper, options);
      } else {
        return resolveMetaProperty(node, base);
      }
    }

    if (node.kind === SyntaxKind.Identifier) {
      const sym = resolveIdentifierInScope(node, mapper, options);
      if (!sym) return undefined;

      return sym.flags & SymbolFlags.Using ? sym.symbolSource : sym;
    }

    compilerAssert(false, `Unknown type reference kind "${SyntaxKind[(node as any).kind]}"`, node);
  }

  function resolveMemberInContainer(
    node: MemberExpressionNode,
    base: Sym,
    mapper: TypeMapper | undefined,
    options: SymbolResolutionOptions,
  ) {
    if (base.flags & SymbolFlags.Namespace) {
      const symbol = resolveIdentifierInTable(node.id, base.exports, options);
      if (!symbol) {
        reportCheckerDiagnostic(
          createDiagnostic({
            code: "invalid-ref",
            messageId: "underNamespace",
            format: {
              namespace: getFullyQualifiedSymbolName(base),
              id: node.id.sv,
            },
            target: node,
          }),
        );
        return undefined;
      }
      return symbol;
    } else if (base.flags & SymbolFlags.Decorator) {
      reportCheckerDiagnostic(
        createDiagnostic({
          code: "invalid-ref",
          messageId: "inDecorator",
          format: { id: node.id.sv },
          target: node,
        }),
      );
      return undefined;
    } else if (base.flags & SymbolFlags.Function) {
      reportCheckerDiagnostic(
        createDiagnostic({
          code: "invalid-ref",
          messageId: "node",
          format: { id: node.id.sv, nodeName: "function" },
          target: node,
        }),
      );

      return undefined;
    } else if (base.flags & SymbolFlags.MemberContainer) {
      if (options.checkTemplateTypes && isTemplatedNode(base.declarations[0])) {
        const type =
          base.flags & SymbolFlags.LateBound
            ? base.type!
            : getTypeForNode(base.declarations[0], mapper);
        if (isTemplateInstance(type)) {
          lateBindMembers(type, base);
        }
      }
      const sym = resolveIdentifierInTable(node.id, base.members!, options);
      if (!sym) {
        reportCheckerDiagnostic(
          createDiagnostic({
            code: "invalid-ref",
            messageId: "underContainer",
            format: { kind: getMemberKindName(base.declarations[0]), id: node.id.sv },
            target: node,
          }),
        );
        return undefined;
      }
      return sym;
    } else {
      reportCheckerDiagnostic(
        createDiagnostic({
          code: "invalid-ref",
          messageId: "node",
          format: {
            id: node.id.sv,
            nodeName: base.declarations[0] ? SyntaxKind[base.declarations[0].kind] : "Unknown node",
          },
          target: node,
        }),
      );

      return undefined;
    }
  }

  function resolveMetaProperty(node: MemberExpressionNode, base: Sym) {
    const resolved = resolveIdentifierInTable(node.id, base.metatypeMembers, {
      resolveDecorators: false,
      checkTemplateTypes: false,
    });
    if (!resolved) {
      reportCheckerDiagnostic(
        createDiagnostic({
          code: "invalid-ref",
          messageId: "metaProperty",
          format: { kind: getMemberKindName(base.declarations[0]), id: node.id.sv },
          target: node,
        }),
      );
    }

    return resolved;
  }

  function getMemberKindName(node: Node) {
    switch (node.kind) {
      case SyntaxKind.ModelStatement:
      case SyntaxKind.ModelExpression:
        return "Model";
      case SyntaxKind.ModelProperty:
        return "ModelProperty";
      case SyntaxKind.EnumStatement:
        return "Enum";
      case SyntaxKind.InterfaceStatement:
        return "Interface";
      case SyntaxKind.UnionStatement:
        return "Union";
      default:
        return "Type";
    }
  }

  /**
   * Return the symbol that is aliased by this alias declaration. If no such symbol is aliased,
   * return the symbol for the alias instead. For member containers which need to be late bound
   * (i.e. they contain symbols we don't know until we've instantiated the type and the type is an
   * instantiation) we late bind the container which creates the symbol that will hold its members.
   */
  function getAliasedSymbol(
    aliasSymbol: Sym,
    mapper: TypeMapper | undefined,
    options: SymbolResolutionOptions,
  ): Sym | undefined {
    let current = aliasSymbol;
    while (current.flags & SymbolFlags.Alias) {
      const node = current.declarations[0];
      const targetNode = node.kind === SyntaxKind.AliasStatement ? node.value : node;
      if (
        targetNode.kind === SyntaxKind.TypeReference ||
        targetNode.kind === SyntaxKind.MemberExpression ||
        targetNode.kind === SyntaxKind.Identifier
      ) {
        const sym = resolveTypeReferenceSymInternal(targetNode, mapper, options);
        if (sym === undefined) {
          return undefined;
        }
        current = sym;
      } else {
        return undefined;
      }
    }
    const sym = current;
    const node = aliasSymbol.declarations[0];

    const resolvedTargetNode = sym.declarations[0];
    if (!options.checkTemplateTypes || !isTemplatedNode(resolvedTargetNode)) {
      return sym;
    }

    const aliasType = getTypeForNode(node as AliasStatementNode, mapper);
    if (isErrorType(aliasType)) {
      return undefined;
    }
    switch (aliasType.kind) {
      case "Model":
      case "Interface":
      case "Union":
        if (isTemplateInstance(aliasType)) {
          // this is an alias for some instantiation, so late-bind the instantiation
          lateBindMemberContainer(aliasType);
          return aliasType.symbol!;
        }
      // fallthrough
      default:
        // get the symbol from the node aliased type's node, or just return the base
        // if it doesn't have a symbol (which will likely result in an error later on)
        return getMergedSymbol(aliasType.node!.symbol) ?? aliasSymbol;
    }
  }

  function checkStringTemplateExpresion(
    node: StringTemplateExpressionNode,
    mapper: TypeMapper | undefined,
  ): IndeterminateEntity | StringValue | null {
    let hasType = false;
    let hasValue = false;
    const spanTypeOrValues = node.spans.map(
      (span) => [span, checkNode(span.expression, mapper)] as const,
    );
    for (const [_, typeOrValue] of spanTypeOrValues) {
      if (typeOrValue !== null) {
        if (isValue(typeOrValue)) {
          hasValue = true;
        } else if ("kind" in typeOrValue && typeOrValue.kind === "TemplateParameter") {
          if (typeOrValue.constraint) {
            if (typeOrValue.constraint.valueType) {
              hasValue = true;
            }
            if (typeOrValue.constraint.type) {
              hasType = true;
            }
          } else {
            hasType = true;
          }
        } else {
          hasType = true;
        }
      }
    }

    if (hasType && hasValue) {
      reportCheckerDiagnostic(
        createDiagnostic({
          code: "mixed-string-template",
          target: node,
        }),
      );
      return null;
    }

    if (hasValue) {
      let str = node.head.value;
      for (const [span, typeOrValue] of spanTypeOrValues) {
        if (
          typeOrValue !== null &&
          (!("kind" in typeOrValue) || typeOrValue.kind !== "TemplateParameter")
        ) {
          compilerAssert(typeOrValue !== null && isValue(typeOrValue), "Expected value.");
          str += stringifyValueForTemplate(typeOrValue);
        }
        str += span.literal.value;
      }
      return checkStringValue(createLiteralType(str), undefined, node);
    } else {
      let hasNonStringElement = false;
      let stringValue = node.head.value;

      const spans: StringTemplateSpan[] = [createTemplateSpanLiteral(node.head)];

      for (const [span, typeOrValue] of spanTypeOrValues) {
        compilerAssert(typeOrValue !== null && !isValue(typeOrValue), "Expected type.");

        const type = typeOrValue.entityKind === "Indeterminate" ? typeOrValue.type : typeOrValue;
        const spanValue = createTemplateSpanValue(span.expression, type);
        spans.push(spanValue);
        const spanValueAsString = stringifyTypeForTemplate(type);
        if (spanValueAsString) {
          stringValue += spanValueAsString;
        } else {
          hasNonStringElement = true;
        }

        spans.push(createTemplateSpanLiteral(span.literal));
        stringValue += span.literal.value;
      }
      return createIndeterminateEntity(
        createType({
          kind: "StringTemplate",
          node,
          spans,
          stringValue: hasNonStringElement ? undefined : stringValue,
        }),
      );
    }
  }

  function createIndeterminateEntity(type: IndeterminateEntity["type"]): IndeterminateEntity {
    return {
      entityKind: "Indeterminate",
      type,
    };
  }
  function stringifyTypeForTemplate(type: Type): string | undefined {
    switch (type.kind) {
      case "String":
      case "Number":
      case "Boolean":
        return String(type.value);
      case "StringTemplate":
        if (type.stringValue !== undefined) {
          return type.stringValue;
        }
        return undefined;
      default:
        return undefined;
    }
  }
  function stringifyValueForTemplate(value: Value): string {
    switch (value.valueKind) {
      case "StringValue":
      case "NumericValue":
      case "BooleanValue":
        return value.value.toString();
      default:
        reportCheckerDiagnostic(
          createDiagnostic({
            code: "non-literal-string-template",
            target: value,
          }),
        );
        return `[${value.valueKind}]`;
    }
  }

  function createTemplateSpanLiteral(
    node: StringTemplateHeadNode | StringTemplateMiddleNode | StringTemplateTailNode,
  ): StringTemplateSpanLiteral {
    return createType({
      kind: "StringTemplateSpan",
      node: node,
      isInterpolated: false,
      type: getLiteralType(node),
    });
  }

  function createTemplateSpanValue(node: Expression, type: Type): StringTemplateSpanValue {
    return createType({
      kind: "StringTemplateSpan",
      node: node,
      isInterpolated: true,
      type: type,
    });
  }

  function checkStringLiteral(str: StringLiteralNode): IndeterminateEntity {
    return {
      entityKind: "Indeterminate",
      type: getLiteralType(str),
    };
  }

  function checkNumericLiteral(num: NumericLiteralNode): IndeterminateEntity {
    return {
      entityKind: "Indeterminate",
      type: getLiteralType(num),
    };
  }

  function checkBooleanLiteral(bool: BooleanLiteralNode): IndeterminateEntity {
    return {
      entityKind: "Indeterminate",
      type: getLiteralType(bool),
    };
  }

  function checkProgram() {
    program.reportDuplicateSymbols(globalNamespaceNode.symbol.exports);
    for (const file of program.sourceFiles.values()) {
      bindAllMembers(file);
    }
    for (const file of program.sourceFiles.values()) {
      bindMetaTypes(file);
    }
    for (const file of program.sourceFiles.values()) {
      for (const ns of file.namespaces) {
        const exports = mergedSymbols.get(ns.symbol)?.exports ?? ns.symbol.exports;
        program.reportDuplicateSymbols(exports);
        initializeTypeForNamespace(ns);
      }
    }

    for (const file of program.sourceFiles.values()) {
      applyAugmentDecoratorsInScope(file);
    }

    for (const file of program.sourceFiles.values()) {
      checkSourceFile(file);
    }

    internalDecoratorValidation();
  }

  /**
   * Post checking validation for internal decorators.
   */
  function internalDecoratorValidation() {
    validateInheritanceDiscriminatedUnions(program);
  }

  function applyAugmentDecoratorsInScope(scope: TypeSpecScriptNode | NamespaceStatementNode) {
    applyAugmentDecorators(scope);
    if (scope.statements === undefined) {
      return;
    }

    if (isArray(scope.statements)) {
      for (const statement of scope.statements) {
        if (statement.kind === SyntaxKind.NamespaceStatement) {
          applyAugmentDecoratorsInScope(statement);
        }
      }
    } else {
      applyAugmentDecoratorsInScope(scope.statements);
    }
  }

  function checkSourceFile(file: TypeSpecScriptNode) {
    for (const statement of file.statements) {
      checkNode(statement, undefined);
    }
  }

  /**
   * Check that the given node template parameters are valid if applicable.
   * @param node Node with template parameters
   * @param mapper Type mapper, set if instantiating the template, undefined otherwise.
   */
  function checkTemplateDeclaration(node: TemplateableNode, mapper: TypeMapper | undefined) {
    // If mapper is undefined it means we are checking the declaration of the template.
    if (mapper === undefined) {
      for (const templateParameter of node.templateParameters) {
        checkTemplateParameterDeclaration(templateParameter, undefined);
      }
    }
  }

  function checkModel(
    node: ModelExpressionNode | ModelStatementNode,
    mapper: TypeMapper | undefined,
  ): Model {
    if (node.kind === SyntaxKind.ModelStatement) {
      return checkModelStatement(node, mapper);
    } else {
      return checkModelExpression(node, mapper);
    }
  }

  function checkModelStatement(node: ModelStatementNode, mapper: TypeMapper | undefined): Model {
    const links = getSymbolLinks(node.symbol);

    if (links.declaredType && mapper === undefined) {
      // we're not instantiating this model and we've already checked it
      return links.declaredType as any;
    }
    checkTemplateDeclaration(node, mapper);

    const decorators: DecoratorApplication[] = [];
    const type: Model = createType({
      kind: "Model",
      name: node.id.sv,
      node: node,
      properties: createRekeyableMap<string, ModelProperty>(),
      namespace: getParentNamespaceType(node),
      decorators,
      sourceModels: [],
      derivedModels: [],
    });
    linkType(links, type, mapper);

    if (node.symbol.members) {
      const members = getOrCreateAugmentedSymbolTable(node.symbol.members);
      const propDocs = extractPropDocs(node);
      for (const [name, memberSym] of members) {
        const doc = propDocs.get(name);
        if (doc) {
          docFromCommentForSym.set(memberSym, doc);
        }
      }
    }

    const isBase = checkModelIs(node, node.is, mapper);

    if (isBase) {
      type.sourceModel = isBase;
      type.sourceModels.push({ usage: "is", model: isBase });
      // copy decorators
      decorators.push(...isBase.decorators);
      if (isBase.indexer) {
        type.indexer = isBase.indexer;
      }
    }
    decorators.push(...checkDecorators(type, node, mapper));

    if (isBase) {
      for (const prop of isBase.properties.values()) {
        const memberSym = getMemberSymbol(node.symbol, prop.name)!;
        const newProp = cloneTypeForSymbol(memberSym, prop, {
          sourceProperty: prop,
          model: type,
        });
        linkIndirectMember(node, newProp, mapper);
        type.properties.set(prop.name, newProp);
      }
    }

    if (isBase) {
      type.baseModel = isBase.baseModel;
    } else if (node.extends) {
      type.baseModel = checkClassHeritage(node, node.extends, mapper);
      if (type.baseModel) {
        copyDeprecation(type.baseModel, type);
      }
    }

    if (type.baseModel) {
      type.baseModel.derivedModels.push(type);
    }

    // Hold on to the model type that's being defined so that it
    // can be referenced
    if (mapper === undefined) {
      type.namespace?.models.set(type.name, type);
    }

    // Evaluate the properties after
    checkModelProperties(node, type.properties, type, mapper);

    linkMapper(type, mapper);

    if (shouldCreateTypeForTemplate(node, mapper)) {
      finishType(type);
    }

    const indexer = getIndexer(program, type);
    if (type.name === "Array" && isInTypeSpecNamespace(type)) {
      stdTypes.Array = type;
    } else if (type.name === "Record" && isInTypeSpecNamespace(type)) {
      stdTypes.Record = type;
    }
    if (indexer) {
      type.indexer = indexer;
    }
    return type;
  }

  function shouldCreateTypeForTemplate(
    node: TemplateDeclarationNode,
    mapper: TypeMapper | undefined,
  ) {
    // Node is not a template we should create the type.
    if (node.templateParameters.length === 0) {
      return true;
    }
    // There is no mapper so we shouldn't be instantiating the template.
    if (mapper === undefined) {
      return false;
    }

    // Some of the mapper args are still template parameter so we shouldn't create the type.
    return (
      !mapper.partial &&
      mapper.args.every(
        (t) => isValue(t) || t.entityKind === "Indeterminate" || t.kind !== "TemplateParameter",
      )
    );
  }

  function checkModelExpression(node: ModelExpressionNode, mapper: TypeMapper | undefined) {
    const properties = createRekeyableMap<string, ModelProperty>();
    const type: Model = createType({
      kind: "Model",
      name: "",
      node: node,
      properties,
      indexer: undefined,
      namespace: getParentNamespaceType(node),
      decorators: [],
      derivedModels: [],
      sourceModels: [],
    });
    linkMapper(type, mapper);
    checkModelProperties(node, properties, type, mapper);
    return finishType(type);
  }

  /** Find the indexer that applies to this model. Either defined on itself or from a base model */
  function findIndexer(model: Model): ModelIndexer | undefined {
    let current: Model | undefined = model;

    while (current) {
      if (current.indexer) {
        return current.indexer;
      }
      current = current.baseModel;
    }
    return undefined;
  }

  function checkPropertyCompatibleWithModelIndexer(
    parentModel: Model,
    property: ModelProperty,
    diagnosticTarget: Node,
  ) {
    const indexer = findIndexer(parentModel);
    if (indexer === undefined) {
      return;
    }
    return checkPropertyCompatibleWithIndexer(indexer, property, diagnosticTarget);
  }

  function checkPropertyCompatibleWithIndexer(
    indexer: ModelIndexer,
    property: ModelProperty,
    diagnosticTarget: Node,
  ) {
    if (indexer.key.name === "integer") {
      reportCheckerDiagnostics([
        createDiagnostic({
          code: "no-array-properties",
          target: diagnosticTarget,
        }),
      ]);
      return;
    }

    const [valid, diagnostics] = relation.isTypeAssignableTo(
      property.type,
      indexer.value,
      diagnosticTarget,
    );
    if (!valid)
      reportCheckerDiagnostic(
        createDiagnostic({
          code: "incompatible-indexer",
          format: { message: diagnostics.map((x) => `  ${x.message}`).join("\n") },
          target:
            diagnosticTarget.kind === SyntaxKind.ModelProperty
              ? diagnosticTarget.value
              : diagnosticTarget,
        }),
      );
  }

  function checkModelProperties(
    node: ModelExpressionNode | ModelStatementNode,
    properties: Map<string, ModelProperty>,
    parentModel: Model,
    mapper: TypeMapper | undefined,
  ) {
    let spreadIndexers: ModelIndexer[] | undefined;
    for (const prop of node.properties!) {
      if ("id" in prop) {
        const newProp = checkModelProperty(prop, mapper);
        newProp.model = parentModel;
        checkPropertyCompatibleWithModelIndexer(parentModel, newProp, prop);
        defineProperty(properties, newProp);
      } else {
        // spread property
        const [newProperties, additionalIndexer] = checkSpreadProperty(
          node.symbol,
          prop.target,
          parentModel,
          mapper,
        );

        if (additionalIndexer) {
          if (spreadIndexers) {
            spreadIndexers.push(additionalIndexer);
          } else {
            spreadIndexers = [additionalIndexer];
          }
        }
        for (const newProp of newProperties) {
          linkIndirectMember(node, newProp, mapper);
          checkPropertyCompatibleWithModelIndexer(parentModel, newProp, prop);
          defineProperty(properties, newProp, prop);
        }
      }
    }

    if (spreadIndexers) {
      const value =
        spreadIndexers.length === 1
          ? spreadIndexers[0].value
          : createUnion(spreadIndexers.map((i) => i.value));
      parentModel.indexer = {
        key: spreadIndexers[0].key,
        value: value,
      };
    }
  }

  function checkObjectValue(
    node: ObjectLiteralNode,
    mapper: TypeMapper | undefined,
    constraint: CheckValueConstraint | undefined,
  ): ObjectValue | null {
    const properties = checkObjectLiteralProperties(node, mapper);
    if (properties === null) {
      return null;
    }
    const preciseType = createTypeForObjectValue(node, properties);
    if (constraint && !checkTypeOfValueMatchConstraint(preciseType, constraint, node)) {
      return null;
    }
    return createValue(
      {
        entityKind: "Value",
        valueKind: "ObjectValue",
        node: node,
        properties,
        type: constraint ? constraint.type : preciseType,
      },
      preciseType,
    );
  }

  function createTypeForObjectValue(
    node: ObjectLiteralNode,
    properties: Map<string, ObjectValuePropertyDescriptor>,
  ): Model {
    const model = createType({
      kind: "Model",
      name: "",
      node,
      properties: createRekeyableMap<string, ModelProperty>(),
      decorators: [],
      derivedModels: [],
      sourceModels: [],
    });

    for (const prop of properties.values()) {
      model.properties.set(prop.name, createModelPropertyForObjectPropertyDescriptor(prop, model));
    }
    return finishType(model);
  }

  function createModelPropertyForObjectPropertyDescriptor(
    prop: ObjectValuePropertyDescriptor,
    parentModel: Model,
  ): ModelProperty {
    return createAndFinishType({
      kind: "ModelProperty",
      node: prop.node,
      model: parentModel,
      optional: false,
      name: prop.name,
      type: prop.value.type,
      decorators: [],
    });
  }

  function checkObjectLiteralProperties(
    node: ObjectLiteralNode,
    mapper: TypeMapper | undefined,
  ): Map<string, ObjectValuePropertyDescriptor> | null {
    const properties = new Map<string, ObjectValuePropertyDescriptor>();
    let hasError = false;
    for (const prop of node.properties!) {
      if ("id" in prop) {
        const value = getValueForNode(prop.value, mapper);
        if (value === null) {
          hasError = true;
        } else {
          properties.set(prop.id.sv, { name: prop.id.sv, value: value, node: prop });
        }
      } else {
        const targetType = checkObjectSpreadProperty(prop.target, mapper);
        if (targetType) {
          for (const [name, value] of targetType.properties) {
            properties.set(name, { ...value });
          }
        }
      }
    }
    return hasError ? null : properties;
  }

  function checkObjectSpreadProperty(
    targetNode: TypeReferenceNode,
    mapper: TypeMapper | undefined,
  ): ObjectValue | null {
    const value = getValueForNode(targetNode, mapper);
    if (value === null) {
      return null;
    }
    if (value.valueKind !== "ObjectValue") {
      reportCheckerDiagnostic(createDiagnostic({ code: "spread-object", target: targetNode }));
      return null;
    }

    return value;
  }

  function checkArrayValue(
    node: ArrayLiteralNode,
    mapper: TypeMapper | undefined,
    constraint: CheckValueConstraint | undefined,
  ): ArrayValue | null {
    let hasError = false;
    const values = node.values.map((itemNode) => {
      const value = getValueForNode(itemNode, mapper);
      if (value === null) {
        hasError = true;
      }
      return value;
    });
    if (hasError) {
      return null;
    }

    const preciseType = createTypeForArrayValue(node, values as any);
    if (constraint && !checkTypeOfValueMatchConstraint(preciseType, constraint, node)) {
      return null;
    }

    return createValue(
      {
        entityKind: "Value",
        valueKind: "ArrayValue",
        node: node,
        values: values as any,
        type: constraint ? constraint.type : preciseType,
      },
      preciseType,
    );
  }

  function createValue<T extends Value>(value: T, preciseType: Type): T {
    valueExactTypes.set(value, preciseType);
    return value;
  }
  function copyValue<T extends Value>(value: T, overrides?: Partial<T>): T {
    const newValue = { ...value, ...overrides };
    const preciseType = valueExactTypes.get(value);
    if (preciseType) {
      valueExactTypes.set(newValue, preciseType);
    }
    return newValue;
  }

  function createTypeForArrayValue(node: ArrayLiteralNode, values: Value[]): Tuple {
    return createAndFinishType({
      kind: "Tuple",
      node,
      values: values.map((x) => x.type),
    });
  }

  function inferScalarForPrimitiveValue(
    type: Type | undefined,
    literalType: Type,
  ): Scalar | undefined {
    if (type === undefined) {
      return undefined;
    }
    switch (type.kind) {
      case "Scalar":
        if (ignoreDiagnostics(checker.isTypeAssignableTo(literalType, type, literalType))) {
          return type;
        }
        return undefined;
      case "Union":
        let found = undefined;
        for (const variant of type.variants.values()) {
          const scalar = inferScalarForPrimitiveValue(variant.type, literalType);
          if (scalar) {
            if (found) {
              reportCheckerDiagnostic(
                createDiagnostic({
                  code: "ambiguous-scalar-type",
                  format: {
                    value: getTypeName(literalType),
                    types: [found, scalar].map((x) => x.name).join(", "),
                    example: found.name,
                  },
                  target: literalType,
                }),
              );
              return undefined;
            } else {
              found = scalar;
            }
          }
        }
        return found;
      default:
        return undefined;
    }
  }

  function checkStringValue(
    literalType: StringLiteral | StringTemplate,
    constraint: CheckValueConstraint | undefined,
    node: Node,
  ): StringValue | null {
    if (constraint && !checkTypeOfValueMatchConstraint(literalType, constraint, node)) {
      return null;
    }
    let value: string;
    if (literalType.kind === "StringTemplate") {
      if (literalType.stringValue) {
        value = literalType.stringValue;
      } else {
        reportCheckerDiagnostics(explainStringTemplateNotSerializable(literalType));
        return null;
      }
    } else {
      value = literalType.value;
    }
    const scalar = inferScalarForPrimitiveValue(constraint?.type, literalType);
    return createValue(
      {
        entityKind: "Value",
        valueKind: "StringValue",
        value,
        type: constraint ? constraint.type : literalType,
        scalar,
      },
      literalType,
    );
  }

  function checkNumericValue(
    literalType: NumericLiteral,
    constraint: CheckValueConstraint | undefined,
    node: Node,
  ): NumericValue | null {
    if (constraint && !checkTypeOfValueMatchConstraint(literalType, constraint, node)) {
      return null;
    }
    const scalar = inferScalarForPrimitiveValue(constraint?.type, literalType);
    return createValue(
      {
        entityKind: "Value",
        valueKind: "NumericValue",
        value: Numeric(literalType.valueAsString),
        type: constraint ? constraint.type : literalType,
        scalar,
      },
      literalType,
    );
  }

  function checkBooleanValue(
    literalType: BooleanLiteral,
    constraint: CheckValueConstraint | undefined,
    node: Node,
  ): BooleanValue | null {
    if (constraint && !checkTypeOfValueMatchConstraint(literalType, constraint, node)) {
      return null;
    }
    const scalar = inferScalarForPrimitiveValue(constraint?.type, literalType);
    return createValue(
      {
        entityKind: "Value",
        valueKind: "BooleanValue",
        value: literalType.value,
        type: constraint ? constraint.type : literalType,
        scalar,
      },
      literalType,
    );
  }

  function checkNullValue(
    literalType: NullType,
    constraint: CheckValueConstraint | undefined,
    node: Node,
  ): NullValue | null {
    if (constraint && !checkTypeOfValueMatchConstraint(literalType, constraint, node)) {
      return null;
    }

    return createValue(
      {
        entityKind: "Value",

        valueKind: "NullValue",
        type: constraint ? constraint.type : literalType,
        value: null,
      },
      literalType,
    );
  }

  function checkEnumValue(
    literalType: EnumMember,
    constraint: CheckValueConstraint | undefined,
    node: Node,
  ): EnumValue | null {
    if (constraint && !checkTypeOfValueMatchConstraint(literalType, constraint, node)) {
      return null;
    }
    return createValue(
      {
        entityKind: "Value",

        valueKind: "EnumValue",
        type: constraint ? constraint.type : literalType,
        value: literalType,
      },
      literalType,
    );
  }

  function checkCallExpressionTarget(
    node: CallExpressionNode,
    mapper: TypeMapper | undefined,
  ): ScalarConstructor | Scalar | null {
    const target = checkTypeReference(node.target, mapper);
    if (target.kind === "Scalar" || target.kind === "ScalarConstructor") {
      return target;
    } else {
      reportCheckerDiagnostic(
        createDiagnostic({
          code: "non-callable",
          format: { type: target.kind },
          target: node.target,
        }),
      );
      return null;
    }
  }

  /** Check the arguments of the call expression are a single value of the given syntax. */
  function checkPrimitiveArg<T extends NumericValue | BooleanValue | StringValue>(
    node: CallExpressionNode,
    scalar: Scalar,
    valueKind: T["valueKind"],
  ): T | null {
    if (node.arguments.length !== 1) {
      reportCheckerDiagnostic(
        createDiagnostic({
          code: "invalid-primitive-init",
          target: node.target,
        }),
      );
      return null;
    }
    const argNode = node.arguments[0];
    const value = getValueForNode(argNode, undefined);
    if (value === null) {
      return null; // error should already have been reported above.
    }
    if (value.valueKind !== valueKind) {
      reportCheckerDiagnostic(
        createDiagnostic({
          code: "invalid-primitive-init",
          messageId: "invalidArg",
          format: { actual: value.valueKind, expected: valueKind },
          target: argNode,
        }),
      );
      return null;
    }
    if (!checkValueOfType(value, scalar, argNode)) {
      return null;
    }
    return copyValue(value, { scalar, type: scalar }) as any;
  }

  function createScalarValue(
    node: CallExpressionNode,
    mapper: TypeMapper | undefined,
    declaration: ScalarConstructor,
  ): ScalarValue | null {
    let hasError = false;

    const minArgs = declaration.parameters.filter((x) => !x.optional && !x.rest).length ?? 0;
    const maxArgs = declaration.parameters[declaration.parameters.length - 1]?.rest
      ? undefined
      : declaration.parameters.length;

    if (
      node.arguments.length < minArgs ||
      (maxArgs !== undefined && node.arguments.length > maxArgs)
    ) {
      // In the case we have too little args then this decorator is not applicable.
      // If there is too many args then we can still run the decorator as long as the args are valid.
      if (node.arguments.length < minArgs) {
        hasError = true;
      }

      if (maxArgs === undefined) {
        reportCheckerDiagnostic(
          createDiagnostic({
            code: "invalid-argument-count",
            messageId: "atLeast",
            format: { actual: node.arguments.length.toString(), expected: minArgs.toString() },
            target: node,
          }),
        );
      } else {
        const expected = minArgs === maxArgs ? minArgs.toString() : `${minArgs}-${maxArgs}`;
        reportCheckerDiagnostic(
          createDiagnostic({
            code: "invalid-argument-count",
            format: { actual: node.arguments.length.toString(), expected },
            target: node,
          }),
        );
      }
    }

    const resolvedArgs: Value[] = [];

    for (const [index, parameter] of declaration.parameters.entries()) {
      if (parameter.rest) {
        const restType = getIndexType(parameter.type);
        if (restType) {
          for (let i = index; i < node.arguments.length; i++) {
            const argNode = node.arguments[i];
            if (argNode) {
              const arg = getValueForNode(argNode, mapper, { kind: "argument", type: restType });
              if (arg === null) {
                hasError = true;
                continue;
              }
              if (checkValueOfType(arg, restType, argNode)) {
                resolvedArgs.push(arg);
              } else {
                hasError = true;
              }
            }
          }
        }
        break;
      }
      const argNode = node.arguments[index];
      if (argNode) {
        const arg = getValueForNode(argNode, mapper, {
          kind: "argument",
          type: parameter.type,
        });
        if (arg === null) {
          hasError = true;
          continue;
        }
        if (checkValueOfType(arg, parameter.type, argNode)) {
          resolvedArgs.push(arg);
        } else {
          hasError = true;
        }
      }
    }
    if (hasError) {
      return null;
    }
    return {
      entityKind: "Value",
      valueKind: "ScalarValue",
      value: {
        name: declaration.name,
        args: resolvedArgs,
      },
      scalar: declaration.scalar,
      type: declaration.scalar,
    };
  }

  function checkCallExpression(
    node: CallExpressionNode,
    mapper: TypeMapper | undefined,
  ): Value | null {
    const target = checkCallExpressionTarget(node, mapper);
    if (target === null) {
      return null;
    }
    if (target.kind === "ScalarConstructor") {
      return createScalarValue(node, mapper, target);
    }

    if (relation.areScalarsRelated(target, getStdType("string"))) {
      return checkPrimitiveArg(node, target, "StringValue");
    } else if (relation.areScalarsRelated(target, getStdType("numeric"))) {
      return checkPrimitiveArg(node, target, "NumericValue");
    } else if (relation.areScalarsRelated(target, getStdType("boolean"))) {
      return checkPrimitiveArg(node, target, "BooleanValue");
    } else {
      reportCheckerDiagnostic(
        createDiagnostic({
          code: "named-init-required",
          format: { typeKind: target.kind },
          target: node.target,
        }),
      );
      return null;
    }
  }

  function checkTypeOfExpression(node: TypeOfExpressionNode, mapper: TypeMapper | undefined): Type {
    const entity = checkNode(node.target, mapper, undefined);
    if (entity === null) {
      // Shouldn't need to emit error as we assume null value already emitted error when produced
      return errorType;
    }
    if (entity.entityKind === "Indeterminate") {
      return entity.type;
    }

    if (isType(entity)) {
      if (entity.kind === "TemplateParameter") {
        if (entity.constraint === undefined || entity.constraint.type !== undefined) {
          // means this template constraint will accept values
          reportCheckerDiagnostic(
            createDiagnostic({
              code: "expect-value",
              messageId: "templateConstraint",
              format: { name: getTypeName(entity) },
              target: node.target,
            }),
          );
          return errorType;
        } else if (entity.constraint.valueType) {
          return entity.constraint.valueType;
        }
      }
      reportCheckerDiagnostic(
        createDiagnostic({
          code: "expect-value",
          format: { name: getTypeName(entity) },
          target: node.target,
        }),
      );
      return entity;
    }
    return entity.type;
  }

  function createUnion(options: Type[]): Union {
    const variants = createRekeyableMap<string | symbol, UnionVariant>();
    const union: Union = createAndFinishType({
      kind: "Union",
      node: undefined!,
      options,
      decorators: [],
      variants,
      expression: true,
    });

    for (const option of options) {
      const name = Symbol("indexer-union-variant");
      variants.set(
        name,
        createAndFinishType({
          kind: "UnionVariant",
          node: undefined!,
          type: option,
          name,
          union,
          decorators: [],
        }),
      );
    }
    return union;
  }

  function defineProperty(
    properties: Map<string, ModelProperty>,
    newProp: ModelProperty,
    diagnosticTarget?: DiagnosticTarget,
  ) {
    if (properties.has(newProp.name)) {
      reportCheckerDiagnostic(
        createDiagnostic({
          code: "duplicate-property",
          format: { propName: newProp.name },
          target: diagnosticTarget ?? newProp,
        }),
      );
      return;
    }

    const overriddenProp = getOverriddenProperty(newProp);
    if (overriddenProp) {
      const [isAssignable, _] = relation.isTypeAssignableTo(
        newProp.type,
        overriddenProp.type,
        newProp,
      );
      const parentType = getTypeName(overriddenProp.type);
      const newPropType = getTypeName(newProp.type);

      let invalid = false;

      if (!isAssignable) {
        reportCheckerDiagnostic(
          createDiagnostic({
            code: "override-property-mismatch",
            format: { propName: newProp.name, propType: newPropType, parentType: parentType },
            target: diagnosticTarget ?? newProp,
          }),
        );
        invalid = true;
      }

      if (!overriddenProp.optional && newProp.optional) {
        reportCheckerDiagnostic(
          createDiagnostic({
            code: "override-property-mismatch",
            messageId: "disallowedOptionalOverride",
            format: { propName: overriddenProp.name },
            target: diagnosticTarget ?? newProp,
          }),
        );
        invalid = true;
      }

      if (invalid) return;
    }

    properties.set(newProp.name, newProp);
  }

  function bindAllMembers(node: Node) {
    const bound = new Set<Sym>();
    if (node.symbol) {
      bindMembers(node, node.symbol);
    }
    visitChildren(node, (child) => {
      bindAllMembers(child);
    });

    function bindMembers(node: Node, containerSym: Sym) {
      if (bound.has(containerSym)) {
        return;
      }
      bound.add(containerSym);
      let containerMembers: Mutable<SymbolTable>;

      switch (node.kind) {
        case SyntaxKind.ModelStatement:
          if (node.extends && node.extends.kind === SyntaxKind.TypeReference) {
            resolveAndCopyMembers(node.extends);
          }
          if (node.is && node.is.kind === SyntaxKind.TypeReference) {
            resolveAndCopyMembers(node.is);
          }
          for (const prop of node.properties) {
            if (prop.kind === SyntaxKind.ModelSpreadProperty) {
              resolveAndCopyMembers(prop.target);
            } else {
              const name = prop.id.sv;
              bindMember(name, prop, SymbolFlags.ModelProperty);
            }
          }
          break;
        case SyntaxKind.ScalarStatement:
          if (node.extends && node.extends.kind === SyntaxKind.TypeReference) {
            resolveAndCopyMembers(node.extends);
          }
          for (const member of node.members) {
            const name = member.id.sv;
            bindMember(name, member, SymbolFlags.ScalarMember);
          }
          break;
        case SyntaxKind.ModelExpression:
          for (const prop of node.properties) {
            if (prop.kind === SyntaxKind.ModelSpreadProperty) {
              resolveAndCopyMembers(prop.target);
            } else {
              const name = prop.id.sv;
              bindMember(name, prop, SymbolFlags.ModelProperty);
            }
          }
          break;
        case SyntaxKind.EnumStatement:
          for (const member of node.members.values()) {
            if (member.kind === SyntaxKind.EnumSpreadMember) {
              resolveAndCopyMembers(member.target);
            } else {
              const name = member.id.sv;
              bindMember(name, member, SymbolFlags.EnumMember);
            }
          }
          break;
        case SyntaxKind.InterfaceStatement:
          for (const member of node.operations.values()) {
            bindMember(member.id.sv, member, SymbolFlags.InterfaceMember | SymbolFlags.Operation);
          }
          if (node.extends) {
            for (const ext of node.extends) {
              resolveAndCopyMembers(ext);
            }
          }
          break;
        case SyntaxKind.UnionStatement:
          for (const variant of node.options.values()) {
            if (!variant.id) {
              continue;
            }
            const name = variant.id.sv;
            bindMember(name, variant, SymbolFlags.UnionVariant);
          }
          break;
      }

      function resolveAndCopyMembers(node: TypeReferenceNode) {
        let ref = resolveTypeReferenceSym(node, undefined);
        if (ref && ref.flags & SymbolFlags.Alias) {
          ref = resolveAliasedSymbol(ref);
        }
        if (ref && ref.members) {
          bindMembers(ref.declarations[0], ref);
          copyMembers(ref.members);
        }
      }

      function resolveAliasedSymbol(ref: Sym): Sym | undefined {
        const node = ref.declarations[0] as AliasStatementNode;
        switch (node.value.kind) {
          case SyntaxKind.MemberExpression:
          case SyntaxKind.TypeReference:
            const resolvedSym = resolveTypeReferenceSym(node.value, undefined);
            if (resolvedSym && resolvedSym.flags & SymbolFlags.Alias) {
              return resolveAliasedSymbol(resolvedSym);
            }
            return resolvedSym;
          default:
            return undefined;
        }
      }

      function copyMembers(table: SymbolTable) {
        const members = augmentedSymbolTables.get(table) ?? table;
        for (const member of members.values()) {
          bindMember(member.name, member.declarations[0], member.flags);
        }
      }

      function bindMember(name: string, node: Node, kind: SymbolFlags) {
        const sym = createSymbol(node, name, kind, containerSym);
        compilerAssert(containerSym.members, "containerSym.members is undefined");
        containerMembers ??= getOrCreateAugmentedSymbolTable(containerSym.members);
        containerMembers.set(name, sym);
      }
    }
  }

  function copyMembersToContainer(targetContainerSym: Sym, table: SymbolTable) {
    const members = augmentedSymbolTables.get(table) ?? table;
    compilerAssert(targetContainerSym.members, "containerSym.members is undefined");
    const containerMembers = getOrCreateAugmentedSymbolTable(targetContainerSym.members);

    for (const member of members.values()) {
      bindMemberToContainer(
        targetContainerSym,
        containerMembers,
        member.name,
        member.declarations[0],
        member.flags,
      );
    }
  }

  function bindMemberToContainer(
    containerSym: Sym,
    containerMembers: Mutable<SymbolTable>,
    name: string,
    node: Node,
    kind: SymbolFlags,
  ) {
    const sym = createSymbol(node, name, kind, containerSym);
    compilerAssert(containerSym.members, "containerSym.members is undefined");
    containerMembers.set(name, sym);
  }

  function bindMetaTypes(node: Node) {
    const visited = new Set();
    function visit(node: Node, symbol?: Sym) {
      if (visited.has(node)) {
        return;
      }
      visited.add(node);
      switch (node.kind) {
        case SyntaxKind.ModelProperty: {
          const sym = getSymbolForMember(node);
          if (sym) {
            const table = getOrCreateAugmentedSymbolTable(sym.metatypeMembers!);

            table.set(
              "type",
              node.value.kind === SyntaxKind.TypeReference
                ? createSymbol(node.value, "", SymbolFlags.Alias)
                : node.value.symbol,
            );
          }
          break;
        }

        case SyntaxKind.OperationStatement: {
          const sym = symbol ?? node.symbol ?? getSymbolForMember(node);
          const table = getOrCreateAugmentedSymbolTable(sym.metatypeMembers!);
          if (node.signature.kind === SyntaxKind.OperationSignatureDeclaration) {
            table.set("parameters", node.signature.parameters.symbol);
            table.set("returnType", node.signature.returnType.symbol);
          } else {
            const sig = resolveTypeReferenceSym(node.signature.baseOperation, undefined, {
              checkTemplateTypes: false,
            });
            if (sig) {
              visit(sig.declarations[0], sig);
              const sigTable = getOrCreateAugmentedSymbolTable(sig.metatypeMembers!);
              const sigParameterSym = sigTable.get("parameters")!;
              if (sigParameterSym !== undefined) {
                const parametersSym = createSymbol(
                  sigParameterSym.declarations[0],
                  "parameters",
                  SymbolFlags.Model & SymbolFlags.MemberContainer,
                );
                copyMembersToContainer(parametersSym, sigParameterSym.members!);
                table.set("parameters", parametersSym);
                table.set("returnType", sigTable.get("returnType")!);
              }
            }
          }

          break;
        }
      }
      visitChildren(node, (child) => {
        bindMetaTypes(child);
      });
    }
    visit(node);
  }

  /**
   * Initializes a late bound symbol for the type. This is generally necessary when attempting to
   * access a symbol for a type that is created during the check phase.
   */
  function lateBindMemberContainer(type: Type) {
    if ((type as any).symbol) return;
    switch (type.kind) {
      case "Model":
        type.symbol = createSymbol(type.node, type.name, SymbolFlags.Model | SymbolFlags.LateBound);
        mutate(type.symbol).type = type;
        break;
      case "Interface":
        type.symbol = createSymbol(
          type.node,
          type.name,
          SymbolFlags.Interface | SymbolFlags.LateBound,
        );
        mutate(type.symbol).type = type;
        break;
      case "Union":
        if (!type.name) return; // don't make a symbol for anonymous unions
        type.symbol = createSymbol(type.node, type.name, SymbolFlags.Union | SymbolFlags.LateBound);
        mutate(type.symbol).type = type;
        break;
    }
  }
  function lateBindMembers(type: Type, containerSym: Sym) {
    let containerMembers: Mutable<SymbolTable> | undefined;

    switch (type.kind) {
      case "Model":
        for (const prop of walkPropertiesInherited(type)) {
          lateBindMember(prop, SymbolFlags.ModelProperty);
        }
        break;
      case "Scalar":
        for (const member of type.constructors.values()) {
          lateBindMember(member, SymbolFlags.Member);
        }
        break;
      case "Enum":
        for (const member of type.members.values()) {
          lateBindMember(member, SymbolFlags.EnumMember);
        }
        break;
      case "Interface":
        for (const member of type.operations.values()) {
          lateBindMember(member, SymbolFlags.InterfaceMember | SymbolFlags.Operation);
        }
        break;
      case "Union":
        for (const variant of type.variants.values()) {
          lateBindMember(variant, SymbolFlags.UnionVariant);
        }
        break;
    }

    function lateBindMember(
      member: Type & { node?: Node; name: string | symbol },
      kind: SymbolFlags,
    ) {
      if (!member.node || typeof member.name !== "string") {
        // don't bind anything for union expressions
        return;
      }
      const sym = createSymbol(
        member.node,
        member.name,
        kind | SymbolFlags.LateBound,
        containerSym,
      );
      mutate(sym).type = member;
      compilerAssert(containerSym.members, "containerSym.members is undefined");
      containerMembers ??= getOrCreateAugmentedSymbolTable(containerSym.members);
      containerMembers.set(member.name, sym);
    }
  }
  function checkClassHeritage(
    model: ModelStatementNode,
    heritageRef: Expression,
    mapper: TypeMapper | undefined,
  ): Model | undefined {
    if (heritageRef.kind === SyntaxKind.ModelExpression) {
      reportCheckerDiagnostic(
        createDiagnostic({
          code: "extend-model",
          messageId: "modelExpression",
          target: heritageRef,
        }),
      );
      return undefined;
    }
    if (heritageRef.kind !== SyntaxKind.TypeReference) {
      reportCheckerDiagnostic(
        createDiagnostic({
          code: "extend-model",
          target: heritageRef,
        }),
      );
      return undefined;
    }
    const modelSymId = getNodeSymId(model);
    pendingResolutions.start(modelSymId, ResolutionKind.BaseType);

    const target = resolveTypeReferenceSym(heritageRef, mapper);
    if (target === undefined) {
      return undefined;
    }

    if (
      pendingResolutions.has(getNodeSymId(target.declarations[0] as any), ResolutionKind.BaseType)
    ) {
      if (mapper === undefined) {
        reportCheckerDiagnostic(
          createDiagnostic({
            code: "circular-base-type",
            format: { typeName: (target.declarations[0] as any).id.sv },
            target: target,
          }),
        );
      }
      return undefined;
    }
    const heritageType = checkTypeReferenceSymbol(target, heritageRef, mapper);
    pendingResolutions.finish(modelSymId, ResolutionKind.BaseType);
    if (isErrorType(heritageType)) {
      compilerAssert(program.hasError(), "Should already have reported an error.", heritageRef);
      return undefined;
    }

    if (heritageType.kind !== "Model") {
      reportCheckerDiagnostic(createDiagnostic({ code: "extend-model", target: heritageRef }));
      return undefined;
    }

    if (heritageType.name === "") {
      reportCheckerDiagnostic(
        createDiagnostic({
          code: "extend-model",
          messageId: "modelExpression",
          target: heritageRef,
        }),
      );
    }

    return heritageType;
  }

  function checkModelIs(
    model: ModelStatementNode,
    isExpr: Expression | undefined,
    mapper: TypeMapper | undefined,
  ): Model | undefined {
    if (!isExpr) return undefined;

    const modelSymId = getNodeSymId(model);
    pendingResolutions.start(modelSymId, ResolutionKind.BaseType);
    let isType;
    if (isExpr.kind === SyntaxKind.ModelExpression) {
      reportCheckerDiagnostic(
        createDiagnostic({
          code: "is-model",
          messageId: "modelExpression",
          target: isExpr,
        }),
      );
      return undefined;
    } else if (isExpr.kind === SyntaxKind.ArrayExpression) {
      isType = checkArrayExpression(isExpr, mapper);
    } else if (isExpr.kind === SyntaxKind.TypeReference) {
      const target = resolveTypeReferenceSym(isExpr, mapper);
      if (target === undefined) {
        return undefined;
      }
      if (
        pendingResolutions.has(getNodeSymId(target.declarations[0] as any), ResolutionKind.BaseType)
      ) {
        if (mapper === undefined) {
          reportCheckerDiagnostic(
            createDiagnostic({
              code: "circular-base-type",
              format: { typeName: (target.declarations[0] as any).id.sv },
              target: target,
            }),
          );
        }
        return undefined;
      }
      isType = checkTypeReferenceSymbol(target, isExpr, mapper);
    } else {
      reportCheckerDiagnostic(createDiagnostic({ code: "is-model", target: isExpr }));
      return undefined;
    }

    pendingResolutions.finish(modelSymId, ResolutionKind.BaseType);

    if (isType.kind !== "Model") {
      reportCheckerDiagnostic(createDiagnostic({ code: "is-model", target: isExpr }));
      return;
    }

    if (isType.name === "") {
      reportCheckerDiagnostic(
        createDiagnostic({ code: "is-model", messageId: "modelExpression", target: isExpr }),
      );
      return undefined;
    }

    return isType;
  }

  function checkSpreadProperty(
    parentModelSym: Sym,
    targetNode: TypeReferenceNode,
    parentModel: Model,
    mapper: TypeMapper | undefined,
  ): [ModelProperty[], ModelIndexer | undefined] {
    const targetType = getTypeForNode(targetNode, mapper);

    if (targetType.kind === "TemplateParameter" || isErrorType(targetType)) {
      return [[], undefined];
    }
    if (targetType.kind !== "Model") {
      reportCheckerDiagnostic(createDiagnostic({ code: "spread-model", target: targetNode }));
      return [[], undefined];
    }
    if (isArrayModelType(program, targetType)) {
      reportCheckerDiagnostic(createDiagnostic({ code: "spread-model", target: targetNode }));
      return [[], undefined];
    }

    if (parentModel === targetType) {
      reportCheckerDiagnostic(
        createDiagnostic({
          code: "spread-model",
          messageId: "selfSpread",
          target: targetNode,
        }),
      );
    }

    parentModel.sourceModels.push({ usage: "spread", model: targetType });

    const props: ModelProperty[] = [];
    // copy each property
    for (const prop of walkPropertiesInherited(targetType)) {
      const memberSym = getMemberSymbol(parentModelSym, prop.name);
      props.push(
        cloneTypeForSymbol(memberSym!, prop, {
          sourceProperty: prop,
          model: parentModel,
        }),
      );
    }

    return [props, targetType.indexer];
  }

  /**
   * Link an indirect model property(included via spread or model is) to its model member symbols.
   * @param containerNode Model Node
   * @param member New Property
   * @param mapper Type Mapper.
   */
  function linkIndirectMember(
    containerNode: MemberContainerNode,
    member: MemberType,
    mapper: TypeMapper | undefined,
  ) {
    if (mapper !== undefined) {
      return;
    }
    compilerAssert(typeof member.name === "string", "Cannot link unmapped unions");
    if (containerNode.symbol === undefined) {
      return;
    }
    compilerAssert(
      containerNode.symbol.members,
      `Expected container node ${SyntaxKind[containerNode.kind]} to have members.`,
    );
    const memberSym = getOrCreateAugmentedSymbolTable(containerNode.symbol.members).get(
      member.name,
    );
    if (memberSym) {
      const links = getSymbolLinks(memberSym);
      linkMemberType(links, member, mapper);
    }
  }

  function checkModelProperty(
    prop: ModelPropertyNode,
    mapper: TypeMapper | undefined,
  ): ModelProperty {
    const sym = getSymbolForMember(prop)!;
    const symId = getSymbolId(sym);
    const links = getSymbolLinksForMember(prop);

    if (links && links.declaredType && mapper === undefined) {
      return links.declaredType as ModelProperty;
    }
    const name = prop.id.sv;

    const type: ModelProperty = createType({
      kind: "ModelProperty",
      name,
      node: prop,
      optional: prop.optional,
      type: undefined!,
      decorators: [],
    });

    if (pendingResolutions.has(symId, ResolutionKind.Type) && mapper === undefined) {
      reportCheckerDiagnostic(
        createDiagnostic({
          code: "circular-prop",
          format: { propName: name },
          target: prop,
        }),
      );
      type.type = errorType;
    } else {
      pendingResolutions.start(symId, ResolutionKind.Type);
      type.type = getTypeForNode(prop.value, mapper);
      if (prop.default) {
        const defaultValue = checkDefaultValue(prop.default, type.type);
        if (defaultValue !== null) {
          type.defaultValue = defaultValue;
          // eslint-disable-next-line @typescript-eslint/no-deprecated
          type.default = checkLegacyDefault(prop.default);
        }
      }
      if (links) {
        linkType(links, type, mapper);
      }
    }

    type.decorators = checkDecorators(type, prop, mapper);
    const parentTemplate = getParentTemplateNode(prop);
    linkMapper(type, mapper);

    if (!parentTemplate || shouldCreateTypeForTemplate(parentTemplate, mapper)) {
      const docComment = docFromCommentForSym.get(sym);
      if (docComment) {
        type.decorators.unshift(createDocFromCommentDecorator("self", docComment));
      }
      finishType(type);
    }

    pendingResolutions.finish(symId, ResolutionKind.Type);

    return type;
  }

  function createDocFromCommentDecorator(key: "self" | "returns" | "errors", doc: string) {
    return {
      decorator: $docFromComment,
      args: [
        { value: createLiteralType(key), jsValue: key },
        { value: createLiteralType(doc), jsValue: doc },
      ],
    };
  }

  function checkDefaultValue(defaultNode: Node, type: Type): Value | null {
    if (isErrorType(type)) {
      // if the prop type is an error we don't need to validate again.
      return null;
    }
    const defaultValue = getValueForNode(
      defaultNode,
      undefined,
      {
        kind: "assignment",
        type,
      },
      { legacyTupleAndModelCast: true },
    );
    if (defaultValue === null) {
      return null;
    }
    const [related, diagnostics] = relation.isValueOfType(defaultValue, type, defaultNode);
    if (!related) {
      reportCheckerDiagnostics(diagnostics);
      return null;
    } else {
      return { ...defaultValue, type };
    }
  }

  /**
   * Fill in the legacy `.default` property.
   * We do do checking here we just keep existing behavior.
   */
  function checkLegacyDefault(defaultNode: Node): Type | undefined {
    const resolved = checkNode(defaultNode, undefined);
    if (resolved === null || isValue(resolved)) {
      return undefined;
    }
    if (resolved.entityKind === "Indeterminate") {
      return resolved.type;
    }
    return resolved;
  }

  function checkDecoratorApplication(
    targetType: Type,
    decNode: DecoratorExpressionNode | AugmentDecoratorStatementNode,
    mapper: TypeMapper | undefined,
  ): DecoratorApplication | undefined {
    const sym = resolveTypeReferenceSym(decNode.target, undefined, true);
    if (!sym) {
      reportCheckerDiagnostic(
        createDiagnostic({
          code: "unknown-decorator",
          target: decNode,
        }),
      );
      return undefined;
    }
    if (!(sym.flags & SymbolFlags.Decorator)) {
      reportCheckerDiagnostic(
        createDiagnostic({
          code: "invalid-decorator",
          format: { id: sym.name },
          target: decNode,
        }),
      );
      return undefined;
    }

    const symbolLinks = getSymbolLinks(sym);

    let hasError = false;
    if (symbolLinks.declaredType === undefined) {
      const decoratorDeclNode: DecoratorDeclarationStatementNode | undefined =
        sym.declarations.find(
          (x): x is DecoratorDeclarationStatementNode =>
            x.kind === SyntaxKind.DecoratorDeclarationStatement,
        );
      if (decoratorDeclNode) {
        checkDecoratorDeclaration(decoratorDeclNode, undefined);
      }
    }
    if (symbolLinks.declaredType) {
      compilerAssert(
        symbolLinks.declaredType.kind === "Decorator",
        "Expected to find a decorator type.",
      );
      if (!checkDecoratorTarget(targetType, symbolLinks.declaredType, decNode)) {
        hasError = true;
      }
    }
    const [argsHaveError, args] = checkDecoratorArguments(
      decNode,
      mapper,
      symbolLinks.declaredType,
    );

    if (hasError || argsHaveError) {
      return undefined;
    }

    return {
      definition: symbolLinks.declaredType,
      decorator: sym.value ?? ((...args: any[]) => {}),
      node: decNode,
      args,
    };
  }

  function resolveDecoratorArgMarshalling(declaredType: Decorator | undefined): "new" | "legacy" {
    if (declaredType) {
      const location = getLocationContext(program, declaredType);
      if (location.type === "compiler") {
        return "new";
      } else if (
        (location.type === "library" || location.type === "project") &&
        location.flags?.decoratorArgMarshalling
      ) {
        return location.flags.decoratorArgMarshalling;
      } else {
        return "legacy";
      }
    }
    return "new";
  }
  /** Check the decorator target is valid */

  function checkDecoratorTarget(targetType: Type, declaration: Decorator, decoratorNode: Node) {
    const [targetValid] = relation.isTypeAssignableTo(
      targetType,
      declaration.target.type,
      decoratorNode,
    );
    if (!targetValid) {
      reportCheckerDiagnostic(
        createDiagnostic({
          code: "decorator-wrong-target",
          messageId: "withExpected",
          format: {
            decorator: declaration.name,
            to: getTypeName(targetType),
            expected: getEntityName(declaration.target.type),
          },
          target: decoratorNode,
        }),
      );
    }
    return targetValid;
  }

  function checkDecoratorArguments(
    node: DecoratorExpressionNode | AugmentDecoratorStatementNode,
    mapper: TypeMapper | undefined,
    declaration: Decorator | undefined,
  ): [boolean, DecoratorArgument[]] {
    // if we don't have a declaration we can just return the types or values if
    if (declaration === undefined) {
      return [
        false,
        node.arguments.map((argNode): DecoratorArgument => {
          let type = checkNode(argNode, mapper) ?? errorType;
          if (type.entityKind === "Indeterminate") {
            type = type.type;
          }
          return {
            value: type,
            jsValue: type,
            node: argNode,
          };
        }),
      ];
    }

    let hasError = false;

    const minArgs = declaration.parameters.filter((x) => !x.optional && !x.rest).length ?? 0;
    const maxArgs = declaration.parameters[declaration.parameters.length - 1]?.rest
      ? undefined
      : declaration.parameters.length;

    if (
      node.arguments.length < minArgs ||
      (maxArgs !== undefined && node.arguments.length > maxArgs)
    ) {
      // In the case we have too little args then this decorator is not applicable.
      // If there is too many args then we can still run the decorator as long as the args are valid.
      if (node.arguments.length < minArgs) {
        hasError = true;
      }

      if (maxArgs === undefined) {
        reportCheckerDiagnostic(
          createDiagnostic({
            code: "invalid-argument-count",
            messageId: "atLeast",
            format: { actual: node.arguments.length.toString(), expected: minArgs.toString() },
            target: node,
          }),
        );
      } else {
        const expected = minArgs === maxArgs ? minArgs.toString() : `${minArgs}-${maxArgs}`;
        reportCheckerDiagnostic(
          createDiagnostic({
            code: "invalid-argument-count",
            format: { actual: node.arguments.length.toString(), expected },
            target: node,
          }),
        );
      }
    }

    const resolvedArgs: DecoratorArgument[] = [];
    const jsMarshalling = resolveDecoratorArgMarshalling(declaration);
    function resolveArg(
      argNode: Expression,
      perParamType: MixedParameterConstraint,
    ): DecoratorArgument | undefined {
      const arg = getTypeOrValueForNode(argNode, mapper, {
        kind: "argument",
        constraint: perParamType,
      });

      if (
        arg !== null &&
        !(isType(arg) && isErrorType(arg)) &&
        checkArgumentAssignable(arg, perParamType, argNode)
      ) {
        return {
          value: arg,
          node: argNode,
          jsValue: resolveDecoratorArgJsValue(
            arg,
            extractValueOfConstraints({
              kind: "argument",
              constraint: perParamType,
            }),
            jsMarshalling,
          ),
        };
      } else {
        return undefined;
      }
    }
    for (const [index, parameter] of declaration.parameters.entries()) {
      if (parameter.rest) {
        const restType = extractRestParamConstraint(parameter.type);

        if (restType) {
          for (let i = index; i < node.arguments.length; i++) {
            const argNode = node.arguments[i];
            if (argNode) {
              const arg = resolveArg(argNode, restType);
              if (arg) {
                resolvedArgs.push(arg);
              } else {
                hasError = true;
              }
            }
          }
        }
        break;
      }
      const argNode = node.arguments[index];
      if (argNode) {
        const arg = resolveArg(argNode, parameter.type);
        if (arg) {
          resolvedArgs.push(arg);
        } else {
          hasError = true;
        }
      }
    }
    return [hasError, resolvedArgs];
  }

  /** For a rest param of constraint T[] or valueof T[] return the T or valueof T */
  function extractRestParamConstraint(
    constraint: MixedParameterConstraint,
  ): MixedParameterConstraint | undefined {
    let valueType: Type | undefined;
    let type: Type | undefined;
    if (constraint.valueType) {
      if (
        constraint.valueType.kind === "Model" &&
        isArrayModelType(program, constraint.valueType)
      ) {
        valueType = constraint.valueType.indexer.value;
      } else {
        return undefined;
      }
    }
    if (constraint.type) {
      if (constraint.type.kind === "Model" && isArrayModelType(program, constraint.type)) {
        type = constraint.type.indexer.value;
      } else {
        return undefined;
      }
    }

    return {
      entityKind: "MixedParameterConstraint",
      type,
      valueType,
    };
  }

  function getIndexType(type: Type): Type | undefined {
    return type.kind === "Model" ? type.indexer?.value : undefined;
  }

  function resolveDecoratorArgJsValue(
    value: Type | Value,
    valueConstraint: CheckValueConstraint | undefined,
    jsMarshalling: "legacy" | "new",
  ) {
    if (valueConstraint !== undefined) {
      if (isValue(value)) {
        return jsMarshalling === "legacy"
          ? legacyMarshallTypeForJS(checker, value)
          : marshallTypeForJS(value, valueConstraint.type);
      } else {
        return value;
      }
    }
    return value;
  }

  function checkArgumentAssignable(
    argumentType: Type | Value | IndeterminateEntity,
    parameterType: Entity,
    diagnosticTarget: Entity | Node,
  ): boolean {
    const [valid] = relation.isTypeAssignableTo(argumentType, parameterType, diagnosticTarget);
    if (!valid) {
      reportCheckerDiagnostic(
        createDiagnostic({
          code: "invalid-argument",
          format: {
            value: getEntityName(argumentType),
            expected: getEntityName(parameterType),
          },
          target: diagnosticTarget,
        }),
      );
    }
    return valid;
  }

  function checkAugmentDecorators(sym: Sym, targetType: Type, mapper: TypeMapper | undefined) {
    const augmentDecoratorNodes = augmentDecoratorsForSym.get(sym) ?? [];
    const decorators: DecoratorApplication[] = [];

    for (const decNode of augmentDecoratorNodes) {
      const decorator = checkDecoratorApplication(targetType, decNode, mapper);
      if (decorator) {
        decorators.unshift(decorator);
      }
    }
    return decorators;
  }
  function checkDecorators(
    targetType: Type,
    node: Node & { decorators: readonly DecoratorExpressionNode[] },
    mapper: TypeMapper | undefined,
  ) {
    const sym = isMemberNode(node) ? (getSymbolForMember(node) ?? node.symbol) : node.symbol;
    const decorators: DecoratorApplication[] = [];

    const augmentDecoratorNodes = augmentDecoratorsForSym.get(sym) ?? [];
    const decoratorNodes = [
      ...augmentDecoratorNodes, // the first decorator will be executed at last, so augmented decorator should be placed at first.
      ...node.decorators,
    ];
    for (const decNode of decoratorNodes) {
      const decorator = checkDecoratorApplication(targetType, decNode, mapper);
      if (decorator) {
        decorators.unshift(decorator);
      }
    }

    // Doc comment should always be the first decorator in case an explicit @doc must override it.
    const docComment = extractMainDoc(targetType);
    if (docComment) {
      decorators.unshift(createDocFromCommentDecorator("self", docComment));
    }
    if (targetType.kind === "Operation") {
      const returnTypesDocs = extractReturnsDocs(targetType);
      if (returnTypesDocs.returns) {
        decorators.unshift(createDocFromCommentDecorator("returns", returnTypesDocs.returns));
      }
      if (returnTypesDocs.errors) {
        decorators.unshift(createDocFromCommentDecorator("errors", returnTypesDocs.errors));
      }
    } else if (targetType.kind === "ModelProperty") {
    }
    return decorators;
  }

  function checkScalar(node: ScalarStatementNode, mapper: TypeMapper | undefined): Scalar {
    const links = getSymbolLinks(node.symbol);

    if (links.declaredType && mapper === undefined) {
      // we're not instantiating this model and we've already checked it
      return links.declaredType as any;
    }
    checkTemplateDeclaration(node, mapper);

    const decorators: DecoratorApplication[] = [];

    const type: Scalar = createType({
      kind: "Scalar",
      name: node.id.sv,
      node: node,
      constructors: new Map(),
      namespace: getParentNamespaceType(node),
      decorators,
      derivedScalars: [],
    });
    linkType(links, type, mapper);

    if (node.extends) {
      type.baseScalar = checkScalarExtends(node, node.extends, mapper);
      if (type.baseScalar) {
        copyDeprecation(type.baseScalar, type);
        type.baseScalar.derivedScalars.push(type);
      }
    }
    checkScalarConstructors(type, node, type.constructors, mapper);
    decorators.push(...checkDecorators(type, node, mapper));

    if (mapper === undefined) {
      type.namespace?.scalars.set(type.name, type);
    }
    linkMapper(type, mapper);
    if (shouldCreateTypeForTemplate(node, mapper)) {
      finishType(type);
    }
    if (isInTypeSpecNamespace(type)) {
      stdTypes[type.name as any as keyof StdTypes] = type as any;
    }

    return type;
  }

  function checkScalarExtends(
    scalar: ScalarStatementNode,
    extendsRef: TypeReferenceNode,
    mapper: TypeMapper | undefined,
  ): Scalar | undefined {
    const symId = getNodeSymId(scalar);
    pendingResolutions.start(symId, ResolutionKind.BaseType);

    const target = resolveTypeReferenceSym(extendsRef, mapper);
    if (target === undefined) {
      return undefined;
    }

    if (
      pendingResolutions.has(getNodeSymId(target.declarations[0] as any), ResolutionKind.BaseType)
    ) {
      if (mapper === undefined) {
        reportCheckerDiagnostic(
          createDiagnostic({
            code: "circular-base-type",
            format: { typeName: (target.declarations[0] as any).id.sv },
            target: target,
          }),
        );
      }
      return undefined;
    }
    const extendsType = checkTypeReferenceSymbol(target, extendsRef, mapper);
    pendingResolutions.finish(symId, ResolutionKind.BaseType);
    if (isErrorType(extendsType)) {
      compilerAssert(program.hasError(), "Should already have reported an error.", extendsRef);
      return undefined;
    }

    if (extendsType.kind !== "Scalar") {
      reportCheckerDiagnostic(createDiagnostic({ code: "extend-model", target: extendsRef }));
      return undefined;
    }

    return extendsType;
  }

  function checkScalarConstructors(
    parentScalar: Scalar,
    node: ScalarStatementNode,
    constructors: Map<string, ScalarConstructor>,
    mapper: TypeMapper | undefined,
  ) {
    if (parentScalar.baseScalar) {
      for (const member of parentScalar.baseScalar.constructors.values()) {
        const newConstructor: ScalarConstructor = cloneTypeForSymbol(
          getMemberSymbol(node.symbol, member.name)!,
          {
            ...member,
            scalar: parentScalar,
          },
        );
        linkIndirectMember(node, newConstructor, mapper);
        constructors.set(member.name, newConstructor);
      }
    }
    for (const member of node.members) {
      const constructor = checkScalarConstructor(member, mapper, parentScalar);
      if (constructors.has(constructor.name as string)) {
        reportCheckerDiagnostic(
          createDiagnostic({
            code: "constructor-duplicate",
            format: { name: constructor.name.toString() },
            target: member,
          }),
        );
        continue;
      }
      constructors.set(constructor.name, constructor);
    }
  }

  function checkScalarConstructor(
    node: ScalarConstructorNode,
    mapper: TypeMapper | undefined,
    parentScalar: Scalar,
  ): ScalarConstructor {
    const name = node.id.sv;
    const links = getSymbolLinksForMember(node);
    if (links && links.declaredType && mapper === undefined) {
      // we're not instantiating this scalar constructor and we've already checked it
      return links.declaredType as ScalarConstructor;
    }

    const member: ScalarConstructor = createType({
      kind: "ScalarConstructor",
      scalar: parentScalar,
      name,
      node,
      parameters: node.parameters.map((x) => checkFunctionParameter(x, mapper, false)),
    });
    linkMapper(member, mapper);
    if (shouldCreateTypeForTemplate(node.parent!, mapper)) {
      finishType(member);
    }
    if (links) {
      linkType(links, member, mapper);
    }

    return finishType(member);
  }

  function checkAlias(
    node: AliasStatementNode,
    mapper: TypeMapper | undefined,
  ): Type | IndeterminateEntity {
    const links = getSymbolLinks(node.symbol);

    if (links.declaredType && mapper === undefined) {
      return links.declaredType;
    }
    checkTemplateDeclaration(node, mapper);

    const aliasSymId = getNodeSymId(node);
    if (pendingResolutions.has(aliasSymId, ResolutionKind.Type)) {
      if (mapper === undefined) {
        reportCheckerDiagnostic(
          createDiagnostic({
            code: "circular-alias-type",
            format: { typeName: node.id.sv },
            target: node,
          }),
        );
      }
      links.declaredType = errorType;
      return errorType;
    }

    pendingResolutions.start(aliasSymId, ResolutionKind.Type);
    const type = checkNode(node.value, mapper);
    if (type === null) {
      links.declaredType = errorType;
      return errorType;
    }
    if (isValue(type)) {
      reportCheckerDiagnostic(createDiagnostic({ code: "value-in-type", target: node.value }));
      links.declaredType = errorType;
      return errorType;
    }
    linkType(links, type as any, mapper);
    pendingResolutions.finish(aliasSymId, ResolutionKind.Type);

    return type;
  }

  function checkConst(node: ConstStatementNode): Value | null {
    const links = getSymbolLinks(node.symbol);
    if (links.value !== undefined) {
      return links.value;
    }

    const type = node.type ? getTypeForNode(node.type, undefined) : undefined;

    const symId = getSymbolId(node.symbol);
    if (pendingResolutions.has(symId, ResolutionKind.Value)) {
      reportCheckerDiagnostic(
        createDiagnostic({
          code: "circular-const",
          format: { name: node.id.sv },
          target: node,
        }),
      );
      return null;
    }

    pendingResolutions.start(symId, ResolutionKind.Value);
    const value = getValueForNode(node.value, undefined, type && { kind: "assignment", type });
    pendingResolutions.finish(symId, ResolutionKind.Value);
    if (value === null || (type && !checkValueOfType(value, type, node.id))) {
      links.value = null;
      return links.value;
    }
    links.value = type ? copyValue(value, { type }) : copyValue(value);
    return links.value;
  }

  function inferScalarsFromConstraints<T extends Value>(value: T, type: Type): T {
    switch (value.valueKind) {
      case "BooleanValue":
      case "StringValue":
      case "NumericValue":
        if (value.scalar === undefined) {
          const scalar = inferScalarForPrimitiveValue(type, value.type);
          return copyValue(value as any, { scalar });
        }
        return value;
      case "ArrayValue":
      case "ObjectValue":
      case "EnumValue":
      case "NullValue":
      case "ScalarValue":
        return value;
    }
  }

  function checkEnum(node: EnumStatementNode, mapper: TypeMapper | undefined): Type {
    const links = getSymbolLinks(node.symbol);
    if (!links.type) {
      const enumType: Enum = (links.type = createType({
        kind: "Enum",
        name: node.id.sv,
        node,
        members: createRekeyableMap<string, EnumMember>(),
        decorators: [],
      }));

      const memberNames = new Set<string>();

      for (const member of node.members) {
        if (member.kind === SyntaxKind.EnumMember) {
          const memberType = checkEnumMember(member, mapper, enumType);
          if (memberNames.has(memberType.name)) {
            reportCheckerDiagnostic(
              createDiagnostic({
                code: "enum-member-duplicate",
                format: { name: memberType.name },
                target: node,
              }),
            );
            continue;
          }
          memberNames.add(memberType.name);
          enumType.members.set(memberType.name, memberType);
        } else {
          const members = checkEnumSpreadMember(
            node.symbol,
            enumType,
            member.target,
            mapper,
            memberNames,
          );
          for (const memberType of members) {
            linkIndirectMember(node, memberType, mapper);
            enumType.members.set(memberType.name, memberType);
          }
        }
      }

      const namespace = getParentNamespaceType(node);
      enumType.namespace = namespace;
      enumType.namespace?.enums.set(enumType.name!, enumType);
      enumType.decorators = checkDecorators(enumType, node, mapper);
      linkMapper(enumType, mapper);
      finishType(enumType);
    }

    return links.type;
  }

  function checkInterface(node: InterfaceStatementNode, mapper: TypeMapper | undefined): Interface {
    const links = getSymbolLinks(node.symbol);

    if (links.declaredType && mapper === undefined) {
      // we're not instantiating this interface and we've already checked it
      return links.declaredType as Interface;
    }
    checkTemplateDeclaration(node, mapper);

    const interfaceType: Interface = createType({
      kind: "Interface",
      decorators: [],
      node,
      namespace: getParentNamespaceType(node),
      sourceInterfaces: [],
      operations: createRekeyableMap(),
      name: node.id.sv,
    });

    linkType(links, interfaceType, mapper);

    interfaceType.decorators = checkDecorators(interfaceType, node, mapper);

    const ownMembers = checkInterfaceMembers(node, mapper, interfaceType);

    for (const extendsNode of node.extends) {
      const extendsType = getTypeForNode(extendsNode, mapper);
      if (extendsType.kind !== "Interface") {
        reportCheckerDiagnostic(
          createDiagnostic({ code: "extends-interface", target: extendsNode }),
        );
        continue;
      }

      for (const member of extendsType.operations.values()) {
        if (interfaceType.operations.has(member.name)) {
          reportCheckerDiagnostic(
            createDiagnostic({
              code: "extends-interface-duplicate",
              format: { name: member.name },
              target: extendsNode,
            }),
          );
        }

        const newMember = cloneTypeForSymbol(getMemberSymbol(node.symbol, member.name)!, member, {
          interface: interfaceType,
        });
        // Don't link it it is overritten
        if (!ownMembers.has(member.name)) {
          linkIndirectMember(node, newMember, mapper);
        }

        // Clone deprecation information
        copyDeprecation(member, newMember);

        interfaceType.operations.set(newMember.name, newMember);
      }
      interfaceType.sourceInterfaces.push(extendsType);
    }

    for (const [key, value] of ownMembers) {
      interfaceType.operations.set(key, value);
    }

    linkMapper(interfaceType, mapper);
    if (shouldCreateTypeForTemplate(node, mapper)) {
      finishType(interfaceType);
    }

    if (mapper === undefined) {
      interfaceType.namespace?.interfaces.set(interfaceType.name, interfaceType);
    }

    return interfaceType;
  }

  function checkInterfaceMembers(
    node: InterfaceStatementNode,
    mapper: TypeMapper | undefined,
    interfaceType: Interface,
  ): Map<string, Operation> {
    const ownMembers = new Map<string, Operation>();

    for (const opNode of node.operations) {
      const opType = checkOperation(opNode, mapper, interfaceType);
      if (ownMembers.has(opType.name)) {
        reportCheckerDiagnostic(
          createDiagnostic({
            code: "interface-duplicate",
            format: { name: opType.name },
            target: opNode,
          }),
        );
        continue;
      }
      ownMembers.set(opType.name, opType);
    }
    return ownMembers;
  }

  function checkUnion(node: UnionStatementNode, mapper: TypeMapper | undefined) {
    const links = getSymbolLinks(node.symbol);

    if (links.declaredType && mapper === undefined) {
      // we're not instantiating this union and we've already checked it
      return links.declaredType as Union;
    }
    checkTemplateDeclaration(node, mapper);

    const variants = createRekeyableMap<string, UnionVariant>();
    const unionType: Union = createType({
      kind: "Union",
      decorators: [],
      node,
      namespace: getParentNamespaceType(node),
      name: node.id.sv,
      variants,
      get options() {
        return Array.from(this.variants.values()).map((v) => v.type);
      },
      expression: false,
    });
    linkType(links, unionType, mapper);

    unionType.decorators = checkDecorators(unionType, node, mapper);

    checkUnionVariants(unionType, node, variants, mapper);

    linkMapper(unionType, mapper);
    if (shouldCreateTypeForTemplate(node, mapper)) {
      finishType(unionType);
    }

    if (mapper === undefined) {
      unionType.namespace?.unions.set(unionType.name!, unionType);
    }

    return unionType;
  }

  function checkUnionVariants(
    parentUnion: Union,
    node: UnionStatementNode,
    variants: Map<string, UnionVariant>,
    mapper: TypeMapper | undefined,
  ) {
    for (const variantNode of node.options) {
      const variantType = checkUnionVariant(variantNode, mapper);
      variantType.union = parentUnion;
      if (variants.has(variantType.name as string)) {
        reportCheckerDiagnostic(
          createDiagnostic({
            code: "union-duplicate",
            format: { name: variantType.name.toString() },
            target: variantNode,
          }),
        );
        continue;
      }
      variants.set(variantType.name as string, variantType);
    }
  }

  function checkUnionVariant(
    variantNode: UnionVariantNode,
    mapper: TypeMapper | undefined,
  ): UnionVariant {
    const links = getSymbolLinksForMember(variantNode);
    if (links && links.declaredType && mapper === undefined) {
      // we're not instantiating this union variant and we've already checked it
      return links.declaredType as UnionVariant;
    }

    const name = variantNode.id ? variantNode.id.sv : Symbol("name");
    const type = getTypeForNode(variantNode.value, mapper);
    const variantType: UnionVariant = createType({
      kind: "UnionVariant",
      name,
      node: variantNode,
      decorators: [],
      type,
      union: undefined as any,
    });
    variantType.decorators = checkDecorators(variantType, variantNode, mapper);

    linkMapper(variantType, mapper);
    if (shouldCreateTypeForTemplate(variantNode.parent!, mapper)) {
      finishType(variantType);
    }
    if (links) {
      linkType(links, variantType, mapper);
    }

    return variantType;
  }

  function isMemberNode(node: Node): node is MemberNode {
    return (
      node.kind === SyntaxKind.ModelProperty ||
      node.kind === SyntaxKind.EnumMember ||
      node.kind === SyntaxKind.OperationStatement ||
      node.kind === SyntaxKind.UnionVariant
    );
  }

  function getMemberSymbol(parentSym: Sym, name: string): Sym | undefined {
    return parentSym ? getOrCreateAugmentedSymbolTable(parentSym.members!).get(name) : undefined;
  }

  function getSymbolForMember(node: MemberNode): Sym | undefined {
    if (!node.id) {
      return undefined;
    }
    const name = node.id.sv;
    const parentSym = node.parent?.symbol;
    return parentSym ? getOrCreateAugmentedSymbolTable(parentSym.members!).get(name) : undefined;
  }

  function getSymbolLinksForMember(node: MemberNode): SymbolLinks | undefined {
    const sym = getSymbolForMember(node);
    return sym ? (sym.declarations[0] === node ? getSymbolLinks(sym) : undefined) : undefined;
  }

  function checkEnumMember(
    node: EnumMemberNode,
    mapper: TypeMapper | undefined,
    parentEnum?: Enum,
  ): EnumMember {
    const name = node.id.sv;
    const links = getSymbolLinksForMember(node);
    if (links?.type) {
      return links.type as EnumMember;
    }
    compilerAssert(parentEnum, "Enum member should already have been checked.");
    const value = node.value ? node.value.value : undefined;

    const member: EnumMember = createType({
      kind: "EnumMember",
      enum: parentEnum,
      name,
      node,
      value,
      decorators: [],
    });
    if (links) {
      links.type = member;
    }

    member.decorators = checkDecorators(member, node, mapper);
    return finishType(member);
  }

  function checkEnumSpreadMember(
    parentEnumSym: Sym,
    parentEnum: Enum,
    targetNode: TypeReferenceNode,
    mapper: TypeMapper | undefined,
    existingMemberNames: Set<string>,
  ): EnumMember[] {
    const members: EnumMember[] = [];
    const targetType = getTypeForNode(targetNode, mapper);

    if (!isErrorType(targetType)) {
      if (targetType.kind !== "Enum") {
        reportCheckerDiagnostic(createDiagnostic({ code: "spread-enum", target: targetNode }));
        return members;
      }

      for (const member of targetType.members.values()) {
        if (existingMemberNames.has(member.name)) {
          reportCheckerDiagnostic(
            createDiagnostic({
              code: "enum-member-duplicate",
              format: { name: member.name },
              target: targetNode,
            }),
          );
        } else {
          existingMemberNames.add(member.name);
          const memberSym = getMemberSymbol(parentEnumSym, member.name);
          const clonedMember = cloneTypeForSymbol(memberSym!, member, {
            enum: parentEnum,
            sourceMember: member,
          });
          if (clonedMember) {
            members.push(clonedMember);
          }
        }
      }
    }

    return members;
  }

  function checkDirectives(node: Node, type: Type): void {
    let hasDeprecation: boolean = false;
    for (const directive of node.directives ?? []) {
      if (directive.target.sv === "deprecated") {
        const message = directive.arguments[0];
        if (message === undefined) {
          reportCheckerDiagnostic(
            createDiagnostic({
              code: "invalid-deprecation-argument",
              messageId: "missing",
              target: directive,
            }),
          );
          continue;
        }
        let messageStr;
        if (message.kind !== SyntaxKind.StringLiteral) {
          reportCheckerDiagnostic(
            createDiagnostic({
              code: "invalid-deprecation-argument",
              format: { kind: SyntaxKind[message.kind] },
              target: directive.arguments[0],
            }),
          );
          messageStr = "<missing message>";
        } else {
          messageStr = message.value;
        }

        if (hasDeprecation === true) {
          reportCheckerDiagnostic(
            createDiagnostic({ code: "duplicate-deprecation", target: node }),
          );
        } else {
          hasDeprecation = true;
          markDeprecated(program, type, {
            message: messageStr,
          });
        }
      }
    }
  }

  // the types here aren't ideal and could probably be refactored.

  function createAndFinishType<T extends Type extends any ? CreateTypeProps : never>(
    typeDef: T,
  ): T & TypePrototype & { isFinished: boolean; readonly entityKind: "Type" } {
    createType(typeDef);
    return finishType(typeDef as any) as any;
  }

  /**
   * Given the own-properties of a type, returns a fully-initialized type.
   * So far, that amounts to setting the prototype to typePrototype which
   * contains the `projections` getter.
   */
  function createType<T extends Type extends any ? CreateTypeProps : never>(
    typeDef: T,
  ): T & TypePrototype & { isFinished: boolean; entityKind: "Type" } {
    Object.setPrototypeOf(typeDef, typePrototype);
    (typeDef as any).isFinished = false;

    // If the type has an associated syntax node, check any directives that
    // might be attached.
    const createdType = typeDef as any;
    createdType.entityKind = "Type";
    if (createdType.node) {
      checkDirectives(createdType.node, createdType);
    }
    return createdType;
  }

  function finishType<T extends Type>(typeDef: T): T {
    return finishTypeForProgramAndChecker(program, typePrototype, typeDef);
  }

  function getLiteralType(
    node:
      | StringLiteralNode
      | StringTemplateHeadNode
      | StringTemplateMiddleNode
      | StringTemplateTailNode,
  ): StringLiteral;
  function getLiteralType(node: NumericLiteralNode): NumericLiteral;
  function getLiteralType(node: BooleanLiteralNode): BooleanLiteral;
  function getLiteralType(node: LiteralNode): LiteralType;
  function getLiteralType(node: LiteralNode): LiteralType {
    return createLiteralType(node.value, node);
  }

  function mergeSymbolTable(source: SymbolTable, target: Mutable<SymbolTable>) {
    for (const [sym, duplicates] of source.duplicates) {
      const targetSet = target.duplicates.get(sym);
      if (targetSet === undefined) {
        mutate(target.duplicates).set(sym, new Set([...duplicates]));
      } else {
        for (const duplicate of duplicates) {
          mutate(targetSet).add(duplicate);
        }
      }
    }

    for (const [key, sourceBinding] of source) {
      if (sourceBinding.flags & SymbolFlags.Namespace) {
        let targetBinding = target.get(key);
        if (!targetBinding) {
          targetBinding = {
            ...sourceBinding,
            declarations: [],
            exports: createSymbolTable(),
          };
          target.set(key, targetBinding);
        }
        if (targetBinding.flags & SymbolFlags.Namespace) {
          mergedSymbols.set(sourceBinding, targetBinding);
          mutate(targetBinding.declarations).push(...sourceBinding.declarations);
          mergeSymbolTable(sourceBinding.exports!, mutate(targetBinding.exports!));
        } else {
          // this will set a duplicate error
          target.set(key, sourceBinding);
        }
      } else if (
        sourceBinding.flags & SymbolFlags.Declaration ||
        sourceBinding.flags & SymbolFlags.Implementation
      ) {
        if (sourceBinding.flags & SymbolFlags.Decorator) {
          mergeDeclarationOrImplementation(key, sourceBinding, target, SymbolFlags.Decorator);
        } else if (sourceBinding.flags & SymbolFlags.Function) {
          mergeDeclarationOrImplementation(key, sourceBinding, target, SymbolFlags.Function);
        } else {
          target.set(key, sourceBinding);
        }
      } else {
        target.set(key, sourceBinding);
      }
    }
  }

  function mergeDeclarationOrImplementation(
    key: string,
    sourceBinding: Sym,
    target: Mutable<SymbolTable>,
    expectTargetFlags: SymbolFlags,
  ) {
    const targetBinding = target.get(key);
    if (!targetBinding || !(targetBinding.flags & expectTargetFlags)) {
      target.set(key, sourceBinding);
      return;
    }
    const isSourceDeclaration = sourceBinding.flags & SymbolFlags.Declaration;
    const isSourceImplementation = sourceBinding.flags & SymbolFlags.Implementation;
    const isTargetDeclaration = targetBinding.flags & SymbolFlags.Declaration;
    const isTargetImplementation = targetBinding.flags & SymbolFlags.Implementation;
    if (isTargetDeclaration && isTargetImplementation) {
      // If the target already has both a declration and implementation set the symbol which will mark it as duplicate
      target.set(key, sourceBinding);
    } else if (isTargetDeclaration && isSourceImplementation) {
      mergedSymbols.set(sourceBinding, targetBinding);
      mutate(targetBinding).value = sourceBinding.value;
      mutate(targetBinding).flags |= sourceBinding.flags;
      mutate(targetBinding.declarations).push(...sourceBinding.declarations);
    } else if (isTargetImplementation && isSourceDeclaration) {
      mergedSymbols.set(sourceBinding, targetBinding);
      mutate(targetBinding).flags |= sourceBinding.flags;
      mutate(targetBinding.declarations).unshift(...sourceBinding.declarations);
    } else {
      // this will set a duplicate error
      target.set(key, sourceBinding);
    }
  }

  function getMergedSymbol(sym: Sym): Sym {
    if (!sym) return sym;
    return mergedSymbols.get(sym) || sym;
  }

  function createGlobalNamespaceNode(): NamespaceStatementNode {
    const nsId: IdentifierNode = {
      kind: SyntaxKind.Identifier,
      pos: 0,
      end: 0,
      sv: "global",
      symbol: undefined!,
      flags: NodeFlags.Synthetic,
    };

    const nsNode: NamespaceStatementNode = {
      kind: SyntaxKind.NamespaceStatement,
      decorators: [],
      pos: 0,
      end: 0,
      id: nsId,
      symbol: undefined!,
      locals: createSymbolTable(),
      flags: NodeFlags.Synthetic,
    };

    mutate(nsNode).symbol = createSymbol(nsNode, nsId.sv, SymbolFlags.Namespace);
    mutate(nsNode.symbol.exports).set(nsId.sv, nsNode.symbol);
    return nsNode;
  }

  function createGlobalNamespaceType(): Namespace {
    const type = createAndFinishType({
      kind: "Namespace",
      name: "",
      node: globalNamespaceNode,
      models: new Map(),
      scalars: new Map(),
      operations: new Map(),
      namespaces: new Map(),
      interfaces: new Map(),
      unions: new Map(),
      enums: new Map(),
      decoratorDeclarations: new Map(),
      functionDeclarations: new Map(),
      decorators: [],
    });
    getSymbolLinks(globalNamespaceNode.symbol).type = type;
    return type;
  }

  function initializeClone<T extends Type>(type: T, additionalProps: Partial<T>): T {
    let clone: Type;
    switch (type.kind) {
      case "Model":
        const newModel = createType<Model>({
          ...type,
          decorators: [...type.decorators],
          properties: undefined!,
          ...additionalProps,
        });
        if (!("properties" in additionalProps)) {
          newModel.properties = createRekeyableMap(
            Array.from(type.properties.entries()).map(([key, prop]) => [
              key,
              cloneType(prop, { model: newModel }),
            ]),
          );
        }
        clone = newModel;
        break;

      case "Union":
        const newUnion = createType<Union>({
          ...type,
          decorators: [...type.decorators],
          variants: undefined!,
          get options() {
            return Array.from(this.variants.values()).map((v: any) => v.type);
          },
          ...additionalProps,
        });
        if (!("variants" in additionalProps)) {
          newUnion.variants = createRekeyableMap(
            Array.from(type.variants.entries()).map(([key, prop]) => [
              key,
              cloneType(prop, { union: newUnion }),
            ]),
          );
        }
        clone = newUnion;
        break;

      case "Interface":
        const newInterface = createType<Interface>({
          ...type,
          decorators: [...type.decorators],
          operations: undefined!,
          ...additionalProps,
        });
        if (!("operations" in additionalProps)) {
          newInterface.operations = createRekeyableMap(
            Array.from(type.operations.entries()).map(([key, prop]) => [
              key,
              cloneType(prop, { interface: newInterface }),
            ]),
          );
        }
        clone = newInterface;
        break;

      case "Enum":
        const newEnum = createType<Enum>({
          ...type,
          decorators: [...type.decorators],
          members: undefined!,
          ...additionalProps,
        });
        if (!("members" in additionalProps)) {
          newEnum.members = createRekeyableMap(
            Array.from(type.members.entries()).map(([key, prop]) => [
              key,
              cloneType(prop, { enum: newEnum }),
            ]),
          );
        }
        clone = newEnum;
        break;

      default:
        clone = createType({
          ...type,
          ...("decorators" in type ? { decorators: [...type.decorators] } : {}),
          ...additionalProps,
        });
        break;
    }

    return clone as T;
  }

  /**
   * Clone a type, resulting in an identical type with all the same decorators
   * applied. Decorators are re-run on the clone to achieve this.
   *
   * Care is taken to clone nested data structures that are part of the type.
   * Any type with e.g. a map or an array property must recreate the map or array
   * so that clones don't share the same object.
   *
   * For types which have sub-types that are part of it, e.g. enums with members,
   * unions with variants, or models with properties, the sub-types are cloned
   * as well.
   *
   * If the entire type graph needs to be cloned, then cloneType must be called
   * recursively by the caller.
   */
  function cloneType<T extends Type>(type: T, additionalProps: Partial<T> = {}): T {
    let clone = initializeClone(type, additionalProps);
    if (type.isFinished) {
      clone = finishType(clone);
    }
    const projection = projectionsByType.get(type);
    if (projection) {
      projectionsByType.set(clone, projection);
    }

    compilerAssert(clone.kind === type.kind, "cloneType must not change type kind");
    return clone;
  }

  /**
   * Clone a type linking to the given symbol.
   * @param sym Symbol which to associate the clone
   * @param type Type to clone
   * @param additionalProps Additional properties to set/override on the clone
   * @returns cloned type
   */
  function cloneTypeForSymbol<T extends Type>(
    sym: Sym,
    type: T,
    additionalProps: Partial<T> = {},
  ): T {
    let clone = initializeClone(type, additionalProps);
    if ("decorators" in clone) {
      const docComment = docFromCommentForSym.get(sym);
      if (docComment) {
        clone.decorators.push(createDocFromCommentDecorator("self", docComment));
      }
      for (const dec of checkAugmentDecorators(sym, clone, undefined)) {
        clone.decorators.push(dec);
      }
    }
    if (type.isFinished) {
      clone = finishType(clone);
    }
    compilerAssert(clone.kind === type.kind, "cloneType must not change type kind");
    return clone;
  }

  function checkProjectionDeclaration(node: ProjectionStatementNode): Type {
    // todo: check for duplicate projection decls on individual types
    // right now you can declare the same projection on a specific type
    // this could maybe go in the binder? But right now we don't know
    // what an identifier resolves to until check time.
    const links = getSymbolLinks(node.symbol);
    if (processedProjections.has(node)) {
      return links.declaredType!;
    }
    processedProjections.add(node);
    reportCheckerDiagnostic(
      createDiagnostic({ code: "projections-are-experimental", target: node }),
    );

    let type;

    if (links.declaredType) {
      type = links.declaredType as Projection;
    } else {
      type = links.declaredType = createType({
        kind: "Projection",
        node: undefined,
        nodeByKind: new Map(),
        nodeByType: new Map(),
      });
    }

    switch (node.selector.kind) {
      case SyntaxKind.ProjectionModelSelector:
        projectionsByTypeKind.get("Model")!.push(node);
        type.nodeByKind.set("Model", node);
        break;
      case SyntaxKind.ProjectionModelPropertySelector:
        projectionsByTypeKind.get("ModelProperty")!.push(node);
        type.nodeByKind.set("ModelProperty", node);
        break;
      case SyntaxKind.ProjectionScalarSelector:
        projectionsByTypeKind.get("Scalar")!.push(node);
        type.nodeByKind.set("Scalar", node);
        break;
      case SyntaxKind.ProjectionOperationSelector:
        projectionsByTypeKind.get("Operation")!.push(node);
        type.nodeByKind.set("Operation", node);
        break;
      case SyntaxKind.ProjectionUnionSelector:
        projectionsByTypeKind.get("Union")!.push(node);
        type.nodeByKind.set("Union", node);
        break;
      case SyntaxKind.ProjectionUnionVariantSelector:
        projectionsByTypeKind.get("UnionVariant")!.push(node);
        type.nodeByKind.set("UnionVariant", node);
        break;
      case SyntaxKind.ProjectionInterfaceSelector:
        projectionsByTypeKind.get("Interface")!.push(node);
        type.nodeByKind.set("Interface", node);
        break;
      case SyntaxKind.ProjectionEnumSelector:
        projectionsByTypeKind.get("Enum")!.push(node);
        type.nodeByKind.set("Enum", node);
        break;
      case SyntaxKind.ProjectionEnumMemberSelector:
        projectionsByTypeKind.get("EnumMember")!.push(node);
        type.nodeByKind.set("EnumMember", node);
        break;
      default:
        const projected = checkTypeReference(node.selector, undefined);
        let current = projectionsByType.get(projected);
        if (!current) {
          current = [];
          projectionsByType.set(projected, current);
        }
        current.push(node);
        type.nodeByType.set(projected, node);
        break;
    }

    return type;
  }

  function evalProjectionNode(
    node: ProjectionExpression | ProjectionStatementItem,
  ): TypeOrReturnRecord {
    switch (node.kind) {
      case SyntaxKind.ProjectionExpressionStatement:
        return evalProjectionExpressionStatement(node);
      case SyntaxKind.ProjectionCallExpression:
        return evalProjectionCallExpression(node);
      case SyntaxKind.ProjectionMemberExpression:
        return evalProjectionMemberExpression(node);
      case SyntaxKind.ProjectionDecoratorReferenceExpression:
        return evalProjectionDecoratorReference(node);
      case SyntaxKind.Identifier:
        return evalProjectionIdentifier(node);
      case SyntaxKind.ProjectionLambdaExpression:
        return evalProjectionLambdaExpression(node);
      case SyntaxKind.StringLiteral:
        return evalStringLiteral(node);
      case SyntaxKind.NumericLiteral:
        return evalNumericLiteral(node);
      case SyntaxKind.BooleanLiteral:
        return evalBooleanLiteral(node);
      case SyntaxKind.ProjectionBlockExpression:
        return evalProjectionBlockExpression(node);
      case SyntaxKind.ProjectionArithmeticExpression:
        return evalProjectionArithmeticExpression(node);
      case SyntaxKind.ProjectionIfExpression:
        return evalProjectionIfExpression(node);
      case SyntaxKind.ProjectionEqualityExpression:
        return evalProjectionEqualityExpression(node);
      case SyntaxKind.ProjectionUnaryExpression:
        return evalProjectionUnaryExpression(node);
      case SyntaxKind.ProjectionRelationalExpression:
        return evalProjectionRelationalExpression(node);
      case SyntaxKind.ProjectionModelExpression:
        return evalProjectionModelExpression(node);
      case SyntaxKind.VoidKeyword:
        return voidType;
      case SyntaxKind.NeverKeyword:
        return neverType;
      case SyntaxKind.UnknownKeyword:
        return unknownType;
      case SyntaxKind.Return:
        return evalReturnKeyword(node);
      default:
        compilerAssert(false, `Can't eval the node ${SyntaxKind[node.kind]}`);
    }
  }

  interface EvalContext {
    node: Node;
    locals: Map<string, Type>;
    parent?: EvalContext;
  }

  function evalReturnKeyword(node: ReturnExpressionNode): ReturnRecord {
    const value = evalProjectionNode(node.value);
    if (value.kind === "Return") {
      return value;
    }

    return {
      kind: "Return",
      value,
    };
  }

  function evalProjectionModelExpression(node: ProjectionModelExpressionNode): TypeOrReturnRecord {
    const modelType: Model = createType({
      kind: "Model",
      name: "",
      node: node,
      decorators: [],
      properties: createRekeyableMap(),
      derivedModels: [],
      sourceModels: [],
    });

    for (const propNode of node.properties) {
      if (propNode.kind === SyntaxKind.ProjectionModelProperty) {
        const prop = evalProjectionModelProperty(propNode, modelType);
        if (prop.kind === "Return") {
          return prop;
        }
        modelType.properties.set(prop.name, prop);
      } else {
        const props = evalProjectionModelSpreadProperty(propNode);
        if (!Array.isArray(props)) {
          // return record
          return props;
        }

        for (const newProp of props) {
          modelType.properties.set(newProp.name, newProp);
        }
      }
    }

    return modelType;
  }

  function evalProjectionModelProperty(
    node: ProjectionModelPropertyNode,
    model: Model,
  ): ModelProperty | ReturnRecord {
    const type = evalProjectionNode(node.value);
    if (type.kind === "Return") {
      return type;
    }

    return createType({
      kind: "ModelProperty",
      name: node.id.sv,
      node: node,
      decorators: [],
      optional: node.optional,
      type,
      model,
    });
  }

  function evalProjectionModelSpreadProperty(
    node: ProjectionModelSpreadPropertyNode,
  ): ModelProperty[] | ReturnRecord {
    const target = evalProjectionNode(node.target);
    if (target.kind === "Return") {
      return target;
    }

    if (target.kind !== "Model") {
      throw new ProjectionError(`Can only spread models`);
    }
    const props = [];
    // copy each property
    for (const prop of walkPropertiesInherited(target)) {
      const newProp = cloneType(prop, { sourceProperty: prop });
      props.push(newProp);
    }

    return props;
  }

  function evalProjectionRelationalExpression(
    node: ProjectionRelationalExpressionNode,
  ): TypeOrReturnRecord {
    const left = evalProjectionNode(node.left);
    if (left.kind === "Return") {
      return left;
    } else if (left.kind !== "Number" && left.kind !== "String") {
      throw new ProjectionError("Can only compare numbers or strings");
    }

    const right = evalProjectionNode(node.right);
    if (right.kind === "Return") {
      return right;
    } else if (right.kind !== "Number" && right.kind !== "String") {
      throw new ProjectionError("Can only compare numbers or strings");
    }

    if (left.kind !== right.kind) {
      throw new ProjectionError("Can't compare numbers and strings");
    }

    switch (node.op) {
      case "<":
        return createLiteralType(left.value < right.value);
      case "<=":
        return createLiteralType(left.value <= right.value);
      case ">":
        return createLiteralType(left.value > right.value);
      case ">=":
        return createLiteralType(left.value >= right.value);
    }
  }

  function evalProjectionUnaryExpression(node: ProjectionUnaryExpressionNode): TypeOrReturnRecord {
    const target = evalProjectionNode(node.target);
    if (target.kind !== "Boolean") {
      throw new ProjectionError("Can't negate a non-boolean");
    }

    switch (node.op) {
      case "!":
        return createLiteralType(!target.value);
    }
  }
  function evalProjectionEqualityExpression(
    node: ProjectionEqualityExpressionNode,
  ): TypeOrReturnRecord {
    const left = evalProjectionNode(node.left);
    if (left.kind === "Return") {
      return left;
    } else if (left.kind !== "Number" && left.kind !== "String") {
      throw new ProjectionError("Comparisons must be strings or numbers");
    }

    const right = evalProjectionNode(node.right);
    if (right.kind === "Return") {
      return right;
    } else if (right.kind !== "Number" && right.kind !== "String") {
      throw new ProjectionError("Comparisons must be strings or numbers");
    }

    if (right.kind !== left.kind) {
      throw new ProjectionError("Can't compare number and string");
    }

    switch (node.op) {
      case "==":
        return createLiteralType(left.value === right.value);
      case "!=":
        return createLiteralType(left.value !== right.value);
    }
  }

  function evalProjectionIfExpression(node: ProjectionIfExpressionNode): TypeOrReturnRecord {
    let ifExpr: ProjectionIfExpressionNode | undefined = node;
    while (ifExpr) {
      const test = evalProjectionNode(ifExpr.test);
      if (test.kind === "Return") {
        return test;
      }

      if (typeIsTruthy(test)) {
        return evalProjectionBlockExpression(ifExpr.consequent);
      } else if (
        ifExpr.alternate &&
        ifExpr.alternate.kind === SyntaxKind.ProjectionBlockExpression
      ) {
        return evalProjectionBlockExpression(ifExpr.alternate);
      } else {
        ifExpr = ifExpr.alternate;
      }
    }

    return voidType;
  }

  function typeIsTruthy(t: Type) {
    switch (t.kind) {
      case "Boolean":
        return t.value;
      case "Number":
        return !!t.value;
      case "String":
        return !!t.value;
      default:
        return true;
    }
  }

  function createEvalContext(node: Node, parent?: EvalContext): EvalContext {
    return {
      node,
      locals: new Map(),
      parent,
    };
  }

  function evalProjectionBlockExpression(node: ProjectionBlockExpressionNode): TypeOrReturnRecord {
    let lastVal: Type = voidType;
    for (const stmt of node.statements) {
      const stmtValue = evalProjectionNode(stmt);
      if (stmtValue.kind === "Return") {
        return stmtValue;
      }
      lastVal = stmtValue;
    }

    return lastVal;
  }

  function evalProjectionArithmeticExpression(
    node: ProjectionArithmeticExpressionNode,
  ): StringLiteral | NumericLiteral | ReturnRecord {
    const lhs = evalProjectionNode(node.left);
    if (lhs.kind === "Return") {
      return lhs;
    }

    if (lhs.kind !== "Number" && lhs.kind !== "String") {
      throw new ProjectionError(`Operator ${node.op} can only apply to strings or numbers`);
    }
    const rhs = evalProjectionNode(node.right);
    if (rhs.kind === "Return") {
      return rhs;
    }
    if (rhs.kind !== "Number" && rhs.kind !== "String") {
      throw new ProjectionError(`Operator ${node.op} can only apply to strings or numbers`);
    }

    if (rhs.kind !== lhs.kind) {
      throw new ProjectionError(`Operator ${node.op}'s operands need to be the same type`);
    }

    if (lhs.kind === "String") {
      return createLiteralType((lhs as StringLiteral).value + (rhs as StringLiteral).value);
    } else {
      return createLiteralType((lhs as NumericLiteral).value + (rhs as NumericLiteral).value);
    }
  }

  function evalProjection(node: ProjectionNode, target: Type, args: Type[]): Type {
    if (node.direction === "<error>") {
      throw new ProjectionError("Cannot evaluate projection with invalid direction.");
    }

    let topLevelProjection = false;
    if (!currentProjectionDirection) {
      topLevelProjection = true;
      currentProjectionDirection = node.direction;
    }
    if (currentProjectionDirection === "from" && !target.projectionSource) {
      // this model wasn't projected, so we'll just return the target
      return target;
    }

    const originalContext = evalContext;
    evalContext = createEvalContext(node);
    for (const [i, param] of node.parameters.entries()) {
      if (!args[i]) {
        throw new ProjectionError(
          "need argument for parameter " + SyntaxKind[node.parameters[i].kind],
        );
      }

      const argVal = args[i];
      let typeVal;

      if (typeof argVal === "number" || typeof argVal === "string" || typeof argVal === "boolean") {
        typeVal = createLiteralType(argVal);
      } else {
        typeVal = argVal;
      }

      evalContext.locals.set(param.id.sv, typeVal);
    }

    evalContext.locals.set("self", target);
    let lastVal: TypeOrReturnRecord = voidType;
    for (const item of node.body) {
      lastVal = evalProjectionNode(item);
      if (lastVal.kind === "Return") {
        break;
      }
    }

    if (topLevelProjection) {
      currentProjectionDirection = undefined;
    }
    const selfResult = evalContext.locals.get("self")!;
    evalContext = originalContext;

    if (lastVal.kind === "Return") {
      return lastVal.value;
    } else {
      return selfResult;
    }
  }

  function evalProjectionExpressionStatement(node: ProjectionExpressionStatementNode) {
    return evalProjectionNode(node.expr);
  }

  function evalProjectionCallExpression(node: ProjectionCallExpressionNode): any {
    const target = evalProjectionNode(node.target);

    if (!target) throw new ProjectionError("target undefined");
    const args = [];
    for (const arg of node.arguments) {
      args.push(evalProjectionNode(arg));
    }

    if (target.kind !== "Function") {
      throw new ProjectionError("Can't call non-function, got type " + target.kind);
    }

    return target.implementation(...args);
  }

  function evalProjectionMemberExpression(
    node: ProjectionMemberExpressionNode,
  ): TypeOrReturnRecord {
    const base = evalProjectionNode(node.base);
    if (base.kind === "Return") {
      return base;
    }
    const member = node.id.sv;
    const selector = node.selector;

    if (selector === ".") {
      switch (base.kind) {
        case "Namespace":
          const sym = base.node.symbol.exports!.get(member);
          if (sym) {
            const links = getSymbolLinks(sym);
            return links.declaredType || links.type || errorType;
          } else {
            throw new ProjectionError(`Namespace doesn't have member ${member}`);
          }
        case "Model":
          const prop = base.properties.get(member);
          if (!prop) {
            throw new ProjectionError(`Model doesn't have property ${member}`);
          }
          return prop;
        case "Enum":
          const enumMember = base.members.get(member);
          if (!enumMember) {
            throw new ProjectionError(`Enum doesn't have member ${member}`);
          }
          return enumMember;
        case "Union":
          const variant = base.variants.get(member);
          if (!variant) {
            throw new ProjectionError(`Union doesn't have variant ${member}`);
          }
          return variant;
        default:
          throw new ProjectionError(
            `Can't get member "${member}" of type ${base.kind} because it has no members. Did you mean to use "::" instead of "."?`,
          );
      }
    }

    switch (base.kind) {
      case "Object":
        return base.properties[member] || errorType;
      default:
        const typeOps = projectionMembers[base.kind];
        if (!typeOps) {
          throw new ProjectionError(
            `${base.kind} doesn't have an object model member named ${member}`,
          );
        }
        // any cast needed to ensure we don't get a too complex union error on the call
        // to op further down.
        const op: any = typeOps[member];
        if (!op) {
          throw new ProjectionError(
            `${base.kind} doesn't have an object model member named ${member}`,
          );
        }

        return op(base);
    }
  }

  function createFunctionType(fn: (...args: Type[]) => Type): FunctionType {
    const parameters: MixedFunctionParameter[] = [];
    return createType({
      kind: "Function",
      name: "",
      parameters,
      returnType: unknownType,
      implementation: fn as any,
    } as const);
  }

  function createLiteralType(
    value: string,
    node?:
      | StringLiteralNode
      | StringTemplateHeadNode
      | StringTemplateMiddleNode
      | StringTemplateTailNode,
  ): StringLiteral;
  function createLiteralType(value: number, node?: NumericLiteralNode): NumericLiteral;
  function createLiteralType(value: boolean, node?: BooleanLiteralNode): BooleanLiteral;
  function createLiteralType(
    value: string | number | boolean,
    node?: LiteralNode,
  ): StringLiteral | NumericLiteral | BooleanLiteral;
  function createLiteralType(
    value: string | number | boolean,
    node?: LiteralNode,
  ): StringLiteral | NumericLiteral | BooleanLiteral {
    if (program.literalTypes.has(value)) {
      return program.literalTypes.get(value)!;
    }
    let type: StringLiteral | NumericLiteral | BooleanLiteral;

    switch (typeof value) {
      case "string":
        type = createType({ kind: "String", value });
        break;
      case "boolean":
        type = createType({ kind: "Boolean", value });
        break;
      case "number":
        let valueAsString: string;
        if (node) {
          compilerAssert(
            node.kind === SyntaxKind.NumericLiteral,
            "Must pass numeric literal node or undefined when creating a numeric literal type",
          );
          valueAsString = node.valueAsString;
        } else {
          valueAsString = String(value);
        }
        type = createType({
          kind: "Number",
          value,
          valueAsString,
          numericValue: Numeric(valueAsString),
        });
        break;
    }
    program.literalTypes.set(value, type);
    return type;
  }

  function evalProjectionDecoratorReference(
    node: ProjectionDecoratorReferenceExpressionNode,
  ): Type {
    const ref = resolveTypeReferenceSym(node.target, undefined, true);
    if (!ref) throw new ProjectionError("Can't find decorator.");
    compilerAssert(ref.flags & SymbolFlags.Decorator, "should only resolve decorator symbols");
    return createFunctionType((...args: Type[]): Type => {
      ref.value!({ program }, ...args.map(unsafe_projectionArgumentMarshalForJS));
      return voidType;
    });
  }

  function evalProjectionIdentifier(node: IdentifierNode): Type {
    // first check the eval context

    let currentContext = evalContext;
    while (currentContext) {
      if (currentContext.locals.has(node.sv)) {
        return currentContext.locals.get(node.sv)!;
      }
      currentContext = currentContext.parent;
    }

    // next, resolve outside
    const ref = resolveTypeReferenceSym(node, undefined);
    if (!ref) throw new ProjectionError("Unknown identifier " + node.sv);

    if (ref.flags & SymbolFlags.Decorator) {
      // shouldn't ever resolve a decorator symbol here (without passing
      // true to resolveTypeReference)
      return errorType;
    } else if (ref.flags & SymbolFlags.Function) {
      // TODO: store this in a symbol link probably?
      const t: FunctionType = createFunctionType((...args: Type[]): Type => {
        const retval = ref.value!(program, ...args.map(unsafe_projectionArgumentMarshalForJS));
        return marshalProjectionReturn(retval, { functionName: node.sv });
      });
      return t;
    } else {
      const links = getSymbolLinks(ref);
      compilerAssert(links.declaredType, "Should have checked all types by now");

      return links.declaredType;
    }
  }

  interface MarshalOptions {
    /**
     * Name of the function in case of error.
     */
    functionName?: string;
  }

  function marshalProjectionReturn(value: unknown, options: MarshalOptions = {}): Type {
    if (typeof value === "boolean" || typeof value === "string" || typeof value === "number") {
      return createLiteralType(value);
    }

    if (typeof value === "object" && value !== null) {
      if ("kind" in value) {
        return value as Type;
      } else {
        // this could probably be more robust
        return createType({
          kind: "Object",
          properties: value as any,
        });
      }
    }

    if (options.functionName) {
      throw new ProjectionError(
        `Can't marshal value "${value}" returned from JS function "${options.functionName}" into typespec`,
      );
    } else {
      throw new ProjectionError(`Can't marshal value "${value}" into typespec`);
    }
  }

  function evalProjectionLambdaExpression(node: ProjectionLambdaExpressionNode): FunctionType {
    return createFunctionType((...args: Type[]): Type => {
      return callLambdaExpression(node, args);
    });
  }

  function callLambdaExpression(node: ProjectionLambdaExpressionNode, args: Type[]): Type {
    const originalContext = evalContext;
    evalContext = createEvalContext(node, originalContext);
    for (const [i, param] of node.parameters.entries()) {
      evalContext.locals.set(param.id.sv, args[i]);
    }
    const retval = evalProjectionBlockExpression(node.body);
    evalContext = originalContext;
    if (retval.kind === "Return") {
      return retval.value;
    }
    return retval;
  }

  function evalStringLiteral(node: StringLiteralNode): StringLiteral {
    return createLiteralType(node.value, node);
  }

  function evalNumericLiteral(node: NumericLiteralNode): NumericLiteral {
    return createLiteralType(node.value, node);
  }

  function evalBooleanLiteral(node: BooleanLiteralNode): BooleanLiteral {
    return createLiteralType(node.value, node);
  }

  function project(
    target: Type,
    projection: ProjectionNode,
    args: (Type | boolean | string | number)[] = [],
  ) {
    return evalProjection(
      projection,
      target,
      args.map((x) => marshalProjectionReturn(x)),
    );
  }

  function memberExpressionToString(expr: IdentifierNode | MemberExpressionNode) {
    let current = expr;
    const parts = [];

    while (current.kind === SyntaxKind.MemberExpression) {
      parts.push(current.id.sv);
      current = current.base;
    }

    parts.push(current.sv);

    return parts.reverse().join(".");
  }

  /**
   * Check if the source type can be assigned to the target type and emit diagnostics
   * @param source Type of a value
   * @param constraint
   * @param diagnosticTarget Target for the diagnostic, unless something better can be inferred.
   */
  function checkTypeOfValueMatchConstraint(
    source: Entity,
    constraint: CheckValueConstraint,
    diagnosticTarget: Entity | Node,
  ): boolean {
    const [related, diagnostics] = relation.isTypeAssignableTo(
      source,
      constraint.type,
      diagnosticTarget,
    );
    if (!related) {
      if (constraint.kind === "argument") {
        reportCheckerDiagnostic(
          createDiagnostic({
            code: "invalid-argument",
            format: {
              value: getEntityName(source),
              expected: getEntityName(constraint.type),
            },
            target: diagnosticTarget,
          }),
        );
      } else {
        reportCheckerDiagnostics(diagnostics);
      }
    }
    return related;
  }

  /**
   * Check if the source type can be assigned to the target type and emit diagnostics
   * @param source Source type
   * @param target Target type
   * @param diagnosticTarget Target for the diagnostic, unless something better can be inferred.
   */
  function checkTypeAssignable(
    source: Entity | IndeterminateEntity,
    target: Entity,
    diagnosticTarget: Entity | Node,
  ): boolean {
    const [related, diagnostics] = relation.isTypeAssignableTo(source, target, diagnosticTarget);
    if (!related) {
      reportCheckerDiagnostics(diagnostics);
    }
    return related;
  }

  function checkValueOfType(source: Value, target: Type, diagnosticTarget: Entity | Node): boolean {
    const [related, diagnostics] = relation.isValueOfType(source, target, diagnosticTarget);
    if (!related) {
      reportCheckerDiagnostics(diagnostics);
    }
    return related;
  }

  function isStdType(
    type: Scalar,
    stdType?: IntrinsicScalarName,
  ): type is Scalar & { name: IntrinsicScalarName };
  function isStdType(type: Type, stdType?: StdTypeName): type is Type & { name: StdTypeName } {
    type = type.projectionBase ?? type;
    if (
      (type.kind !== "Model" && type.kind !== "Scalar") ||
      type.namespace === undefined ||
      !isTypeSpecNamespace(type.namespace)
    )
      return false;
    if (type.kind === "Scalar") return stdType === undefined || stdType === type.name;
    if (stdType === "Array" && type === stdTypes["Array"]) return true;
    if (stdType === "Record" && type === stdTypes["Record"]) return true;
    if (type.kind === "Model") return stdType === undefined || stdType === type.name;
    return false;
  }

  function getValueExactType(value: Value): Type | undefined {
    return valueExactTypes.get(value);
  }
}

function isAnonymous(type: Type) {
  return !("name" in type) || typeof type.name !== "string" || !type.name;
}

/**
 * Find all named models that could have been the source of the given
 * property. This includes the named parents of all property sources in a
 * chain.
 */
function getNamedSourceModels(property: ModelProperty): Set<Model> | undefined {
  if (!property.sourceProperty) {
    return undefined;
  }

  const set = new Set<Model>();
  for (let p: ModelProperty | undefined = property; p; p = p.sourceProperty) {
    if (p.model?.name) {
      set.add(p.model);
    }
  }

  return set;
}

/**
 * Find derived types of `models` in `possiblyDerivedModels` and add them to
 * `models`.
 */
function addDerivedModels(models: Set<Model>, possiblyDerivedModels: ReadonlySet<Model>) {
  for (const element of possiblyDerivedModels) {
    if (!models.has(element)) {
      for (let t = element.baseModel; t; t = t.baseModel) {
        if (models.has(t)) {
          models.add(element);
          break;
        }
      }
    }
  }
}

function createTypeMapper(
  parameters: TemplateParameter[],
  args: (Type | Value | IndeterminateEntity)[],
  parentMapper?: TypeMapper,
): TypeMapper {
  const map = new Map<TemplateParameter, Type | Value | IndeterminateEntity>(
    parentMapper?.map ?? [],
  );

  for (const [index, param] of parameters.entries()) {
    map.set(param, args[index]);
  }

  return {
    partial: false,
    args: [...(parentMapper?.args ?? []), ...args],
    getMappedType: (type: TemplateParameter) => {
      return map.get(type) ?? type;
    },
    map,
  };
}

/**
 * If the input is anonymous (or the provided filter removes properties)
 * and there exists a named model with the same set of properties
 * (ignoring filtered properties), then return that named model.
 * Otherwise, return the input unchanged.
 *
 * This can be used by emitters to find a better name for a set of
 * properties after filtering. For example, given `{ @metadata prop:
 * string} & SomeName`, and an emitter that wishes to discard properties
 * marked with `@metadata`, the emitter can use this to recover that the
 * best name for the remaining properties is `SomeName`.
 *
 * @param model The input model
 * @param filter An optional filter to apply to the input model's
 * properties.
 */
export function getEffectiveModelType(
  program: Program,
  model: Model,
  filter?: (property: ModelProperty) => boolean,
): Model {
  if (filter) {
    model = filterModelProperties(program, model, filter);
  }

  if (model.name) {
    // named model
    return model;
  }

  // We would need to change the algorithm if this doesn't hold. We
  // assume model has no inherited properties below.
  compilerAssert(!model.baseModel, "Anonymous model with base model.");

  if (model.properties.size === 0) {
    // empty model
    return model;
  }

  // Find the candidate set of named model types that could have been the
  // source of every property in the model.
  let candidates: Set<Model> | undefined;
  for (const property of model.properties.values()) {
    const sources = getNamedSourceModels(property);
    if (!sources) {
      // unsourced property: no possible match
      return model;
    }

    if (!candidates) {
      // first sourced property: initialize candidates to its sources
      candidates = sources;
      continue;
    }

    // Add derived sources as we encounter them. If a model is sourced from
    // a base property, then it can also be sourced from a derived model.
    //
    // (Unless it is overridden, but then the presence of the overridden
    // property will still cause the the base model to be excluded from the
    // candidates.)
    //
    // Note: We depend on the order of that spread and intersect source
    // properties here, which is that we see properties sourced from derived
    // types before properties sourced from their base types.
    addDerivedModels(sources, candidates);

    // remove candidates that are not common to this property.
    for (const candidate of candidates) {
      if (!sources.has(candidate)) {
        candidates.delete(candidate);
      }
    }
  }

  // Search for a candidate that has no additional properties (ignoring
  // filtered properties). If so, it is effectively the same type as the
  // input model. Consider a candidate that meets this test without
  // ignoring filtering as a better match than one that requires filtering
  // to meet this test.
  let match: Model | undefined;
  for (const candidate of candidates ?? []) {
    if (model.properties.size === countPropertiesInherited(candidate)) {
      match = candidate;
      break; // exact match
    }
    if (filter && !match && model.properties.size === countPropertiesInherited(candidate, filter)) {
      match = candidate;
      continue; // match with filter: keep searching for exact match
    }
  }

  return match ?? model;
}

/**
 * Applies a filter to the properties of a given type. If no properties
 * are filtered out, then return the input unchanged. Otherwise, return
 * a new anonymous model with only the filtered properties.
 *
 * @param model The input model to filter.
 * @param filter The filter to apply. Properties are kept when this returns true.
 */
export function filterModelProperties(
  program: Program | ProjectedProgram,
  model: Model,
  filter: (property: ModelProperty) => boolean,
): Model {
  let filtered = false;
  for (const property of walkPropertiesInherited(model)) {
    if (!filter(property)) {
      filtered = true;
      break;
    }
  }

  if (!filtered) {
    return model;
  }

  const properties = createRekeyableMap<string, ModelProperty>();
  const newModel: Model = program.checker.createType({
    kind: "Model",
    node: undefined,
    name: "",
    indexer: undefined,
    properties,
    decorators: [],
    derivedModels: [],
    sourceModels: [{ usage: "spread", model }],
  });

  for (const property of walkPropertiesInherited(model)) {
    if (filter(property)) {
      const newProperty = program.checker.cloneType(property, {
        sourceProperty: property,
        model: newModel,
      });
      properties.set(property.name, newProperty);
    }
  }

  return finishTypeForProgram(program, newModel);
}

/**
 * Gets the property from the nearest base type that is overridden by the
 * given property, if any.
 */
export function getOverriddenProperty(property: ModelProperty): ModelProperty | undefined {
  compilerAssert(
    property.model,
    "Parent model must be set before overridden property can be found.",
  );

  for (let current = property.model.baseModel; current; current = current.baseModel) {
    const overridden = current.properties.get(property.name);
    if (overridden) {
      return overridden;
    }
  }

  return undefined;
}

/**
 * Enumerates the properties declared by model or inherited from its base.
 *
 * Properties declared by more derived types are enumerated before properties
 * of less derived types.
 *
 * Properties that are overridden are not enumerated.
 */
export function* walkPropertiesInherited(model: Model) {
  const returned = new Set<string>();

  for (let current: Model | undefined = model; current; current = current.baseModel) {
    for (const property of current.properties.values()) {
      if (returned.has(property.name)) {
        // skip properties that have been overridden
        continue;
      }
      returned.add(property.name);
      yield property;
    }
  }
}

function countPropertiesInherited(model: Model, filter?: (property: ModelProperty) => boolean) {
  let count = 0;
  for (const property of walkPropertiesInherited(model)) {
    if (!filter || filter(property)) {
      count++;
    }
  }
  return count;
}

export function finishTypeForProgram<T extends Type>(program: Program, typeDef: T): T {
  return finishTypeForProgramAndChecker(program, program.checker.typePrototype, typeDef);
}

function linkMapper<T extends Type>(typeDef: T, mapper?: TypeMapper) {
  if (mapper) {
    compilerAssert(
      !(typeDef as any).templateArguments,
      "Mapper provided but template arguments already set.",
    );
    (typeDef as any).templateMapper = mapper;
    (typeDef as any).templateArguments = mapper.args;
  }
}

function extractMainDoc(type: Type): string | undefined {
  if (type.node?.docs === undefined) {
    return undefined;
  }
  let mainDoc: string = "";
  for (const doc of type.node.docs) {
    mainDoc += getDocContent(doc.content);
  }
  const trimmed = mainDoc.trim();
  return trimmed === "" ? undefined : trimmed;
}

function extractReturnsDocs(type: Type): {
  returns: string | undefined;
  errors: string | undefined;
} {
  const result: { returns: string | undefined; errors: string | undefined } = {
    returns: undefined,
    errors: undefined,
  };
  if (type.node?.docs === undefined) {
    return result;
  }
  for (const doc of type.node.docs) {
    for (const tag of doc.tags) {
      if (tag.kind === SyntaxKind.DocReturnsTag) {
        result.returns = getDocContent(tag.content);
      }
      if (tag.kind === SyntaxKind.DocErrorsTag) {
        result.errors = getDocContent(tag.content);
      }
    }
  }
  return result;
}

function extractParamDocs(node: OperationStatementNode): Map<string, string> {
  if (node.docs === undefined) {
    return new Map();
  }
  const paramDocs = new Map();
  for (const doc of node.docs) {
    for (const tag of doc.tags) {
      if (tag.kind === SyntaxKind.DocParamTag) {
        paramDocs.set(tag.paramName.sv, getDocContent(tag.content));
      }
    }
  }
  return paramDocs;
}

function extractPropDocs(node: ModelStatementNode): Map<string, string> {
  if (node.docs === undefined) {
    return new Map();
  }
  const propDocs = new Map();
  for (const doc of node.docs) {
    for (const tag of doc.tags) {
      if (tag.kind === SyntaxKind.DocPropTag) {
        propDocs.set(tag.propName.sv, getDocContent(tag.content));
      }
    }
  }
  return propDocs;
}

function getDocContent(content: readonly DocContent[]) {
  const docs = [];
  for (const node of content) {
    compilerAssert(
      node.kind === SyntaxKind.DocText,
      "No other doc content node kinds exist yet. Update this code appropriately when more are added.",
    );
    docs.push(node.text);
  }
  return docs.join("");
}

function finishTypeForProgramAndChecker<T extends Type>(
  program: Program,
  typePrototype: TypePrototype,
  typeDef: T,
): T {
  if ("decorators" in typeDef) {
    for (const decApp of typeDef.decorators) {
      applyDecoratorToType(program, decApp, typeDef);
    }
  }

  Object.setPrototypeOf(typeDef, typePrototype);
  typeDef.isFinished = true;
  return typeDef;
}

function reportDeprecation(
  program: Program,
  target: DiagnosticTarget,
  message: string,
  reportFunc: (d: Diagnostic) => void,
): void {
  if (program.compilerOptions.ignoreDeprecated !== true) {
    reportFunc(
      createDiagnostic({
        code: "deprecated",
        format: {
          message,
        },
        target,
      }),
    );
  }
}

function applyDecoratorToType(program: Program, decApp: DecoratorApplication, target: Type) {
  compilerAssert("decorators" in target, "Cannot apply decorator to non-decoratable type", target);

  for (const arg of decApp.args) {
    if (isType(arg.value) && isErrorType(arg.value)) {
      // If one of the decorator argument is an error don't run it.
      return;
    }
  }

  // Is the decorator definition deprecated?
  if (decApp.definition) {
    const deprecation = getDeprecationDetails(program, decApp.definition);
    if (deprecation !== undefined) {
      reportDeprecation(
        program,
        decApp.node ?? target,
        deprecation.message,
        program.reportDiagnostic,
      );
    }
  }

  // peel `fn` off to avoid setting `this`.
  try {
    const args = decApp.args.map((x) => x.jsValue);
    const fn = decApp.decorator;
    const context = createDecoratorContext(program, decApp);
    fn(context, target, ...args);
  } catch (error: any) {
    // do not fail the language server for exceptions in decorators
    if (program.compilerOptions.designTimeBuild) {
      program.reportDiagnostic(
        createDiagnostic({
          code: "decorator-fail",
          format: { decoratorName: decApp.decorator.name, error: error.stack },
          target: decApp.node ?? target,
        }),
      );
    } else {
      throw error;
    }
  }
}

function createDecoratorContext(program: Program, decApp: DecoratorApplication): DecoratorContext {
  function createPassThruContext(program: Program, decApp: DecoratorApplication): DecoratorContext {
    return {
      program,
      decoratorTarget: decApp.node!,
      getArgumentTarget: () => decApp.node!,
      call: (decorator, target, ...args) => {
        return decorator(createPassThruContext(program, decApp), target, ...args);
      },
    };
  }

  return {
    program,
    decoratorTarget: decApp.node!,
    getArgumentTarget: (index: number) => {
      return decApp.args[index]?.node;
    },
    call: (decorator, target, ...args) => {
      return decorator(createPassThruContext(program, decApp), target, ...args);
    },
  };
}

function isTemplatedNode(node: Node): node is TemplateableNode {
  return "templateParameters" in node && node.templateParameters.length > 0;
}

enum ResolutionKind {
  Value,
  Type,
  BaseType,
  Constraint,
}

class PendingResolutions {
  #data = new Map<number, Set<ResolutionKind>>();

  start(symId: number, kind: ResolutionKind) {
    let existing = this.#data.get(symId);
    if (existing === undefined) {
      existing = new Set();
      this.#data.set(symId, existing);
    }
    existing.add(kind);
  }

  has(symId: number, kind: ResolutionKind): boolean {
    return this.#data.get(symId)?.has(kind) ?? false;
  }

  finish(symId: number, kind: ResolutionKind) {
    const existing = this.#data.get(symId);
    if (existing === undefined) {
      return;
    }
    existing?.delete(kind);
    if (existing.size === 0) {
      this.#data.delete(symId);
    }
  }
}

interface SymbolResolutionOptions {
  /**
   * Should resolving the symbol lookup for decorators as well.
   * @default false
   */
  resolveDecorators: boolean;

  /**
   * Should the symbol resolution instantiate templates and do a late bind of symbols.
   * @default true
   */
  checkTemplateTypes: boolean;
}

const defaultSymbolResolutionOptions: SymbolResolutionOptions = {
  resolveDecorators: false,
  checkTemplateTypes: true,
};

/**
 * Convert LEGACY for projection.
 * THIS IS BROKEN. Some decorators will not receive the correct type.
 * It has been broken since the introduction of valueof.
 * As projection as put on hold as long as versioning works we are in a good state.
 */
function unsafe_projectionArgumentMarshalForJS(arg: Type): any {
  if (arg.kind === "Boolean" || arg.kind === "String" || arg.kind === "Number") {
    return arg.value;
  } else if (arg.kind === "StringTemplate") {
    return arg.stringValue;
  }
  return arg as any;
}<|MERGE_RESOLUTION|>--- conflicted
+++ resolved
@@ -36,11 +36,8 @@
 } from "./parser.js";
 import type { Program, ProjectedProgram } from "./program.js";
 import { createProjectionMembers } from "./projection-members.js";
-<<<<<<< HEAD
 import { Realm } from "./realm.js";
-=======
 import { createTypeRelationChecker } from "./type-relation-checker.js";
->>>>>>> 42340733
 import {
   getFullyQualifiedSymbolName,
   getParentTemplateNode,
