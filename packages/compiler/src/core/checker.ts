--- conflicted
+++ resolved
@@ -5930,7 +5930,6 @@
 
 const _assertReflectionNameToKind: Record<string, Type["kind"]> = ReflectionNameToKind;
 
-<<<<<<< HEAD
 enum ResolutionKind {
   Type,
   BaseType,
@@ -5962,10 +5961,10 @@
       this.#data.delete(symId);
     }
   }
-=======
+}
+
 enum Related {
   false = 0,
   true = 1,
   maybe = 2,
->>>>>>> adbfc899
 }