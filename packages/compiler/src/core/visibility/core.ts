--- conflicted
+++ resolved
@@ -28,14 +28,10 @@
   normalizeLegacyLifecycleVisibilityString,
 } from "./lifecycle.js";
 
-<<<<<<< HEAD
-import { VisibilityFilter as TypespecVisibilityFilter } from "../../../generated-defs/TypeSpec.js";
-=======
 import type { VisibilityFilter as GeneratedVisibilityFilter } from "../../../generated-defs/TypeSpec.js";
->>>>>>> c68c2c92
 import { useStateMap, useStateSet } from "../../lib/utils.js";
 
-export { TypespecVisibilityFilter }
+export { GeneratedVisibilityFilter };
 
 /**
  * A set of active visibility modifiers per visibility class.
@@ -550,7 +546,7 @@
 }
 
 export const VisibilityFilter = {
-  fromDecoratorArgument(filter: TypespecVisibilityFilter): VisibilityFilter {
+  fromDecoratorArgument(filter: GeneratedVisibilityFilter): VisibilityFilter {
     return {
       all: filter.all && new Set(filter.all.map((v) => v.value)),
       any: filter.any && new Set(filter.any.map((v) => v.value)),
