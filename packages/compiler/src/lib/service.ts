import type { ServiceDecorator, ServiceOptions } from "../../generated-defs/TypeSpec.js";
import { validateDecoratorUniqueOnNode } from "../core/decorator-utils.js";
<<<<<<< HEAD
import { reportDeprecated } from "../core/diagnostics.js";
=======
>>>>>>> 5bf23662
import type { Program } from "../core/program.js";
import { DecoratorContext, Namespace } from "../core/types.js";
import { Realm } from "../experimental/realm.js";
import { useStateMap } from "../utils/index.js";

export interface ServiceDetails {
  title?: string;
}

export interface Service extends ServiceDetails {
  type: Namespace;
}

const [getService, setService, getServiceMap] = useStateMap<Namespace, Service>(
  Symbol.for("@typespec/compiler.services"),
);

/**
 * List all the services defined in the TypeSpec program
 * @param program Program
 * @returns List of service.
 */
export function listServices(program: Program): Service[] {
  return [...getServiceMap(program).values()].filter((x) => !Realm.realmForType.has(x.type));
}

export {
  /**
   * Get the service information for the given namespace.
   * @param program Program
   * @param namespace Service namespace
   * @returns Service information or undefined if namespace is not a service namespace.
   */
  getService,
};

/**
 * Check if the namespace is defined as a service.
 * @param program Program
 * @param namespace Namespace
 * @returns Boolean
 */
export function isService(program: Program, namespace: Namespace): boolean {
  return getServiceMap(program).has(namespace);
}

/**
 * Mark the given namespace as a service.
 * @param program Program
 * @param namespace Namespace
 * @param details Service details
 */
export function addService(
  program: Program,
  namespace: Namespace,
  details: ServiceDetails = {},
): void {
  const serviceMap = getServiceMap(program);
  const existing = serviceMap.get(namespace) ?? {};
  setService(program, namespace, { ...existing, ...details, type: namespace });
}

export const $service: ServiceDecorator = (
  context: DecoratorContext,
  target: Namespace,
  options?: ServiceOptions,
) => {
  validateDecoratorUniqueOnNode(context, target, $service);
<<<<<<< HEAD

  if (options?.version) {
    reportDeprecated(
      context.program,
      "version: property is deprecated in @service. If wanting to describe a service versioning you can use the `@typespec/versioning` library. If wanting to describe the project version you can use the package.json version.",
      context.getArgumentTarget(0)!,
    );
  }

=======
>>>>>>> 5bf23662
  addService(context.program, target, options);
};<|MERGE_RESOLUTION|>--- conflicted
+++ resolved
@@ -1,9 +1,5 @@
 import type { ServiceDecorator, ServiceOptions } from "../../generated-defs/TypeSpec.js";
 import { validateDecoratorUniqueOnNode } from "../core/decorator-utils.js";
-<<<<<<< HEAD
-import { reportDeprecated } from "../core/diagnostics.js";
-=======
->>>>>>> 5bf23662
 import type { Program } from "../core/program.js";
 import { DecoratorContext, Namespace } from "../core/types.js";
 import { Realm } from "../experimental/realm.js";
@@ -72,17 +68,5 @@
   options?: ServiceOptions,
 ) => {
   validateDecoratorUniqueOnNode(context, target, $service);
-<<<<<<< HEAD
-
-  if (options?.version) {
-    reportDeprecated(
-      context.program,
-      "version: property is deprecated in @service. If wanting to describe a service versioning you can use the `@typespec/versioning` library. If wanting to describe the project version you can use the package.json version.",
-      context.getArgumentTarget(0)!,
-    );
-  }
-
-=======
->>>>>>> 5bf23662
-  addService(context.program, target, options);
+    reportDiagnostic(context.program, {
 };