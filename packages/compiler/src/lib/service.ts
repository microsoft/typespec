import { ServiceDecorator } from "../../generated-defs/TypeSpec.js";
import { validateDecoratorUniqueOnNode } from "../core/decorator-utils.js";
import { reportDeprecated } from "../core/diagnostics.js";
import { getTypeName } from "../core/helpers/type-name-utils.js";
import { reportDiagnostic } from "../core/messages.js";
import type { Program } from "../core/program.js";
<<<<<<< HEAD
import { DecoratorContext, Namespace, Type } from "../core/types.js";
import { useStateMap } from "./utils.js";
=======
import { DecoratorContext, Namespace } from "../core/types.js";
import { useStateMap } from "../utils/index.js";
>>>>>>> 34eb7067

export interface ServiceDetails {
  title?: string;
  /** @deprecated Service version is deprecated. If wanting to describe a service versioning you can use the `@typespec/versioning` library. If wanting to describe the project version you can use the package.json version */
  version?: string;
}

export interface Service extends ServiceDetails {
  type: Namespace;
}

const [getService, setService, getServiceMap] = useStateMap<Namespace, Service>(
  Symbol.for("@typespec/compiler.services"),
);

/**
 * List all the services defined in the TypeSpec program
 * @param program Program
 * @returns List of service.
 */
export function listServices(program: Program): Service[] {
  return [...getServiceMap(program).values()];
}

export {
  /**
   * Get the service information for the given namespace.
   * @param program Program
   * @param namespace Service namespace
   * @returns Service information or undefined if namespace is not a service namespace.
   */
  getService,
};

/**
 * Check if the namespace is defined as a service.
 * @param program Program
 * @param namespace Namespace
 * @returns Boolean
 */
export function isService(program: Program, namespace: Namespace): boolean {
  return getServiceMap(program).has(namespace);
}

/**
 * Mark the given namespace as a service.
 * @param program Program
 * @param namespace Namespace
 * @param details Service details
 */
export function addService(
  program: Program,
  namespace: Namespace,
  details: ServiceDetails = {},
): void {
  const serviceMap = getServiceMap(program);
  const existing = serviceMap.get(namespace) ?? {};
  setService(program, namespace, { ...existing, ...details, type: namespace });
}

export const $service: ServiceDecorator = (
  context: DecoratorContext,
  target: Namespace,
  options?: Type,
) => {
  validateDecoratorUniqueOnNode(context, target, $service);

  if (options && options.kind !== "Model") {
    reportDiagnostic(context.program, {
      code: "invalid-argument",
      format: { value: options.kind, expected: "Model" },
      target: context.getArgumentTarget(0)!,
    });
    return;
  }
  const serviceDetails: ServiceDetails = {};
  const title = options?.properties.get("title")?.type;
  const versionProp = options?.properties.get("version");
  if (title) {
    if (title.kind === "String") {
      serviceDetails.title = title.value;
    } else {
      reportDiagnostic(context.program, {
        code: "unassignable",
        format: { sourceType: getTypeName(title), targetType: "String" },
        target: context.getArgumentTarget(0)!,
      });
    }
  }
  if (versionProp) {
    const version = versionProp.type;
    reportDeprecated(
      context.program,
      "version: property is deprecated in @service. If wanting to describe a service versioning you can use the `@typespec/versioning` library. If wanting to describe the project version you can use the package.json version.",
      versionProp,
    );
    if (version.kind === "String") {
      // eslint-disable-next-line @typescript-eslint/no-deprecated
      serviceDetails.version = version.value;
    } else {
      reportDiagnostic(context.program, {
        code: "unassignable",
        format: { sourceType: getTypeName(version), targetType: "String" },
        target: context.getArgumentTarget(0)!,
      });
    }
  }

  addService(context.program, target, serviceDetails);
};<|MERGE_RESOLUTION|>--- conflicted
+++ resolved
@@ -4,13 +4,8 @@
 import { getTypeName } from "../core/helpers/type-name-utils.js";
 import { reportDiagnostic } from "../core/messages.js";
 import type { Program } from "../core/program.js";
-<<<<<<< HEAD
 import { DecoratorContext, Namespace, Type } from "../core/types.js";
-import { useStateMap } from "./utils.js";
-=======
-import { DecoratorContext, Namespace } from "../core/types.js";
 import { useStateMap } from "../utils/index.js";
->>>>>>> 34eb7067
 
 export interface ServiceDetails {
   title?: string;
