// Copyright (c) Microsoft Corporation.
// Licensed under the MIT license.

import type {
  DefaultVisibilityDecorator,
  InvisibleDecorator,
  ParameterVisibilityDecorator,
  ReturnTypeVisibilityDecorator,
  VisibilityDecorator,
  WithDefaultKeyVisibilityDecorator,
  WithLifecycleUpdateDecorator,
  WithUpdateablePropertiesDecorator,
  WithVisibilityDecorator,
  WithVisibilityFilterDecorator,
} from "../../generated-defs/TypeSpec.js";
import { validateDecoratorTarget, validateDecoratorUniqueOnNode } from "../core/decorator-utils.js";
<<<<<<< HEAD
import {
  addVisibilityModifiers,
  clearLegacyVisibility,
  clearVisibilityModifiersForClass,
  getVisibility,
  isVisible,
  Program,
  resetVisibilityModifiersForClass,
  setDefaultModifierSetForVisibilityClass,
  setLegacyVisibility,
  TypespecVisibilityFilter,
  VisibilityFilter,
} from "../core/index.js";
=======
>>>>>>> c68c2c92
import { reportDiagnostic } from "../core/messages.js";
import type { Program } from "../core/program.js";
import {
  DecoratorContext,
  Enum,
  EnumMember,
  EnumValue,
  Model,
  ModelProperty,
  Operation,
  Type,
} from "../core/types.js";
import {
  addVisibilityModifiers,
  clearLegacyVisibility,
  clearVisibilityModifiersForClass,
  getVisibility,
  isVisible,
  resetVisibilityModifiersForClass,
  setDefaultModifierSetForVisibilityClass,
  setLegacyVisibility,
  VisibilityFilter,
} from "../core/visibility/core.js";
import {
  getLifecycleVisibilityEnum,
  normalizeVisibilityToLegacyLifecycleString,
} from "../core/visibility/lifecycle.js";
import { mutateSubgraph, Mutator, MutatorFlow } from "../experimental/mutators.js";
import { isKey } from "./key.js";
import { filterModelPropertiesInPlace, useStateMap } from "./utils.js";

// #region Legacy Visibility Utilities

/**
 * Takes a list of visibilities that possibly include both legacy visibility
 * strings and visibility class members, and returns two lists containing only
 * each type.
 *
 * @param visibilities - The list of visibilities to split
 * @returns a tuple containing visibility enum members in the first position and
 *         legacy visibility strings in the second position
 */
function splitLegacyVisibility(visibilities: (string | EnumValue)[]): [EnumMember[], string[]] {
  const legacyVisibilities = [] as string[];
  const modifiers = [] as EnumMember[];

  for (const visibility of visibilities) {
    if (typeof visibility === "string") {
      legacyVisibilities.push(visibility);
    } else {
      modifiers.push(visibility.value);
    }
  }

  return [modifiers, legacyVisibilities] as const;
}

export const $withDefaultKeyVisibility: WithDefaultKeyVisibilityDecorator = (
  context: DecoratorContext,
  entity: Model,
  visibility: string | EnumValue,
) => {
  const keyProperties: ModelProperty[] = [];
  entity.properties.forEach((prop: ModelProperty) => {
    // Keep track of any key property without a visibility
    // eslint-disable-next-line @typescript-eslint/no-deprecated
    if (isKey(context.program, prop) && !getVisibility(context.program, prop)) {
      keyProperties.push(prop);
    }
  });

  // For each key property without a visibility, clone it and add the specified
  // default visibility value
  keyProperties.forEach((keyProp) => {
    entity.properties.set(
      keyProp.name,
      context.program.checker.cloneType(keyProp, {
        decorators: [
          ...keyProp.decorators,
          {
            decorator: $visibility,
            args: [
              {
                value:
                  typeof visibility === "string"
                    ? context.program.checker.createLiteralType(visibility)
                    : visibility,
                jsValue: visibility,
              },
            ],
          },
        ],
      }),
    );
  });
};

interface OperationVisibilityConfig {
  parameters?: string[] | EnumMember[];
  returnType?: string[] | EnumMember[];
}

const [getOperationVisibilityConfigRaw, setOperationVisibilityConfigRaw] = useStateMap<
  Operation,
  OperationVisibilityConfig
>("operationVisibilityConfig");

function getOperationVisibilityConfig(
  program: Program,
  operation: Operation,
): OperationVisibilityConfig {
  let config = getOperationVisibilityConfigRaw(program, operation);

  if (!config) {
    config = {};

    setOperationVisibilityConfigRaw(program, operation, config);
  }

  return config;
}

export const $parameterVisibility: ParameterVisibilityDecorator = (
  context: DecoratorContext,
  operation: Operation,
  ...visibilities: (string | EnumValue)[]
) => {
  validateDecoratorUniqueOnNode(context, operation, $parameterVisibility);

  const [modifiers, legacyVisibilities] = splitLegacyVisibility(visibilities);

  if (modifiers.length > 0 && legacyVisibilities.length > 0) {
    reportDiagnostic(context.program, {
      code: "visibility-mixed-legacy",
      target: context.decoratorTarget,
    });

    return;
  }

  if (modifiers.length > 0) {
    getOperationVisibilityConfig(context.program, operation).parameters = modifiers;
  } else {
    getOperationVisibilityConfig(context.program, operation).parameters = legacyVisibilities;
  }
};

/**
 * Returns the visibilities of the parameters of the given operation, if provided with `@parameterVisibility`.
 *
 * @deprecated Use {@link getParameterVisibilityFilter} instead.
 *
 * @see {@link $parameterVisibility}
 */
export function getParameterVisibility(program: Program, entity: Operation): string[] | undefined {
  return getOperationVisibilityConfig(program, entity)
    .parameters?.map((p) =>
      typeof p === "string" ? p : normalizeVisibilityToLegacyLifecycleString(program, p),
    )
    .filter((p) => !!p) as string[];
}

export const $returnTypeVisibility: ReturnTypeVisibilityDecorator = (
  context: DecoratorContext,
  operation: Operation,
  ...visibilities: (string | EnumValue)[]
) => {
  validateDecoratorUniqueOnNode(context, operation, $parameterVisibility);

  const [modifiers, legacyVisibilities] = splitLegacyVisibility(visibilities);

  if (modifiers.length > 0 && legacyVisibilities.length > 0) {
    reportDiagnostic(context.program, {
      code: "visibility-mixed-legacy",
      target: context.decoratorTarget,
    });

    return;
  }

  if (modifiers.length > 0) {
    getOperationVisibilityConfig(context.program, operation).returnType = modifiers;
  } else {
    getOperationVisibilityConfig(context.program, operation).returnType = legacyVisibilities;
  }
};

/**
 * Returns the visibilities of the return type of the given operation, if provided with `@returnTypeVisibility`.
 *
 * @deprecated Use {@link getReturnTypeVisibilityFilter} instead.
 *
 * @see {@link $returnTypeVisibility}
 */
export function getReturnTypeVisibility(program: Program, entity: Operation): string[] | undefined {
  return getOperationVisibilityConfig(program, entity)
    .returnType?.map((p) =>
      typeof p === "string" ? p : normalizeVisibilityToLegacyLifecycleString(program, p),
    )
    .filter((p) => !!p) as string[];
}

// -- @visibility decorator ---------------------

export const $visibility: VisibilityDecorator = (
  context: DecoratorContext,
  target: ModelProperty,
  ...visibilities: (string | EnumValue)[]
) => {
  const [modifiers, legacyVisibilities] = splitLegacyVisibility(visibilities);

  if (legacyVisibilities.length > 0) {
    const isUnique = validateDecoratorUniqueOnNode(context, target, $visibility);

    if (modifiers.length > 0) {
      reportDiagnostic(context.program, {
        code: "visibility-mixed-legacy",
        target: context.decoratorTarget,
      });

      return;
    }

    // Only attempt to set the legacy visibility modifiers if the visibility invocation is unique. Otherwise, a compiler
    // assertion will fail inside the legacy visibility management API.
    if (isUnique) setLegacyVisibility(context, target, legacyVisibilities);
  } else {
    addVisibilityModifiers(context.program, target, modifiers, context);
  }
};

// -- @invisible decorator ---------------------

export const $invisible: InvisibleDecorator = (
  context: DecoratorContext,
  target: ModelProperty,
  visibilityClass: Enum,
) => {
  clearVisibilityModifiersForClass(context.program, target, visibilityClass);
};

// -- @defaultVisibility decorator ------------------

export const $defaultVisibility: DefaultVisibilityDecorator = (
  context: DecoratorContext,
  target: Enum,
  ...visibilities: EnumValue[]
) => {
  validateDecoratorUniqueOnNode(context, target, $defaultVisibility);

  const modifierSet = new Set<EnumMember>();

  for (const visibility of visibilities) {
    if (visibility.value.enum !== target) {
      reportDiagnostic(context.program, {
        code: "default-visibility-not-member",
        target: context.decoratorTarget,
      });
    } else {
      modifierSet.add(visibility.value);
    }
  }

  setDefaultModifierSetForVisibilityClass(context.program, target, modifierSet);
};

// -- @withVisibility decorator ---------------------

export const $withVisibility: WithVisibilityDecorator = (
  context: DecoratorContext,
  target: Model,
  ...visibilities: (string | EnumValue)[]
) => {
  const [modifiers, legacyVisibilities] = splitLegacyVisibility(visibilities);

  if (legacyVisibilities.length > 0) {
    if (modifiers.length > 0) {
      reportDiagnostic(context.program, {
        code: "visibility-mixed-legacy",
        target: context.decoratorTarget,
      });

      return;
    }

    // eslint-disable-next-line @typescript-eslint/no-deprecated
    filterModelPropertiesInPlace(target, (p) => isVisible(context.program, p, legacyVisibilities));

    for (const p of target.properties.values()) {
      // eslint-disable-next-line @typescript-eslint/no-deprecated
      const legacyModifiers = getVisibility(context.program, p);

      if (legacyModifiers && legacyModifiers.length > 0) {
        clearLegacyVisibility(context.program, p);
      } else {
        resetVisibilityModifiersForClass(
          context.program,
          p,
          getLifecycleVisibilityEnum(context.program),
        );
      }
    }
  } else {
    const filter: VisibilityFilter = {
      all: new Set(modifiers),
    };

    const visibilityClasses = new Set(modifiers.map((m) => m.enum));
    filterModelPropertiesInPlace(target, (p) => isVisible(context.program, p, filter));
    for (const p of target.properties.values()) {
      for (const c of visibilityClasses) {
        resetVisibilityModifiersForClass(context.program, p, c);
      }
    }
  }
};

// -- @withUpdateableProperties decorator ----------------------

/**
 * Filters a model for properties that are updateable.
 *
 * @deprecated Use `@withVisibilityFilter` or `@withLifecycleVisibility` instead.
 *
 * @param context - the program context
 * @param target - Model to filter for updateable properties
 */
export const $withUpdateableProperties: WithUpdateablePropertiesDecorator = (
  context: DecoratorContext,
  target: Type,
) => {
  if (!validateDecoratorTarget(context, target, "@withUpdateableProperties", "Model")) {
    return;
  }

  filterModelPropertiesInPlace(target, (p) => isVisible(context.program, p, ["update"]));
};

// -- @withVisibilityFilter decorator ----------------------

export const $withVisibilityFilter: WithVisibilityFilterDecorator = (
  context: DecoratorContext,
  target: Model,
  _filter: TypespecVisibilityFilter,
) => {
  const filter = VisibilityFilter.fromDecoratorArgument(_filter);

  const vfMutator: Mutator = createVisibilityFilterMutator(filter);

  const { type } = mutateSubgraph(context.program, [vfMutator], target);

  target.properties = (type as Model).properties;
};

// -- @withLifecycleUpdate decorator ----------------------

export const $withLifecycleUpdate: WithLifecycleUpdateDecorator = (
  context: DecoratorContext,
  target: Model,
) => {
  const lifecycle = getLifecycleVisibilityEnum(context.program);
  const lifecycleUpdate: VisibilityFilter = {
    all: new Set([lifecycle.members.get("Update")!]) 
  };

  const createOrUpdateMutator = createVisibilityFilterMutator({
    any: new Set([lifecycle.members.get("Create")!, lifecycle.members.get("Update")!]),
  });

  const updateMutator: Mutator = {
    name: "LifecycleUpdate",
    Model: {
      mutate: (model, clone, program, realm) => {
        for (const [key, prop] of model.properties) {
          if (!isVisible(program, prop, lifecycleUpdate)) {
            clone.properties.delete(key);
            realm.remove(prop);
          } else if (prop.type.kind === "Model") {
            const { type } = mutateSubgraph(program, [createOrUpdateMutator], prop.type);

            prop.type = type;
          }

          resetVisibilityModifiersForClass(program, prop, lifecycle);
        }

        clone.decorators = clone.decorators.filter((d) => d.decorator !== $withLifecycleUpdate);

        return MutatorFlow.DoNotRecurse;
      }
    }
  };

  const { type } = mutateSubgraph(context.program, [updateMutator], target);

  target.properties = (type as Model).properties;
};


function createVisibilityFilterMutator(filter: VisibilityFilter): Mutator {
  const self: Mutator = {
    name: "VisibilityFilter",
    Model: {
      mutate: (model, clone, program, realm) => {
        for (const [key, prop] of model.properties) {
          if (!isVisible(program, prop, filter)) {
            clone.properties.delete(key);
            realm.remove(prop);
          } else if (prop.type.kind === "Model") {
            const { type } = mutateSubgraph(program, [self], prop.type);

            prop.type = type;
          }

          for (const visibilityClass of VisibilityFilter.getVisibilityClasses(filter)) {
            resetVisibilityModifiersForClass(program, prop, visibilityClass);
          }
        }

        clone.decorators = clone.decorators.filter((d) => d.decorator !== $withVisibilityFilter);

        return MutatorFlow.DoNotRecurse;
      }
    }
  };

  return self;
}
// #endregion<|MERGE_RESOLUTION|>--- conflicted
+++ resolved
@@ -14,22 +14,6 @@
   WithVisibilityFilterDecorator,
 } from "../../generated-defs/TypeSpec.js";
 import { validateDecoratorTarget, validateDecoratorUniqueOnNode } from "../core/decorator-utils.js";
-<<<<<<< HEAD
-import {
-  addVisibilityModifiers,
-  clearLegacyVisibility,
-  clearVisibilityModifiersForClass,
-  getVisibility,
-  isVisible,
-  Program,
-  resetVisibilityModifiersForClass,
-  setDefaultModifierSetForVisibilityClass,
-  setLegacyVisibility,
-  TypespecVisibilityFilter,
-  VisibilityFilter,
-} from "../core/index.js";
-=======
->>>>>>> c68c2c92
 import { reportDiagnostic } from "../core/messages.js";
 import type { Program } from "../core/program.js";
 import {
@@ -46,6 +30,7 @@
   addVisibilityModifiers,
   clearLegacyVisibility,
   clearVisibilityModifiersForClass,
+  GeneratedVisibilityFilter,
   getVisibility,
   isVisible,
   resetVisibilityModifiersForClass,
@@ -373,7 +358,7 @@
 export const $withVisibilityFilter: WithVisibilityFilterDecorator = (
   context: DecoratorContext,
   target: Model,
-  _filter: TypespecVisibilityFilter,
+  _filter: GeneratedVisibilityFilter,
 ) => {
   const filter = VisibilityFilter.fromDecoratorArgument(_filter);
 
