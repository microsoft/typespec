import type {
  DeprecatedDecorator,
  DiscriminatorDecorator,
  DocDecorator,
  EncodeDecorator,
  ErrorDecorator,
  ErrorsDocDecorator,
  ExampleDecorator,
  ExampleOptions,
  FormatDecorator,
  FriendlyNameDecorator,
  InspectTypeDecorator,
  InspectTypeNameDecorator,
  KeyDecorator,
  ListDecorator,
  MaxItemsDecorator,
  MaxLengthDecorator,
  MaxValueDecorator,
  MaxValueExclusiveDecorator,
  MinItemsDecorator,
  MinLengthDecorator,
  MinValueDecorator,
  MinValueExclusiveDecorator,
  OpExampleDecorator,
  OverloadDecorator,
  PatternDecorator,
  ProjectedNameDecorator,
  ReturnsDocDecorator,
  SecretDecorator,
  SummaryDecorator,
  TagDecorator,
  WithOptionalPropertiesDecorator,
  WithPickedPropertiesDecorator,
  WithoutDefaultValuesDecorator,
  WithoutOmittedPropertiesDecorator,
} from "../../generated-defs/TypeSpec.js";
import {
  getPropertyType,
  isIntrinsicType,
  validateDecoratorNotOnType,
} from "../core/decorator-utils.js";
import { getDeprecationDetails, markDeprecated } from "../core/deprecation.js";
import {
  Numeric,
  StdTypeName,
  compilerAssert,
  getDiscriminatedUnion,
  getTypeName,
  ignoreDiagnostics,
  isArrayModelType,
  isValue,
  reportDeprecated,
  validateDecoratorUniqueOnNode,
} from "../core/index.js";
import {
  Discriminator,
  DocData,
  getDocDataInternal,
  getMaxItemsAsNumeric,
  getMaxLengthAsNumeric,
  getMaxValueAsNumeric,
  getMaxValueExclusiveAsNumeric,
  getMinItemsAsNumeric,
  getMinLengthAsNumeric,
  getMinValueAsNumeric,
  getMinValueExclusiveAsNumeric,
  setDiscriminator,
  setDocData,
  setMaxItems,
  setMaxLength,
  setMaxValue,
  setMaxValueExclusive,
  setMinItems,
  setMinLength,
  setMinValue,
  setMinValueExclusive,
} from "../core/intrinsic-type-state.js";
import { createDiagnostic, reportDiagnostic } from "../core/messages.js";
import { Program, ProjectedProgram } from "../core/program.js";
import {
  AugmentDecoratorStatementNode,
  DecoratorContext,
  DecoratorExpressionNode,
  DiagnosticTarget,
  Enum,
  EnumMember,
  EnumValue,
  Interface,
  Model,
  ModelProperty,
  Namespace,
  Node,
  ObjectValue,
  Operation,
  Scalar,
  SyntaxKind,
  Type,
  Union,
  UnionVariant,
  Value,
} from "../core/types.js";
import { useStateMap, useStateSet } from "./utils.js";

export { $encodedName, resolveEncodedName } from "./encoded-names.js";
export { serializeValueAsJson } from "./examples.js";
export * from "./service.js";
export { ExampleOptions };

export const namespace = "TypeSpec";

function replaceTemplatedStringFromProperties(formatString: string, sourceObject: Type) {
  // Template parameters are not valid source objects, just skip them
  if (sourceObject.kind === "TemplateParameter") {
    return formatString;
  }

  return formatString.replace(/{(\w+)}/g, (_, propName) => {
    return (sourceObject as any)[propName];
  });
}

export function createStateSymbol(name: string) {
  return Symbol.for(`TypeSpec.${name}`);
}

const [getSummary, setSummary] = useStateMap<Type, string>("summary");
/**
 * @summary attaches a documentation string. It is typically used to give a short, single-line
 * description, and can be used in combination with or instead of @doc.
 *
 * The first argument to @summary is a string, which may contain template parameters, enclosed in braces,
 * which are replaced with an attribute for the type (commonly "name") passed as the second (optional) argument.
 *
 * @summary can be specified on any language element -- a model, an operation, a namespace, etc.
 */
export const $summary: SummaryDecorator = (
  context: DecoratorContext,
  target: Type,
  text: string,
  sourceObject?: Type,
) => {
  if (sourceObject) {
    text = replaceTemplatedStringFromProperties(text, sourceObject);
  }

  setSummary(context.program, target, text);
};

export { getSummary };

/**
 * @doc attaches a documentation string. Works great with multi-line string literals.
 *
 * The first argument to @doc is a string, which may contain template parameters, enclosed in braces,
 * which are replaced with an attribute for the type (commonly "name") passed as the second (optional) argument.
 *
 * @doc can be specified on any language element -- a model, an operation, a namespace, etc.
 */
export const $doc: DocDecorator = (
  context: DecoratorContext,
  target: Type,
  text: string,
  sourceObject?: Type,
) => {
  validateDecoratorUniqueOnNode(context, target, $doc);
  if (sourceObject) {
    text = replaceTemplatedStringFromProperties(text, sourceObject);
  }
  setDocData(context.program, target, "self", { value: text, source: "decorator" });
};

/**
 * Get the documentation string for the given type.
 * @param program Program
 * @param target Type
 * @returns Documentation value
 */
export function getDoc(program: Program, target: Type): string | undefined {
  return getDocDataInternal(program, target, "self")?.value;
}

export const $returnsDoc: ReturnsDocDecorator = (
  context: DecoratorContext,
  target: Operation,
  text: string,
) => {
  validateDecoratorUniqueOnNode(context, target, $doc);
  setDocData(context.program, target, "returns", { value: text, source: "decorator" });
};

/**
 * Get the documentation information for the return success types of an operation. In most cases you probably just want to use {@link getReturnsDoc}
 * @param program Program
 * @param target Type
 * @returns Doc data with source information.
 */
export function getReturnsDocData(program: Program, target: Operation): DocData | undefined {
  return getDocDataInternal(program, target, "returns");
}

/**
 * Get the documentation string for the return success types of an operation.
 * @param program Program
 * @param target Type
 * @returns Documentation value
 */
export function getReturnsDoc(program: Program, target: Operation): string | undefined {
  return getDocDataInternal(program, target, "returns")?.value;
}

export const $errorsDoc: ErrorsDocDecorator = (
  context: DecoratorContext,
  target: Operation,
  text: string,
) => {
  validateDecoratorUniqueOnNode(context, target, $doc);
  setDocData(context.program, target, "errors", { value: text, source: "decorator" });
};

/**
 * Get the documentation information for the return errors types of an operation. In most cases you probably just want to use {@link getErrorsDoc}
 * @param program Program
 * @param target Type
 * @returns Doc data with source information.
 */
export function getErrorsDocData(program: Program, target: Operation): DocData | undefined {
  return getDocDataInternal(program, target, "errors");
}

/**
 * Get the documentation string for the return errors types of an operation.
 * @param program Program
 * @param target Type
 * @returns Documentation value
 */
export function getErrorsDoc(program: Program, target: Operation): string | undefined {
  return getDocDataInternal(program, target, "errors")?.value;
}

export const $inspectType: InspectTypeDecorator = (context, target: Type, text: string) => {
  // eslint-disable-next-line no-console
  if (text) console.log(text);
  // eslint-disable-next-line no-console
  console.dir(target, { depth: 3 });
};

export const $inspectTypeName: InspectTypeNameDecorator = (context, target: Type, text: string) => {
  // eslint-disable-next-line no-console
  if (text) console.log(text);
  // eslint-disable-next-line no-console
  console.log(getTypeName(target));
};

export function isStringType(program: Program | ProjectedProgram, target: Type): target is Scalar {
  const coreType = program.checker.getStdType("string");
  const stringType = target.projector ? target.projector.projectType(coreType) : coreType;
  return (
    target.kind === "Scalar" && program.checker.isTypeAssignableTo(target, stringType, target)[0]
  );
}

export function isNumericType(program: Program | ProjectedProgram, target: Type): target is Scalar {
  const coreType = program.checker.getStdType("numeric");
  const numericType = target.projector ? target.projector.projectType(coreType) : coreType;
  return (
    target.kind === "Scalar" && program.checker.isTypeAssignableTo(target, numericType, target)[0]
  );
}

/**
 * Check the given type is matching the given condition or is a union of null and types matching the condition.
 * @param type Type to test
 * @param condition Condition
 * @returns Boolean
 */
function isTypeIn(type: Type, condition: (type: Type) => boolean): boolean {
  if (type.kind === "Union") {
    return [...type.variants.values()].some((v) => condition(v.type));
  }

  return condition(type);
}

function validateTargetingANumeric(
  context: DecoratorContext,
  target: Scalar | ModelProperty,
  decoratorName: string,
) {
  const valid = isTypeIn(getPropertyType(target), (x) => isNumericType(context.program, x));
  if (!valid) {
    reportDiagnostic(context.program, {
      code: "decorator-wrong-target",
      format: {
        decorator: decoratorName,
        to: `type it is not a numeric`,
      },
      target: context.decoratorTarget,
    });
  }
  return valid;
}

/**
 * Validate the given target is a string type or a union containing at least a string type.
 */
function validateTargetingAString(
  context: DecoratorContext,
  target: Scalar | ModelProperty,
  decoratorName: string,
) {
  const valid = isTypeIn(getPropertyType(target), (x) => isStringType(context.program, x));
  if (!valid) {
    reportDiagnostic(context.program, {
      code: "decorator-wrong-target",
      format: {
        decorator: decoratorName,
        to: `type it is not a string`,
      },
      target: context.decoratorTarget,
    });
  }
  return valid;
}

// -- @error decorator ----------------------

const [getErrorState, setErrorState] = useStateSet<Model>("error");
/**
 * `@error` decorator marks a model as an error type.
 *  Any derived models (using extends) will also be seen as error types.
 */
export const $error: ErrorDecorator = (context: DecoratorContext, entity: Model) => {
  validateDecoratorUniqueOnNode(context, entity, $error);
  setErrorState(context.program, entity);
};

/**
 * Check if the type is an error model or a descendant of an error model.
 */
export function isErrorModel(program: Program, target: Type): boolean {
  if (target.kind !== "Model") {
    return false;
  }
  let current: Model | undefined = target;
  while (current) {
    if (getErrorState(program, current)) {
      return true;
    }
    current = current.baseModel;
  }
  return false;
}

// -- @format decorator ---------------------

const [getFormat, setFormat] = useStateMap<Type, string>("format");

/**
 * `@format` - specify the data format hint for a string type
 *
 * The first argument is a string that identifies the format that the string type expects.  Any string
 * can be entered here, but a TypeSpec emitter must know how to interpret
 *
 * For TypeSpec specs that will be used with an OpenAPI emitter, the OpenAPI specification describes possible
 * valid values for a string type's format:
 *
 * https://github.com/OAI/OpenAPI-Specification/blob/3.0.3/versions/3.0.3.md#dataTypes
 *
 * `@format` can be specified on a type that extends from `string` or a `string`-typed model property.
 */
export const $format: FormatDecorator = (
  context: DecoratorContext,
  target: Scalar | ModelProperty,
  format: string,
) => {
  validateDecoratorUniqueOnNode(context, target, $format);

  if (!validateTargetingAString(context, target, "@format")) {
    return;
  }
  const targetType = getPropertyType(target);
  if (targetType.kind === "Scalar" && isIntrinsicType(context.program, targetType, "bytes")) {
    reportDeprecated(
      context.program,
      "Using `@format` on a bytes scalar is deprecated. Use `@encode` instead. https://github.com/microsoft/typespec/issues/1873",
      target,
    );
  }

  setFormat(context.program, target, format);
};

export { getFormat };

// -- @pattern decorator ---------------------
const [getPatternData, setPatternData] = useStateMap<Type, PatternData>("patternValues");

export interface PatternData {
  readonly pattern: string;
  readonly validationMessage?: string;
}

export const $pattern: PatternDecorator = (
  context: DecoratorContext,
  target: Scalar | ModelProperty,
  pattern: string,
  validationMessage?: string,
) => {
  validateDecoratorUniqueOnNode(context, target, $pattern);

  if (!validateTargetingAString(context, target, "@pattern")) {
    return;
  }

  const patternData: PatternData = {
    pattern,
    validationMessage,
  };

  setPatternData(context.program, target, patternData);
};

/**
 * Gets the pattern regular expression associated with a given type, if one has been set.
 *
 * @see getPatternData
 *
 * @param program - the Program containing the target Type
 * @param target - the type to get the pattern for
 * @returns the pattern string, if one was set
 */
export function getPattern(program: Program, target: Type): string | undefined {
  return getPatternData(program, target)?.pattern;
}

export {
  /**
   * Gets the associated pattern data, including the pattern regular expression and optional validation message, if any
   * has been set.
   *
   * @param program - the Program containing the target Type
   * @param target - the type to get the pattern data for
   * @returns the pattern data, if any was set
   */
  getPatternData,
};

// -- @minLength decorator ---------------------

export const $minLength: MinLengthDecorator = (
  context: DecoratorContext,
  target: Scalar | ModelProperty,
  minLength: Numeric,
) => {
  validateDecoratorUniqueOnNode(context, target, $minLength);

  if (
    !validateTargetingAString(context, target, "@minLength") ||
    !validateRange(context, minLength, getMaxLengthAsNumeric(context.program, target))
  ) {
    return;
  }
  setMinLength(context.program, target, minLength);
};

// -- @maxLength decorator ---------------------

export const $maxLength: MaxLengthDecorator = (
  context: DecoratorContext,
  target: Scalar | ModelProperty,
  maxLength: Numeric,
) => {
  validateDecoratorUniqueOnNode(context, target, $maxLength);

  if (
    !validateTargetingAString(context, target, "@maxLength") ||
    !validateRange(context, getMinLengthAsNumeric(context.program, target), maxLength)
  ) {
    return;
  }

  setMaxLength(context.program, target, maxLength);
};

// -- @minItems decorator ---------------------

export const $minItems: MinItemsDecorator = (
  context: DecoratorContext,
  target: Type,
  minItems: Numeric,
) => {
  validateDecoratorUniqueOnNode(context, target, $minItems);

  if (!isArrayModelType(context.program, target.kind === "Model" ? target : (target as any).type)) {
    reportDiagnostic(context.program, {
      code: "decorator-wrong-target",
      format: {
        decorator: "@minItems",
        to: `non Array type`,
      },
      target: context.decoratorTarget,
    });
  }

  if (!validateRange(context, minItems, getMaxItemsAsNumeric(context.program, target))) {
    return;
  }

  setMinItems(context.program, target, minItems);
};

// -- @maxLength decorator ---------------------

export const $maxItems: MaxItemsDecorator = (
  context: DecoratorContext,
  target: Type,
  maxItems: Numeric,
) => {
  validateDecoratorUniqueOnNode(context, target, $maxItems);

  if (!isArrayModelType(context.program, target.kind === "Model" ? target : (target as any).type)) {
    reportDiagnostic(context.program, {
      code: "decorator-wrong-target",
      format: {
        decorator: "@maxItems",
        to: `non Array type`,
      },
      target: context.decoratorTarget,
    });
  }
  if (!validateRange(context, getMinItemsAsNumeric(context.program, target), maxItems)) {
    return;
  }

  setMaxItems(context.program, target, maxItems);
};

// -- @minValue decorator ---------------------

export const $minValue: MinValueDecorator = (
  context: DecoratorContext,
  target: Scalar | ModelProperty,
  minValue: Numeric,
) => {
  validateDecoratorUniqueOnNode(context, target, $minValue);
  validateDecoratorNotOnType(context, target, $minValueExclusive, $minValue);
  const { program } = context;

  if (!validateTargetingANumeric(context, target, "@minValue")) {
    return;
  }

  if (
    !validateRange(
      context,
      minValue,
      getMaxValueAsNumeric(context.program, target) ??
        getMaxValueExclusiveAsNumeric(context.program, target),
    )
  ) {
    return;
  }
  setMinValue(program, target, minValue);
};

// -- @maxValue decorator ---------------------

export const $maxValue: MaxValueDecorator = (
  context: DecoratorContext,
  target: Scalar | ModelProperty,
  maxValue: Numeric,
) => {
  validateDecoratorUniqueOnNode(context, target, $maxValue);
  validateDecoratorNotOnType(context, target, $maxValueExclusive, $maxValue);
  const { program } = context;
  if (!validateTargetingANumeric(context, target, "@maxValue")) {
    return;
  }

  if (
    !validateRange(
      context,
      getMinValueAsNumeric(context.program, target) ??
        getMinValueExclusiveAsNumeric(context.program, target),
      maxValue,
    )
  ) {
    return;
  }
  setMaxValue(program, target, maxValue);
};

// -- @minValueExclusive decorator ---------------------

export const $minValueExclusive: MinValueExclusiveDecorator = (
  context: DecoratorContext,
  target: Scalar | ModelProperty,
  minValueExclusive: Numeric,
) => {
  validateDecoratorUniqueOnNode(context, target, $minValueExclusive);
  validateDecoratorNotOnType(context, target, $minValue, $minValueExclusive);
  const { program } = context;

  if (!validateTargetingANumeric(context, target, "@minValueExclusive")) {
    return;
  }

  if (
    !validateRange(
      context,
      minValueExclusive,
      getMaxValueAsNumeric(context.program, target) ??
        getMaxValueExclusiveAsNumeric(context.program, target),
    )
  ) {
    return;
  }
  setMinValueExclusive(program, target, minValueExclusive);
};

// -- @maxValueExclusive decorator ---------------------

export const $maxValueExclusive: MaxValueExclusiveDecorator = (
  context: DecoratorContext,
  target: Scalar | ModelProperty,
  maxValueExclusive: Numeric,
) => {
  validateDecoratorUniqueOnNode(context, target, $maxValueExclusive);
  validateDecoratorNotOnType(context, target, $maxValue, $maxValueExclusive);
  const { program } = context;
  if (!validateTargetingANumeric(context, target, "@maxValueExclusive")) {
    return;
  }

  if (
    !validateRange(
      context,
      getMinValueAsNumeric(context.program, target) ??
        getMinValueExclusiveAsNumeric(context.program, target),
      maxValueExclusive,
    )
  ) {
    return;
  }
  setMaxValueExclusive(program, target, maxValueExclusive);
};
// -- @secret decorator ---------------------

const [isSecret, markSecret] = useStateSet("secretTypes");

/**
 * Mark a string as a secret value that should be treated carefully to avoid exposure
 * @param context Decorator context
 * @param target Decorator target, either a string model or a property with type string.
 */
export const $secret: SecretDecorator = (
  context: DecoratorContext,
  target: Scalar | ModelProperty,
) => {
  validateDecoratorUniqueOnNode(context, target, $secret);

  if (!validateTargetingAString(context, target, "@secret")) {
    return;
  }
  markSecret(context.program, target);
};

export { isSecret };

export type DateTimeKnownEncoding = "rfc3339" | "rfc7231" | "unixTimestamp";
export type DurationKnownEncoding = "ISO8601" | "seconds";
export type BytesKnownEncoding = "base64" | "base64url";

export interface EncodeData {
  /**
   * Known encoding key.
   * Can be undefined when `@encode(string)` is used on a numeric type. In that case it just means using the base10 decimal representation of the number.
   */
  encoding?: DateTimeKnownEncoding | DurationKnownEncoding | BytesKnownEncoding | string;
  type: Scalar;
}

const [getEncode, setEncodeData] = useStateMap<Scalar | ModelProperty, EncodeData>("encode");
export const $encode: EncodeDecorator = (
  context: DecoratorContext,
  target: Scalar | ModelProperty,
  encoding: string | EnumValue | Scalar,
  encodeAs?: Scalar,
) => {
  validateDecoratorUniqueOnNode(context, target, $encode);

  const encodeData = computeEncoding(context.program, encoding, encodeAs);
  if (encodeData === undefined) {
    return;
  }
  const targetType = getPropertyType(target);
  validateEncodeData(context, targetType, encodeData);
  setEncodeData(context.program, target, encodeData);
};

function computeEncoding(
  program: Program,
  encodingOrEncodeAs: string | EnumValue | Scalar,
  encodeAs: Scalar | undefined,
): EncodeData | undefined {
  const strType = program.checker.getStdType("string");
  const resolvedEncodeAs = encodeAs ?? strType;
  if (typeof encodingOrEncodeAs === "string") {
    return { encoding: encodingOrEncodeAs, type: resolvedEncodeAs };
  } else if (isValue(encodingOrEncodeAs)) {
    const member = encodingOrEncodeAs.value;
    if (member.value && typeof member.value === "string") {
      return { encoding: member.value, type: resolvedEncodeAs };
    } else {
      return { encoding: getTypeName(member), type: resolvedEncodeAs };
    }
  } else {
    const originalType = encodingOrEncodeAs.projectionBase ?? encodingOrEncodeAs;
    if (originalType !== strType) {
      reportDiagnostic(program, {
        code: "invalid-encode",
        messageId: "firstArg",
        target: encodingOrEncodeAs,
      });
      return undefined;
    }

    return { type: encodingOrEncodeAs };
  }
}

function validateEncodeData(context: DecoratorContext, target: Type, encodeData: EncodeData) {
  function check(validTargets: StdTypeName[], validEncodeTypes: StdTypeName[]) {
    const checker = context.program.checker;
    const isTargetValid = isTypeIn(target.projectionBase ?? target, (type) =>
      validTargets.some((validTarget) => {
        return ignoreDiagnostics(
          checker.isTypeAssignableTo(type, checker.getStdType(validTarget), target),
        );
      }),
    );

    if (!isTargetValid) {
      reportDiagnostic(context.program, {
        code: "invalid-encode",
        messageId: "wrongType",
        format: {
          encoding: encodeData.encoding ?? "string",
          type: getTypeName(target),
          expected: validTargets.join(", "),
        },
        target: context.decoratorTarget,
      });
    }
    const isEncodingTypeValid = validEncodeTypes.some((validEncoding) => {
      return ignoreDiagnostics(
        checker.isTypeAssignableTo(
          encodeData.type.projectionBase ?? encodeData.type,
          checker.getStdType(validEncoding),
          target,
        ),
      );
    });

    if (!isEncodingTypeValid) {
      const typeName = getTypeName(encodeData.type.projectionBase ?? encodeData.type);
      reportDiagnostic(context.program, {
        code: "invalid-encode",
        messageId: ["unixTimestamp", "seconds"].includes(encodeData.encoding ?? "string")
          ? "wrongNumericEncodingType"
          : "wrongEncodingType",
        format: {
          encoding: encodeData.encoding!,
          type: getTypeName(target),
          expected: validEncodeTypes.join(", "),
          actual: typeName,
        },
        target: context.decoratorTarget,
      });
    }
  }

  switch (encodeData.encoding) {
    case "rfc3339":
      return check(["utcDateTime", "offsetDateTime"], ["string"]);
    case "rfc7231":
      return check(["utcDateTime", "offsetDateTime"], ["string"]);
    case "unixTimestamp":
      return check(["utcDateTime"], ["integer"]);
    case "seconds":
      return check(["duration"], ["numeric"]);
    case "base64":
      return check(["bytes"], ["string"]);
    case "base64url":
      return check(["bytes"], ["string"]);
    case undefined:
      return check(["numeric"], ["string"]);
  }
}

export { getEncode };

<<<<<<< HEAD
export function filterModelPropertiesInPlace(
  model: Model,
  filter: (prop: ModelProperty) => boolean
=======
// -- @visibility decorator ---------------------

const [getVisibility, setVisibility, getVisibilityStateMap] = useStateMap<Type, string[]>(
  "visibilitySettings",
);
export const $visibility: VisibilityDecorator = (
  context: DecoratorContext,
  target: ModelProperty,
  ...visibilities: string[]
) => {
  validateDecoratorUniqueOnNode(context, target, $visibility);

  setVisibility(context.program, target, visibilities);
};

export { getVisibility };

function clearVisibilities(program: Program, target: Type) {
  getVisibilityStateMap(program).delete(target);
}

export const $withVisibility: WithVisibilityDecorator = (
  context: DecoratorContext,
  target: Model,
  ...visibilities: string[]
) => {
  filterModelPropertiesInPlace(target, (p) => isVisible(context.program, p, visibilities));
  [...target.properties.values()].forEach((p) => clearVisibilities(context.program, p));
};

export function isVisible(
  program: Program,
  property: ModelProperty,
  visibilities: readonly string[],
>>>>>>> 378c4e0a
) {
  for (const [key, prop] of model.properties) {
    if (!filter(prop)) {
      model.properties.delete(key);
    }
  }
}

// -- @withOptionalProperties decorator ---------------------

export const $withOptionalProperties: WithOptionalPropertiesDecorator = (
  context: DecoratorContext,
  target: Model,
) => {
  // Make all properties of the target type optional
  target.properties.forEach((p) => (p.optional = true));
};

<<<<<<< HEAD
=======
// -- @withUpdateableProperties decorator ----------------------

export const $withUpdateableProperties: WithUpdateablePropertiesDecorator = (
  context: DecoratorContext,
  target: Type,
) => {
  if (!validateDecoratorTarget(context, target, "@withUpdateableProperties", "Model")) {
    return;
  }

  filterModelPropertiesInPlace(target, (p) => isVisible(context.program, p, ["update"]));
};

>>>>>>> 378c4e0a
// -- @withoutOmittedProperties decorator ----------------------

export const $withoutOmittedProperties: WithoutOmittedPropertiesDecorator = (
  context: DecoratorContext,
  target: Model,
  omitProperties: Type,
) => {
  // Get the property or properties to omit
  const omitNames = new Set<string>();
  if (omitProperties.kind === "String") {
    omitNames.add(omitProperties.value);
  } else if (omitProperties.kind === "Union") {
    for (const variant of omitProperties.variants.values()) {
      if (variant.type.kind === "String") {
        omitNames.add(variant.type.value);
      }
    }
  }

  // Remove all properties to be omitted
  filterModelPropertiesInPlace(target, (prop) => !omitNames.has(prop.name));
};

// -- @withPickedProperties decorator ----------------------

export const $withPickedProperties: WithPickedPropertiesDecorator = (
  context: DecoratorContext,
  target: Model,
  pickedProperties: Type,
) => {
  // Get the property or properties to pick
  const pickedNames = new Set<string>();
  if (pickedProperties.kind === "String") {
    pickedNames.add(pickedProperties.value);
  } else if (pickedProperties.kind === "Union") {
    for (const variant of pickedProperties.variants.values()) {
      if (variant.type.kind === "String") {
        pickedNames.add(variant.type.value);
      }
    }
  }

  // Remove all properties not picked
  filterModelPropertiesInPlace(target, (prop) => pickedNames.has(prop.name));
};

// -- @withoutDefaultValues decorator ----------------------

export const $withoutDefaultValues: WithoutDefaultValuesDecorator = (
  context: DecoratorContext,
  target: Model,
) => {
  // remove all read-only properties from the target type
  target.properties.forEach((p) => {
    // eslint-disable-next-line @typescript-eslint/no-deprecated
    delete p.default;
    delete p.defaultValue;
  });
};

// -- @list decorator ---------------------

const listPropertiesKey = createStateSymbol("listProperties");

/**
 * @deprecated Use the `listsResource` decorator in `@typespec/rest` instead.
 */
// eslint-disable-next-line @typescript-eslint/no-deprecated
export const $list: ListDecorator = (
  context: DecoratorContext,
  target: Operation,
  listedType?: Type,
) => {
  if (listedType && listedType.kind === "TemplateParameter") {
    // Silently return because this is probably being used in a templated interface
    return;
  }
  if (listedType && listedType.kind !== "Model") {
    reportDiagnostic(context.program, {
      code: "list-type-not-model",
      target: context.getArgumentTarget(0)!,
    });
    return;
  }

  context.program.stateMap(listPropertiesKey).set(target, listedType);
};

/**
 * @deprecated This function is unused and will be removed in a future release.
 */
export function getListOperationType(program: Program, target: Type): Model | undefined {
  return program.stateMap(listPropertiesKey).get(target);
}

/**
 * @deprecated Use `isListOperation` in `@typespec/rest` instead.
 */
export function isListOperation(program: Program, target: Operation): boolean {
  // The type stored for the operation
  return program.stateMap(listPropertiesKey).has(target);
}

// -- @tag decorator ---------------------

const [getTagsState, setTags] = useStateMap<Type, string[]>("tagProperties");

// Set a tag on an operation, interface, or namespace.  There can be multiple tags on an
// operation, interface, or namespace.
export const $tag: TagDecorator = (
  context: DecoratorContext,
  target: Operation | Namespace | Interface,
  tag: string,
) => {
  const tags = getTagsState(context.program, target);
  if (tags) {
    tags.push(tag);
  } else {
    setTags(context.program, target, [tag]);
  }
};

// Return the tags set on an operation or namespace
export function getTags(program: Program, target: Type): string[] {
  return getTagsState(program, target) || [];
}

// Merge the tags for a operation with the tags that are on the namespace or
// interface it resides within.
export function getAllTags(
  program: Program,
  target: Namespace | Interface | Operation,
): string[] | undefined {
  const tags = new Set<string>();

  let current: Namespace | Interface | Operation | undefined = target;
  while (current !== undefined) {
    for (const t of getTags(program, current)) {
      tags.add(t);
    }

    // Move up to the parent
    if (current.kind === "Operation") {
      current = current.interface ?? current.namespace;
    } else {
      // Type is a namespace or interface
      current = current.namespace;
    }
  }

  return tags.size > 0 ? Array.from(tags).reverse() : undefined;
}

// -- @friendlyName decorator ---------------------

const [getFriendlyName, setFriendlyName] = useStateMap<Type, string>("friendlyNames");
export const $friendlyName: FriendlyNameDecorator = (
  context: DecoratorContext,
  target: Type,
  friendlyName: string,
  sourceObject: Type | undefined,
) => {
  // workaround for current lack of functionality in compiler
  // https://github.com/microsoft/typespec/issues/2717
  if (target.kind === "Model" || target.kind === "Operation") {
    if ((context.decoratorTarget as Node).kind === SyntaxKind.AugmentDecoratorStatement) {
      if (
        ignoreDiagnostics(
          context.program.checker.resolveTypeReference(
            (context.decoratorTarget as AugmentDecoratorStatementNode).targetType,
          ),
        )?.node !== target.node
      ) {
        return;
      }
    }
    if ((context.decoratorTarget as Node).kind === SyntaxKind.DecoratorExpression) {
      if ((context.decoratorTarget as DecoratorExpressionNode).parent !== target.node) {
        return;
      }
    }
  }

  // If an object was passed in, use it to format the friendly name
  if (sourceObject) {
    friendlyName = replaceTemplatedStringFromProperties(friendlyName, sourceObject);
  }

  setFriendlyName(context.program, target, friendlyName);
};

export { getFriendlyName };

const [getKnownValues, setKnownValues] = useStateMap<Type, Enum>("knownValues");

/**
 * `@knownValues` marks a string type with an enum that contains all known values
 *
 * The first parameter is a reference to an enum type that describes all possible values that the
 * type accepts.
 *
 * `@knownValues` can only be applied to model types that extend `string`.
 *
 * @param target Decorator target. Must be a string. (model Foo extends string)
 * @param knownValues Must be an enum.
 */
export const $knownValues = (
  context: DecoratorContext,
  target: Scalar | ModelProperty,
  knownValues: Enum,
) => {
  const type = getPropertyType(target);
  if (!isStringType(context.program, type) && !isNumericType(context.program, type)) {
    context.program.reportDiagnostic(
      createDiagnostic({
        code: "decorator-wrong-target",
        format: { decorator: "@knownValues", to: "type, it is  not a string or numeric" },
        target,
      }),
    );
    return;
  }

  for (const member of knownValues.members.values()) {
    const propertyType = getPropertyType(target);
    if (!isEnumMemberAssignableToType(context.program, propertyType, member)) {
      reportDiagnostic(context.program, {
        code: "known-values-invalid-enum",
        format: {
          member: member.name,
          type: getTypeName(propertyType),
        },
        target,
      });
      return;
    }
  }
  setKnownValues(context.program, target, knownValues);
};

function isEnumMemberAssignableToType(program: Program, typeName: Type, member: EnumMember) {
  const memberType = member.value !== undefined ? typeof member.value : "string";
  switch (memberType) {
    case "string":
      return isStringType(program, typeName);
    case "number":
      return isNumericType(program, typeName);
    default:
      return false;
  }
}
export { getKnownValues };

const [getKey, setKey] = useStateMap<Type, string>("key");

/**
 * `@key` - mark a model property as the key to identify instances of that type
 *
 * The optional first argument accepts an alternate key name which may be used by emitters.
 * Otherwise, the name of the target property will be used.
 *
 * `@key` can only be applied to model properties.
 */
export const $key: KeyDecorator = (
  context: DecoratorContext,
  entity: ModelProperty,
  altName?: string,
) => {
  // Ensure that the key property is not marked as optional
  if (entity.optional) {
    reportDiagnostic(context.program, {
      code: "no-optional-key",
      format: { propertyName: entity.name },
      target: entity,
    });

    return;
  }

  // Register the key property
  setKey(context.program, entity, altName || entity.name);
};

export function isKey(program: Program, property: ModelProperty) {
  return getKey(program, property) !== undefined;
}

export function getKeyName(program: Program, property: ModelProperty): string | undefined {
  return getKey(program, property);
}

<<<<<<< HEAD
=======
export const $withDefaultKeyVisibility: WithDefaultKeyVisibilityDecorator = (
  context: DecoratorContext,
  entity: Model,
  visibility: string,
) => {
  const keyProperties: ModelProperty[] = [];
  entity.properties.forEach((prop: ModelProperty) => {
    // Keep track of any key property without a visibility
    if (isKey(context.program, prop) && !getVisibility(context.program, prop)) {
      keyProperties.push(prop);
    }
  });

  // For each key property without a visibility, clone it and add the specified
  // default visibility value
  keyProperties.forEach((keyProp) => {
    entity.properties.set(
      keyProp.name,
      context.program.checker.cloneType(keyProp, {
        decorators: [
          ...keyProp.decorators,
          {
            decorator: $visibility,
            args: [
              { value: context.program.checker.createLiteralType(visibility), jsValue: visibility },
            ],
          },
        ],
      }),
    );
  });
};

>>>>>>> 378c4e0a
/**
 * Mark a type as deprecated
 * @param context DecoratorContext
 * @param target Decorator target
 * @param message Deprecation target.
 *
 * @example
 * ``` @deprecated("Foo is deprecated, use Bar instead.")
 *     model Foo {}
 * ```
 */
// eslint-disable-next-line @typescript-eslint/no-deprecated
export const $deprecated: DeprecatedDecorator = (
  context: DecoratorContext,
  target: Type,
  message: string,
) => {
  markDeprecated(context.program, target, { message });
};

/**
 * Return the deprecated message or undefined if not deprecated
 * @param program Program
 * @param type Type
 */
export function getDeprecated(program: Program, type: Type): string | undefined {
  return getDeprecationDetails(program, type)?.message;
}

const [getOverloads, setOverloads] = useStateMap<Operation, Operation[]>("overloadedByKey");
const [getOverloadedOperation, setOverloadBase] = useStateMap<Operation, Operation>(
  "overloadsOperation",
);

/**
 * `@overload` - Indicate that the target overloads (specializes) the overloads type.
 * @param context DecoratorContext
 * @param target The specializing operation declaration
 * @param overloadBase The operation to be overloaded.
 */
export const $overload: OverloadDecorator = (
  context: DecoratorContext,
  target: Operation,
  overloadBase: Operation,
) => {
  // Ensure that the overloaded method arguments are a subtype of the original operation.
  const [paramValid, paramDiagnostics] = context.program.checker.isTypeAssignableTo(
    target.parameters.projectionBase ?? target.parameters,
    overloadBase.parameters.projectionBase ?? overloadBase.parameters,
    target,
  );
  if (!paramValid) context.program.reportDiagnostics(paramDiagnostics);

  const [returnTypeValid, returnTypeDiagnostics] = context.program.checker.isTypeAssignableTo(
    target.returnType.projectionBase ?? target.returnType,
    overloadBase.returnType.projectionBase ?? overloadBase.returnType,
    target,
  );
  if (!returnTypeValid) context.program.reportDiagnostics(returnTypeDiagnostics);

  if (!areOperationsInSameContainer(target, overloadBase)) {
    reportDiagnostic(context.program, {
      code: "overload-same-parent",
      target: context.decoratorTarget,
    });
  }
  // Save the information about the overloaded operation

  setOverloadBase(context.program, target, overloadBase);
  const existingOverloads = getOverloads(context.program, overloadBase) || new Array<Operation>();
  setOverloads(context.program, overloadBase, existingOverloads.concat(target));
};

function areOperationsInSameContainer(op1: Operation, op2: Operation): boolean {
  return op1.interface || op2.interface
    ? equalsWithoutProjection(op1.interface, op2.interface)
    : op1.namespace === op2.namespace;
}

// note: because the 'interface' property of Operation types is projected after the
// type is finalized, the target operation or overloadBase may reference an un-projected
// interface at the time of decorator execution during projections.  This normalizes
// the interfaces to their unprojected form before comparison.
function equalsWithoutProjection(
  interface1: Interface | undefined,
  interface2: Interface | undefined,
): boolean {
  if (interface1 === undefined || interface2 === undefined) return false;
  return getBaseInterface(interface1) === getBaseInterface(interface2);
}

function getBaseInterface(int1: Interface): Interface {
  return int1.projectionSource === undefined
    ? int1
    : getBaseInterface(int1.projectionSource as Interface);
}

export {
  /**
   * If the given operation overloads another operation, return that operation.
   * @param program Program
   * @param operation The operation to check for an overload target.
   * @returns The operation this operation overloads, if any.
   */
  getOverloadedOperation,

  /**
   * Get all operations that are marked as overloads of the given operation
   * @param program Program
   * @param operation Operation
   * @returns An array of operations that overload the given operation.
   */
  getOverloads,
};

const projectedNameKey = createStateSymbol("projectedNameKey");

/**
 * `@projectedName` - Indicate that this entity should be renamed according to the given projection.
 * @param context DecoratorContext
 * @param target The that should have a different name.
 * @param projectionName Name of the projection (e.g. "toJson", "toCSharp")
 * @param projectedName Name of the type should have in the scope of the projection specified.
 */
export const $projectedName: ProjectedNameDecorator = (
  context: DecoratorContext,
  target: Type,
  projectionName: string,
  projectedName: string,
) => {
  let map: Map<string, string> = context.program.stateMap(projectedNameKey).get(target);
  if (map === undefined) {
    map = new Map();
    context.program.stateMap(projectedNameKey).set(target, map);
  }
  map.set(projectionName, projectedName);
};

/**
 * @param program Program
 * @param target Target
 * @returns Map of the projected names for the given entity.
 */
export function getProjectedNames(
  program: Program,
  target: Type,
): ReadonlyMap<string, string> | undefined {
  return program.stateMap(projectedNameKey).get(target);
}

/**
 * Get the projected name of the given entity for the given projection.
 * @param program Program
 * @param target Target
 * @returns Projected name for the given projection
 */
export function getProjectedName(
  program: Program,
  target: Type,
  projectionName: string,
): string | undefined {
  return getProjectedNames(program, target)?.get(projectionName);
}

/**
 * Get the projected name of the given entity for the given projection.
 * @param program Program
 * @param target Target
 * @returns Projected name for the given projection
 */
export function hasProjectedName(program: Program, target: Type, projectionName: string): boolean {
  return getProjectedNames(program, target)?.has(projectionName) ?? false;
}

function validateRange(
  context: DecoratorContext,
  min: Numeric | undefined,
  max: Numeric | undefined,
): boolean {
  if (min === undefined || max === undefined) {
    return true;
  }
  if (min.gt(max)) {
    reportDiagnostic(context.program, {
      code: "invalid-range",
      format: { start: min.toString(), end: max.toString() },
      target: context.decoratorTarget,
    });
    return false;
  }
  return true;
}

export const $discriminator: DiscriminatorDecorator = (
  context: DecoratorContext,
  entity: Model | Union,
  propertyName: string,
) => {
  const discriminator: Discriminator = { propertyName };

  if (entity.kind === "Union") {
    // we can validate discriminator up front for unions. Models are validated in the accessor as we might not have the reference to all derived types at this time.
    const [, diagnostics] = getDiscriminatedUnion(entity, discriminator);
    if (diagnostics.length > 0) {
      context.program.reportDiagnostics(diagnostics);
      return;
    }
  }
  setDiscriminator(context.program, entity, discriminator);
};

<<<<<<< HEAD
=======
const [getParameterVisibility, setParameterVisibility] = useStateMap<Type, string[]>(
  "parameterVisibility",
);

export const $parameterVisibility: ParameterVisibilityDecorator = (
  context: DecoratorContext,
  entity: Operation,
  ...visibilities: string[]
) => {
  validateDecoratorUniqueOnNode(context, entity, $parameterVisibility);
  setParameterVisibility(context.program, entity, visibilities);
};

export {
  /**
   * Returns the visibilities of the parameters of the given operation, if provided with `@parameterVisibility`.
   *
   * @see {@link $parameterVisibility}
   */
  getParameterVisibility,
};

const [getReturnTypeVisibility, setReturnTypeVisibility] = useStateMap<Type, string[]>(
  "returnTypeVisibility",
);
export const $returnTypeVisibility: ReturnTypeVisibilityDecorator = (
  context: DecoratorContext,
  entity: Operation,
  ...visibilities: string[]
) => {
  validateDecoratorUniqueOnNode(context, entity, $returnTypeVisibility);
  setReturnTypeVisibility(context.program, entity, visibilities);
};

export {
  /**
   * Returns the visibilities of the return type of the given operation, if provided with `@returnTypeVisibility`.
   *
   * @see {@link $returnTypeVisibility}
   */
  getReturnTypeVisibility,
};

>>>>>>> 378c4e0a
export interface Example extends ExampleOptions {
  readonly value: Value;
}
export interface OpExample extends ExampleOptions {
  readonly parameters?: Value;
  readonly returnType?: Value;
}

const [getExamplesState, setExamples] = useStateMap<
  Model | Scalar | Enum | Union | ModelProperty | UnionVariant,
  Example[]
>("examples");
export const $example: ExampleDecorator = (
  context: DecoratorContext,
  target: Model | Scalar | Enum | Union | ModelProperty | UnionVariant,
  _example: unknown,
  options?: ExampleOptions,
) => {
  const decorator = target.decorators.find(
    (d) => d.decorator === $example && d.node === context.decoratorTarget,
  );
  compilerAssert(decorator, `Couldn't find @example decorator`, context.decoratorTarget);
  const rawExample = decorator.args[0].value as Value;
  // skip validation in projections
  if (target.projectionBase === undefined) {
    if (
      !checkExampleValid(
        context.program,
        rawExample,
        target.kind === "ModelProperty" ? target.type : target,
        context.getArgumentTarget(0)!,
      )
    ) {
      return;
    }
  }

  let list = getExamplesState(context.program, target);
  if (list === undefined) {
    list = [];
    setExamples(context.program, target, list);
  }
  list.push({ value: rawExample, ...options });
};

export function getExamples(
  program: Program,
  target: Model | Scalar | Enum | Union | ModelProperty,
): readonly Example[] {
  return getExamplesState(program, target) ?? [];
}

const [getOpExamplesState, setOpExamples] = useStateMap<Operation, OpExample[]>("opExamples");
export const $opExample: OpExampleDecorator = (
  context: DecoratorContext,
  target: Operation,
  _example: unknown,
  options?: unknown, // TODO: change `options?: ExampleOptions` when tspd supports it
) => {
  const decorator = target.decorators.find(
    (d) => d.decorator === $opExample && d.node === context.decoratorTarget,
  );
  compilerAssert(decorator, `Couldn't find @opExample decorator`, context.decoratorTarget);
  const rawExampleConfig = decorator.args[0].value as ObjectValue;
  const parameters = rawExampleConfig.properties.get("parameters")?.value;
  const returnType = rawExampleConfig.properties.get("returnType")?.value;

  // skip validation in projections
  if (target.projectionBase === undefined) {
    if (
      parameters &&
      !checkExampleValid(
        context.program,
        parameters,
        target.parameters,
        context.getArgumentTarget(0)!,
      )
    ) {
      return;
    }
    if (
      returnType &&
      !checkExampleValid(
        context.program,
        returnType,
        target.returnType,
        context.getArgumentTarget(0)!,
      )
    ) {
      return;
    }
  }

  let list = getOpExamplesState(context.program, target);
  if (list === undefined) {
    list = [];
    setOpExamples(context.program, target, list);
  }
  list.push({ parameters, returnType, ...(options as any) });
};

function checkExampleValid(
  program: Program,
  value: Value,
  target: Type,
  diagnosticTarget: DiagnosticTarget,
): boolean {
  const exactType = program.checker.getValueExactType(value);
  const [assignable, diagnostics] = program.checker.isTypeAssignableTo(
    exactType ?? value.type,
    target,
    diagnosticTarget,
  );
  if (!assignable) {
    program.reportDiagnostics(diagnostics);
  }
  return assignable;
}

export function getOpExamples(program: Program, target: Operation): OpExample[] {
  return getOpExamplesState(program, target) ?? [];
}<|MERGE_RESOLUTION|>--- conflicted
+++ resolved
@@ -800,46 +800,9 @@
 
 export { getEncode };
 
-<<<<<<< HEAD
 export function filterModelPropertiesInPlace(
   model: Model,
-  filter: (prop: ModelProperty) => boolean
-=======
-// -- @visibility decorator ---------------------
-
-const [getVisibility, setVisibility, getVisibilityStateMap] = useStateMap<Type, string[]>(
-  "visibilitySettings",
-);
-export const $visibility: VisibilityDecorator = (
-  context: DecoratorContext,
-  target: ModelProperty,
-  ...visibilities: string[]
-) => {
-  validateDecoratorUniqueOnNode(context, target, $visibility);
-
-  setVisibility(context.program, target, visibilities);
-};
-
-export { getVisibility };
-
-function clearVisibilities(program: Program, target: Type) {
-  getVisibilityStateMap(program).delete(target);
-}
-
-export const $withVisibility: WithVisibilityDecorator = (
-  context: DecoratorContext,
-  target: Model,
-  ...visibilities: string[]
-) => {
-  filterModelPropertiesInPlace(target, (p) => isVisible(context.program, p, visibilities));
-  [...target.properties.values()].forEach((p) => clearVisibilities(context.program, p));
-};
-
-export function isVisible(
-  program: Program,
-  property: ModelProperty,
-  visibilities: readonly string[],
->>>>>>> 378c4e0a
+  filter: (prop: ModelProperty) => boolean,
 ) {
   for (const [key, prop] of model.properties) {
     if (!filter(prop)) {
@@ -858,22 +821,6 @@
   target.properties.forEach((p) => (p.optional = true));
 };
 
-<<<<<<< HEAD
-=======
-// -- @withUpdateableProperties decorator ----------------------
-
-export const $withUpdateableProperties: WithUpdateablePropertiesDecorator = (
-  context: DecoratorContext,
-  target: Type,
-) => {
-  if (!validateDecoratorTarget(context, target, "@withUpdateableProperties", "Model")) {
-    return;
-  }
-
-  filterModelPropertiesInPlace(target, (p) => isVisible(context.program, p, ["update"]));
-};
-
->>>>>>> 378c4e0a
 // -- @withoutOmittedProperties decorator ----------------------
 
 export const $withoutOmittedProperties: WithoutOmittedPropertiesDecorator = (
@@ -1165,42 +1112,6 @@
   return getKey(program, property);
 }
 
-<<<<<<< HEAD
-=======
-export const $withDefaultKeyVisibility: WithDefaultKeyVisibilityDecorator = (
-  context: DecoratorContext,
-  entity: Model,
-  visibility: string,
-) => {
-  const keyProperties: ModelProperty[] = [];
-  entity.properties.forEach((prop: ModelProperty) => {
-    // Keep track of any key property without a visibility
-    if (isKey(context.program, prop) && !getVisibility(context.program, prop)) {
-      keyProperties.push(prop);
-    }
-  });
-
-  // For each key property without a visibility, clone it and add the specified
-  // default visibility value
-  keyProperties.forEach((keyProp) => {
-    entity.properties.set(
-      keyProp.name,
-      context.program.checker.cloneType(keyProp, {
-        decorators: [
-          ...keyProp.decorators,
-          {
-            decorator: $visibility,
-            args: [
-              { value: context.program.checker.createLiteralType(visibility), jsValue: visibility },
-            ],
-          },
-        ],
-      }),
-    );
-  });
-};
-
->>>>>>> 378c4e0a
 /**
  * Mark a type as deprecated
  * @param context DecoratorContext
@@ -1412,52 +1323,6 @@
   setDiscriminator(context.program, entity, discriminator);
 };
 
-<<<<<<< HEAD
-=======
-const [getParameterVisibility, setParameterVisibility] = useStateMap<Type, string[]>(
-  "parameterVisibility",
-);
-
-export const $parameterVisibility: ParameterVisibilityDecorator = (
-  context: DecoratorContext,
-  entity: Operation,
-  ...visibilities: string[]
-) => {
-  validateDecoratorUniqueOnNode(context, entity, $parameterVisibility);
-  setParameterVisibility(context.program, entity, visibilities);
-};
-
-export {
-  /**
-   * Returns the visibilities of the parameters of the given operation, if provided with `@parameterVisibility`.
-   *
-   * @see {@link $parameterVisibility}
-   */
-  getParameterVisibility,
-};
-
-const [getReturnTypeVisibility, setReturnTypeVisibility] = useStateMap<Type, string[]>(
-  "returnTypeVisibility",
-);
-export const $returnTypeVisibility: ReturnTypeVisibilityDecorator = (
-  context: DecoratorContext,
-  entity: Operation,
-  ...visibilities: string[]
-) => {
-  validateDecoratorUniqueOnNode(context, entity, $returnTypeVisibility);
-  setReturnTypeVisibility(context.program, entity, visibilities);
-};
-
-export {
-  /**
-   * Returns the visibilities of the return type of the given operation, if provided with `@returnTypeVisibility`.
-   *
-   * @see {@link $returnTypeVisibility}
-   */
-  getReturnTypeVisibility,
-};
-
->>>>>>> 378c4e0a
 export interface Example extends ExampleOptions {
   readonly value: Value;
 }
