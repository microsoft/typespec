import type {
  DiscriminatedDecorator,
  DiscriminatedOptions,
  DiscriminatorDecorator,
  DocDecorator,
  EncodeDecorator,
  ErrorDecorator,
  ErrorsDocDecorator,
  ExampleDecorator,
  ExampleOptions,
  FormatDecorator,
  FriendlyNameDecorator,
  InspectTypeDecorator,
  InspectTypeNameDecorator,
  KeyDecorator,
  MaxItemsDecorator,
  MaxLengthDecorator,
  MaxValueDecorator,
  MaxValueExclusiveDecorator,
  MinItemsDecorator,
  MinLengthDecorator,
  MinValueDecorator,
  MinValueExclusiveDecorator,
  OpExampleDecorator,
  OverloadDecorator,
  PatternDecorator,
  ReturnsDocDecorator,
  SecretDecorator,
  SummaryDecorator,
  TagDecorator,
  WithOptionalPropertiesDecorator,
  WithPickedPropertiesDecorator,
  WithoutDefaultValuesDecorator,
  WithoutOmittedPropertiesDecorator,
} from "../../generated-defs/TypeSpec.js";
import {
  getPropertyType,
  isIntrinsicType,
  validateDecoratorNotOnType,
  validateDecoratorUniqueOnNode,
} from "../core/decorator-utils.js";
import { getDeprecationDetails } from "../core/deprecation.js";
import { compilerAssert, ignoreDiagnostics, reportDeprecated } from "../core/diagnostics.js";
import { getDiscriminatedUnion } from "../core/helpers/discriminator-utils.js";
import { getTypeName } from "../core/helpers/type-name-utils.js";
import {
  DocData,
  getDocDataInternal,
  getMaxItemsAsNumeric,
  getMaxLengthAsNumeric,
  getMaxValueAsNumeric,
  getMaxValueExclusiveAsNumeric,
  getMinItemsAsNumeric,
  getMinLengthAsNumeric,
  getMinValueAsNumeric,
  getMinValueExclusiveAsNumeric,
  setDiscriminatedOptions,
  setDiscriminator,
  setDocData,
  setMaxItems,
  setMaxLength,
  setMaxValue,
  setMaxValueExclusive,
  setMinItems,
  setMinLength,
  setMinValue,
  setMinValueExclusive,
} from "../core/intrinsic-type-state.js";
import { reportDiagnostic } from "../core/messages.js";
import { Numeric } from "../core/numeric.js";
import { Program } from "../core/program.js";
import { isArrayModelType, isValue } from "../core/type-utils.js";
import {
  AugmentDecoratorStatementNode,
  DecoratorContext,
  DecoratorExpressionNode,
  DiagnosticTarget,
  Enum,
  EnumValue,
  Interface,
  Model,
  ModelProperty,
  Namespace,
  Node,
  ObjectValue,
  Operation,
  Scalar,
  StdTypeName,
  SyntaxKind,
  Type,
  Union,
  UnionVariant,
  Value,
} from "../core/types.js";
import { Realm } from "../experimental/realm.js";
import { useStateMap, useStateSet } from "../utils/index.js";
import { setKey } from "./key.js";
import { createStateSymbol, filterModelPropertiesInPlace } from "./utils.js";

export { $encodedName, resolveEncodedName } from "./encoded-names.js";
export { serializeValueAsJson } from "./examples.js";
export { getPagingOperation, isList, type PagingOperation, type PagingProperty } from "./paging.js";
export * from "./service.js";
export * from "./visibility.js";
export { ExampleOptions };

export const namespace = "TypeSpec";

function replaceTemplatedStringFromProperties(formatString: string, sourceObject: Type) {
  // Template parameters are not valid source objects, just skip them
  if (sourceObject.kind === "TemplateParameter") {
    return formatString;
  }

  return formatString.replace(/{(\w+)}/g, (_, propName) => {
    return (sourceObject as any)[propName];
  });
}

const [getSummary, setSummary] = useStateMap<Type, string>(createStateSymbol("summary"));
/**
 * @summary attaches a documentation string. It is typically used to give a short, single-line
 * description, and can be used in combination with or instead of @doc.
 *
 * The first argument to @summary is a string, which may contain template parameters, enclosed in braces,
 * which are replaced with an attribute for the type (commonly "name") passed as the second (optional) argument.
 *
 * @summary can be specified on any language element -- a model, an operation, a namespace, etc.
 */
export const $summary: SummaryDecorator = (
  context: DecoratorContext,
  target: Type,
  text: string,
  sourceObject?: Type,
) => {
  if (sourceObject) {
    text = replaceTemplatedStringFromProperties(text, sourceObject);
  }

  setSummary(context.program, target, text);
};

export { getSummary };

/**
 * @doc attaches a documentation string. Works great with multi-line string literals.
 *
 * The first argument to @doc is a string, which may contain template parameters, enclosed in braces,
 * which are replaced with an attribute for the type (commonly "name") passed as the second (optional) argument.
 *
 * @doc can be specified on any language element -- a model, an operation, a namespace, etc.
 */
export const $doc: DocDecorator = (
  context: DecoratorContext,
  target: Type,
  text: string,
  sourceObject?: Type,
) => {
  validateDecoratorUniqueOnNode(context, target, $doc);
  if (sourceObject) {
    text = replaceTemplatedStringFromProperties(text, sourceObject);
  }
  setDocData(context.program, target, "self", { value: text, source: "decorator" });
};

/**
 * Get the documentation string for the given type.
 * @param program Program
 * @param target Type
 * @returns Documentation value
 */
export function getDoc(program: Program, target: Type): string | undefined {
  return getDocDataInternal(program, target, "self")?.value;
}

export const $returnsDoc: ReturnsDocDecorator = (
  context: DecoratorContext,
  target: Operation,
  text: string,
) => {
  validateDecoratorUniqueOnNode(context, target, $doc);
  setDocData(context.program, target, "returns", { value: text, source: "decorator" });
};

/**
 * Get the documentation information for the return success types of an operation. In most cases you probably just want to use {@link getReturnsDoc}
 * @param program Program
 * @param target Type
 * @returns Doc data with source information.
 */
export function getReturnsDocData(program: Program, target: Operation): DocData | undefined {
  return getDocDataInternal(program, target, "returns");
}

/**
 * Get the documentation string for the return success types of an operation.
 * @param program Program
 * @param target Type
 * @returns Documentation value
 */
export function getReturnsDoc(program: Program, target: Operation): string | undefined {
  return getDocDataInternal(program, target, "returns")?.value;
}

export const $errorsDoc: ErrorsDocDecorator = (
  context: DecoratorContext,
  target: Operation,
  text: string,
) => {
  validateDecoratorUniqueOnNode(context, target, $doc);
  setDocData(context.program, target, "errors", { value: text, source: "decorator" });
};

/**
 * Get the documentation information for the return errors types of an operation. In most cases you probably just want to use {@link getErrorsDoc}
 * @param program Program
 * @param target Type
 * @returns Doc data with source information.
 */
export function getErrorsDocData(program: Program, target: Operation): DocData | undefined {
  return getDocDataInternal(program, target, "errors");
}

/**
 * Get the documentation string for the return errors types of an operation.
 * @param program Program
 * @param target Type
 * @returns Documentation value
 */
export function getErrorsDoc(program: Program, target: Operation): string | undefined {
  return getDocDataInternal(program, target, "errors")?.value;
}

export const $inspectType: InspectTypeDecorator = (context, target: Type, text: string) => {
  // eslint-disable-next-line no-console
  if (text) console.log(text);
  // eslint-disable-next-line no-console
  console.dir(target, { depth: 3 });
};

export const $inspectTypeName: InspectTypeNameDecorator = (context, target: Type, text: string) => {
  // eslint-disable-next-line no-console
  if (text) console.log(text);
  // eslint-disable-next-line no-console
  console.log(getTypeName(target));
};

export function isStringType(program: Program, target: Type): target is Scalar {
  const stringType = program.checker.getStdType("string");
  return (
    target.kind === "Scalar" && program.checker.isTypeAssignableTo(target, stringType, target)[0]
  );
}

export function isNumericType(program: Program, target: Type): target is Scalar {
  const numericType = program.checker.getStdType("numeric");
  return (
    target.kind === "Scalar" && program.checker.isTypeAssignableTo(target, numericType, target)[0]
  );
}

/**
 * Check the given type is matching the given condition or is a union of null and types matching the condition.
 * @param type Type to test
 * @param condition Condition
 * @returns Boolean
 */
function isTypeIn(type: Type, condition: (type: Type) => boolean): boolean {
  if (type.kind === "Union") {
    return [...type.variants.values()].some((v) => condition(v.type));
  }

  return condition(type);
}

function validateTargetingANumeric(
  context: DecoratorContext,
  target: Scalar | ModelProperty,
  decoratorName: string,
) {
  const valid = isTypeIn(getPropertyType(target), (x) => isNumericType(context.program, x));
  if (!valid) {
    reportDiagnostic(context.program, {
      code: "decorator-wrong-target",
      format: {
        decorator: decoratorName,
        to: `type it is not a numeric`,
      },
      target: context.decoratorTarget,
    });
  }
  return valid;
}

/**
 * Validate the given target is a string type or a union containing at least a string type.
 */
function validateTargetingAString(
  context: DecoratorContext,
  target: Scalar | ModelProperty,
  decoratorName: string,
) {
  const valid = isTypeIn(getPropertyType(target), (x) => isStringType(context.program, x));
  if (!valid) {
    reportDiagnostic(context.program, {
      code: "decorator-wrong-target",
      format: {
        decorator: decoratorName,
        to: `type it is not a string`,
      },
      target: context.decoratorTarget,
    });
  }
  return valid;
}

// -- @error decorator ----------------------

const [getErrorState, setErrorState] = useStateSet<Model>(createStateSymbol("error"));
/**
 * `@error` decorator marks a model as an error type.
 *  Any derived models (using extends) will also be seen as error types.
 */
export const $error: ErrorDecorator = (context: DecoratorContext, entity: Model) => {
  validateDecoratorUniqueOnNode(context, entity, $error);
  setErrorState(context.program, entity);
};

/**
 * Check if the type is an error model or a descendant of an error model.
 */
export function isErrorModel(program: Program, target: Type): boolean {
  if (target.kind !== "Model") {
    return false;
  }
  let current: Model | undefined = target;
  while (current) {
    if (getErrorState(program, current)) {
      return true;
    }
    current = current.baseModel;
  }
  return false;
}

// -- @format decorator ---------------------

const [getFormat, setFormat] = useStateMap<Type, string>(createStateSymbol("format"));

/**
 * `@format` - specify the data format hint for a string type
 *
 * The first argument is a string that identifies the format that the string type expects.  Any string
 * can be entered here, but a TypeSpec emitter must know how to interpret
 *
 * For TypeSpec specs that will be used with an OpenAPI emitter, the OpenAPI specification describes possible
 * valid values for a string type's format:
 *
 * https://github.com/OAI/OpenAPI-Specification/blob/3.0.3/versions/3.0.3.md#dataTypes
 *
 * `@format` can be specified on a type that extends from `string` or a `string`-typed model property.
 */
export const $format: FormatDecorator = (
  context: DecoratorContext,
  target: Scalar | ModelProperty,
  format: string,
) => {
  validateDecoratorUniqueOnNode(context, target, $format);

  if (!validateTargetingAString(context, target, "@format")) {
    return;
  }
  const targetType = getPropertyType(target);
  if (targetType.kind === "Scalar" && isIntrinsicType(context.program, targetType, "bytes")) {
    reportDeprecated(
      context.program,
      "Using `@format` on a bytes scalar is deprecated. Use `@encode` instead. https://github.com/microsoft/typespec/issues/1873",
      target,
    );
  }

  setFormat(context.program, target, format);
};

export { getFormat };

// -- @pattern decorator ---------------------
const [getPatternData, setPatternData] = useStateMap<Type, PatternData>(
  createStateSymbol("patternValues"),
);

export interface PatternData {
  readonly pattern: string;
  readonly validationMessage?: string;
}

export const $pattern: PatternDecorator = (
  context: DecoratorContext,
  target: Scalar | ModelProperty,
  pattern: string,
  validationMessage?: string,
) => {
  validateDecoratorUniqueOnNode(context, target, $pattern);

  if (!validateTargetingAString(context, target, "@pattern")) {
    return;
  }

  try {
    new RegExp(pattern);
  } catch (e) {
    reportDiagnostic(context.program, {
      code: "invalid-pattern-regex",
      target: target,
    });
  }
  const patternData: PatternData = {
    pattern,
    validationMessage,
  };

  setPatternData(context.program, target, patternData);
};

/**
 * Gets the pattern regular expression associated with a given type, if one has been set.
 *
 * @see getPatternData
 *
 * @param program - the Program containing the target Type
 * @param target - the type to get the pattern for
 * @returns the pattern string, if one was set
 */
export function getPattern(program: Program, target: Type): string | undefined {
  return getPatternData(program, target)?.pattern;
}

export {
  /**
   * Gets the associated pattern data, including the pattern regular expression and optional validation message, if any
   * has been set.
   *
   * @param program - the Program containing the target Type
   * @param target - the type to get the pattern data for
   * @returns the pattern data, if any was set
   */
  getPatternData,
};

// -- @minLength decorator ---------------------

export const $minLength: MinLengthDecorator = (
  context: DecoratorContext,
  target: Scalar | ModelProperty,
  minLength: Numeric,
) => {
  validateDecoratorUniqueOnNode(context, target, $minLength);

  if (
    !validateTargetingAString(context, target, "@minLength") ||
    !validateRange(context, minLength, getMaxLengthAsNumeric(context.program, target))
  ) {
    return;
  }
  setMinLength(context.program, target, minLength);
};

// -- @maxLength decorator ---------------------

export const $maxLength: MaxLengthDecorator = (
  context: DecoratorContext,
  target: Scalar | ModelProperty,
  maxLength: Numeric,
) => {
  validateDecoratorUniqueOnNode(context, target, $maxLength);

  if (
    !validateTargetingAString(context, target, "@maxLength") ||
    !validateRange(context, getMinLengthAsNumeric(context.program, target), maxLength)
  ) {
    return;
  }

  setMaxLength(context.program, target, maxLength);
};

// -- @minItems decorator ---------------------

export const $minItems: MinItemsDecorator = (
  context: DecoratorContext,
  target: Type,
  minItems: Numeric,
) => {
  validateDecoratorUniqueOnNode(context, target, $minItems);

  if (!isArrayModelType(context.program, target.kind === "Model" ? target : (target as any).type)) {
    reportDiagnostic(context.program, {
      code: "decorator-wrong-target",
      format: {
        decorator: "@minItems",
        to: `non Array type`,
      },
      target: context.decoratorTarget,
    });
  }

  if (!validateRange(context, minItems, getMaxItemsAsNumeric(context.program, target))) {
    return;
  }

  setMinItems(context.program, target, minItems);
};

// -- @maxLength decorator ---------------------

export const $maxItems: MaxItemsDecorator = (
  context: DecoratorContext,
  target: Type,
  maxItems: Numeric,
) => {
  validateDecoratorUniqueOnNode(context, target, $maxItems);

  if (!isArrayModelType(context.program, target.kind === "Model" ? target : (target as any).type)) {
    reportDiagnostic(context.program, {
      code: "decorator-wrong-target",
      format: {
        decorator: "@maxItems",
        to: `non Array type`,
      },
      target: context.decoratorTarget,
    });
  }
  if (!validateRange(context, getMinItemsAsNumeric(context.program, target), maxItems)) {
    return;
  }

  setMaxItems(context.program, target, maxItems);
};

// -- @minValue decorator ---------------------

export const $minValue: MinValueDecorator = (
  context: DecoratorContext,
  target: Scalar | ModelProperty,
  minValue: Numeric,
) => {
  validateDecoratorUniqueOnNode(context, target, $minValue);
  validateDecoratorNotOnType(context, target, $minValueExclusive, $minValue);
  const { program } = context;

  if (!validateTargetingANumeric(context, target, "@minValue")) {
    return;
  }

  if (
    !validateRange(
      context,
      minValue,
      getMaxValueAsNumeric(context.program, target) ??
        getMaxValueExclusiveAsNumeric(context.program, target),
    )
  ) {
    return;
  }
  setMinValue(program, target, minValue);
};

// -- @maxValue decorator ---------------------

export const $maxValue: MaxValueDecorator = (
  context: DecoratorContext,
  target: Scalar | ModelProperty,
  maxValue: Numeric,
) => {
  validateDecoratorUniqueOnNode(context, target, $maxValue);
  validateDecoratorNotOnType(context, target, $maxValueExclusive, $maxValue);
  const { program } = context;
  if (!validateTargetingANumeric(context, target, "@maxValue")) {
    return;
  }

  if (
    !validateRange(
      context,
      getMinValueAsNumeric(context.program, target) ??
        getMinValueExclusiveAsNumeric(context.program, target),
      maxValue,
    )
  ) {
    return;
  }
  setMaxValue(program, target, maxValue);
};

// -- @minValueExclusive decorator ---------------------

export const $minValueExclusive: MinValueExclusiveDecorator = (
  context: DecoratorContext,
  target: Scalar | ModelProperty,
  minValueExclusive: Numeric,
) => {
  validateDecoratorUniqueOnNode(context, target, $minValueExclusive);
  validateDecoratorNotOnType(context, target, $minValue, $minValueExclusive);
  const { program } = context;

  if (!validateTargetingANumeric(context, target, "@minValueExclusive")) {
    return;
  }

  if (
    !validateRange(
      context,
      minValueExclusive,
      getMaxValueAsNumeric(context.program, target) ??
        getMaxValueExclusiveAsNumeric(context.program, target),
    )
  ) {
    return;
  }
  setMinValueExclusive(program, target, minValueExclusive);
};

// -- @maxValueExclusive decorator ---------------------

export const $maxValueExclusive: MaxValueExclusiveDecorator = (
  context: DecoratorContext,
  target: Scalar | ModelProperty,
  maxValueExclusive: Numeric,
) => {
  validateDecoratorUniqueOnNode(context, target, $maxValueExclusive);
  validateDecoratorNotOnType(context, target, $maxValue, $maxValueExclusive);
  const { program } = context;
  if (!validateTargetingANumeric(context, target, "@maxValueExclusive")) {
    return;
  }

  if (
    !validateRange(
      context,
      getMinValueAsNumeric(context.program, target) ??
        getMinValueExclusiveAsNumeric(context.program, target),
      maxValueExclusive,
    )
  ) {
    return;
  }
  setMaxValueExclusive(program, target, maxValueExclusive);
};
// -- @secret decorator ---------------------

const [isSecret, markSecret] = useStateSet(createStateSymbol("secretTypes"));

/**
 * Mark a string as a secret value that should be treated carefully to avoid exposure
 * @param context Decorator context
 * @param target Decorator target, either a string model or a property with type string.
 */
export const $secret: SecretDecorator = (
  context: DecoratorContext,
  target: Scalar | ModelProperty,
) => {
  validateDecoratorUniqueOnNode(context, target, $secret);

  if (!validateTargetingAString(context, target, "@secret")) {
    return;
  }
  markSecret(context.program, target);
};

export { isSecret };

export type DateTimeKnownEncoding = "rfc3339" | "rfc7231" | "unixTimestamp";
export type DurationKnownEncoding = "ISO8601" | "seconds";
export type BytesKnownEncoding = "base64" | "base64url";

export interface EncodeData {
  /**
   * Known encoding key.
   * Can be undefined when `@encode(string)` is used on a numeric type. In that case it just means using the base10 decimal representation of the number.
   */
  encoding?: DateTimeKnownEncoding | DurationKnownEncoding | BytesKnownEncoding | string;
  type: Scalar;
}

const [getEncode, setEncodeData] = useStateMap<Scalar | ModelProperty, EncodeData>(
  createStateSymbol("encode"),
);
export const $encode: EncodeDecorator = (
  context: DecoratorContext,
  target: Scalar | ModelProperty,
  encoding: string | EnumValue | Scalar,
  encodeAs?: Scalar,
) => {
  validateDecoratorUniqueOnNode(context, target, $encode);

  const encodeData = computeEncoding(context.program, encoding, encodeAs);
  if (encodeData === undefined) {
    return;
  }
  const targetType = getPropertyType(target);
  validateEncodeData(context, targetType, encodeData);
  setEncodeData(context.program, target, encodeData);
};

function computeEncoding(
  program: Program,
  encodingOrEncodeAs: string | EnumValue | Scalar,
  encodeAs: Scalar | undefined,
): EncodeData | undefined {
  const strType = program.checker.getStdType("string");
  const resolvedEncodeAs = encodeAs ?? strType;
  if (typeof encodingOrEncodeAs === "string") {
    return { encoding: encodingOrEncodeAs, type: resolvedEncodeAs };
  } else if (isValue(encodingOrEncodeAs)) {
    const member = encodingOrEncodeAs.value;
    if (member.value && typeof member.value === "string") {
      return { encoding: member.value, type: resolvedEncodeAs };
    } else {
      return { encoding: getTypeName(member), type: resolvedEncodeAs };
    }
  } else {
    const originalType = encodingOrEncodeAs;
    if (originalType !== strType) {
      reportDiagnostic(program, {
        code: "invalid-encode",
        messageId: "firstArg",
        target: encodingOrEncodeAs,
      });
      return undefined;
    }

    return { type: encodingOrEncodeAs };
  }
}

function validateEncodeData(context: DecoratorContext, target: Type, encodeData: EncodeData) {
  function check(validTargets: StdTypeName[], validEncodeTypes: StdTypeName[]) {
    const checker = context.program.checker;
    const isTargetValid = isTypeIn(target, (type) =>
      validTargets.some((validTarget) => {
        return ignoreDiagnostics(
          checker.isTypeAssignableTo(type, checker.getStdType(validTarget), target),
        );
      }),
    );

    if (!isTargetValid) {
      reportDiagnostic(context.program, {
        code: "invalid-encode",
        messageId: "wrongType",
        format: {
          encoding: encodeData.encoding ?? "string",
          type: getTypeName(target),
          expected: validTargets.join(", "),
        },
        target: context.decoratorTarget,
      });
    }
    const isEncodingTypeValid = validEncodeTypes.some((validEncoding) => {
      return ignoreDiagnostics(
        checker.isTypeAssignableTo(encodeData.type, checker.getStdType(validEncoding), target),
      );
    });

    if (!isEncodingTypeValid) {
      const typeName = getTypeName(encodeData.type);
      reportDiagnostic(context.program, {
        code: "invalid-encode",
        messageId: ["unixTimestamp", "seconds"].includes(encodeData.encoding ?? "string")
          ? "wrongNumericEncodingType"
          : "wrongEncodingType",
        format: {
          encoding: encodeData.encoding!,
          type: getTypeName(target),
          expected: validEncodeTypes.join(", "),
          actual: typeName,
        },
        target: context.decoratorTarget,
      });
    }
  }

  switch (encodeData.encoding) {
    case "rfc3339":
      return check(["utcDateTime", "offsetDateTime"], ["string"]);
    case "rfc7231":
      return check(["utcDateTime", "offsetDateTime"], ["string"]);
    case "unixTimestamp":
      return check(["utcDateTime"], ["integer"]);
    case "seconds":
      return check(["duration"], ["numeric"]);
    case "base64":
      return check(["bytes"], ["string"]);
    case "base64url":
      return check(["bytes"], ["string"]);
    case undefined:
      return check(["numeric"], ["string"]);
  }
}

export { getEncode };

// -- @withOptionalProperties decorator ---------------------

export const $withOptionalProperties: WithOptionalPropertiesDecorator = (
  context: DecoratorContext,
  target: Model,
) => {
  // Make all properties of the target type optional
  target.properties.forEach((p) => (p.optional = true));
};

// -- @withoutOmittedProperties decorator ----------------------

export const $withoutOmittedProperties: WithoutOmittedPropertiesDecorator = (
  context: DecoratorContext,
  target: Model,
  omitProperties: Type,
) => {
  // Get the property or properties to omit
  const omitNames = new Set<string>();
  if (omitProperties.kind === "String") {
    omitNames.add(omitProperties.value);
  } else if (omitProperties.kind === "Union") {
    for (const variant of omitProperties.variants.values()) {
      if (variant.type.kind === "String") {
        omitNames.add(variant.type.value);
      }
    }
  }

  // Remove all properties to be omitted
  filterModelPropertiesInPlace(target, (prop) => !omitNames.has(prop.name));
};

// -- @withPickedProperties decorator ----------------------

export const $withPickedProperties: WithPickedPropertiesDecorator = (
  context: DecoratorContext,
  target: Model,
  pickedProperties: Type,
) => {
  // Get the property or properties to pick
  const pickedNames = new Set<string>();
  if (pickedProperties.kind === "String") {
    pickedNames.add(pickedProperties.value);
  } else if (pickedProperties.kind === "Union") {
    for (const variant of pickedProperties.variants.values()) {
      if (variant.type.kind === "String") {
        pickedNames.add(variant.type.value);
      }
    }
  }

  // Remove all properties not picked
  filterModelPropertiesInPlace(target, (prop) => pickedNames.has(prop.name));
};

// -- @withoutDefaultValues decorator ----------------------

export const $withoutDefaultValues: WithoutDefaultValuesDecorator = (
  context: DecoratorContext,
  target: Model,
) => {
  // remove all read-only properties from the target type
  target.properties.forEach((p) => {
    delete p.defaultValue;
  });
};

// -- @tag decorator ---------------------

const [getTagsState, setTags] = useStateMap<Type, string[]>(createStateSymbol("tagProperties"));

// Set a tag on an operation, interface, or namespace.  There can be multiple tags on an
// operation, interface, or namespace.
export const $tag: TagDecorator = (
  context: DecoratorContext,
  target: Operation | Namespace | Interface,
  tag: string,
) => {
  const tags = getTagsState(context.program, target);
  if (tags) {
    tags.push(tag);
  } else {
    setTags(context.program, target, [tag]);
  }
};

// Return the tags set on an operation or namespace
export function getTags(program: Program, target: Type): string[] {
  return getTagsState(program, target) || [];
}

// Merge the tags for a operation with the tags that are on the namespace or
// interface it resides within.
export function getAllTags(
  program: Program,
  target: Namespace | Interface | Operation,
): string[] | undefined {
  const tags = new Set<string>();

  let current: Namespace | Interface | Operation | undefined = target;
  while (current !== undefined) {
    for (const t of getTags(program, current)) {
      tags.add(t);
    }

    // Move up to the parent
    if (current.kind === "Operation") {
      current = current.interface ?? current.namespace;
    } else {
      // Type is a namespace or interface
      current = current.namespace;
    }
  }

  return tags.size > 0 ? Array.from(tags).reverse() : undefined;
}

// -- @friendlyName decorator ---------------------

const [getFriendlyName, setFriendlyName] = useStateMap<Type, string>(
  createStateSymbol("friendlyNames"),
);
export const $friendlyName: FriendlyNameDecorator = (
  context: DecoratorContext,
  target: Type,
  friendlyName: string,
  sourceObject: Type | undefined,
) => {
  // workaround for current lack of functionality in compiler
  // https://github.com/microsoft/typespec/issues/2717
  if (target.kind === "Model" || target.kind === "Operation") {
    if ((context.decoratorTarget as Node).kind === SyntaxKind.AugmentDecoratorStatement) {
      if (
        ignoreDiagnostics(
          context.program.checker.resolveTypeReference(
            (context.decoratorTarget as AugmentDecoratorStatementNode).targetType,
          ),
        )?.node !== target.node
      ) {
        return;
      }
    }
    if ((context.decoratorTarget as Node).kind === SyntaxKind.DecoratorExpression) {
      if ((context.decoratorTarget as DecoratorExpressionNode).parent !== target.node) {
        return;
      }
    }
  }

  // If an object was passed in, use it to format the friendly name
  if (sourceObject) {
    friendlyName = replaceTemplatedStringFromProperties(friendlyName, sourceObject);
  }

  setFriendlyName(context.program, target, friendlyName);
};

export { getFriendlyName };

/**
 * `@key` - mark a model property as the key to identify instances of that type
 *
 * The optional first argument accepts an alternate key name which may be used by emitters.
 * Otherwise, the name of the target property will be used.
 *
 * `@key` can only be applied to model properties.
 */
export const $key: KeyDecorator = (
  context: DecoratorContext,
  entity: ModelProperty,
  altName?: string,
) => {
  // Ensure that the key property is not marked as optional
  if (entity.optional) {
    reportDiagnostic(context.program, {
      code: "no-optional-key",
      format: { propertyName: entity.name },
      target: entity,
    });

    return;
  }

  // Register the key property
  setKey(context.program, entity, altName || entity.name);
};

export { getKeyName, isKey } from "./key.js";

/**
 * Return the deprecated message or undefined if not deprecated
 * @param program Program
 * @param type Type
 */
export function getDeprecated(program: Program, type: Type): string | undefined {
  return getDeprecationDetails(program, type)?.message;
}

const [getOverloads, setOverloads] = useStateMap<Operation, Operation[]>(
  createStateSymbol("overloadedByKey"),
);
const [getOverloadedOperation, setOverloadBase] = useStateMap<Operation, Operation>(
  createStateSymbol("overloadsOperation"),
);

/**
 * `@overload` - Indicate that the target overloads (specializes) the overloads type.
 * @param context DecoratorContext
 * @param target The specializing operation declaration
 * @param overloadBase The operation to be overloaded.
 */
export const $overload: OverloadDecorator = (
  context: DecoratorContext,
  target: Operation,
  overloadBase: Operation,
) => {
  // Ensure that the overloaded method arguments are a subtype of the original operation.
  const [paramValid, paramDiagnostics] = context.program.checker.isTypeAssignableTo(
    target.parameters,
    overloadBase.parameters,
    target,
  );
  if (!paramValid) context.program.reportDiagnostics(paramDiagnostics);

  const [returnTypeValid, returnTypeDiagnostics] = context.program.checker.isTypeAssignableTo(
    target.returnType,
    overloadBase.returnType,
    target,
  );
  if (!returnTypeValid) context.program.reportDiagnostics(returnTypeDiagnostics);

  if (!areOperationsInSameContainer(target, overloadBase)) {
    reportDiagnostic(context.program, {
      code: "overload-same-parent",
      target: context.decoratorTarget,
    });
  }
  // Save the information about the overloaded operation

  setOverloadBase(context.program, target, overloadBase);
  const existingOverloads = getOverloads(context.program, overloadBase) || new Array<Operation>();
  setOverloads(context.program, overloadBase, existingOverloads.concat(target));
};

function areOperationsInSameContainer(op1: Operation, op2: Operation): boolean {
  return op1.interface || op2.interface
    ? op1.interface === op2.interface
    : op1.namespace === op2.namespace;
}

export {
  /**
   * If the given operation overloads another operation, return that operation.
   * @param program Program
   * @param operation The operation to check for an overload target.
   * @returns The operation this operation overloads, if any.
   */
  getOverloadedOperation,

  /**
   * Get all operations that are marked as overloads of the given operation
   * @param program Program
   * @param operation Operation
   * @returns An array of operations that overload the given operation.
   */
  getOverloads,
};

function validateRange(
  context: DecoratorContext,
  min: Numeric | undefined,
  max: Numeric | undefined,
): boolean {
  if (min === undefined || max === undefined) {
    return true;
  }
  if (min.gt(max)) {
    reportDiagnostic(context.program, {
      code: "invalid-range",
      format: { start: min.toString(), end: max.toString() },
      target: context.decoratorTarget,
    });
    return false;
  }
  return true;
}

export const discriminatedDecorator: DiscriminatedDecorator = (
  context: DecoratorContext,
  entity: Union,
  options: DiscriminatedOptions = {},
) => {
  setDiscriminatedOptions(context.program, entity, {
    envelope: "object",
    discriminatorPropertyName: "kind",
    envelopePropertyName: "value",
    ...options,
  });

  const [_, diagnostics] = getDiscriminatedUnion(context.program, entity);
  context.program.reportDiagnostics(diagnostics);
};

export const $discriminator: DiscriminatorDecorator = (
  context: DecoratorContext,
  entity: Model,
  propertyName: string,
) => {
<<<<<<< HEAD
  setDiscriminator(context.program, entity, { propertyName });
=======
  const discriminator: Discriminator = { propertyName };

  if (entity.kind === "Union") {
    reportDeprecated(
      context.program,
      "@discriminator on union is deprecated. Use `@discriminated` instead. `@discriminated(#{envelope: false})` for the exact equivalent.",
      context.decoratorTarget,
    );
    // we can validate discriminator up front for unions. Models are validated in the accessor as we might not have the reference to all derived types at this time.
    // eslint-disable-next-line @typescript-eslint/no-deprecated
    const [, diagnostics] = getDiscriminatedUnion(entity, discriminator);
    if (diagnostics.length > 0) {
      context.program.reportDiagnostics(diagnostics);
      return;
    }
  }
  setDiscriminator(context.program, entity, discriminator);
>>>>>>> b12b8391
};

export interface Example extends ExampleOptions {
  readonly value: Value;
}
export interface OpExample extends ExampleOptions {
  readonly parameters?: Value;
  readonly returnType?: Value;
}

const [getExamplesState, setExamples] = useStateMap<
  Model | Scalar | Enum | Union | ModelProperty | UnionVariant,
  Example[]
>(createStateSymbol("examples"));
export const $example: ExampleDecorator = (
  context: DecoratorContext,
  target: Model | Scalar | Enum | Union | ModelProperty | UnionVariant,
  _example: unknown,
  options?: ExampleOptions,
) => {
  const decorator = target.decorators.find(
    (d) => d.decorator === $example && d.node === context.decoratorTarget,
  );
  compilerAssert(decorator, `Couldn't find @example decorator`, context.decoratorTarget);
  const rawExample = decorator.args[0].value as Value;
  // skip validation in cloned types
  if (Realm.realmForType.get(target) === undefined) {
    if (
      !checkExampleValid(
        context.program,
        rawExample,
        target.kind === "ModelProperty" ? target.type : target,
        context.getArgumentTarget(0)!,
      )
    ) {
      return;
    }
  }

  let list = getExamplesState(context.program, target);
  if (list === undefined) {
    list = [];
    setExamples(context.program, target, list);
  }
  list.push({ value: rawExample, ...options });
};

export function getExamples(
  program: Program,
  target: Model | Scalar | Enum | Union | ModelProperty,
): readonly Example[] {
  return getExamplesState(program, target) ?? [];
}

const [getOpExamplesState, setOpExamples] = useStateMap<Operation, OpExample[]>(
  createStateSymbol("opExamples"),
);
export const $opExample: OpExampleDecorator = (
  context: DecoratorContext,
  target: Operation,
  _example: unknown,
  options?: unknown, // TODO: change `options?: ExampleOptions` when tspd supports it
) => {
  const decorator = target.decorators.find(
    (d) => d.decorator === $opExample && d.node === context.decoratorTarget,
  );
  compilerAssert(decorator, `Couldn't find @opExample decorator`, context.decoratorTarget);
  const rawExampleConfig = decorator.args[0].value as ObjectValue;
  const parameters = rawExampleConfig.properties.get("parameters")?.value;
  const returnType = rawExampleConfig.properties.get("returnType")?.value;

  // skip validation in cloned types
  if (Realm.realmForType.get(target) === undefined) {
    if (
      parameters &&
      !checkExampleValid(
        context.program,
        parameters,
        target.parameters,
        context.getArgumentTarget(0)!,
      )
    ) {
      return;
    }
    if (
      returnType &&
      !checkExampleValid(
        context.program,
        returnType,
        target.returnType,
        context.getArgumentTarget(0)!,
      )
    ) {
      return;
    }
  }

  let list = getOpExamplesState(context.program, target);
  if (list === undefined) {
    list = [];
    setOpExamples(context.program, target, list);
  }
  list.push({ parameters, returnType, ...(options as any) });
};

function checkExampleValid(
  program: Program,
  value: Value,
  target: Type,
  diagnosticTarget: DiagnosticTarget,
): boolean {
  const exactType = program.checker.getValueExactType(value);
  const [assignable, diagnostics] = program.checker.isTypeAssignableTo(
    exactType ?? value.type,
    target,
    diagnosticTarget,
  );
  if (!assignable) {
    program.reportDiagnostics(diagnostics);
  }
  return assignable;
}

export function getOpExamples(program: Program, target: Operation): OpExample[] {
  return getOpExamplesState(program, target) ?? [];
}<|MERGE_RESOLUTION|>--- conflicted
+++ resolved
@@ -1109,27 +1109,7 @@
   entity: Model,
   propertyName: string,
 ) => {
-<<<<<<< HEAD
   setDiscriminator(context.program, entity, { propertyName });
-=======
-  const discriminator: Discriminator = { propertyName };
-
-  if (entity.kind === "Union") {
-    reportDeprecated(
-      context.program,
-      "@discriminator on union is deprecated. Use `@discriminated` instead. `@discriminated(#{envelope: false})` for the exact equivalent.",
-      context.decoratorTarget,
-    );
-    // we can validate discriminator up front for unions. Models are validated in the accessor as we might not have the reference to all derived types at this time.
-    // eslint-disable-next-line @typescript-eslint/no-deprecated
-    const [, diagnostics] = getDiscriminatedUnion(entity, discriminator);
-    if (diagnostics.length > 0) {
-      context.program.reportDiagnostics(diagnostics);
-      return;
-    }
-  }
-  setDiscriminator(context.program, entity, discriminator);
->>>>>>> b12b8391
 };
 
 export interface Example extends ExampleOptions {
