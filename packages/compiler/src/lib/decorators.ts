import type {
  DeprecatedDecorator,
  DiscriminatorDecorator,
  DocDecorator,
  EncodeDecorator,
  ErrorDecorator,
  ErrorsDocDecorator,
  ExampleDecorator,
  ExampleOptions,
  FormatDecorator,
  FriendlyNameDecorator,
  InspectTypeDecorator,
  InspectTypeNameDecorator,
  KeyDecorator,
  MaxItemsDecorator,
  MaxLengthDecorator,
  MaxValueDecorator,
  MaxValueExclusiveDecorator,
  MinItemsDecorator,
  MinLengthDecorator,
  MinValueDecorator,
  MinValueExclusiveDecorator,
  OpExampleDecorator,
  OverloadDecorator,
  ParameterVisibilityDecorator,
  PatternDecorator,
  ProjectedNameDecorator,
  ReturnTypeVisibilityDecorator,
  ReturnsDocDecorator,
  SecretDecorator,
  SummaryDecorator,
  TagDecorator,
  VisibilityDecorator,
  WithDefaultKeyVisibilityDecorator,
  WithOptionalPropertiesDecorator,
  WithPickedPropertiesDecorator,
  WithUpdateablePropertiesDecorator,
  WithVisibilityDecorator,
  WithoutDefaultValuesDecorator,
  WithoutOmittedPropertiesDecorator,
} from "../../generated-defs/TypeSpec.js";
import {
  getPropertyType,
  isIntrinsicType,
  validateDecoratorNotOnType,
  validateDecoratorTarget,
} from "../core/decorator-utils.js";
import { getDeprecationDetails, markDeprecated } from "../core/deprecation.js";
import {
  Numeric,
  StdTypeName,
  compilerAssert,
  getDiscriminatedUnion,
  getTypeName,
  ignoreDiagnostics,
  isArrayModelType,
  isValue,
  reportDeprecated,
  validateDecoratorUniqueOnNode,
} from "../core/index.js";
import {
  Discriminator,
  DocData,
  getDocDataInternal,
  getMaxItemsAsNumeric,
  getMaxLengthAsNumeric,
  getMaxValueAsNumeric,
  getMaxValueExclusiveAsNumeric,
  getMinItemsAsNumeric,
  getMinLengthAsNumeric,
  getMinValueAsNumeric,
  getMinValueExclusiveAsNumeric,
  setDiscriminator,
  setDocData,
  setMaxItems,
  setMaxLength,
  setMaxValue,
  setMaxValueExclusive,
  setMinItems,
  setMinLength,
  setMinValue,
  setMinValueExclusive,
} from "../core/intrinsic-type-state.js";
import { createDiagnostic, reportDiagnostic } from "../core/messages.js";
import { Program, ProjectedProgram } from "../core/program.js";
import {
  AugmentDecoratorStatementNode,
  DecoratorContext,
  DecoratorExpressionNode,
  DiagnosticTarget,
  Enum,
  EnumMember,
  EnumValue,
  Interface,
  Model,
  ModelProperty,
  Namespace,
  Node,
  ObjectValue,
  Operation,
  Scalar,
  SyntaxKind,
  Type,
  Union,
  UnionVariant,
  Value,
} from "../core/types.js";
import { useStateMap, useStateSet } from "./utils.js";

export { $encodedName, resolveEncodedName } from "./encoded-names.js";
export { serializeValueAsJson } from "./examples.js";
export { getPagingOperation, type PagingOperation, type PagingProperty } from "./paging.js";
export * from "./service.js";
export { ExampleOptions };

export const namespace = "TypeSpec";

function replaceTemplatedStringFromProperties(formatString: string, sourceObject: Type) {
  // Template parameters are not valid source objects, just skip them
  if (sourceObject.kind === "TemplateParameter") {
    return formatString;
  }

  return formatString.replace(/{(\w+)}/g, (_, propName) => {
    return (sourceObject as any)[propName];
  });
}

function createStateSymbol(name: string) {
  return Symbol.for(`TypeSpec.${name}`);
}

const [getSummary, setSummary] = useStateMap<Type, string>("summary");
/**
 * @summary attaches a documentation string. It is typically used to give a short, single-line
 * description, and can be used in combination with or instead of @doc.
 *
 * The first argument to @summary is a string, which may contain template parameters, enclosed in braces,
 * which are replaced with an attribute for the type (commonly "name") passed as the second (optional) argument.
 *
 * @summary can be specified on any language element -- a model, an operation, a namespace, etc.
 */
export const $summary: SummaryDecorator = (
  context: DecoratorContext,
  target: Type,
  text: string,
  sourceObject?: Type,
) => {
  if (sourceObject) {
    text = replaceTemplatedStringFromProperties(text, sourceObject);
  }

  setSummary(context.program, target, text);
};

export { getSummary };

/**
 * @doc attaches a documentation string. Works great with multi-line string literals.
 *
 * The first argument to @doc is a string, which may contain template parameters, enclosed in braces,
 * which are replaced with an attribute for the type (commonly "name") passed as the second (optional) argument.
 *
 * @doc can be specified on any language element -- a model, an operation, a namespace, etc.
 */
export const $doc: DocDecorator = (
  context: DecoratorContext,
  target: Type,
  text: string,
  sourceObject?: Type,
) => {
  validateDecoratorUniqueOnNode(context, target, $doc);
  if (sourceObject) {
    text = replaceTemplatedStringFromProperties(text, sourceObject);
  }
  setDocData(context.program, target, "self", { value: text, source: "decorator" });
};

/**
 * Get the documentation string for the given type.
 * @param program Program
 * @param target Type
 * @returns Documentation value
 */
export function getDoc(program: Program, target: Type): string | undefined {
  return getDocDataInternal(program, target, "self")?.value;
}

export const $returnsDoc: ReturnsDocDecorator = (
  context: DecoratorContext,
  target: Operation,
  text: string,
) => {
  validateDecoratorUniqueOnNode(context, target, $doc);
  setDocData(context.program, target, "returns", { value: text, source: "decorator" });
};

/**
 * Get the documentation information for the return success types of an operation. In most cases you probably just want to use {@link getReturnsDoc}
 * @param program Program
 * @param target Type
 * @returns Doc data with source information.
 */
export function getReturnsDocData(program: Program, target: Operation): DocData | undefined {
  return getDocDataInternal(program, target, "returns");
}

/**
 * Get the documentation string for the return success types of an operation.
 * @param program Program
 * @param target Type
 * @returns Documentation value
 */
export function getReturnsDoc(program: Program, target: Operation): string | undefined {
  return getDocDataInternal(program, target, "returns")?.value;
}

export const $errorsDoc: ErrorsDocDecorator = (
  context: DecoratorContext,
  target: Operation,
  text: string,
) => {
  validateDecoratorUniqueOnNode(context, target, $doc);
  setDocData(context.program, target, "errors", { value: text, source: "decorator" });
};

/**
 * Get the documentation information for the return errors types of an operation. In most cases you probably just want to use {@link getErrorsDoc}
 * @param program Program
 * @param target Type
 * @returns Doc data with source information.
 */
export function getErrorsDocData(program: Program, target: Operation): DocData | undefined {
  return getDocDataInternal(program, target, "errors");
}

/**
 * Get the documentation string for the return errors types of an operation.
 * @param program Program
 * @param target Type
 * @returns Documentation value
 */
export function getErrorsDoc(program: Program, target: Operation): string | undefined {
  return getDocDataInternal(program, target, "errors")?.value;
}

export const $inspectType: InspectTypeDecorator = (context, target: Type, text: string) => {
  // eslint-disable-next-line no-console
  if (text) console.log(text);
  // eslint-disable-next-line no-console
  console.dir(target, { depth: 3 });
};

export const $inspectTypeName: InspectTypeNameDecorator = (context, target: Type, text: string) => {
  // eslint-disable-next-line no-console
  if (text) console.log(text);
  // eslint-disable-next-line no-console
  console.log(getTypeName(target));
};

export function isStringType(program: Program | ProjectedProgram, target: Type): target is Scalar {
  const coreType = program.checker.getStdType("string");
  const stringType = target.projector ? target.projector.projectType(coreType) : coreType;
  return (
    target.kind === "Scalar" && program.checker.isTypeAssignableTo(target, stringType, target)[0]
  );
}

export function isNumericType(program: Program | ProjectedProgram, target: Type): target is Scalar {
  const coreType = program.checker.getStdType("numeric");
  const numericType = target.projector ? target.projector.projectType(coreType) : coreType;
  return (
    target.kind === "Scalar" && program.checker.isTypeAssignableTo(target, numericType, target)[0]
  );
}

/**
 * Check the given type is matching the given condition or is a union of null and types matching the condition.
 * @param type Type to test
 * @param condition Condition
 * @returns Boolean
 */
function isTypeIn(type: Type, condition: (type: Type) => boolean): boolean {
  if (type.kind === "Union") {
    return [...type.variants.values()].some((v) => condition(v.type));
  }

  return condition(type);
}

function validateTargetingANumeric(
  context: DecoratorContext,
  target: Scalar | ModelProperty,
  decoratorName: string,
) {
  const valid = isTypeIn(getPropertyType(target), (x) => isNumericType(context.program, x));
  if (!valid) {
    reportDiagnostic(context.program, {
      code: "decorator-wrong-target",
      format: {
        decorator: decoratorName,
        to: `type it is not a numeric`,
      },
      target: context.decoratorTarget,
    });
  }
  return valid;
}

/**
 * Validate the given target is a string type or a union containing at least a string type.
 */
function validateTargetingAString(
  context: DecoratorContext,
  target: Scalar | ModelProperty,
  decoratorName: string,
) {
  const valid = isTypeIn(getPropertyType(target), (x) => isStringType(context.program, x));
  if (!valid) {
    reportDiagnostic(context.program, {
      code: "decorator-wrong-target",
      format: {
        decorator: decoratorName,
        to: `type it is not a string`,
      },
      target: context.decoratorTarget,
    });
  }
  return valid;
}

// -- @error decorator ----------------------

const [getErrorState, setErrorState] = useStateSet<Model>("error");
/**
 * `@error` decorator marks a model as an error type.
 *  Any derived models (using extends) will also be seen as error types.
 */
export const $error: ErrorDecorator = (context: DecoratorContext, entity: Model) => {
  validateDecoratorUniqueOnNode(context, entity, $error);
  setErrorState(context.program, entity);
};

/**
 * Check if the type is an error model or a descendant of an error model.
 */
export function isErrorModel(program: Program, target: Type): boolean {
  if (target.kind !== "Model") {
    return false;
  }
  let current: Model | undefined = target;
  while (current) {
    if (getErrorState(program, current)) {
      return true;
    }
    current = current.baseModel;
  }
  return false;
}

// -- @format decorator ---------------------

const [getFormat, setFormat] = useStateMap<Type, string>("format");

/**
 * `@format` - specify the data format hint for a string type
 *
 * The first argument is a string that identifies the format that the string type expects.  Any string
 * can be entered here, but a TypeSpec emitter must know how to interpret
 *
 * For TypeSpec specs that will be used with an OpenAPI emitter, the OpenAPI specification describes possible
 * valid values for a string type's format:
 *
 * https://github.com/OAI/OpenAPI-Specification/blob/3.0.3/versions/3.0.3.md#dataTypes
 *
 * `@format` can be specified on a type that extends from `string` or a `string`-typed model property.
 */
export const $format: FormatDecorator = (
  context: DecoratorContext,
  target: Scalar | ModelProperty,
  format: string,
) => {
  validateDecoratorUniqueOnNode(context, target, $format);

  if (!validateTargetingAString(context, target, "@format")) {
    return;
  }
  const targetType = getPropertyType(target);
  if (targetType.kind === "Scalar" && isIntrinsicType(context.program, targetType, "bytes")) {
    reportDeprecated(
      context.program,
      "Using `@format` on a bytes scalar is deprecated. Use `@encode` instead. https://github.com/microsoft/typespec/issues/1873",
      target,
    );
  }

  setFormat(context.program, target, format);
};

export { getFormat };

// -- @pattern decorator ---------------------
const [getPatternData, setPatternData] = useStateMap<Type, PatternData>("patternValues");

export interface PatternData {
  readonly pattern: string;
  readonly validationMessage?: string;
}

export const $pattern: PatternDecorator = (
  context: DecoratorContext,
  target: Scalar | ModelProperty,
  pattern: string,
  validationMessage?: string,
) => {
  validateDecoratorUniqueOnNode(context, target, $pattern);

  if (!validateTargetingAString(context, target, "@pattern")) {
    return;
  }

  const patternData: PatternData = {
    pattern,
    validationMessage,
  };

  setPatternData(context.program, target, patternData);
};

/**
 * Gets the pattern regular expression associated with a given type, if one has been set.
 *
 * @see getPatternData
 *
 * @param program - the Program containing the target Type
 * @param target - the type to get the pattern for
 * @returns the pattern string, if one was set
 */
export function getPattern(program: Program, target: Type): string | undefined {
  return getPatternData(program, target)?.pattern;
}

export {
  /**
   * Gets the associated pattern data, including the pattern regular expression and optional validation message, if any
   * has been set.
   *
   * @param program - the Program containing the target Type
   * @param target - the type to get the pattern data for
   * @returns the pattern data, if any was set
   */
  getPatternData,
};

// -- @minLength decorator ---------------------

export const $minLength: MinLengthDecorator = (
  context: DecoratorContext,
  target: Scalar | ModelProperty,
  minLength: Numeric,
) => {
  validateDecoratorUniqueOnNode(context, target, $minLength);

  if (
    !validateTargetingAString(context, target, "@minLength") ||
    !validateRange(context, minLength, getMaxLengthAsNumeric(context.program, target))
  ) {
    return;
  }
  setMinLength(context.program, target, minLength);
};

// -- @maxLength decorator ---------------------

export const $maxLength: MaxLengthDecorator = (
  context: DecoratorContext,
  target: Scalar | ModelProperty,
  maxLength: Numeric,
) => {
  validateDecoratorUniqueOnNode(context, target, $maxLength);

  if (
    !validateTargetingAString(context, target, "@maxLength") ||
    !validateRange(context, getMinLengthAsNumeric(context.program, target), maxLength)
  ) {
    return;
  }

  setMaxLength(context.program, target, maxLength);
};

// -- @minItems decorator ---------------------

export const $minItems: MinItemsDecorator = (
  context: DecoratorContext,
  target: Type,
  minItems: Numeric,
) => {
  validateDecoratorUniqueOnNode(context, target, $minItems);

  if (!isArrayModelType(context.program, target.kind === "Model" ? target : (target as any).type)) {
    reportDiagnostic(context.program, {
      code: "decorator-wrong-target",
      format: {
        decorator: "@minItems",
        to: `non Array type`,
      },
      target: context.decoratorTarget,
    });
  }

  if (!validateRange(context, minItems, getMaxItemsAsNumeric(context.program, target))) {
    return;
  }

  setMinItems(context.program, target, minItems);
};

// -- @maxLength decorator ---------------------

export const $maxItems: MaxItemsDecorator = (
  context: DecoratorContext,
  target: Type,
  maxItems: Numeric,
) => {
  validateDecoratorUniqueOnNode(context, target, $maxItems);

  if (!isArrayModelType(context.program, target.kind === "Model" ? target : (target as any).type)) {
    reportDiagnostic(context.program, {
      code: "decorator-wrong-target",
      format: {
        decorator: "@maxItems",
        to: `non Array type`,
      },
      target: context.decoratorTarget,
    });
  }
  if (!validateRange(context, getMinItemsAsNumeric(context.program, target), maxItems)) {
    return;
  }

  setMaxItems(context.program, target, maxItems);
};

// -- @minValue decorator ---------------------

export const $minValue: MinValueDecorator = (
  context: DecoratorContext,
  target: Scalar | ModelProperty,
  minValue: Numeric,
) => {
  validateDecoratorUniqueOnNode(context, target, $minValue);
  validateDecoratorNotOnType(context, target, $minValueExclusive, $minValue);
  const { program } = context;

  if (!validateTargetingANumeric(context, target, "@minValue")) {
    return;
  }

  if (
    !validateRange(
      context,
      minValue,
      getMaxValueAsNumeric(context.program, target) ??
        getMaxValueExclusiveAsNumeric(context.program, target),
    )
  ) {
    return;
  }
  setMinValue(program, target, minValue);
};

// -- @maxValue decorator ---------------------

export const $maxValue: MaxValueDecorator = (
  context: DecoratorContext,
  target: Scalar | ModelProperty,
  maxValue: Numeric,
) => {
  validateDecoratorUniqueOnNode(context, target, $maxValue);
  validateDecoratorNotOnType(context, target, $maxValueExclusive, $maxValue);
  const { program } = context;
  if (!validateTargetingANumeric(context, target, "@maxValue")) {
    return;
  }

  if (
    !validateRange(
      context,
      getMinValueAsNumeric(context.program, target) ??
        getMinValueExclusiveAsNumeric(context.program, target),
      maxValue,
    )
  ) {
    return;
  }
  setMaxValue(program, target, maxValue);
};

// -- @minValueExclusive decorator ---------------------

export const $minValueExclusive: MinValueExclusiveDecorator = (
  context: DecoratorContext,
  target: Scalar | ModelProperty,
  minValueExclusive: Numeric,
) => {
  validateDecoratorUniqueOnNode(context, target, $minValueExclusive);
  validateDecoratorNotOnType(context, target, $minValue, $minValueExclusive);
  const { program } = context;

  if (!validateTargetingANumeric(context, target, "@minValueExclusive")) {
    return;
  }

  if (
    !validateRange(
      context,
      minValueExclusive,
      getMaxValueAsNumeric(context.program, target) ??
        getMaxValueExclusiveAsNumeric(context.program, target),
    )
  ) {
    return;
  }
  setMinValueExclusive(program, target, minValueExclusive);
};

// -- @maxValueExclusive decorator ---------------------

export const $maxValueExclusive: MaxValueExclusiveDecorator = (
  context: DecoratorContext,
  target: Scalar | ModelProperty,
  maxValueExclusive: Numeric,
) => {
  validateDecoratorUniqueOnNode(context, target, $maxValueExclusive);
  validateDecoratorNotOnType(context, target, $maxValue, $maxValueExclusive);
  const { program } = context;
  if (!validateTargetingANumeric(context, target, "@maxValueExclusive")) {
    return;
  }

  if (
    !validateRange(
      context,
      getMinValueAsNumeric(context.program, target) ??
        getMinValueExclusiveAsNumeric(context.program, target),
      maxValueExclusive,
    )
  ) {
    return;
  }
  setMaxValueExclusive(program, target, maxValueExclusive);
};
// -- @secret decorator ---------------------

const [isSecret, markSecret] = useStateSet("secretTypes");

/**
 * Mark a string as a secret value that should be treated carefully to avoid exposure
 * @param context Decorator context
 * @param target Decorator target, either a string model or a property with type string.
 */
export const $secret: SecretDecorator = (
  context: DecoratorContext,
  target: Scalar | ModelProperty,
) => {
  validateDecoratorUniqueOnNode(context, target, $secret);

  if (!validateTargetingAString(context, target, "@secret")) {
    return;
  }
  markSecret(context.program, target);
};

export { isSecret };

export type DateTimeKnownEncoding = "rfc3339" | "rfc7231" | "unixTimestamp";
export type DurationKnownEncoding = "ISO8601" | "seconds";
export type BytesKnownEncoding = "base64" | "base64url";

export interface EncodeData {
  /**
   * Known encoding key.
   * Can be undefined when `@encode(string)` is used on a numeric type. In that case it just means using the base10 decimal representation of the number.
   */
  encoding?: DateTimeKnownEncoding | DurationKnownEncoding | BytesKnownEncoding | string;
  type: Scalar;
}

const [getEncode, setEncodeData] = useStateMap<Scalar | ModelProperty, EncodeData>("encode");
export const $encode: EncodeDecorator = (
  context: DecoratorContext,
  target: Scalar | ModelProperty,
  encoding: string | EnumValue | Scalar,
  encodeAs?: Scalar,
) => {
  validateDecoratorUniqueOnNode(context, target, $encode);

  const encodeData = computeEncoding(context.program, encoding, encodeAs);
  if (encodeData === undefined) {
    return;
  }
  const targetType = getPropertyType(target);
  validateEncodeData(context, targetType, encodeData);
  setEncodeData(context.program, target, encodeData);
};

function computeEncoding(
  program: Program,
  encodingOrEncodeAs: string | EnumValue | Scalar,
  encodeAs: Scalar | undefined,
): EncodeData | undefined {
  const strType = program.checker.getStdType("string");
  const resolvedEncodeAs = encodeAs ?? strType;
  if (typeof encodingOrEncodeAs === "string") {
    return { encoding: encodingOrEncodeAs, type: resolvedEncodeAs };
  } else if (isValue(encodingOrEncodeAs)) {
    const member = encodingOrEncodeAs.value;
    if (member.value && typeof member.value === "string") {
      return { encoding: member.value, type: resolvedEncodeAs };
    } else {
      return { encoding: getTypeName(member), type: resolvedEncodeAs };
    }
  } else {
    const originalType = encodingOrEncodeAs.projectionBase ?? encodingOrEncodeAs;
    if (originalType !== strType) {
      reportDiagnostic(program, {
        code: "invalid-encode",
        messageId: "firstArg",
        target: encodingOrEncodeAs,
      });
      return undefined;
    }

    return { type: encodingOrEncodeAs };
  }
}

function validateEncodeData(context: DecoratorContext, target: Type, encodeData: EncodeData) {
  function check(validTargets: StdTypeName[], validEncodeTypes: StdTypeName[]) {
    const checker = context.program.checker;
    const isTargetValid = isTypeIn(target.projectionBase ?? target, (type) =>
      validTargets.some((validTarget) => {
        return ignoreDiagnostics(
          checker.isTypeAssignableTo(type, checker.getStdType(validTarget), target),
        );
      }),
    );

    if (!isTargetValid) {
      reportDiagnostic(context.program, {
        code: "invalid-encode",
        messageId: "wrongType",
        format: {
          encoding: encodeData.encoding ?? "string",
          type: getTypeName(target),
          expected: validTargets.join(", "),
        },
        target: context.decoratorTarget,
      });
    }
    const isEncodingTypeValid = validEncodeTypes.some((validEncoding) => {
      return ignoreDiagnostics(
        checker.isTypeAssignableTo(
          encodeData.type.projectionBase ?? encodeData.type,
          checker.getStdType(validEncoding),
          target,
        ),
      );
    });

    if (!isEncodingTypeValid) {
      const typeName = getTypeName(encodeData.type.projectionBase ?? encodeData.type);
      reportDiagnostic(context.program, {
        code: "invalid-encode",
        messageId: ["unixTimestamp", "seconds"].includes(encodeData.encoding ?? "string")
          ? "wrongNumericEncodingType"
          : "wrongEncodingType",
        format: {
          encoding: encodeData.encoding!,
          type: getTypeName(target),
          expected: validEncodeTypes.join(", "),
          actual: typeName,
        },
        target: context.decoratorTarget,
      });
    }
  }

  switch (encodeData.encoding) {
    case "rfc3339":
      return check(["utcDateTime", "offsetDateTime"], ["string"]);
    case "rfc7231":
      return check(["utcDateTime", "offsetDateTime"], ["string"]);
    case "unixTimestamp":
      return check(["utcDateTime"], ["integer"]);
    case "seconds":
      return check(["duration"], ["numeric"]);
    case "base64":
      return check(["bytes"], ["string"]);
    case "base64url":
      return check(["bytes"], ["string"]);
    case undefined:
      return check(["numeric"], ["string"]);
  }
}

export { getEncode };

// -- @visibility decorator ---------------------

const [getVisibility, setVisibility, getVisibilityStateMap] = useStateMap<Type, string[]>(
  "visibilitySettings",
);
export const $visibility: VisibilityDecorator = (
  context: DecoratorContext,
  target: ModelProperty,
  ...visibilities: string[]
) => {
  validateDecoratorUniqueOnNode(context, target, $visibility);

  setVisibility(context.program, target, visibilities);
};

export { getVisibility };

function clearVisibilities(program: Program, target: Type) {
  getVisibilityStateMap(program).delete(target);
}

export const $withVisibility: WithVisibilityDecorator = (
  context: DecoratorContext,
  target: Model,
  ...visibilities: string[]
) => {
  filterModelPropertiesInPlace(target, (p) => isVisible(context.program, p, visibilities));
  [...target.properties.values()].forEach((p) => clearVisibilities(context.program, p));
};

export function isVisible(
  program: Program,
  property: ModelProperty,
  visibilities: readonly string[],
) {
  const propertyVisibilities = getVisibility(program, property);
  return !propertyVisibilities || propertyVisibilities.some((v) => visibilities.includes(v));
}

function filterModelPropertiesInPlace(model: Model, filter: (prop: ModelProperty) => boolean) {
  for (const [key, prop] of model.properties) {
    if (!filter(prop)) {
      model.properties.delete(key);
    }
  }
}

// -- @withOptionalProperties decorator ---------------------

export const $withOptionalProperties: WithOptionalPropertiesDecorator = (
  context: DecoratorContext,
  target: Model,
) => {
  // Make all properties of the target type optional
  target.properties.forEach((p) => (p.optional = true));
};

// -- @withUpdateableProperties decorator ----------------------

export const $withUpdateableProperties: WithUpdateablePropertiesDecorator = (
  context: DecoratorContext,
  target: Type,
) => {
  if (!validateDecoratorTarget(context, target, "@withUpdateableProperties", "Model")) {
    return;
  }

  filterModelPropertiesInPlace(target, (p) => isVisible(context.program, p, ["update"]));
};

// -- @withoutOmittedProperties decorator ----------------------

export const $withoutOmittedProperties: WithoutOmittedPropertiesDecorator = (
  context: DecoratorContext,
  target: Model,
  omitProperties: Type,
) => {
  // Get the property or properties to omit
  const omitNames = new Set<string>();
  if (omitProperties.kind === "String") {
    omitNames.add(omitProperties.value);
  } else if (omitProperties.kind === "Union") {
    for (const variant of omitProperties.variants.values()) {
      if (variant.type.kind === "String") {
        omitNames.add(variant.type.value);
      }
    }
  }

  // Remove all properties to be omitted
  filterModelPropertiesInPlace(target, (prop) => !omitNames.has(prop.name));
};

// -- @withPickedProperties decorator ----------------------

export const $withPickedProperties: WithPickedPropertiesDecorator = (
  context: DecoratorContext,
  target: Model,
  pickedProperties: Type,
) => {
  // Get the property or properties to pick
  const pickedNames = new Set<string>();
  if (pickedProperties.kind === "String") {
    pickedNames.add(pickedProperties.value);
  } else if (pickedProperties.kind === "Union") {
    for (const variant of pickedProperties.variants.values()) {
      if (variant.type.kind === "String") {
        pickedNames.add(variant.type.value);
      }
    }
  }

  // Remove all properties not picked
  filterModelPropertiesInPlace(target, (prop) => pickedNames.has(prop.name));
};

// -- @withoutDefaultValues decorator ----------------------

export const $withoutDefaultValues: WithoutDefaultValuesDecorator = (
  context: DecoratorContext,
  target: Model,
) => {
  // remove all read-only properties from the target type
  target.properties.forEach((p) => {
    // eslint-disable-next-line @typescript-eslint/no-deprecated
    delete p.default;
    delete p.defaultValue;
  });
};

<<<<<<< HEAD
=======
// -- @list decorator ---------------------

const listPropertiesKey = createStateSymbol("listProperties");

/**
 * @deprecated Use the `listsResource` decorator in `@typespec/rest` instead.
 */
// eslint-disable-next-line @typescript-eslint/no-deprecated
export const $list: ListDecorator = (
  context: DecoratorContext,
  target: Operation,
  listedType?: Type,
) => {
  if (listedType && listedType.kind === "TemplateParameter") {
    // Silently return because this is probably being used in a templated interface
    return;
  }
  if (listedType && listedType.kind !== "Model") {
    reportDiagnostic(context.program, {
      code: "list-type-not-model",
      target: context.getArgumentTarget(0)!,
    });
    return;
  }

  context.program.stateMap(listPropertiesKey).set(target, listedType);
};

/**
 * @deprecated This function is unused and will be removed in a future release.
 */
export function getListOperationType(program: Program, target: Type): Model | undefined {
  return program.stateMap(listPropertiesKey).get(target);
}

/**
 * @deprecated Use `isListOperation` in `@typespec/rest` instead.
 */
export function isListOperation(program: Program, target: Operation): boolean {
  // The type stored for the operation
  return program.stateMap(listPropertiesKey).has(target);
}

>>>>>>> 69cc4121
// -- @tag decorator ---------------------

const [getTagsState, setTags] = useStateMap<Type, string[]>("tagProperties");

// Set a tag on an operation, interface, or namespace.  There can be multiple tags on an
// operation, interface, or namespace.
export const $tag: TagDecorator = (
  context: DecoratorContext,
  target: Operation | Namespace | Interface,
  tag: string,
) => {
  const tags = getTagsState(context.program, target);
  if (tags) {
    tags.push(tag);
  } else {
    setTags(context.program, target, [tag]);
  }
};

// Return the tags set on an operation or namespace
export function getTags(program: Program, target: Type): string[] {
  return getTagsState(program, target) || [];
}

// Merge the tags for a operation with the tags that are on the namespace or
// interface it resides within.
export function getAllTags(
  program: Program,
  target: Namespace | Interface | Operation,
): string[] | undefined {
  const tags = new Set<string>();

  let current: Namespace | Interface | Operation | undefined = target;
  while (current !== undefined) {
    for (const t of getTags(program, current)) {
      tags.add(t);
    }

    // Move up to the parent
    if (current.kind === "Operation") {
      current = current.interface ?? current.namespace;
    } else {
      // Type is a namespace or interface
      current = current.namespace;
    }
  }

  return tags.size > 0 ? Array.from(tags).reverse() : undefined;
}

// -- @friendlyName decorator ---------------------

const [getFriendlyName, setFriendlyName] = useStateMap<Type, string>("friendlyNames");
export const $friendlyName: FriendlyNameDecorator = (
  context: DecoratorContext,
  target: Type,
  friendlyName: string,
  sourceObject: Type | undefined,
) => {
  // workaround for current lack of functionality in compiler
  // https://github.com/microsoft/typespec/issues/2717
  if (target.kind === "Model" || target.kind === "Operation") {
    if ((context.decoratorTarget as Node).kind === SyntaxKind.AugmentDecoratorStatement) {
      if (
        ignoreDiagnostics(
          context.program.checker.resolveTypeReference(
            (context.decoratorTarget as AugmentDecoratorStatementNode).targetType,
          ),
        )?.node !== target.node
      ) {
        return;
      }
    }
    if ((context.decoratorTarget as Node).kind === SyntaxKind.DecoratorExpression) {
      if ((context.decoratorTarget as DecoratorExpressionNode).parent !== target.node) {
        return;
      }
    }
  }

  // If an object was passed in, use it to format the friendly name
  if (sourceObject) {
    friendlyName = replaceTemplatedStringFromProperties(friendlyName, sourceObject);
  }

  setFriendlyName(context.program, target, friendlyName);
};

export { getFriendlyName };

const [getKnownValues, setKnownValues] = useStateMap<Type, Enum>("knownValues");

/**
 * `@knownValues` marks a string type with an enum that contains all known values
 *
 * The first parameter is a reference to an enum type that describes all possible values that the
 * type accepts.
 *
 * `@knownValues` can only be applied to model types that extend `string`.
 *
 * @param target Decorator target. Must be a string. (model Foo extends string)
 * @param knownValues Must be an enum.
 */
export const $knownValues = (
  context: DecoratorContext,
  target: Scalar | ModelProperty,
  knownValues: Enum,
) => {
  const type = getPropertyType(target);
  if (!isStringType(context.program, type) && !isNumericType(context.program, type)) {
    context.program.reportDiagnostic(
      createDiagnostic({
        code: "decorator-wrong-target",
        format: { decorator: "@knownValues", to: "type, it is  not a string or numeric" },
        target,
      }),
    );
    return;
  }

  for (const member of knownValues.members.values()) {
    const propertyType = getPropertyType(target);
    if (!isEnumMemberAssignableToType(context.program, propertyType, member)) {
      reportDiagnostic(context.program, {
        code: "known-values-invalid-enum",
        format: {
          member: member.name,
          type: getTypeName(propertyType),
        },
        target,
      });
      return;
    }
  }
  setKnownValues(context.program, target, knownValues);
};

function isEnumMemberAssignableToType(program: Program, typeName: Type, member: EnumMember) {
  const memberType = member.value !== undefined ? typeof member.value : "string";
  switch (memberType) {
    case "string":
      return isStringType(program, typeName);
    case "number":
      return isNumericType(program, typeName);
    default:
      return false;
  }
}
export { getKnownValues };

const [getKey, setKey] = useStateMap<Type, string>("key");

/**
 * `@key` - mark a model property as the key to identify instances of that type
 *
 * The optional first argument accepts an alternate key name which may be used by emitters.
 * Otherwise, the name of the target property will be used.
 *
 * `@key` can only be applied to model properties.
 */
export const $key: KeyDecorator = (
  context: DecoratorContext,
  entity: ModelProperty,
  altName?: string,
) => {
  // Ensure that the key property is not marked as optional
  if (entity.optional) {
    reportDiagnostic(context.program, {
      code: "no-optional-key",
      format: { propertyName: entity.name },
      target: entity,
    });

    return;
  }

  // Register the key property
  setKey(context.program, entity, altName || entity.name);
};

export function isKey(program: Program, property: ModelProperty) {
  return getKey(program, property) !== undefined;
}

export function getKeyName(program: Program, property: ModelProperty): string | undefined {
  return getKey(program, property);
}

export const $withDefaultKeyVisibility: WithDefaultKeyVisibilityDecorator = (
  context: DecoratorContext,
  entity: Model,
  visibility: string,
) => {
  const keyProperties: ModelProperty[] = [];
  entity.properties.forEach((prop: ModelProperty) => {
    // Keep track of any key property without a visibility
    if (isKey(context.program, prop) && !getVisibility(context.program, prop)) {
      keyProperties.push(prop);
    }
  });

  // For each key property without a visibility, clone it and add the specified
  // default visibility value
  keyProperties.forEach((keyProp) => {
    entity.properties.set(
      keyProp.name,
      context.program.checker.cloneType(keyProp, {
        decorators: [
          ...keyProp.decorators,
          {
            decorator: $visibility,
            args: [
              { value: context.program.checker.createLiteralType(visibility), jsValue: visibility },
            ],
          },
        ],
      }),
    );
  });
};

/**
 * Mark a type as deprecated
 * @param context DecoratorContext
 * @param target Decorator target
 * @param message Deprecation target.
 *
 * @example
 * ``` @deprecated("Foo is deprecated, use Bar instead.")
 *     model Foo {}
 * ```
 */
// eslint-disable-next-line @typescript-eslint/no-deprecated
export const $deprecated: DeprecatedDecorator = (
  context: DecoratorContext,
  target: Type,
  message: string,
) => {
  markDeprecated(context.program, target, { message });
};

/**
 * Return the deprecated message or undefined if not deprecated
 * @param program Program
 * @param type Type
 */
export function getDeprecated(program: Program, type: Type): string | undefined {
  return getDeprecationDetails(program, type)?.message;
}

const [getOverloads, setOverloads] = useStateMap<Operation, Operation[]>("overloadedByKey");
const [getOverloadedOperation, setOverloadBase] = useStateMap<Operation, Operation>(
  "overloadsOperation",
);

/**
 * `@overload` - Indicate that the target overloads (specializes) the overloads type.
 * @param context DecoratorContext
 * @param target The specializing operation declaration
 * @param overloadBase The operation to be overloaded.
 */
export const $overload: OverloadDecorator = (
  context: DecoratorContext,
  target: Operation,
  overloadBase: Operation,
) => {
  // Ensure that the overloaded method arguments are a subtype of the original operation.
  const [paramValid, paramDiagnostics] = context.program.checker.isTypeAssignableTo(
    target.parameters.projectionBase ?? target.parameters,
    overloadBase.parameters.projectionBase ?? overloadBase.parameters,
    target,
  );
  if (!paramValid) context.program.reportDiagnostics(paramDiagnostics);

  const [returnTypeValid, returnTypeDiagnostics] = context.program.checker.isTypeAssignableTo(
    target.returnType.projectionBase ?? target.returnType,
    overloadBase.returnType.projectionBase ?? overloadBase.returnType,
    target,
  );
  if (!returnTypeValid) context.program.reportDiagnostics(returnTypeDiagnostics);

  if (!areOperationsInSameContainer(target, overloadBase)) {
    reportDiagnostic(context.program, {
      code: "overload-same-parent",
      target: context.decoratorTarget,
    });
  }
  // Save the information about the overloaded operation

  setOverloadBase(context.program, target, overloadBase);
  const existingOverloads = getOverloads(context.program, overloadBase) || new Array<Operation>();
  setOverloads(context.program, overloadBase, existingOverloads.concat(target));
};

function areOperationsInSameContainer(op1: Operation, op2: Operation): boolean {
  return op1.interface || op2.interface
    ? equalsWithoutProjection(op1.interface, op2.interface)
    : op1.namespace === op2.namespace;
}

// note: because the 'interface' property of Operation types is projected after the
// type is finalized, the target operation or overloadBase may reference an un-projected
// interface at the time of decorator execution during projections.  This normalizes
// the interfaces to their unprojected form before comparison.
function equalsWithoutProjection(
  interface1: Interface | undefined,
  interface2: Interface | undefined,
): boolean {
  if (interface1 === undefined || interface2 === undefined) return false;
  return getBaseInterface(interface1) === getBaseInterface(interface2);
}

function getBaseInterface(int1: Interface): Interface {
  return int1.projectionSource === undefined
    ? int1
    : getBaseInterface(int1.projectionSource as Interface);
}

export {
  /**
   * If the given operation overloads another operation, return that operation.
   * @param program Program
   * @param operation The operation to check for an overload target.
   * @returns The operation this operation overloads, if any.
   */
  getOverloadedOperation,

  /**
   * Get all operations that are marked as overloads of the given operation
   * @param program Program
   * @param operation Operation
   * @returns An array of operations that overload the given operation.
   */
  getOverloads,
};

const projectedNameKey = createStateSymbol("projectedNameKey");

/**
 * `@projectedName` - Indicate that this entity should be renamed according to the given projection.
 * @param context DecoratorContext
 * @param target The that should have a different name.
 * @param projectionName Name of the projection (e.g. "toJson", "toCSharp")
 * @param projectedName Name of the type should have in the scope of the projection specified.
 */
export const $projectedName: ProjectedNameDecorator = (
  context: DecoratorContext,
  target: Type,
  projectionName: string,
  projectedName: string,
) => {
  let map: Map<string, string> = context.program.stateMap(projectedNameKey).get(target);
  if (map === undefined) {
    map = new Map();
    context.program.stateMap(projectedNameKey).set(target, map);
  }
  map.set(projectionName, projectedName);
};

/**
 * @param program Program
 * @param target Target
 * @returns Map of the projected names for the given entity.
 */
export function getProjectedNames(
  program: Program,
  target: Type,
): ReadonlyMap<string, string> | undefined {
  return program.stateMap(projectedNameKey).get(target);
}

/**
 * Get the projected name of the given entity for the given projection.
 * @param program Program
 * @param target Target
 * @returns Projected name for the given projection
 */
export function getProjectedName(
  program: Program,
  target: Type,
  projectionName: string,
): string | undefined {
  return getProjectedNames(program, target)?.get(projectionName);
}

/**
 * Get the projected name of the given entity for the given projection.
 * @param program Program
 * @param target Target
 * @returns Projected name for the given projection
 */
export function hasProjectedName(program: Program, target: Type, projectionName: string): boolean {
  return getProjectedNames(program, target)?.has(projectionName) ?? false;
}

function validateRange(
  context: DecoratorContext,
  min: Numeric | undefined,
  max: Numeric | undefined,
): boolean {
  if (min === undefined || max === undefined) {
    return true;
  }
  if (min.gt(max)) {
    reportDiagnostic(context.program, {
      code: "invalid-range",
      format: { start: min.toString(), end: max.toString() },
      target: context.decoratorTarget,
    });
    return false;
  }
  return true;
}

export const $discriminator: DiscriminatorDecorator = (
  context: DecoratorContext,
  entity: Model | Union,
  propertyName: string,
) => {
  const discriminator: Discriminator = { propertyName };

  if (entity.kind === "Union") {
    // we can validate discriminator up front for unions. Models are validated in the accessor as we might not have the reference to all derived types at this time.
    const [, diagnostics] = getDiscriminatedUnion(entity, discriminator);
    if (diagnostics.length > 0) {
      context.program.reportDiagnostics(diagnostics);
      return;
    }
  }
  setDiscriminator(context.program, entity, discriminator);
};

const [getParameterVisibility, setParameterVisibility] = useStateMap<Type, string[]>(
  "parameterVisibility",
);

export const $parameterVisibility: ParameterVisibilityDecorator = (
  context: DecoratorContext,
  entity: Operation,
  ...visibilities: string[]
) => {
  validateDecoratorUniqueOnNode(context, entity, $parameterVisibility);
  setParameterVisibility(context.program, entity, visibilities);
};

export {
  /**
   * Returns the visibilities of the parameters of the given operation, if provided with `@parameterVisibility`.
   *
   * @see {@link $parameterVisibility}
   */
  getParameterVisibility,
};

const [getReturnTypeVisibility, setReturnTypeVisibility] = useStateMap<Type, string[]>(
  "returnTypeVisibility",
);
export const $returnTypeVisibility: ReturnTypeVisibilityDecorator = (
  context: DecoratorContext,
  entity: Operation,
  ...visibilities: string[]
) => {
  validateDecoratorUniqueOnNode(context, entity, $returnTypeVisibility);
  setReturnTypeVisibility(context.program, entity, visibilities);
};

export {
  /**
   * Returns the visibilities of the return type of the given operation, if provided with `@returnTypeVisibility`.
   *
   * @see {@link $returnTypeVisibility}
   */
  getReturnTypeVisibility,
};

export interface Example extends ExampleOptions {
  readonly value: Value;
}
export interface OpExample extends ExampleOptions {
  readonly parameters?: Value;
  readonly returnType?: Value;
}

const [getExamplesState, setExamples] = useStateMap<
  Model | Scalar | Enum | Union | ModelProperty | UnionVariant,
  Example[]
>("examples");
export const $example: ExampleDecorator = (
  context: DecoratorContext,
  target: Model | Scalar | Enum | Union | ModelProperty | UnionVariant,
  _example: unknown,
  options?: ExampleOptions,
) => {
  const decorator = target.decorators.find(
    (d) => d.decorator === $example && d.node === context.decoratorTarget,
  );
  compilerAssert(decorator, `Couldn't find @example decorator`, context.decoratorTarget);
  const rawExample = decorator.args[0].value as Value;
  // skip validation in projections
  if (target.projectionBase === undefined) {
    if (
      !checkExampleValid(
        context.program,
        rawExample,
        target.kind === "ModelProperty" ? target.type : target,
        context.getArgumentTarget(0)!,
      )
    ) {
      return;
    }
  }

  let list = getExamplesState(context.program, target);
  if (list === undefined) {
    list = [];
    setExamples(context.program, target, list);
  }
  list.push({ value: rawExample, ...options });
};

export function getExamples(
  program: Program,
  target: Model | Scalar | Enum | Union | ModelProperty,
): readonly Example[] {
  return getExamplesState(program, target) ?? [];
}

const [getOpExamplesState, setOpExamples] = useStateMap<Operation, OpExample[]>("opExamples");
export const $opExample: OpExampleDecorator = (
  context: DecoratorContext,
  target: Operation,
  _example: unknown,
  options?: unknown, // TODO: change `options?: ExampleOptions` when tspd supports it
) => {
  const decorator = target.decorators.find(
    (d) => d.decorator === $opExample && d.node === context.decoratorTarget,
  );
  compilerAssert(decorator, `Couldn't find @opExample decorator`, context.decoratorTarget);
  const rawExampleConfig = decorator.args[0].value as ObjectValue;
  const parameters = rawExampleConfig.properties.get("parameters")?.value;
  const returnType = rawExampleConfig.properties.get("returnType")?.value;

  // skip validation in projections
  if (target.projectionBase === undefined) {
    if (
      parameters &&
      !checkExampleValid(
        context.program,
        parameters,
        target.parameters,
        context.getArgumentTarget(0)!,
      )
    ) {
      return;
    }
    if (
      returnType &&
      !checkExampleValid(
        context.program,
        returnType,
        target.returnType,
        context.getArgumentTarget(0)!,
      )
    ) {
      return;
    }
  }

  let list = getOpExamplesState(context.program, target);
  if (list === undefined) {
    list = [];
    setOpExamples(context.program, target, list);
  }
  list.push({ parameters, returnType, ...(options as any) });
};

function checkExampleValid(
  program: Program,
  value: Value,
  target: Type,
  diagnosticTarget: DiagnosticTarget,
): boolean {
  const exactType = program.checker.getValueExactType(value);
  const [assignable, diagnostics] = program.checker.isTypeAssignableTo(
    exactType ?? value.type,
    target,
    diagnosticTarget,
  );
  if (!assignable) {
    program.reportDiagnostics(diagnostics);
  }
  return assignable;
}

export function getOpExamples(program: Program, target: Operation): OpExample[] {
  return getOpExamplesState(program, target) ?? [];
}<|MERGE_RESOLUTION|>--- conflicted
+++ resolved
@@ -937,52 +937,6 @@
   });
 };
 
-<<<<<<< HEAD
-=======
-// -- @list decorator ---------------------
-
-const listPropertiesKey = createStateSymbol("listProperties");
-
-/**
- * @deprecated Use the `listsResource` decorator in `@typespec/rest` instead.
- */
-// eslint-disable-next-line @typescript-eslint/no-deprecated
-export const $list: ListDecorator = (
-  context: DecoratorContext,
-  target: Operation,
-  listedType?: Type,
-) => {
-  if (listedType && listedType.kind === "TemplateParameter") {
-    // Silently return because this is probably being used in a templated interface
-    return;
-  }
-  if (listedType && listedType.kind !== "Model") {
-    reportDiagnostic(context.program, {
-      code: "list-type-not-model",
-      target: context.getArgumentTarget(0)!,
-    });
-    return;
-  }
-
-  context.program.stateMap(listPropertiesKey).set(target, listedType);
-};
-
-/**
- * @deprecated This function is unused and will be removed in a future release.
- */
-export function getListOperationType(program: Program, target: Type): Model | undefined {
-  return program.stateMap(listPropertiesKey).get(target);
-}
-
-/**
- * @deprecated Use `isListOperation` in `@typespec/rest` instead.
- */
-export function isListOperation(program: Program, target: Operation): boolean {
-  // The type stored for the operation
-  return program.stateMap(listPropertiesKey).has(target);
-}
-
->>>>>>> 69cc4121
 // -- @tag decorator ---------------------
 
 const [getTagsState, setTags] = useStateMap<Type, string[]>("tagProperties");
