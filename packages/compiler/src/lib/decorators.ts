--- conflicted
+++ resolved
@@ -85,22 +85,16 @@
 import {
   AugmentDecoratorStatementNode,
   DecoratorContext,
-<<<<<<< HEAD
+  DecoratorExpressionNode,
   DiagnosticTarget,
-=======
-  DecoratorExpressionNode,
->>>>>>> 4af90302
   Enum,
   EnumMember,
   Interface,
   Model,
   ModelProperty,
   Namespace,
-<<<<<<< HEAD
+  Node,
   ObjectValue,
-=======
-  Node,
->>>>>>> 4af90302
   Operation,
   Scalar,
   SyntaxKind,
