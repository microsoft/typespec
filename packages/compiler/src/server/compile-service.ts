import { DiagnosticSeverity, Range, TextDocumentIdentifier } from "vscode-languageserver";
import { TextDocument } from "vscode-languageserver-textdocument";
import {
  defaultConfig,
  findTypeSpecConfigPath,
  loadTypeSpecConfigFile,
} from "../config/config-loader.js";
import { resolveOptionsFromConfig } from "../config/config-to-options.js";
import { TypeSpecConfig } from "../config/types.js";
<<<<<<< HEAD
import {
  compilerAssert,
  CompilerHost,
  CompilerOptions,
  formatDiagnostic,
  getDirectoryPath,
  joinPaths,
  parse,
  Program,
  Diagnostic as TypeSpecDiagnostic,
  TypeSpecScriptNode,
} from "../core/index.js";
import { builtInLinterRule_UnusedTemplateParameter } from "../core/linter-rules/unused-template-parameter.rule.js";
import { builtInLinterRule_UnusedUsing } from "../core/linter-rules/unused-using.rule.js";
import { builtInLinterLibraryName } from "../core/linter.js";
import { compile as compileProgram } from "../core/program.js";
import { doIO, loadFile, resolveTspMain } from "../utils/misc.js";
import { getLocationInYamlScript } from "../yaml/diagnostics.js";
import { parseYaml } from "../yaml/parser.js";
=======
import { compilerAssert, formatDiagnostic } from "../core/diagnostics.js";
import { builtInLinterRule_UnusedTemplateParameter } from "../core/linter-rules/unused-template-parameter.rule.js";
import { builtInLinterRule_UnusedUsing } from "../core/linter-rules/unused-using.rule.js";
import { builtInLinterLibraryName } from "../core/linter.js";
import { CompilerOptions } from "../core/options.js";
import { parse } from "../core/parser.js";
import { getDirectoryPath, joinPaths } from "../core/path-utils.js";
import { compile as compileProgram, Program } from "../core/program.js";
import type {
  CompilerHost,
  Diagnostic as TypeSpecDiagnostic,
  TypeSpecScriptNode,
} from "../core/types.js";
import { doIO, loadFile } from "../utils/io.js";
import { resolveTspMain } from "../utils/misc.js";
>>>>>>> e6f340fd
import { serverOptions } from "./constants.js";
import { FileService } from "./file-service.js";
import { FileSystemCache } from "./file-system-cache.js";
import { CompileResult, ServerHost, ServerLog } from "./types.js";
import { UpdateManger } from "./update-manager.js";

/**
 * Service managing compilation/caching of different TypeSpec projects
 */
export interface CompileService {
  /**
   * Compile the given document.
   *
   * Compilation can be aborted for various reasons:
   * - By the time the compilation start the document is already out of date.
   *
   * @param document The document to compile. This is not necessarily the entrypoint, compile will try to guess which entrypoint to compile to include this one.
   * @returns the compiled result or undefined if compilation was aborted.
   */
  compile(document: TextDocument | TextDocumentIdentifier): Promise<CompileResult | undefined>;

  /**
   * Load the AST for the given document.
   * @param document The document to load the AST for.
   */
  getScript(document: TextDocument | TextDocumentIdentifier): Promise<TypeSpecScriptNode>;

  /**
   * Notify the service that the given document has changed and a compilation should be requested.
   * It will recompile after a debounce timer so we don't recompile on every keystroke.
   * @param document Document that changed.
   */
  notifyChange(document: TextDocument): void;

  on(event: "compileEnd", listener: (result: CompileResult) => void): void;
}

export interface CompileServiceOptions {
  readonly fileSystemCache: FileSystemCache;
  readonly fileService: FileService;
  readonly serverHost: ServerHost;
  readonly compilerHost: CompilerHost;
  readonly log: (log: ServerLog) => void;
}

export function createCompileService({
  compilerHost,
  serverHost,
  fileService,
  fileSystemCache,
  log,
}: CompileServiceOptions): CompileService {
  const oldPrograms = new Map<string, Program>();
  const eventListeners = new Map<string, (...args: unknown[]) => void>();
  const updated = new UpdateManger((document) => compile(document));
  let configFilePath: string | undefined;

  return { compile, getScript, on, notifyChange };

  function on(event: string, listener: (...args: any[]) => void) {
    eventListeners.set(event, listener);
  }

  function notify(event: string, ...args: unknown[]) {
    const listener = eventListeners.get(event);
    if (listener) {
      listener(...args);
    }
  }

  function notifyChange(document: TextDocument) {
    updated.scheduleUpdate(document);
  }

  async function compile(
    document: TextDocument | TextDocumentIdentifier,
  ): Promise<CompileResult | undefined> {
    const path = await fileService.getPath(document);
    const mainFile = await getMainFileForDocument(path);
    const config = await getConfig(mainFile);
    configFilePath = config.filename;
    log({ level: "debug", message: `config resolved`, detail: config });

    const [optionsFromConfig, _] = resolveOptionsFromConfig(config, { cwd: path });
    const options: CompilerOptions = {
      ...optionsFromConfig,
      ...serverOptions,
    };
    // add linter rule for unused using if user didn't configure it explicitly
    const unusedUsingRule = `${builtInLinterLibraryName}/${builtInLinterRule_UnusedUsing}`;
    if (
      options.linterRuleSet?.enable?.[unusedUsingRule] === undefined &&
      options.linterRuleSet?.disable?.[unusedUsingRule] === undefined
    ) {
      options.linterRuleSet ??= {};
      options.linterRuleSet.enable ??= {};
      options.linterRuleSet.enable[unusedUsingRule] = true;
    }

    // add linter rule for unused template parameter if user didn't configure it explicitly
    const unusedTemplateParameterRule = `${builtInLinterLibraryName}/${builtInLinterRule_UnusedTemplateParameter}`;
    if (
      options.linterRuleSet?.enable?.[unusedTemplateParameterRule] === undefined &&
      options.linterRuleSet?.disable?.[unusedTemplateParameterRule] === undefined
    ) {
      options.linterRuleSet ??= {};
      options.linterRuleSet.enable ??= {};
      options.linterRuleSet.enable[unusedTemplateParameterRule] = true;
    }

    log({ level: "debug", message: `compiler options resolved`, detail: options });

    if (!fileService.upToDate(document)) {
      return undefined;
    }

    let program: Program;
    try {
      program = await compileProgram(compilerHost, mainFile, options, oldPrograms.get(mainFile));
      oldPrograms.set(mainFile, program);
      if (!fileService.upToDate(document)) {
        return undefined;
      }

      if (mainFile !== path && !program.sourceFiles.has(path)) {
        // If the file that changed wasn't imported by anything from the main
        // file, retry using the file itself as the main file.
        log({
          level: "debug",
          message: `target file was not included in compiling, try to compile ${path} as main file directly`,
        });
        program = await compileProgram(compilerHost, path, options, oldPrograms.get(path));
        oldPrograms.set(path, program);
      }

      if (!fileService.upToDate(document)) {
        return undefined;
      }

      const doc = "version" in document ? document : serverHost.getOpenDocumentByURL(document.uri);
      compilerAssert(doc, "Failed to get document.");
      const resolvedPath = await fileService.getPath(doc);
      const script = program.sourceFiles.get(resolvedPath);
      compilerAssert(script, "Failed to get script.");

      const result: CompileResult = { program, document: doc, script, optionsFromConfig };
      notify("compileEnd", result);
      return result;
    } catch (err: any) {
      if (serverHost.throwInternalErrors) {
        throw err;
      }

      let uri = document.uri;
      let range = Range.create(0, 0, 0, 0);
      if (err.name === "ExternalError" && err.info.kind === "emitter" && configFilePath) {
        const emitterName = err.info.metadata.name;
        const [yamlScript] = parseYaml(await serverHost.compilerHost.readFile(configFilePath));
        const target = getLocationInYamlScript(yamlScript, ["emit", emitterName], "key");
        uri = fileService.getURL(configFilePath);
        const lineAndChar = target.file.getLineAndCharacterOfPosition(target.pos);
        range = Range.create(
          lineAndChar.line,
          lineAndChar.character,
          lineAndChar.line,
          lineAndChar.character + emitterName.length,
        );
      }

      serverHost.sendDiagnostics({
        uri,
        diagnostics: [
          {
            severity: DiagnosticSeverity.Error,
            range,
            message:
              (err.name === "ExternalError"
                ? "External compiler error!\n"
                : `Internal compiler error!\nFile issue at https://github.com/microsoft/typespec\n\n`) +
              err.stack,
          },
        ],
      });

      return undefined;
    }
  }

  async function getConfig(mainFile: string): Promise<TypeSpecConfig> {
    const entrypointStat = await compilerHost.stat(mainFile);

    const lookupDir = entrypointStat.isDirectory() ? mainFile : getDirectoryPath(mainFile);
    const configPath = await findTypeSpecConfigPath(compilerHost, lookupDir, true);
    if (!configPath) {
      log({
        level: "debug",
        message: `can't find path with config file, try to use default config`,
      });
      return { ...defaultConfig, projectRoot: getDirectoryPath(mainFile) };
    }

    const cached = await fileSystemCache.get(configPath);
    const deepCopy = (obj: any) => JSON.parse(JSON.stringify(obj));
    if (cached?.data) {
      return deepCopy(cached.data);
    }

    const config = await loadTypeSpecConfigFile(compilerHost, configPath);
    return deepCopy(config);
  }

  async function getScript(
    document: TextDocument | TextDocumentIdentifier,
  ): Promise<TypeSpecScriptNode> {
    const file = await compilerHost.readFile(await fileService.getPath(document));
    const cached = compilerHost.parseCache?.get(file);
    if (cached === undefined) {
      const parsed = parse(file, { docs: true, comments: true });
      compilerHost.parseCache?.set(file, parsed);
      return parsed;
    } else {
      return cached;
    }
  }

  /**
   * Infer the appropriate entry point (a.k.a. "main file") for analyzing a
   * change to the file at the given path. This is necessary because different
   * results can be obtained from compiling the same file with different entry
   * points.
   *
   * Walk directory structure upwards looking for package.json with tspMain or
   * main.tsp file. Stop search when reaching a workspace root. If a root is
   * reached without finding an entry point, use the given path as its own
   * entry point.
   *
   * Untitled documents are always treated as their own entry points as they
   * do not exist in a directory that could pull them in via another entry
   * point.
   */
  async function getMainFileForDocument(path: string) {
    if (path.startsWith("untitled:")) {
      log({ level: "debug", message: `untitled document treated as its own main file: ${path}` });
      return path;
    }

    let dir = getDirectoryPath(path);
    const options = { allowFileNotFound: true };

    while (true) {
      let mainFile = "main.tsp";
      let pkg: any;
      const pkgPath = joinPaths(dir, "package.json");
      const cached = await fileSystemCache.get(pkgPath);

      if (cached?.data) {
        pkg = cached.data;
      } else {
        [pkg] = await loadFile(
          compilerHost,
          pkgPath,
          JSON.parse,
          logMainFileSearchDiagnostic,
          options,
        );
        await fileSystemCache.setData(pkgPath, pkg ?? {});
      }

      const tspMain = resolveTspMain(pkg);
      if (typeof tspMain === "string") {
        log({
          level: "debug",
          message: `tspMain resolved from package.json (${pkgPath}) as ${tspMain}`,
        });
        mainFile = tspMain;
      }

      const candidate = joinPaths(dir, mainFile);
      const stat = await doIO(
        () => compilerHost.stat(candidate),
        candidate,
        logMainFileSearchDiagnostic,
        options,
      );

      if (stat?.isFile()) {
        log({ level: "debug", message: `main file found as ${candidate}` });
        return candidate;
      }

      const parentDir = getDirectoryPath(dir);
      if (parentDir === dir) {
        break;
      }
      log({
        level: "debug",
        message: `main file not found in ${dir}, search in parent directory ${parentDir}`,
      });
      dir = parentDir;
    }

    log({ level: "debug", message: `reached directory root, using ${path} as main file` });
    return path;

    function logMainFileSearchDiagnostic(diagnostic: TypeSpecDiagnostic) {
      log({
        level: `error`,
        message: `Unexpected diagnostic while looking for main file of ${path}`,
        detail: formatDiagnostic(diagnostic),
      });
    }
  }
}<|MERGE_RESOLUTION|>--- conflicted
+++ resolved
@@ -7,27 +7,8 @@
 } from "../config/config-loader.js";
 import { resolveOptionsFromConfig } from "../config/config-to-options.js";
 import { TypeSpecConfig } from "../config/types.js";
-<<<<<<< HEAD
-import {
-  compilerAssert,
-  CompilerHost,
-  CompilerOptions,
-  formatDiagnostic,
-  getDirectoryPath,
-  joinPaths,
-  parse,
-  Program,
-  Diagnostic as TypeSpecDiagnostic,
-  TypeSpecScriptNode,
-} from "../core/index.js";
-import { builtInLinterRule_UnusedTemplateParameter } from "../core/linter-rules/unused-template-parameter.rule.js";
-import { builtInLinterRule_UnusedUsing } from "../core/linter-rules/unused-using.rule.js";
-import { builtInLinterLibraryName } from "../core/linter.js";
-import { compile as compileProgram } from "../core/program.js";
-import { doIO, loadFile, resolveTspMain } from "../utils/misc.js";
 import { getLocationInYamlScript } from "../yaml/diagnostics.js";
 import { parseYaml } from "../yaml/parser.js";
-=======
 import { compilerAssert, formatDiagnostic } from "../core/diagnostics.js";
 import { builtInLinterRule_UnusedTemplateParameter } from "../core/linter-rules/unused-template-parameter.rule.js";
 import { builtInLinterRule_UnusedUsing } from "../core/linter-rules/unused-using.rule.js";
@@ -43,7 +24,6 @@
 } from "../core/types.js";
 import { doIO, loadFile } from "../utils/io.js";
 import { resolveTspMain } from "../utils/misc.js";
->>>>>>> e6f340fd
 import { serverOptions } from "./constants.js";
 import { FileService } from "./file-service.js";
 import { FileSystemCache } from "./file-system-cache.js";
