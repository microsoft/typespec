import { DiagnosticSeverity, Range, TextDocumentIdentifier } from "vscode-languageserver";
import { TextDocument } from "vscode-languageserver-textdocument";
import {
  defaultConfig,
  findTypeSpecConfigPath,
  loadTypeSpecConfigFile,
  TypeSpecConfigFilename,
} from "../config/config-loader.js";
import { resolveOptionsFromConfig } from "../config/config-to-options.js";
import { TypeSpecConfig } from "../config/types.js";
import { builtInLinterRule_UnusedTemplateParameter } from "../core/linter-rules/unused-template-parameter.rule.js";
import { builtInLinterRule_UnusedUsing } from "../core/linter-rules/unused-using.rule.js";
import { builtInLinterLibraryName } from "../core/linter.js";
import { CompilerOptions } from "../core/options.js";
import { parse } from "../core/parser.js";
import { getBaseFileName, getDirectoryPath } from "../core/path-utils.js";
import type { CompilerHost, TypeSpecScriptNode } from "../core/types.js";
<<<<<<< HEAD
import { distinctArray } from "../utils/misc.js";
=======
import { deepClone, distinctArray } from "../utils/misc.js";
import { getLocationInYamlScript } from "../yaml/diagnostics.js";
import { parseYaml } from "../yaml/parser.js";
>>>>>>> e8d0f0f1
import { ClientConfigProvider } from "./client-config-provider.js";
import { serverOptions } from "./constants.js";
import { getDiagnosticRangeInTspConfig } from "./diagnostics.js";
import { resolveEntrypointFile } from "./entrypoint-resolver.js";
import { FileService } from "./file-service.js";
import { FileSystemCache } from "./file-system-cache.js";
import {
  CompileTracker,
  ServerCompileManager,
  ServerCompileOptions,
} from "./server-compile-manager.js";
import { CompileResult, ServerHost, ServerLog } from "./types.js";
import { UpdateManager, UpdateType } from "./update-manager.js";

/**
 * Service managing compilation/caching of different TypeSpec projects
 */
export interface CompileService {
  /**
   * Compile the given document.
   *
   * Compilation can be aborted for various reasons:
   * - By the time the compilation start the document is already out of date.
   *
   * @param document The document to compile. This is not necessarily the entrypoint, compile will try to guess which entrypoint to compile to include this one.
   * @returns the compiled result or undefined if compilation was aborted.
   */
  compile(
    document: TextDocument | TextDocumentIdentifier,
    additionalOptions: CompilerOptions | undefined,
    serverCompileOptions: ServerCompileOptions,
  ): Promise<CompileResult | undefined>;

  /**
   * Load the AST for the given document.
   * @param document The document to load the AST for.
   */
  getScript(document: TextDocument | TextDocumentIdentifier): Promise<TypeSpecScriptNode>;

  /**
   * Notify the service that the given document has changed and a compilation should be requested.
   * It will recompile after a debounce timer so we don't recompile on every keystroke.
   * @param document Document that changed.
   */
  notifyChange(document: TextDocument | TextDocumentIdentifier, updateType: UpdateType): void;

  on(event: "compileEnd", listener: (result: CompileResult) => void): void;

  getMainFileForDocument(path: string): Promise<string | undefined>;
}

export interface CompileServiceOptions {
  readonly fileSystemCache: FileSystemCache;
  readonly fileService: FileService;
  readonly serverHost: ServerHost;
  readonly compilerHost: CompilerHost;
  readonly updateManager: UpdateManager;
  readonly log: (log: ServerLog) => void;
  readonly clientConfigsProvider?: ClientConfigProvider;
}

export function createCompileService({
  compilerHost,
  serverHost,
  fileService,
  fileSystemCache,
  updateManager,
  log,
  clientConfigsProvider,
}: CompileServiceOptions): CompileService {
  const eventListeners = new Map<string, (...args: unknown[]) => void | Promise<void>>();
  const compileManager = new ServerCompileManager(updateManager, compilerHost, log);
  let configFilePath: string | undefined;

  return { compile, getScript, on, notifyChange, getMainFileForDocument };

  function on(event: string, listener: (...args: any[]) => void) {
    eventListeners.set(event, listener);
  }

  function notify(event: string, ...args: unknown[]) {
    const listener = eventListeners.get(event);
    if (listener) {
      void listener(...args);
    }
  }

  function notifyChange(document: TextDocument | TextDocumentIdentifier, updateType: UpdateType) {
    void updateManager.scheduleUpdate(document, updateType);
  }

  /**
   * Compile the given document.
   * First, the main.tsp file will be obtained for compilation.
   * If the current document is not the main.tsp file or not included in the compilation starting from the main file found,
   * the current document will be recompiled and returned as part of the result.
   * Otherwise, the compilation of main.tsp will be returned as part of the result.
   * @param document The document to compile. tsp file that is open or not opened in workspace.
   * @returns see {@link CompileResult} for more details.
   */
  async function compile(
    document: TextDocument | TextDocumentIdentifier,
    additionalOptions: CompilerOptions | undefined,
    serverCompileOptions: ServerCompileOptions,
  ): Promise<CompileResult | undefined> {
    const path = await fileService.getPath(document);
    const pathBaseName = getBaseFileName(path);
    if (!path.endsWith(".tsp") && pathBaseName !== TypeSpecConfigFilename) {
      return undefined;
    }
    const mainFile = await getMainFileForDocument(path);
    if (mainFile === undefined) {
      log({ level: "debug", message: `failed to resolve main file for ${path}` });
      return undefined;
    }
    if (!mainFile.endsWith(".tsp")) {
      return undefined;
    }
    const config = await getConfig(mainFile);
    configFilePath = config.filename;
    log({ level: "debug", message: `config resolved`, detail: config });
    const [optionsFromConfig, _] = resolveOptionsFromConfig(config, {
      cwd: getDirectoryPath(path),
    });
    // we need to keep the optionsFromConfig unchanged which will be returned in CompileResult
    const clone = deepClone(optionsFromConfig);
    const options: CompilerOptions = {
      ...clone,
      ...serverOptions,
      ...(additionalOptions ?? {}),
    };

    // If emit is set in additionalOptions, use this setting first
    // otherwise, obtain the `typespec.lsp.emit` configuration from clientConfigsProvider
    if (additionalOptions?.emit === undefined) {
      const configEmits = clientConfigsProvider?.config?.lsp?.emit;
      const CONFIG_DEFAULTS = "<config:defaults>";
      if (configEmits) {
        if (configEmits.find((e) => e === CONFIG_DEFAULTS)) {
          // keep the emits in tspconfig only when user configs "<config:defaults>", and append other emits from vscode settings if there is any
          options.emit = distinctArray(
            [...(options.emit ?? []), ...configEmits.filter((e) => e !== CONFIG_DEFAULTS)],
            (s) => s,
          );
        } else {
          // use the configured emits if no "<config:defaults>" is found
          options.emit = configEmits;
        }
      } else {
        // by default, exclude emits from compile which are not useful in most case but may cause perf issue
        // User can set ['<config:defaults>'] to opt-in
        options.emit = [];
      }
    }

    // add linter rule for unused using if user didn't configure it explicitly
    const unusedUsingRule = `${builtInLinterLibraryName}/${builtInLinterRule_UnusedUsing}`;
    if (
      options.linterRuleSet?.enable?.[unusedUsingRule] === undefined &&
      options.linterRuleSet?.disable?.[unusedUsingRule] === undefined
    ) {
      options.linterRuleSet ??= {};
      options.linterRuleSet.enable ??= {};
      options.linterRuleSet.enable[unusedUsingRule] = true;
    }

    // add linter rule for unused template parameter if user didn't configure it explicitly
    const unusedTemplateParameterRule = `${builtInLinterLibraryName}/${builtInLinterRule_UnusedTemplateParameter}`;
    if (
      options.linterRuleSet?.enable?.[unusedTemplateParameterRule] === undefined &&
      options.linterRuleSet?.disable?.[unusedTemplateParameterRule] === undefined
    ) {
      options.linterRuleSet ??= {};
      options.linterRuleSet.enable ??= {};
      options.linterRuleSet.enable[unusedTemplateParameterRule] = true;
    }

    const isCancelledOrOutOfDate = () => {
      return serverCompileOptions.isCancelled?.() || !fileService.upToDate(document);
    };

    if (isCancelledOrOutOfDate()) {
      return undefined;
    }

    let tracker: CompileTracker;
    try {
      tracker = await compileManager.compile(mainFile, options, serverCompileOptions);
      let program = await tracker.getCompileResult();
      if (isCancelledOrOutOfDate()) {
        return undefined;
      }

      if (
        mainFile !== path &&
        !program.sourceFiles.has(path) &&
        pathBaseName !== TypeSpecConfigFilename
      ) {
        // If the file that changed wasn't imported by anything from the main
        // file, retry using the file itself as the main file.
        log({
          level: "debug",
          message: `target file was not included in compiling, try to compile ${path} as main file directly`,
        });
        tracker = await compileManager.compile(path, options, serverCompileOptions);
        program = await tracker.getCompileResult();
      }
      if (isCancelledOrOutOfDate()) {
        return undefined;
      }

      const doc = "version" in document ? document : serverHost.getOpenDocumentByURL(document.uri);
      const script = program.sourceFiles.get(path);

      const result: CompileResult = { program, document: doc, script, optionsFromConfig, tracker };
      notify("compileEnd", result);
      return result;
    } catch (err: any) {
      if (serverHost.throwInternalErrors) {
        throw err;
      }

      let uri = document.uri;
      let range: Range | undefined;
      if (err.name === "ExternalError" && err.info.kind === "emitter" && configFilePath) {
        const emitterName = err.info.metadata.name;
        range = await getDiagnosticRangeInTspConfig(
          configFilePath,
          serverHost.compilerHost.readFile,
          emitterName,
        );

        uri = fileService.getURL(configFilePath);
        if (range === undefined) {
          log({
            level: "debug",
            message: `Unexpected situation, can't find emitter '${emitterName}' in config file '${configFilePath}'`,
          });
        }
      }

      serverHost.sendDiagnostics({
        uri,
        diagnostics: [
          {
            severity: DiagnosticSeverity.Error,
            range: range ?? Range.create(0, 0, 0, 0),
            message:
              (err.name === "ExternalError"
                ? "External compiler error!\n"
                : `Internal compiler error!\nFile issue at https://github.com/microsoft/typespec\n\n`) +
              err.stack,
          },
        ],
      });

      return undefined;
    }
  }

  async function getConfig(mainFile: string): Promise<TypeSpecConfig> {
    const entrypointStat = await compilerHost.stat(mainFile);

    const lookupDir = entrypointStat.isDirectory() ? mainFile : getDirectoryPath(mainFile);
    const configPath = await findTypeSpecConfigPath(compilerHost, lookupDir, true);
    if (!configPath) {
      log({
        level: "debug",
        message: `can't find path with config file, try to use default config`,
      });
      return { ...defaultConfig, projectRoot: getDirectoryPath(mainFile) };
    }

    const cached = await fileSystemCache.get(configPath);
    const deepCopy = (obj: any) => JSON.parse(JSON.stringify(obj));
    if (cached?.data) {
      return deepCopy(cached.data);
    }

    const config = await loadTypeSpecConfigFile(compilerHost, configPath);
    return deepCopy(config);
  }

  async function getScript(
    document: TextDocument | TextDocumentIdentifier,
  ): Promise<TypeSpecScriptNode> {
    const file = await compilerHost.readFile(await fileService.getPath(document));
    const cached = compilerHost.parseCache?.get(file);
    if (cached === undefined) {
      const parsed = parse(file, { docs: true, comments: true });
      compilerHost.parseCache?.set(file, parsed);
      return parsed;
    } else {
      return cached;
    }
  }

  /**
   * Infer the appropriate entry point (a.k.a. "main file") for analyzing a
   * change to the file at the given path. This is necessary because different
   * results can be obtained from compiling the same file with different entry
   * points.
   *
   * Priority is given to processing user-defined files as the entry point,
   * and it has the highest priority.
   *
   * Walk directory structure upwards looking for package.json with tspMain or
   * main.tsp file. Stop search when reaching a workspace root. If a root is
   * reached without finding an entry point, use the given path as its own
   * entry point.
   *
   * Untitled documents are always treated as their own entry points as they
   * do not exist in a directory that could pull them in via another entry
   * point.
   */
  async function getMainFileForDocument(path: string) {
    if (path.startsWith("untitled:")) {
      log({ level: "debug", message: `untitled document treated as its own main file: ${path}` });
      return path;
    }

    const entrypoints = clientConfigsProvider?.config?.entrypoint;
    return resolveEntrypointFile(compilerHost, entrypoints, path, fileSystemCache, log);
  }
}<|MERGE_RESOLUTION|>--- conflicted
+++ resolved
@@ -15,13 +15,9 @@
 import { parse } from "../core/parser.js";
 import { getBaseFileName, getDirectoryPath } from "../core/path-utils.js";
 import type { CompilerHost, TypeSpecScriptNode } from "../core/types.js";
-<<<<<<< HEAD
-import { distinctArray } from "../utils/misc.js";
-=======
 import { deepClone, distinctArray } from "../utils/misc.js";
 import { getLocationInYamlScript } from "../yaml/diagnostics.js";
 import { parseYaml } from "../yaml/parser.js";
->>>>>>> e8d0f0f1
 import { ClientConfigProvider } from "./client-config-provider.js";
 import { serverOptions } from "./constants.js";
 import { getDiagnosticRangeInTspConfig } from "./diagnostics.js";
