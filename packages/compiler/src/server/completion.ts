import {
  CompletionItem,
  CompletionItemKind,
  CompletionList,
  CompletionParams,
  MarkupKind,
  Range,
  TextEdit,
} from "vscode-languageserver";
import { getSymNode } from "../core/binder.js";
import { getDeprecationDetails } from "../core/deprecation.js";
import { compilerAssert } from "../core/diagnostics.js";
import { printIdentifier } from "../core/helpers/syntax-utils.js";
import { getFirstAncestor, positionInRange } from "../core/parser.js";
import {
  getAnyExtensionFromPath,
  getBaseFileName,
  getDirectoryPath,
  hasTrailingDirectorySeparator,
  resolvePath,
} from "../core/path-utils.js";
import { Program } from "../core/program.js";
import {
  CompilerHost,
  IdentifierNode,
  Node,
  NodeFlags,
  PositionDetail,
  StringLiteralNode,
  SymbolFlags,
  SyntaxKind,
  Type,
  TypeSpecScriptNode,
<<<<<<< HEAD
  compilerAssert,
  getFirstAncestor,
  getSourceLocation,
  positionInRange,
  printIdentifier,
} from "../core/index.js";
import {
  getAnyExtensionFromPath,
  getBaseFileName,
  getDirectoryPath,
  hasTrailingDirectorySeparator,
  resolvePath,
} from "../core/path-utils.js";
=======
} from "../core/types.js";
>>>>>>> 34d1f6ae
import { PackageJson } from "../types/package-json.js";
import { findProjectRoot, loadFile } from "../utils/io.js";
import { resolveTspMain } from "../utils/misc.js";
import { getSymbolDetails } from "./type-details.js";

export type CompletionContext = {
  program: Program;
  params: CompletionParams;
  file: TypeSpecScriptNode;
  completions: CompletionList;
};

export async function resolveCompletion(
  context: CompletionContext,
  posDetail: PositionDetail,
): Promise<CompletionList> {
  let node: Node | undefined = posDetail.node;

  if (!node) {
    if (
      posDetail.triviaStartPosition === 0 ||
      !addCompletionByLookingBackward(posDetail, context)
    ) {
      addKeywordCompletion("root", context.completions);
    }
  } else {
    // look back first to see whether we can get some completion from the previous statement, e.g. `model Foo |`
    if (!addCompletionByLookingBackward(posDetail, context)) {
      if (posDetail.inTrivia) {
        // If we're not immediately after an identifier character, then advance
        // the position past any trivia. This is done because a zero-width
        // inserted missing identifier that the user is now trying to complete
        // starts after the trivia following the cursor.
        node = posDetail.getPositionDetailAfterTrivia().node;
      }
      await AddCompletionNonTrivia(node, context, posDetail);
    } else {
      if (!posDetail.inTrivia) {
        await AddCompletionNonTrivia(node, context, posDetail);
      }
    }
  }

  return context.completions;
}

function addCompletionByLookingBackward(
  posDetail: PositionDetail,
  context: CompletionContext,
): boolean {
  if (posDetail.triviaStartPosition === 0) {
    return false;
  }
  const preDetail = posDetail.getPositionDetailBeforeTrivia();
  if (!preDetail.node) {
    return false;
  }

  const node = getFirstAncestor(
    preDetail.node,
    (n) =>
      n.kind === SyntaxKind.ModelStatement ||
      n.kind === SyntaxKind.ScalarStatement ||
      n.kind === SyntaxKind.OperationStatement ||
      n.kind === SyntaxKind.InterfaceStatement ||
      n.kind === SyntaxKind.TemplateParameterDeclaration,
    true /*includeSelf*/,
  );

  return node !== undefined && addCompletionByLookingBackwardNode(node, posDetail, context);
}

function addCompletionByLookingBackwardNode(
  preNode: Node,
  posDetail: PositionDetail,
  context: CompletionContext,
): boolean {
  const getIdentifierEndPos = (n: IdentifierNode) => {
    // n.pos === n.end, it means it's a missing identifier, just return -1;
    return n.pos === n.end ? -1 : n.end;
  };
  const map: { [key in SyntaxKind]?: keyof KeywordArea } = {
    [SyntaxKind.ModelStatement]: "modelHeader",
    [SyntaxKind.ScalarStatement]: "scalarHeader",
    [SyntaxKind.OperationStatement]: "operationHeader",
    [SyntaxKind.InterfaceStatement]: "interfaceHeader",
  };
  switch (preNode?.kind) {
    case SyntaxKind.ModelStatement:
    case SyntaxKind.ScalarStatement:
    case SyntaxKind.OperationStatement:
    case SyntaxKind.InterfaceStatement:
      const idEndPos =
        preNode.templateParametersRange.end >= 0
          ? preNode.templateParametersRange.end
          : getIdentifierEndPos(preNode.id);
      if (posDetail.triviaStartPosition === idEndPos) {
        const key = map[preNode.kind];
        if (!key) {
          compilerAssert(false, "KeywordArea missing in keyarea map.");
        }
        addKeywordCompletion(key, context.completions);
        return true;
      }
      break;
    case SyntaxKind.TemplateParameterDeclaration:
      if (posDetail.triviaStartPosition === getIdentifierEndPos(preNode.id)) {
        addKeywordCompletion("templateParameter", context.completions);
        return true;
      } else if (preNode.parent?.templateParametersRange.end === posDetail.triviaStartPosition) {
        return addCompletionByLookingBackwardNode(preNode.parent, posDetail, context);
      }
      break;
  }
  return false;
}

async function AddCompletionNonTrivia(
  node: Node | undefined,
  context: CompletionContext,
  posDetail: PositionDetail,
  lookBackward: boolean = true,
) {
  if (
    node === undefined ||
    node.kind === SyntaxKind.InvalidStatement ||
    (node.kind === SyntaxKind.Identifier &&
      (node.parent?.kind === SyntaxKind.TypeSpecScript ||
        node.parent?.kind === SyntaxKind.NamespaceStatement))
  ) {
    addKeywordCompletion("root", context.completions);
  } else {
    switch (node.kind) {
      case SyntaxKind.NamespaceStatement:
        addKeywordCompletion("namespace", context.completions);
        break;
      case SyntaxKind.ScalarStatement:
        if (positionInRange(posDetail.position, node.bodyRange)) {
          addKeywordCompletion("scalarBody", context.completions);
        }
        break;
      case SyntaxKind.Identifier:
        addDirectiveCompletion(context, node);
        addIdentifierCompletion(context, node);
        break;
      case SyntaxKind.StringLiteral:
        if (node.parent && node.parent.kind === SyntaxKind.ImportStatement) {
          await addImportCompletion(context, node);
        }
        break;
      case SyntaxKind.ModelStatement:
      case SyntaxKind.ObjectLiteral:
      case SyntaxKind.ModelExpression:
        addModelCompletion(context, posDetail);
        break;
    }
  }
}

interface KeywordArea {
  root?: boolean;
  namespace?: boolean;
  modelHeader?: boolean;
  identifier?: boolean;
  scalarHeader?: boolean;
  scalarBody?: boolean;
  templateParameter?: boolean;
  operationHeader?: boolean;
  interfaceHeader?: boolean;
}

const keywords = [
  // Root only
  ["import", { root: true }],

  // Root and namespace
  ["using", { root: true, namespace: true }],
  ["model", { root: true, namespace: true }],
  ["scalar", { root: true, namespace: true }],
  ["namespace", { root: true, namespace: true }],
  ["interface", { root: true, namespace: true }],
  ["union", { root: true, namespace: true }],
  ["enum", { root: true, namespace: true }],
  ["alias", { root: true, namespace: true }],
  ["op", { root: true, namespace: true }],
  ["dec", { root: true, namespace: true }],
  ["fn", { root: true, namespace: true }],
  ["const", { root: true, namespace: true }],

  // On model `model Foo <keyword> ...`
  [
    "extends",
    { modelHeader: true, scalarHeader: true, templateParameter: true, interfaceHeader: true },
  ],
  ["is", { modelHeader: true, operationHeader: true }],

  // On identifier
  ["true", { identifier: true }],
  ["false", { identifier: true }],
  ["unknown", { identifier: true }],
  ["void", { identifier: true }],
  ["never", { identifier: true }],

  // Modifiers
  ["extern", { root: true, namespace: true }],

  // Scalars
  ["init", { scalarBody: true }],
] as const;

function addKeywordCompletion(area: keyof KeywordArea, completions: CompletionList) {
  const filteredKeywords = keywords.filter(([_, x]) => area in x);
  for (const [keyword] of filteredKeywords) {
    completions.items.push({
      label: keyword,
      kind: CompletionItemKind.Keyword,
    });
  }
}

async function loadPackageJson(host: CompilerHost, path: string): Promise<PackageJson> {
  const [libPackageJson] = await loadFile(host, path, JSON.parse, () => {});
  return libPackageJson;
}
/** Check if the folder given has a package.json which has a tspMain. */
async function isTspLibraryPackage(host: CompilerHost, dir: string) {
  const libPackageJson = await loadPackageJson(host, resolvePath(dir, "package.json"));

  return resolveTspMain(libPackageJson) !== undefined;
}

async function addLibraryImportCompletion(
  { program, file, completions }: CompletionContext,
  node: StringLiteralNode,
) {
  const documentPath = file.file.path;
  const projectRoot = await findProjectRoot(program.host.stat, documentPath);
  if (projectRoot !== undefined) {
    const packagejson = await loadPackageJson(
      program.host,
      resolvePath(projectRoot, "package.json"),
    );
    let dependencies: string[] = [];
    if (packagejson.dependencies !== undefined) {
      dependencies = dependencies.concat(Object.keys(packagejson.dependencies));
    }
    if (packagejson.peerDependencies !== undefined) {
      dependencies = dependencies.concat(Object.keys(packagejson.peerDependencies));
    }
    for (const dependency of dependencies) {
      const dependencyDir = resolvePath(projectRoot, "node_modules", dependency);
      if (await isTspLibraryPackage(program.host, dependencyDir)) {
        const range = {
          start: file.file.getLineAndCharacterOfPosition(node.pos + 1),
          end: file.file.getLineAndCharacterOfPosition(node.end - 1),
        };
        completions.items.push({
          textEdit: TextEdit.replace(range, dependency),
          label: dependency,
          kind: CompletionItemKind.Module,
        });
      }
    }
  }
}

async function addImportCompletion(context: CompletionContext, node: StringLiteralNode) {
  if (node.value.startsWith("./") || node.value.startsWith("../")) {
    await addRelativePathCompletion(context, node);
  } else if (!node.value.startsWith(".")) {
    await addLibraryImportCompletion(context, node);
  }
}

async function tryListItemInDir(host: CompilerHost, path: string): Promise<string[]> {
  try {
    return await host.readDir(path);
  } catch (e: any) {
    if (e.code === "ENOENT") {
      return [];
    }
    throw e;
  }
}

async function addRelativePathCompletion(
  { program, completions, file }: CompletionContext,
  node: StringLiteralNode,
) {
  const documentPath = file.file.path;
  const documentFile = getBaseFileName(documentPath);
  const documentDir = getDirectoryPath(documentPath);
  const currentRelativePath = hasTrailingDirectorySeparator(node.value)
    ? node.value
    : getDirectoryPath(node.value);
  const currentAbsolutePath = resolvePath(documentDir, currentRelativePath);
  const files = (await tryListItemInDir(program.host, currentAbsolutePath)).filter(
    (x) => x !== documentFile && x !== "node_modules",
  );

  const lastSlash = node.value.lastIndexOf("/");
  const offset = lastSlash === -1 ? 0 : lastSlash + 1;
  const range = {
    start: file.file.getLineAndCharacterOfPosition(node.pos + 1 + offset),
    end: file.file.getLineAndCharacterOfPosition(node.end - 1),
  };
  for (const file of files) {
    const extension = getAnyExtensionFromPath(file);

    switch (extension) {
      case ".tsp":
      case ".js":
      case ".mjs":
        completions.items.push({
          label: file,
          kind: CompletionItemKind.File,
          textEdit: TextEdit.replace(range, file),
        });
        break;
      case "":
        completions.items.push({
          label: file,
          kind: CompletionItemKind.Folder,
          textEdit: TextEdit.replace(range, file),
        });
        break;
    }
  }
}

function addModelCompletion(context: CompletionContext, posDetail: PositionDetail) {
  const node = posDetail.node;
  if (
    !node ||
    (node.kind !== SyntaxKind.ModelStatement &&
      node.kind !== SyntaxKind.ModelExpression &&
      node.kind !== SyntaxKind.ObjectLiteral)
  ) {
    return;
  }

  if (posDetail.position === node.bodyRange.end) {
    // skip the scenario like `{ ... }|`
    return;
  } else {
    // create a fake identifier node to further resolve the completions for the model/object
    // it's a little tricky but can help to keep things clean and simple while the cons. is limited
    // TODO: consider adding support in resolveCompletions for non-identifier-node directly when we find more scenario and worth the cost
    const fakeProp = {
      kind:
        node.kind === SyntaxKind.ObjectLiteral
          ? SyntaxKind.ObjectLiteralProperty
          : SyntaxKind.ModelProperty,
      flags: NodeFlags.None,
      parent: node,
    };
    const fakeId = {
      kind: SyntaxKind.Identifier,
      sv: "",
      flags: NodeFlags.None,
      parent: fakeProp,
    };
    addIdentifierCompletion(context, fakeId as IdentifierNode);
  }
}

/**
 * Add completion options for an identifier.
 */
function addIdentifierCompletion(
  { program, completions }: CompletionContext,
  node: IdentifierNode,
) {
  const result = program.checker.resolveCompletions(node);
  if (result.size === 0) {
    return;
  }
  for (const [key, { sym, label, suffix }] of result) {
    let kind: CompletionItemKind;
    let deprecated = false;
    const symNode = getSymNode(sym);
    const type = sym.type ?? program.checker.getTypeForNode(symNode);
    if (sym.flags & (SymbolFlags.Function | SymbolFlags.Decorator)) {
      kind = CompletionItemKind.Function;
    } else if (
      sym.flags & SymbolFlags.Namespace &&
      symNode.kind !== SyntaxKind.NamespaceStatement
    ) {
      kind = CompletionItemKind.Module;
    } else if (symNode?.kind === SyntaxKind.AliasStatement) {
      kind = CompletionItemKind.Variable;
      deprecated = getDeprecationDetails(program, symNode) !== undefined;
    } else {
      kind = getCompletionItemKind(program, type);
      deprecated = getDeprecationDetails(program, type) !== undefined;
    }
    const documentation = getSymbolDetails(program, sym);

    const item: CompletionItem = {
      label: label ?? key,
      documentation: documentation
        ? {
            kind: MarkupKind.Markdown,
            value: documentation,
          }
        : undefined,
      kind,
    };

    if (sym.name.startsWith("$")) {
      const targetNode = getSourceLocation(node);
      const lineAndChar = targetNode.file.getLineAndCharacterOfPosition(node.pos);
      item.textEdit = TextEdit.replace(
        // Specifying replacement in the current location can avoid the problem of $ duplication
        Range.create(lineAndChar, lineAndChar),
        printIdentifier(key) + (suffix ?? ""),
      );
    } else {
      item.insertText = printIdentifier(key) + (suffix ?? "");
    }

    if (deprecated) {
      // hide these deprecated items to discourage the usage
      // not using CompletionItemTag.Deprecated because the strike-through is a little confusing
      // and also it's not supported in vs extension
      continue;
    }
    completions.items.push(item);
  }

  if (node.parent?.kind === SyntaxKind.TypeReference) {
    addKeywordCompletion("identifier", completions);
  }
}

const directiveNames = ["suppress", "deprecated"];
function addDirectiveCompletion({ completions }: CompletionContext, node: IdentifierNode) {
  if (!(node.parent?.kind === SyntaxKind.DirectiveExpression && node.parent.target === node)) {
    return;
  }
  for (const directive of directiveNames) {
    completions.items.push({
      label: directive,
      kind: CompletionItemKind.Keyword,
    });
  }
}

function getCompletionItemKind(program: Program, target: Type): CompletionItemKind {
  switch (target.node?.kind) {
    case SyntaxKind.EnumStatement:
    case SyntaxKind.UnionStatement:
      return CompletionItemKind.Enum;
    case SyntaxKind.EnumMember:
    case SyntaxKind.UnionVariant:
      return CompletionItemKind.EnumMember;
    case SyntaxKind.AliasStatement:
      return CompletionItemKind.Variable;
    case SyntaxKind.ModelStatement:
      return CompletionItemKind.Class;
    case SyntaxKind.ScalarStatement:
      return CompletionItemKind.Unit;
    case SyntaxKind.ModelProperty:
      return CompletionItemKind.Field;
    case SyntaxKind.OperationStatement:
      return CompletionItemKind.Method;
    case SyntaxKind.NamespaceStatement:
      return CompletionItemKind.Module;
    default:
      return CompletionItemKind.Struct;
  }
}<|MERGE_RESOLUTION|>--- conflicted
+++ resolved
@@ -31,23 +31,8 @@
   SyntaxKind,
   Type,
   TypeSpecScriptNode,
-<<<<<<< HEAD
-  compilerAssert,
-  getFirstAncestor,
-  getSourceLocation,
-  positionInRange,
-  printIdentifier,
-} from "../core/index.js";
-import {
-  getAnyExtensionFromPath,
-  getBaseFileName,
-  getDirectoryPath,
-  hasTrailingDirectorySeparator,
-  resolvePath,
-} from "../core/path-utils.js";
-=======
 } from "../core/types.js";
->>>>>>> 34d1f6ae
+
 import { PackageJson } from "../types/package-json.js";
 import { findProjectRoot, loadFile } from "../utils/io.js";
 import { resolveTspMain } from "../utils/misc.js";
