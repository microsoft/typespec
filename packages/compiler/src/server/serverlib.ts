--- conflicted
+++ resolved
@@ -505,17 +505,15 @@
       await fileService.getPath({ uri: firstFilePath.newUri }),
     );
 
-<<<<<<< HEAD
     if (mainFile === undefined) {
       log({ level: "debug", message: `failed to resolve main file for ${firstFilePath.newUri}` });
       return;
     }
-=======
+
     // There will be no event triggered if the renamed file is not opened in vscode, also even when it's opened
     // there will be only closed and opened event triggered for the old and new file url, so send fire the update
     // explicitly here to make sure the change is not missed.
     updateManager.scheduleUpdate({ uri: fileService.getURL(mainFile) }, "renamed");
->>>>>>> 4518a774
 
     // Add this method to resolve timing issues between renamed files and `fs.stat`
     // to prevent `fs.stat` from getting the files before modification.
