import { TextDocument } from "vscode-languageserver-textdocument";
import {
  CodeAction,
  CodeActionKind,
  CodeActionParams,
  CompletionList,
  CompletionParams,
  DefinitionParams,
  DiagnosticTag,
  DidChangeWatchedFilesParams,
  DocumentFormattingParams,
  DocumentHighlight,
  DocumentHighlightKind,
  DocumentHighlightParams,
  DocumentSymbol,
  DocumentSymbolParams,
  ExecuteCommandParams,
  FoldingRange,
  FoldingRangeParams,
  Hover,
  HoverParams,
  InitializedParams,
  InitializeParams,
  InitializeResult,
  Location,
  MarkupContent,
  MarkupKind,
  ParameterInformation,
  PrepareRenameParams,
  Range,
  ReferenceParams,
  RenameParams,
  SemanticTokens,
  SemanticTokensBuilder,
  SemanticTokensLegend,
  SemanticTokensParams,
  ServerCapabilities,
  SignatureHelp,
  SignatureHelpParams,
  TextDocumentChangeEvent,
  TextDocumentIdentifier,
  TextDocumentSyncKind,
  TextEdit,
  Diagnostic as VSDiagnostic,
  WorkspaceEdit,
  WorkspaceFoldersChangeEvent,
} from "vscode-languageserver/node.js";
import { CharCode } from "../core/charcode.js";
import { resolveCodeFix } from "../core/code-fixes.js";
import { compilerAssert, getSourceLocation } from "../core/diagnostics.js";
import { formatTypeSpec } from "../core/formatter.js";
import { getEntityName, getTypeName } from "../core/helpers/type-name-utils.js";
import { resolveModule, ResolveModuleHost } from "../core/index.js";
import { getPositionBeforeTrivia } from "../core/parser-utils.js";
import { getNodeAtPosition, getNodeAtPositionDetail, visitChildren } from "../core/parser.js";
import { ensureTrailingDirectorySeparator, getDirectoryPath } from "../core/path-utils.js";
import type { Program } from "../core/program.js";
import { skipTrivia, skipWhiteSpace } from "../core/scanner.js";
import { createSourceFile, getSourceFileKindFromExt } from "../core/source-file.js";
import {
  AugmentDecoratorStatementNode,
  CodeFixEdit,
  CompilerHost,
  DecoratorDeclarationStatementNode,
  DecoratorExpressionNode,
  Diagnostic,
  DiagnosticTarget,
  IdentifierNode,
  Node,
  PositionDetail,
  SourceFile,
  SyntaxKind,
  TextRange,
  TypeReferenceNode,
  TypeSpecScriptNode,
} from "../core/types.js";
import { getNormalizedRealPath, resolveTspMain } from "../utils/misc.js";
import { getSemanticTokens } from "./classify.js";
import { createCompileService } from "./compile-service.js";
import { resolveCompletion } from "./completion.js";
import { Commands } from "./constants.js";
<<<<<<< HEAD
import { convertDiagnosticToLsp } from "./diagnostics.js";
=======
import { EmitterProvider } from "./emitter-provider.js";
>>>>>>> 69cc4121
import { createFileService } from "./file-service.js";
import { createFileSystemCache } from "./file-system-cache.js";
import { NpmPackageProvider } from "./npm-package-provider.js";
import { getSymbolStructure } from "./symbol-structure.js";
import { provideTspconfigCompletionItems } from "./tspconfig/completion.js";
import {
  getParameterDocumentation,
  getSymbolDetails,
  getTemplateParameterDocumentation,
} from "./type-details.js";
import {
  CompileResult,
  SemanticTokenKind,
  Server,
  ServerHost,
  ServerLog,
  ServerSourceFile,
  ServerWorkspaceFolder,
} from "./types.js";

export function createServer(host: ServerHost): Server {
  const fileService = createFileService({ serverHost: host });

  // Cache all file I/O. Only open documents are sent over the LSP pipe. When
  // the compiler reads a file that isn't open, we use this cache to avoid
  // hitting the disk. Entries are invalidated when LSP client notifies us of
  // a file change.
  const fileSystemCache = createFileSystemCache({
    fileService,
    log,
  });
  const compilerHost = createCompilerHost();
  const npmPackageProvider = new NpmPackageProvider(compilerHost);
  const emitterProvider = new EmitterProvider(npmPackageProvider);

  const compileService = createCompileService({
    fileService,
    fileSystemCache,
    compilerHost,
    serverHost: host,
    log,
  });
  const currentDiagnosticIndex = new Map<number, Diagnostic>();
  let diagnosticIdCounter = 0;
  compileService.on("compileEnd", (result) => reportDiagnostics(result));

  let workspaceFolders: ServerWorkspaceFolder[] = [];
  let isInitialized = false;
  let pendingMessages: ServerLog[] = [];

  return {
    get pendingMessages() {
      return pendingMessages;
    },
    get workspaceFolders() {
      return workspaceFolders;
    },
    compile: compileService.compile,
    initialize,
    initialized,
    workspaceFoldersChanged,
    watchedFilesChanged,
    formatDocument,
    gotoDefinition,
    documentClosed,
    complete,
    findReferences,
    findDocumentHighlight,
    prepareRename,
    rename,
    getSemanticTokens: getSemanticTokensForDocument,
    buildSemanticTokens,
    checkChange,
    getFoldingRanges,
    getHover,
    getSignatureHelp,
    getDocumentSymbols,
    getCodeActions,
    executeCommand,
    log,
  };

  async function initialize(params: InitializeParams): Promise<InitializeResult> {
    const tokenLegend: SemanticTokensLegend = {
      tokenTypes: Object.keys(SemanticTokenKind)
        .filter((x) => Number.isNaN(Number(x)))
        .map((x) => x.slice(0, 1).toLocaleLowerCase() + x.slice(1)),
      tokenModifiers: [],
    };

    const capabilities: ServerCapabilities = {
      textDocumentSync: TextDocumentSyncKind.Incremental,
      definitionProvider: true,
      foldingRangeProvider: true,
      hoverProvider: true,
      documentSymbolProvider: true,
      documentHighlightProvider: true,
      completionProvider: {
        resolveProvider: false,
        triggerCharacters: [".", "@", "/"],
      },
      semanticTokensProvider: {
        full: true,
        legend: tokenLegend,
      },
      referencesProvider: true,
      renameProvider: {
        prepareProvider: true,
      },
      documentFormattingProvider: true,
      signatureHelpProvider: {
        triggerCharacters: ["(", ",", "<"],
        retriggerCharacters: [")"],
      },
      codeActionProvider: {
        codeActionKinds: ["quickfix"],
      },
      executeCommandProvider: {
        commands: [Commands.APPLY_CODE_FIX],
      },
    };

    if (params.capabilities.workspace?.workspaceFolders) {
      for (const w of params.workspaceFolders ?? []) {
        workspaceFolders.push({
          ...w,
          path: ensureTrailingDirectorySeparator(await fileService.fileURLToRealPath(w.uri)),
        });
      }
      capabilities.workspace = {
        workspaceFolders: {
          supported: true,
          changeNotifications: true,
        },
      };
      // eslint-disable-next-line @typescript-eslint/no-deprecated
    } else if (params.rootUri) {
      workspaceFolders = [
        {
          name: "<root>",
          // eslint-disable-next-line @typescript-eslint/no-deprecated
          uri: params.rootUri,
          path: ensureTrailingDirectorySeparator(
            // eslint-disable-next-line @typescript-eslint/no-deprecated
            await fileService.fileURLToRealPath(params.rootUri),
          ),
        },
      ];
      // eslint-disable-next-line @typescript-eslint/no-deprecated
    } else if (params.rootPath) {
      workspaceFolders = [
        {
          name: "<root>",
          // eslint-disable-next-line @typescript-eslint/no-deprecated
          uri: compilerHost.pathToFileURL(params.rootPath),
          path: ensureTrailingDirectorySeparator(
            // eslint-disable-next-line @typescript-eslint/no-deprecated
            await getNormalizedRealPath(compilerHost, params.rootPath),
          ),
        },
      ];
    }

    log({ level: "info", message: `Workspace Folders`, detail: workspaceFolders });
    return { capabilities };
  }

  function initialized(params: InitializedParams): void {
    isInitialized = true;
    log({ level: "info", message: "Initialization complete." });
  }

  async function workspaceFoldersChanged(e: WorkspaceFoldersChangeEvent) {
    log({ level: "info", message: "Workspace Folders Changed", detail: e });
    const map = new Map(workspaceFolders.map((f) => [f.uri, f]));
    for (const folder of e.removed) {
      map.delete(folder.uri);
    }
    for (const folder of e.added) {
      map.set(folder.uri, {
        ...folder,
        path: ensureTrailingDirectorySeparator(await fileService.fileURLToRealPath(folder.uri)),
      });
    }
    workspaceFolders = Array.from(map.values());
    log({ level: "info", message: `Workspace Folders`, detail: workspaceFolders });
  }

  function watchedFilesChanged(params: DidChangeWatchedFilesParams) {
    fileSystemCache.notify(params.changes);
    npmPackageProvider.notify(params.changes);
  }

  function isTspConfigFile(doc: TextDocument | TextDocumentIdentifier) {
    return doc.uri.endsWith("tspconfig.yaml");
  }

  async function getFoldingRanges(params: FoldingRangeParams): Promise<FoldingRange[]> {
    if (isTspConfigFile(params.textDocument)) return [];

    const ast = await compileService.getScript(params.textDocument);
    if (!ast) {
      return [];
    }
    const file = ast.file;
    const ranges: FoldingRange[] = [];
    let rangeStartSingleLines = -1;
    for (let i = 0; i < ast.comments.length; i++) {
      const comment = ast.comments[i];
      if (
        comment.kind === SyntaxKind.LineComment &&
        i + 1 < ast.comments.length &&
        ast.comments[i + 1].kind === SyntaxKind.LineComment &&
        ast.comments[i + 1].pos === skipWhiteSpace(file.text, comment.end)
      ) {
        if (rangeStartSingleLines === -1) {
          rangeStartSingleLines = comment.pos;
        }
      } else if (rangeStartSingleLines !== -1) {
        addRange(rangeStartSingleLines, comment.end);
        rangeStartSingleLines = -1;
      } else {
        addRange(comment.pos, comment.end);
      }
    }
    visitChildren(ast, addRangesForNode);
    function addRangesForNode(node: Node) {
      if (node.kind === SyntaxKind.Doc) {
        return; // fold doc comments as regular comments
      }
      let nodeStart = node.pos;
      if ("decorators" in node && node.decorators.length > 0) {
        const decoratorEnd = node.decorators[node.decorators.length - 1].end;
        addRange(nodeStart, decoratorEnd);
        nodeStart = skipTrivia(file.text, decoratorEnd);
      }

      addRange(nodeStart, node.end);
      visitChildren(node, addRangesForNode);
    }
    return ranges;
    function addRange(startPos: number, endPos: number) {
      const start = file.getLineAndCharacterOfPosition(startPos);
      const end = file.getLineAndCharacterOfPosition(endPos);
      if (start.line !== end.line) {
        ranges.push({
          startLine: start.line,
          startCharacter: start.character,
          endLine: end.line,
          endCharacter: end.character,
        });
      }
    }
  }

  async function getDocumentSymbols(params: DocumentSymbolParams): Promise<DocumentSymbol[]> {
    if (isTspConfigFile(params.textDocument)) return [];

    const ast = await compileService.getScript(params.textDocument);
    if (!ast) {
      return [];
    }

    return getSymbolStructure(ast);
  }

  async function findDocumentHighlight(
    params: DocumentHighlightParams,
  ): Promise<DocumentHighlight[]> {
    if (isTspConfigFile(params.textDocument)) return [];

    const result = await compileService.compile(params.textDocument);
    if (result === undefined) {
      return [];
    }
    const { program, document, script } = result;
    const identifiers = findReferenceIdentifiers(
      program,
      script,
      document.offsetAt(params.position),
      [script],
    );
    return identifiers.map((identifier) => ({
      range: getRange(identifier, script.file),
      kind: DocumentHighlightKind.Read,
    }));
  }

  async function checkChange(change: TextDocumentChangeEvent<TextDocument>) {
    if (isTspConfigFile(change.document)) return undefined;

    compileService.notifyChange(change.document);
  }
  async function reportDiagnostics({ program, document }: CompileResult) {
    if (isTspConfigFile(document)) return undefined;

    currentDiagnosticIndex.clear();
    // Group diagnostics by file.
    //
    // Initialize diagnostics for all source files in program to empty array
    // as we must send an empty array when a file has no diagnostics or else
    // stale diagnostics from a previous run will stick around in the IDE.
    //
    const diagnosticMap: Map<TextDocument, VSDiagnostic[]> = new Map();
    diagnosticMap.set(document, []);
    for (const each of program.sourceFiles.values()) {
      const document = (each.file as ServerSourceFile)?.document;
      if (document) {
        diagnosticMap.set(document, []);
      }
    }

    for (const each of program.diagnostics) {
      const results = convertDiagnosticToLsp(fileService, program, document, each);
      for (const result of results) {
        const [diagnostic, diagDocument] = result;
        if (each.url) {
          diagnostic.codeDescription = {
            href: each.url,
          };
        }
        if (each.code === "deprecated") {
          diagnostic.tags = [DiagnosticTag.Deprecated];
        }
        diagnostic.data = { id: diagnosticIdCounter++ };
        const diagnostics = diagnosticMap.get(diagDocument);
        compilerAssert(
          diagnostics,
          "Diagnostic reported against a source file that was not added to the program.",
        );
        diagnostics.push(diagnostic);
        currentDiagnosticIndex.set(diagnostic.data.id, each);
      }
    }

    for (const [document, diagnostics] of diagnosticMap) {
      sendDiagnostics(document, diagnostics);
    }
  }

  async function getHover(params: HoverParams): Promise<Hover> {
    if (isTspConfigFile(params.textDocument)) return { contents: [] };

    const result = await compileService.compile(params.textDocument);
    if (result === undefined) {
      return { contents: [] };
    }
    const { program, document, script } = result;

    const id = getNodeAtPosition(script, document.offsetAt(params.position));
    const sym =
      id?.kind === SyntaxKind.Identifier ? program.checker.resolveIdentifier(id) : undefined;

    const markdown: MarkupContent = {
      kind: MarkupKind.Markdown,
      value: sym ? getSymbolDetails(program, sym) : "",
    };
    return {
      contents: markdown,
    };
  }

  async function getSignatureHelp(params: SignatureHelpParams): Promise<SignatureHelp | undefined> {
    if (isTspConfigFile(params.textDocument)) return undefined;

    const result = await compileService.compile(params.textDocument);
    if (result === undefined) {
      return undefined;
    }
    const { script, document, program } = result;
    const data = getSignatureHelpNodeAtPosition(script, document.offsetAt(params.position));
    if (data === undefined) {
      return undefined;
    }
    const { node, argumentIndex } = data;
    switch (node.kind) {
      case SyntaxKind.TypeReference:
        return getSignatureHelpForTemplate(program, node, argumentIndex);
      case SyntaxKind.DecoratorExpression:
      case SyntaxKind.AugmentDecoratorStatement:
        return getSignatureHelpForDecorator(program, node, argumentIndex);
      default:
        const _assertNever: never = node;
        compilerAssert(false, "Unreachable");
    }
  }

  function getSignatureHelpForTemplate(
    program: Program,
    node: TypeReferenceNode,
    argumentIndex: number,
  ): SignatureHelp | undefined {
    const sym = program.checker.resolveIdentifier(
      node.target.kind === SyntaxKind.MemberExpression ? node.target.id : node.target,
    );
    const templateDeclNode = sym?.declarations[0];
    if (
      !templateDeclNode ||
      !("templateParameters" in templateDeclNode) ||
      templateDeclNode.templateParameters.length === 0
    ) {
      return undefined;
    }

    const parameterDocs = getTemplateParameterDocumentation(templateDeclNode);
    const parameters = templateDeclNode.templateParameters.map((x) => {
      const info: ParameterInformation = { label: x.id.sv };
      const doc = parameterDocs.get(x.id.sv);
      if (doc) {
        info.documentation = { kind: MarkupKind.Markdown, value: doc };
      }
      return info;
    });

    const help: SignatureHelp = {
      signatures: [
        {
          label: `${sym.name}<${parameters.map((x) => x.label).join(", ")}>`,
          parameters,
          activeParameter: Math.min(parameters.length - 1, argumentIndex),
        },
      ],
      activeSignature: 0,
      activeParameter: 0,
    };

    const doc = getSymbolDetails(program, sym, {
      includeSignature: false,
      includeParameterTags: false,
    });
    if (doc) {
      help.signatures[0].documentation = { kind: MarkupKind.Markdown, value: doc };
    }

    return help;
  }

  function getSignatureHelpForDecorator(
    program: Program,
    node: DecoratorExpressionNode | AugmentDecoratorStatementNode,
    argumentIndex: number,
  ): SignatureHelp | undefined {
    const sym = program.checker.resolveIdentifier(
      node.target.kind === SyntaxKind.MemberExpression ? node.target.id : node.target,
    );
    if (!sym) {
      return undefined;
    }

    const decoratorDeclNode: DecoratorDeclarationStatementNode | undefined = sym.declarations.find(
      (x): x is DecoratorDeclarationStatementNode =>
        x.kind === SyntaxKind.DecoratorDeclarationStatement,
    );
    if (decoratorDeclNode === undefined) {
      return undefined;
    }

    const type = program.checker.getTypeForNode(decoratorDeclNode);
    compilerAssert(type.kind === "Decorator", "Expected type to be a decorator.");

    const parameterDocs = getParameterDocumentation(program, type);
    let labelPrefix = "";
    const parameters: ParameterInformation[] = [];
    if (node.kind === SyntaxKind.AugmentDecoratorStatement) {
      const targetType = decoratorDeclNode.target.type
        ? program.checker.getTypeForNode(decoratorDeclNode.target.type)
        : undefined;

      parameters.push({
        label: `${decoratorDeclNode.target.id.sv}: ${
          targetType ? getTypeName(targetType) : "unknown"
        }`,
      });

      labelPrefix = "@";
    }

    parameters.push(
      ...type.parameters.map((x) => {
        const info: ParameterInformation = {
          // prettier-ignore
          label: `${x.rest ? "..." : ""}${x.name}${x.optional ? "?" : ""}: ${getEntityName(x.type)}`,
        };
        const doc = parameterDocs.get(x.name);
        if (doc) {
          info.documentation = { kind: MarkupKind.Markdown, value: doc };
        }
        return info;
      }),
    );

    const help: SignatureHelp = {
      signatures: [
        {
          label: `${labelPrefix}${type.name}(${parameters.map((x) => x.label).join(", ")})`,
          parameters,
          activeParameter: Math.min(parameters.length - 1, argumentIndex),
        },
      ],
      activeSignature: 0,
      activeParameter: 0,
    };

    const doc = getSymbolDetails(program, sym, {
      includeSignature: false,
      includeParameterTags: false,
    });
    if (doc) {
      help.signatures[0].documentation = { kind: MarkupKind.Markdown, value: doc };
    }

    return help;
  }

  async function formatDocument(params: DocumentFormattingParams): Promise<TextEdit[]> {
    if (isTspConfigFile(params.textDocument)) return [];

    const document = host.getOpenDocumentByURL(params.textDocument.uri);
    if (document === undefined) {
      return [];
    }
    const path = await fileService.fileURLToRealPath(params.textDocument.uri);
    const prettierConfig = await resolvePrettierConfig(path);
    const resolvedConfig = prettierConfig ?? {
      tabWidth: params.options.tabSize,
      useTabs: !params.options.insertSpaces,
    };
    log({
      level: "info",
      message: `Formatting TypeSpec document: ${JSON.stringify({ fileUri: params.textDocument.uri, vscodeOptions: params.options, prettierConfig, resolvedConfig }, null, 2)}`,
    });
    const formattedText = await formatTypeSpec(document.getText(), resolvedConfig);
    return [minimalEdit(document, formattedText)];
  }

  async function resolvePrettierConfig(path: string) {
    try {
      // Resolve prettier if it is installed.
      const prettier = await import("prettier");
      return prettier.resolveConfig(path);
    } catch (e) {
      return null;
    }
  }

  function minimalEdit(document: TextDocument, string1: string): TextEdit {
    const string0 = document.getText();
    // length of common prefix
    let i = 0;
    while (i < string0.length && i < string1.length && string0[i] === string1[i]) {
      ++i;
    }
    // length of common suffix
    let j = 0;
    while (
      i + j < string0.length &&
      i + j < string1.length &&
      string0[string0.length - j - 1] === string1[string1.length - j - 1]
    ) {
      ++j;
    }
    const newText = string1.substring(i, string1.length - j);
    const pos0 = document.positionAt(i);
    const pos1 = document.positionAt(string0.length - j);

    return TextEdit.replace(Range.create(pos0, pos1), newText);
  }

  async function gotoDefinition(params: DefinitionParams): Promise<Location[]> {
    if (isTspConfigFile(params.textDocument)) return [];

    const result = await compileService.compile(params.textDocument);
    if (result === undefined) {
      return [];
    }
    const node = getNodeAtPosition(result.script, result.document.offsetAt(params.position));
    switch (node?.kind) {
      case SyntaxKind.Identifier:
        const sym = result.program.checker.resolveIdentifier(node);
        return getLocations(sym?.declarations);
      case SyntaxKind.StringLiteral:
        if (node.parent?.kind === SyntaxKind.ImportStatement) {
          return [await getImportLocation(node.value, result.script)];
        } else {
          return [];
        }
    }
    return [];
  }

  async function getImportLocation(
    importPath: string,
    currentFile: TypeSpecScriptNode,
  ): Promise<Location> {
    const host: ResolveModuleHost = {
      realpath: compilerHost.realpath,
      readFile: async (path) => {
        const file = await compilerHost.readFile(path);
        return file.text;
      },
      stat: compilerHost.stat,
    };
    const resolved = await resolveModule(host, importPath, {
      baseDir: getDirectoryPath(currentFile.file.path),
      resolveMain(pkg) {
        // this lets us follow node resolve semantics more-or-less exactly
        // but using tspMain instead of main.
        return resolveTspMain(pkg) ?? pkg.main;
      },
    });
    return {
      uri: fileService.getURL(resolved.type === "file" ? resolved.path : resolved.mainFile),
      range: Range.create(0, 0, 0, 0),
    };
  }

  async function complete(params: CompletionParams): Promise<CompletionList> {
    if (isTspConfigFile(params.textDocument)) {
      const doc = host.getOpenDocumentByURL(params.textDocument.uri);
      if (doc) {
        const items = await provideTspconfigCompletionItems(doc, params.position, {
          fileService,
          emitterProvider,
          log,
        });
        return CompletionList.create(items);
      }
      return CompletionList.create([]);
    }

    const completions: CompletionList = {
      isIncomplete: false,
      items: [],
    };
    const result = await compileService.compile(params.textDocument);
    if (result) {
      const { script, document, program } = result;
      const posDetail = getCompletionNodeAtPosition(script, document.offsetAt(params.position));

      return await resolveCompletion(
        {
          program,
          file: script,
          completions,
          params,
        },
        posDetail,
      );
    }

    return completions;
  }

  async function findReferences(params: ReferenceParams): Promise<Location[]> {
    if (isTspConfigFile(params.textDocument)) return [];

    const result = await compileService.compile(params.textDocument);
    if (result === undefined) {
      return [];
    }
    const identifiers = findReferenceIdentifiers(
      result.program,
      result.script,
      result.document.offsetAt(params.position),
    );
    return getLocations(identifiers);
  }

  async function prepareRename(params: PrepareRenameParams): Promise<Range | undefined> {
    if (isTspConfigFile(params.textDocument)) return undefined;

    const result = await compileService.compile(params.textDocument);
    if (result === undefined) {
      return undefined;
    }
    const id = getNodeAtPosition(result.script, result.document.offsetAt(params.position));
    return id?.kind === SyntaxKind.Identifier ? getLocation(id)?.range : undefined;
  }

  async function rename(params: RenameParams): Promise<WorkspaceEdit> {
    if (isTspConfigFile(params.textDocument)) return { changes: {} };

    const changes: Record<string, TextEdit[]> = {};
    const result = await compileService.compile(params.textDocument);
    if (result) {
      const identifiers = findReferenceIdentifiers(
        result.program,
        result.script,
        result.document.offsetAt(params.position),
      );
      for (const id of identifiers) {
        const location = getLocation(id);
        if (!location) {
          continue;
        }
        const change = TextEdit.replace(location.range, params.newName);
        if (location.uri in changes) {
          changes[location.uri].push(change);
        } else {
          changes[location.uri] = [change];
        }
      }
    }
    return { changes };
  }

  function findReferenceIdentifiers(
    program: Program,
    file: TypeSpecScriptNode,
    pos: number,
    searchFiles: Iterable<TypeSpecScriptNode> = program.sourceFiles.values(),
  ): IdentifierNode[] {
    const id = getNodeAtPosition(file, pos);
    if (id?.kind !== SyntaxKind.Identifier) {
      return [];
    }

    const sym = program.checker.resolveIdentifier(id);
    if (!sym) {
      return [id];
    }

    const references: IdentifierNode[] = [];
    for (const searchFile of searchFiles) {
      visitChildren(searchFile, function visit(node) {
        if (node.kind === SyntaxKind.Identifier) {
          const s = program.checker.resolveIdentifier(node);
          if (s === sym || (sym.type && s?.type === sym.type)) {
            references.push(node);
          }
        }
        visitChildren(node, visit);
      });
    }
    return references;
  }

  async function getSemanticTokensForDocument(params: SemanticTokensParams) {
    if (isTspConfigFile(params.textDocument)) return [];

    const ast = await compileService.getScript(params.textDocument);
    if (!ast) {
      return [];
    }

    return getSemanticTokens(ast);
  }

  async function buildSemanticTokens(params: SemanticTokensParams): Promise<SemanticTokens> {
    if (isTspConfigFile(params.textDocument)) return { data: [] };

    const builder = new SemanticTokensBuilder();
    const tokens = await getSemanticTokensForDocument(params);
    const file = await compilerHost.readFile(await fileService.getPath(params.textDocument));
    const starts = file.getLineStarts();

    for (const token of tokens) {
      const start = file.getLineAndCharacterOfPosition(token.pos);
      const end = file.getLineAndCharacterOfPosition(token.end);

      for (let pos = token.pos, line = start.line; line <= end.line; line++) {
        const endPos = line === end.line ? token.end : starts[line + 1];
        const character = line === start.line ? start.character : 0;
        builder.push(line, character, endPos - pos, token.kind, 0);
        pos = endPos;
      }
    }

    return builder.build();
  }

  async function getCodeActions(params: CodeActionParams): Promise<CodeAction[]> {
    if (isTspConfigFile(params.textDocument)) return [];

    const actions = [];
    for (const vsDiag of params.context.diagnostics) {
      const tspDiag = currentDiagnosticIndex.get(vsDiag.data?.id);
      if (tspDiag === undefined || tspDiag.codefixes === undefined) continue;

      for (const fix of tspDiag.codefixes ?? []) {
        const codeAction: CodeAction = {
          ...CodeAction.create(
            fix.label,
            {
              title: fix.label,
              command: Commands.APPLY_CODE_FIX,
              arguments: [params.textDocument.uri, vsDiag.data?.id, fix.id],
            },
            CodeActionKind.QuickFix,
          ),
          diagnostics: [vsDiag],
        };
        actions.push(codeAction);
      }
    }

    return actions;
  }

  async function executeCommand(params: ExecuteCommandParams) {
    if (params.command === Commands.APPLY_CODE_FIX) {
      const [documentUri, diagId, fixId] = params.arguments ?? [];
      if (documentUri && diagId && fixId) {
        const diag = currentDiagnosticIndex.get(diagId);
        const codeFix = diag?.codefixes?.find((x) => x.id === fixId);
        if (codeFix) {
          const edits = await resolveCodeFix(codeFix);
          const vsEdits = convertCodeFixEdits(edits);
          await host.applyEdit({ changes: { [documentUri]: vsEdits } });
        }
      }
    }
  }
  function convertCodeFixEdits(edits: CodeFixEdit[]): TextEdit[] {
    return edits.map(convertCodeFixEdit);
  }
  function convertCodeFixEdit(edit: CodeFixEdit): TextEdit {
    switch (edit.kind) {
      case "insert-text":
        return TextEdit.insert(edit.file.getLineAndCharacterOfPosition(edit.pos), edit.text);
      case "replace-text":
        return TextEdit.replace(getRange(edit, edit.file), edit.text);
    }
  }

  function documentClosed(change: TextDocumentChangeEvent<TextDocument>) {
    // clear diagnostics on file close
    sendDiagnostics(change.document, []);
  }

  function getLocations(targets: readonly DiagnosticTarget[] | undefined): Location[] {
    return targets?.map(getLocation).filter((x): x is Location => !!x) ?? [];
  }

  function getLocation(target: DiagnosticTarget): Location | undefined {
    const location = getSourceLocation(target);
    if (location.isSynthetic) {
      return undefined;
    }

    return {
      uri: fileService.getURL(location.file.path),
      range: getRange(location, location.file),
    };
  }

  function getRange(location: TextRange, file: SourceFile): Range {
    const start = file.getLineAndCharacterOfPosition(location.pos);
    const end = file.getLineAndCharacterOfPosition(location.end);
    return Range.create(start, end);
  }

  function log(log: ServerLog) {
    if (!isInitialized) {
      pendingMessages.push(log);
      return;
    }

    for (const pending of pendingMessages) {
      host.log(pending);
    }

    pendingMessages = [];
    host.log(log);
  }

  function sendDiagnostics(document: TextDocument, diagnostics: VSDiagnostic[]) {
    host.sendDiagnostics({
      uri: document.uri,
      version: document.version,
      diagnostics,
    });
  }

  function createCompilerHost(): CompilerHost {
    const base = host.compilerHost;
    return {
      ...base,
      parseCache: new WeakMap(),
      readFile,
      stat,
      getSourceFileKind,
    };

    async function readFile(path: string): Promise<ServerSourceFile> {
      const document = fileService.getOpenDocument(path);
      const cached = await fileSystemCache.get(path);

      // Try cache
      if (cached && (!document || document.version === cached.version)) {
        if (cached.type === "error") {
          throw cached.error;
        }
        return cached.file;
      }

      // Try open document, although this is cheap, the instance still needs
      // to be cached so that the compiler can reuse parse and bind results.
      if (document) {
        const file = {
          document,
          ...createSourceFile(document.getText(), path),
        };
        fileSystemCache.set(path, { type: "file", file, version: document.version });
        return file;
      }

      // Hit the disk and cache
      try {
        const file = await base.readFile(path);
        fileSystemCache.set(path, { type: "file", file });
        return file;
      } catch (error) {
        fileSystemCache.set(path, { type: "error", error });
        throw error;
      }
    }

    async function stat(path: string): Promise<{ isDirectory(): boolean; isFile(): boolean }> {
      // if we have an open document for the path or a cache entry, then we know
      // it's a file and not a directory and needn't hit the disk.
      if (fileService.getOpenDocument(path) || (await fileSystemCache.get(path))?.type === "file") {
        return {
          isFile() {
            return true;
          },
          isDirectory() {
            return false;
          },
        };
      }
      return await base.stat(path);
    }

    function getSourceFileKind(path: string) {
      const document = fileService.getOpenDocument(path);
      if (document?.languageId === "typespec") {
        return "typespec";
      }
      return getSourceFileKindFromExt(path);
    }
  }
}

type SignatureHelpNode =
  | DecoratorExpressionNode
  | AugmentDecoratorStatementNode
  | TypeReferenceNode;

function getSignatureHelpNodeAtPosition(
  script: TypeSpecScriptNode,
  position: number,
): { node: SignatureHelpNode; argumentIndex: number } | undefined {
  // Move back over any trailing trivia. Otherwise, if there is no
  // closing paren/angle bracket, we can find ourselves outside the desired
  // node altogether in cases like `@dec(test, |`.
  position = getPositionBeforeTrivia(script, position);

  const node = getNodeAtPosition<SignatureHelpNode>(
    script,
    position,
    (n): n is SignatureHelpNode => {
      switch (n.kind) {
        case SyntaxKind.DecoratorExpression:
        case SyntaxKind.AugmentDecoratorStatement:
        case SyntaxKind.TypeReference:
          // Do not consider node if positioned before the argument list.
          // This is the standard behavior for signature help and further
          // deals with nesting such as `Outer<Inner|> where we do not want
          // we want help with the `Outer` arguments, not the `Inner` ones.
          if (position <= n.target.end) {
            return false;
          }

          // Likewise, no signature help at the end of argument list unless the
          // it has no closing paren/angle bracket.
          if (position === n.end) {
            const endChar = script.file.text.charCodeAt(position - 1);
            const closeChar =
              n.kind === SyntaxKind.TypeReference ? CharCode.GreaterThan : CharCode.CloseParen;
            if (endChar === closeChar) {
              return false;
            }
          }
          return true;
        default:
          return false;
      }
    },
  );

  if (!node) {
    return undefined;
  }

  const argumentIndex = getSignatureHelpArgumentIndex(script, node, position);
  if (argumentIndex < 0) {
    return undefined;
  }

  return { node, argumentIndex };
}

function getSignatureHelpArgumentIndex(
  script: TypeSpecScriptNode,
  node: SignatureHelpNode,
  position: number,
) {
  // Normalize arguments into a single list to avoid special case for
  // augment decorators.
  const args =
    node.kind === SyntaxKind.AugmentDecoratorStatement
      ? [node.targetType, ...node.arguments]
      : node.arguments;

  // Find the first argument that ends after the position. We don't look at
  // the argument start position since the cursor might be in leading
  // trivia, and we skip trivia to get the effective argument end position
  // since the cursor might be in trailing trivia.
  for (let i = 0; i < args.length; i++) {
    if (position <= skipTrivia(script.file.text, args[i].end)) {
      return i;
    }
  }

  // If we reach here, we must be at the next argument after any that are in
  // the syntax tree. There won't be a missing identifier for this argument
  // in the tree since the parser error recovery will have assumed a
  // trailing delimiter or empty list.
  return args.length;
}

/**
 * Resolve the node that should be auto completed at the given position.
 * It will try to guess what node it could be as during auto complete the ast might not be complete.
 * @internal
 */
export function getCompletionNodeAtPosition(
  script: TypeSpecScriptNode,
  position: number,
  filter: (node: Node) => boolean = (node: Node) => true,
): PositionDetail {
  return getNodeAtPositionDetail(script, position, filter);
}<|MERGE_RESOLUTION|>--- conflicted
+++ resolved
@@ -79,11 +79,8 @@
 import { createCompileService } from "./compile-service.js";
 import { resolveCompletion } from "./completion.js";
 import { Commands } from "./constants.js";
-<<<<<<< HEAD
 import { convertDiagnosticToLsp } from "./diagnostics.js";
-=======
 import { EmitterProvider } from "./emitter-provider.js";
->>>>>>> 69cc4121
 import { createFileService } from "./file-service.js";
 import { createFileSystemCache } from "./file-system-cache.js";
 import { NpmPackageProvider } from "./npm-package-provider.js";
