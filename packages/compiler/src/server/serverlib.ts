--- conflicted
+++ resolved
@@ -552,12 +552,8 @@
 
     compileService.notifyChange(change.document);
   }
-<<<<<<< HEAD
-  async function reportDiagnostics({ program, document }: CompileResult) {
-    if (!document) return undefined;
-=======
+
   async function reportDiagnostics({ program, document, optionsFromConfig }: CompileResult) {
->>>>>>> 50c7f5a5
     if (isTspConfigFile(document)) return undefined;
 
     currentDiagnosticIndex.clear();
