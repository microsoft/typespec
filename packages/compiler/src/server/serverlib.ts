--- conflicted
+++ resolved
@@ -371,7 +371,6 @@
     }
   }
 
-<<<<<<< HEAD
   async function compileProject(param: {
     doc: TextDocumentIdentifier;
     options: CompilerOptions;
@@ -407,10 +406,12 @@
         hasError: result.program.hasError(),
         errorDiagnostics: errorDiagnostics,
         warningDiagnostics: warningDiagnostics,
-        entryPoint: result.document.uri,
+        entryPoint: result.document?.uri,
         options: result.program.compilerOptions,
       };
-=======
+    }
+  }
+
   async function renameFiles(params: RenameFilesParams): Promise<void> {
     const firstFilePath = params.files[0];
     if (!firstFilePath) {
@@ -478,7 +479,6 @@
           }
         }
       }
->>>>>>> 0267f2e5
     }
   }
 
