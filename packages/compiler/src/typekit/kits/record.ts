--- conflicted
+++ resolved
@@ -4,11 +4,7 @@
 
 /**
  * RecordKit provides utilities for working with Record Model types.
-<<<<<<< HEAD
- * @experimental
  * @typekit record
-=======
->>>>>>> dd6aad4a
  */
 export interface RecordKit {
   /**
