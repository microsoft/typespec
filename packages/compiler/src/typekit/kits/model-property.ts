--- conflicted
+++ resolved
@@ -43,11 +43,7 @@
  * on the model property or the type of the model property. In such cases,
  * these operations will return the metadata from the model property if it
  * exists, or the type of the model property if it exists.
-<<<<<<< HEAD
- * @experimental
  * @typekit modelProperty
-=======
->>>>>>> dd6aad4a
  */
 export interface ModelPropertyKit {
   /**
