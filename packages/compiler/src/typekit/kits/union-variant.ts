--- conflicted
+++ resolved
@@ -34,11 +34,7 @@
  * Union variants are types that represent a single value within a union that can be one of
  * several types.
  *
-<<<<<<< HEAD
- * @experimental
  * @typekit unionVariant
-=======
->>>>>>> dd6aad4a
  */
 export interface UnionVariantKit {
   /**
