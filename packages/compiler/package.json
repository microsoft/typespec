{
  "name": "@cadl-lang/compiler",
  "version": "0.34.0",
  "description": "Cadl Compiler Preview",
  "author": "Microsoft Corporation",
  "license": "MIT",
  "homepage": "https://github.com/Microsoft/cadl",
  "readme": "https://github.com/Microsoft/cadl/blob/master/README.md",
  "repository": {
    "type": "git",
    "url": "git+https://github.com/Microsoft/cadl.git"
  },
  "bugs": {
    "url": "https://github.com/Microsoft/cadl/issues"
  },
  "keywords": [
    "cadl",
    "cli"
  ],
  "type": "module",
  "main": "dist/core/index.js",
  "cadlMain": "lib/main.cadl",
  "exports": {
    ".": "./dist/core/index.js",
    "./testing": "./dist/testing/index.js"
  },
  "browser": {
    "./dist/core/node-host.js": "./dist/core/node-host.browser.js",
    "./dist/core/logger/console-sink.js": "./dist/core/logger/console-sink.browser.js"
  },
  "types": "dist/core/index.d.ts",
  "engines": {
    "node": ">=16.0.0"
  },
  "bin": {
    "cadl": "cmd/cadl.js",
    "cadl-server": "cmd/cadl-server.js"
  },
  "files": [
    "lib/*.cadl",
    "dist/**",
    "!dist/test/**"
  ],
  "scripts": {
    "clean": "rimraf ./dist ./temp",
    "build": "npm run gen-manifest && npm run compile && npm run generate-tmlanguage",
    "compile": "tsc -p .",
    "watch": "tsc -p . --watch",
    "watch-tmlanguage": "node scripts/watch-tmlanguage.js",
    "generate-tmlanguage": "node scripts/generate-tmlanguage.js",
    "dogfood": "node scripts/dogfood.js",
    "test": "mocha",
    "test-official": "c8 mocha --forbid-only --reporter mocha-multi-reporters",
    "gen-manifest": "node scripts/generate-manifest.js",
    "regen-nonascii": "node scripts/regen-nonascii.js",
    "fuzz": "node dist/test/manual/fuzz.js run",
    "lint": "eslint . --ext .ts --max-warnings=0",
    "lint:fix": "eslint . --fix --ext .ts"
  },
  "dependencies": {
    "@babel/code-frame": "~7.16.7",
    "ajv": "~8.9.0",
    "picocolors": "~1.0.0",
    "globby": "~13.1.1",
    "js-yaml": "~4.1.0",
    "mkdirp": "~1.0.4",
    "mustache": "~4.2.0",
    "prettier": "~2.7.1",
    "node-fetch": "3.2.8",
    "prompts": "~2.4.1",
    "vscode-languageserver": "~7.0.0",
    "vscode-languageserver-textdocument": "~1.0.1",
    "yargs": "~17.3.1",
    "node-watch": "~0.7.1",
    "change-case": "~4.1.2",
    "typescript": "~4.7.2"
  },
  "devDependencies": {
    "@types/babel__code-frame": "~7.0.3",
    "@types/js-yaml": "~4.0.1",
    "@types/mkdirp": "~1.0.1",
    "@types/mocha": "~9.1.0",
    "@types/mustache": "~4.1.2",
    "@types/node": "~16.0.3",
    "@types/prettier": "2.6.0",
    "@types/prompts": "~2.0.14",
    "@types/yargs": "~17.0.2",
    "@cadl-lang/eslint-config-cadl": "~0.4.0",
    "@cadl-lang/internal-build-utils": "~0.3.1",
    "eslint": "^8.12.0",
    "grammarkdown": "~3.1.2",
    "mocha": "~9.2.0",
    "mocha-junit-reporter": "~2.0.2",
    "mocha-multi-reporters": "~1.5.1",
    "c8": "~7.11.0",
    "prettier-plugin-organize-imports": "~2.3.4",
    "source-map-support": "~0.5.19",
    "rimraf": "~3.0.2",
<<<<<<< HEAD
    "tmlanguage-generator": "~0.3.0",
=======
    "tmlanguage-generator": "~0.3.1",
    "typescript": "~4.7.2",
>>>>>>> fa843786
    "vscode-oniguruma": "~1.6.1",
    "vscode-textmate": "~6.0.0"
  }
}<|MERGE_RESOLUTION|>--- conflicted
+++ resolved
@@ -96,12 +96,7 @@
     "prettier-plugin-organize-imports": "~2.3.4",
     "source-map-support": "~0.5.19",
     "rimraf": "~3.0.2",
-<<<<<<< HEAD
-    "tmlanguage-generator": "~0.3.0",
-=======
     "tmlanguage-generator": "~0.3.1",
-    "typescript": "~4.7.2",
->>>>>>> fa843786
     "vscode-oniguruma": "~1.6.1",
     "vscode-textmate": "~6.0.0"
   }
