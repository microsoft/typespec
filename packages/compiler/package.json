{
  "name": "@typespec/compiler",
  "version": "0.66.0",
  "description": "TypeSpec Compiler Preview",
  "author": "Microsoft Corporation",
  "license": "MIT",
  "homepage": "https://typespec.io",
  "readme": "https://github.com/microsoft/typespec/blob/main/README.md",
  "repository": {
    "type": "git",
    "url": "git+https://github.com/microsoft/typespec.git"
  },
  "bugs": {
    "url": "https://github.com/microsoft/typespec/issues"
  },
  "keywords": [
    "typespec",
    "cli"
  ],
  "type": "module",
  "main": "dist/src/index.js",
  "tspMain": "lib/std/main.tsp",
  "exports": {
    ".": {
      "typespec": "./lib/std/main.tsp",
      "types": "./dist/src/index.d.ts",
      "default": "./dist/src/index.js"
    },
    "./utils": {
      "types": "./dist/src/utils/index.d.ts",
      "default": "./dist/src/utils/index.js"
    },
    "./testing": {
      "types": "./dist/src/testing/index.d.ts",
      "default": "./dist/src/testing/index.js"
    },
    "./module-resolver": {
      "types": "./dist/module-resolver/module-resolver.d.ts",
      "default": "./dist/src/module-resolver/module-resolver.js"
    },
    "./emitter-framework": {
      "types": "./dist/src/emitter-framework/index.d.ts",
      "default": "./dist/src/emitter-framework/index.js"
    },
    "./experimental": {
      "types": "./dist/src/experimental/index.d.ts",
      "default": "./dist/src/experimental/index.js"
    },
    "./experimental/typekit": {
      "types": "./dist/src/experimental/typekit/index.d.ts",
      "default": "./dist/src/experimental/typekit/index.js"
    },
<<<<<<< HEAD
    "./internals/init": {
      "types": "./dist/src/internals/init.d.ts",
      "import": "./dist/src/internals/init.js"
=======
    "./internals": {
      "types": "./dist/src/internals/index.d.ts",
      "import": "./dist/src/internals/index.js"
>>>>>>> 9b9dc9ee
    }
  },
  "browser": {
    "./dist/src/core/node-host.js": "./dist/src/core/node-host.browser.js",
    "./dist/src/core/logger/console-sink.js": "./dist/src/core/logger/console-sink.browser.js"
  },
  "engines": {
    "node": ">=20.0.0"
  },
  "bin": {
    "tsp": "cmd/tsp.js",
    "tsp-server": "cmd/tsp-server.js"
  },
  "files": [
    "lib/**/*.tsp",
    "dist/**",
    "templates/**",
    "entrypoints",
    "!dist/test/**"
  ],
  "scripts": {
    "clean": "rimraf ./dist ./temp",
    "build:init-templates-index": "tsx ./.scripts/build-init-templates.ts",
    "build": "npm run gen-manifest && npm run build:init-templates-index && npm run compile && npm run generate-tmlanguage",
    "api-extractor": "api-extractor run --local --verbose",
    "compile": "tsc -p .",
    "watch": "tsc -p . --watch",
    "watch-tmlanguage": "node scripts/watch-tmlanguage.js",
    "generate-tmlanguage": "node scripts/generate-tmlanguage.js",
    "gen-extern-signature": "tsx ./.scripts/gen-extern-signature.ts",
    "dogfood": "node scripts/dogfood.js",
    "test": "vitest run",
    "test:ui": "vitest --ui",
    "test:watch": "vitest -w",
    "test:ci": "vitest run --coverage --reporter=junit --reporter=default",
    "test:e2e": "vitest run --config ./vitest.config.e2e.ts",
    "gen-manifest": "node scripts/generate-manifest.js",
    "regen-nonascii": "node scripts/regen-nonascii.js",
    "fuzz": "node dist/test/manual/fuzz.js run",
    "lint": "eslint . --max-warnings=0",
    "lint:fix": "eslint . --fix"
  },
  "dependencies": {
    "@babel/code-frame": "~7.26.2",
    "@inquirer/prompts": "^7.3.1",
    "ajv": "~8.17.1",
    "change-case": "~5.4.4",
    "env-paths": "^3.0.0",
    "globby": "~14.1.0",
    "is-unicode-supported": "^2.1.0",
    "mustache": "~4.2.0",
    "picocolors": "~1.1.1",
    "prettier": "~3.5.3",
    "semver": "^7.7.1",
    "tar": "^7.4.3",
    "temporal-polyfill": "^0.2.5",
    "vscode-languageserver": "~9.0.1",
    "vscode-languageserver-textdocument": "~1.0.12",
    "yaml": "~2.7.0",
    "yargs": "~17.7.2"
  },
  "devDependencies": {
    "@types/babel__code-frame": "~7.0.6",
    "@types/mustache": "~4.2.5",
    "@types/node": "~22.13.9",
    "@types/semver": "^7.5.8",
    "@types/yargs": "~17.0.33",
    "@typespec/internal-build-utils": "workspace:^",
    "@vitest/coverage-v8": "^3.0.7",
    "@vitest/ui": "^3.0.7",
    "c8": "^10.1.3",
    "grammarkdown": "~3.3.2",
    "pathe": "^2.0.3",
    "rimraf": "~6.0.1",
    "source-map-support": "~0.5.21",
    "tmlanguage-generator": "workspace:^",
    "typescript": "~5.8.2",
    "vitest": "^3.0.7",
    "vscode-oniguruma": "~2.0.1",
    "vscode-textmate": "~9.2.0"
  }
}<|MERGE_RESOLUTION|>--- conflicted
+++ resolved
@@ -50,15 +50,9 @@
       "types": "./dist/src/experimental/typekit/index.d.ts",
       "default": "./dist/src/experimental/typekit/index.js"
     },
-<<<<<<< HEAD
-    "./internals/init": {
-      "types": "./dist/src/internals/init.d.ts",
-      "import": "./dist/src/internals/init.js"
-=======
     "./internals": {
       "types": "./dist/src/internals/index.d.ts",
       "import": "./dist/src/internals/index.js"
->>>>>>> 9b9dc9ee
     }
   },
   "browser": {
