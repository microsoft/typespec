--- conflicted
+++ resolved
@@ -99,14 +99,9 @@
     "is-unicode-supported": "^2.1.0",
     "mustache": "~4.2.0",
     "picocolors": "~1.1.1",
-<<<<<<< HEAD
-    "prettier": "~3.4.2",
-    "semver": "^7.6.3",
-    "tar": "^7.4.3",
-=======
     "prettier": "~3.5.3",
     "semver": "^7.7.1",
->>>>>>> 6d0e8176
+    "tar": "^7.4.3",
     "temporal-polyfill": "^0.2.5",
     "vscode-languageserver": "~9.0.1",
     "vscode-languageserver-textdocument": "~1.0.12",
