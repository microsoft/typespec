--- conflicted
+++ resolved
@@ -72,11 +72,7 @@
     "@types/mkdirp": "~1.0.1",
     "@types/mocha": "~9.1.0",
     "@types/mustache": "~4.1.2",
-<<<<<<< HEAD
-    "@types/node": "~16.11.7",
-=======
     "@types/node": "~16.0.3",
->>>>>>> b4d8ef5a
     "@types/prettier": "^2.0.2",
     "@types/prompts": "~2.0.14",
     "@types/yargs": "~17.0.2",
