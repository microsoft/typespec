import { validateDecoratorTarget } from "../core/decorator-utils.js";
import { createDiagnostic } from "../core/messages.js";
<<<<<<< HEAD
import { Program, ProjectedProgram } from "../core/program.js";
import { DecoratorContext, NamespaceType, Projector, Type } from "../core/types.js";
=======
import { Program } from "../core/program.js";
import { DecoratorContext, Namespace, Projector, Type } from "../core/types.js";
>>>>>>> fa843786

interface ServiceDetails {
  namespace?: Namespace;
  title?: string;
  version?: string;
  host?: string;
}

const programServiceDetails = new WeakMap<Program | Projector, ServiceDetails>();
function getServiceDetails(program: Program | ProjectedProgram) {
  // TODO do we need this now?
  const key = "projector" in program ? program.projector : program;
  let serviceDetails = programServiceDetails.get(key);
  if (!serviceDetails) {
    serviceDetails = {};
    programServiceDetails.set(key, serviceDetails);
  }

  return serviceDetails;
}

export function setServiceNamespace(program: Program, namespace: Namespace): void {
  const serviceDetails = getServiceDetails(program);
  if (serviceDetails.namespace && serviceDetails.namespace !== namespace) {
    program.reportDiagnostic(
      createDiagnostic({ code: "service-namespace-duplicate", target: namespace })
    );
  }

  serviceDetails.namespace = namespace;
}

export function checkIfServiceNamespace(program: Program, namespace: Namespace): boolean {
  const serviceDetails = getServiceDetails(program);
  return serviceDetails.namespace === namespace;
}

export function $serviceTitle(context: DecoratorContext, target: Type, title: string) {
  const serviceDetails = getServiceDetails(context.program);
  if (serviceDetails.title) {
    context.program.reportDiagnostic(
      createDiagnostic({
        code: "service-decorator-duplicate",
        format: { name: "title" },
        target,
      })
    );
  }

  if (!validateDecoratorTarget(context, target, "@serviceTitle", "Namespace")) {
    return;
  }

  setServiceNamespace(context.program, target);
  serviceDetails.title = title;
}

export function getServiceTitle(program: Program): string {
  const serviceDetails = getServiceDetails(program);
  return serviceDetails.title || "(title)";
}

export function $serviceVersion(context: DecoratorContext, target: Type, version: string) {
  const serviceDetails = getServiceDetails(context.program);
  if (serviceDetails.version) {
    context.program.reportDiagnostic(
      createDiagnostic({
        code: "service-decorator-duplicate",
        format: { name: "version" },
        target,
      })
    );
  }

  if (!validateDecoratorTarget(context, target, "@serviceVersion", "Namespace")) {
    return;
  }

  setServiceNamespace(context.program, target);
  serviceDetails.version = version;
}

export function getServiceVersion(program: Program): string {
  const serviceDetails = getServiceDetails(program);
  return serviceDetails.version || "0000-00-00";
}

export function getServiceNamespace(program: Program): Namespace | undefined {
  const serviceDetails = getServiceDetails(program);
  return serviceDetails.namespace ?? program.checker.getGlobalNamespaceType();
}

export function getServiceNamespaceString(program: Program): string | undefined {
  const serviceDetails = getServiceDetails(program);
  return (
    (serviceDetails.namespace && program.checker.getNamespaceString(serviceDetails.namespace)) ||
    undefined
  );
}<|MERGE_RESOLUTION|>--- conflicted
+++ resolved
@@ -1,12 +1,7 @@
 import { validateDecoratorTarget } from "../core/decorator-utils.js";
 import { createDiagnostic } from "../core/messages.js";
-<<<<<<< HEAD
 import { Program, ProjectedProgram } from "../core/program.js";
-import { DecoratorContext, NamespaceType, Projector, Type } from "../core/types.js";
-=======
-import { Program } from "../core/program.js";
 import { DecoratorContext, Namespace, Projector, Type } from "../core/types.js";
->>>>>>> fa843786
 
 interface ServiceDetails {
   namespace?: Namespace;
