--- conflicted
+++ resolved
@@ -27,11 +27,7 @@
  * model Pet {}
  * ```
  */
-<<<<<<< HEAD
-extern dec doc(target: unknown, doc: valueof string, formatArgs?: object);
-=======
-extern dec doc(target: unknown, doc: string, formatArgs?: {});
->>>>>>> afd531aa
+extern dec doc(target: unknown, doc: valueof string, formatArgs?: {});
 
 /**
  * Mark this type as deprecated
