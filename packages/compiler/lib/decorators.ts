import {
  validateDecoratorParamType,
  validateDecoratorTarget,
  validateDecoratorTargetIntrinsic,
} from "../core/decorator-utils.js";
import { createDiagnostic, reportDiagnostic } from "../core/messages.js";
import { Program } from "../core/program.js";
import {
  DecoratorContext,
  EnumMemberType,
  EnumType,
  InterfaceType,
  IntrinsicModelName,
  ModelType,
  ModelTypeProperty,
  NamespaceType,
  NeverType,
  OperationType,
  Type,
  VoidType,
} from "../core/types.js";

export const namespace = "Cadl";

function replaceTemplatedStringFromProperties(formatString: string, sourceObject: Type) {
  // Template parameters are not valid source objects, just skip them
  if (sourceObject.kind === "TemplateParameter") {
    return formatString;
  }

  return formatString.replace(/{(\w+)}/g, (_, propName) => {
    return (sourceObject as any)[propName];
  });
}

function setTemplatedStringProperty(
  key: symbol,
  program: Program,
  target: Type,
  text: string,
  sourceObject: Type
) {
  // TODO: replace with built-in decorator validation https://github.com/Azure/cadl-azure/issues/1022

  if (!validateDecoratorParamType(program, target, text, "String")) {
    return;
  }

  // If an object was passed in, use it to format the documentation string
  if (sourceObject) {
    text = replaceTemplatedStringFromProperties(text, sourceObject);
  }

  program.stateMap(key).set(target, text);
}

const summaryKey = Symbol("summary");
export function $summary(
  { program }: DecoratorContext,
  target: Type,
  text: string,
  sourceObject: Type
) {
  setTemplatedStringProperty(summaryKey, program, target, text, sourceObject);
}

export function getSummary(program: Program, type: Type): string | undefined {
  return program.stateMap(summaryKey).get(type);
}

<<<<<<< HEAD
const docsKey = Symbol("doc");
=======
const docsKey = Symbol("docs");
>>>>>>> d4d9c2b3
export function $doc(
  { program }: DecoratorContext,
  target: Type,
  text: string,
  sourceObject: Type
) {
  setTemplatedStringProperty(docsKey, program, target, text, sourceObject);
}

export function getDoc(program: Program, target: Type): string | undefined {
  return program.stateMap(docsKey).get(target);
}

export function $inspectType(program: Program, target: Type, text: string) {
  // eslint-disable-next-line no-console
  if (text) console.log(text);
  // eslint-disable-next-line no-console
  console.dir(target, { depth: 3 });
}

export function $inspectTypeName(program: Program, target: Type, text: string) {
  // eslint-disable-next-line no-console
  if (text) console.log(text);
  // eslint-disable-next-line no-console
  console.log(program.checker!.getTypeName(target));
}

<<<<<<< HEAD
const intrinsicsKey = Symbol("intrinsic");
=======
const intrinsicsKey = Symbol("intrinsics");
>>>>>>> d4d9c2b3
export function $intrinsic({ program }: DecoratorContext, target: Type, name: IntrinsicModelName) {
  program.stateMap(intrinsicsKey).set(target, name);
}

export function isIntrinsic(program: Program, target: Type | undefined): boolean {
  if (!target) {
    return false;
  }
  return program.stateMap(intrinsicsKey).has(target);
}

/**
 * The top level name of the intrinsic model.
 *
 * string => "string"
 * model CustomString is string => "string"
 */
export function getIntrinsicModelName(program: Program, target: Type): IntrinsicModelName {
  return program.stateMap(intrinsicsKey).get(target);
}

export function isStringType(program: Program, target: Type): boolean {
  const intrinsicType = getIntrinsicModelName(program, target);
  return intrinsicType !== undefined && intrinsicType === "string";
}

export function isErrorType(type: Type): boolean {
  return type.kind === "Intrinsic" && type.name === "ErrorType";
}

export function isVoidType(type: Type): type is VoidType {
  return type.kind === "Intrinsic" && type.name === "void";
}

export function isNeverType(type: Type): type is NeverType {
  return type.kind === "Intrinsic" && type.name === "never";
}

<<<<<<< HEAD
const numericTypesKey = Symbol("numeric");
=======
const numericTypesKey = Symbol("numericTypes");
>>>>>>> d4d9c2b3
export function $numeric({ program }: DecoratorContext, target: Type) {
  if (!isIntrinsic(program, target)) {
    program.reportDiagnostic(
      createDiagnostic({
        code: "decorator-wrong-target",
        format: { decorator: "@numeric", to: "non-instrinsic type" },
        target,
      })
    );
    return;
  }
  if (!validateDecoratorTarget(program, target, "@numeric", "Model")) {
    return;
  }
  program.stateSet(numericTypesKey).add(target);
}

/**
 * Return the type of the property or the model itself.
 */
export function getPropertyType(target: ModelType | ModelTypeProperty): Type {
  if (target.kind === "ModelProperty") {
    return target.type;
  } else {
    return target;
  }
}

export function isNumericType(program: Program, target: Type): boolean {
  return isIntrinsic(program, target) && program.stateSet(numericTypesKey).has(target);
}

// -- @error decorator ----------------------

const errorKey = Symbol("error");

export function $error({ program }: DecoratorContext, target: Type) {
  if (!validateDecoratorTarget(program, target, "@error", "Model")) {
    return;
  }

  program.stateSet(errorKey).add(target);
}

export function isErrorModel(program: Program, target: Type): boolean {
  return program.stateSet(errorKey).has(target);
}

// -- @format decorator ---------------------

const formatValuesKey = Symbol("formatValues");

export function $format({ program }: DecoratorContext, target: Type, format: string) {
  if (
    !validateDecoratorTarget(program, target, "@format", ["Model", "ModelProperty"]) ||
    !validateDecoratorTargetIntrinsic(program, target, "@format", ["string", "bytes"])
  ) {
    return;
  }

  program.stateMap(formatValuesKey).set(target, format);
}

export function getFormat(program: Program, target: Type): string | undefined {
  return program.stateMap(formatValuesKey).get(target);
}

// -- @pattern decorator ---------------------

const patternValuesKey = Symbol("patternValues");

export function $pattern({ program }: DecoratorContext, target: Type, pattern: string) {
  if (
    !validateDecoratorTarget(program, target, "@pattern", ["Model", "ModelProperty"]) ||
    !validateDecoratorTargetIntrinsic(program, target, "@pattern", "string")
  ) {
    return;
  }

  program.stateMap(patternValuesKey).set(target, pattern);
}

export function getPattern(program: Program, target: Type): string | undefined {
  return program.stateMap(patternValuesKey).get(target);
}

// -- @minLength decorator ---------------------

const minLengthValuesKey = Symbol("minLengthValues");

export function $minLength({ program }: DecoratorContext, target: Type, minLength: number) {
  if (
    !validateDecoratorTarget(program, target, "@minLength", ["Model", "ModelProperty"]) ||
    !validateDecoratorTargetIntrinsic(program, target, "@minLength", "string")
  ) {
    return;
  }

  program.stateMap(minLengthValuesKey).set(target, minLength);
}

export function getMinLength(program: Program, target: Type): number | undefined {
  return program.stateMap(minLengthValuesKey).get(target);
}

// -- @maxLength decorator ---------------------

const maxLengthValuesKey = Symbol("maxLengthValues");

export function $maxLength({ program }: DecoratorContext, target: Type, maxLength: number) {
  if (
    !validateDecoratorTarget(program, target, "@maxLength", ["Model", "ModelProperty"]) ||
    !validateDecoratorTargetIntrinsic(program, target, "@maxLength", "string")
  ) {
    return;
  }

  program.stateMap(maxLengthValuesKey).set(target, maxLength);
}

export function getMaxLength(program: Program, target: Type): number | undefined {
  return program.stateMap(maxLengthValuesKey).get(target);
}

// -- @minValue decorator ---------------------

const minValuesKey = Symbol("minValues");

export function $minValue({ program }: DecoratorContext, target: Type, minValue: number) {
  if (!validateDecoratorTarget(program, target, "@minValue", ["Model", "ModelProperty"])) {
    return;
  }

  if (!isNumericType(program, getPropertyType(target))) {
    program.reportDiagnostic(
      createDiagnostic({
        code: "decorator-wrong-target",
        format: { decorator: "@minValue", to: "non-numeric type" },
        target,
      })
    );
    return;
  }
  program.stateMap(minValuesKey).set(target, minValue);
}

export function getMinValue(program: Program, target: Type): number | undefined {
  return program.stateMap(minValuesKey).get(target);
}

// -- @maxValue decorator ---------------------

const maxValuesKey = Symbol("maxValues");

export function $maxValue({ program }: DecoratorContext, target: Type, maxValue: number) {
  if (!validateDecoratorTarget(program, target, "@maxValue", ["Model", "ModelProperty"])) {
    return;
  }

  if (!isNumericType(program, getPropertyType(target))) {
    program.reportDiagnostic(
      createDiagnostic({
        code: "decorator-wrong-target",
        format: { decorator: "@minValue", to: "non-numeric type" },
        target,
      })
    );
    return;
  }
  program.stateMap(maxValuesKey).set(target, maxValue);
}

export function getMaxValue(program: Program, target: Type): number | undefined {
  return program.stateMap(maxValuesKey).get(target);
}

// -- @secret decorator ---------------------

const secretTypesKey = Symbol("secretTypes");

export function $secret({ program }: DecoratorContext, target: Type) {
  if (
    !validateDecoratorTarget(program, target, "@secret", "Model") ||
    !validateDecoratorTargetIntrinsic(program, target, "@pattern", "string")
  ) {
    return;
  }

  program.stateMap(secretTypesKey).set(target, true);
}

export function isSecret(program: Program, target: Type): boolean | undefined {
  return program.stateMap(secretTypesKey).get(target);
}

// -- @visibility decorator ---------------------

const visibilitySettingsKey = Symbol("visibilitySettings");

export function $visibility(
  { program }: DecoratorContext,
  target: Type,
  ...visibilities: string[]
) {
  if (!validateDecoratorTarget(program, target, "@visibility", ["ModelProperty"])) {
    return;
  }

  program.stateMap(visibilitySettingsKey).set(target, visibilities);
}

export function getVisibility(program: Program, target: Type): string[] | undefined {
  return program.stateMap(visibilitySettingsKey).get(target);
}

export function $withVisibility(
  { program }: DecoratorContext,
  target: Type,
  ...visibilities: string[]
) {
  if (!validateDecoratorTarget(program, target, "@withVisibility", "Model")) {
    return;
  }

  const filter = (_: any, prop: ModelTypeProperty) => {
    const vis = getVisibility(program, prop);
    return vis !== undefined && visibilities.filter((v) => !vis.includes(v)).length > 0;
  };

  mapFilterOut(target.properties, filter);
}

function mapFilterOut(
  map: Map<string, ModelTypeProperty>,
  pred: (key: string, prop: ModelTypeProperty) => boolean
) {
  for (const [key, prop] of map) {
    if (pred(key, prop)) {
      map.delete(key);
    }
  }
}

// -- @withOptionalProperties decorator ---------------------

export function $withOptionalProperties({ program }: DecoratorContext, target: Type) {
  if (!validateDecoratorTarget(program, target, "@withOptionalProperties", "Model")) {
    return;
  }

  // Make all properties of the target type optional
  target.properties.forEach((p) => (p.optional = true));
}

// -- @withUpdatableProperties decorator ----------------------

export function $withUpdateableProperties({ program }: DecoratorContext, target: Type) {
  if (!validateDecoratorTarget(program, target, "@withUpdateableProperties", "Model")) {
    return;
  }

  // remove all read-only properties from the target type
  mapFilterOut(target.properties, (key, value) => {
    const vis = getVisibility(program, value);
    return vis !== undefined && vis.length > 0 && !vis.includes("update");
  });
}

// -- @withoutDefaultValues decorator ----------------------

export function $withoutDefaultValues({ program }: DecoratorContext, target: Type) {
  if (!validateDecoratorTarget(program, target, "@withoutDefaultValues", "Model")) {
    return;
  }

  // remove all read-only properties from the target type
  target.properties.forEach((p) => delete p.default);
}

// -- @list decorator ---------------------

const listPropertiesKey = Symbol("listProperties");

export function $list({ program }: DecoratorContext, target: Type, listedType?: Type) {
  if (!validateDecoratorTarget(program, target, "@list", "Operation")) {
    return;
  }

  if (listedType && listedType.kind == "TemplateParameter") {
    // Silently return because this is probably being used in a templated interface
    return;
  }

  if (listedType && listedType.kind !== "Model") {
    program.reportDiagnostic(
      createDiagnostic({
        code: "list-type-not-model",
        target,
      })
    );
    return;
  }

  program.stateMap(listPropertiesKey).set(target, listedType);
}

export function getListOperationType(program: Program, target: Type): ModelType | undefined {
  return program.stateMap(listPropertiesKey).get(target);
}

export function isListOperation(program: Program, target: OperationType): boolean {
  // The type stored for the operation
  return program.stateMap(listPropertiesKey).has(target);
}

// -- @tag decorator ---------------------
const tagPropertiesKey = Symbol("tagProperties");

// Set a tag on an operation or namespace.  There can be multiple tags on either an
// operation or namespace.
export function $tag({ program }: DecoratorContext, target: Type, tag: string) {
  if (!validateDecoratorTarget(program, target, "@tag", ["Operation", "Namespace", "Interface"])) {
    return;
  }
  const tags = program.stateMap(tagPropertiesKey).get(target);
  if (tags) {
    tags.push(tag);
  } else {
    program.stateMap(tagPropertiesKey).set(target, [tag]);
  }
}

// Return the tags set on an operation or namespace
export function getTags(program: Program, target: Type): string[] {
  return program.stateMap(tagPropertiesKey).get(target) || [];
}

// Merge the tags for a operation with the tags that are on the namespace or
// interface it resides within.
export function getAllTags(
  program: Program,
  target: NamespaceType | InterfaceType | OperationType
): string[] | undefined {
  const tags = new Set<string>();

  let current: NamespaceType | InterfaceType | OperationType | undefined = target;
  while (current !== undefined) {
    for (const t of getTags(program, current)) {
      tags.add(t);
    }

    // Move up to the parent
    if (current.kind === "Operation") {
      current = current.interface ?? current.namespace;
    } else {
      // Type is a namespace or interface
      current = current.namespace;
    }
  }

  return tags.size > 0 ? Array.from(tags).reverse() : undefined;
}

// -- @friendlyName decorator ---------------------

const friendlyNamesKey = Symbol("friendlyNames");

export function $friendlyName(
  { program }: DecoratorContext,
  target: Type,
  friendlyName: string,
  sourceObject: Type | undefined
) {
  // TODO: replace with built-in decorator validation https://github.com/Azure/cadl-azure/issues/1022
  if (!validateDecoratorParamType(program, target, friendlyName, "String")) {
    return;
  }

  if (!validateDecoratorTarget(program, target, "@friendlyName", "Model")) {
    return;
  }

  // If an object was passed in, use it to format the friendly name
  if (sourceObject) {
    friendlyName = replaceTemplatedStringFromProperties(friendlyName, sourceObject);
  }

  program.stateMap(friendlyNamesKey).set(target, friendlyName);
}

export function getFriendlyName(program: Program, target: Type): string {
  return program.stateMap(friendlyNamesKey).get(target);
}

const knownValuesKey = Symbol("knownValues");
/**
 * Specify the known values for a string type.
 * @param target Decorator target. Must be a string. (model Foo extends string)
 * @param knownValues Must be an enum.
 */
export function $knownValues(context: DecoratorContext, target: Type, knownValues: Type) {
  if (
    !validateDecoratorTarget(context.program, target, "@format", ["Model", "ModelProperty"]) ||
    !validateDecoratorTargetIntrinsic(context.program, target, "@knownValues", [
      "string",
      "int8",
      "int16",
      "int32",
      "int64",
      "float32",
      "float64",
    ]) ||
    !validateDecoratorParamType(context.program, target, knownValues, "Enum")
  ) {
    return;
  }

  for (const member of knownValues.members) {
    const intrinsicType = getIntrinsicModelName(context.program, getPropertyType(target));
    if (!isEnumMemberAssignableToType(intrinsicType, member)) {
      reportDiagnostic(context.program, {
        code: "known-values-invalid-enum",
        format: {
          member: member.name,
          type: intrinsicType,
        },
        target,
      });
      return;
    }
  }
  context.program.stateMap(knownValuesKey).set(target, knownValues);
}

function isEnumMemberAssignableToType(typeName: IntrinsicModelName, member: EnumMemberType) {
  const memberType = member.value !== undefined ? typeof member.value : "string";
  switch (memberType) {
    case "string":
      return typeName === "string";
    case "number":
      switch (typeName) {
        case "int8":
        case "int16":
        case "int32":
        case "int64":
        case "float32":
        case "float64":
          return true;
        default:
          return false;
      }
    default:
      return false;
  }
}

export function getKnownValues(
  program: Program,
  target: ModelType | ModelTypeProperty
): EnumType | undefined {
  return program.stateMap(knownValuesKey).get(target);
}

const keyKey = Symbol("key");

export function $key({ program }: DecoratorContext, entity: Type, altName?: string): void {
  if (!validateDecoratorTarget(program, entity, "@key", "ModelProperty")) {
    return;
  }

  if (altName && !validateDecoratorParamType(program, entity, altName, "String")) {
    return;
  }

  // Register the key property
  program.stateMap(keyKey).set(entity, altName || entity.name);
}

export function isKey(program: Program, property: ModelTypeProperty) {
  return program.stateMap(keyKey).has(property);
}

export function getKeyName(program: Program, property: ModelTypeProperty): string {
  return program.stateMap(keyKey).get(property);
}<|MERGE_RESOLUTION|>--- conflicted
+++ resolved
@@ -68,11 +68,7 @@
   return program.stateMap(summaryKey).get(type);
 }
 
-<<<<<<< HEAD
 const docsKey = Symbol("doc");
-=======
-const docsKey = Symbol("docs");
->>>>>>> d4d9c2b3
 export function $doc(
   { program }: DecoratorContext,
   target: Type,
@@ -100,11 +96,7 @@
   console.log(program.checker!.getTypeName(target));
 }
 
-<<<<<<< HEAD
-const intrinsicsKey = Symbol("intrinsic");
-=======
 const intrinsicsKey = Symbol("intrinsics");
->>>>>>> d4d9c2b3
 export function $intrinsic({ program }: DecoratorContext, target: Type, name: IntrinsicModelName) {
   program.stateMap(intrinsicsKey).set(target, name);
 }
@@ -143,11 +135,7 @@
   return type.kind === "Intrinsic" && type.name === "never";
 }
 
-<<<<<<< HEAD
 const numericTypesKey = Symbol("numeric");
-=======
-const numericTypesKey = Symbol("numericTypes");
->>>>>>> d4d9c2b3
 export function $numeric({ program }: DecoratorContext, target: Type) {
   if (!isIntrinsic(program, target)) {
     program.reportDiagnostic(
