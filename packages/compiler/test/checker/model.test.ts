--- conflicted
+++ resolved
@@ -7,11 +7,7 @@
   createTestHost,
   expectDiagnosticEmpty,
   expectDiagnostics,
-<<<<<<< HEAD
-=======
   extractCursor,
-  TestHost,
->>>>>>> 34e01fb8
 } from "../../testing/index.js";
 
 describe("compiler: models", () => {
