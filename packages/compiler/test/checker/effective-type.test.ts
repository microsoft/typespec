import { strictEqual } from "assert";
<<<<<<< HEAD
import { filterModelProperties, getEffectiveModelType } from "../../core/checker.js";
import { DecoratorContext, ModelType, ModelTypeProperty, Type } from "../../core/types.js";
=======
import { DecoratorContext, Model, ModelProperty, Type } from "../../core/types.js";
>>>>>>> fa843786
import { createTestHost, expectIdenticalTypes, TestHost } from "../../testing/index.js";

describe("compiler: effective type", () => {
  let testHost: TestHost;
  let removeFilter: (model: ModelProperty) => boolean;

  beforeEach(async () => {
    const removeSymbol = Symbol("remove");
    testHost = await createTestHost();
    testHost.addJsFile("remove.js", {
      $remove: ({ program }: DecoratorContext, entity: Type) => {
        program.stateSet(removeSymbol).add(entity);
      },
    });
    removeFilter = (property: ModelProperty) =>
      !testHost.program.stateSet(removeSymbol).has(property);
  });

  it("spread", async () => {
    testHost.addCadlFile(
      "main.cadl",
      `
      @test model Source {
        prop: string;
      }
      
      @test model Test {
        prop: { ...Source };
      }
      `
    );
    const { Source, Test } = await testHost.compile("./");
    strictEqual(Source.kind, "Model" as const);
    strictEqual(Test.kind, "Model" as const);

<<<<<<< HEAD
    const propType = Test.properties.get("prop")?.type as ModelType;
    const effective = getEffectiveModelType(testHost.program, propType);
=======
    const propType = Test.properties.get("prop")?.type as Model;
    const effective = testHost.program.checker.getEffectiveModelType(propType);
>>>>>>> fa843786
    expectIdenticalTypes(effective, Source);
  });

  it("indirect spread", async () => {
    testHost.addCadlFile(
      "main.cadl",
      `
      @test model Source {
        prop: string;
      }

      // Alias here as a named model is its own effective type.
      alias Spread = { 
        ...Source
      };

      @test model Test {
        test: {...Spread };
      }
      `
    );
    const { Source, Test } = await testHost.compile("./");
    strictEqual(Source.kind, "Model" as const);
    strictEqual(Test.kind, "Model" as const);

    const propType = Test.properties.get("test")?.type;
    strictEqual(propType?.kind, "Model" as const);

    const effective = getEffectiveModelType(testHost.program, propType);
    expectIdenticalTypes(effective, Source);
  });

  it("indirect spread, intersect, and filter", async () => {
    testHost.addCadlFile(
      "main.cadl",
      `
      import "./remove.js";

      model IndirectSource {
        prop1: string;
      }

      @test model Source {
        prop2: string;
        ...IndirectSource;
      }
  
      @test model Test {
        test: { @remove prop3: string; } & Source;
      }
      `
    );
    const { Source, Test } = await testHost.compile("./");
    strictEqual(Source.kind, "Model" as const);
    strictEqual(Test.kind, "Model" as const);

    const propType = Test.properties.get("test")?.type;
    strictEqual(propType?.kind, "Model" as const);

    const effective = getEffectiveModelType(testHost.program, propType, removeFilter);
    expectIdenticalTypes(effective, Source);
  });

  it("intersect", async () => {
    testHost.addCadlFile(
      "main.cadl",
      `
      @test model Source {
        prop: string;
      }

      @test model Test {
        test: Source & {}
      }
      `
    );
    const { Source, Test } = await testHost.compile("./");
    strictEqual(Source.kind, "Model" as const);
    strictEqual(Test.kind, "Model" as const);

    const propType = Test.properties.get("test")?.type;
    strictEqual(propType?.kind, "Model" as const);

    const effective = getEffectiveModelType(testHost.program, propType);
    expectIdenticalTypes(effective, Source);
  });

  it("extends", async () => {
    testHost.addCadlFile(
      "main.cadl",
      `
      model Base {
        propBase: string;
      }

      @test model Derived extends Base {
        propDerived: string;
      }

      @test model Test {
        test: { ...Derived };
      }
      `
    );
    const { Test, Derived } = await testHost.compile("./");
    strictEqual(Test.kind, "Model" as const);
    strictEqual(Derived.kind, "Model" as const);

    const propType = Test.properties.get("test")?.type;
    strictEqual(propType?.kind, "Model" as const);
    const effective = getEffectiveModelType(testHost.program, propType);
    expectIdenticalTypes(effective, Derived);
  });

  it("intersect and filter", async () => {
    testHost.addCadlFile(
      "main.cadl",
      `
      import "./remove.js";

      @test model Source {
        prop: string;
      }

      @test model Test {
        test: Source & { @remove something: string; };
      }
      `
    );
    const { Source, Test } = await testHost.compile("./");
    strictEqual(Source.kind, "Model" as const);
    strictEqual(Test.kind, "Model" as const);

    const propType = Test.properties.get("test")?.type;
    strictEqual(propType?.kind, "Model" as const);
    const effective = getEffectiveModelType(testHost.program, propType, removeFilter);
    expectIdenticalTypes(effective, Source);
  });

  it("extend and filter", async () => {
    testHost.addCadlFile(
      "main.cadl",
      `
      import "./remove.js";

      @test model Base {
        prop: string;
      }

      @test model Derived extends Base {
        @remove test: string;
      }
      `
    );
    const { Base, Derived } = await testHost.compile("./");
    strictEqual(Base.kind, "Model" as const);
    strictEqual(Derived.kind, "Model" as const);

    const propType = Derived.properties.get("test")?.type;
    strictEqual(propType?.kind, "Model" as const);

    const effective = getEffectiveModelType(testHost.program, Derived, removeFilter);
    expectIdenticalTypes(effective, Base);
  });

  it("extend and filter two levels", async () => {
    testHost.addCadlFile(
      "main.cadl",
      `
      import "./remove.js";

      @test model Base {
        prop: string;
      }

      @test model Middle extends Base {
        @remove prop2: string;
      }

      @test model Derived extends Middle {
        @remove test: string;
      }
      `
    );
    const { Base, Derived } = await testHost.compile("./");
    strictEqual(Base.kind, "Model" as const);
    strictEqual(Derived.kind, "Model" as const);

    const propType = Derived.properties.get("test")?.type;
    strictEqual(propType?.kind, "Model" as const);

    const effective = getEffectiveModelType(testHost.program, Derived, removeFilter);
    expectIdenticalTypes(effective, Base);
  });

  it("extend, intersect, and filter", async () => {
    testHost.addCadlFile(
      "main.cadl",
      `
      import "./remove.js";

      model Base {
        prop: string;
      }

      @test model Derived extends Base {
        propDerived: string;
      }

      @test model Test {
        test: Derived & { @remove something: string; };
      }
      `
    );
    const { Derived, Test } = await testHost.compile("./");
    strictEqual(Derived.kind, "Model" as const);
    strictEqual(Test.kind, "Model" as const);

    const propType = Test.properties.get("test")?.type;
    strictEqual(propType?.kind, "Model" as const);

    const effective = getEffectiveModelType(testHost.program, propType, removeFilter);
    expectIdenticalTypes(effective, Derived);
  });

  it("extend templated base with spread and filter", async () => {
    testHost.addCadlFile(
      "main.cadl",
      `
      import "./remove.js";

      model Base<T> {
        @remove prop: string;
        ...T;
      }

      @test model Thing {
        name: string;
      }

      @test model Test {
        test: Base<Thing>;
      }
      `
    );
    const { Thing, Test } = await testHost.compile("./");
    strictEqual(Thing.kind, "Model" as const);
    strictEqual(Test.kind, "Model" as const);

    const propType = Test.properties.get("test")?.type;
    strictEqual(propType?.kind, "Model" as const);

    const effective = getEffectiveModelType(testHost.program, propType, removeFilter);
    expectIdenticalTypes(effective, Thing);
  });

  it("empty model", async () => {
    testHost.addCadlFile(
      "main.cadl",
      `
      @test model Test {
        test: {};
      }
      `
    );
    const { Test } = await testHost.compile("./");
    strictEqual(Test.kind, "Model" as const);

    const propType = Test.properties.get("test")?.type;
    strictEqual(propType?.kind, "Model" as const);

    const effective = getEffectiveModelType(testHost.program, propType);
    expectIdenticalTypes(effective, propType);
  });

  it("unsourced property", async () => {
    testHost.addCadlFile(
      "main.cadl",
      `
      model Source {
        prop: string;
      }

      @test model Test {
        test: { notRemoved: string, ...Source };
      }
      `
    );
    const { Test } = await testHost.compile("./");
    strictEqual(Test.kind, "Model" as const);

    const propType = Test.properties.get("test")?.type;
    strictEqual(propType?.kind, "Model" as const);

    const effective = getEffectiveModelType(testHost.program, propType);
    expectIdenticalTypes(effective, propType);
  });

  it("different sources", async () => {
    testHost.addCadlFile(
      "main.cadl",
      `
      model SourceOne {
        one: string;
      }

      model SourceTwo {
        two: string

      }

      @test model Test {
        test: SourceOne & SourceTwo;
      }
      `
    );

    const { Test } = await testHost.compile("./");
    strictEqual(Test.kind, "Model" as const);

    const SourceOneAndSourceTwo = Test.properties.get("test")?.type;
    strictEqual(SourceOneAndSourceTwo?.kind, "Model" as const);

    const effective = getEffectiveModelType(testHost.program, SourceOneAndSourceTwo);
    expectIdenticalTypes(effective, SourceOneAndSourceTwo);
  });

  it("only part of source with separate filter", async () => {
    testHost.addCadlFile(
      "main.cadl",
      `
      import "./remove.js";

      model Source {
        propA: string;
        @remove
        propB: string;
      }

      @test model Test {
        test: Source;
      }
      `
    );

    const { Test } = await testHost.compile("./");
    strictEqual(Test.kind, "Model" as const);

    const Source = Test.properties.get("test")?.type;
    strictEqual(Source?.kind, "Model" as const);

    const filtered = filterModelProperties(testHost.program, Source, removeFilter);
    const effective = getEffectiveModelType(testHost.program, filtered);
    strictEqual(effective.name, "", "Result should be anonymous");
    expectIdenticalTypes(effective, filtered);
  });

  it("only parts of base and spread sources with separate filter", async () => {
    testHost.addCadlFile(
      "main.cadl",
      `
      import "./remove.js";

      // NOTE: Base and Source should have the same number of properties so that we
      // don't let a bug case escape this test by luck via the property count check.
      model Base {
        @remove propA: string;
        propB: string;
      }

      model Source {
        @remove propC: string;
        propD: string;
      }

      @test model Derived extends Base {
        ...Source;
      }
      `
    );
    const { Derived } = await testHost.compile("./");
    strictEqual(Derived.kind, "Model" as const);

    const filtered = filterModelProperties(testHost.program, Derived, removeFilter);
    const effective = getEffectiveModelType(testHost.program, filtered);
    strictEqual(effective.name, "", "result should be anonymous");
    expectIdenticalTypes(filtered, effective);
  });

  it("only part of source with filter", async () => {
    testHost.addCadlFile(
      "main.cadl",
      `
      import "./remove.js";

      model Source {
        propA: string;
        @remove
        propB: string;
      }

      @test model Test {
        test: Source;
      }
      `
    );

    const { Test } = await testHost.compile("./");
    strictEqual(Test.kind, "Model" as const);

    const Source = Test.properties.get("test")?.type;
    strictEqual(Source?.kind, "Model" as const);

    const effective = getEffectiveModelType(testHost.program, Source, removeFilter);
    expectIdenticalTypes(effective, Source);
  });
});<|MERGE_RESOLUTION|>--- conflicted
+++ resolved
@@ -1,10 +1,6 @@
 import { strictEqual } from "assert";
-<<<<<<< HEAD
 import { filterModelProperties, getEffectiveModelType } from "../../core/checker.js";
-import { DecoratorContext, ModelType, ModelTypeProperty, Type } from "../../core/types.js";
-=======
 import { DecoratorContext, Model, ModelProperty, Type } from "../../core/types.js";
->>>>>>> fa843786
 import { createTestHost, expectIdenticalTypes, TestHost } from "../../testing/index.js";
 
 describe("compiler: effective type", () => {
@@ -40,13 +36,8 @@
     strictEqual(Source.kind, "Model" as const);
     strictEqual(Test.kind, "Model" as const);
 
-<<<<<<< HEAD
-    const propType = Test.properties.get("prop")?.type as ModelType;
-    const effective = getEffectiveModelType(testHost.program, propType);
-=======
     const propType = Test.properties.get("prop")?.type as Model;
-    const effective = testHost.program.checker.getEffectiveModelType(propType);
->>>>>>> fa843786
+    const effective = getEffectiveModelType(testHost.program, propType);
     expectIdenticalTypes(effective, Source);
   });
 
