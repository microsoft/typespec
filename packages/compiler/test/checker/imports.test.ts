--- conflicted
+++ resolved
@@ -5,18 +5,13 @@
   ModuleLibraryMetadata,
   NodePackage,
   ProjectLocationContext,
-} from "../../core/index.js";
+} from "../../src/core/index.js";
 import {
   TestHost,
   createTestHost,
   expectDiagnostics,
   resolveVirtualPath,
-<<<<<<< HEAD
-} from "../../testing/index.js";
-=======
-  TestHost,
 } from "../../src/testing/index.js";
->>>>>>> 683d024b
 
 describe("compiler: imports", () => {
   let host: TestHost;
