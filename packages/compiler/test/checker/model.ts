--- conflicted
+++ resolved
@@ -1,11 +1,6 @@
-<<<<<<< HEAD
 import { deepStrictEqual, match, ok, strictEqual } from "assert";
+import { isTemplate } from "../../core/semantic-walker.js";
 import { ModelType, ModelTypeProperty, Type } from "../../core/types.js";
-=======
-import { match, ok, strictEqual } from "assert";
-import { isTemplate } from "../../core/semantic-walker.js";
-import { ModelType, Type } from "../../core/types.js";
->>>>>>> d517a53a
 import {
   createTestHost,
   expectDiagnosticEmpty,
