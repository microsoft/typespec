--- conflicted
+++ resolved
@@ -536,48 +536,6 @@
     ]);
   });
 
-<<<<<<< HEAD
-  describe("Meta types", () => {
-    describe("ModelProperty::type that is an expression", () =>
-      itCanReference({
-        code: `
-          model Person {
-            address: {
-              @test("target") city: string
-            }
-          }
-        `,
-        ref: "Person.address::type.city",
-      }));
-
-    describe("ModelProperty::type that is a type reference", () =>
-      itCanReference({
-        code: `
-          model Person {
-            address: Address
-          }
-          model Address {
-            @test("target") city: string
-          }
-        `,
-        ref: "Person.address::type.city",
-      }));
-    describe("Operation::returnType", () =>
-      itCanReference({
-        code: `
-          op testOp(): {@test("target")status: 200};
-        `,
-        ref: "testOp::returnType.status",
-      }));
-
-    describe("Operation::parameters", () =>
-      itCanReference({
-        code: `
-          op testOp(@test("target") select: string): void;
-        `,
-        ref: "testOp::parameters.select",
-      }));
-=======
   it("referencing alias that reference an invalid ref should emit diagnostic", async () => {
     testHost.addTypeSpecFile(
       "main.tsp",
@@ -595,6 +553,47 @@
         message: `Unknown identifier NotDefined`,
       },
     ]);
->>>>>>> fb1c1c83
+  });
+
+  describe("Meta types", () => {
+    describe("ModelProperty::type that is an expression", () =>
+      itCanReference({
+        code: `
+          model Person {
+            address: {
+              @test("target") city: string
+            }
+          }
+        `,
+        ref: "Person.address::type.city",
+      }));
+
+    describe("ModelProperty::type that is a type reference", () =>
+      itCanReference({
+        code: `
+          model Person {
+            address: Address
+          }
+          model Address {
+            @test("target") city: string
+          }
+        `,
+        ref: "Person.address::type.city",
+      }));
+    describe("Operation::returnType", () =>
+      itCanReference({
+        code: `
+          op testOp(): {@test("target")status: 200};
+        `,
+        ref: "testOp::returnType.status",
+      }));
+
+    describe("Operation::parameters", () =>
+      itCanReference({
+        code: `
+          op testOp(@test("target") select: string): void;
+        `,
+        ref: "testOp::parameters.select",
+      }));
   });
 });