import assert, { deepStrictEqual } from "assert";
import { CharCode } from "../core/charcode.js";
import { formatDiagnostic, logVerboseTestOutput } from "../core/diagnostics.js";
import { hasParseError, parse, visitChildren } from "../core/parser.js";
import { CadlScriptNode, Node, NodeFlags, SourceFile, SyntaxKind } from "../core/types.js";

describe("compiler: syntax", () => {
  describe("import statements", () => {
    parseEach(['import "x";']);

    parseErrorEach([
      ['namespace Foo { import "x"; }', [/Imports must be top-level/]],
      ['namespace Foo { } import "x";', [/Imports must come prior/]],
      ['model Foo { } import "x";', [/Imports must come prior/]],
      ['using Bar; import "x";', [/Imports must come prior/]],
    ]);
  });

  describe("empty script", () =>
    parseEach([["", (n) => assert.strictEqual(n.statements.length, 0)]]));

  describe("model statements", () => {
    parseEach([
      "model Car { };",
      `@foo()
       model Car { };`,

      `model Car {
         prop1: number,
         prop2: string
       };`,

      `model Car {
         optional?: number;
         withDefault?: string = "mydefault";
       };`,

      `model Car {
         prop1: number;
         prop2: string;
       }`,

      `model Car {
          engine: V6
        }
        
        model V6 {
          name: string
        }`,

      `model Car {
         @foo.bar(a, b)
         prop1: number,
         
         @foo.baz(10, "hello")
         prop2: string
       };`,

      `model Car {
         @foo()
         "prop-1": number;
       }`,

      `
      @Foo()
      model Car {
         @Foo.bar(10, "hello")
         prop1: number,
         
         @Foo.baz(a, b)
         prop2: string
       };`,

      `@doc("""
       Documentation
       """)
       model Car {
         @doc("first")
         prop1: number;

         @doc("second")
         prop2: number;
       }`,

      'model Foo { "strKey": number, "😂😂😂": string }',

      "model Foo<A, B> { }",

      "model Car { @foo @bar x: number }",

      "model Car { ... A, ... B, c: number, ... D, e: string }",

      "model Car { ... A.B, ... C<D> }",

      "model Car is Vehicle { }",

<<<<<<< HEAD
      "model Names is string[] { }",
=======
      "model Car is Vehicle;",
>>>>>>> 471ae581
    ]);

    parseErrorEach([
      ["model Car is { }", [/Identifier expected/]],
      ["model Car is Foo extends Bar { }", [/'{' expected/]],
      ["model Car extends Bar is Foo { }", [/'{' expected/]],
      ["model Car { withDefaultMissing?: string =  }", [/Expression expected/]],
      [
        `model Car { withDefaultButNotOptional: string = "foo" }`,
        [/Cannot use default with non optional properties/],
      ],
      ["model", [/Identifier expected/]],
      ["model Car is Vehicle", [/';', or '{' expected/]],
      ["model Car;", [/'{', '=', 'extends', or 'is' expected/]],
      ["model Car extends Foo;", [/'{' expected/]],
    ]);
  });

  describe("model extends statements", () => {
    parseEach([
      "model foo extends bar { }",
      "model foo extends bar.baz { }",
      "model foo extends bar<T> { }",
      "model foo<T> extends bar<T> { }",
      "model foo<T> extends bar.baz<T> { }",
    ]);
    parseErrorEach([
      ["model foo extends { }", [/Identifier expected/]],
      ["model foo extends bar, baz { }", [/'{' expected/]],
      ["model foo extends = { }", [/Identifier expected/]],
      ["model foo extends bar = { }", [/'{' expected/]],
    ]);
  });

  describe("model = statements", () => {
    parseErrorEach([
      ["model x = y;", [/'{' expected/]],
      ["model foo = bar | baz;", [/'{' expected/]],
      ["model bar<a, b> = a | b;", [/'{' expected/]],
    ]);
  });
  describe("interface statements", () => {
    parseEach([
      "interface Foo { }",
      "interface Foo<T> { }",
      "interface Foo<T> extends Bar<T> { }",
      "interface Foo extends Bar, Baz<T> { }",
      "interface Foo { foo(): int32; }",
      "interface Foo { foo(): int32; bar(): int32; }",
      "interface Foo { op foo(): int32; op bar(): int32; baz(): int32; }",
    ]);

    parseErrorEach([
      ["interface X {", [/'}' expected/]],
      ["interface X { foo(): string; interface Y", [/'}' expected/]],
      ["interface X { foo(a: string", [/'\)' expected/]],
      ["interface X { foo(@dec", [/Property expected/]],
      ["interface X { foo(#suppress x", [/Property expected/]],
    ]);
  });

  describe("model expressions", () => {
    parseEach(['model Car { engine: { type: "v8" } }']);
  });

  describe("tuple model expressions", () => {
    parseEach([
      'namespace A { op b(param: [number, string]): [1, "hi"]; }',
      "alias EmptyTuple =  [];",
      "model Template<T=[]> { }",
    ]);
  });

  describe("array expressions", () => {
    parseEach(["model A { foo: B[] }", "model A { foo: B[][] }"]);
  });

  describe("union expressions", () => {
    parseEach(["model A { foo: B | C }", "model A { foo: B | C & D }", "model A { foo: | B | C }"]);
  });

  describe("union declarations", () => {
    parseEach([
      "union A { x: number, y: number } ",
      "@dec union A { @dec a: string }",
      "union A<T, V> { a: T; none: {} }",
      `union A { "hi there": string }`,
    ]);

    parseErrorEach([
      [
        'union A { @dec "x" x: number, y: string }',
        [/':' expected/],
        (n) => assert(!n.printable, "should not be printable"),
      ],
    ]);
  });

  describe("template instantiations", () => {
    parseEach(["model A { x: Foo<number, string>; }", "model B { x: Foo<number, string>[]; }"]);
  });

  describe("intersection expressions", () => {
    parseEach(["model A { foo: B & C }", "model A { foo: & B & C }"]);
  });

  describe("parenthesized expressions", () => {
    parseEach(["model A { x: ((B | C) & D)[]; }"]);
  });

  describe("namespace statements", () => {
    parseEach([
      "namespace Store {}",
      "namespace Store { op read(): int32; }",
      "namespace Store { op read(): int32; op write(v: int32): {}; }",
      "namespace Store.Read { op read(): int32; }",
      "@foo namespace Store { @dec op read(): number; @dec op write(n: number): {}; }",
      "@foo @bar namespace Store { @foo @bar op read(): number; }",
      "namespace Store { namespace Read { op read(): int32; } namespace Write { op write(v: int32): {}; } }",
      "namespace Store.Read { }",
      "namespace Store;",
      "namespace Store.Read;",
      "@foo namespace Store.Read;",
      "@foo namespace Store.Read { };",
    ]);

    parseErrorEach([
      ["namespace Foo { namespace Store; }", [/Blockless namespace can only be top-level/]],
      ["namespace Store; namespace Store2;", [/Cannot use multiple blockless namespaces/]],
      ["model Foo { }; namespace Store;", [/Blockless namespaces can't follow other/]],
      ["namespace Foo { }; namespace Store;", [/Blockless namespaces can't follow other/]],
    ]);
  });

  describe("using statements", () => {
    parseEach([
      "using A;",
      "using A.B;",
      "namespace Foo { using A; }",
      // Allow using before blockless namespace
      "using A.B; namespace Foo;",
    ]);
  });

  describe("multiple statements", () => {
    parseEach([
      `
      model A { };
      model B { }
      ;
      namespace I {
        op foo(): number;
      }
      namespace J {

      }


    `,
    ]);
  });

  describe("comments", () => {
    parseEach([
      `
      // Comment
      model A { /* Another comment */
        /*
          and
          another
        */
        property /* 👀 */ : /* 👍 */ int32; // one more
      }
      `,
    ]);
  });

  describe("empty statements", () => {
    parseEach([`;;;;`, `namespace Foo { model Car { }; };`, `model Car { };;;;`]);
  });

  describe("recovery", () => {
    parseErrorEach([
      [`model M { ]`, [/Property expected/]],
      [
        `
        @dec1 @dec2 import "foo";
        banana
        model Foo
        `,
        [
          /Cannot decorate import/,
          /Cannot decorate import/,
          /Statement expected/,
          /'{', '=', 'extends', or 'is' expected/,
        ],
      ],
      ["model M {}; This is not a valid statement", [/Statement expected/]],
      ["model M {}; @dec ;", [/Cannot decorate empty statement/]],
    ]);
  });

  describe("BOM", () => {
    parseEach(["\u{FEFF}/*<--BOM*/ model M {}"]);
    parseErrorEach([["model\u{FEFF}/*<--BOM*/ M {}", [/Statement expected/]]]);
  });

  describe("unterminated tokens", () => {
    parseErrorEach([["/* Yada yada yada", [/Unterminated multi-line comment/]]]);

    const strings = [
      '"banana',
      '"banana\\',
      '"banana\r"',
      '"banana\n"',
      '"banana\r\n"',
      '"""\nbanana',
      '"""\nbanana\\',
    ];
    parseErrorEach(
      Array.from(strings.entries()).map((e) => [
        `alias ${String.fromCharCode(CharCode.A + e[0])} = ${e[1]}`,
        [/Unterminated string literal/],
        (node) => {
          const statement = node.statements[0];
          assert(statement.kind === SyntaxKind.AliasStatement, "alias statement expected");
          const value = statement.value;
          assert(value.kind === SyntaxKind.StringLiteral, "string literal expected");
          assert.strictEqual(value.value, "banana");
        },
      ])
    );
  });

  describe("terminated tokens at EOF", () => {
    parseErrorEach([
      ["alias X = 0x10101", [/';' expected/]],
      ["alias X = 0xBEEF", [/';' expected/]],
      ["alias X = 123", [/';' expected/]],
      ["alias X = 123e45", [/';' expected/]],
      ["alias X = 123.45", [/';' expected/]],
      ["alias X = 123.45e2", [/';' expected/]],
      ["alias X = Banana", [/';' expected/]],
      ['alias X = "Banana"', [/';' expected/]],
      ['alias X = """\nBanana\n"""', [/';' expected/]],
    ]);
  });

  describe("numeric literals", () => {
    const good: [string, number][] = [
      // Some questions remain here: https://github.com/Microsoft/cadl/issues/506
      ["-0", -0],
      ["1e9999", Infinity],
      ["1e-9999", 0],
      ["-1e-9999", -0],
      ["-1e9999", -Infinity],

      // NOTE: No octal in Cadl
      ["077", 77],
      ["+077", 77],
      ["-077", -77],

      ["0xABCD", 0xabcd],
      ["0xabcd", 0xabcd],
      ["0x1010", 0x1010],
      ["0b1010", 0b1010],
      ["0", 0],
      ["+0", 0],
      ["0.0", 0.0],
      ["+0.0", 0],
      ["-0.0", -0.0],
      ["123", 123],
      ["+123", 123],
      ["-123", -123],
      ["123.123", 123.123],
      ["+123.123", 123.123],
      ["-123.123", -123.123],
      ["789e42", 789e42],
      ["+789e42", 789e42],
      ["-789e42", -789e42],
      ["654.321e9", 654.321e9],
      ["+654.321e9", 654.321e9],
      ["-654.321e9", -654.321e9],
    ];

    const bad: [string, RegExp][] = [
      ["123.", /Digit expected/],
      ["123.0e", /Digit expected/],
      ["123e", /Digit expected/],
      ["0b", /Binary digit expected/],
      ["0b2", /Binary digit expected/],
      ["0x", /Hexadecimal digit expected/],
      ["0xG", /Hexadecimal digit expected/],
    ];

    parseEach(good.map((c) => [`alias M = ${c[0]};`, (node) => isNumericLiteral(node, c[1])]));
    parseErrorEach(bad.map((c) => [`alias M = ${c[0]};`, [c[1]]]));

    function isNumericLiteral(node: CadlScriptNode, value: number) {
      const statement = node.statements[0];
      assert(statement.kind === SyntaxKind.AliasStatement, "alias statement expected");
      const assignment = statement.value;
      assert(assignment?.kind === SyntaxKind.NumericLiteral, "numeric literal expected");
      assert.strictEqual(assignment.value, value);
    }
  });

  describe("identifiers", () => {
    const good = [
      "short",
      "short42",
      "lowercaseandlong",
      "lowercaseandlong42",
      "camelCase",
      "camelCase42",
      "PascalCase",
      "PascalCase42",
      "has_underscore",
      "has_$dollar",
      "_startsWithUnderscore",
      "$startsWithDollar",
      "Incompréhensible",
      "incompréhensible",
      "IncomprÉhensible",
      "incomprÉhensible",
      // normalization
      ["e\u{0301}toile", "étoile"],
      // leading astral character
      "𐌰𐌲",
      // continuing astral character
      "Banana𐌰𐌲42Banana",
      "banana𐌰𐌲42banana",
      // ZWNJ
      "deaf\u{200c}ly",
      // ZWJ
      "क्‍ष",
      // Leading emoji
      "😁Yay",
      // Continuing emoji
      "Hi✋There",
    ];

    const bad: [string, RegExp][] = [
      ["\u{D800}", /Invalid character/], // unpaired surrogate
      ["\u{E000}", /Invalid character/], // private use
      ["\u{FDD0}", /Invalid character/], // non-character
      ["\u{244B}", /Invalid character/], // unassigned
      ["\u{009F}", /Invalid character/], // control
      ["\u{FFFD}", /Invalid character/], // replacement character
      ["#", /Identifier expected/], // directive
      ["42", /Identifier expected/],
      ["true", /Keyword cannot be used as identifier/],
    ];

    parseEach(
      good.map((entry) => {
        const input = typeof entry === "string" ? entry : entry[0];
        const expected = typeof entry === "string" ? entry : entry[1];

        return [
          `model ${input} {}`,
          (node) => {
            const statement = node.statements[0];
            assert(statement.kind === SyntaxKind.ModelStatement, "Model statement expected.");
            assert.strictEqual(statement.id.sv, expected);
          },
        ];
      })
    );

    parseErrorEach(bad.map((e) => [`model ${e[0]} {}`, [e[1]]]));
  });

  // smaller repro of previous regen-samples baseline failures
  describe("sample regressions", () => {
    parseEach([
      [
        `/* \\n <-- before string! */ @pattern("\\\\w") model M {}`,
        (node) => {
          assert(node.statements[0].kind === SyntaxKind.ModelStatement);
          assert(node.statements[0].decorators[0].arguments[0].kind === SyntaxKind.StringLiteral);
          assert.strictEqual(node.statements[0].decorators[0].arguments[0].value, "\\w");
        },
      ],
    ]);
  });

  describe("enum statements", () => {
    parseEach([
      "enum Foo { }",
      "enum Foo { a, b }",
      'enum Foo { a: "hi", c: 10 }',
      "@foo enum Foo { @bar a, @baz b: 10 }",
    ]);

    parseErrorEach([
      ["enum Foo { a: number }", [/Expected numeric or string literal/]],
      ["enum Foo { a: [number] }", [/Expected numeric or string literal/]],
      ["enum Foo { a: ; b: ; }", [/Expression expected/, /Expression expected/]],
      ["enum Foo { ;+", [/Enum member expected/]],
      ["enum { }", [/Identifier expected/]],
    ]);
  });

  describe("alias statements", () => {
    parseEach(["alias X = 1;", "alias X = A | B;", "alias MaybeUndefined<T> = T | undefined;"]);
    parseErrorEach([
      ["@foo alias Bar = 1;", [/Cannot decorate alias statement/]],
      ["alias Foo =", [/Expression expected/]],
      ["alias Foo<> =", [/Identifier expected/, /Expression expected/]],
      ["alias Foo<T> = X |", [/Expression expected/]],
      ["alias =", [/Identifier expected/]],
    ]);
  });

  describe("directives", () => {
    describe("emit single diagnostic when the parameters are not expected types", () => {
      parseErrorEach(
        [
          ["#suppress foo;\nmodel Foo {}", [/Unexpected token Semicolon/]],
          ["#suppress foo 123\nmodel Foo {}", [/Unexpected token NumericLiteral/]],
        ],
        { strict: true }
      );
    });
  });

  describe("projections", () => {
    describe("selectors", () => {
      const selectors = ["model", "op", "interface", "union", "someId"];
      const codes = selectors.map((s) => `projection ${s}#tag { }`);
      parseEach(codes);
    });

    describe("direction", () => {
      parseEach([`projection model#tag { to { } }`, `projection model #tag { from { } }`]);
    });

    describe("projection parameters", () => {
      parseEach([
        `projection model#v { to(version) { } }`,
        `projection model#foo{ from(bar, baz) { } }`,
      ]);
    });
    describe("projection expressions", () => {
      const exprs = [
        `x || y`,
        `x || y || z`,
        `x && y`,
        `x && y && z`,
        `x && y || z && q`,
        `x || y && z || q`,
        `x * y`,
        `x + y`,
        `x / y`,
        `x - y`,
        `x + y * z / a + b - c`,
        `x <= y`,
        `x >= y`,
        `x > y`,
        `x < y`,
        `!x`,
        `x()`,
        `x(a, b, c)`,
        `x.y`,
        `x().y`,
        `x().y()`,
        `x()()`,
        `x()(T)`,
        `x(T)()`,
        `x(T).y()(T)`,
        `self`,
        `if x { }`,
        `if x { a; b; } else { c; }`,
        `if x > 1 { }`,
        `if if x > 1 { a; } else { b; } { c; } else { d; }`,
        `(x) => { x + 1; }`,
        `(x) => { if x { x; } else { y; }; }`,
        `1`,
        `"string"`,
        `{ x: 1 }`,
        `{ x: if 1 { Foo; } else { Bar; } }`,
        `[a, b]`,
        `[]`,
        `(a)`,
        `(a + 1)`,
      ];
      const codes = exprs.map((exp) => `projection foo#tag { to { ${exp}; } }`);
      parseEach(codes);
    });

    describe("recovery", () => {
      parseErrorEach([
        [`projection `, [/identifier, 'model', 'op', 'interface', 'union', or 'enum' expected/]],
        [`projection x `, [/'#' expected/]],
        [`projection x#`, [/Identifier expected/]],
        [`projection x#f`, [/'{' expected/]],
        [`projection x#f {`, [/'}' expected/]],
        [`projection x#f { asdf`, [/from or to expected/]],
        [`projection x#f { to (`, [/'\)' expected/]],
        [`projection x#f { to @`, [/'{' expected/]],
        [`projection x#f { to {`, [/} expected/]],
        [`projection x#f { to {}`, [/'}' expected/]],
      ]);
    });
  });

  describe("invalid statement", () => {
    parseErrorEach([["@dec(N.)", [/Identifier expected/]]]);
  });
});

type Callback = (node: CadlScriptNode) => void;

function parseEach(cases: (string | [string, Callback])[]) {
  for (const each of cases) {
    const code = typeof each === "string" ? each : each[0];
    const callback = typeof each === "string" ? undefined : each[1];
    it("parses `" + shorten(code) + "`", () => {
      logVerboseTestOutput("=== Source ===");
      logVerboseTestOutput(code);

      logVerboseTestOutput("\n=== Parse Result ===");
      const astNode = parse(code);
      if (callback) {
        callback(astNode);
      }
      dumpAST(astNode);

      logVerboseTestOutput("\n=== Diagnostics ===");
      if (astNode.parseDiagnostics.length > 0) {
        const diagnostics = astNode.parseDiagnostics.map(formatDiagnostic).join("\n");
        assert.strictEqual(
          hasParseError(astNode),
          astNode.parseDiagnostics.some((e) => e.severity === "error"),
          "root node claims to have no parse errors, but these were reported:\n" +
            diagnostics +
            "\n(If you've added new AST nodes or properties, make sure you implemented the new visitors)"
        );

        assert.fail("Unexpected parse errors in test:\n" + diagnostics);
      }

      assert(astNode.printable, "Parse tree with no errors should be printable");

      checkInvariants(astNode);
    });
  }
}

function checkInvariants(astNode: CadlScriptNode) {
  checkVisitChildren(astNode, astNode.file);
  checkPositioning(astNode, astNode.file);
}

function dynamicVisitChildren(node: Node, cb: (key: string, child: any) => void) {
  for (const [key, value] of Object.entries(node)) {
    switch (key) {
      case "parent":
      case "signature": // OperationStatementNode.signature doesn't have a node type
      case "parseDiagnostics":
        return;
    }
    if (Array.isArray(value)) {
      for (const each of value) {
        cb(key, each);
      }
    } else if (typeof value === "object" && "kind" in value) {
      cb(key, value);
    }
  }
}

function checkVisitChildren(node: Node, file: SourceFile) {
  const visited = new Map<Node, string>();

  dynamicVisitChildren(node, (key, child) => visited.set(child, key));
  visitChildren(node, (child) => void visited.delete(child));

  deepStrictEqual(
    Array.from(visited.values()),
    [],
    `Nodes not visited by visitChildren of ${SyntaxKind[node.kind]}`
  );

  visitChildren(node, (child) => checkVisitChildren(child, file));
}

function checkPositioning(node: Node, file: SourceFile) {
  visitChildren(node, (child) => {
    if (child.pos < node.pos || child.end > node.end) {
      logVerboseTestOutput("Parent: ");
      dumpAST(node, file);
      logVerboseTestOutput("Child: ");
      dumpAST(child, file);
      assert.fail("child node positioned outside parent node");
    }
    checkPositioning(child, file);
  });
}

/**
 *
 * @param cases Test cases
 * @param options {
 *   strict: Make sure there is exactly the same amount of diagnostics reported as the number of matches.
 * }
 */
function parseErrorEach(
  cases: [string, RegExp[], Callback?][],
  options: { strict?: boolean } = {}
) {
  for (const [code, matches, callback] of cases) {
    it(`doesn't parse '${shorten(code)}'`, () => {
      logVerboseTestOutput("=== Source ===");
      logVerboseTestOutput(code);

      const astNode = parse(code);
      if (callback) {
        callback(astNode);
      }
      logVerboseTestOutput("\n=== Parse Result ===");
      dumpAST(astNode);

      logVerboseTestOutput("\n=== Diagnostics ===");
      logVerboseTestOutput((log) => {
        for (const each of astNode.parseDiagnostics) {
          log(formatDiagnostic(each));
        }
      });
      assert.notStrictEqual(astNode.parseDiagnostics.length, 0, "no diagnostics reported");
      if (options.strict) {
        assert.strictEqual(
          astNode.parseDiagnostics.length,
          matches.length,
          "More diagnostics reported than expected."
        );
      }
      let i = 0;
      for (const match of matches) {
        assert.match(astNode.parseDiagnostics[i++].message, match);
      }
      assert(
        hasParseError(astNode),
        "node claims to have no parse errors, but above were reported."
      );

      assert(
        !astNode.printable ||
          !astNode.parseDiagnostics.some((d) => !/^'[,;:{}()]' expected\.$/.test(d.message)),
        "parse tree with errors other than missing punctuation should not be printable"
      );

      checkInvariants(astNode);
    });
  }
}

export function dumpAST(astNode: Node, file?: SourceFile) {
  if (!file && astNode.kind === SyntaxKind.CadlScript) {
    file = astNode.file;
  }
  logVerboseTestOutput((log) => {
    hasParseError(astNode); // force flags to initialize
    const json = JSON.stringify(astNode, replacer, 2);
    log(json);
  });

  function replacer(key: string, value: any) {
    if (key === "parent") {
      return undefined; // prevent cycles if run on bound nodes
    }
    if (key === "kind") {
      // swap numeric kind for readable name
      return SyntaxKind[value];
    }

    if (file && (key === "pos" || key === "end")) {
      // include line and column numbers
      const pos = file.getLineAndCharacterOfPosition(value);
      const line = pos.line + 1;
      const col = pos.character + 1;
      return `${value} (line ${line}, column ${col})`;
    }

    if (key === "parseDiagnostics" || key === "file") {
      // these will be logged separately in more readable form
      return undefined;
    }

    if (key === "locals" && value.size === 0) {
      // this will be an empty symbol table after parsing, hide it
      return undefined;
    }

    if (Array.isArray(value) && value.length === 0) {
      // hide empty arrays too
      return undefined;
    }

    if (key === "flags") {
      return [
        value & NodeFlags.DescendantErrorsExamined ? "DescendantErrorsExamined" : "",
        value & NodeFlags.ThisNodeHasError ? "ThisNodeHasError" : "",
        value & NodeFlags.DescendantHasError ? "DescendantHasError" : "",
      ].join(",");
    }

    if (value && typeof value === "object" && !Array.isArray(value)) {
      // Show the text of the given node
      if (file && "pos" in value && "end" in value) {
        value.source = shorten(file.text.substring(value.pos, value.end));
      }

      // sort properties by type so that the short ones can be read without
      // scrolling past the long ones and getting disoriented.
      const sorted: any = {};
      for (const prop of sortKeysByType(value)) {
        sorted[prop] = value[prop];
      }
      return sorted;
    }

    return value;
  }

  function sortKeysByType(o: any) {
    const score = {
      undefined: 0,
      string: 1,
      boolean: 2,
      number: 3,
      bigint: 4,
      symbol: 5,
      function: 6,
      object: 7,
    };
    return Object.keys(o).sort((x, y) => score[typeof o[x]] - score[typeof o[y]]);
  }
}

function shorten(code: string) {
  return code.replace(/\s+/g, " ");
}<|MERGE_RESOLUTION|>--- conflicted
+++ resolved
@@ -92,13 +92,9 @@
 
       "model Car { ... A.B, ... C<D> }",
 
-      "model Car is Vehicle { }",
-
-<<<<<<< HEAD
-      "model Names is string[] { }",
-=======
       "model Car is Vehicle;",
->>>>>>> 471ae581
+
+      "model Names is string[];",
     ]);
 
     parseErrorEach([
