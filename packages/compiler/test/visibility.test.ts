// Copyright (c) Microsoft Corporation.
// Licensed under the MIT license.

import { deepStrictEqual, ok, strictEqual } from "assert";
import { beforeEach, describe, it } from "vitest";
import { getVisibility, VisibilityFilter } from "../src/core/visibility/core.js";
import {
  $visibility,
  addVisibilityModifiers,
  clearVisibilityModifiersForClass,
  DecoratorContext,
  EmptyVisibilityProvider,
  Enum,
  getLifecycleVisibilityEnum,
  getParameterVisibilityFilter,
  getVisibilityForClass,
  hasVisibility,
  isSealed,
  isVisible,
  Model,
  ModelProperty,
<<<<<<< HEAD
  Operation,
=======
  projectProgram,
>>>>>>> abd36646
  removeVisibilityModifiers,
  resetVisibilityModifiersForClass,
  sealVisibilityModifiers,
  sealVisibilityModifiersForProgram,
} from "../src/index.js";
import { BasicTestRunner, createTestRunner, expectDiagnostics } from "../src/testing/index.js";

describe("compiler: visibility core", () => {
  let runner: BasicTestRunner;

  beforeEach(async () => {
    runner = await createTestRunner();
  });

  it("produces correct lifecycle visibility enum reference", async () => {
    const { lifecycle } = (await runner.compile(`
      model X {
        @test lifecycle: TypeSpec.Lifecycle;
      }
    `)) as { lifecycle: ModelProperty };

    const lifecycleEnum = getLifecycleVisibilityEnum(runner.program);

    strictEqual(lifecycleEnum, lifecycle.type);
    strictEqual(lifecycleEnum, runner.program.resolveTypeReference("TypeSpec.Lifecycle")[0]);
  });

  describe("visibility seals", () => {
    it("seals visibility modifiers for a program", async () => {
      const { Example, Dummy } = (await runner.compile(`
        @test model Example {
          x: string;
        }

        @test enum Dummy {}
      `)) as { Example: Model; Dummy: Enum };

      const x = Example.properties.get("x")!;

      const lifecycle = getLifecycleVisibilityEnum(runner.program);

      ok(!isSealed(runner.program, x));
      ok(!isSealed(runner.program, x, lifecycle));
      ok(!isSealed(runner.program, x, Dummy));

      sealVisibilityModifiersForProgram(runner.program);

      ok(isSealed(runner.program, x));
      ok(isSealed(runner.program, x, lifecycle));
      ok(isSealed(runner.program, x, Dummy));
    });

    it("seals visibility modifiers for a visibility class", async () => {
      const { Example, Dummy } = (await runner.compile(`
        @test model Example {
          x: string;
        }

        @test enum Dummy {}
      `)) as { Example: Model; Dummy: Enum };

      const x = Example.properties.get("x")!;

      const lifecycle = getLifecycleVisibilityEnum(runner.program);

      ok(!isSealed(runner.program, x));
      ok(!isSealed(runner.program, x, lifecycle));
      ok(!isSealed(runner.program, x, Dummy));

      sealVisibilityModifiers(runner.program, x, lifecycle);

      ok(!isSealed(runner.program, x));
      ok(isSealed(runner.program, x, lifecycle));
      ok(!isSealed(runner.program, x, Dummy));
    });

    it("seals visibility modifiers for a property", async () => {
      const { Example, Dummy } = (await runner.compile(`
        @test model Example {
          x: string;
          y: string;
        }

        @test enum Dummy {}
      `)) as { Example: Model; Dummy: Enum };

      const x = Example.properties.get("x")!;
      const y = Example.properties.get("y")!;

      const lifecycle = getLifecycleVisibilityEnum(runner.program);

      ok(!isSealed(runner.program, x));
      ok(!isSealed(runner.program, x, lifecycle));
      ok(!isSealed(runner.program, x, Dummy));

      ok(!isSealed(runner.program, y));
      ok(!isSealed(runner.program, y, lifecycle));
      ok(!isSealed(runner.program, y, Dummy));

      sealVisibilityModifiers(runner.program, x);

      ok(isSealed(runner.program, x));
      ok(isSealed(runner.program, x, lifecycle));
      ok(isSealed(runner.program, x, Dummy));

      ok(!isSealed(runner.program, y));
      ok(!isSealed(runner.program, y, lifecycle));
      ok(!isSealed(runner.program, y, Dummy));
    });

    it("correctly diagnoses modifying sealed visibility", async () => {
      const { Example } = (await runner.compile(`
        @test model Example {
          x: string;
        }
      `)) as { Example: Model };

      const x = Example.properties.get("x")!;

      const Lifecycle = getLifecycleVisibilityEnum(runner.program);
      const Create = Lifecycle.members.get("Create")!;

      sealVisibilityModifiersForProgram(runner.program);

      addVisibilityModifiers(runner.program, x, [Create]);
      removeVisibilityModifiers(runner.program, x, [Create]);
      clearVisibilityModifiersForClass(runner.program, x, Lifecycle);

      ok(runner.program.diagnostics.length === 3);

      expectDiagnostics(runner.program.diagnostics, [
        {
          code: "visibility-sealed",
          message: "Visibility of property 'x' is sealed and cannot be changed.",
        },
        {
          code: "visibility-sealed",
          message: "Visibility of property 'x' is sealed and cannot be changed.",
        },
        {
          code: "visibility-sealed",
          message: "Visibility of property 'x' is sealed and cannot be changed.",
        },
      ]);
    });
  });

  describe("visibility modifiers", () => {
    it("default visibility modifiers are all modifiers", async () => {
      const { Example, Dummy } = (await runner.compile(`
        @test model Example {
          x: string;
        }

        @test
        @defaultVisibility(Dummy.A)
        enum Dummy {
          A,
          B,
        }
      `)) as { Example: Model; Dummy: Enum };

      const x = Example.properties.get("x")!;

      const Lifecycle = getLifecycleVisibilityEnum(runner.program);

      const visibility = getVisibilityForClass(runner.program, x, Lifecycle);

      strictEqual(visibility.size, Lifecycle.members.size);
      for (const member of Lifecycle.members.values()) {
        ok(visibility.has(member));
        ok(hasVisibility(runner.program, x, member));
      }

      const dummyVisibility = getVisibilityForClass(runner.program, x, Dummy);

      strictEqual(dummyVisibility.size, 1);
      ok(dummyVisibility.has(Dummy.members.get("A")!));
      ok(hasVisibility(runner.program, x, Dummy.members.get("A")!));
      ok(!dummyVisibility.has(Dummy.members.get("B")!));
      ok(!hasVisibility(runner.program, x, Dummy.members.get("B")!));
    });

    it("adds a visibility modifier", async () => {
      const { Example } = (await runner.compile(`
        @test model Example {
          x: string;
        }
      `)) as { Example: Model };

      const x = Example.properties.get("x")!;

      const Lifecycle = getLifecycleVisibilityEnum(runner.program);
      const Create = Lifecycle.members.get("Create")!;

      addVisibilityModifiers(runner.program, x, [Create]);

      const visibility = getVisibilityForClass(runner.program, x, Lifecycle);

      strictEqual(visibility.size, 1);

      for (const member of Lifecycle.members.values()) {
        if (member !== Create) {
          ok(!visibility.has(member));
          ok(!hasVisibility(runner.program, x, member));
        } else {
          ok(visibility.has(member));
          ok(hasVisibility(runner.program, x, member));
        }
      }
    });

    it("removes a visibility modifier", async () => {
      const { Example } = (await runner.compile(`
        @test model Example {
          x: string;
        }
      `)) as { Example: Model };

      const x = Example.properties.get("x")!;
      const Lifecycle = getLifecycleVisibilityEnum(runner.program);
      const Create = Lifecycle.members.get("Create")!;

      removeVisibilityModifiers(runner.program, x, [Create]);

      const visibility = getVisibilityForClass(runner.program, x, Lifecycle);

      strictEqual(visibility.size, Lifecycle.members.size - 1);

      for (const member of Lifecycle.members.values()) {
        if (member !== Create) {
          ok(visibility.has(member));
        } else {
          ok(!visibility.has(member));
        }
      }
    });

    it("clears visibility modifiers for a class", async () => {
      const { Example } = (await runner.compile(`
        @test model Example {
          x: string;
        }
      `)) as { Example: Model };

      const x = Example.properties.get("x")!;
      const Lifecycle = getLifecycleVisibilityEnum(runner.program);

      clearVisibilityModifiersForClass(runner.program, x, Lifecycle);

      const visibility = getVisibilityForClass(runner.program, x, Lifecycle);

      strictEqual(visibility.size, 0);

      for (const member of Lifecycle.members.values()) {
        ok(!visibility.has(member));
        ok(!hasVisibility(runner.program, x, member));
      }
    });

    it("resets visibility modifiers for a class", async () => {
      const { Example } = (await runner.compile(`
        @test model Example {
          @visibility(Lifecycle.Create)
          x: string;
        }
      `)) as { Example: Model };

      const x = Example.properties.get("x")!;

      const Lifecycle = getLifecycleVisibilityEnum(runner.program);

      const visibility = getVisibilityForClass(runner.program, x, Lifecycle);

      strictEqual(visibility.size, 1);
      ok(visibility.has(Lifecycle.members.get("Create")!));
      ok(hasVisibility(runner.program, x, Lifecycle.members.get("Create")!));

      resetVisibilityModifiersForClass(runner.program, x, Lifecycle);

      const resetVisibility = getVisibilityForClass(runner.program, x, Lifecycle);

      strictEqual(resetVisibility.size, 5);

      for (const member of Lifecycle.members.values()) {
        ok(resetVisibility.has(member));
        ok(hasVisibility(runner.program, x, member));
      }
    });

    it("preserves visibility for other classes", async () => {
      const { Example, Dummy } = (await runner.compile(`
        @test model Example {
          x: string;
        }

        @test enum Dummy {
          A,
          B,
        }
      `)) as { Example: Model; Dummy: Enum };

      const x = Example.properties.get("x")!;
      const Lifecycle = getLifecycleVisibilityEnum(runner.program);

      clearVisibilityModifiersForClass(runner.program, x, Dummy);

      const visibility = getVisibilityForClass(runner.program, x, Lifecycle);

      strictEqual(visibility.size, Lifecycle.members.size);

      for (const member of Lifecycle.members.values()) {
        ok(visibility.has(member));
        ok(hasVisibility(runner.program, x, member));
      }
    });
  });

  describe("visibility filters", () => {
    type LifecycleVisibilityName = "Create" | "Read" | "Update";
    interface VisibilityFilterScenario {
      name: string;
      expect: boolean;
      visibility: Array<LifecycleVisibilityName>;
      filter: StringVisibilityFilter;
    }

    interface StringVisibilityFilter {
      all?: LifecycleVisibilityName[];
      any?: LifecycleVisibilityName[];
      none?: LifecycleVisibilityName[];
    }

    const SCENARIOS: VisibilityFilterScenario[] = [
      {
        name: "simple property - all - visible",
        expect: true,
        visibility: ["Create", "Read"],
        filter: { all: ["Read"] },
      },
      {
        name: "simple property - all - not visible",
        expect: false,
        visibility: ["Create", "Read"],
        filter: { all: ["Update"] },
      },
      {
        name: "simple property - partial all - not visible",
        expect: false,
        visibility: ["Create", "Read"],
        filter: { all: ["Create", "Update"] },
      },
      {
        name: "unmodified visibility - all - visible",
        expect: true,
        visibility: [],
        filter: { all: ["Create", "Read", "Update"] },
      },
      {
        name: "simple property - any - visible",
        expect: true,
        visibility: ["Create", "Read"],
        filter: { any: ["Read"] },
      },
      {
        name: "simple property - partial any - visible",
        expect: true,
        visibility: ["Create", "Read"],
        filter: { any: ["Create", "Update"] },
      },
      {
        name: "simple property - any - not visible",
        expect: false,
        visibility: ["Create", "Read"],
        filter: { any: ["Update"] },
      },
      {
        name: "simple property - none - visible",
        expect: true,
        visibility: ["Create", "Read"],
        filter: { none: ["Update"] },
      },
      {
        name: "simple property - none - not visible",
        expect: false,
        visibility: ["Create", "Read"],
        filter: { none: ["Create"] },
      },
      {
        name: "simple property - partial none - not visible",
        expect: false,
        visibility: ["Create", "Read"],
        filter: { none: ["Create", "Update"] },
      },
      {
        name: "unmodified visibility - none - not visible",
        expect: false,
        visibility: [],
        filter: { none: ["Create"] },
      },
      {
        name: "simple property - all/any - visible",
        expect: true,
        visibility: ["Create", "Read"],
        filter: { all: ["Read"], any: ["Create"] },
      },
      {
        name: "simple property - all/any - not visible",
        expect: false,
        visibility: ["Create", "Read"],
        filter: { all: ["Read"], any: ["Update"] },
      },
      {
        name: "simple property - all/none - visible",
        expect: true,
        visibility: ["Create", "Read"],
        filter: { all: ["Read"], none: ["Update"] },
      },
      {
        name: "simple property - all/none - not visible",
        expect: false,
        visibility: ["Create", "Read"],
        filter: { all: ["Read"], none: ["Create"] },
      },
      {
        name: "simple property - any/none - visible",
        expect: true,
        visibility: ["Create", "Read"],
        filter: { any: ["Read"], none: ["Update"] },
      },
      {
        name: "simple property - any/none - not visible",
        expect: false,
        visibility: ["Create", "Read"],
        filter: { any: ["Read"], none: ["Create"] },
      },
      {
        name: "simple property - all/any/none - visible",
        expect: true,
        visibility: ["Create", "Read"],
        filter: { all: ["Read"], any: ["Create"], none: ["Update"] },
      },
      {
        name: "simple property - all/any/none - not visible",
        expect: false,
        visibility: ["Create", "Read"],
        filter: { all: ["Read"], any: ["Create"], none: ["Create"] },
      },
    ];

    for (const scenario of SCENARIOS) {
      it(scenario.name, async () => {
        const visibilityDecorator =
          scenario.visibility.length > 0
            ? `@visibility(${scenario.visibility.map((v) => `Lifecycle.${v}`).join(", ")})`
            : "";
        const { Example } = (await runner.compile(`
          @test model Example {
            ${visibilityDecorator}
            x: string;
          }
        `)) as { Example: Model };

        const x = Example.properties.get("x")!;
        const Lifecycle = getLifecycleVisibilityEnum(runner.program);

        const filter = Object.fromEntries(
          Object.entries(scenario.filter).map(([k, vis]) => [
            k,
            new Set((vis as LifecycleVisibilityName[]).map((v) => Lifecycle.members.get(v)!)),
          ]),
        ) as VisibilityFilter;

        strictEqual(isVisible(runner.program, x, filter), scenario.expect);
      });
    }

    it("mixed visibility classes in filter", async () => {
      const { Example, Dummy: DummyEnum } = (await runner.compile(`
        @test model Example {
          @visibility(Lifecycle.Create, Dummy.B)
          x: string;
        }
        
        @test
        @defaultVisibility(Dummy.A)
        enum Dummy {
          A,
          B,
        }
      `)) as { Example: Model; Dummy: Enum };

      const x = Example.properties.get("x")!;
      const LifecycleEnum = getLifecycleVisibilityEnum(runner.program);

      const Lifecycle = {
        Create: LifecycleEnum.members.get("Create")!,
        Read: LifecycleEnum.members.get("Read")!,
        Update: LifecycleEnum.members.get("Update")!,
      };

      const Dummy = {
        A: DummyEnum.members.get("A")!,
        B: DummyEnum.members.get("B")!,
      };

      strictEqual(
        isVisible(runner.program, x, {
          all: new Set([Lifecycle.Create, Dummy.B]),
        }),
        true,
      );

      strictEqual(
        isVisible(runner.program, x, {
          any: new Set([Dummy.A]),
        }),
        false,
      );

      strictEqual(
        isVisible(runner.program, x, {
          none: new Set([Lifecycle.Update]),
        }),
        true,
      );

      strictEqual(
        isVisible(runner.program, x, {
          all: new Set([Lifecycle.Create]),
          none: new Set([Dummy.A]),
        }),
        true,
      );

      strictEqual(
        isVisible(runner.program, x, {
          all: new Set([Lifecycle.Create, Dummy.B]),
          none: new Set([Dummy.A]),
        }),
        true,
      );

      strictEqual(
        isVisible(runner.program, x, {
          all: new Set([Lifecycle.Create]),
          any: new Set([Dummy.A, Dummy.B]),
          none: new Set([Lifecycle.Update]),
        }),
        true,
      );
    });

    describe("parameter visibility filters", () => {
      it("correctly provides empty default visibility filter", async () => {
        const { Example, foo } = (await runner.compile(`
          @test model Example {
            @visibility(Lifecycle.Create)
            x: string;
          }

          @test op foo(example: Example): void;
        `)) as { Example: Model; foo: Operation };

        const x = Example.properties.get("x")!;

        const filter = getParameterVisibilityFilter(runner.program, foo, EmptyVisibilityProvider);

        strictEqual(filter.all, undefined);
        strictEqual(filter.any, undefined);
        strictEqual(filter.none, undefined);

        strictEqual(isVisible(runner.program, x, filter), true);
      });

      it("correctly provides visibility filter from operation", async () => {
        const { Example, foo } = (await runner.compile(`
          @test model Example {
            @visibility(Lifecycle.Create)
            x: string;
          }

          @parameterVisibility(Lifecycle.Update)
          @test op foo(
            example: Example
          ): void;
        `)) as { Example: Model; foo: Operation };

        const x = Example.properties.get("x")!;

        const filter = getParameterVisibilityFilter(runner.program, foo, EmptyVisibilityProvider);

        const Lifecycle = getLifecycleVisibilityEnum(runner.program);

        strictEqual(filter.all, undefined);
        strictEqual(filter.any?.size, 1);
        strictEqual(filter.any.has(Lifecycle.members.get("Update")!), true);
        strictEqual(filter.none, undefined);

        strictEqual(isVisible(runner.program, x, filter), false);
      });

      it("correctly coerces legacy string in visibility filter", async () => {
        const { Example, foo } = (await runner.compile(`
          @test model Example {
            @visibility(Lifecycle.Create)
            x: string;
          }

          @parameterVisibility("update")
          @test op foo(
            example: Example
          ): void;
        `)) as { Example: Model; foo: Operation };

        const x = Example.properties.get("x")!;

        const filter = getParameterVisibilityFilter(runner.program, foo, EmptyVisibilityProvider);

        const Lifecycle = getLifecycleVisibilityEnum(runner.program);

        strictEqual(filter.all, undefined);
        strictEqual(filter.any?.size, 1);
        strictEqual(filter.any.has(Lifecycle.members.get("Update")!), true);
        strictEqual(filter.none, undefined);

        strictEqual(isVisible(runner.program, x, filter), false);
      });
    });
  });

  describe("legacy compatibility", () => {
    it("converts legacy visibility strings to modifiers", async () => {
      const { Example } = (await runner.compile(`
        @test model Example {
          @visibility("create")
          x: string;
        }
      `)) as { Example: Model };

      const x = Example.properties.get("x")!;

      const Lifecycle = getLifecycleVisibilityEnum(runner.program);

      const visibility = getVisibilityForClass(runner.program, x, Lifecycle);

      strictEqual(visibility.size, 1);

      for (const member of Lifecycle.members.values()) {
        if (member.name === "Create") {
          ok(visibility.has(member));
          ok(hasVisibility(runner.program, x, member));
        } else {
          ok(!visibility.has(member));
          ok(!hasVisibility(runner.program, x, member));
        }
      }
    });

    it("isVisible correctly coerces legacy visibility modifiers", async () => {
      const { Example } = (await runner.compile(`
        @test model Example {
          @visibility(Lifecycle.Create, Lifecycle.Update)
          x: string;
          y: string;
        }
      `)) as { Example: Model };

      const x = Example.properties.get("x")!;

      ok(isVisible(runner.program, x, ["create"]));
      ok(isVisible(runner.program, x, ["update"]));
      ok(!isVisible(runner.program, x, ["read"]));

      const y = Example.properties.get("y")!;

      ok(isVisible(runner.program, y, ["create", "update"]));
      ok(isVisible(runner.program, y, ["read"]));
    });

    it("getVisibility correctly coerces visibility modifiers", async () => {
      const { Example } = (await runner.compile(`
        @test model Example {
          @visibility(Lifecycle.Create, Lifecycle.Update)
          x: string;
          y: string;
          @invisible(Lifecycle)
          z: string;
          @visibility(Lifecycle.Create, Lifecycle.Update, Lifecycle.Read)
          a: string;
        }
      `)) as { Example: Model };

      const x = Example.properties.get("x")!;
      const y = Example.properties.get("y")!;
      const z = Example.properties.get("z")!;
      const a = Example.properties.get("a")!;

      const xVisibility = getVisibility(runner.program, x);
      const yVisibility = getVisibility(runner.program, y);
      const zVisibility = getVisibility(runner.program, z);
      const aVisibility = getVisibility(runner.program, a);

      deepStrictEqual(xVisibility, ["create", "update"]);
      strictEqual(yVisibility, undefined);
      deepStrictEqual(zVisibility, []);
      deepStrictEqual(aVisibility, ["create", "update", "read"]);
    });

    it("correctly preseves explicitness of empty visibility", async () => {
      const { Example } = (await runner.compile(`
        @test model Example {
          @visibility
          x: string;
        }
      `)) as { Example: Model };

      const x = Example.properties.get("x")!;

      const Lifecycle = getLifecycleVisibilityEnum(runner.program);

      const visibility = getVisibilityForClass(runner.program, x, Lifecycle);

      strictEqual(visibility.size, 0);

      const legacyVisibility = getVisibility(runner.program, x);

      deepStrictEqual(legacyVisibility, []);
    });

    it("correctly coerces visibility modifiers after rewriting", async () => {
      const { Example } = (await runner.compile(`
        @test model Example {
          @visibility("create")
          x: string;
        }
      `)) as { Example: Model };

      const x = Example.properties.get("x")!;

      const LifecycleEnum = getLifecycleVisibilityEnum(runner.program);

      const visibility = getVisibilityForClass(runner.program, x, LifecycleEnum);

      strictEqual(visibility.size, 1);

      const Lifecycle = {
        Create: LifecycleEnum.members.get("Create")!,
        Read: LifecycleEnum.members.get("Read")!,
        Update: LifecycleEnum.members.get("Update")!,
      };

      ok(visibility.has(Lifecycle.Create));
      ok(!visibility.has(Lifecycle.Read));
      ok(!visibility.has(Lifecycle.Update));

      const legacyVisibility = getVisibility(runner.program, x);

      deepStrictEqual(legacyVisibility, ["create"]);

      // Now change the visibility imperatively using the legacy API
      $visibility({ program: runner.program } as DecoratorContext, x, "read");

      const updatedVisibility = getVisibilityForClass(runner.program, x, LifecycleEnum);

      strictEqual(updatedVisibility.size, 1);

      ok(!updatedVisibility.has(Lifecycle.Create));
      ok(updatedVisibility.has(Lifecycle.Read));
      ok(!updatedVisibility.has(Lifecycle.Update));

      const updatedLegacyVisibility = getVisibility(runner.program, x);

      deepStrictEqual(updatedLegacyVisibility, ["read"]);
    });
  });

  describe("lifecycle transforms", () => {
    async function compileWithTransform(
      transform: "Create" | "Read" | "Update" | "CreateOrUpdate",
      legacy: boolean = false,
    ) {
      const Lifecycle = {
        Read: legacy ? `"read"` : "Lifecycle.Read",
        Create: legacy ? `"create"` : "Lifecycle.Create",
        Update: legacy ? `"update"` : "Lifecycle.Update",
      };
      const { Result } = (await runner.compile(`
        model Example {
          @visibility(${Lifecycle.Read})
          r: string;

          cru: string;

          @visibility(${Lifecycle.Create}, ${Lifecycle.Read})
          cr: string;

          @visibility(${Lifecycle.Create}, ${Lifecycle.Update})
          cu: string;

          @visibility(${Lifecycle.Create})
          c: string;

          @visibility(${Lifecycle.Update}, ${Lifecycle.Read})
          ru: string;

          @visibility(${Lifecycle.Update})
          u: string;

          ${legacy ? `@visibility("none")` : `@invisible(Lifecycle)`}
          invisible: string;

          nested: {
            @visibility(${Lifecycle.Read})
            r: string;

            cru: string;

            @visibility(${Lifecycle.Create}, ${Lifecycle.Read})
            cr: string;

            @visibility(${Lifecycle.Create}, ${Lifecycle.Update})
            cu: string;

            @visibility(${Lifecycle.Create})
            c: string;

            @visibility(${Lifecycle.Update}, ${Lifecycle.Read})
            ru: string;

            @visibility(${Lifecycle.Update})
            u: string;

            ${legacy ? `@visibility("none")` : `@invisible(Lifecycle)`}
            invisible: string;
          };
        }

        // This ensures the transforms are non-side-effecting.
        model ReadExample is Read<Example>;

        @test model Result is ${transform}<Example>;
      `)) as { Result: Model };

      return Result;
    }

    function getProperties(model: Model) {
      return {
        c: model.properties.get("c"),
        cr: model.properties.get("cr"),
        cu: model.properties.get("cu"),
        cru: model.properties.get("cru"),
        r: model.properties.get("r"),
        ru: model.properties.get("ru"),
        u: model.properties.get("u"),
        invisible: model.properties.get("invisible"),
      };
    }

    it("correctly applies Read transform", async () => {
      const Result = await compileWithTransform("Read");
      const props = getProperties(Result);

      validateReadTransform(props, Result, getProperties);
    });

    it("correctly applies Create transform", async () => {
      const Result = await compileWithTransform("Create");
      const props = getProperties(Result);

      validateCreateTransform(props, Result, getProperties);
    });

    it("correctly applies Update transform", async () => {
      const Result = await compileWithTransform("Update");
      const props = getProperties(Result);

      validateUpdateTransform(props, Result, getProperties);
    });

    it("correctly applies CreateOrUpdate transform", async () => {
      const Result = await compileWithTransform("CreateOrUpdate");
      const props = getProperties(Result);

      // Properties that only have read visibility are removed
      validateCreateOrUpdateTransform(props, Result, getProperties);
    });

    it("correctly transforms a union", async () => {
      const { Result } = (await runner.compile(`
        model Example {
          example: A | B;
        }

        model A {
          @visibility(Lifecycle.Read)
          a: string;
        }

        model B {
          @invisible(Lifecycle)
          b: string;
        }

        @test
        model Result is Read<Example>;
      `)) as { Result: Model };

      const example = Result.properties.get("example");

      ok(example);

      const union = example.type;

      strictEqual(union.kind, "Union");

      const [A, B] = [...union.variants.values()].map((v) => v.type);

      strictEqual(A.kind, "Model");
      strictEqual(B.kind, "Model");

      const a = A.properties.get("a");
      const b = B.properties.get("b");

      ok(a);

      strictEqual(b, undefined);
    });

    it("correctly transforms a model property reference", async () => {
      const { Result } = (await runner.compile(`
        model Example {
          a: ExampleRef.a;
        }

        model ExampleRef {
          a: A;
        }

        model A {
          @visibility(Lifecycle.Read)
          a: string;
          @visibility(Lifecycle.Create)
          b: string;
        }

        @test
        model Result is Create<Example>;
      `)) as { Result: Model };

      const example = Result.properties.get("a");

      ok(example);

      const ref = example.type;

      strictEqual(ref.kind, "ModelProperty");

      const A = ref.type;

      ok(A.kind === "Model");

      const a = A.properties.get("a");
      const b = A.properties.get("b");

      strictEqual(a, undefined);
      ok(b);
    });

    it("correctly transforms a tuple", async () => {
      const { Result } = (await runner.compile(`
        model Example {
          example: [A, B];
        }

        model A {
          @visibility(Lifecycle.Read)
          a: string;
        }

        model B {
          @invisible(Lifecycle)
          b: string;
        }

        @test
        model Result is Read<Example>;
      `)) as { Result: Model };

      const example = Result.properties.get("example");

      ok(example);

      const tuple = example.type;

      strictEqual(tuple.kind, "Tuple");

      const [A, B] = tuple.values;

      strictEqual(A.kind, "Model");
      strictEqual(B.kind, "Model");

      const a = A.properties.get("a");
      const b = B.properties.get("b");

      ok(a);

      strictEqual(b, undefined);
    });

    describe("legacy compatibility", () => {
      it("correctly applies Read transform", async () => {
        const Result = await compileWithTransform("Read", true);
        const props = getProperties(Result);

        validateReadTransform(props, Result, getProperties);
      });

      it("correctly applies Create transform", async () => {
        const Result = await compileWithTransform("Create", true);
        const props = getProperties(Result);

        validateCreateTransform(props, Result, getProperties);
      });

      it("correctly applies Update transform", async () => {
        const Result = await compileWithTransform("Update", true);
        const props = getProperties(Result);

        validateUpdateTransform(props, Result, getProperties);
      });

      it("correctly applies CreateOrUpdate transform", async () => {
        const Result = await compileWithTransform("CreateOrUpdate", true);
        const props = getProperties(Result);

        // Properties that only have read visibility are removed
        validateCreateOrUpdateTransform(props, Result, getProperties);
      });
    });
  });

  describe("withVisibilityFilter transforms", () => {
    it("correctly makes transformed models immune from further transformation", async () => {
      const { ExampleRead, ExampleReadCreate } = (await runner.compile(`
        model Example {
          @visibility(Lifecycle.Read)
          id: string;
        }
          
        @test model ExampleRead is Read<Example>;
        
        @test model ExampleReadCreate is Create<ExampleRead>;
      `)) as { ExampleRead: Model; ExampleReadCreate: Model };

      const idRead = ExampleRead.properties.get("id")!;

      ok(idRead);

      ok(!idRead.decorators.some((d) => d.decorator === $visibility));

      // Property should remain present in the Create transform of this model.
      const idReadCreate = ExampleReadCreate.properties.get("id")!;

      ok(idReadCreate);

      strictEqual(idRead.type, idReadCreate.type);
    });
  });

  describe("projection compatibility", () => {
    it("allows @defaultVisibility to be used on enums that are projected", async () => {
      const { Example, Bar } = (await runner.compile(`
        @defaultVisibility(Example.A)
        @test enum Example {
          A,
          B,
        }

        @test
        model Bar {
          @visibility(Example.B)
          x: string;
        }

        #suppress "projections-are-experimental"
        projection Bar#test {
          to {
          }
        }
          `)) as { Example: Enum; Bar: Model };

      const projected = projectProgram(runner.program, [
        {
          projectionName: "test",
          arguments: [],
        },
      ]);

      const visibility = getVisibilityForClass(runner.program, Bar.properties.get("x")!, Example);

      strictEqual(visibility.size, 1);
      ok(visibility.has(Example.members.get("B")!));

      const ProjectedBar = projected.projector.projectType(Bar) as Model;
      const ProjectedExample = projected.projector.projectType(Example) as Enum;

      const projectedX = ProjectedBar.properties.get("x")!;

      strictEqual(projectedX.decorators.length, 1);

      const projectedVisibility = getVisibilityForClass(projected, projectedX, ProjectedExample);

      strictEqual(projectedVisibility.size, 1);
      ok(projectedVisibility.has(ProjectedExample.members.get("B")!));
    });

    it("correctly makes projected properties invisible", async () => {
      const { Example } = (await runner.compile(`
        @test
        model Example {
          @invisible(Lifecycle)
          x: string;
        }

        #suppress "projections-are-experimental"
        projection Example#test {
          to {
          }
        }
      `)) as { Example: Model };

      const projected = projectProgram(runner.program, [
        {
          projectionName: "test",
          arguments: [],
        },
      ]);

      const visibility = getVisibilityForClass(
        runner.program,
        Example.properties.get("x")!,
        getLifecycleVisibilityEnum(runner.program),
      );

      strictEqual(visibility.size, 0);

      const projectedExample = projected.projector.projectType(Example) as Model;

      const projectedX = projectedExample.properties.get("x")!;

      strictEqual(projectedX.decorators.length, 1);

      const projectedVisibility = getVisibilityForClass(
        projected,
        projectedX,
        getLifecycleVisibilityEnum(projected),
      );

      strictEqual(projectedVisibility.size, 0);
    });
  });
});

function validateCreateOrUpdateTransform(
  props: {
    c: ModelProperty | undefined;
    cr: ModelProperty | undefined;
    cu: ModelProperty | undefined;
    cru: ModelProperty | undefined;
    r: ModelProperty | undefined;
    ru: ModelProperty | undefined;
    u: ModelProperty | undefined;
    invisible: ModelProperty | undefined;
  },
  Result: Model,
  getProperties: (model: Model) => {
    c: ModelProperty | undefined;
    cr: ModelProperty | undefined;
    cu: ModelProperty | undefined;
    cru: ModelProperty | undefined;
    r: ModelProperty | undefined;
    ru: ModelProperty | undefined;
    u: ModelProperty | undefined;
    invisible: ModelProperty | undefined;
  },
) {
  strictEqual(props.r, undefined);

  strictEqual(props.invisible, undefined);

  // All other visible properties are preserved
  ok(props.c);
  ok(props.cr);
  ok(props.cu);
  ok(props.cru);
  ok(props.ru);
  ok(props.u);

  const nested = Result.properties.get("nested");

  ok(nested);
  ok(nested.type.kind === "Model");

  const nestedProps = getProperties(nested.type);

  strictEqual(nestedProps.r, undefined);

  ok(nestedProps.c);
  ok(nestedProps.cr);
  ok(nestedProps.cu);
  ok(nestedProps.cru);
  ok(nestedProps.ru);
  ok(nestedProps.u);

  strictEqual(nestedProps.invisible, undefined);
}

function validateUpdateTransform(
  props: {
    c: ModelProperty | undefined;
    cr: ModelProperty | undefined;
    cu: ModelProperty | undefined;
    cru: ModelProperty | undefined;
    r: ModelProperty | undefined;
    ru: ModelProperty | undefined;
    u: ModelProperty | undefined;
    invisible: ModelProperty | undefined;
  },
  Result: Model,
  getProperties: (model: Model) => {
    c: ModelProperty | undefined;
    cr: ModelProperty | undefined;
    cu: ModelProperty | undefined;
    cru: ModelProperty | undefined;
    r: ModelProperty | undefined;
    ru: ModelProperty | undefined;
    u: ModelProperty | undefined;
    invisible: ModelProperty | undefined;
  },
) {
  strictEqual(props.r, undefined);
  strictEqual(props.c, undefined);
  strictEqual(props.cr, undefined);

  strictEqual(props.invisible, undefined);

  ok(props.cu);
  ok(props.cru);
  ok(props.ru);
  ok(props.u);

  const nested = Result.properties.get("nested");

  ok(nested);
  ok(nested.type.kind === "Model");

  // Nested properties work differently in Lifecycle Update transforms, requiring nested create-only properties to
  // additionally be visible
  const nestedProps = getProperties(nested.type);

  strictEqual(nestedProps.r, undefined);

  strictEqual(nestedProps.invisible, undefined);

  ok(nestedProps.c);
  ok(nestedProps.cr);
  ok(nestedProps.cu);
  ok(nestedProps.cru);
  ok(nestedProps.ru);
  ok(nestedProps.u);
}

function validateCreateTransform(
  props: {
    c: ModelProperty | undefined;
    cr: ModelProperty | undefined;
    cu: ModelProperty | undefined;
    cru: ModelProperty | undefined;
    r: ModelProperty | undefined;
    ru: ModelProperty | undefined;
    u: ModelProperty | undefined;
    invisible: ModelProperty | undefined;
  },
  Result: Model,
  getProperties: (model: Model) => {
    c: ModelProperty | undefined;
    cr: ModelProperty | undefined;
    cu: ModelProperty | undefined;
    cru: ModelProperty | undefined;
    r: ModelProperty | undefined;
    ru: ModelProperty | undefined;
    u: ModelProperty | undefined;
    invisible: ModelProperty | undefined;
  },
) {
  strictEqual(props.r, undefined);
  strictEqual(props.ru, undefined);
  strictEqual(props.u, undefined);

  strictEqual(props.invisible, undefined);

  ok(props.c);
  ok(props.cr);
  ok(props.cu);
  ok(props.cru);

  const nested = Result.properties.get("nested");

  ok(nested);
  ok(nested.type.kind === "Model");

  const nestedProps = getProperties(nested.type);

  strictEqual(nestedProps.r, undefined);
  strictEqual(nestedProps.ru, undefined);
  strictEqual(nestedProps.u, undefined);

  strictEqual(nestedProps.invisible, undefined);

  ok(nestedProps.c);
  ok(nestedProps.cr);
  ok(nestedProps.cu);
  ok(nestedProps.cru);
}

function validateReadTransform(
  props: {
    c: ModelProperty | undefined;
    cr: ModelProperty | undefined;
    cu: ModelProperty | undefined;
    cru: ModelProperty | undefined;
    r: ModelProperty | undefined;
    ru: ModelProperty | undefined;
    u: ModelProperty | undefined;
    invisible: ModelProperty | undefined;
  },
  Result: Model,
  getProperties: (model: Model) => {
    c: ModelProperty | undefined;
    cr: ModelProperty | undefined;
    cu: ModelProperty | undefined;
    cru: ModelProperty | undefined;
    r: ModelProperty | undefined;
    ru: ModelProperty | undefined;
    u: ModelProperty | undefined;
    invisible: ModelProperty | undefined;
  },
) {
  strictEqual(props.c, undefined);
  strictEqual(props.cu, undefined);
  strictEqual(props.u, undefined);

  strictEqual(props.invisible, undefined);

  // All properties that have Read visibility are preserved
  ok(props.r);
  ok(props.cr);
  ok(props.cru);
  ok(props.ru);

  const nested = Result.properties.get("nested");

  ok(nested);
  ok(nested.type.kind === "Model");

  const nestedProps = getProperties(nested.type);

  strictEqual(nestedProps.c, undefined);
  strictEqual(nestedProps.cu, undefined);
  strictEqual(nestedProps.u, undefined);

  strictEqual(nestedProps.invisible, undefined);

  ok(nestedProps.r);
  ok(nestedProps.cr);
  ok(nestedProps.cru);
  ok(nestedProps.ru);
}<|MERGE_RESOLUTION|>--- conflicted
+++ resolved
@@ -19,11 +19,8 @@
   isVisible,
   Model,
   ModelProperty,
-<<<<<<< HEAD
   Operation,
-=======
   projectProgram,
->>>>>>> abd36646
   removeVisibilityModifiers,
   resetVisibilityModifiersForClass,
   sealVisibilityModifiers,
