import { deepStrictEqual, ok, strictEqual } from "assert";
import { beforeEach, describe, expect, it } from "vitest";
import {
  Enum,
  Model,
  ModelProperty,
  Namespace,
  Operation,
  Scalar,
  Union,
  getDiscriminatedUnion,
  isSecret,
} from "../../src/index.js";
import {
  getDoc,
  getEncode,
  getErrorsDoc,
  getFriendlyName,
  getKeyName,
<<<<<<< HEAD
  getKnownValues,
  getMediaTypeHint,
=======
>>>>>>> 5d9a0d37
  getOverloadedOperation,
  getOverloads,
  getPattern,
  getPatternData,
  getReturnsDoc,
  isErrorModel,
  resolveEncodedName,
} from "../../src/lib/decorators.js";
import {
  BasicTestRunner,
  createTestRunner,
  expectDiagnosticEmpty,
  expectDiagnostics,
} from "../../src/testing/index.js";

describe("compiler: built-in decorators", () => {
  let runner: BasicTestRunner;

  beforeEach(async () => {
    runner = await createTestRunner();
  });

  describe("dev comment /** */", () => {
    it("applies /** */ on blockless namespace", async () => {
      const { Foo } = await runner.compile(
        `
        @test
        /** doc for namespace Foo */
        namespace TestDoc.Foo;

        model A {}
        `,
      );

      strictEqual(getDoc(runner.program, Foo), "doc for namespace Foo");
    });

    it("applies /** */ on enclosed namespace", async () => {
      const { Foo } = await runner.compile(
        `
        @test
        /** doc for namespace Foo */
        namespace TestDoc.Foo {
           model A {}
        }
        `,
      );

      strictEqual(getDoc(runner.program, Foo), "doc for namespace Foo");
    });

    it("applies /** */ on nested enclosed namespace", async () => {
      const { Foo } = await runner.compile(
        // const { Foo, Foo_Bar } = await runner.compile(
        `
        @test
        /** doc for namespace Foo */
        namespace TestDoc.Foo {
          /** doc for namespace Bar */       
          namespace Bar {
            model A {};
          }
        }
        `,
      );

      const Bar = (Foo as Namespace).namespaces.get("Bar")!;
      strictEqual(getDoc(runner.program, Foo), "doc for namespace Foo");
      strictEqual(getDoc(runner.program, Bar), "doc for namespace Bar");
    });

    it("applies /** */ on nested blockless + enclosed namespace", async () => {
      const { Foo } = await runner.compile(
        `
        @test
        /** doc for namespace Foo */
        namespace TestDoc.Foo;

        /** doc for namespace Bar */       
        namespace Bar {
          model A {}
        }
        `,
      );

      const Bar = (Foo as Namespace).namespaces.get("Bar")!;
      strictEqual(getDoc(runner.program, Foo), "doc for namespace Foo");
      strictEqual(getDoc(runner.program, Bar), "doc for namespace Bar");
    });
  });

  describe("@doc", () => {
    it("applies @doc on model", async () => {
      const { A } = await runner.compile(
        `
        @test
        @doc("My Doc")
        model A { }
        `,
      );

      strictEqual(getDoc(runner.program, A), "My Doc");
    });

    it("formats @doc string using source object", async () => {
      const { A, B } = await runner.compile(
        `
        @doc("Templated {name}", T)
        model Template<T extends {}>  {
        }

        @test
        @doc("Model {name}", A)
        model A { }

        @test
        model B is Template<B> {
        }
        `,
      );
      strictEqual(getDoc(runner.program, A), "Model A");
      strictEqual(getDoc(runner.program, B), "Templated B");
    });

    it("applies @doc on namespace", async () => {
      const { TestDoc } = await runner.compile(
        `
        @test
        @doc("doc for namespace")
        namespace Foo.TestDoc {
        }
        `,
      );

      strictEqual(getDoc(runner.program, TestDoc), "doc for namespace");
    });

    it("applies @doc on enum", async () => {
      const { Color, Red } = await runner.compile(
        `
        @test
        @doc("doc for enum")
        enum Color {
          @test
          @doc("doc for enum element")
          Red: "red",
        }
        `,
      );

      strictEqual(getDoc(runner.program, Color), "doc for enum");
      strictEqual(getDoc(runner.program, Red), "doc for enum element");
    });

    it("applies @doc on union", async () => {
      const { AB } = await runner.compile(
        `
        model A { }
        model B { }

        @test
        @doc("doc for union")
        union AB { a: A, b: B }
        `,
      );

      strictEqual(getDoc(runner.program, AB), "doc for union");
    });

    it("applies @doc on interfaces", async () => {
      const { TestDoc, a } = await runner.compile(
        `
        @test
        @doc("doc for interface")
        interface TestDoc {
          @test
          @doc("doc for interface operation")
          a(): string;
        }
        `,
      );

      strictEqual(getDoc(runner.program, TestDoc), "doc for interface");
      strictEqual(getDoc(runner.program, a), "doc for interface operation");
    });

    it("applies @doc on operations", async () => {
      const { b } = await runner.compile(
        `
        @test
        @doc("doc for an operation")
        op b(): string;
        `,
      );

      strictEqual(getDoc(runner.program, b), "doc for an operation");
    });

    it("emit diagnostic if doc is not a string", async () => {
      const diagnostics = await runner.diagnose(`
        @doc(123)
        model A { }
      `);

      expectDiagnostics(diagnostics, {
        code: "invalid-argument",
      });
    });
  });

  describe("@pattern", () => {
    it("applies @pattern to scalar", async () => {
      const { A } = (await runner.compile(
        `
        @test
        @pattern("^[a-z]+$")
        scalar A extends string;
        `,
      )) as { A: Scalar };

      strictEqual(getPattern(runner.program, A), "^[a-z]+$");
    });

    it("applies @pattern to model property", async () => {
      const { A } = (await runner.compile(
        `
        @test
        model A {
          @test
          @pattern("^[a-z]+$")
          prop: string;
        }
        `,
      )) as { A: Model };

      const prop = A.properties.get("prop") as ModelProperty;
      strictEqual(prop.kind, "ModelProperty");
      strictEqual(getPattern(runner.program, prop), "^[a-z]+$");
    });

    it("emit diagnostic if pattern is not a string", async () => {
      const diagnostics = await runner.diagnose(`
        model A {
          @pattern(123)
          prop: string;
        }
      `);

      expectDiagnostics(diagnostics, {
        code: "invalid-argument",
      });
    });

    it("emit diagnostic if pattern is not a valid RegEx", async () => {
      const diagnostics = await runner.diagnose(`
        model A {
          @pattern("[a-z")
          prop: string;
        }
      `);

      expectDiagnostics(diagnostics, {
        code: "invalid-pattern-regex",
      });
    });

    it("optionally allows specifying a pattern validation message", async () => {
      const { A, B } = (await runner.compile(
        `
        @test
        @pattern("^[a-z]+$", "Must be all lowercase.")
        scalar A extends string;

        @test
        @pattern("^[a-z]+$")
        scalar B extends string;
        `,
      )) as { A: Scalar; B: Scalar };

      const pattern = getPattern(runner.program, A);
      strictEqual(pattern, "^[a-z]+$");
      const data = getPatternData(runner.program, A);
      strictEqual(data?.pattern, pattern);
      strictEqual(data?.validationMessage, "Must be all lowercase.");

      const pattern2 = getPattern(runner.program, B);
      strictEqual(pattern2, "^[a-z]+$");
      const data2 = getPatternData(runner.program, B);
      strictEqual(data2?.pattern, pattern2);
      strictEqual(data2?.validationMessage, undefined);
    });
  });

  describe("@returnsDoc", () => {
    it("applies @returnsDoc on operation", async () => {
      const { test } = (await runner.compile(
        `
        @test
        @returnsDoc("A string")
        op test(): string;
        `,
      )) as { test: Operation };

      strictEqual(getReturnsDoc(runner.program, test), "A string");
    });

    it("emit diagnostic if doc is not a string", async () => {
      const diagnostics = await runner.diagnose(`
        @test
        @returnsDoc(123)
        op test(): string;
      `);

      expectDiagnostics(diagnostics, {
        code: "invalid-argument",
      });
    });
  });

  describe("@errorsDoc", () => {
    it("applies @errorsDoc on operation", async () => {
      const { test } = (await runner.compile(
        `
        @test
        @errorsDoc("An error")
        op test(): string;
        `,
      )) as { test: Operation };

      strictEqual(getErrorsDoc(runner.program, test), "An error");
    });

    it("emit diagnostic if doc is not a string", async () => {
      const diagnostics = await runner.diagnose(`
        @test
        @errorsDoc(123)
        op test(): string;
      `);

      expectDiagnostics(diagnostics, {
        code: "invalid-argument",
      });
    });
  });

  describe("@friendlyName", () => {
    it("applies @friendlyName on model", async () => {
      const { A, B } = await runner.compile(`
        @test
        @friendlyName("MyNameIsA")
        model A { }

        @test
        @friendlyName("{name}Model", B)
        model B { }

        @friendlyName("Templated{name}", T)
        model Templated<T> {
          prop: T;
        }
        `);
      strictEqual(getFriendlyName(runner.program, A), "MyNameIsA");
      strictEqual(getFriendlyName(runner.program, B), "BModel");
    });

    it(" @friendlyName doesn't carry over to derived models", async () => {
      const { A, B } = await runner.compile(`
        @test
        @friendlyName("MyNameIsA")
        model A<T> { t: T; }

        @test
        model B is A<string> { }
        `);
      strictEqual(getFriendlyName(runner.program, A), "MyNameIsA");
      strictEqual(getFriendlyName(runner.program, B), undefined);
    });
  });

  describe("@error", () => {
    it("applies @error on model", async () => {
      const { A } = await runner.compile(`
        @test
        @error
        model A { }
      `);
      ok(isErrorModel(runner.program, A), "isError should be true");
    });

    it("applies @error on derived models", async () => {
      const { B, C } = await runner.compile(`
        @error model A { }
        @test model B extends A { }
        @test model C extends B { }
      `);
      ok(isErrorModel(runner.program, B), "isError should be true");
      ok(isErrorModel(runner.program, C), "isError should be true");
    });

    it("emit diagnostic if error is not applied to a model", async () => {
      const diagnostics = await runner.diagnose(`
        @error
        enum A { B, C }
        `);

      strictEqual(diagnostics.length, 1);
      strictEqual(diagnostics[0].code, "decorator-wrong-target");
      strictEqual(
        diagnostics[0].message,
        `Cannot apply @error decorator to A since it is not assignable to Model`,
      );
    });
  });

  describe("@key", () => {
    it("emits diagnostic when argument is not a string", async () => {
      const diagnostics = await runner.diagnose(
        `model M {
          @key(4)
          prop: string;
        }`,
      );

      expectDiagnostics(diagnostics, [
        {
          code: "invalid-argument",
        },
      ]);
    });

    it("emits diagnostic when not applied to model property", async () => {
      const diagnostics = await runner.diagnose(
        `@key
        model M {}`,
      );

      expectDiagnostics(diagnostics, [
        {
          code: "decorator-wrong-target",
          message: "Cannot apply @key decorator to M since it is not assignable to ModelProperty",
        },
      ]);
    });

    it("sets key to property name by default", async () => {
      const { prop } = await runner.compile(
        `model M {
          @test
          @key
          prop: string;
        }`,
      );

      strictEqual(prop.kind, "ModelProperty" as const);
      strictEqual(getKeyName(runner.program, prop), "prop");
    });

    it("sets key to alternate name when provided", async () => {
      const { prop } = await runner.compile(
        `model M {
          @test
          @key("alternateName")
          prop: string;
        }`,
      );

      strictEqual(prop.kind, "ModelProperty" as const);
      strictEqual(getKeyName(runner.program, prop), "alternateName");
    });

    it("getKeyName returns undefined if used on property not annotated with @key", async () => {
      const { prop } = await runner.compile(
        `model M {
          @test prop: string;
        }`,
      );

      strictEqual(prop.kind, "ModelProperty" as const);
      strictEqual(getKeyName(runner.program, prop), undefined);
    });

    it("emits diagnostic when key property is marked as optional", async () => {
      const diagnostics = await runner.diagnose(
        `model M {
          @key
          prop?: string;
        }`,
      );

      expectDiagnostics(diagnostics, [
        {
          code: "no-optional-key",
          message: "Property 'prop' marked as key cannot be optional.",
        },
      ]);
    });
  });

  describe("@encode", () => {
    it(`set encoding on scalar`, async () => {
      const { s } = (await runner.compile(`
        @encode("rfc3339")
        @test
        scalar s extends utcDateTime;
      `)) as { s: Scalar };

      strictEqual(getEncode(runner.program, s)?.encoding, "rfc3339");
    });

    it(`set encoding on model property`, async () => {
      const { prop } = (await runner.compile(`
        model Foo {
          @encode("rfc3339")
          @test
          prop: utcDateTime;
        }
      `)) as { prop: ModelProperty };

      strictEqual(getEncode(runner.program, prop)?.encoding, "rfc3339");
    });

    it(`set encoding on model property of union type`, async () => {
      const { prop } = (await runner.compile(`
        model Foo {
          @encode("rfc3339")
          @test
          prop: utcDateTime | null; 
        }
      `)) as { prop: ModelProperty };

      strictEqual(getEncode(runner.program, prop)?.encoding, "rfc3339");
    });

    it(`encode type default to string`, async () => {
      const { s } = (await runner.compile(`
        @encode("rfc3339")
        @test
        scalar s extends utcDateTime;
      `)) as { s: Scalar };

      strictEqual(getEncode(runner.program, s)?.type.name, "string");
    });

    it(`change encode type`, async () => {
      const { s } = (await runner.compile(`
        @encode("unixTimestamp", int32)
        @test
        scalar s extends utcDateTime;
      `)) as { s: Scalar };

      strictEqual(getEncode(runner.program, s)?.type.name, "int32");
    });

    describe("known encoding validation", () => {
      const validCases = [
        ["utcDateTime", "rfc3339", undefined],
        ["utcDateTime", "rfc7231", undefined],
        ["offsetDateTime", "rfc3339", undefined],
        ["offsetDateTime", "rfc7231", undefined],
        ["utcDateTime", "unixTimestamp", "int32"],
        ["duration", "ISO8601", undefined],
        ["duration", "seconds", "int32"],
        ["bytes", "base64", undefined],
        ["bytes", "base64url", undefined],
        // Do not block unknown encoding
        ["utcDateTime", "custom-encoding", undefined],
        ["duration", "custom-encoding", "int32"],
      ];
      const invalidCases = [
        [
          "utcDateTime",
          "rfc3339",
          "int32",
          "invalid-encode",
          `Encoding 'rfc3339' on type 's' is expected to be serialized as 'string' but got 'int32'.`,
        ],
        [
          "offsetDateTime",
          "rfc7231",
          "int64",
          "invalid-encode",
          `Encoding 'rfc7231' on type 's' is expected to be serialized as 'string' but got 'int64'.`,
        ],
        [
          "offsetDateTime",
          "unixTimestamp",
          "int32",
          "invalid-encode",
          `Encoding 'unixTimestamp' cannot be used on type 's'. Expected: utcDateTime.`,
        ],
        [
          "utcDateTime",
          "unixTimestamp",
          "string",
          "invalid-encode",
          `Encoding 'unixTimestamp' on type 's' is expected to be serialized as 'integer' but got 'string'. Set '@encode' 2nd parameter to be of type integer. e.g. '@encode("unixTimestamp", int32)'`,
        ],
        [
          "duration",
          "seconds",
          undefined,
          "invalid-encode",
          `Encoding 'seconds' on type 's' is expected to be serialized as 'numeric' but got 'string'. Set '@encode' 2nd parameter to be of type numeric. e.g. '@encode("seconds", int32)'`,
        ],
        [
          "duration",
          "rfc3339",
          undefined,
          "invalid-encode",
          `Encoding 'rfc3339' cannot be used on type 's'. Expected: utcDateTime, offsetDateTime.`,
        ],
        [
          "bytes",
          "rfc3339",
          undefined,
          "invalid-encode",
          `Encoding 'rfc3339' cannot be used on type 's'. Expected: utcDateTime, offsetDateTime.`,
        ],
        [
          "duration",
          "seconds",
          '"int32"',
          // TODO: Arguably this should be improved.
          "invalid-argument",
          `Argument of type '"int32"' is not assignable to parameter of type 'Scalar'`,
        ],
      ];
      describe("valid", () => {
        validCases.forEach(([target, encoding, encodeAs]) => {
          it(`encoding '${encoding}' on ${target} encoded as ${encodeAs ?? "string"}`, async () => {
            const encodeAsParam = encodeAs ? `, ${encodeAs}` : "";
            const { s } = (await runner.compile(`
          @encode("${encoding}"${encodeAsParam})
          @test
          scalar s extends ${target};
        `)) as { s: Scalar };

            const encodeData = getEncode(runner.program, s);
            ok(encodeData);
            strictEqual(encodeData.encoding, encoding);
            strictEqual(encodeData.type.name, encodeAs ?? "string");
          });
        });

        it(`@encode(string) on numeric scalar`, async () => {
          const { s } = (await runner.compile(`
            @encode(string)
            @test
            scalar s extends int64;
          `)) as { s: Scalar };

          const encodeData = getEncode(runner.program, s);
          ok(encodeData);
          strictEqual(encodeData.encoding, undefined);
          strictEqual(encodeData.type.name, "string");
        });
      });
      describe("invalid", () => {
        invalidCases.forEach(([target, encoding, encodeAs, expectedCode, expectedMessage]) => {
          it(`encoding '${encoding}' on ${target}  encoded as ${
            encodeAs ?? "string"
          }`, async () => {
            const encodeAsParam = encodeAs ? `, ${encodeAs}` : "";
            const diagnostics = await runner.diagnose(`
          @encode("${encoding}"${encodeAsParam})
          @test
          scalar s extends ${target};
        `);
            expectDiagnostics(diagnostics, {
              code: expectedCode,
              severity: "error",
              message: expectedMessage,
            });
          });
        });

        it(`@encode(string) on non-numeric scalar`, async () => {
          const diagnostics = await runner.diagnose(`
            @encode(string)
            @test
            scalar s extends utcDateTime;
          `);

          expectDiagnostics(diagnostics, {
            code: "invalid-encode",
            severity: "error",
            message: "Encoding 'string' cannot be used on type 's'. Expected: numeric.",
          });
        });
      });
    });
  });

  describe("@withoutOmittedProperties", () => {
    it("removes a model property when given a string literal", async () => {
      const { TestModel } = await runner.compile(
        `
        model OriginalModel {
          removeMe: string;
          notMe: string;
        }

        @test
        model TestModel is OmitProperties<OriginalModel, "removeMe"> {
        }`,
      );

      const properties = TestModel.kind === "Model" ? Array.from(TestModel.properties.keys()) : [];
      deepStrictEqual(properties, ["notMe"]);
    });

    it("removes model properties when given a union containing strings", async () => {
      const { TestModel } = await runner.compile(
        `
        model OriginalModel {
          removeMe: string;
          removeMeToo: string;
          notMe: string;
        }

        @test
        model TestModel is OmitProperties<OriginalModel, "removeMe" | "removeMeToo"> {
        }`,
      );

      const properties = TestModel.kind === "Model" ? Array.from(TestModel.properties.keys()) : [];
      deepStrictEqual(properties, ["notMe"]);
    });
  });

  describe("@withPickedProperties", () => {
    it("picks a model property when given a string literal", async () => {
      const { TestModel } = await runner.compile(
        `
        model OriginalModel {
          pickMe: string;
          notMe: string;
        }

        @test
        model TestModel is PickProperties<OriginalModel, "pickMe"> {
        }`,
      );

      const properties = TestModel.kind === "Model" ? Array.from(TestModel.properties.keys()) : [];
      deepStrictEqual(properties, ["pickMe"]);
    });

    it("picks model properties when given a union containing strings", async () => {
      const { TestModel } = await runner.compile(
        `
        model OriginalModel {
          pickMe: string;
          pickMeToo: string;
          notMe: string;
        }

        @test
        model TestModel is PickProperties<OriginalModel, "pickMe" | "pickMeToo"> {
        }`,
      );

      const properties = TestModel.kind === "Model" ? Array.from(TestModel.properties.keys()) : [];
      deepStrictEqual(properties, ["pickMe", "pickMeToo"]);
    });
  });

  describe("@overload", () => {
    it("emits an error when @overload is given something other than an operation", async () => {
      const diagnostics = await runner.diagnose(`
        @overload("foo")
        op someStringThing(param: string): string;
      `);

      expectDiagnostics(diagnostics, {
        code: "invalid-argument",
        message: `Argument of type '"foo"' is not assignable to parameter of type 'Operation'`,
        severity: "error",
      });
    });

    it("emits an error when the overload's parameters are unrelated to the overloaded operation", async () => {
      const diagnostics = await runner.diagnose(`
        op someThing(param: string | int32): string | int32;

        @overload(someThing)
        op someUnrelatedThing(foo: boolean): string;

        @overload(someThing)
        op anotherUnrelatedThing(param: boolean): string;

        @overload(someThing)
        op thisOneWorks(param: string, foo: int32): string;
      `);

      expectDiagnostics(diagnostics, [
        {
          code: "missing-property",
          message:
            "Property 'param' is missing on type '{ foo: boolean }' but required in '{ param: string | int32 }'",
          severity: "error",
        },
        {
          code: "unassignable",
          message: "Type 'boolean' is not assignable to type 'string | int32'",
          severity: "error",
        },
      ]);
    });

    it("can define operation overloads outside of a namespace or interface", async () => {
      const compiled = (await runner.compile(`
        @test
        op someThing(param: string | int32): string | int32;

        @test
        @overload(someThing)
        op someStringThing(param: string): string;

        @test
        @overload(someThing)
        op someNumberThing(param: int32): int32;

        @test
        op someUnrelatedThing(): void;

      `)) as {
        someThing: Operation;
        someStringThing: Operation;
        someNumberThing: Operation;
        someUnrelatedThing: Operation;
      };

      strictEqual(compiled.someThing.kind, "Operation");
      ok(getOverloadedOperation(runner.program, compiled.someStringThing));
      ok(getOverloadedOperation(runner.program, compiled.someNumberThing));
      ok(!getOverloadedOperation(runner.program, compiled.someThing));
      ok(!getOverloadedOperation(runner.program, compiled.someUnrelatedThing));
      const overloadedBy = getOverloads(runner.program, compiled.someThing)?.map((op) => op.name);
      ok(overloadedBy?.length === 2);
      ok(overloadedBy?.includes("someStringThing"));
      ok(overloadedBy?.includes("someNumberThing"));
      ok(getOverloads(runner.program, compiled.someUnrelatedThing) === undefined);
    });

    it("can overload operations defined in a namespace", async () => {
      const compiled = (await runner.compile(`
        namespace MyArea {
          @test
          op someThing(param: string | int32): string | int32;

          @test
          @overload(someThing)
          op someStringThing(param: string): string;

          @test
          @overload(MyArea.someThing)
          op someNumberThing(param: int32): int32;
        }

      `)) as {
        someThing: Operation;
        someStringThing: Operation;
        someNumberThing: Operation;
      };

      strictEqual(compiled.someThing.kind, "Operation");
      ok(getOverloadedOperation(runner.program, compiled.someStringThing));
      ok(getOverloadedOperation(runner.program, compiled.someNumberThing));
      ok(!getOverloadedOperation(runner.program, compiled.someThing));
      const overloadedBy = getOverloads(runner.program, compiled.someThing)?.map((op) => op.name);
      ok(overloadedBy?.length === 2);
      ok(overloadedBy?.includes("someStringThing"));
      ok(overloadedBy?.includes("someNumberThing"));
    });

    it("can overload operations defined in an interface", async () => {
      const compiled = (await runner.compile(`
        interface SomeInterface {
          @test
          op someThing(param: string | int32): string | int32;

          @test
          @overload(SomeInterface.someThing)
          op someStringThing(param: string): string;

          @test
          @overload(SomeInterface.someThing)
          op someNumberThing(param: int32): int32;
        }
      `)) as {
        someThing: Operation;
        someStringThing: Operation;
        someNumberThing: Operation;
      };

      strictEqual(compiled.someThing.kind, "Operation");
      ok(getOverloadedOperation(runner.program, compiled.someStringThing));
      ok(getOverloadedOperation(runner.program, compiled.someNumberThing));
      ok(!getOverloadedOperation(runner.program, compiled.someThing));
      const overloadedBy = getOverloads(runner.program, compiled.someThing)?.map((op) => op.name);
      ok(overloadedBy?.length === 2);
      ok(overloadedBy?.includes("someStringThing"));
      ok(overloadedBy?.includes("someNumberThing"));
    });

    describe("overloads must have the same parent as the overload base", () => {
      it("emit diagnostic if outside of interface", async () => {
        const diagnostics = await runner.diagnose(`
          interface SomeInterface {
            someThing(param: string | int32): string | int32;
          }
  
          @overload(SomeInterface.someThing)
          op someStringThing(param: string): string;
        `);
        expectDiagnostics(diagnostics, {
          code: "overload-same-parent",
          message: "Overload must be in the same interface or namespace.",
        });
      });

      it("emit diagnostic if outside of namespace", async () => {
        const diagnostics = await runner.diagnose(`
          namespace SomeNamespace {
            op someThing(param: string | int32): string | int32;
          }
  
          @overload(SomeNamespace.someThing)
          op someStringThing(param: string): string;
        `);
        expectDiagnostics(diagnostics, {
          code: "overload-same-parent",
          message: "Overload must be in the same interface or namespace.",
        });
      });

      it("emit diagnostic if different interface", async () => {
        const diagnostics = await runner.diagnose(`
          interface SomeInterface {
            someThing(param: string | int32): string | int32;
          }
  
          interface OtherInterface {
            @overload(SomeInterface.someThing)
            someStringThing(param: string): string;
          }
        `);
        expectDiagnostics(diagnostics, {
          code: "overload-same-parent",
          message: "Overload must be in the same interface or namespace.",
        });
      });

      it("emit diagnostic if different namespace", async () => {
        const diagnostics = await runner.diagnose(`
          namespace SomeNamespace {
            op someThing(param: string | int32): string | int32;
          }
  
          namespace OtherNamespace {
            @overload(SomeNamespace.someThing)
            op someStringThing(param: string): string;
          }
        `);
        expectDiagnostics(diagnostics, {
          code: "overload-same-parent",
          message: "Overload must be in the same interface or namespace.",
        });
      });

      it("emit diagnostic if in an interface but base isn't", async () => {
        const diagnostics = await runner.diagnose(`
          op someThing(param: string | int32): string | int32;
  
          interface OtherInterface {
            @overload(someThing)
            someStringThing(param: string): string;
          }
        `);
        expectDiagnostics(diagnostics, {
          code: "overload-same-parent",
          message: "Overload must be in the same interface or namespace.",
        });
      });
    });
  });

  describe("@secret", () => {
    it("can be applied on a string model", async () => {
      const { A } = await runner.compile(
        `
        @test
        @secret
        scalar A extends string;
        `,
      );

      ok(isSecret(runner.program, A));
    });

    it("can be applied on a model property with string type", async () => {
      const { A } = (await runner.compile(
        `
        @test
        model A {
          @secret
          a: string;
        }
        `,
      )) as { A: Model };

      ok(isSecret(runner.program, A.properties.get("a")!));
    });

    it("can be applied on a model property with stringlike model as type", async () => {
      const { A } = (await runner.compile(
        `
        scalar CustomStr extends string;

        @test
        model A {
          @secret
          a: CustomStr;
        }
        `,
      )) as { A: Model };

      ok(isSecret(runner.program, A.properties.get("a")!));
    });

    it("emit diagnostic if model is not a string", async () => {
      const diagnostics = await runner.diagnose(
        `
        @test
        @secret
        model A {}
        `,
      );

      expectDiagnostics(diagnostics, {
        code: "decorator-wrong-target",
        message:
          "Cannot apply @secret decorator to A since it is not assignable to string | ModelProperty",
      });
    });

    it("emit diagnostic if model is a different intrinsic type(not a string)", async () => {
      const diagnostics = await runner.diagnose(
        `
        @test
        @secret
        scalar A extends int32;
        `,
      );

      expectDiagnostics(diagnostics, {
        code: "decorator-wrong-target",
        message:
          "Cannot apply @secret decorator to A since it is not assignable to string | ModelProperty",
      });
    });

    it("emit diagnostic if model property is not a string type", async () => {
      const diagnostics = await runner.diagnose(
        `
        @test
        model A {
          @secret
          a: int32;
        }
        `,
      );

      expectDiagnostics(diagnostics, {
        code: "decorator-wrong-target",
        message: "Cannot apply @secret decorator to type it is not a string",
      });
    });
  });

  describe("@discriminated", () => {
    it("error if more than one unnamed variant", async () => {
      const diagnostics = await runner.diagnose(`
        @discriminated
        union Foo {
          "A",
          "B"
        }
      `);

      expectDiagnostics(diagnostics, {
        code: "invalid-discriminated-union-variant",
        message: `Discriminated union only allow a single default variant(Without a variant name).`,
      });
    });

    it("error if using no envelope and variant name mismatch with property", async () => {
      const diagnostics = await runner.diagnose(`
        model A {
          kind: "a-kind",
        }
        @discriminated(#{envelope: "none"})
        union Foo {
          a: A;
        }
      `);

      expectDiagnostics(diagnostics, {
        code: "invalid-discriminated-union-variant",
        message: `Variant "a" explicitly defines the discriminator property "kind" but the value "a-kind" do not match the variant name "a".`,
      });
    });

    async function getTestDiscriminatedUnion(code: string) {
      const { Foo } = (await runner.compile(code)) as { Foo: Union };

      return getDiscriminatedUnion(runner.program, Foo)[0]!;
    }

    it("discriminated by default", async () => {
      const union = await getTestDiscriminatedUnion(`
        @test @discriminated
        union Foo {
        }
      `);

      expect(union?.options).toEqual({
        envelope: "object",
        discriminatorPropertyName: "kind",
        envelopePropertyName: "value",
      });
    });

    it("change discriminator", async () => {
      const union = await getTestDiscriminatedUnion(`
        @test @discriminated(#{discriminatorPropertyName: "dataKind"})
        union Foo {
        }
      `);

      expect(union?.options).toEqual({
        envelope: "object",
        discriminatorPropertyName: "dataKind",
        envelopePropertyName: "value",
      });
    });

    it("change envelopePropertyName", async () => {
      const union = await getTestDiscriminatedUnion(`
        @test @discriminated(#{envelopePropertyName: "data"})
        union Foo {
        }
      `);

      expect(union?.options).toEqual({
        envelope: "object",
        discriminatorPropertyName: "kind",
        envelopePropertyName: "data",
      });
    });

    it("set envelope: none", async () => {
      const union = await getTestDiscriminatedUnion(`
        @test @discriminated(#{envelope: "none"})
        union Foo {
        }
      `);

      expect(union?.options).toEqual({
        envelope: "none",
        discriminatorPropertyName: "kind",
        envelopePropertyName: "value",
      });
    });
  });

  describe("@discriminator on unions (LEGACY)", () => {
    it("requires variants to be models", async () => {
      const diagnostics = await runner.diagnose(`
        #suppress "deprecated" "For testing"
        @discriminator("kind")
        union Foo {
          a: "hi"
        }
      `);

      expectDiagnostics(diagnostics, [
        {
          code: "invalid-discriminated-union-variant",
          message: `Union variant "a" must be a model type.`,
        },
      ]);
    });
    it("requires variants to have the discriminator property", async () => {
      const diagnostics = await runner.diagnose(`
        model A {

        }
        #suppress "deprecated" "For testing"
        @discriminator("kind")
        union Foo {
          a: A
        }
      `);

      expectDiagnostics(diagnostics, [
        {
          code: "invalid-discriminated-union-variant",
          message: `Variant "a" type is missing the discriminant property "kind".`,
        },
      ]);
    });

    it("requires variant discriminator properties to be string literals or string enum values", async () => {
      const diagnostics = await runner.diagnose(`
        model A {
          kind: string,
        }

        #suppress "deprecated" "For testing"
        @discriminator("kind")
        union Foo {
          a: A
        }
      `);

      expectDiagnostics(diagnostics, [
        {
          code: "invalid-discriminated-union-variant",
          message: `Variant "a" type's discriminant property "kind" must be a string literal or string enum member.`,
        },
      ]);
    });
  });

  describe("@encodedName", () => {
    it("emit error if passing invalid mime type", async () => {
      const diagnostics = await runner.diagnose(`
        model Cert {
          @encodedName("foo/bar/baz", "exp")
          expireAt: utcDateTime;
        }
      `);

      expectDiagnostics(diagnostics, {
        code: "invalid-mime-type",
        message: `Invalid mime type 'foo/bar/baz'`,
      });
    });

    it("emit error if passing mime type with suffix", async () => {
      const diagnostics = await runner.diagnose(`
        model Cert {
          @encodedName("application/merge-patch+json", "exp")
          expireAt: utcDateTime;
        }
      `);

      expectDiagnostics(diagnostics, {
        code: "no-mime-type-suffix",
        message:
          "Cannot use mime type 'application/merge-patch+json' with suffix 'json'. Use a simple mime `type/subtype` instead.",
      });
    });

    describe("detect conflicts", () => {
      it("emit error if encoded name is same as existing property ", async () => {
        const diagnostics = await runner.diagnose(`
          model Cert {
            @encodedName("application/json", "exp")
            expireAt: utcDateTime;
            exp: string;
          }
        `);

        expectDiagnostics(diagnostics, {
          code: "encoded-name-conflict",
          message:
            "Encoded name 'exp' conflicts with existing member name for mime type 'application/json'",
        });
      });

      it("emit error if 2 properties use the same encoded name with the same mimeType ", async () => {
        const diagnostics = await runner.diagnose(`
          model Cert {
            @encodedName("application/json", "exp")
            expireAt: utcDateTime;
            @encodedName("application/json", "exp")
            expireIn: string;
          }
        `);

        expectDiagnostics(diagnostics, [
          {
            code: "encoded-name-conflict",
            message: "Same encoded name 'exp' is used for 2 members 'application/json'",
          },
          {
            code: "encoded-name-conflict",
            message: "Same encoded name 'exp' is used for 2 members 'application/json'",
          },
        ]);
      });

      it("is ok if 2 different mime type have the same encoded name", async () => {
        const diagnostics = await runner.diagnose(`
          model Cert {
            @encodedName("application/json", "exp")
            expireAt: utcDateTime;
            @encodedName("application/xml", "exp")
            expireIn: string;
          }
        `);

        expectDiagnosticEmpty(diagnostics);
      });
    });

    it("resolve explicit encoded name", async () => {
      const { expireAt } = (await runner.compile(`
        model Cert {
          @encodedName("application/json", "exp")
          @test expireAt: utcDateTime;
        }
      `)) as { expireAt: ModelProperty };
      strictEqual(resolveEncodedName(runner.program, expireAt, "application/json"), "exp");
      strictEqual(
        resolveEncodedName(runner.program, expireAt, "application/merge-patch+json"),
        "exp",
      );
    });

    it("resolve default name if no explicit encoded name", async () => {
      const { expireAt } = (await runner.compile(`
        model Cert {
          @encodedName("application/json", "exp")
          @test expireAt: utcDateTime;
        }
      `)) as { expireAt: ModelProperty };
      strictEqual(resolveEncodedName(runner.program, expireAt, "application/xml"), "expireAt");
    });
  });

  describe("@mediaTypeHint", () => {
    it("returns correct media type hint for string", async () => {
      const { A, B, C } = (await runner.compile(`
        @test
        @mediaTypeHint("application/json")
        scalar A extends string;

        @test
        scalar B extends A;

        @test
        scalar C extends string;
      `)) as { A: Scalar; B: Scalar; C: Scalar };

      const string = runner.program.checker.getStdType("string");

      strictEqual(getMediaTypeHint(runner.program, A), "application/json");
      strictEqual(getMediaTypeHint(runner.program, string), "text/plain");

      strictEqual(getMediaTypeHint(runner.program, B), "application/json");

      strictEqual(getMediaTypeHint(runner.program, C), "text/plain");
    });

    it("returns correct media type hint for bytes", async () => {
      const { A, B, C } = (await runner.compile(`
        @test
        @mediaTypeHint("application/json")
        scalar A extends bytes;

        @test
        scalar B extends A;

        @test
        scalar C extends bytes;
      `)) as { A: Scalar; B: Scalar; C: Scalar };

      strictEqual(getMediaTypeHint(runner.program, A), "application/json");
      strictEqual(getMediaTypeHint(runner.program, A.baseScalar!), "application/octet-stream");

      strictEqual(getMediaTypeHint(runner.program, B), "application/json");

      strictEqual(getMediaTypeHint(runner.program, C), "application/octet-stream");
    });

    it("returns correct media type hint for model", async () => {
      const { A, B, C, D } = (await runner.compile(`
        @test
        model A {}

        @test
        @mediaTypeHint("application/xml")
        model B extends A {}

        @test
        model C extends B {}

        @test
        @mediaTypeHint("application/json")
        model D extends C {}
      `)) as { A: Model; B: Model; C: Model; D: Model };

      strictEqual(getMediaTypeHint(runner.program, A), undefined);
      strictEqual(getMediaTypeHint(runner.program, B), "application/xml");
      strictEqual(getMediaTypeHint(runner.program, C), "application/xml");
      strictEqual(getMediaTypeHint(runner.program, D), "application/json");
    });

    it("returns correct media type hint for enum", async () => {
      const { A, B } = (await runner.compile(`
        @test
        enum A { a, b }

        @test
        @mediaTypeHint("application/json")
        enum B { a, b }
      `)) as { A: Enum; B: Enum };

      strictEqual(getMediaTypeHint(runner.program, A), undefined);
      strictEqual(getMediaTypeHint(runner.program, B), "application/json");
    });

    it("returns correct media type hint for union", async () => {
      const { A, B } = (await runner.compile(`
        @test
        union A {}

        @test
        @mediaTypeHint("text/plain")
        union B {}
      `)) as { A: Union; B: Union };

      strictEqual(getMediaTypeHint(runner.program, A), undefined);
      strictEqual(getMediaTypeHint(runner.program, B), "text/plain");
    });
  });
});<|MERGE_RESOLUTION|>--- conflicted
+++ resolved
@@ -17,11 +17,8 @@
   getErrorsDoc,
   getFriendlyName,
   getKeyName,
-<<<<<<< HEAD
   getKnownValues,
   getMediaTypeHint,
-=======
->>>>>>> 5d9a0d37
   getOverloadedOperation,
   getOverloads,
   getPattern,
