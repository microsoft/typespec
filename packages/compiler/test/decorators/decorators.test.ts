import { deepStrictEqual, ok, strictEqual } from "assert";
import { getVisibility, isSecret, Model, Operation } from "../../core/index.js";
import {
  getDoc,
  getFriendlyName,
  getKeyName,
  getKnownValues,
  getOverloadedOperation,
  getOverloads,
  isErrorModel,
} from "../../lib/decorators.js";
import {
  BasicTestRunner,
  createTestRunner,
  expectDiagnosticEmpty,
  expectDiagnostics,
} from "../../testing/index.js";

describe("compiler: built-in decorators", () => {
  let runner: BasicTestRunner;

  beforeEach(async () => {
    runner = await createTestRunner();
  });

  describe("@doc", () => {
    it("applies @doc on model", async () => {
      const { A } = await runner.compile(
        `
        @test
        @doc("My Doc")
        model A { }
        `
      );

      strictEqual(getDoc(runner.program, A), "My Doc");
    });

    it("formats @doc string using source object", async () => {
      const { A, B } = await runner.compile(
        `
        @doc("Templated {name}", T)
        model Template<T extends Cadl.Reflection.Model>  {
        }

        @test
        @doc("Model {name}", A)
        model A { }

        @test
        model B is Template<B> {
        }
        `
      );
      strictEqual(getDoc(runner.program, A), "Model A");
      strictEqual(getDoc(runner.program, B), "Templated B");
    });

    it("applies @doc on namespace", async () => {
      const { TestDoc } = await runner.compile(
        `
        @test
        @doc("doc for namespace")
        namespace TestDoc {
        }
        `
      );

      strictEqual(getDoc(runner.program, TestDoc), "doc for namespace");
    });

    it("applies @doc on enum", async () => {
      const { Color, Red } = await runner.compile(
        `
        @test
        @doc("doc for enum")
        enum Color {
          @test
          @doc("doc for enum element")
          Red: "red",
        }
        `
      );

      strictEqual(getDoc(runner.program, Color), "doc for enum");
      strictEqual(getDoc(runner.program, Red), "doc for enum element");
    });

    it("applies @doc on union", async () => {
      const { AB } = await runner.compile(
        `
        model A { }
        model B { }

        @test
        @doc("doc for union")
        union AB { a: A, b: B }
        `
      );

      strictEqual(getDoc(runner.program, AB), "doc for union");
    });

    it("applies @doc on interfaces", async () => {
      const { TestDoc, a } = await runner.compile(
        `
        @test
        @doc("doc for interface")
        interface TestDoc {
          @test
          @doc("doc for interface operation")
          a(): string;
        }
        `
      );

      strictEqual(getDoc(runner.program, TestDoc), "doc for interface");
      strictEqual(getDoc(runner.program, a), "doc for interface operation");
    });

    it("applies @doc on operations", async () => {
      const { b } = await runner.compile(
        `
        @test
        @doc("doc for an operation")
        op b(): string;
        `
      );

      strictEqual(getDoc(runner.program, b), "doc for an operation");
    });

    it("emit diagnostic if doc is not a string", async () => {
      const diagnostics = await runner.diagnose(`
        @doc("foo" | "bar")
        model A { }
      `);

      expectDiagnostics(diagnostics, {
        code: "invalid-argument",
        message: `Argument 'foo | bar' is not assignable to parameter of type 'Cadl.Reflection.StringLiteral'`,
      });
    });
  });

  describe("@friendlyName", () => {
    it("applies @friendlyName on model", async () => {
      const { A, B, C } = await runner.compile(`
        @test
        @friendlyName("MyNameIsA")
        model A { }

        @test
        @friendlyName("{name}Model", B)
        model B { }

        @friendlyName("Templated{name}", T)
        model Templated<T> {
          prop: T;
        }

        @test
        model C is Templated<B>{};
        `);
      strictEqual(getFriendlyName(runner.program, A), "MyNameIsA");
      strictEqual(getFriendlyName(runner.program, B), "BModel");
      strictEqual(getFriendlyName(runner.program, C), "TemplatedB");
    });
  });

  describe("@error", () => {
    it("applies @error on model", async () => {
      const { A } = await runner.compile(`
        @test
        @error
        model A { }
      `);
      ok(isErrorModel(runner.program, A), "isError should be true");
    });

    it("emit diagnostic if error is not applied to a model", async () => {
      const diagnostics = await runner.diagnose(`
        @error
        enum A { B, C }
        `);

      strictEqual(diagnostics.length, 1);
      strictEqual(diagnostics[0].code, "decorator-wrong-target");
      strictEqual(
        diagnostics[0].message,
<<<<<<< HEAD
        `Cannot apply @error decorator to A it is not assignable to Cadl.Reflection.Model`
=======
        `Cannot apply @error decorator to A since it is not assignable to Cadl.Reflection.Model`
>>>>>>> 1a9fa100
      );
    });
  });

  describe("@knownValues", () => {
    it("assign the known values to string model", async () => {
      const { Bar } = (await runner.compile(`
        enum Foo {one: "one", two: "two"}
        @test
        @knownValues(Foo)
        model Bar is string {}
      `)) as { Bar: Model };

      ok(Bar.kind);
      const knownValues = getKnownValues(runner.program, Bar);
      ok(knownValues);
      strictEqual(knownValues.kind, "Enum");
    });

    it("assign the known values to number model", async () => {
      const { Bar } = (await runner.compile(`
        enum Foo {
          one: 1; 
          two: 2;
        }
        @test
        @knownValues(Foo)
        model Bar is int32 {}
      `)) as { Bar: Model };

      ok(Bar.kind);
      const knownValues = getKnownValues(runner.program, Bar);
      ok(knownValues);
      strictEqual(knownValues.kind, "Enum");
    });

    it("emit diagnostics when used on non model", async () => {
      const diagnostics = await runner.diagnose(`
        enum Foo {one, two}
        @knownValues(Foo)
        enum Bar {}
      `);

      expectDiagnostics(diagnostics, {
        code: "decorator-wrong-target",
        message:
<<<<<<< HEAD
          "Cannot apply @knownValues decorator to Bar it is not assignable to Cadl.Reflection.Model | Cadl.Reflection.ModelProperty",
=======
          "Cannot apply @knownValues decorator to Bar since it is not assignable to Cadl.Reflection.Model | Cadl.Reflection.ModelProperty",
>>>>>>> 1a9fa100
      });
    });

    it("emit diagnostics when enum has invalid members", async () => {
      const diagnostics = await runner.diagnose(`
         enum Foo {
          one: 1; 
          two: 2;
        }
        @knownValues(Foo)
        model Bar is string {}
      `);

      expectDiagnostics(diagnostics, {
        code: "known-values-invalid-enum",
        message: "Enum cannot be used on this type. Member one is not assignable to type string.",
      });
    });

    it("emit diagnostics when used on non string model", async () => {
      const diagnostics = await runner.diagnose(`
        enum Foo {one, two}
        @knownValues(Foo)
        model Bar {}
      `);

      expectDiagnostics(diagnostics, {
        code: "decorator-wrong-target",
        message:
          "Cannot apply @knownValues decorator to type it is not one of: string, int8, int16, int32, int64, float32, float64",
      });
    });

    it("emit diagnostics when known values is not an enum", async () => {
      const diagnostics = await runner.diagnose(`
        model Foo {}
        @knownValues(Foo)
        model Bar is string {}
      `);

      expectDiagnostics(diagnostics, {
        code: "invalid-argument",
        message: "Argument 'Foo' is not assignable to parameter of type 'Cadl.Reflection.Enum'",
      });
    });
  });

  describe("@key", () => {
    it("emits diagnostic when argument is not a string", async () => {
      const diagnostics = await runner.diagnose(
        `model M {
          @key(4)
          prop: string;
        }`
      );

      expectDiagnostics(diagnostics, [
        {
          code: "invalid-argument",
          message:
            "Argument '4' is not assignable to parameter of type 'Cadl.Reflection.StringLiteral'",
        },
      ]);
    });

    it("emits diagnostic when not applied to model property", async () => {
      const diagnostics = await runner.diagnose(
        `@key
        model M {}`
      );

      expectDiagnostics(diagnostics, [
        {
          code: "decorator-wrong-target",
          message:
<<<<<<< HEAD
            "Cannot apply @key decorator to M it is not assignable to Cadl.Reflection.ModelProperty",
=======
            "Cannot apply @key decorator to M since it is not assignable to Cadl.Reflection.ModelProperty",
>>>>>>> 1a9fa100
        },
      ]);
    });

    it("sets key to property name by default", async () => {
      const { prop } = await runner.compile(
        `model M {
          @test
          @key
          prop: string;
        }`
      );

      strictEqual(prop.kind, "ModelProperty" as const);
      strictEqual(getKeyName(runner.program, prop), "prop");
    });

    it("sets key to alternate name when provided", async () => {
      const { prop } = await runner.compile(
        `model M {
          @test
          @key("alternateName")
          prop: string;
        }`
      );

      strictEqual(prop.kind, "ModelProperty" as const);
      strictEqual(getKeyName(runner.program, prop), "alternateName");
    });

    it("emits diagnostic when key property is marked as optional", async () => {
      const diagnostics = await runner.diagnose(
        `model M {
          @key
          prop?: string;
        }`
      );

      expectDiagnostics(diagnostics, [
        {
          code: "no-optional-key",
          message: "Property 'prop' marked as key cannot be optional.",
        },
      ]);
    });
  });

  describe("@withoutOmittedProperties", () => {
    it("removes a model property when given a string literal", async () => {
      const { TestModel } = await runner.compile(
        `
        model OriginalModel {
          removeMe: string;
          notMe: string;
        }

        @test
        model TestModel is OmitProperties<OriginalModel, "removeMe"> {
        }`
      );

      const properties = TestModel.kind === "Model" ? Array.from(TestModel.properties.keys()) : [];
      deepStrictEqual(properties, ["notMe"]);
    });

    it("removes model properties when given a union containing strings", async () => {
      const { TestModel } = await runner.compile(
        `
        model OriginalModel {
          removeMe: string;
          removeMeToo: string;
          notMe: string;
        }

        @test
        model TestModel is OmitProperties<OriginalModel, "removeMe" | "removeMeToo"> {
        }`
      );

      const properties = TestModel.kind === "Model" ? Array.from(TestModel.properties.keys()) : [];
      deepStrictEqual(properties, ["notMe"]);
    });
  });

  describe("@withDefaultKeyVisibility", () => {
    it("sets the default visibility on a key property when not already present", async () => {
      const { TestModel } = (await runner.compile(
        `
        model OriginalModel {
          @key
          name: string;
        }

        @test
        model TestModel is DefaultKeyVisibility<OriginalModel, "read"> {
        } `
      )) as { TestModel: Model };

      deepStrictEqual(getVisibility(runner.program, TestModel.properties.get("name")!), ["read"]);
    });

    it("allows visibility applied to a key property to override the default", async () => {
      const { TestModel } = (await runner.compile(
        `
        model OriginalModel {
          @key
          @visibility("read", "update")
          name: string;
        }

        @test
        model TestModel is DefaultKeyVisibility<OriginalModel, "create"> {
        } `
      )) as { TestModel: Model };

      deepStrictEqual(getVisibility(runner.program, TestModel.properties.get("name")!), [
        "read",
        "update",
      ]);
    });
  });

  describe("@deprecated", () => {
    it("doesn't emit warning until it is used", async () => {
      const diagnostics = await runner.diagnose(`
        @deprecated("Foo is deprecated use Bar")
        model Foo { }
        model Test  { }
      `);
      expectDiagnosticEmpty(diagnostics);
    });

    it("emit warning diagnostic when used via is", async () => {
      const diagnostics = await runner.diagnose(`
        @deprecated("Foo is deprecated use Bar")
        model Foo { }

        model Test is Foo { }
      `);
      expectDiagnostics(diagnostics, {
        code: "deprecated",
        message: "Deprecated: Foo is deprecated use Bar",
        severity: "warning",
      });
    });

    it("emit warning diagnostic when used via extends", async () => {
      const diagnostics = await runner.diagnose(`
        @deprecated("Foo is deprecated use Bar")
        model Foo { }

        model Test extends Foo { }
      `);
      expectDiagnostics(diagnostics, {
        code: "deprecated",
        message: "Deprecated: Foo is deprecated use Bar",
        severity: "warning",
      });
    });

    it("emit warning diagnostic when used via property type", async () => {
      const diagnostics = await runner.diagnose(`
        @deprecated("Foo is deprecated use Bar")
        model Foo { }

        model Test { foo: Foo }
      `);
      expectDiagnostics(diagnostics, {
        code: "deprecated",
        message: "Deprecated: Foo is deprecated use Bar",
        severity: "warning",
      });
    });

    it("emit warning diagnostic when used via spread", async () => {
      const diagnostics = await runner.diagnose(`
        @deprecated("Foo is deprecated use Bar")
        model Foo { }

        model Test { ...Foo }
      `);
      expectDiagnostics(diagnostics, {
        code: "deprecated",
        message: "Deprecated: Foo is deprecated use Bar",
        severity: "warning",
      });
    });
  });

  describe("@overload", () => {
    it("emits an error when @overload is given something other than an operation", async () => {
      const diagnostics = await runner.diagnose(`
        @overload("foo")
        op someStringThing(param: string): string;
      `);

      expectDiagnostics(diagnostics, {
        code: "invalid-argument",
        message:
          "Argument 'foo' is not assignable to parameter of type 'Cadl.Reflection.Operation'",
        severity: "error",
      });
    });

    it("emits an error when the overload's parameters are unrelated to the overloaded operation", async () => {
      const diagnostics = await runner.diagnose(`
        op someThing(param: string | int32): string | int32;

        @overload(someThing)
        op someUnrelatedThing(foo: boolean): string;

        @overload(someThing)
        op anotherUnrelatedThing(param: boolean): string;

        @overload(someThing)
        op thisOneWorks(param: string, foo: int32): string;
      `);

      expectDiagnostics(diagnostics, [
        {
          code: "missing-property",
          message:
            "Property 'param' is missing on type '(anonymous model)' but required in '(anonymous model)'",
          severity: "error",
        },
        {
          code: "unassignable",
          message: "Type 'Cadl.boolean' is not assignable to type 'Cadl.string | Cadl.int32'",
          severity: "error",
        },
      ]);
    });

    it("can define operation overloads outside of a namespace or interface", async () => {
      const compiled = (await runner.compile(`
        @test
        op someThing(param: string | int32): string | int32;

        @test
        @overload(someThing)
        op someStringThing(param: string): string;

        @test
        @overload(someThing)
        op someNumberThing(param: int32): int32;

        @test
        op someUnrelatedThing(): void;

      `)) as {
        someThing: Operation;
        someStringThing: Operation;
        someNumberThing: Operation;
        someUnrelatedThing: Operation;
      };

      strictEqual(compiled.someThing.kind, "Operation");
      ok(getOverloadedOperation(runner.program, compiled.someStringThing));
      ok(getOverloadedOperation(runner.program, compiled.someNumberThing));
      ok(!getOverloadedOperation(runner.program, compiled.someThing));
      ok(!getOverloadedOperation(runner.program, compiled.someUnrelatedThing));
      const overloadedBy = getOverloads(runner.program, compiled.someThing)?.map((op) => op.name);
      ok(overloadedBy?.length == 2);
      ok(overloadedBy?.includes("someStringThing"));
      ok(overloadedBy?.includes("someNumberThing"));
      ok(getOverloads(runner.program, compiled.someUnrelatedThing) === undefined);
    });

    it("can overload operations defined in a namespace", async () => {
      const compiled = (await runner.compile(`
        namespace MyArea {
          @test
          op someThing(param: string | int32): string | int32;

          @test
          @overload(someThing)
          op someStringThing(param: string): string;

          @test
          @overload(MyArea.someThing)
          op someNumberThing(param: int32): int32;
        }

      `)) as {
        someThing: Operation;
        someStringThing: Operation;
        someNumberThing: Operation;
      };

      strictEqual(compiled.someThing.kind, "Operation");
      ok(getOverloadedOperation(runner.program, compiled.someStringThing));
      ok(getOverloadedOperation(runner.program, compiled.someNumberThing));
      ok(!getOverloadedOperation(runner.program, compiled.someThing));
      const overloadedBy = getOverloads(runner.program, compiled.someThing)?.map((op) => op.name);
      ok(overloadedBy?.length == 2);
      ok(overloadedBy?.includes("someStringThing"));
      ok(overloadedBy?.includes("someNumberThing"));
    });

    it("can overload operations defined in an interface", async () => {
      const compiled = (await runner.compile(`
        interface SomeInterface {
          @test
          op someThing(param: string | int32): string | int32;

          @test
          @overload(SomeInterface.someThing)
          op someStringThing(param: string): string;

          @test
          @overload(SomeInterface.someThing)
          op someNumberThing(param: int32): int32;
        }
      `)) as {
        someThing: Operation;
        someStringThing: Operation;
        someNumberThing: Operation;
      };

      strictEqual(compiled.someThing.kind, "Operation");
      ok(getOverloadedOperation(runner.program, compiled.someStringThing));
      ok(getOverloadedOperation(runner.program, compiled.someNumberThing));
      ok(!getOverloadedOperation(runner.program, compiled.someThing));
      const overloadedBy = getOverloads(runner.program, compiled.someThing)?.map((op) => op.name);
      ok(overloadedBy?.length == 2);
      ok(overloadedBy?.includes("someStringThing"));
      ok(overloadedBy?.includes("someNumberThing"));
    });

    describe("overloads must have the same parent as the overload base", () => {
      it("emit diagnostic if outside of interface", async () => {
        const diagnostics = await runner.diagnose(`
          interface SomeInterface {
            someThing(param: string | int32): string | int32;
          }
  
          @overload(SomeInterface.someThing)
          op someStringThing(param: string): string;
        `);
        expectDiagnostics(diagnostics, {
          code: "overload-same-parent",
          message: "Overload must be in the same interface or namespace.",
        });
      });

      it("emit diagnostic if outside of namespace", async () => {
        const diagnostics = await runner.diagnose(`
          namespace SomeNamespace {
            op someThing(param: string | int32): string | int32;
          }
  
          @overload(SomeNamespace.someThing)
          op someStringThing(param: string): string;
        `);
        expectDiagnostics(diagnostics, {
          code: "overload-same-parent",
          message: "Overload must be in the same interface or namespace.",
        });
      });

      it("emit diagnostic if different interface", async () => {
        const diagnostics = await runner.diagnose(`
          interface SomeInterface {
            someThing(param: string | int32): string | int32;
          }
  
          interface OtherInterface {
            @overload(SomeInterface.someThing)
            someStringThing(param: string): string;
          }
        `);
        expectDiagnostics(diagnostics, {
          code: "overload-same-parent",
          message: "Overload must be in the same interface or namespace.",
        });
      });

      it("emit diagnostic if different namespace", async () => {
        const diagnostics = await runner.diagnose(`
          namespace SomeNamespace {
            op someThing(param: string | int32): string | int32;
          }
  
          namespace OtherNamespace {
            @overload(SomeNamespace.someThing)
            op someStringThing(param: string): string;
          }
        `);
        expectDiagnostics(diagnostics, {
          code: "overload-same-parent",
          message: "Overload must be in the same interface or namespace.",
        });
      });

      it("emit diagnostic if in an interface but base isn't", async () => {
        const diagnostics = await runner.diagnose(`
          op someThing(param: string | int32): string | int32;
  
          interface OtherInterface {
            @overload(someThing)
            someStringThing(param: string): string;
          }
        `);
        expectDiagnostics(diagnostics, {
          code: "overload-same-parent",
          message: "Overload must be in the same interface or namespace.",
        });
      });
    });
  });

  describe("@secret", () => {
    it("can be applied on a string model", async () => {
      const { A } = await runner.compile(
        `
        @test
        @secret
        model A is string;
        `
      );

      ok(isSecret(runner.program, A));
    });

    it("can be applied on a model property with string type", async () => {
      const { A } = (await runner.compile(
        `
        @test
        model A {
          @secret
          a: string;
        }
        `
      )) as { A: Model };

      ok(isSecret(runner.program, A.properties.get("a")!));
    });

    it("can be applied on a model property with stringlike model as type", async () => {
      const { A } = (await runner.compile(
        `
        model CustomStr is string;

        @test
        model A {
          @secret
          a: CustomStr;
        }
        `
      )) as { A: Model };

      ok(isSecret(runner.program, A.properties.get("a")!));
    });

    it("emit diagnostic if model is not a string", async () => {
      const diagnostics = await runner.diagnose(
        `
        @test
        @secret
        model A {}
        `
      );

      expectDiagnostics(diagnostics, {
        code: "decorator-wrong-target",
        message: "Cannot apply @secret decorator to type it is not one of: string",
      });
    });

    it("emit diagnostic if model is a different intrinsic type(not a string)", async () => {
      const diagnostics = await runner.diagnose(
        `
        @test
        @secret
        model A is int32 {}
        `
      );

      expectDiagnostics(diagnostics, {
        code: "decorator-wrong-target",
        message: "Cannot apply @secret decorator to type it is not one of: string",
      });
    });

    it("emit diagnostic if model property is not a string type", async () => {
      const diagnostics = await runner.diagnose(
        `
        @test
        model A {
          @secret
          a: int32;
        }
        `
      );

      expectDiagnostics(diagnostics, {
        code: "decorator-wrong-target",
        message: "Cannot apply @secret decorator to type it is not one of: string",
      });
    });
  });

  describe("@discriminator on unions", () => {
    it("requires variants to be models", async () => {
      const diagnostics = await runner.diagnose(`
        @discriminator("kind")
        union Foo {
          a: "hi"
        }
      `);

      expectDiagnostics(diagnostics, [
        {
          code: "invalid-discriminated-union-variant",
          message: `Union variant "a" must be a model type.`,
        },
      ]);
    });
    it("requires variants to have the discriminator property", async () => {
      const diagnostics = await runner.diagnose(`
        model A {

        }
        @discriminator("kind")
        union Foo {
          a: A
        }
      `);

      expectDiagnostics(diagnostics, [
        {
          code: "invalid-discriminated-union-variant",
          message: `Variant "a" type is missing the discriminant property "kind".`,
        },
      ]);
    });

    it("requires variant discriminator properties to be string literals or string enum values", async () => {
      const diagnostics = await runner.diagnose(`
        model A {
          kind: string,
        }

        @discriminator("kind")
        union Foo {
          a: A
        }
      `);

      expectDiagnostics(diagnostics, [
        {
          code: "invalid-discriminated-union-variant",
          message: `Variant "a" type's discriminant property "kind" must be a string literal or string enum member.`,
        },
      ]);
    });
  });
});<|MERGE_RESOLUTION|>--- conflicted
+++ resolved
@@ -188,11 +188,7 @@
       strictEqual(diagnostics[0].code, "decorator-wrong-target");
       strictEqual(
         diagnostics[0].message,
-<<<<<<< HEAD
-        `Cannot apply @error decorator to A it is not assignable to Cadl.Reflection.Model`
-=======
         `Cannot apply @error decorator to A since it is not assignable to Cadl.Reflection.Model`
->>>>>>> 1a9fa100
       );
     });
   });
@@ -239,11 +235,7 @@
       expectDiagnostics(diagnostics, {
         code: "decorator-wrong-target",
         message:
-<<<<<<< HEAD
-          "Cannot apply @knownValues decorator to Bar it is not assignable to Cadl.Reflection.Model | Cadl.Reflection.ModelProperty",
-=======
           "Cannot apply @knownValues decorator to Bar since it is not assignable to Cadl.Reflection.Model | Cadl.Reflection.ModelProperty",
->>>>>>> 1a9fa100
       });
     });
 
@@ -319,11 +311,7 @@
         {
           code: "decorator-wrong-target",
           message:
-<<<<<<< HEAD
-            "Cannot apply @key decorator to M it is not assignable to Cadl.Reflection.ModelProperty",
-=======
             "Cannot apply @key decorator to M since it is not assignable to Cadl.Reflection.ModelProperty",
->>>>>>> 1a9fa100
         },
       ]);
     });
