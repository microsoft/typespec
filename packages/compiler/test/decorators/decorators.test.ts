--- conflicted
+++ resolved
@@ -1165,7 +1165,6 @@
           a: A;
         }
       `);
-<<<<<<< HEAD
 
       expectDiagnostics(diagnostics, {
         code: "invalid-discriminated-union-variant",
@@ -1179,21 +1178,6 @@
       return getDiscriminatedUnion(runner.program, Foo)[0]!;
     }
 
-=======
-
-      expectDiagnostics(diagnostics, {
-        code: "invalid-discriminated-union-variant",
-        message: `Variant "a" explicitly defines the discriminator property "kind" but the value "a-kind" do not match the variant name "a".`,
-      });
-    });
-
-    async function getTestDiscriminatedUnion(code: string) {
-      const { Foo } = (await runner.compile(code)) as { Foo: Union };
-
-      return getDiscriminatedUnion(runner.program, Foo)[0]!;
-    }
-
->>>>>>> 5bf23662
     it("discriminated by default", async () => {
       const union = await getTestDiscriminatedUnion(`
         @test @discriminated
