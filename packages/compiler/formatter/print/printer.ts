import prettier, { AstPath, Doc, Printer } from "prettier";
import { isIdentifierContinue, isIdentifierStart } from "../../core/charcode.js";
import { compilerAssert } from "../../core/diagnostics.js";
import { Keywords } from "../../core/scanner.js";
import {
  AliasStatementNode,
  ArrayExpressionNode,
  AugmentDecoratorStatementNode,
  BlockComment,
  BooleanLiteralNode,
  Comment,
  DecoratorDeclarationStatementNode,
  DecoratorExpressionNode,
  DirectiveExpressionNode,
  EnumMemberNode,
  EnumSpreadMemberNode,
  EnumStatementNode,
  FunctionDeclarationStatementNode,
  FunctionParameterNode,
  IdentifierNode,
  InterfaceStatementNode,
  IntersectionExpressionNode,
  LineComment,
  MemberExpressionNode,
  ModelExpressionNode,
  ModelPropertyNode,
  ModelSpreadPropertyNode,
  ModelStatementNode,
  NamespaceStatementNode,
  Node,
  NodeFlags,
  NumericLiteralNode,
  OperationSignatureDeclarationNode,
  OperationSignatureReferenceNode,
  OperationStatementNode,
  ProjectionArithmeticExpressionNode,
  ProjectionBlockExpressionNode,
  ProjectionCallExpressionNode,
  ProjectionEqualityExpressionNode,
  ProjectionExpressionStatementNode,
  ProjectionIfExpressionNode,
  ProjectionLambdaExpressionNode,
  ProjectionLambdaParameterDeclarationNode,
  ProjectionLogicalExpressionNode,
  ProjectionMemberExpressionNode,
  ProjectionModelExpressionNode,
  ProjectionModelPropertyNode,
  ProjectionModelSpreadPropertyNode,
  ProjectionNode,
  ProjectionParameterDeclarationNode,
  ProjectionRelationalExpressionNode,
  ProjectionStatementNode,
  ProjectionTupleExpressionNode,
  ProjectionUnaryExpressionNode,
  ReturnExpressionNode,
  ScalarStatementNode,
  Statement,
  StringLiteralNode,
  SyntaxKind,
  TemplateParameterDeclarationNode,
  TextRange,
  TupleExpressionNode,
  TypeReferenceNode,
  TypeSpecScriptNode,
  UnionExpressionNode,
  UnionStatementNode,
  UnionVariantNode,
} from "../../core/types.js";
import { isArray } from "../../core/util.js";
import { commentHandler } from "./comment-handler.js";
import { needsParens } from "./needs-parens.js";
import { DecorableNode, PrettierChildPrint, TypeSpecPrettierOptions } from "./types.js";

const { align, breakParent, group, hardline, ifBreak, indent, join, line, softline } =
  prettier.doc.builders;

const { isNextLineEmpty } = prettier.util;

export const typespecPrinter: Printer<Node> = {
  print: printTypeSpec,
  canAttachComment: canAttachComment,
  printComment: printComment,
  handleComments: commentHandler,
};

export function printTypeSpec(
  // Path to the AST node to print
  path: AstPath<Node>,
  options: TypeSpecPrettierOptions,
  print: PrettierChildPrint
): prettier.Doc {
  const node = path.getValue();
  const directives = shouldPrintDirective(node) ? printDirectives(path, options, print) : "";
  const printedNode = printNode(path, options, print);
  const value = needsParens(path, options) ? ["(", printedNode, ")"] : printedNode;
  const parts: Doc[] = [directives, value];
  if (node.kind === SyntaxKind.TypeSpecScript) {
    // For TypeSpecScript(root of typespec document) we had a new line at the end.
    // This must be done here so the hardline entry can be the last item of the doc array returned by the printer
    // so the markdown(and other embedded formatter) can omit that extra line.
    parts.push(hardline);
  }
  return parts;
}

function shouldPrintDirective(node: Node) {
  // Model property handle printing directive itself.
  return node.kind !== SyntaxKind.ModelProperty;
}

export function printNode(
  // Path to the AST node to print
  path: AstPath<Node>,
  options: TypeSpecPrettierOptions,
  print: PrettierChildPrint
): prettier.Doc {
  const node: Node = path.getValue();
  printDirectives(path, options, print);
  switch (node.kind) {
    // Root
    case SyntaxKind.TypeSpecScript:
      return [
        printStatementSequence(path as AstPath<TypeSpecScriptNode>, options, print, "statements"),
      ];

    // Statements
    case SyntaxKind.ImportStatement:
      return [`import "${node.path.value}";`];
    case SyntaxKind.UsingStatement:
      return [`using `, path.call(print, "name"), `;`];
    case SyntaxKind.OperationStatement:
      return printOperationStatement(path as AstPath<OperationStatementNode>, options, print);
    case SyntaxKind.OperationSignatureDeclaration:
      return printOperationSignatureDeclaration(
        path as AstPath<OperationSignatureDeclarationNode>,
        options,
        print
      );
    case SyntaxKind.OperationSignatureReference:
      return printOperationSignatureReference(
        path as AstPath<OperationSignatureReferenceNode>,
        options,
        print
      );
    case SyntaxKind.NamespaceStatement:
      return printNamespaceStatement(path as AstPath<NamespaceStatementNode>, options, print);
    case SyntaxKind.ModelStatement:
      return printModelStatement(path as AstPath<ModelStatementNode>, options, print);
    case SyntaxKind.ScalarStatement:
      return printScalarStatement(path as AstPath<ScalarStatementNode>, options, print);
    case SyntaxKind.AliasStatement:
      return printAliasStatement(path as AstPath<AliasStatementNode>, options, print);
    case SyntaxKind.EnumStatement:
      return printEnumStatement(path as AstPath<EnumStatementNode>, options, print);
    case SyntaxKind.UnionStatement:
      return printUnionStatement(path as AstPath<UnionStatementNode>, options, print);
    case SyntaxKind.InterfaceStatement:
      return printInterfaceStatement(path as AstPath<InterfaceStatementNode>, options, print);
    // Others.
    case SyntaxKind.Identifier:
      return printIdentifier(node);
    case SyntaxKind.StringLiteral:
      return printStringLiteral(path as AstPath<StringLiteralNode>, options);
    case SyntaxKind.NumericLiteral:
      return printNumberLiteral(path as AstPath<NumericLiteralNode>, options);
    case SyntaxKind.BooleanLiteral:
      return printBooleanLiteral(path as AstPath<BooleanLiteralNode>, options);
    case SyntaxKind.ModelExpression:
      return printModelExpression(path as AstPath<ModelExpressionNode>, options, print);
    case SyntaxKind.ModelProperty:
      return printModelProperty(path as AstPath<ModelPropertyNode>, options, print);
    case SyntaxKind.DecoratorExpression:
      return printDecorator(path as AstPath<DecoratorExpressionNode>, options, print);
    case SyntaxKind.AugmentDecoratorStatement:
      return printAugmentDecorator(path as AstPath<AugmentDecoratorStatementNode>, options, print);
    case SyntaxKind.DirectiveExpression:
      return printDirective(path as AstPath<DirectiveExpressionNode>, options, print);
    case SyntaxKind.UnionExpression:
      return printUnion(path as AstPath<UnionExpressionNode>, options, print);
    case SyntaxKind.IntersectionExpression:
      return printIntersection(path as AstPath<IntersectionExpressionNode>, options, print);
    case SyntaxKind.ArrayExpression:
      return printArray(path as AstPath<ArrayExpressionNode>, options, print);
    case SyntaxKind.TupleExpression:
      return printTuple(path as AstPath<TupleExpressionNode>, options, print);
    case SyntaxKind.MemberExpression:
      return printMemberExpression(path as AstPath<MemberExpressionNode>, options, print);
    case SyntaxKind.EnumMember:
      return printEnumMember(path as AstPath<EnumMemberNode>, options, print);
    case SyntaxKind.EnumSpreadMember:
      return printEnumSpreadMember(path as AstPath<EnumSpreadMemberNode>, options, print);
    case SyntaxKind.UnionVariant:
      return printUnionVariant(path as AstPath<UnionVariantNode>, options, print);
    case SyntaxKind.TypeReference:
      return printTypeReference(path as AstPath<TypeReferenceNode>, options, print);
    case SyntaxKind.TemplateParameterDeclaration:
      return printTemplateParameterDeclaration(
        path as AstPath<TemplateParameterDeclarationNode>,
        options,
        print
      );
    case SyntaxKind.ModelSpreadProperty:
      return printModelSpread(path as AstPath<ModelSpreadPropertyNode>, options, print);
    case SyntaxKind.DecoratorDeclarationStatement:
      return printDecoratorDeclarationStatement(
        path as AstPath<DecoratorDeclarationStatementNode>,
        options,
        print
      );
    case SyntaxKind.FunctionDeclarationStatement:
      return printFunctionDeclarationStatement(
        path as AstPath<FunctionDeclarationStatementNode>,
        options,
        print
      );
    case SyntaxKind.FunctionParameter:
      return printFunctionParameterDeclaration(
        path as AstPath<FunctionParameterNode>,
        options,
        print
      );
    case SyntaxKind.ExternKeyword:
      return "extern";
    case SyntaxKind.VoidKeyword:
      return "void";
    case SyntaxKind.NeverKeyword:
      return "never";
    case SyntaxKind.UnknownKeyword:
      return "unknown";
    case SyntaxKind.ProjectionStatement:
      return printProjectionStatement(path as AstPath<ProjectionStatementNode>, options, print);
    case SyntaxKind.ProjectionModelSelector:
      return "model";
    case SyntaxKind.ProjectionOperationSelector:
      return "op";
    case SyntaxKind.ProjectionUnionSelector:
      return "union";
    case SyntaxKind.ProjectionInterfaceSelector:
      return "interface";
    case SyntaxKind.ProjectionEnumSelector:
      return "enum";
    case SyntaxKind.Projection:
      return printProjection(path as AstPath<ProjectionNode>, options, print);
    case SyntaxKind.ProjectionParameterDeclaration:
      return printProjectionParameterDeclaration(
        path as AstPath<ProjectionParameterDeclarationNode>,
        options,
        print
      );
    case SyntaxKind.ProjectionExpressionStatement:
      return printProjectionExpressionStatement(
        path as AstPath<ProjectionExpressionStatementNode>,
        options,
        print
      );
    case SyntaxKind.ProjectionIfExpression:
      return printProjectionIfExpressionNode(
        path as AstPath<ProjectionIfExpressionNode>,
        options,
        print
      );
    case SyntaxKind.ProjectionBlockExpression:
      return printProjectionBlockExpressionNode(
        path as AstPath<ProjectionBlockExpressionNode>,
        options,
        print
      );
    case SyntaxKind.ProjectionMemberExpression:
      return printProjectionMemberExpression(
        path as AstPath<ProjectionMemberExpressionNode>,
        options,
        print
      );
    case SyntaxKind.ProjectionLogicalExpression:
    case SyntaxKind.ProjectionEqualityExpression:
    case SyntaxKind.ProjectionRelationalExpression:
    case SyntaxKind.ProjectionArithmeticExpression:
      return printProjectionLeftRightExpression(
        path as AstPath<ProjectionLogicalExpressionNode>,
        options,
        print
      );
    case SyntaxKind.ProjectionUnaryExpression:
      return printProjectionUnaryExpression(
        path as AstPath<ProjectionUnaryExpressionNode>,
        options,
        print
      );
    case SyntaxKind.ProjectionCallExpression:
      return printProjectionCallExpression(
        path as AstPath<ProjectionCallExpressionNode>,
        options,
        print
      );
    case SyntaxKind.ProjectionLambdaExpression:
      return printProjectionLambdaExpression(
        path as AstPath<ProjectionLambdaExpressionNode>,
        options,
        print
      );
    case SyntaxKind.ProjectionLambdaParameterDeclaration:
      return printProjectionLambdaParameterDeclaration(
        path as AstPath<ProjectionLambdaParameterDeclarationNode>,
        options,
        print
      );
    case SyntaxKind.ProjectionModelExpression:
      return printModelExpression(path as AstPath<ProjectionModelExpressionNode>, options, print);
    case SyntaxKind.ProjectionModelProperty:
      return printModelProperty(path as AstPath<ProjectionModelPropertyNode>, options, print);
    case SyntaxKind.ProjectionModelSpreadProperty:
      return printModelSpread(path as AstPath<ProjectionModelSpreadPropertyNode>, options, print);
    case SyntaxKind.ProjectionTupleExpression:
      return printTuple(path as AstPath<ProjectionTupleExpressionNode>, options, print);
    case SyntaxKind.ProjectionDecoratorReferenceExpression:
      return path.call(print, "target");
    case SyntaxKind.Return:
      return printReturnExpression(path as AstPath<ReturnExpressionNode>, options, print);
    case SyntaxKind.Doc:
    case SyntaxKind.DocText:
    case SyntaxKind.DocParamTag:
    case SyntaxKind.DocTemplateTag:
    case SyntaxKind.DocReturnsTag:
    case SyntaxKind.DocUnknownTag:
      // https://github.com/microsoft/typespec/issues/1319 Tracks pretty-printing doc comments.
      compilerAssert(
        false,
        "Currently, doc comments are only handled as regular comments and we do not opt in to parsing them so we shouldn't reach here."
      );
      return "";
    case SyntaxKind.JsSourceFile:
    case SyntaxKind.EmptyStatement:
    case SyntaxKind.InvalidStatement:
      return getRawText(node, options);
    default:
      // Dummy const to ensure we handle all node types.
      // If you get an error here, add a case for the new node type
      // you added..
      const _assertNever: never = node;
      return getRawText(node, options);
  }
}

export function printAliasStatement(
  path: AstPath<AliasStatementNode>,
  options: TypeSpecPrettierOptions,
  print: PrettierChildPrint
) {
  const id = path.call(print, "id");
  const template = printTemplateParameters(path, options, print, "templateParameters");
  return ["alias ", id, template, " = ", path.call(print, "value"), ";"];
}

function printTemplateParameters<T extends Node>(
  path: AstPath<T>,
  options: TypeSpecPrettierOptions,
  print: PrettierChildPrint,
  propertyName: keyof T
) {
  const node = path.getValue();
  const args = node[propertyName] as any as TemplateParameterDeclarationNode[];
  if ((args as any).length === 0) {
    return "";
  }

  const shouldHug = (args as any).length === 1;
  if (shouldHug) {
    return ["<", join(", ", path.map(print, propertyName)), ">"];
  } else {
    const body = indent([softline, join([", ", softline], path.map(print, propertyName))]);
    return group(["<", body, softline, ">"]);
  }
}

export function canAttachComment(node: Node): boolean {
  const kind = node.kind as SyntaxKind;
  return Boolean(
    kind &&
      kind !== SyntaxKind.LineComment &&
      kind !== SyntaxKind.BlockComment &&
      !(node.flags & NodeFlags.Synthetic)
  );
}

export function printComment(
  commentPath: AstPath<Node | Comment>,
  options: TypeSpecPrettierOptions
): Doc {
  const comment = commentPath.getValue();
  (comment as any).printed = true;

  switch (comment.kind) {
    case SyntaxKind.BlockComment:
      return printBlockComment(commentPath as AstPath<BlockComment>, options);
    case SyntaxKind.LineComment:
      return `${options.originalText.slice(comment.pos, comment.end).trimRight()}`;
    default:
      throw new Error(`Not a comment: ${JSON.stringify(comment)}`);
  }
}

function printBlockComment(commentPath: AstPath<BlockComment>, options: TypeSpecPrettierOptions) {
  const comment = commentPath.getValue();
  const rawComment = options.originalText.slice(comment.pos + 2, comment.end - 2);

  if (isIndentableBlockComment(rawComment)) {
    const printed = printIndentableBlockComment(rawComment);
    return printed;
  }

  return ["/*", rawComment, "*/"];
}

function isIndentableBlockComment(rawComment: string): boolean {
  // If the comment has multiple lines and every line starts with a star
  // we can fix the indentation of each line. The stars in the `/*` and
  // `*/` delimiters are not included in the comment value, so add them
  // back first.
  const lines = `*${rawComment}*`.split("\n");
  return lines.length > 1 && lines.every((line) => line.trim()[0] === "*");
}

function printIndentableBlockComment(rawComment: string): Doc {
  const lines = rawComment.split("\n");

  return [
    "/*",
    join(
      hardline,
      lines.map((line, index) =>
        index === 0
          ? line.trimEnd()
          : " " + (index < lines.length - 1 ? line.trim() : line.trimStart())
      )
    ),
    "*/",
  ];
}

export function printDecorators(
  path: AstPath<DecorableNode>,
  options: object,
  print: PrettierChildPrint,
  { tryInline }: { tryInline: boolean }
): { decorators: prettier.Doc; multiline: boolean } {
  const node = path.getValue();
  if (node.decorators.length === 0) {
    return { decorators: "", multiline: false };
  }

  const shouldBreak =
    !tryInline || node.decorators.length >= 3 || hasNewlineBetweenOrAfterDecorators(node, options);
  const decorators = path.map((x) => [print(x as any), ifBreak(line, " ")], "decorators");

  return {
    decorators: group([shouldBreak ? breakParent : "", decorators]),
    multiline: shouldBreak,
  };
}

/**
 * Check if there is already new lines in between the decorators of the node.
 */
function hasNewlineBetweenOrAfterDecorators(node: DecorableNode, options: any) {
  return node.decorators.some((decorator) =>
    prettier.util.hasNewline(options.originalText, decorator.end)
  );
}

export function printDecorator(
  path: AstPath<DecoratorExpressionNode>,
  options: TypeSpecPrettierOptions,
  print: PrettierChildPrint
) {
  const args = printDecoratorArgs(path, options, print);
  return ["@", path.call(print, "target"), args];
}

export function printAugmentDecorator(
  path: AstPath<AugmentDecoratorStatementNode>,
  options: TypeSpecPrettierOptions,
  print: PrettierChildPrint
) {
  const args = printAugmentDecoratorArgs(path, options, print);
  return ["@@", path.call(print, "target"), args, ";"];
}

function printAugmentDecoratorArgs(
  path: AstPath<AugmentDecoratorStatementNode>,
  options: TypeSpecPrettierOptions,
  print: PrettierChildPrint
) {
  return [
    "(",
    group([
      indent(
        join(", ", [
          path.call(print, "targetType"),
          ...path.map((arg) => [softline, print(arg)], "arguments"),
        ])
      ),
      softline,
    ]),
    ")",
  ];
}

export function printDirectives(path: AstPath<Node>, options: object, print: PrettierChildPrint) {
  const node = path.getValue();
  if (node.directives === undefined || node.directives.length === 0) {
    return "";
  }

  const directives = path.map((x) => [print(x as any), line], "directives");

  return group([...directives, breakParent]);
}

export function printDirective(
  path: AstPath<DirectiveExpressionNode>,
  options: TypeSpecPrettierOptions,
  print: PrettierChildPrint
) {
  const args = printDirectiveArgs(path, options, print);
  return ["#", path.call(print, "target"), " ", args];
}

function printDecoratorArgs(
  path: AstPath<DecoratorExpressionNode>,
  options: TypeSpecPrettierOptions,
  print: PrettierChildPrint
) {
  const node = path.getValue();
  if (node.arguments.length === 0) {
    return "";
  }

  // So that decorator with single object arguments have ( and { hugging.
  // @deco({
  //   value: "foo"
  // })
  const shouldHug =
    node.arguments.length === 1 &&
    (node.arguments[0].kind === SyntaxKind.ModelExpression ||
      node.arguments[0].kind === SyntaxKind.StringLiteral);

  if (shouldHug) {
    return [
      "(",
      join(
        ", ",
        path.map((arg) => [print(arg)], "arguments")
      ),
      ")",
    ];
  }

  return [
    "(",
    group([
      indent(
        join(
          ", ",
          path.map((arg) => [softline, print(arg)], "arguments")
        )
      ),
      softline,
    ]),
    ")",
  ];
}

export function printDirectiveArgs(
  path: AstPath<DirectiveExpressionNode>,
  options: object,
  print: PrettierChildPrint
) {
  const node = path.getValue();

  if (node.arguments.length === 0) {
    return "";
  }

  return join(
    " ",
    path.map((arg) => [print(arg)], "arguments")
  );
}

export function printEnumStatement(
  path: AstPath<EnumStatementNode>,
  options: TypeSpecPrettierOptions,
  print: PrettierChildPrint
) {
  const { decorators } = printDecorators(path, options, print, { tryInline: false });
  const id = path.call(print, "id");
  return [decorators, "enum ", id, " ", printEnumBlock(path, options, print)];
}

function printEnumBlock(
  path: AstPath<EnumStatementNode>,
  options: TypeSpecPrettierOptions,
  print: PrettierChildPrint
) {
  const node = path.getValue();
  if (node.members.length === 0) {
    return "{}";
  }

  return group([
    "{",
    indent([
      hardline,
      join(
        hardline,
        path.map((x) => [print(x as any), ","], "members")
      ),
    ]),
    hardline,
    "}",
  ]);
}

export function printEnumMember(
  path: AstPath<EnumMemberNode>,
  options: TypeSpecPrettierOptions,
  print: PrettierChildPrint
) {
  const node = path.getValue();
  const id = path.call(print, "id");
  const value = node.value ? [": ", path.call(print, "value")] : "";
  const { decorators, multiline } = printDecorators(path, options, print, { tryInline: true });
  const propertyIndex = path.stack[path.stack.length - 2];
  const isNotFirst = typeof propertyIndex === "number" && propertyIndex > 0;
  return [multiline && isNotFirst ? hardline : "", decorators, id, value];
}

function printEnumSpreadMember(
  path: prettier.AstPath<EnumSpreadMemberNode>,
  options: TypeSpecPrettierOptions,
  print: PrettierChildPrint
): prettier.Doc {
  return ["...", path.call(print, "target")];
}

export function printUnionStatement(
  path: AstPath<UnionStatementNode>,
  options: TypeSpecPrettierOptions,
  print: PrettierChildPrint
) {
  const id = path.call(print, "id");
  const { decorators } = printDecorators(path, options, print, { tryInline: false });
  const generic = printTemplateParameters(path, options, print, "templateParameters");
  return [decorators, "union ", id, generic, " ", printUnionVariantsBlock(path, options, print)];
}

export function printUnionVariantsBlock(
  path: AstPath<UnionStatementNode>,
  options: TypeSpecPrettierOptions,
  print: PrettierChildPrint
) {
  const node = path.getValue();
  if (node.options.length === 0) {
    return "{}";
  }

  return group([
    "{",
    indent([
      hardline,
      join(
        hardline,
        path.map((x) => [print(x as any), ","], "options")
      ),
    ]),
    hardline,
    "}",
  ]);
}

export function printUnionVariant(
  path: AstPath<UnionVariantNode>,
  options: TypeSpecPrettierOptions,
  print: PrettierChildPrint
) {
  const id = path.call(print, "id");
  const value = [": ", path.call(print, "value")];
  const { decorators } = printDecorators(path, options, print, { tryInline: true });
  return [decorators, id, value];
}

export function printInterfaceStatement(
  path: AstPath<InterfaceStatementNode>,
  options: TypeSpecPrettierOptions,
  print: PrettierChildPrint
) {
  const id = path.call(print, "id");
  const { decorators } = printDecorators(path, options, print, { tryInline: false });
  const generic = printTemplateParameters(path, options, print, "templateParameters");
  const extendList = printInterfaceExtends(path, options, print);

  return [
    decorators,
    "interface ",
    id,
    generic,
    extendList,
    " ",
    printInterfaceMembers(path, options, print),
  ];
}

function printInterfaceExtends(
  path: AstPath<InterfaceStatementNode>,
  options: TypeSpecPrettierOptions,
  print: PrettierChildPrint
): prettier.Doc {
  const node = path.getValue();
  if (node.extends.length === 0) {
    return "";
  }

  const keyword = "extends ";
  return [group(indent([line, keyword, indent(join([",", line], path.map(print, "extends")))]))];
}

export function printInterfaceMembers(
  path: AstPath<InterfaceStatementNode>,
  options: TypeSpecPrettierOptions,
  print: PrettierChildPrint
) {
  const node = path.getValue();
  const hasOperations = node.operations.length > 0;
  const nodeHasComments = hasComments(node, CommentCheckFlags.Dangling);
  if (!hasOperations && !nodeHasComments) {
    return "{}";
  }

  const lastOperation = node.operations[node.operations.length - 1];

  const parts: prettier.Doc[] = [];
  path.each((operationPath) => {
    const node = operationPath.getValue() as any as OperationStatementNode;

    const printed = print(operationPath);
    parts.push(printed);

    if (node !== lastOperation) {
      parts.push(hardline);

      if (isNextLineEmpty(options.originalText, node, options.locEnd)) {
        parts.push(hardline);
      }
    }
  }, "operations");

  const body: prettier.Doc[] = [hardline, parts];

  if (nodeHasComments) {
    body.push(printDanglingComments(path, options, { sameIndent: true }));
  }
  return group(["{", indent(body), hardline, "}"]);
}

function printDanglingComments(
  path: AstPath<any>,
  options: TypeSpecPrettierOptions,
  { sameIndent }: { sameIndent: boolean }
) {
  const node = path.getValue();
  const parts: prettier.Doc[] = [];
  if (!node || !node.comments) {
    return "";
  }
  path.each((commentPath) => {
    const comment = commentPath.getValue();
    if (!comment.leading && !comment.trailing) {
      parts.push(printComment(path, options));
    }
  }, "comments");

  if (parts.length === 0) {
    return "";
  }

  if (sameIndent) {
    return join(hardline, parts);
  }
  return indent([hardline, join(hardline, parts)]);
}

/**
 * Handle printing an intersection node.
 * @example `Foo & Bar` or `{foo: string} & {bar: string}`
 *
 * @param path Prettier AST Path.
 * @param options Prettier options
 * @param print Prettier child print callback.
 * @returns Prettier document.
 */
export function printIntersection(
  path: AstPath<IntersectionExpressionNode>,
  options: object,
  print: PrettierChildPrint
) {
  const node = path.getValue();
  const types = path.map(print, "options");
  const result: (prettier.Doc | string)[] = [];
  let wasIndented = false;
  for (let i = 0; i < types.length; ++i) {
    if (i === 0) {
      result.push(types[i]);
    } else if (isModelNode(node.options[i - 1]) && isModelNode(node.options[i])) {
      // If both are objects, don't indent
      result.push([" & ", wasIndented ? indent(types[i]) : types[i]]);
    } else if (!isModelNode(node.options[i - 1]) && !isModelNode(node.options[i])) {
      // If no object is involved, go to the next line if it breaks
      result.push(indent([" &", line, types[i]]));
    } else {
      // If you go from object to non-object or vis-versa, then inline it
      if (i > 1) {
        wasIndented = true;
      }
      result.push(" & ", i > 1 ? indent(types[i]) : types[i]);
    }
  }
  return group(result);
}

function isModelNode(node: Node) {
  return node.kind === SyntaxKind.ModelExpression;
}

export function printArray(
  path: AstPath<ArrayExpressionNode>,
  options: object,
  print: PrettierChildPrint
): Doc {
  return [path.call(print, "elementType"), "[]"];
}

export function printTuple(
  path: AstPath<TupleExpressionNode | ProjectionTupleExpressionNode>,
  options: object,
  print: PrettierChildPrint
): Doc {
  return group([
    "[",
    indent(
      join(
        ", ",
        path.map((arg) => [softline, print(arg)], "values")
      )
    ),
    softline,
    "]",
  ]);
}

export function printMemberExpression(
  path: AstPath<MemberExpressionNode>,
  options: object,
  print: PrettierChildPrint
): Doc {
  const node = path.getValue();
  return [node.base ? [path.call(print, "base"), "."] : "", path.call(print, "id")];
}

export function printModelExpression(
  path: AstPath<ModelExpressionNode | ProjectionModelExpressionNode>,
  options: TypeSpecPrettierOptions,
  print: PrettierChildPrint
) {
  const inBlock = isModelExpressionInBlock(path);

  if (inBlock) {
    return group(printModelPropertiesBlock(path, options, print));
  } else {
    return group([
      indent(
        join(
          ", ",
          path.map((arg) => [softline, print(arg)], "properties")
        )
      ),
      softline,
    ]);
  }
}

export function printModelStatement(
  path: AstPath<ModelStatementNode>,
  options: TypeSpecPrettierOptions,
  print: PrettierChildPrint
) {
  const node = path.getValue();
  const id = path.call(print, "id");
  const heritage = node.extends
    ? [ifBreak(line, " "), "extends ", path.call(print, "extends")]
    : "";
  const isBase = node.is ? [ifBreak(line, " "), "is ", path.call(print, "is")] : "";
  const generic = printTemplateParameters(path, options, print, "templateParameters");
  const nodeHasComments = hasComments(node, CommentCheckFlags.Dangling);
  const shouldPrintBody = nodeHasComments || !(node.properties.length === 0 && node.is);
  const body = shouldPrintBody ? [" ", printModelPropertiesBlock(path, options, print)] : ";";
  return [
    printDecorators(path, options, print, { tryInline: false }).decorators,
    "model ",
    id,
    generic,
    group(indent(["", heritage, isBase])),
    body,
  ];
}

function printModelPropertiesBlock(
  path: AstPath<
    Node & {
      properties?: readonly (
        | ModelPropertyNode
        | ModelSpreadPropertyNode
        | ProjectionModelPropertyNode
        | ProjectionModelSpreadPropertyNode
      )[];
    }
  >,
  options: TypeSpecPrettierOptions,
  print: PrettierChildPrint
) {
  const node = path.getValue();
  const hasProperties = node.properties && node.properties.length > 0;
  const nodeHasComments = hasComments(node, CommentCheckFlags.Dangling);
  if (!hasProperties && !nodeHasComments) {
    return "{}";
  }
  const tryInline = path.getParentNode()?.kind === SyntaxKind.TemplateParameterDeclaration;
  const lineDoc = tryInline ? softline : hardline;
  const seperator = isModelAValue(path) ? "," : ";";

  const body: prettier.Doc = [
    lineDoc,
    join(
      [seperator, lineDoc],
      path.map((x) => [print(x as any)], "properties")
    ),
    hasProperties ? ifBreak(seperator) : "",
  ];
  if (nodeHasComments) {
    body.push(printDanglingComments(path, options, { sameIndent: true }));
  }
  return group(["{", indent(body), lineDoc, "}"]);
}

/**
 * Figure out if this model is being used as a definition or value.
 * @returns true if the model is used as a value(e.g. decorator value), false if it is used as a model definition.
 */
function isModelAValue(path: AstPath<Node>): boolean {
  let count = 0;
  let node: Node | null = path.getValue();
  do {
    switch (node.kind) {
      case SyntaxKind.ModelStatement:
      case SyntaxKind.AliasStatement:
      case SyntaxKind.OperationStatement:
        return false;
      case SyntaxKind.DecoratorExpression:
        return true;
    }
  } while ((node = path.getParentNode(count++)));
  return true;
}

export function printModelProperty(
  path: AstPath<ModelPropertyNode | ProjectionModelPropertyNode>,
  options: TypeSpecPrettierOptions,
  print: PrettierChildPrint
) {
  const node = path.getValue();
  const propertyIndex = path.stack[path.stack.length - 2];
  const isNotFirst = typeof propertyIndex === "number" && propertyIndex > 0;
  const { decorators, multiline } = printDecorators(
    path as AstPath<DecorableNode>,
    options,
    print,
    {
      tryInline: true,
    }
  );
  const id = printIdentifier(node.id);
  return [
    multiline && isNotFirst ? hardline : "",
    printDirectives(path, options, print),
    decorators,
    id,
    node.optional ? "?: " : ": ",
    path.call(print, "value"),
    node.default ? [" = ", path.call(print, "default")] : "",
  ];
}

<<<<<<< HEAD
function printIdentifier(id: IdentifierNode) {
  return needBacktick(id) ? `\`${id.sv}\`` : id.sv;
}

function needBacktick(id: IdentifierNode) {
  if (Keywords.has(id.sv)) {
    return true;
=======
function isStringSafeToUnquote(id: StringLiteralNode, options: TypeSpecPrettierOptions): boolean {
  const unquotedRawText = getRawText(id, options).slice(1, -1);
  if (id.value !== unquotedRawText) {
    return false;
>>>>>>> ec21edc6
  }
  if (!isIdentifierStart(id.sv.charCodeAt(0))) {
    return true;
  }
  for (let i = 1; i < id.sv.length; i++) {
    if (!isIdentifierContinue(id.sv.charCodeAt(i))) {
      return true;
    }
  }
  return false;
}

function isModelExpressionInBlock(
  path: AstPath<ModelExpressionNode | ProjectionModelExpressionNode>
) {
  const parent: Node | null = path.getParentNode() as any;

  switch (parent?.kind) {
    case SyntaxKind.OperationSignatureDeclaration:
      return parent.parameters !== path.getNode();
    default:
      return true;
  }
}

export function printScalarStatement(
  path: AstPath<ScalarStatementNode>,
  options: TypeSpecPrettierOptions,
  print: PrettierChildPrint
) {
  const node = path.getValue();
  const id = path.call(print, "id");
  const template = printTemplateParameters(path, options, print, "templateParameters");

  const heritage = node.extends
    ? [ifBreak(line, " "), "extends ", path.call(print, "extends")]
    : "";
  return [
    printDecorators(path, options, print, { tryInline: false }).decorators,
    "scalar ",
    id,
    template,
    group(indent(["", heritage])),
    ";",
  ];
}

export function printNamespaceStatement(
  path: AstPath<NamespaceStatementNode>,
  options: TypeSpecPrettierOptions,
  print: PrettierChildPrint
) {
  const printNested = (currentPath: AstPath<NamespaceStatementNode>, parentNames: Doc[]): Doc => {
    const names = [...parentNames, currentPath.call(print, "id")];
    const currentNode = currentPath.getNode();

    if (
      !isArray(currentNode?.statements) &&
      currentNode?.statements?.kind === SyntaxKind.NamespaceStatement
    ) {
      return path.call((x) => printNested(x, names), "statements");
    }

    const suffix =
      currentNode?.statements === undefined
        ? ";"
        : [
            " {",
            indent([hardline, printStatementSequence(path, options, print, "statements")]),
            hardline,
            "}",
          ];

    const { decorators } = printDecorators(path, options, print, { tryInline: false });
    return [decorators, `namespace `, join(".", names), suffix];
  };

  return printNested(path, []);
}

export function printOperationSignatureDeclaration(
  path: AstPath<OperationSignatureDeclarationNode>,
  options: TypeSpecPrettierOptions,
  print: PrettierChildPrint
) {
  return ["(", path.call(print, "parameters"), "): ", path.call(print, "returnType")];
}

export function printOperationSignatureReference(
  path: AstPath<OperationSignatureReferenceNode>,
  options: TypeSpecPrettierOptions,
  print: PrettierChildPrint
) {
  return [" is ", path.call(print, "baseOperation")];
}

export function printOperationStatement(
  path: AstPath<OperationStatementNode>,
  options: TypeSpecPrettierOptions,
  print: PrettierChildPrint
) {
  const inInterface = (path.getParentNode()?.kind as any) === SyntaxKind.InterfaceStatement;
  const templateParams = printTemplateParameters(path, options, print, "templateParameters");
  const { decorators } = printDecorators(path as AstPath<DecorableNode>, options, print, {
    tryInline: true,
  });

  return [
    decorators,
    inInterface ? "" : "op ",
    path.call(print, "id"),
    templateParams,
    path.call(print, "signature"),
    `;`,
  ];
}

export function printStatementSequence<T extends Node>(
  path: AstPath<T>,
  options: TypeSpecPrettierOptions,
  print: PrettierChildPrint,
  property: keyof T
) {
  const node = path.getValue();
  const parts: Doc[] = [];
  const lastStatement = getLastStatement(node[property] as any as Statement[]);

  path.each((statementPath) => {
    const node = path.getValue();

    if (node.kind === SyntaxKind.EmptyStatement) {
      return;
    }

    const printed = print(statementPath);
    parts.push(printed);

    if (node !== lastStatement) {
      parts.push(hardline);

      if (isNextLineEmpty(options.originalText, node, options.locEnd)) {
        parts.push(hardline);
      }
    }
  }, property);

  return parts;
}

function getLastStatement(statements: Statement[]): Statement | undefined {
  for (let i = statements.length - 1; i >= 0; i--) {
    const statement = statements[i];
    if (statement.kind !== SyntaxKind.EmptyStatement) {
      return statement;
    }
  }
  return undefined;
}

export function printUnion(
  path: AstPath<UnionExpressionNode>,
  options: object,
  print: PrettierChildPrint
) {
  const node = path.getValue();
  const shouldHug = shouldHugType(node);

  const types = path.map((typePath) => {
    let printedType: string | prettier.Doc = print(typePath);
    if (!shouldHug) {
      printedType = align(2, printedType);
    }
    return printedType;
  }, "options");

  if (shouldHug) {
    return join(" | ", types);
  }

  const shouldAddStartLine = true;
  const code = [ifBreak([shouldAddStartLine ? line : "", "| "], ""), join([line, "| "], types)];
  return group(indent(code));
}

function shouldHugType(node: Node) {
  if (node.kind === SyntaxKind.UnionExpression || node.kind === SyntaxKind.IntersectionExpression) {
    return node.options.length < 4;
  }
  return false;
}

export function printTypeReference(
  path: prettier.AstPath<TypeReferenceNode>,
  options: TypeSpecPrettierOptions,
  print: PrettierChildPrint
): prettier.doc.builders.Doc {
  const type = path.call(print, "target");
  const template = printTemplateParameters(path, options, print, "arguments");
  return [type, template];
}

function printTemplateParameterDeclaration(
  path: AstPath<TemplateParameterDeclarationNode>,
  options: TypeSpecPrettierOptions,
  print: PrettierChildPrint
): Doc {
  const node = path.getValue();
  return [
    path.call(print, "id"),
    node.constraint ? [" extends ", path.call(print, "constraint")] : "",
    node.default ? [" = ", path.call(print, "default")] : "",
  ];
}

function printModelSpread(
  path: prettier.AstPath<ModelSpreadPropertyNode | ProjectionModelSpreadPropertyNode>,
  options: TypeSpecPrettierOptions,
  print: PrettierChildPrint
): prettier.Doc {
  return ["...", path.call(print, "target")];
}

function printDecoratorDeclarationStatement(
  path: prettier.AstPath<DecoratorDeclarationStatementNode>,
  options: TypeSpecPrettierOptions,
  print: PrettierChildPrint
): prettier.Doc {
  const id = path.call(print, "id");
  const parameters = [
    group([
      indent(
        join(", ", [
          [softline, path.call(print, "target")],
          ...path.map((arg) => [softline, print(arg)], "parameters"),
        ])
      ),
      softline,
    ]),
  ];
  return [printModifiers(path, options, print), "dec ", id, "(", parameters, ")", ";"];
}

function printFunctionDeclarationStatement(
  path: prettier.AstPath<FunctionDeclarationStatementNode>,
  options: TypeSpecPrettierOptions,
  print: PrettierChildPrint
): prettier.Doc {
  const node = path.getValue();
  const id = path.call(print, "id");
  const parameters = [
    group([
      indent(
        join(
          ", ",
          path.map((arg) => [softline, print(arg)], "parameters")
        )
      ),
      softline,
    ]),
  ];
  const returnType = node.returnType ? [": ", path.call(print, "returnType")] : "";
  return [printModifiers(path, options, print), "fn ", id, "(", parameters, ")", returnType, ";"];
}

function printFunctionParameterDeclaration(
  path: prettier.AstPath<FunctionParameterNode>,
  options: TypeSpecPrettierOptions,
  print: PrettierChildPrint
): prettier.Doc {
  const node = path.getValue();
  const id = path.call(print, "id");

  const type = node.type ? [": ", path.call(print, "type")] : "";

  return [
    node.rest ? "..." : "",
    printDirectives(path, options, print),
    id,
    node.optional ? "?" : "",
    type,
  ];
}

export function printModifiers(
  path: AstPath<DecoratorDeclarationStatementNode | FunctionDeclarationStatementNode>,
  options: TypeSpecPrettierOptions,
  print: PrettierChildPrint
): prettier.Doc {
  const node = path.getValue();
  if (node.modifiers.length === 0) {
    return "";
  }

  return path.map((x) => [print(x as any), " "], "modifiers");
}

function printStringLiteral(
  path: prettier.AstPath<StringLiteralNode>,
  options: TypeSpecPrettierOptions
): prettier.doc.builders.Doc {
  const node = path.getValue();
  return getRawText(node, options);
}

function printNumberLiteral(
  path: prettier.AstPath<NumericLiteralNode>,
  options: TypeSpecPrettierOptions
): prettier.doc.builders.Doc {
  const node = path.getValue();
  return getRawText(node, options);
}

function printBooleanLiteral(
  path: prettier.AstPath<BooleanLiteralNode>,
  options: TypeSpecPrettierOptions
): prettier.doc.builders.Doc {
  const node = path.getValue();
  return node.value ? "true" : "false";
}

function printProjectionStatement(
  path: AstPath<ProjectionStatementNode>,
  options: TypeSpecPrettierOptions,
  print: PrettierChildPrint
) {
  const node = path.getValue();
  const selector = path.call(print, "selector");
  const id = path.call(print, "id");
  const to = node.to ? [hardline, path.call(print, "to")] : "";
  const from = node.from ? [hardline, path.call(print, "from")] : "";
  const body = [to, from];
  return [
    "projection ",
    selector,
    "#",
    id,
    " {",
    indent(body),
    node.to || node.from ? hardline : "",
    "}",
  ];
}

function printProjection(
  path: AstPath<ProjectionNode>,
  options: TypeSpecPrettierOptions,
  print: PrettierChildPrint
) {
  const node = path.getValue();
  const params = printProjectionParameters(path, options, print);
  const body = printProjectionExpressionStatements(path, options, print, "body");
  return [node.direction, params, " {", indent(body), hardline, "}"];
}

function printProjectionParameters(
  path: AstPath<ProjectionNode>,
  options: TypeSpecPrettierOptions,
  print: PrettierChildPrint
) {
  const node = path.getValue();
  const params = node.parameters;
  if ((params as any).length === 0) {
    return "";
  }

  const shouldHug = (params as any).length === 1;
  if (shouldHug) {
    return ["(", printItemList(path, options, print, "parameters"), ")"];
  } else {
    const body = indent([softline, join([", ", softline], path.map(print, "parameters"))]);
    return group(["(", body, softline, ")"]);
  }
}

function printProjectionExpressionStatements<T extends Node>(
  path: AstPath<T>,
  options: TypeSpecPrettierOptions,
  print: PrettierChildPrint,
  key: keyof T
) {
  const parts: Doc[] = [hardline];
  const lastIndex = (path.getValue()[key] as any).length - 1;
  path.each((statementPath, index) => {
    const node = path.getValue();

    if (node.kind === SyntaxKind.EmptyStatement) {
      return;
    }

    const printed = print(statementPath);
    parts.push(printed);
    parts.push(";");
    if (index < lastIndex) {
      parts.push(hardline);

      if (isNextLineEmpty(options.originalText, node, options.locEnd)) {
        parts.push(hardline);
      }
    }
  }, key);
  return parts;
}

function printProjectionParameterDeclaration(
  path: AstPath<ProjectionParameterDeclarationNode>,
  options: TypeSpecPrettierOptions,
  print: PrettierChildPrint
) {
  return path.call(print, "id");
}

function printProjectionExpressionStatement(
  path: AstPath<ProjectionExpressionStatementNode>,
  options: TypeSpecPrettierOptions,
  print: PrettierChildPrint
) {
  return path.call(print, "expr");
}
function printProjectionIfExpressionNode(
  path: AstPath<ProjectionIfExpressionNode>,
  options: TypeSpecPrettierOptions,
  print: PrettierChildPrint
) {
  const node = path.getValue();
  const test = path.call(print, "test");
  const consequent = path.call(print, "consequent");
  const alternate = node.alternate ? [" else ", path.call(print, "alternate")] : "";
  return ["if ", test, " ", consequent, alternate];
}

export function printProjectionBlockExpressionNode(
  path: AstPath<ProjectionBlockExpressionNode>,
  options: TypeSpecPrettierOptions,
  print: PrettierChildPrint
) {
  const node = path.getValue();
  if (node.statements.length === 0) {
    return "{}";
  }
  return [
    "{",
    indent(printProjectionExpressionStatements(path, options, print, "statements")),
    hardline,
    "}",
  ];
}

export function printProjectionMemberExpression(
  path: AstPath<ProjectionMemberExpressionNode>,
  options: TypeSpecPrettierOptions,
  print: PrettierChildPrint
) {
  const node = path.getValue();
  return [path.call(print, "base"), node.selector, path.call(print, "id")];
}

export function printProjectionLeftRightExpression(
  path: AstPath<
    | ProjectionLogicalExpressionNode
    | ProjectionRelationalExpressionNode
    | ProjectionEqualityExpressionNode
    | ProjectionArithmeticExpressionNode
  >,
  options: TypeSpecPrettierOptions,
  print: PrettierChildPrint
) {
  const node = path.getValue();
  return [path.call(print, "left"), " ", node.op, " ", path.call(print, "right")];
}

export function printProjectionUnaryExpression(
  path: AstPath<ProjectionUnaryExpressionNode>,
  options: TypeSpecPrettierOptions,
  print: PrettierChildPrint
) {
  return ["!", path.call(print, "target")];
}

export function printProjectionCallExpression(
  path: AstPath<ProjectionCallExpressionNode>,
  options: TypeSpecPrettierOptions,
  print: PrettierChildPrint
) {
  const node = path.getValue();
  const target = path.call(print, "target");
  const params = printItemList(path, options, print, "arguments");

  if (node.callKind === "method") {
    return [target, "(", params, ")"];
  } else {
    return [target, "<", params, ">"];
  }
}

export function printProjectionLambdaExpression(
  path: AstPath<ProjectionLambdaExpressionNode>,
  options: TypeSpecPrettierOptions,
  print: PrettierChildPrint
) {
  return [
    "(",
    printItemList(path, options, print, "parameters"),
    ")",
    " => ",
    path.call(print, "body"),
  ];
}

export function printProjectionLambdaParameterDeclaration(
  path: AstPath<ProjectionLambdaParameterDeclarationNode>,
  options: TypeSpecPrettierOptions,
  print: PrettierChildPrint
) {
  return path.call(print, "id");
}

export function printReturnExpression(
  path: AstPath<ReturnExpressionNode>,
  options: TypeSpecPrettierOptions,
  print: PrettierChildPrint
) {
  return ["return ", path.call(print, "value")];
}

function printItemList<T extends Node>(
  path: AstPath<T>,
  options: TypeSpecPrettierOptions,
  print: PrettierChildPrint,
  key: keyof T
) {
  return join(", ", path.map(print, key));
}

/**
 * @param node Node that has postition information.
 * @param options Prettier options
 * @returns Raw text in the file for the given node.
 */
function getRawText(node: TextRange, options: TypeSpecPrettierOptions) {
  return options.originalText.slice(node.pos, node.end);
}

function hasComments(node: any, flags?: CommentCheckFlags) {
  if (!node.comments || node.comments.length === 0) {
    return false;
  }
  const test = getCommentTestFunction(flags);
  return test ? node.comments.some(test) : true;
}

enum CommentCheckFlags {
  /** Check comment is a leading comment */
  Leading = 1 << 1,
  /** Check comment is a trailing comment */
  Trailing = 1 << 2,
  /** Check comment is a dangling comment */
  Dangling = 1 << 3,
  /** Check comment is a block comment */
  Block = 1 << 4,
  /** Check comment is a line comment */
  Line = 1 << 5,
  /** Check comment is a `prettier-ignore` comment */
  PrettierIgnore = 1 << 6,
  /** Check comment is the first attached comment */
  First = 1 << 7,
  /** Check comment is the last attached comment */
  Last = 1 << 8,
}

type CommentTestFn = (comment: any, index: number, comments: any[]) => boolean;

function getCommentTestFunction(flags: CommentCheckFlags | undefined): CommentTestFn | undefined {
  if (flags) {
    return (comment: any, index: number, comments: any[]) =>
      !(
        (flags & CommentCheckFlags.Leading && !comment.leading) ||
        (flags & CommentCheckFlags.Trailing && !comment.trailing) ||
        (flags & CommentCheckFlags.Dangling && (comment.leading || comment.trailing)) ||
        (flags & CommentCheckFlags.Block && !isBlockComment(comment)) ||
        (flags & CommentCheckFlags.Line && !isLineComment(comment)) ||
        (flags & CommentCheckFlags.First && index !== 0) ||
        (flags & CommentCheckFlags.Last && index !== comments.length - 1)
      );
  }
  return undefined;
}

function isBlockComment(comment: Comment): comment is BlockComment {
  return comment.kind === SyntaxKind.BlockComment;
}

function isLineComment(comment: Comment): comment is LineComment {
  return comment.kind === SyntaxKind.BlockComment;
}<|MERGE_RESOLUTION|>--- conflicted
+++ resolved
@@ -999,7 +999,6 @@
   ];
 }
 
-<<<<<<< HEAD
 function printIdentifier(id: IdentifierNode) {
   return needBacktick(id) ? `\`${id.sv}\`` : id.sv;
 }
@@ -1007,12 +1006,6 @@
 function needBacktick(id: IdentifierNode) {
   if (Keywords.has(id.sv)) {
     return true;
-=======
-function isStringSafeToUnquote(id: StringLiteralNode, options: TypeSpecPrettierOptions): boolean {
-  const unquotedRawText = getRawText(id, options).slice(1, -1);
-  if (id.value !== unquotedRawText) {
-    return false;
->>>>>>> ec21edc6
   }
   if (!isIdentifierStart(id.sv.charCodeAt(0))) {
     return true;
