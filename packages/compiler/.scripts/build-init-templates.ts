--- conflicted
+++ resolved
@@ -53,13 +53,8 @@
           "emitter-output-dir": "{output-dir}/server/generated",
         },
       },
-<<<<<<< HEAD
       "@typespec/http-server-js": {
         description: "JavaScript server stubs",
-=======
-      "@typespec/http-server-javascript": {
-        label: "JavaScript server stubs",
->>>>>>> 96cc6a6e
         options: {
           "emitter-output-dir": "{output-dir}/server",
         },
