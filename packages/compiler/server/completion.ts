import {
  CompletionItem,
  CompletionItemKind,
  CompletionItemTag,
  CompletionList,
  CompletionParams,
  MarkupKind,
  TextEdit,
} from "vscode-languageserver";
import {
  IdentifierNode,
  Node,
  Program,
  StringLiteralNode,
  SymbolFlags,
  SyntaxKind,
  Type,
  TypeSpecScriptNode,
} from "../core/index.js";
import {
  getAnyExtensionFromPath,
  getBaseFileName,
  getDirectoryPath,
  hasTrailingDirectorySeparator,
  resolvePath,
} from "../core/path-utils.js";
<<<<<<< HEAD
import { findProjectRoot, loadFile } from "../core/util.js";
import { printId } from "../formatter/print/printer.js";
=======
import { findProjectRoot, loadFile, resolveTspMain } from "../core/util.js";
>>>>>>> 37bc188b
import { isDeprecated } from "../lib/decorators.js";
import { getTypeDetails } from "./type-details.js";

export type CompletionContext = {
  program: Program;
  params: CompletionParams;
  file: TypeSpecScriptNode;
  completions: CompletionList;
};

export async function resolveCompletion(
  context: CompletionContext,
  node: Node | undefined
): Promise<CompletionList> {
  const completions: CompletionList = {
    isIncomplete: false,
    items: [],
  };
  if (node === undefined) {
    addKeywordCompletion("root", completions);
  } else {
    switch (node.kind) {
      case SyntaxKind.NamespaceStatement:
        addKeywordCompletion("namespace", completions);
        break;
      case SyntaxKind.Identifier:
        addIdentifierCompletion(context, node);
        break;
      case SyntaxKind.StringLiteral:
        if (node.parent && node.parent.kind === SyntaxKind.ImportStatement) {
          await addImportCompletion(context, node);
        }
        break;
    }
  }
  return completions;
}

interface KeywordArea {
  root?: boolean;
  namespace?: boolean;
  model?: boolean;
  identifier?: boolean;
}

const keywords = [
  // Root only
  ["import", { root: true }],

  // Root and namespace
  ["using", { root: true, namespace: true }],
  ["model", { root: true, namespace: true }],
  ["scalar", { root: true, namespace: true }],
  ["namespace", { root: true, namespace: true }],
  ["interface", { root: true, namespace: true }],
  ["union", { root: true, namespace: true }],
  ["enum", { root: true, namespace: true }],
  ["alias", { root: true, namespace: true }],
  ["op", { root: true, namespace: true }],
  ["dec", { root: true, namespace: true }],
  ["fn", { root: true, namespace: true }],

  // On model `model Foo <keyword> ...`
  ["extends", { model: true }],
  ["is", { model: true }],

  // On identifier`
  ["true", { identifier: true }],
  ["false", { identifier: true }],
  ["unknown", { identifier: true }],
  ["void", { identifier: true }],
  ["never", { identifier: true }],

  // Modifiers
  ["extern", { root: true, namespace: true }],
] as const;

function addKeywordCompletion(area: keyof KeywordArea, completions: CompletionList) {
  const filteredKeywords = keywords.filter(([_, x]) => area in x);
  for (const [keyword] of filteredKeywords) {
    completions.items.push({
      label: keyword,
      kind: CompletionItemKind.Keyword,
    });
  }
}

async function addLibraryImportCompletion(
  { program, file, completions }: CompletionContext,
  node: StringLiteralNode
) {
  const documentPath = file.file.path;
  const projectRoot = await findProjectRoot(program.host, documentPath);
  if (projectRoot !== undefined) {
    const [packagejson] = await loadFile(
      program.host,
      resolvePath(projectRoot, "package.json"),
      JSON.parse,
      program.reportDiagnostic
    );
    let dependencies: string[] = [];
    if (packagejson.dependencies !== undefined) {
      dependencies = dependencies.concat(Object.keys(packagejson.dependencies));
    }
    if (packagejson.peerDependencies !== undefined) {
      dependencies = dependencies.concat(Object.keys(packagejson.peerDependencies));
    }
    for (const dependency of dependencies) {
      const nodeProjectRoot = resolvePath(projectRoot, "node_modules", dependency);
      const [libPackageJson] = await loadFile(
        program.host,
        resolvePath(nodeProjectRoot, "package.json"),
        JSON.parse,
        program.reportDiagnostic
      );

      if (resolveTspMain(libPackageJson) !== undefined) {
        const range = {
          start: file.file.getLineAndCharacterOfPosition(node.pos + 1),
          end: file.file.getLineAndCharacterOfPosition(node.end - 1),
        };
        completions.items.push({
          textEdit: TextEdit.replace(range, dependency),
          label: dependency,
          kind: CompletionItemKind.Module,
        });
      }
    }
  }
}

async function addImportCompletion(context: CompletionContext, node: StringLiteralNode) {
  if (node.value.startsWith("./") || node.value.startsWith("../")) {
    await addRelativePathCompletion(context, node);
  } else if (!node.value.startsWith(".")) {
    await addLibraryImportCompletion(context, node);
  }
}

async function addRelativePathCompletion(
  { program, completions, file }: CompletionContext,
  node: StringLiteralNode
) {
  const documentPath = file.file.path;
  const documentFile = getBaseFileName(documentPath);
  const documentDir = getDirectoryPath(documentPath);
  const nodevalueDir = hasTrailingDirectorySeparator(node.value)
    ? node.value
    : getDirectoryPath(node.value);
  const mainTypeSpec = resolvePath(documentDir, nodevalueDir);
  const files = (await program.host.readDir(mainTypeSpec)).filter(
    (x) => x !== documentFile && x !== "node_modules"
  );
  for (const file of files) {
    const extension = getAnyExtensionFromPath(file);
    switch (extension) {
      case ".tsp":
      case ".js":
      case ".mjs":
        completions.items.push({
          label: file,
          commitCharacters: [],
          kind: CompletionItemKind.File,
        });
        break;
      case "":
        completions.items.push({
          label: file,
          commitCharacters: [],
          kind: CompletionItemKind.Folder,
        });
        break;
    }
  }
}

/**
 * Add completion options for an identifier.
 */
function addIdentifierCompletion(
  { program, completions }: CompletionContext,
  node: IdentifierNode
) {
  const result = program.checker.resolveCompletions(node);
  if (result.size === 0) {
    return;
  }
  for (const [key, { sym, label }] of result) {
    let kind: CompletionItemKind;
    let deprecated = false;
    const type = sym.type ?? program.checker.getTypeForNode(sym.declarations[0]);
    if (sym.flags & (SymbolFlags.Function | SymbolFlags.Decorator)) {
      kind = CompletionItemKind.Function;
    } else if (
      sym.flags & SymbolFlags.Namespace &&
      sym.declarations[0].kind !== SyntaxKind.NamespaceStatement
    ) {
      kind = CompletionItemKind.Module;
    } else {
      kind = getCompletionItemKind(program, type);
      deprecated = isDeprecated(program, type);
    }
    const documentation = getTypeDetails(program, type);
    const item: CompletionItem = {
      label: label ?? key,
      documentation: documentation
        ? {
            kind: MarkupKind.Markdown,
            value: documentation,
          }
        : undefined,
      kind,
      insertText: printId(key),
    };
    if (deprecated) {
      item.tags = [CompletionItemTag.Deprecated];
    }
    completions.items.push(item);
  }

  if (node.parent?.kind === SyntaxKind.TypeReference) {
    addKeywordCompletion("identifier", completions);
  }
}

function getCompletionItemKind(program: Program, target: Type): CompletionItemKind {
  switch (target.node?.kind) {
    case SyntaxKind.EnumStatement:
    case SyntaxKind.UnionStatement:
      return CompletionItemKind.Enum;
    case SyntaxKind.EnumMember:
    case SyntaxKind.UnionVariant:
      return CompletionItemKind.EnumMember;
    case SyntaxKind.AliasStatement:
      return CompletionItemKind.Variable;
    case SyntaxKind.ModelStatement:
      return CompletionItemKind.Class;
    case SyntaxKind.ScalarStatement:
      return CompletionItemKind.Unit;
    case SyntaxKind.ModelProperty:
      return CompletionItemKind.Field;
    case SyntaxKind.OperationStatement:
      return CompletionItemKind.Method;
    case SyntaxKind.NamespaceStatement:
      return CompletionItemKind.Module;
    default:
      return CompletionItemKind.Struct;
  }
}<|MERGE_RESOLUTION|>--- conflicted
+++ resolved
@@ -24,12 +24,8 @@
   hasTrailingDirectorySeparator,
   resolvePath,
 } from "../core/path-utils.js";
-<<<<<<< HEAD
-import { findProjectRoot, loadFile } from "../core/util.js";
+import { findProjectRoot, loadFile, resolveTspMain } from "../core/util.js";
 import { printId } from "../formatter/print/printer.js";
-=======
-import { findProjectRoot, loadFile, resolveTspMain } from "../core/util.js";
->>>>>>> 37bc188b
 import { isDeprecated } from "../lib/decorators.js";
 import { getTypeDetails } from "./type-details.js";
 
