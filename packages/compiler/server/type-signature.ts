--- conflicted
+++ resolved
@@ -19,9 +19,6 @@
 import { printId } from "../formatter/print/printer.js";
 
 /** @internal */
-<<<<<<< HEAD
-export function getTypeSignature(type: Type | ValueType): string {
-=======
 export function getSymbolSignature(program: Program, sym: Sym): string {
   const decl = sym.declarations[0];
   switch (decl?.kind) {
@@ -32,8 +29,7 @@
   return getTypeSignature(type);
 }
 
-function getTypeSignature(type: Type): string {
->>>>>>> 524a210c
+function getTypeSignature(type: Type | ValueType): string {
   switch (type.kind) {
     case "Scalar":
     case "Enum":
