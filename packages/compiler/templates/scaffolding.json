--- conflicted
+++ resolved
@@ -3,20 +3,12 @@
     "title": "Empty project",
     "description": "Create an empty project.",
     "libraries": [],
-<<<<<<< HEAD
     "compilerVersion": "0.65.3"
-=======
-    "compilerVersion": "0.65.2"
->>>>>>> 59f085db
   },
   "rest": {
     "title": "Generic REST API",
     "description": "Create a project representing a generic REST API",
-<<<<<<< HEAD
     "compilerVersion": "0.65.3",
-=======
-    "compilerVersion": "0.65.2",
->>>>>>> 59f085db
     "libraries": [
       "@typespec/http",
       "@typespec/rest",
@@ -77,11 +69,7 @@
   "library-ts": {
     "title": "TypeSpec Library (With TypeScript)",
     "description": "Create a new package to add decorators or linters to typespec.",
-<<<<<<< HEAD
     "compilerVersion": "0.65.3",
-=======
-    "compilerVersion": "0.65.2",
->>>>>>> 59f085db
     "libraries": [],
     "files": [
       {
@@ -157,11 +145,7 @@
   "emitter-ts": {
     "title": "TypeSpec Emitter (With TypeScript)",
     "description": "Create a new package that will be emitting typespec",
-<<<<<<< HEAD
     "compilerVersion": "0.65.3",
-=======
-    "compilerVersion": "0.65.2",
->>>>>>> 59f085db
     "libraries": [],
     "files": [
       {
