import { createSymbolTable } from "./binder.js";
import { codePointBefore, isIdentifierContinue } from "./charcode.js";
import { compilerAssert } from "./diagnostics.js";
import { CompilerDiagnostics, createDiagnostic } from "./messages.js";
import {
  createScanner,
  isComment,
  isKeyword,
  isPunctuation,
  isStatementKeyword,
  isTrivia,
  skipTrivia,
  Token,
  TokenDisplay,
} from "./scanner.js";
import {
  AliasStatementNode,
  BooleanLiteralNode,
  CadlScriptNode,
  Comment,
  DeclarationNode,
  DecoratorExpressionNode,
  Diagnostic,
  DiagnosticReport,
  DirectiveArgument,
  DirectiveExpressionNode,
  EmptyStatementNode,
  EnumMemberNode,
  EnumStatementNode,
  Expression,
  IdentifierContext,
  IdentifierKind,
  IdentifierNode,
  ImportStatementNode,
  InterfaceStatementNode,
  InvalidStatementNode,
  MemberExpressionNode,
  ModelExpressionNode,
  ModelPropertyNode,
  ModelSpreadPropertyNode,
  ModelStatementNode,
  NamespaceStatementNode,
  NeverKeywordNode,
  Node,
  NodeFlags,
  NumericLiteralNode,
  OperationStatementNode,
  ProjectionBlockExpressionNode,
  ProjectionEnumSelectorNode,
  ProjectionExpression,
  ProjectionExpressionStatement,
  ProjectionIfExpressionNode,
  ProjectionInterfaceSelectorNode,
  ProjectionLambdaExpressionNode,
  ProjectionLambdaParameterDeclarationNode,
  ProjectionModelExpressionNode,
  ProjectionModelPropertyNode,
  ProjectionModelSelectorNode,
  ProjectionModelSpreadPropertyNode,
  ProjectionNode,
  ProjectionOperationSelectorNode,
  ProjectionParameterDeclarationNode,
  ProjectionStatementItem,
  ProjectionStatementNode,
  ProjectionTupleExpressionNode,
  ProjectionUnionSelectorNode,
  SourceFile,
  Statement,
  StringLiteralNode,
  Sym,
  SyntaxKind,
  TemplateParameterDeclarationNode,
  TemplateParameterValueNode,
  TextRange,
  TupleExpressionNode,
  TypeReferenceNode,
  UnionStatementNode,
  UnionVariantNode,
  UsingStatementNode,
  VoidKeywordNode,
  Writable,
} from "./types.js";
import { isArray } from "./util.js";
/**
 * Callback to parse each element in a delimited list
 *
 * @param pos        The position of the start of the list element before any
 *                   decorators were parsed.
 *
 * @param decorators The decorators that were applied to the list element and
 *                   parsed before entering the callback.
 */
type ParseListItem<K, T> = K extends UndecoratedListKind
  ? () => T
  : (pos: number, decorators: DecoratorExpressionNode[]) => T;

type OpenToken = Token.OpenBrace | Token.OpenParen | Token.OpenBracket | Token.LessThan;
type CloseToken = Token.CloseBrace | Token.CloseParen | Token.CloseBracket | Token.GreaterThan;
type DelimiterToken = Token.Comma | Token.Semicolon;

/**
 * In order to share sensitive error recovery code, all parsing of delimited
 * lists is done using a shared driver routine parameterized by these options.
 */
interface ListKind {
  readonly allowEmpty: boolean;
  readonly open: OpenToken | Token.None;
  readonly close: CloseToken | Token.None;
  readonly delimiter: DelimiterToken;
  readonly toleratedDelimiter: DelimiterToken;
  readonly toleratedDelimiterIsValid: boolean;
  readonly trailingDelimiterIsValid: boolean;
  readonly invalidDecoratorTarget?: string;
  readonly allowedStatementKeyword: Token;
}

interface SurroundedListKind extends ListKind {
  readonly open: OpenToken;
  readonly close: CloseToken;
}

interface UndecoratedListKind extends ListKind {
  invalidDecoratorTarget: string;
}

/**
 * The fixed set of options for each of the kinds of delimited lists in Cadl.
 */
// eslint-disable-next-line @typescript-eslint/no-namespace
namespace ListKind {
  const PropertiesBase = {
    allowEmpty: true,
    toleratedDelimiterIsValid: true,
    trailingDelimiterIsValid: true,
    allowedStatementKeyword: Token.None,
  } as const;

  export const OperationParameters = {
    ...PropertiesBase,
    open: Token.OpenParen,
    close: Token.CloseParen,
    delimiter: Token.Comma,
    toleratedDelimiter: Token.Semicolon,
  } as const;

  export const DecoratorArguments = {
    ...OperationParameters,
    invalidDecoratorTarget: "expression",
  } as const;

  export const ModelProperties = {
    ...PropertiesBase,
    open: Token.OpenBrace,
    close: Token.CloseBrace,
    delimiter: Token.Semicolon,
    toleratedDelimiter: Token.Comma,
  } as const;

  export const InterfaceMembers = {
    ...PropertiesBase,
    open: Token.OpenBrace,
    close: Token.CloseBrace,
    delimiter: Token.Semicolon,
    toleratedDelimiter: Token.Comma,
    toleratedDelimiterIsValid: false,
    allowedStatementKeyword: Token.OpKeyword,
  } as const;

  export const UnionVariants = {
    ...PropertiesBase,
    open: Token.OpenBrace,
    close: Token.CloseBrace,
    delimiter: Token.Semicolon,
    toleratedDelimiter: Token.Comma,
    toleratedDelimiterIsValid: true,
  } as const;

  export const EnumMembers = {
    ...ModelProperties,
  } as const;

  const ExpresionsBase = {
    allowEmpty: true,
    delimiter: Token.Comma,
    toleratedDelimiter: Token.Semicolon,
    toleratedDelimiterIsValid: false,
    trailingDelimiterIsValid: false,
    invalidDecoratorTarget: "expression",
    allowedStatementKeyword: Token.None,
  } as const;

  export const TemplateParameters = {
    ...ExpresionsBase,
    allowEmpty: false,
    open: Token.LessThan,
    close: Token.GreaterThan,
    invalidDecoratorTarget: "template parameter",
  } as const;

  export const TemplateArguments = {
    ...TemplateParameters,
  } as const;

  export const CallArguments = {
    ...ExpresionsBase,
    allowEmpty: true,
    open: Token.OpenParen,
    close: Token.CloseParen,
  } as const;

  export const Heritage = {
    ...ExpresionsBase,
    allowEmpty: false,
    open: Token.None,
    close: Token.None,
  } as const;

  export const Tuple = {
    ...ExpresionsBase,
    allowEmpty: false,
    open: Token.OpenBracket,
    close: Token.CloseBracket,
  } as const;

  export const ProjectionExpression = {
    ...ExpresionsBase,
    allowEmpty: true,
    open: Token.OpenParen,
    close: Token.CloseParen,
  } as const;

  export const ProjectionParameter = {
    ...ExpresionsBase,
    allowEmpty: true,
    open: Token.OpenParen,
    close: Token.CloseParen,
  } as const;
}

export interface ParseOptions {
  /**
   * Include comments in resulting output.
   */
  comments?: boolean;
}

export function parse(code: string | SourceFile, options: ParseOptions = {}): CadlScriptNode {
  let parseErrorInNextFinishedNode = false;
  let previousTokenEnd = -1;
  let realPositionOfLastError = -1;
  let missingIdentifierCounter = 0;
  let treePrintable = true;
  let newLineIsTrivia = true;
  const parseDiagnostics: Diagnostic[] = [];
  const scanner = createScanner(code, reportDiagnostic);
  const comments: Comment[] = [];

  nextToken();
  return parseCadlScript();

  function parseCadlScript(): CadlScriptNode {
    const statements = parseCadlScriptItemList();
    return {
      kind: SyntaxKind.CadlScript,
      statements,
      file: scanner.file,
      id: {
        kind: SyntaxKind.Identifier,
        sv: scanner.file.path,
        pos: 0,
        end: 0,
        flags: NodeFlags.Synthetic,
      } as any,
      namespaces: [],
      usings: [],
      locals: createSymbolTable(),
      inScopeNamespaces: [],
      parseDiagnostics,
      comments,
      printable: treePrintable,
      ...finishNode(0),
    };
  }

  function parseCadlScriptItemList(): Statement[] {
    const stmts: Statement[] = [];
    let seenBlocklessNs = false;
    let seenDecl = false;
    while (token() !== Token.EndOfFile) {
      const pos = tokenPos();
      const directives = parseDirectiveList();
      const decorators = parseDecoratorList();
      const tok = token();
      let item: Writable<Statement>;
      switch (tok) {
        case Token.ImportKeyword:
          reportInvalidDecorators(decorators, "import statement");
          item = parseImportStatement();
          break;
        case Token.ModelKeyword:
          item = parseModelStatement(pos, decorators);
          break;
        case Token.NamespaceKeyword:
          item = parseNamespaceStatement(pos, decorators);
          break;
        case Token.InterfaceKeyword:
          item = parseInterfaceStatement(pos, decorators);
          break;
        case Token.UnionKeyword:
          item = parseUnionStatement(pos, decorators);
          break;
        case Token.OpKeyword:
          item = parseOperationStatement(pos, decorators);
          break;
        case Token.EnumKeyword:
          item = parseEnumStatement(pos, decorators);
          break;
        case Token.AliasKeyword:
          reportInvalidDecorators(decorators, "alias statement");
          item = parseAliasStatement();
          break;
        case Token.UsingKeyword:
          reportInvalidDecorators(decorators, "using statement");
          item = parseUsingStatement();
          break;
        case Token.ProjectionKeyword:
          reportInvalidDecorators(decorators, "projection statement");
          item = parseProjectionStatement();
          break;
        case Token.Semicolon:
          reportInvalidDecorators(decorators, "empty statement");
          item = parseEmptyStatement();
          break;
        default:
          item = parseInvalidStatement(decorators);
          break;
      }

      item.directives = directives;

      if (isBlocklessNamespace(item)) {
        if (seenBlocklessNs) {
          error({ code: "multiple-blockless-namespace" });
        }
        if (seenDecl) {
          error({ code: "blockless-namespace-first" });
        }
        seenBlocklessNs = true;
      } else if (item.kind === SyntaxKind.ImportStatement) {
        if (seenDecl || seenBlocklessNs) {
          error({ code: "import-first" });
        }
      } else {
        seenDecl = true;
      }

      stmts.push(item);
    }

    return stmts;
  }

  function parseStatementList(): Statement[] {
    const stmts: Statement[] = [];

    while (token() !== Token.CloseBrace) {
      const pos = tokenPos();
      const directives = parseDirectiveList();
      const decorators = parseDecoratorList();
      const tok = token();

      let item: Writable<Statement>;
      switch (tok) {
        case Token.ImportKeyword:
          reportInvalidDecorators(decorators, "import statement");
          error({ code: "import-first", messageId: "topLevel" });
          item = parseImportStatement();
          break;
        case Token.ModelKeyword:
          item = parseModelStatement(pos, decorators);
          break;
        case Token.NamespaceKeyword:
          const ns = parseNamespaceStatement(pos, decorators);

          if (!Array.isArray(ns.statements)) {
            error({ code: "blockless-namespace-first", messageId: "topLevel" });
          }
          item = ns;
          break;
        case Token.InterfaceKeyword:
          item = parseInterfaceStatement(pos, decorators);
          break;
        case Token.UnionKeyword:
          item = parseUnionStatement(pos, decorators);
          break;
        case Token.OpKeyword:
          item = parseOperationStatement(pos, decorators);
          break;
        case Token.EnumKeyword:
          item = parseEnumStatement(pos, decorators);
          break;
        case Token.AliasKeyword:
          reportInvalidDecorators(decorators, "alias statement");
          item = parseAliasStatement();
          break;
        case Token.UsingKeyword:
          reportInvalidDecorators(decorators, "using statement");
          item = parseUsingStatement();
          break;
        case Token.ProjectionKeyword:
          reportInvalidDecorators(decorators, "project statement");
          item = parseProjectionStatement();
          break;
        case Token.EndOfFile:
          parseExpected(Token.CloseBrace);
          return stmts;
        case Token.Semicolon:
          reportInvalidDecorators(decorators, "empty statement");
          item = parseEmptyStatement();
          break;
        default:
          item = parseInvalidStatement(decorators);
          break;
      }
      item.directives = directives;
      stmts.push(item);
    }

    return stmts;
  }

  function parseDecoratorList() {
    const decorators: DecoratorExpressionNode[] = [];

    while (token() === Token.At) {
      decorators.push(parseDecoratorExpression());
    }

    return decorators;
  }

  function parseDirectiveList(): DirectiveExpressionNode[] {
    const directives: DirectiveExpressionNode[] = [];

    while (token() === Token.Hash) {
      directives.push(parseDirectiveExpression());
    }

    return directives;
  }

  function parseNamespaceStatement(
    pos: number,
    decorators: DecoratorExpressionNode[]
  ): NamespaceStatementNode {
    parseExpected(Token.NamespaceKeyword);
    let currentName = parseIdentifierOrMemberExpression();
    const nsSegments: IdentifierNode[] = [];
    while (currentName.kind !== SyntaxKind.Identifier) {
      nsSegments.push(currentName.id);
      currentName = currentName.base;
    }
    nsSegments.push(currentName);

    const nextTok = parseExpectedOneOf(Token.Semicolon, Token.OpenBrace);

    let statements: Statement[] | undefined;
    if (nextTok === Token.OpenBrace) {
      statements = parseStatementList();
      parseExpected(Token.CloseBrace);
    }

    let outerNs: NamespaceStatementNode = {
      kind: SyntaxKind.NamespaceStatement,
      decorators,
      id: nsSegments[0],
      statements,

      ...finishNode(pos),
    };

    for (let i = 1; i < nsSegments.length; i++) {
      outerNs = {
        kind: SyntaxKind.NamespaceStatement,
        decorators: [],
        id: nsSegments[i],
        statements: outerNs,
        ...finishNode(pos),
      };
    }

    return outerNs;
  }

  function parseInterfaceStatement(
    pos: number,
    decorators: DecoratorExpressionNode[]
  ): InterfaceStatementNode {
    parseExpected(Token.InterfaceKeyword);
    const id = parseIdentifier();
    const templateParameters = parseTemplateParameterList();

    let mixes: TypeReferenceNode[] = [];
    if (token() === Token.ExtendsKeyword) {
      // error condition
      const target = { pos: tokenPos(), end: tokenEnd() };
      nextToken();
      mixes = parseList(ListKind.Heritage, parseReferenceExpression);
      // issue error *after* parseList so that we flag the interface as having an error, and not the first list element.
      error({ code: "token-expected", messageId: "mixesNotExtends", target });
    } else if (token() === Token.Identifier) {
      if (tokenValue() !== "mixes") {
        error({ code: "token-expected", format: { token: "'mixes' or '{'" } });
        nextToken();
      } else {
        nextToken();
        mixes = parseList(ListKind.Heritage, parseReferenceExpression);
      }
    }

    const operations = parseList(ListKind.InterfaceMembers, parseInterfaceMember);

    return {
      kind: SyntaxKind.InterfaceStatement,
      id,
      templateParameters,
      operations,
      mixes,
      decorators,
      ...finishNode(pos),
    };
  }

  function parseTemplateParameterList(): TemplateParameterDeclarationNode[] {
    const list = parseOptionalList(ListKind.TemplateParameters, parseTemplateParameter);
    let setDefault = false;
    for (const item of list) {
      if (!item.default && setDefault) {
        error({ code: "default-required", target: item });
        continue;
      }

      if (item.default) {
        setDefault = true;
      }
    }

    return list;
  }

  function parseInterfaceMember(
    pos: number,
    decorators: DecoratorExpressionNode[]
  ): OperationStatementNode {
    parseOptional(Token.OpKeyword);

    const id = parseIdentifier();
    const parameters = parseOperationParameters();
    parseExpected(Token.Colon);

    const returnType = parseExpression();
    return {
      kind: SyntaxKind.OperationStatement,
      id,
      parameters,
      returnType,
      decorators,
      ...finishNode(pos),
    };
  }

  function parseUnionStatement(
    pos: number,
    decorators: DecoratorExpressionNode[]
  ): UnionStatementNode {
    parseExpected(Token.UnionKeyword);
    const id = parseIdentifier();
    const templateParameters = parseTemplateParameterList();

    const options = parseList(ListKind.UnionVariants, parseUnionVariant);

    return {
      kind: SyntaxKind.UnionStatement,
      id,
      templateParameters,
      decorators,
      options,
      ...finishNode(pos),
    };
  }

  function parseUnionVariant(pos: number, decorators: DecoratorExpressionNode[]): UnionVariantNode {
    const id = token() === Token.StringLiteral ? parseStringLiteral() : parseIdentifier("property");

    parseExpected(Token.Colon);

    const value = parseExpression();

    return {
      kind: SyntaxKind.UnionVariant,
      id,
      value,
      decorators,
      ...finishNode(pos),
    };
  }

  function parseUsingStatement(): UsingStatementNode {
    const pos = tokenPos();
    parseExpected(Token.UsingKeyword);
    const name = parseIdentifierOrMemberExpression(undefined, true);
    parseExpected(Token.Semicolon);

    return {
      kind: SyntaxKind.UsingStatement,
      name,
      ...finishNode(pos),
    };
  }

  function parseOperationStatement(
    pos: number,
    decorators: DecoratorExpressionNode[]
  ): OperationStatementNode {
    parseExpected(Token.OpKeyword);

    const id = parseIdentifier();
    const parameters = parseOperationParameters();
    parseExpected(Token.Colon);

    const returnType = parseExpression();
    parseExpected(Token.Semicolon);

    return {
      kind: SyntaxKind.OperationStatement,
      id,
      parameters,
      returnType,
      decorators,
      ...finishNode(pos),
    };
  }

  function parseOperationParameters(): ModelExpressionNode {
    const pos = tokenPos();
    const properties = parseList(ListKind.OperationParameters, parseModelPropertyOrSpread);
    const parameters: ModelExpressionNode = {
      kind: SyntaxKind.ModelExpression,
      properties,
      ...finishNode(pos),
    };
    return parameters;
  }

  function parseModelStatement(
    pos: number,
    decorators: DecoratorExpressionNode[]
  ): ModelStatementNode {
    parseExpected(Token.ModelKeyword);
    const id = parseIdentifier();
    const templateParameters = parseTemplateParameterList();

    expectTokenIsOneOf(Token.OpenBrace, Token.Equals, Token.ExtendsKeyword, Token.IsKeyword);

    const optionalExtends: TypeReferenceNode | undefined = parseOptionalModelExtends();
    const optionalIs = optionalExtends ? undefined : parseOptionalModelIs();
    const properties = parseList(ListKind.ModelProperties, parseModelPropertyOrSpread);

    return {
      kind: SyntaxKind.ModelStatement,
      id,
      extends: optionalExtends,
      is: optionalIs,
      templateParameters,
      decorators,
      properties,
      ...finishNode(pos),
    };
  }

  function parseOptionalModelExtends() {
    if (parseOptional(Token.ExtendsKeyword)) {
      return parseReferenceExpression();
    }
    return undefined;
  }

  function parseOptionalModelIs() {
    if (parseOptional(Token.IsKeyword)) {
      return parseReferenceExpression();
    }
    return;
  }

  function parseTemplateParameter(): TemplateParameterDeclarationNode {
    const pos = tokenPos();
    const id = parseIdentifier();
    let def: Expression | undefined;
    if (parseOptional(Token.Equals)) {
      def = parseExpression();
    }
    return {
      kind: SyntaxKind.TemplateParameterDeclaration,
      id,
      default: def,
      ...finishNode(pos),
    };
  }

  function parseTemplateParameterValue(): TemplateParameterValueNode {
    const pos = tokenPos();
    let id;
    const expr = parseExpression();
    let value = expr;
    if (expr.kind === SyntaxKind.TypeReference) {
      if (parseOptional(Token.Equals)) {
        id = expr.target as IdentifierNode;
        value = parseExpression();
      }
    }

    return {
      kind: SyntaxKind.TemplateParameterValue,
      id,
      value,
      ...finishNode(pos),
    };
  }

  function parseModelPropertyOrSpread(pos: number, decorators: DecoratorExpressionNode[]) {
    return token() === Token.Elipsis
      ? parseModelSpreadProperty(pos, decorators)
      : parseModelProperty(pos, decorators);
  }

  function parseModelSpreadProperty(
    pos: number,
    decorators: DecoratorExpressionNode[]
  ): ModelSpreadPropertyNode {
    parseExpected(Token.Elipsis);

    reportInvalidDecorators(decorators, "spread property");

    // This could be broadened to allow any type expression
    const target = parseReferenceExpression();

    return {
      kind: SyntaxKind.ModelSpreadProperty,
      target,
      ...finishNode(pos),
    };
  }

  function parseModelProperty(
    pos: number,
    decorators: DecoratorExpressionNode[]
  ): ModelPropertyNode {
    const id = token() === Token.StringLiteral ? parseStringLiteral() : parseIdentifier("property");

    const optional = parseOptional(Token.Question);
    parseExpected(Token.Colon);
    const value = parseExpression();

    const hasDefault = parseOptional(Token.Equals);
    if (hasDefault && !optional) {
      error({ code: "default-optional" });
    }
    const defaultValue = hasDefault ? parseExpression() : undefined;
    return {
      kind: SyntaxKind.ModelProperty,
      id,
      decorators,
      value,
      optional,
      default: defaultValue,
      ...finishNode(pos),
    };
  }

  function parseEnumStatement(
    pos: number,
    decorators: DecoratorExpressionNode[]
  ): EnumStatementNode {
    parseExpected(Token.EnumKeyword);
    const id = parseIdentifier();
    const members = parseList(ListKind.EnumMembers, parseEnumMember);
    return {
      kind: SyntaxKind.EnumStatement,
      id,
      decorators,
      members,
      ...finishNode(pos),
    };
  }

  function parseEnumMember(pos: number, decorators: DecoratorExpressionNode[]): EnumMemberNode {
    const id =
      token() === Token.StringLiteral ? parseStringLiteral() : parseIdentifier("enumMember");

    let value: StringLiteralNode | NumericLiteralNode | undefined;
    if (parseOptional(Token.Colon)) {
      const expr = parseExpression();

      if (expr.kind === SyntaxKind.StringLiteral || expr.kind === SyntaxKind.NumericLiteral) {
        value = expr;
      } else if (
        expr.kind === SyntaxKind.TypeReference &&
        expr.target.flags & NodeFlags.ThisNodeHasError
      ) {
        parseErrorInNextFinishedNode = true;
      } else {
        error({ code: "token-expected", messageId: "numericOrStringLiteral", target: expr });
      }
    }

    return {
      kind: SyntaxKind.EnumMember,
      id,
      value,
      decorators,
      ...finishNode(pos),
    };
  }

  function parseAliasStatement(): AliasStatementNode {
    const pos = tokenPos();
    parseExpected(Token.AliasKeyword);
    const id = parseIdentifier();
    const templateParameters = parseTemplateParameterList();
    parseExpected(Token.Equals);
    const value = parseExpression();
    parseExpected(Token.Semicolon);
    return {
      kind: SyntaxKind.AliasStatement,
      id,
      templateParameters,
      value,
      ...finishNode(pos),
    };
  }

  function parseExpression(): Expression {
    return parseUnionExpressionOrHigher();
  }

  function parseUnionExpressionOrHigher(): Expression {
    const pos = tokenPos();
    parseOptional(Token.Bar);
    const node: Expression = parseIntersectionExpressionOrHigher();

    if (token() !== Token.Bar) {
      return node;
    }

    const options = [node];
    while (parseOptional(Token.Bar)) {
      const expr = parseIntersectionExpressionOrHigher();
      options.push(expr);
    }

    return {
      kind: SyntaxKind.UnionExpression,
      options,
      ...finishNode(pos),
    };
  }

  function parseIntersectionExpressionOrHigher(): Expression {
    const pos = tokenPos();
    parseOptional(Token.Ampersand);
    const node: Expression = parseArrayExpressionOrHigher();

    if (token() !== Token.Ampersand) {
      return node;
    }

    const options = [node];
    while (parseOptional(Token.Ampersand)) {
      const expr = parseArrayExpressionOrHigher();
      options.push(expr);
    }

    return {
      kind: SyntaxKind.IntersectionExpression,
      options,
      ...finishNode(pos),
    };
  }

  function parseArrayExpressionOrHigher(): Expression {
    const pos = tokenPos();
    let expr = parsePrimaryExpression();

    while (parseOptional(Token.OpenBracket)) {
      parseExpected(Token.CloseBracket);

      expr = {
        kind: SyntaxKind.ArrayExpression,
        elementType: expr,
        ...finishNode(pos),
      };
    }

    return expr;
  }

  function parseReferenceExpression(
    message?: keyof CompilerDiagnostics["token-expected"]
  ): TypeReferenceNode {
    const pos = tokenPos();
    const target = parseIdentifierOrMemberExpression(message);
    const args = parseOptionalList(ListKind.TemplateArguments, parseTemplateParameterValue);

    return {
      kind: SyntaxKind.TypeReference,
      target,
      arguments: args,
      ...finishNode(pos),
    };
  }

  function parseImportStatement(): ImportStatementNode {
    const pos = tokenPos();

    parseExpected(Token.ImportKeyword);
    const path = parseStringLiteral();

    parseExpected(Token.Semicolon);
    return {
      kind: SyntaxKind.ImportStatement,
      path,
      ...finishNode(pos),
    };
  }

  function parseDecoratorExpression(): DecoratorExpressionNode {
    const pos = tokenPos();
    parseExpected(Token.At);

    // Error recovery: false arg here means don't treat a keyword as an
    // identifier. We want to parse `@ model Foo` as invalid decorator
    // `@<missing identifier>` applied to `model Foo`, and not as `@model`
    // applied to invalid statement `Foo`.
    const target = parseIdentifierOrMemberExpression(undefined, false);
    const args = parseOptionalList(ListKind.DecoratorArguments, parseExpression);
    return {
      kind: SyntaxKind.DecoratorExpression,
      arguments: args,
      target,
      ...finishNode(pos),
    };
  }

  function parseDirectiveExpression(): DirectiveExpressionNode {
    const pos = tokenPos();
    parseExpected(Token.Hash);

    const target = parseIdentifier();
    if (target.sv !== "suppress") {
      error({
        code: "unknown-directive",
        format: { id: target.sv },
        target: { pos, end: pos + target.sv.length },
        printable: true,
      });
    }
    // The newline will mark the end of the directive.
    newLineIsTrivia = false;
    const args = [];
    while (token() !== Token.NewLine && token() !== Token.EndOfFile) {
      const param = parseDirectiveParameter();
      if (param) {
        args.push(param);
      }
    }

    newLineIsTrivia = true;
    nextToken();
    return {
      kind: SyntaxKind.DirectiveExpression,
      arguments: args,
      target,
      ...finishNode(pos),
    };
  }

  function parseDirectiveParameter(): DirectiveArgument | undefined {
    switch (token()) {
      case Token.Identifier:
        return parseIdentifier();
      case Token.StringLiteral:
        return parseStringLiteral();
      default:
        error({
          code: "token-expected",
          messageId: "unexpected",
          format: { token: Token[token()] },
        });
        do {
          nextToken();
        } while (
          !isStatementKeyword(token()) &&
          token() != Token.NewLine &&
          token() != Token.At &&
          token() != Token.Semicolon &&
          token() != Token.EndOfFile
        );
        return undefined;
    }
  }

  function parseIdentifierOrMemberExpression(
    message?: keyof CompilerDiagnostics["token-expected"],
    recoverFromKeyword = true
  ): IdentifierNode | MemberExpressionNode {
    const pos = tokenPos();
    let base: IdentifierNode | MemberExpressionNode = parseIdentifier(message, recoverFromKeyword);
    while (parseOptional(Token.Dot)) {
      base = {
        kind: SyntaxKind.MemberExpression,
        base,
        // Error recovery: false arg here means don't treat a keyword as an
        // identifier after `.` in member expression. Otherwise we will
        // parse `@Outer.<missing identifier> model M{}` as having decorator
        // `@Outer.model` applied to invalid statement `M {}` instead of
        // having incomplete decorator `@Outer.` applied to `model M {}`.
        id: parseIdentifier(undefined, false),
        ...finishNode(pos),
      };
    }

    return base;
  }

  function parsePrimaryExpression(): Expression {
    while (true) {
      switch (token()) {
        case Token.Identifier:
          return parseReferenceExpression();
        case Token.StringLiteral:
          return parseStringLiteral();
        case Token.TrueKeyword:
        case Token.FalseKeyword:
          return parseBooleanLiteral();
        case Token.NumericLiteral:
          return parseNumericLiteral();
        case Token.OpenBrace:
          return parseModelExpression();
        case Token.OpenBracket:
          return parseTupleExpression();
        case Token.OpenParen:
          return parseParenthesizedExpression();
        case Token.At:
          const decorators = parseDecoratorList();
          reportInvalidDecorators(decorators, "expression");
          continue;
        case Token.Hash:
          const directives = parseDirectiveList();
          reportInvalidDirective(directives, "expression");
          continue;
        case Token.VoidKeyword:
          return parseVoidKeyword();
        case Token.NeverKeyword:
          return parseNeverKeyword();
        default:
          return parseReferenceExpression("expression");
      }
    }
  }

  function parseVoidKeyword(): VoidKeywordNode {
    const pos = tokenPos();
    parseExpected(Token.VoidKeyword);
    return {
      kind: SyntaxKind.VoidKeyword,
      ...finishNode(pos),
    };
  }

  function parseNeverKeyword(): NeverKeywordNode {
    const pos = tokenPos();
    parseExpected(Token.NeverKeyword);
    return {
      kind: SyntaxKind.NeverKeyword,
      ...finishNode(pos),
    };
  }

  function parseParenthesizedExpression(): Expression {
    const pos = tokenPos();
    parseExpected(Token.OpenParen);
    const expr = parseExpression();
    parseExpected(Token.CloseParen);
    return { ...expr, ...finishNode(pos) };
  }

  function parseTupleExpression(): TupleExpressionNode {
    const pos = tokenPos();
    const values = parseList(ListKind.Tuple, parseExpression);
    return {
      kind: SyntaxKind.TupleExpression,
      values,
      ...finishNode(pos),
    };
  }

  function parseModelExpression(): ModelExpressionNode {
    const pos = tokenPos();
    const properties = parseList(ListKind.ModelProperties, parseModelPropertyOrSpread);
    return {
      kind: SyntaxKind.ModelExpression,
      properties,
      ...finishNode(pos),
    };
  }

  function parseStringLiteral(): StringLiteralNode {
    const pos = tokenPos();
    const value = tokenValue();
    parseExpected(Token.StringLiteral);
    return {
      kind: SyntaxKind.StringLiteral,
      value,
      ...finishNode(pos),
    };
  }

  function parseNumericLiteral(): NumericLiteralNode {
    const pos = tokenPos();
    const text = tokenValue();
    const value = Number(text);

    parseExpected(Token.NumericLiteral);
    return {
      kind: SyntaxKind.NumericLiteral,
      value,
      ...finishNode(pos),
    };
  }

  function parseBooleanLiteral(): BooleanLiteralNode {
    const pos = tokenPos();
    const token = parseExpectedOneOf(Token.TrueKeyword, Token.FalseKeyword);
    const value = token === Token.TrueKeyword;
    return {
      kind: SyntaxKind.BooleanLiteral,
      value,
      ...finishNode(pos),
    };
  }

  function parseIdentifier(
    message?: keyof CompilerDiagnostics["token-expected"],
    recoverFromKeyword = true
  ): IdentifierNode {
    if (recoverFromKeyword && isKeyword(token())) {
      error({ code: "reserved-identifier" });
    } else if (token() !== Token.Identifier) {
      // Error recovery: when we fail to parse an identifier or expression,
      // we insert a synthesized identifier with a unique name.
      error({ code: "token-expected", messageId: message ?? "identifier" });
      return createMissingIdentifier();
    }

    const pos = tokenPos();
    const sv = tokenValue();
    nextToken();

    return {
      kind: SyntaxKind.Identifier,
      sv,
      ...finishNode(pos),
    };
  }

  function parseProjectionStatement(): ProjectionStatementNode {
    const pos = tokenPos();
    parseExpected(Token.ProjectionKeyword);
    const selector = parseProjectionSelector();
    parseExpected(Token.Hash);

    const id = parseIdentifier();

    parseExpected(Token.OpenBrace);
    let from, to;
    let proj1, proj2;
    if (token() === Token.Identifier) {
      proj1 = parseProjection();

      if (token() === Token.Identifier) {
        proj2 = parseProjection();
      }
    }

    if (proj1 && proj2 && proj1.direction === proj2.direction) {
      error({ code: "duplicate-symbol", target: proj2, format: { name: "projection" } });
    } else if (proj1) {
      [to, from] = proj1.direction === "to" ? [proj1, proj2] : [proj2, proj1];
    }

    parseExpected(Token.CloseBrace);

    return {
      kind: SyntaxKind.ProjectionStatement,
      selector,
      from,
      to,
      id,
      ...finishNode(pos),
    };
  }

  function parseProjection(): ProjectionNode {
    const pos = tokenPos();
    const directionId = parseIdentifier("projectionDirection");
    let direction: "from" | "to";
    if (directionId.sv !== "from" && directionId.sv !== "to") {
      error({ code: "token-expected", messageId: "projectionDirection" });
      direction = "from";
    } else {
      direction = directionId.sv;
    }
    let parameters: ProjectionParameterDeclarationNode[];
    if (token() === Token.OpenParen) {
      parameters = parseList(ListKind.ProjectionParameter, parseProjectionParameter);
    } else {
      parameters = [];
    }
    parseExpected(Token.OpenBrace);
    const body: ProjectionStatementItem[] = parseProjectionStatementList();
    parseExpected(Token.CloseBrace);

    return {
      kind: SyntaxKind.Projection,
      body,
      direction,
      parameters,
      ...finishNode(pos),
    };
  }

  function parseProjectionParameter(): ProjectionParameterDeclarationNode {
    const pos = tokenPos();
    const id = parseIdentifier();
    return {
      kind: SyntaxKind.ProjectionParameterDeclaration,
      id,
      ...finishNode(pos),
    };
  }
  function parseProjectionStatementList(): ProjectionStatementItem[] {
    const stmts = [];

    while (token() !== Token.CloseBrace) {
      const startPos = tokenPos();
      if (token() === Token.EndOfFile) {
        error({ code: "token-expected", messageId: "default", format: { token: "}" } });
        break;
      }

      const expr = parseProjectionExpressionStatement();
      stmts.push(expr);

      if (tokenPos() === startPos) {
        // we didn't manage to parse anything, so break out
        // and we'll report errors elsewhere.
        break;
      }
    }

    return stmts;
  }

  function parseProjectionExpressionStatement(): ProjectionExpressionStatement {
    const pos = tokenPos();
    const expr = parseProjectionExpression();
    parseExpected(Token.Semicolon);
    return {
      kind: SyntaxKind.ProjectionExpressionStatement,
      expr,
      ...finishNode(pos),
    };
  }

  function parseProjectionExpression() {
    return parseProjectionReturnExpressionOrHigher();
  }

  function parseProjectionReturnExpressionOrHigher(): ProjectionExpression {
    if (token() === Token.ReturnKeyword) {
      const pos = tokenPos();
      parseExpected(Token.ReturnKeyword);
      return {
        kind: SyntaxKind.Return,
        value: parseProjectionExpression(),
        ...finishNode(pos),
      };
    }

    return parseProjectionLogicalOrExpressionOrHigher();
  }

  function parseProjectionLogicalOrExpressionOrHigher(): ProjectionExpression {
    let expr = parseProjectionLogicalAndExpressionOrHigher();
    while (token() !== Token.EndOfFile) {
      const pos = expr.pos;
      if (parseOptional(Token.BarBar)) {
        expr = {
          kind: SyntaxKind.ProjectionLogicalExpression,
          op: "||",
          left: expr,
          right: parseProjectionLogicalAndExpressionOrHigher(),
          ...finishNode(pos),
        };
      } else {
        break;
      }
    }

    return expr;
  }

  function parseProjectionLogicalAndExpressionOrHigher(): ProjectionExpression {
    let expr: ProjectionExpression = parseProjectionEqualityExpressionOrHigher();

    while (token() !== Token.EndOfFile) {
      const pos = expr.pos;
      if (parseOptional(Token.AmpsersandAmpersand)) {
        expr = {
          kind: SyntaxKind.ProjectionLogicalExpression,
          op: "&&",
          left: expr,
          right: parseIdentifier(),
          ...finishNode(pos),
        };
      } else {
        break;
      }
    }

    return expr;
  }

  function parseProjectionEqualityExpressionOrHigher(): ProjectionExpression {
    let expr: ProjectionExpression = parseProjectionRelationalExpressionOrHigher();
    while (token() !== Token.EndOfFile) {
      const pos = expr.pos;
      const tok = token();
      if (tok === Token.EqualsEquals || tok === Token.ExclamationEquals) {
        const op = tokenValue() as "==" | "!=";
        nextToken();
        expr = {
          kind: SyntaxKind.ProjectionEqualityExpression,
          op,
          left: expr,
          right: parseProjectionRelationalExpressionOrHigher(),
          ...finishNode(pos),
        };
      } else {
        break;
      }
    }

    return expr;
  }

  function parseProjectionRelationalExpressionOrHigher(): ProjectionExpression {
    let expr: ProjectionExpression = parseProjectionAdditiveExpressionOrHigher();

    while (token() !== Token.EndOfFile) {
      const pos: number = expr.pos;
      const tok = token();
      if (
        tok === Token.LessThan ||
        tok === Token.LessThanEquals ||
        tok === Token.GreaterThan ||
        tok === Token.GreaterThanEquals
      ) {
        const op = tokenValue() as "<" | "<=" | ">" | ">=";
        nextToken();
        expr = {
          kind: SyntaxKind.ProjectionRelationalExpression,
          op,
          left: expr,
          right: parseProjectionAdditiveExpressionOrHigher(),
          ...finishNode(pos),
        };
      } else {
        break;
      }
    }

    return expr;
  }

  function parseProjectionAdditiveExpressionOrHigher(): ProjectionExpression {
    let expr: ProjectionExpression = parseProjectionMultiplicativeExpressionOrHigher();
    while (token() !== Token.EndOfFile) {
      const pos: number = expr.pos;
      const tok = token();
      if (tok === Token.Plus || tok === Token.Hyphen) {
        const op = tokenValue() as "+" | "-";
        nextToken();
        expr = {
          kind: SyntaxKind.ProjectionArithmeticExpression,
          op,
          left: expr,
          right: parseProjectionMultiplicativeExpressionOrHigher(),
          ...finishNode(pos),
        };
      } else {
        break;
      }
    }

    return expr;
  }

  function parseProjectionMultiplicativeExpressionOrHigher(): ProjectionExpression {
    let expr: ProjectionExpression = parseProjectionUnaryExpressionOrHigher();
    while (token() !== Token.EndOfFile) {
      const pos: number = expr.pos;
      const tok = token();
      if (tok === Token.ForwardSlash || tok === Token.Star) {
        const op = tokenValue() as "/" | "*";
        nextToken();
        expr = {
          kind: SyntaxKind.ProjectionArithmeticExpression,
          op,
          left: expr,
          right: parseProjectionUnaryExpressionOrHigher(),
          ...finishNode(pos),
        };
      } else {
        break;
      }
    }

    return expr;
  }

  function parseProjectionUnaryExpressionOrHigher(): ProjectionExpression {
    if (token() === Token.Exclamation) {
      const pos = tokenPos();
      nextToken();
      return {
        kind: SyntaxKind.ProjectionUnaryExpression,
        op: "!",
        target: parseProjectionUnaryExpressionOrHigher(),
        ...finishNode(pos),
      };
    }
    return parseProjectionCallExpressionOrHigher();
  }

  function parseProjectionCallExpressionOrHigher(): ProjectionExpression {
    let expr: ProjectionExpression = parseProjectionDecoratorReferenceExpressionOrHigher();

    while (token() !== Token.EndOfFile) {
      const pos: number = expr.pos;
      expr = parseProjectionMemberExpressionRest(expr, pos);
      if (token() == Token.OpenParen) {
        expr = {
          kind: SyntaxKind.ProjectionCallExpression,
          callKind: "method",
          target: expr,
          arguments: parseList(ListKind.CallArguments, parseProjectionExpression),
          ...finishNode(pos),
        };
      } else {
        break;
      }
    }

    return expr;
  }

  function parseProjectionDecoratorReferenceExpressionOrHigher(): ProjectionExpression {
    if (token() === Token.At) {
      const pos = tokenPos();
      nextToken();
      return {
        kind: SyntaxKind.ProjectionDecoratorReferenceExpression,
        target: parseIdentifierOrMemberExpression(undefined, true),
        ...finishNode(pos),
      };
    }

    return parseProjectionMemberExpressionOrHigher();
  }

  function parseProjectionMemberExpressionOrHigher(): ProjectionExpression {
    const pos = tokenPos();
    let expr = parseProjectionPrimaryExpression();
    expr = parseProjectionMemberExpressionRest(expr, pos);
    return expr;
  }

  function parseProjectionMemberExpressionRest(
    expr: ProjectionExpression,
    pos: number
  ): ProjectionExpression {
    while (token() !== Token.EndOfFile) {
      if (parseOptional(Token.Dot)) {
        expr = {
          kind: SyntaxKind.ProjectionMemberExpression,
          base: expr,
          id: parseIdentifier(),
          selector: ".",
          ...finishNode(pos),
        };
      } else if (parseOptional(Token.ColonColon)) {
        expr = {
          kind: SyntaxKind.ProjectionMemberExpression,
          base: expr,
          id: parseIdentifier(),
          selector: "::",
          ...finishNode(pos),
        };
      } else {
        break;
      }
    }

    return expr;
  }

  function parseProjectionPrimaryExpression(): ProjectionExpression {
    switch (token()) {
      case Token.IfKeyword:
        return parseProjectionIfExpression();
      case Token.NumericLiteral:
        return parseNumericLiteral();
      case Token.StringLiteral:
        return parseStringLiteral();
      case Token.TrueKeyword:
      case Token.FalseKeyword:
        return parseBooleanLiteral();
      case Token.OpenBracket:
        return parseProjectionTupleExpression();
      case Token.OpenBrace:
        return parseProjectionModelExpression();
      case Token.OpenParen:
        return parseProjectionLambdaOrParenthesizedExpression();
      case Token.VoidKeyword:
        return parseVoidKeyword();
      case Token.NeverKeyword:
        return parseNeverKeyword();
      default:
        return parseIdentifier("expression");
    }
  }

  function parseProjectionLambdaOrParenthesizedExpression(): ProjectionExpression {
    const pos = tokenPos();
    const exprs = parseList(ListKind.ProjectionExpression, parseProjectionExpression);
    if (token() === Token.EqualsGreaterThan) {
      // unpack the exprs (which should be just identifiers) into a param list
      const params: ProjectionLambdaParameterDeclarationNode[] = [];
      for (const expr of exprs) {
        if (expr.kind === SyntaxKind.Identifier) {
          params.push(
            withSymbol({
              kind: SyntaxKind.ProjectionLambdaParameterDeclaration,
              id: expr,
              pos: expr.pos,
              end: expr.end,
              flags: NodeFlags.None,
            })
          );
        } else {
          error({ code: "token-expected", messageId: "identifier", target: expr });
        }
      }

      return parseProjectionLambdaExpressionRest(pos, params);
    } else {
      if (exprs.length === 0) {
        error({
          code: "token-expected",
          messageId: "expression",
        });
      }
      // verify we only have one entry
      for (let i = 1; i < exprs.length; i++) {
        error({
          code: "token-expected",
          messageId: "unexpected",
          format: { token: "expression" },
          target: exprs[i],
        });
      }

      return exprs[0];
    }
  }

  function parseProjectionLambdaExpressionRest(
    pos: number,
    parameters: ProjectionLambdaParameterDeclarationNode[]
  ): ProjectionLambdaExpressionNode {
    parseExpected(Token.EqualsGreaterThan);
    const body = parseProjectionBlockExpression();
    return {
      kind: SyntaxKind.ProjectionLambdaExpression,
      parameters,
      body,
      ...finishNode(pos),
    };
  }

  function parseProjectionModelExpression(): ProjectionModelExpressionNode {
    const pos = tokenPos();
    const properties = parseList(ListKind.ModelProperties, parseProjectionModelPropertyOrSpread);
    return {
      kind: SyntaxKind.ProjectionModelExpression,
      properties,
      ...finishNode(pos),
    };
  }

  function parseProjectionModelPropertyOrSpread(
    pos: number,
    decorators: DecoratorExpressionNode[]
  ) {
    return token() === Token.Elipsis
      ? parseProjectionModelSpreadProperty(pos, decorators)
      : parseProjectionModelProperty(pos, decorators);
  }

  function parseProjectionModelSpreadProperty(
    pos: number,
    decorators: DecoratorExpressionNode[]
  ): ProjectionModelSpreadPropertyNode {
    parseExpected(Token.Elipsis);

    reportInvalidDecorators(decorators, "spread property");

    const target = parseProjectionExpression();

    return {
      kind: SyntaxKind.ProjectionModelSpreadProperty,
      target,
      ...finishNode(pos),
    };
  }

  function parseProjectionModelProperty(
    pos: number,
    decorators: DecoratorExpressionNode[]
  ): ProjectionModelPropertyNode | ProjectionModelSpreadPropertyNode {
    const id = token() === Token.StringLiteral ? parseStringLiteral() : parseIdentifier("property");

    const optional = parseOptional(Token.Question);
    parseExpected(Token.Colon);
    const value = parseProjectionExpression();

    const hasDefault = parseOptional(Token.Equals);
    if (hasDefault && !optional) {
      error({ code: "default-optional" });
    }
    const defaultValue = hasDefault ? parseProjectionExpression() : undefined;
    return {
      kind: SyntaxKind.ProjectionModelProperty,
      id,
      decorators,
      value,
      optional,
      default: defaultValue,
      ...finishNode(pos),
    };
  }

  function parseProjectionIfExpression(): ProjectionIfExpressionNode {
    const pos = tokenPos();
    parseExpected(Token.IfKeyword);
    const test = parseProjectionExpression();
    const consequent = parseProjectionBlockExpression();
    let alternate = undefined;
    if (parseOptional(Token.ElseKeyword)) {
      if (token() === Token.IfKeyword) {
        alternate = parseProjectionIfExpression();
      } else {
        alternate = parseProjectionBlockExpression();
      }
    }

    return {
      kind: SyntaxKind.ProjectionIfExpression,
      test,
      consequent,
      alternate,
      ...finishNode(pos),
    };
  }

  function parseProjectionBlockExpression(): ProjectionBlockExpressionNode {
    const pos = tokenPos();
    parseExpected(Token.OpenBrace);
    const statements = parseProjectionStatementList();
    parseExpected(Token.CloseBrace);
    return {
      kind: SyntaxKind.ProjectionBlockExpression,
      statements,
      ...finishNode(pos),
    };
  }

  function parseProjectionTupleExpression(): ProjectionTupleExpressionNode {
    const pos = tokenPos();
    const values = parseList(ListKind.Tuple, parseProjectionExpression);
    return {
      kind: SyntaxKind.ProjectionTupleExpression,
      values,
      ...finishNode(pos),
    };
  }
  function parseProjectionSelector():
    | IdentifierNode
    | MemberExpressionNode
    | ProjectionInterfaceSelectorNode
    | ProjectionModelSelectorNode
    | ProjectionOperationSelectorNode
    | ProjectionUnionSelectorNode
    | ProjectionEnumSelectorNode {
    const pos = tokenPos();
    const selectorTok = expectTokenIsOneOf(
      Token.Identifier,
      Token.ModelKeyword,
      Token.OpKeyword,
      Token.InterfaceKeyword,
      Token.UnionKeyword,
      Token.EnumKeyword
    );

    switch (selectorTok) {
      case Token.Identifier:
        return parseIdentifierOrMemberExpression(undefined, true);
      case Token.ModelKeyword:
        nextToken();
        return {
          kind: SyntaxKind.ProjectionModelSelector,
          ...finishNode(pos),
        };
      case Token.OpKeyword:
        nextToken();
        return {
          kind: SyntaxKind.ProjectionOperationSelector,
          ...finishNode(pos),
        };
      case Token.InterfaceKeyword:
        nextToken();
        return {
          kind: SyntaxKind.ProjectionInterfaceSelector,
          ...finishNode(pos),
        };
      case Token.UnionKeyword:
        nextToken();
        return {
          kind: SyntaxKind.ProjectionUnionSelector,
          ...finishNode(pos),
        };
      case Token.EnumKeyword:
        nextToken();
        return {
          kind: SyntaxKind.ProjectionEnumSelector,
          ...finishNode(pos),
        };
      default:
        // recovery: return a missing identifier to use as the selector
        // we don't need to emit a diagnostic here as the `expectTokenOneOf` above
        // will have done so.
        return createMissingIdentifier();
    }
  }

  // utility functions
  function token() {
    return scanner.token;
  }

  function tokenValue() {
    return scanner.getTokenValue();
  }

  function tokenPos() {
    return scanner.tokenPosition;
  }

  function tokenEnd() {
    return scanner.position;
  }

  function nextToken() {
    // keep track of the previous token end separately from the current scanner
    // position as these will differ when the previous token had trailing
    // trivia, and we don't want to squiggle the trivia.
    previousTokenEnd = scanner.position;

    for (;;) {
      scanner.scan();
      if (isTrivia(token())) {
        if (!newLineIsTrivia && token() === Token.NewLine) {
          break;
        }
        if (options.comments && isComment(token())) {
          comments.push({
            kind:
              token() === Token.SingleLineComment
                ? SyntaxKind.LineComment
                : SyntaxKind.BlockComment,
            pos: tokenPos(),
            end: tokenEnd(),
          });
        }
      } else {
        break;
      }
    }
  }

  function createMissingIdentifier(): IdentifierNode {
    const pos = tokenPos();
    previousTokenEnd = pos;
    missingIdentifierCounter++;

    return {
      kind: SyntaxKind.Identifier,
      sv: "<missing identifier>" + missingIdentifierCounter,
      ...finishNode(pos),
    };
  }

  function finishNode(pos: number): TextRange & { flags: NodeFlags; symbol: Sym } {
    const flags = parseErrorInNextFinishedNode ? NodeFlags.ThisNodeHasError : NodeFlags.None;
    parseErrorInNextFinishedNode = false;
    return withSymbol({ pos, end: previousTokenEnd, flags });
  }

  // pretend to add as symbol property, likely to a node that is being created.
  function withSymbol<T extends { symbol: Sym }>(obj: Omit<T, "symbol">): T {
    return obj as any;
  }

  /**
   * Parse a delimited list of elements, including the surrounding open and
   * close punctuation
   *
   * This shared driver function is used to share sensitive error recovery code.
   * In particular, error recovery by inserting tokens deemed missing is
   * susceptible to getting stalled in a loop iteration without making any
   * progress, and we guard against this in a shared place here.
   *
   * Note that statement and decorator lists do not have this issue. We always
   * consume at least a real '@' for a decorator and if the leading token of a
   * statement is not one of our statement keywords, ';', or '@', it is consumed
   * as part of a bad statement. As such, parsing of decorators and statements
   * do not go through here.
   */
  function parseList<K extends ListKind, T extends Node>(
    kind: K,
    parseItem: ParseListItem<K, T>
  ): T[] {
    if (kind.open !== Token.None) {
      parseExpected(kind.open);
    }

    if (kind.allowEmpty && parseOptional(kind.close)) {
      return [];
    }

    const items: T[] = [];
    while (true) {
      const pos = tokenPos();
      const directives = parseDirectiveList();
      const decorators = parseDecoratorList();

      if (kind.invalidDecoratorTarget) {
        reportInvalidDecorators(decorators, kind.invalidDecoratorTarget);
      }

      if (directives.length === 0 && decorators.length === 0 && atEndOfListWithError(kind)) {
        // Error recovery: end surrounded list at statement keyword or end
        // of file. Note, however, that we must parse a missing element if
        // there were directives or decorators as we cannot drop those from
        // the tree.
        parseExpected(kind.close);
        break;
      }

      let item: Writable<T>;
      if (kind.invalidDecoratorTarget) {
        item = (parseItem as ParseListItem<UndecoratedListKind, T>)();
      } else {
        item = parseItem(pos, decorators);
      }

      items.push(item);
      item.directives = directives;
      const delimiter = token();
      const delimiterPos = tokenPos();

      if (parseOptionalDelimiter(kind)) {
        // Delimiter found: check if it's trailing.
        if (parseOptional(kind.close)) {
          if (!kind.trailingDelimiterIsValid) {
            error({
              code: "trailing-token",
              format: { token: TokenDisplay[delimiter] },
              target: {
                pos: delimiterPos,
                end: delimiterPos + 1,
              },
            });
          }
          // It was trailing and we've consumed the close token.
          break;
        }
        // Not trailing. We can safely skip the progress check below here
        // because we know that we consumed a real delimiter.
        continue;
      } else if (kind.close === Token.None) {
        // If a list is *not* surrounded by punctuation, then the list ends when
        // there's no delimiter after an item.
        break;
      } else if (parseOptional(kind.close)) {
        // If a list *is* surrounded by punctuation, then the list ends when we
        // reach the close token.
        break;
      } else if (atEndOfListWithError(kind)) {
        // Error recovery: If a list *is* surrounded by punctionation, then
        // the list ends at statement keyword or end-of-file under the
        // assumption that the closing delimter is missing. This check is
        // duplicated from above to preempt the parseExpected(delimeter)
        // below.
        parseExpected(kind.close);
        break;
      } else {
        // Error recovery: if a list kind *is* surrounded by punctuation and we
        // find neither a delimiter nor a close token after an item, then we
        // assume there is a missing delimiter between items.
        //
        // Example: `model M { a: B <missing semicolon> c: D }
        parseExpected(kind.delimiter);
      }

      if (pos === tokenPos()) {
        // Error recovery: we've inserted everything during this loop iteration
        // and haven't made any progress. Assume that the current token is a bad
        // representation of the end of the the list that we're trying to get
        // through.
        //
        // Simple repro: `model M { ]` would loop forever without this check.
        //
        parseExpected(kind.close);
        nextToken();

        // remove the item that was entirely inserted by error recovery.
        items.pop();
        break;
      }
    }

    return items;
  }

  /**
   * Parse a delimited list with surrounding open and close punctuation if the
   * open token is present. Otherwise, return an empty list.
   */
  function parseOptionalList<K extends SurroundedListKind, T extends Node>(
    kind: K,
    parseItem: ParseListItem<K, T>
  ): T[] {
    return token() === kind.open ? parseList(kind, parseItem) : [];
  }

  function parseOptionalDelimiter(kind: ListKind) {
    if (parseOptional(kind.delimiter)) {
      return true;
    }

    if (token() === kind.toleratedDelimiter) {
      if (!kind.toleratedDelimiterIsValid) {
        parseExpected(kind.delimiter);
      }
      nextToken();
      return true;
    }

    return false;
  }

  function atEndOfListWithError(kind: ListKind) {
    return (
      kind.close !== Token.None &&
      (isStatementKeyword(token()) || token() == Token.EndOfFile) &&
      token() !== kind.allowedStatementKeyword
    );
  }

  function parseEmptyStatement(): EmptyStatementNode {
    const pos = tokenPos();
    parseExpected(Token.Semicolon);
    return { kind: SyntaxKind.EmptyStatement, ...finishNode(pos) };
  }

  function parseInvalidStatement(decorators: DecoratorExpressionNode[]): InvalidStatementNode {
    // Error recovery: avoid an avalanche of errors when we get cornered into
    // parsing statements where none exist. Skip until we find a statement
    // keyword or decorator and only report one error for a contiguous range of
    // neither.
    const pos = tokenPos();
    do {
      nextToken();
    } while (
      !isStatementKeyword(token()) &&
      token() != Token.At &&
      token() != Token.Semicolon &&
      token() != Token.EndOfFile
    );

    error({
      code: "token-expected",
      messageId: "statement",
      target: { pos, end: previousTokenEnd },
    });
    return { kind: SyntaxKind.InvalidStatement, decorators, ...finishNode(pos) };
  }

  function error<
    C extends keyof CompilerDiagnostics,
    M extends keyof CompilerDiagnostics[C] = "default"
  >(
    report: Omit<DiagnosticReport<CompilerDiagnostics, C, M>, "target"> & {
      target?: TextRange & { realPos?: number };
      printable?: boolean;
    }
  ) {
    parseErrorInNextFinishedNode = true;

    const location = {
      file: scanner.file,
      pos: report.target?.pos ?? tokenPos(),
      end: report.target?.end ?? tokenEnd(),
    };

    if (!report.printable) {
      treePrintable = false;
    }

    // Error recovery: don't report more than 1 consecutive error at the same
    // position. The code path taken by error recovery after logging an error
    // can otherwise produce redundant and less decipherable errors, which this
    // suppresses.
    const realPos = report.target?.realPos ?? location.pos;
    if (realPositionOfLastError === realPos) {
      return;
    }
    realPositionOfLastError = realPos;

    const diagnostic = createDiagnostic({
      ...report,
      target: location,
    } as any);

    assert(diagnostic.severity === "error", "This function assumes it's reporting an error.");
    parseDiagnostics.push(diagnostic);
  }

  function reportDiagnostic(diagnostic: Diagnostic) {
    if (diagnostic.severity === "error") {
      parseErrorInNextFinishedNode = true;
      treePrintable = false;
    }
    parseDiagnostics.push(diagnostic);
  }

  function assert(condition: boolean, message: string): asserts condition {
    const location = {
      file: scanner.file,
      pos: tokenPos(),
      end: tokenEnd(),
    };
    compilerAssert(condition, message, location);
  }

  function reportInvalidDecorators(decorators: DecoratorExpressionNode[], nodeName: string) {
    for (const decorator of decorators) {
      error({ code: "invalid-decorator-location", format: { nodeName }, target: decorator });
    }
  }
  function reportInvalidDirective(directives: DirectiveExpressionNode[], nodeName: string) {
    for (const directive of directives) {
      error({ code: "invalid-directive-location", format: { nodeName }, target: directive });
    }
  }

  function parseExpected(expectedToken: Token) {
    if (token() === expectedToken) {
      nextToken();
      return true;
    }

    const location = getAdjustedDefaultLocation(expectedToken);
    error({
      code: "token-expected",
      format: { token: TokenDisplay[expectedToken] },
      target: location,
      printable: isPunctuation(expectedToken),
    });
    return false;
  }

  function expectTokenIsOneOf(...args: [option1: Token, ...rest: Token[]]) {
    const tok = token();
    for (const expected of args) {
      if (expected === Token.None) {
        continue;
      }
      if (tok === expected) {
        return tok;
      }
    }
    errorTokenIsNotOneOf(...args);
    return Token.None;
  }

  function parseExpectedOneOf(...args: [option1: Token, ...rest: Token[]]) {
    const tok = expectTokenIsOneOf(...args);
    if (tok !== Token.None) {
      nextToken();
    }
    return tok;
  }

  function errorTokenIsNotOneOf(...args: [option1: Token, ...rest: Token[]]) {
    const location = getAdjustedDefaultLocation(args[0]);
    const displayList = args.map((t, i) => {
      if (i === args.length - 1) {
        return `or ${TokenDisplay[t]}`;
      }
      return TokenDisplay[t];
    });
    error({ code: "token-expected", format: { token: displayList.join(", ") }, target: location });
  }

  function parseOptional(optionalToken: Token) {
    if (token() === optionalToken) {
      nextToken();
      return true;
    }

    return false;
  }

  function getAdjustedDefaultLocation(token: Token) {
    // Put the squiggly immediately after prior token when missing punctuation.
    // Avoids saying ';' is expected far away after a long comment, for example.
    // It's also confusing to squiggle the current token even if its nearby
    // in this case.
    return isPunctuation(token)
      ? { pos: previousTokenEnd, end: previousTokenEnd + 1, realPos: tokenPos() }
      : undefined;
  }
}

export type NodeCallback<T> = (c: Node) => T;

export function visitChildren<T>(node: Node, cb: NodeCallback<T>): T | undefined {
  if (node.directives) {
    visitEach(cb, node.directives);
  }
  switch (node.kind) {
    case SyntaxKind.CadlScript:
      return visitNode(cb, node.id) || visitEach(cb, node.statements);
    case SyntaxKind.ArrayExpression:
      return visitNode(cb, node.elementType);
    case SyntaxKind.DecoratorExpression:
      return visitNode(cb, node.target) || visitEach(cb, node.arguments);
    case SyntaxKind.DirectiveExpression:
      return visitNode(cb, node.target) || visitEach(cb, node.arguments);
    case SyntaxKind.ImportStatement:
      return visitNode(cb, node.path);
    case SyntaxKind.OperationStatement:
      return (
        visitEach(cb, node.decorators) ||
        visitNode(cb, node.id) ||
        visitNode(cb, node.parameters) ||
        visitNode(cb, node.returnType)
      );
    case SyntaxKind.NamespaceStatement:
      return (
        visitEach(cb, node.decorators) ||
        visitNode(cb, node.id) ||
        (isArray(node.statements) ? visitEach(cb, node.statements) : visitNode(cb, node.statements))
      );
    case SyntaxKind.InterfaceStatement:
      return (
        visitEach(cb, node.decorators) ||
        visitNode(cb, node.id) ||
        visitEach(cb, node.templateParameters) ||
        visitEach(cb, node.mixes) ||
        visitEach(cb, node.operations)
      );
    case SyntaxKind.UsingStatement:
      return visitNode(cb, node.name);
    case SyntaxKind.IntersectionExpression:
      return visitEach(cb, node.options);
    case SyntaxKind.MemberExpression:
      return visitNode(cb, node.base) || visitNode(cb, node.id);
    case SyntaxKind.ModelExpression:
      return visitEach(cb, node.properties);
    case SyntaxKind.ModelProperty:
      return (
        visitEach(cb, node.decorators) ||
        visitNode(cb, node.id) ||
        visitNode(cb, node.value) ||
        visitNode(cb, node.default)
      );
    case SyntaxKind.ModelSpreadProperty:
      return visitNode(cb, node.target);
    case SyntaxKind.ModelStatement:
      return (
        visitEach(cb, node.decorators) ||
        visitNode(cb, node.id) ||
        visitEach(cb, node.templateParameters) ||
        visitNode(cb, node.extends) ||
        visitNode(cb, node.is) ||
        visitEach(cb, node.properties)
      );
    case SyntaxKind.UnionStatement:
      return (
        visitEach(cb, node.decorators) ||
        visitNode(cb, node.id) ||
        visitEach(cb, node.templateParameters) ||
        visitEach(cb, node.options)
      );
    case SyntaxKind.UnionVariant:
      return visitEach(cb, node.decorators) || visitNode(cb, node.id) || visitNode(cb, node.value);
    case SyntaxKind.EnumStatement:
      return (
        visitEach(cb, node.decorators) || visitNode(cb, node.id) || visitEach(cb, node.members)
      );
    case SyntaxKind.EnumMember:
      return visitEach(cb, node.decorators) || visitNode(cb, node.id) || visitNode(cb, node.value);
    case SyntaxKind.AliasStatement:
      return (
        visitNode(cb, node.id) ||
        visitEach(cb, node.templateParameters) ||
        visitNode(cb, node.value)
      );
    case SyntaxKind.TypeReference:
      return visitNode(cb, node.target) || visitEach(cb, node.arguments);
    case SyntaxKind.TupleExpression:
      return visitEach(cb, node.values);
    case SyntaxKind.UnionExpression:
      return visitEach(cb, node.options);
    case SyntaxKind.Projection:
      return visitEach(cb, node.parameters) || visitEach(cb, node.body);
    case SyntaxKind.ProjectionExpressionStatement:
      return visitNode(cb, node.expr);
    case SyntaxKind.ProjectionCallExpression:
      return visitNode(cb, node.target) || visitEach(cb, node.arguments);
    case SyntaxKind.ProjectionMemberExpression:
      return visitNode(cb, node.base) || visitNode(cb, node.id);
    // binops
    case SyntaxKind.ProjectionLogicalExpression:
    case SyntaxKind.ProjectionRelationalExpression:
    case SyntaxKind.ProjectionArithmeticExpression:
    case SyntaxKind.ProjectionEqualityExpression:
      return visitNode(cb, node.left) || visitNode(cb, node.right);
    case SyntaxKind.ProjectionUnaryExpression:
      return visitNode(cb, node.target);
    case SyntaxKind.ProjectionModelExpression:
      return visitEach(cb, node.properties);
    case SyntaxKind.ProjectionModelProperty:
      return (
        visitEach(cb, node.decorators) ||
        visitNode(cb, node.id) ||
        visitNode(cb, node.value) ||
        visitNode(cb, node.default)
      );
    case SyntaxKind.ProjectionModelSpreadProperty:
      return visitNode(cb, node.target);
    case SyntaxKind.ProjectionTupleExpression:
      return visitEach(cb, node.values);
    case SyntaxKind.ProjectionBlockExpression:
      return visitEach(cb, node.statements);
    case SyntaxKind.ProjectionIfExpression:
      return (
        visitNode(cb, node.test) || visitNode(cb, node.consequent) || visitNode(cb, node.alternate)
      );
    case SyntaxKind.ProjectionLambdaExpression:
      return visitEach(cb, node.parameters) || visitNode(cb, node.body);
    case SyntaxKind.ProjectionStatement:
      return (
        visitNode(cb, node.id) ||
        visitNode(cb, node.selector) ||
        visitNode(cb, node.from) ||
        visitNode(cb, node.to)
      );
    case SyntaxKind.ProjectionDecoratorReferenceExpression:
      return visitNode(cb, node.target);
    case SyntaxKind.Return:
      return visitNode(cb, node.value);
    // no children for the rest of these.
    case SyntaxKind.InvalidStatement:
      return visitEach(cb, node.decorators);
    case SyntaxKind.TemplateParameterDeclaration:
<<<<<<< HEAD
      return visitNode(cb, node.default);
    case SyntaxKind.TemplateParameterValue:
      return visitNode(cb, node.value);
=======
      return visitNode(cb, node.id) || visitNode(cb, node.default);
    case SyntaxKind.ProjectionLambdaParameterDeclaration:
      return visitNode(cb, node.id);
    case SyntaxKind.ProjectionParameterDeclaration:
      return visitNode(cb, node.id);
>>>>>>> 824e9f46
    case SyntaxKind.StringLiteral:
    case SyntaxKind.NumericLiteral:
    case SyntaxKind.BooleanLiteral:
    case SyntaxKind.Identifier:
    case SyntaxKind.EmptyStatement:
    case SyntaxKind.ProjectionModelSelector:
    case SyntaxKind.ProjectionUnionSelector:
    case SyntaxKind.ProjectionInterfaceSelector:
    case SyntaxKind.ProjectionOperationSelector:
    case SyntaxKind.ProjectionEnumSelector:
    case SyntaxKind.VoidKeyword:
    case SyntaxKind.NeverKeyword:
    case SyntaxKind.JsSourceFile:
      return;
    default:
      // Dummy const to ensure we handle all node types.
      // If you get an error here, add a case for the new node type
      // you added..
      const _assertNever: never = node;
      return;
  }
}

function visitNode<T>(cb: NodeCallback<T>, node: Node | undefined): T | undefined {
  return node && cb(node);
}

function visitEach<T>(cb: NodeCallback<T>, nodes: readonly Node[] | undefined): T | undefined {
  if (!nodes) {
    return;
  }

  for (const node of nodes) {
    const result = cb(node);
    if (result) {
      return result;
    }
  }
  return;
}

export function getNodeAtPosition(
  script: CadlScriptNode,
  position: number,
  filter = (node: Node) => true
) {
  // If we're not immediately after an identifier character, then advance
  // the position past any trivia. This is done because a zero-width
  // inserted missing identifier that the user is now trying to complete
  // starts after the trivia following the cursor.
  const cp = codePointBefore(script.file.text, position);
  if (!cp || !isIdentifierContinue(cp)) {
    position = skipTrivia(script.file.text, position);
  }

  return visit(script);

  function visit(node: Node): Node | undefined {
    // We deliberately include the end position here because we need to hit
    // nodes when the cursor is positioned immediately after an identifier.
    // This is especially vital for completion. It's also generally OK
    // because the language doesn't (and should never) have syntax where you
    // could place the cursor ambiguously between two adjacent,
    // non-punctuation, non-trivia tokens that have no punctuation or trivia
    // separating them.
    if (node.pos <= position && position <= node.end) {
      // We only need to recursively visit children of nodes that satisfied
      // the condition above and therefore contain the given position. If a
      // node does not contain a position, then neither do its children.
      const child = visitChildren(node, visit);

      // A child match here is better than a self-match below as we want the
      // deepest (most specific) node. In other words, the search is depth
      // first. For example, consider `A<B<C>>`: If the cursor is on `B`,
      // then prefer B<C> over A<B<C>>.
      if (child) {
        return child;
      }

      if (filter(node)) {
        return node;
      }
    }

    return undefined;
  }
}

export function hasParseError(node: Node) {
  if (node.flags & NodeFlags.ThisNodeHasError) {
    return true;
  }

  checkForDescendantErrors(node);
  return node.flags & NodeFlags.DescendantHasError;
}

function checkForDescendantErrors(node: Writable<Node>) {
  if (node.flags & NodeFlags.DescendantErrorsExamined) {
    return;
  }
  node.flags |= NodeFlags.DescendantErrorsExamined;

  visitChildren(node, (child: Writable<Node>) => {
    if (child.flags & NodeFlags.ThisNodeHasError) {
      node.flags |= NodeFlags.DescendantHasError | NodeFlags.DescendantErrorsExamined;
      return true;
    }
    checkForDescendantErrors(child);

    if (child.flags & NodeFlags.DescendantHasError) {
      node.flags |= NodeFlags.DescendantHasError | NodeFlags.DescendantErrorsExamined;
      return true;
    }
    child.flags |= NodeFlags.DescendantErrorsExamined;

    return false;
  });
}

export function isImportStatement(node: Node): node is ImportStatementNode {
  return node.kind === SyntaxKind.ImportStatement;
}

function isBlocklessNamespace(node: Node) {
  if (node.kind !== SyntaxKind.NamespaceStatement) {
    return false;
  }
  while (!isArray(node.statements) && node.statements) {
    node = node.statements;
  }

  return node.statements === undefined;
}

export function getFirstAncestor(node: Node, test: NodeCallback<boolean>): Node | undefined {
  for (let n = node.parent; n; n = n.parent) {
    if (test(n)) {
      return n;
    }
  }
  return undefined;
}

export function getIdentifierContext(id: IdentifierNode): IdentifierContext {
  const node = getFirstAncestor(id, (n) => n.kind !== SyntaxKind.MemberExpression);
  compilerAssert(node, "Identifier with no non-member-expression ancestor.");

  let kind: IdentifierKind;
  switch (node.kind) {
    case SyntaxKind.TypeReference:
      kind = IdentifierKind.TypeReference;
      break;
    case SyntaxKind.DecoratorExpression:
      kind = IdentifierKind.Decorator;
      break;
    case SyntaxKind.UsingStatement:
      kind = IdentifierKind.Using;
      break;
    default:
      kind =
        (id.parent as DeclarationNode).id === id
          ? IdentifierKind.Declaration
          : IdentifierKind.Other;
      break;
  }

  return { node, kind };
}<|MERGE_RESOLUTION|>--- conflicted
+++ resolved
@@ -2308,17 +2308,13 @@
     case SyntaxKind.InvalidStatement:
       return visitEach(cb, node.decorators);
     case SyntaxKind.TemplateParameterDeclaration:
-<<<<<<< HEAD
-      return visitNode(cb, node.default);
+      return visitNode(cb, node.id) || visitNode(cb, node.default);
     case SyntaxKind.TemplateParameterValue:
       return visitNode(cb, node.value);
-=======
-      return visitNode(cb, node.id) || visitNode(cb, node.default);
     case SyntaxKind.ProjectionLambdaParameterDeclaration:
       return visitNode(cb, node.id);
     case SyntaxKind.ProjectionParameterDeclaration:
       return visitNode(cb, node.id);
->>>>>>> 824e9f46
     case SyntaxKind.StringLiteral:
     case SyntaxKind.NumericLiteral:
     case SyntaxKind.BooleanLiteral:
