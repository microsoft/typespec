import { codePointBefore, isIdentifierContinue } from "./charcode.js";
import { compilerAssert } from "./diagnostics.js";
import { CompilerDiagnostics, createDiagnostic } from "./messages.js";
import {
  createScanner,
  isComment,
  isKeyword,
  isPunctuation,
  isStatementKeyword,
  isTrivia,
  skipTrivia,
  Token,
  TokenDisplay,
} from "./scanner.js";
import {
  AliasStatementNode,
  AnyKeywordNode,
  AugmentDecoratorStatementNode,
  BooleanLiteralNode,
  CadlScriptNode,
  Comment,
  DeclarationNode,
  DecoratorDeclarationStatementNode,
  DecoratorExpressionNode,
  Diagnostic,
  DiagnosticReport,
  DirectiveArgument,
  DirectiveExpressionNode,
  EmptyStatementNode,
  EnumMemberNode,
  EnumSpreadMemberNode,
  EnumStatementNode,
  Expression,
  ExternKeywordNode,
  FunctionDeclarationStatementNode,
  FunctionParameterNode,
  IdentifierContext,
  IdentifierKind,
  IdentifierNode,
  ImportStatementNode,
  InterfaceStatementNode,
  InvalidStatementNode,
  MemberExpressionNode,
  ModelExpressionNode,
  ModelPropertyNode,
  ModelSpreadPropertyNode,
  ModelStatementNode,
  Modifier,
  ModifierFlags,
  NamespaceStatementNode,
  NeverKeywordNode,
  Node,
  NodeFlags,
  NumericLiteralNode,
  OperationSignature,
  OperationStatementNode,
  ParseOptions,
  ProjectionBlockExpressionNode,
  ProjectionEnumSelectorNode,
  ProjectionExpression,
  ProjectionExpressionStatementNode,
  ProjectionIfExpressionNode,
  ProjectionInterfaceSelectorNode,
  ProjectionLambdaExpressionNode,
  ProjectionLambdaParameterDeclarationNode,
  ProjectionModelExpressionNode,
  ProjectionModelPropertyNode,
  ProjectionModelSelectorNode,
  ProjectionModelSpreadPropertyNode,
  ProjectionNode,
  ProjectionOperationSelectorNode,
  ProjectionParameterDeclarationNode,
  ProjectionStatementItem,
  ProjectionStatementNode,
  ProjectionTupleExpressionNode,
  ProjectionUnionSelectorNode,
  SourceFile,
  Statement,
  StringLiteralNode,
  Sym,
  SyntaxKind,
  TemplateParameterDeclarationNode,
  TextRange,
  TupleExpressionNode,
  TypeReferenceNode,
  UnionStatementNode,
  UnionVariantNode,
  UsingStatementNode,
  VoidKeywordNode,
} from "./types.js";
import { isArray, mutate } from "./util.js";

/**
 * Callback to parse each element in a delimited list
 *
 * @param pos        The position of the start of the list element before any
 *                   decorators were parsed.
 *
 * @param decorators The decorators that were applied to the list element and
 *                   parsed before entering the callback.
 */
type ParseListItem<K, T> = K extends UndecoratedListKind
  ? () => T
  : (pos: number, decorators: DecoratorExpressionNode[]) => T;

type OpenToken = Token.OpenBrace | Token.OpenParen | Token.OpenBracket | Token.LessThan;
type CloseToken = Token.CloseBrace | Token.CloseParen | Token.CloseBracket | Token.GreaterThan;
type DelimiterToken = Token.Comma | Token.Semicolon;

/**
 * In order to share sensitive error recovery code, all parsing of delimited
 * lists is done using a shared driver routine parameterized by these options.
 */
interface ListKind {
  readonly allowEmpty: boolean;
  readonly open: OpenToken | Token.None;
  readonly close: CloseToken | Token.None;
  readonly delimiter: DelimiterToken;
  readonly toleratedDelimiter: DelimiterToken;
  readonly toleratedDelimiterIsValid: boolean;
  readonly trailingDelimiterIsValid: boolean;
  readonly invalidDecoratorTarget?: string;
  readonly allowedStatementKeyword: Token;
}

interface SurroundedListKind extends ListKind {
  readonly open: OpenToken;
  readonly close: CloseToken;
}

interface UndecoratedListKind extends ListKind {
  invalidDecoratorTarget: string;
}

/**
 * The fixed set of options for each of the kinds of delimited lists in Cadl.
 */
// eslint-disable-next-line @typescript-eslint/no-namespace
namespace ListKind {
  const PropertiesBase = {
    allowEmpty: true,
    toleratedDelimiterIsValid: true,
    trailingDelimiterIsValid: true,
    allowedStatementKeyword: Token.None,
  } as const;

  export const OperationParameters = {
    ...PropertiesBase,
    open: Token.OpenParen,
    close: Token.CloseParen,
    delimiter: Token.Comma,
    toleratedDelimiter: Token.Semicolon,
  } as const;

  export const DecoratorArguments = {
    ...OperationParameters,
    invalidDecoratorTarget: "expression",
  } as const;

  export const ModelProperties = {
    ...PropertiesBase,
    open: Token.OpenBrace,
    close: Token.CloseBrace,
    delimiter: Token.Semicolon,
    toleratedDelimiter: Token.Comma,
  } as const;

  export const InterfaceMembers = {
    ...PropertiesBase,
    open: Token.OpenBrace,
    close: Token.CloseBrace,
    delimiter: Token.Semicolon,
    toleratedDelimiter: Token.Comma,
    toleratedDelimiterIsValid: false,
    allowedStatementKeyword: Token.OpKeyword,
  } as const;

  export const UnionVariants = {
    ...PropertiesBase,
    open: Token.OpenBrace,
    close: Token.CloseBrace,
    delimiter: Token.Semicolon,
    toleratedDelimiter: Token.Comma,
    toleratedDelimiterIsValid: true,
  } as const;

  export const EnumMembers = {
    ...ModelProperties,
  } as const;

  const ExpresionsBase = {
    allowEmpty: true,
    delimiter: Token.Comma,
    toleratedDelimiter: Token.Semicolon,
    toleratedDelimiterIsValid: false,
    trailingDelimiterIsValid: false,
    invalidDecoratorTarget: "expression",
    allowedStatementKeyword: Token.None,
  } as const;

  export const TemplateParameters = {
    ...ExpresionsBase,
    allowEmpty: false,
    open: Token.LessThan,
    close: Token.GreaterThan,
    invalidDecoratorTarget: "template parameter",
  } as const;

  export const TemplateArguments = {
    ...TemplateParameters,
  } as const;

  export const CallArguments = {
    ...ExpresionsBase,
    allowEmpty: true,
    open: Token.OpenParen,
    close: Token.CloseParen,
  } as const;

  export const Heritage = {
    ...ExpresionsBase,
    allowEmpty: false,
    open: Token.None,
    close: Token.None,
  } as const;

  export const Tuple = {
    ...ExpresionsBase,
    allowEmpty: true,
    open: Token.OpenBracket,
    close: Token.CloseBracket,
  } as const;

  export const FunctionParameters = {
    ...ExpresionsBase,
    allowEmpty: true,
    open: Token.OpenParen,
    close: Token.CloseParen,
    invalidDecoratorTarget: "expression",
  } as const;

  export const ProjectionExpression = {
    ...ExpresionsBase,
    allowEmpty: true,
    open: Token.OpenParen,
    close: Token.CloseParen,
  } as const;

  export const ProjectionParameter = {
    ...ExpresionsBase,
    allowEmpty: true,
    open: Token.OpenParen,
    close: Token.CloseParen,
  } as const;
}

export function parse(code: string | SourceFile, options: ParseOptions = {}): CadlScriptNode {
  let parseErrorInNextFinishedNode = false;
  let previousTokenEnd = -1;
  let realPositionOfLastError = -1;
  let missingIdentifierCounter = 0;
  let treePrintable = true;
  let newLineIsTrivia = true;
  const parseDiagnostics: Diagnostic[] = [];
  const scanner = createScanner(code, reportDiagnostic);
  const comments: Comment[] = [];

  nextToken();
  return parseCadlScript();

  function parseCadlScript(): CadlScriptNode {
    const statements = parseCadlScriptItemList();
    return {
      kind: SyntaxKind.CadlScript,
      statements,
      file: scanner.file,
      id: {
        kind: SyntaxKind.Identifier,
        sv: scanner.file.path,
        pos: 0,
        end: 0,
        flags: NodeFlags.Synthetic,
      } as any,
      namespaces: [],
      usings: [],
      locals: undefined!,
      inScopeNamespaces: [],
      parseDiagnostics,
      comments,
      printable: treePrintable,
      parseOptions: options,
      ...finishNode(0),
    };
  }

  function parseCadlScriptItemList(): Statement[] {
    const stmts: Statement[] = [];
    let seenBlocklessNs = false;
    let seenDecl = false;
    let seenUsing = false;
    while (token() !== Token.EndOfFile) {
      const pos = tokenPos();
      const directives = parseDirectiveList();
      const decorators = parseDecoratorList();
      const tok = token();
      let item: Statement;
      switch (tok) {
        case Token.AtAt:
          reportInvalidDecorators(decorators, "augment decorator statement");
          item = parseAugmentDecorator();
          break;
        case Token.ImportKeyword:
          reportInvalidDecorators(decorators, "import statement");
          item = parseImportStatement();
          break;
        case Token.ModelKeyword:
          item = parseModelStatement(pos, decorators);
          break;
        case Token.NamespaceKeyword:
          item = parseNamespaceStatement(pos, decorators);
          break;
        case Token.InterfaceKeyword:
          item = parseInterfaceStatement(pos, decorators);
          break;
        case Token.UnionKeyword:
          item = parseUnionStatement(pos, decorators);
          break;
        case Token.OpKeyword:
          item = parseOperationStatement(pos, decorators);
          break;
        case Token.EnumKeyword:
          item = parseEnumStatement(pos, decorators);
          break;
        case Token.AliasKeyword:
          reportInvalidDecorators(decorators, "alias statement");
          item = parseAliasStatement();
          break;
        case Token.UsingKeyword:
          reportInvalidDecorators(decorators, "using statement");
          item = parseUsingStatement();
          break;
        case Token.ProjectionKeyword:
          reportInvalidDecorators(decorators, "projection statement");
          item = parseProjectionStatement();
          break;
        case Token.Semicolon:
          reportInvalidDecorators(decorators, "empty statement");
          item = parseEmptyStatement();
          break;
        // Start of declaration with modifiers
        case Token.ExternKeyword:
        case Token.FnKeyword:
        case Token.DecKeyword:
          item = parseDeclaration();
          break;
        default:
          item = parseInvalidStatement(pos, decorators);
          break;
      }

      mutate(item).directives = directives;

      if (isBlocklessNamespace(item)) {
        if (seenBlocklessNs) {
          error({ code: "multiple-blockless-namespace", target: item });
        }
        if (seenDecl) {
          error({ code: "blockless-namespace-first", target: item });
        }
        seenBlocklessNs = true;
      } else if (item.kind === SyntaxKind.ImportStatement) {
        if (seenDecl || seenBlocklessNs || seenUsing) {
          error({ code: "import-first", target: item });
        }
      } else if (item.kind === SyntaxKind.UsingStatement) {
        seenUsing = true;
      } else {
        seenDecl = true;
      }

      stmts.push(item);
    }

    return stmts;
  }

  function parseStatementList(): Statement[] {
    const stmts: Statement[] = [];

    while (token() !== Token.CloseBrace) {
      const pos = tokenPos();
      const directives = parseDirectiveList();
      const decorators = parseDecoratorList();
      const tok = token();

      let item: Statement;
      switch (tok) {
        case Token.AtAt:
          reportInvalidDecorators(decorators, "augment decorator statement");
          item = parseAugmentDecorator();
          break;
        case Token.ImportKeyword:
          reportInvalidDecorators(decorators, "import statement");
          item = parseImportStatement();
          error({ code: "import-first", messageId: "topLevel", target: item });
          break;
        case Token.ModelKeyword:
          item = parseModelStatement(pos, decorators);
          break;
        case Token.NamespaceKeyword:
          const ns = parseNamespaceStatement(pos, decorators);

          if (!Array.isArray(ns.statements)) {
            error({ code: "blockless-namespace-first", messageId: "topLevel", target: ns });
          }
          item = ns;
          break;
        case Token.InterfaceKeyword:
          item = parseInterfaceStatement(pos, decorators);
          break;
        case Token.UnionKeyword:
          item = parseUnionStatement(pos, decorators);
          break;
        case Token.OpKeyword:
          item = parseOperationStatement(pos, decorators);
          break;
        case Token.EnumKeyword:
          item = parseEnumStatement(pos, decorators);
          break;
        case Token.AliasKeyword:
          reportInvalidDecorators(decorators, "alias statement");
          item = parseAliasStatement();
          break;
        case Token.UsingKeyword:
          reportInvalidDecorators(decorators, "using statement");
          item = parseUsingStatement();
          break;
        case Token.ExternKeyword:
        case Token.FnKeyword:
        case Token.DecKeyword:
          item = parseDeclaration();
          break;
        case Token.ProjectionKeyword:
          reportInvalidDecorators(decorators, "project statement");
          item = parseProjectionStatement();
          break;
        case Token.EndOfFile:
          parseExpected(Token.CloseBrace);
          return stmts;
        case Token.Semicolon:
          reportInvalidDecorators(decorators, "empty statement");
          item = parseEmptyStatement();
          break;
        default:
          item = parseInvalidStatement(pos, decorators);
          break;
      }
      mutate(item).directives = directives;
      stmts.push(item);
    }

    return stmts;
  }

  function parseDecoratorList() {
    const decorators: DecoratorExpressionNode[] = [];

    while (token() === Token.At) {
      decorators.push(parseDecoratorExpression());
    }

    return decorators;
  }

  function parseDirectiveList(): DirectiveExpressionNode[] {
    const directives: DirectiveExpressionNode[] = [];

    while (token() === Token.Hash) {
      directives.push(parseDirectiveExpression());
    }

    return directives;
  }

  function parseNamespaceStatement(
    pos: number,
    decorators: DecoratorExpressionNode[]
  ): NamespaceStatementNode {
    parseExpected(Token.NamespaceKeyword);
    let currentName = parseIdentifierOrMemberExpression();
    const nsSegments: IdentifierNode[] = [];
    while (currentName.kind !== SyntaxKind.Identifier) {
      nsSegments.push(currentName.id);
      currentName = currentName.base;
    }
    nsSegments.push(currentName);

    const nextTok = parseExpectedOneOf(Token.Semicolon, Token.OpenBrace);

    let statements: Statement[] | undefined;
    if (nextTok === Token.OpenBrace) {
      statements = parseStatementList();
      parseExpected(Token.CloseBrace);
    }

    let outerNs: NamespaceStatementNode = {
      kind: SyntaxKind.NamespaceStatement,
      decorators,
      id: nsSegments[0],
      locals: undefined!,
      statements,

      ...finishNode(pos),
    };

    for (let i = 1; i < nsSegments.length; i++) {
      outerNs = {
        kind: SyntaxKind.NamespaceStatement,
        decorators: [],
        id: nsSegments[i],
        statements: outerNs,
        locals: undefined!,
        ...finishNode(pos),
      };
    }

    return outerNs;
  }

  function parseInterfaceStatement(
    pos: number,
    decorators: DecoratorExpressionNode[]
  ): InterfaceStatementNode {
    parseExpected(Token.InterfaceKeyword);
    const id = parseIdentifier();
    const templateParameters = parseTemplateParameterList();

    let extendList: TypeReferenceNode[] = [];
    if (token() === Token.ExtendsKeyword) {
      nextToken();
      extendList = parseList(ListKind.Heritage, parseReferenceExpression);
    } else if (token() === Token.Identifier) {
      error({ code: "token-expected", format: { token: "'extends' or '{'" } });
      nextToken();
    }

    const operations = parseList(ListKind.InterfaceMembers, (pos, decorators) =>
      parseOperationStatement(pos, decorators, true)
    );

    return {
      kind: SyntaxKind.InterfaceStatement,
      id,
      templateParameters,
      operations,
      extends: extendList,
      decorators,
      ...finishNode(pos),
    };
  }

  function parseTemplateParameterList(): TemplateParameterDeclarationNode[] {
    const list = parseOptionalList(ListKind.TemplateParameters, parseTemplateParameter);
    let setDefault = false;
    for (const item of list) {
      if (!item.default && setDefault) {
        error({ code: "default-required", target: item });
        continue;
      }

      if (item.default) {
        setDefault = true;
      }
    }

    return list;
  }

  function parseUnionStatement(
    pos: number,
    decorators: DecoratorExpressionNode[]
  ): UnionStatementNode {
    parseExpected(Token.UnionKeyword);
    const id = parseIdentifier();
    const templateParameters = parseTemplateParameterList();

    const options = parseList(ListKind.UnionVariants, parseUnionVariant);

    return {
      kind: SyntaxKind.UnionStatement,
      id,
      templateParameters,
      decorators,
      options,
      ...finishNode(pos),
    };
  }

  function parseUnionVariant(pos: number, decorators: DecoratorExpressionNode[]): UnionVariantNode {
    const id = token() === Token.StringLiteral ? parseStringLiteral() : parseIdentifier("property");

    parseExpected(Token.Colon);

    const value = parseExpression();

    return {
      kind: SyntaxKind.UnionVariant,
      id,
      value,
      decorators,
      ...finishNode(pos),
    };
  }

  function parseUsingStatement(): UsingStatementNode {
    const pos = tokenPos();
    parseExpected(Token.UsingKeyword);
    const name = parseIdentifierOrMemberExpression(undefined, true);
    parseExpected(Token.Semicolon);

    return {
      kind: SyntaxKind.UsingStatement,
      name,
      ...finishNode(pos),
    };
  }

  function parseOperationStatement(
    pos: number,
    decorators: DecoratorExpressionNode[],
    inInterface?: boolean
  ): OperationStatementNode {
    if (inInterface) {
      parseOptional(Token.OpKeyword);
    } else {
      parseExpected(Token.OpKeyword);
    }

    const id = parseIdentifier();
    const templateParameters = inInterface ? [] : parseTemplateParameterList();

    // Make sure the next token is one that is expected
    const token = expectTokenIsOneOf(Token.OpenParen, Token.IsKeyword);

    // Check if we're parsing a declaration or reuse of another operation
    let signature: OperationSignature;
    const signaturePos = tokenPos();
    if (token === Token.OpenParen) {
      const parameters = parseOperationParameters();
      parseExpected(Token.Colon);
      const returnType = parseExpression();

      signature = {
        kind: SyntaxKind.OperationSignatureDeclaration,
        parameters,
        returnType,
        ...finishNode(signaturePos),
      };
    } else {
      parseExpected(Token.IsKeyword);
      const opReference = parseReferenceExpression();

      signature = {
        kind: SyntaxKind.OperationSignatureReference,
        baseOperation: opReference,
        ...finishNode(signaturePos),
      };
    }

    // The interface parser handles semicolon parsing between statements
    if (!inInterface) {
      parseExpected(Token.Semicolon);
    }

    return {
      kind: SyntaxKind.OperationStatement,
      id,
      templateParameters,
      signature,
      decorators,
      ...finishNode(pos),
    };
  }

  function parseOperationParameters(): ModelExpressionNode {
    const pos = tokenPos();
    const properties = parseList(ListKind.OperationParameters, parseModelPropertyOrSpread);
    const parameters: ModelExpressionNode = {
      kind: SyntaxKind.ModelExpression,
      properties,
      ...finishNode(pos),
    };
    return parameters;
  }

  function parseModelStatement(
    pos: number,
    decorators: DecoratorExpressionNode[]
  ): ModelStatementNode {
    parseExpected(Token.ModelKeyword);
    const id = parseIdentifier();
    const templateParameters = parseTemplateParameterList();

    expectTokenIsOneOf(Token.OpenBrace, Token.Equals, Token.ExtendsKeyword, Token.IsKeyword);

    const optionalExtends = parseOptionalModelExtends();
    const optionalIs = optionalExtends ? undefined : parseOptionalModelIs();

    let properties: (ModelPropertyNode | ModelSpreadPropertyNode)[] = [];
    if (optionalIs) {
      const tok = expectTokenIsOneOf(Token.Semicolon, Token.OpenBrace);
      if (tok === Token.Semicolon) {
        nextToken();
      } else {
        properties = parseList(ListKind.ModelProperties, parseModelPropertyOrSpread);
      }
    } else {
      properties = parseList(ListKind.ModelProperties, parseModelPropertyOrSpread);
    }

    return {
      kind: SyntaxKind.ModelStatement,
      id,
      extends: optionalExtends,
      is: optionalIs,
      templateParameters,
      decorators,
      properties,
      ...finishNode(pos),
    };
  }

  function parseOptionalModelExtends() {
    if (parseOptional(Token.ExtendsKeyword)) {
      return parseExpression();
    }
    return undefined;
  }

  function parseOptionalModelIs() {
    if (parseOptional(Token.IsKeyword)) {
      return parseExpression();
    }
    return;
  }

  function parseTemplateParameter(): TemplateParameterDeclarationNode {
    const pos = tokenPos();
    const id = parseIdentifier();
    let constraint: Expression | undefined;
    if (parseOptional(Token.ExtendsKeyword)) {
      constraint = parseExpression();
    }
    let def: Expression | undefined;
    if (parseOptional(Token.Equals)) {
      def = parseExpression();
    }
    return {
      kind: SyntaxKind.TemplateParameterDeclaration,
      id,
      constraint,
      default: def,
      ...finishNode(pos),
    };
  }

  function parseModelPropertyOrSpread(pos: number, decorators: DecoratorExpressionNode[]) {
    return token() === Token.Ellipsis
      ? parseModelSpreadProperty(pos, decorators)
      : parseModelProperty(pos, decorators);
  }

  function parseModelSpreadProperty(
    pos: number,
    decorators: DecoratorExpressionNode[]
  ): ModelSpreadPropertyNode {
    parseExpected(Token.Ellipsis);

    reportInvalidDecorators(decorators, "spread property");

    // This could be broadened to allow any type expression
    const target = parseReferenceExpression();

    return {
      kind: SyntaxKind.ModelSpreadProperty,
      target,
      ...finishNode(pos),
    };
  }

  function parseModelProperty(
    pos: number,
    decorators: DecoratorExpressionNode[]
  ): ModelPropertyNode {
    const id = token() === Token.StringLiteral ? parseStringLiteral() : parseIdentifier("property");

    const optional = parseOptional(Token.Question);
    parseExpected(Token.Colon);
    const value = parseExpression();

    const hasDefault = parseOptional(Token.Equals);
    if (hasDefault && !optional) {
      error({ code: "default-optional" });
    }
    const defaultValue = hasDefault ? parseExpression() : undefined;
    return {
      kind: SyntaxKind.ModelProperty,
      id,
      decorators,
      value,
      optional,
      default: defaultValue,
      ...finishNode(pos),
    };
  }

  function parseEnumStatement(
    pos: number,
    decorators: DecoratorExpressionNode[]
  ): EnumStatementNode {
    parseExpected(Token.EnumKeyword);
    const id = parseIdentifier();
    const members = parseList(ListKind.EnumMembers, parseEnumMemberOrSpread);
    return {
      kind: SyntaxKind.EnumStatement,
      id,
      decorators,
      members,
      ...finishNode(pos),
    };
  }

  function parseEnumMemberOrSpread(pos: number, decorators: DecoratorExpressionNode[]) {
    return token() === Token.Ellipsis
      ? parseEnumSpreadMember(pos, decorators)
      : parseEnumMember(pos, decorators);
  }

  function parseEnumSpreadMember(
    pos: number,
    decorators: DecoratorExpressionNode[]
  ): EnumSpreadMemberNode {
    parseExpected(Token.Ellipsis);

    reportInvalidDecorators(decorators, "spread enum");

    const target = parseReferenceExpression();

    return {
      kind: SyntaxKind.EnumSpreadMember,
      target,
      ...finishNode(pos),
    };
  }

  function parseEnumMember(pos: number, decorators: DecoratorExpressionNode[]): EnumMemberNode {
    const id =
      token() === Token.StringLiteral ? parseStringLiteral() : parseIdentifier("enumMember");

    let value: StringLiteralNode | NumericLiteralNode | undefined;
    if (parseOptional(Token.Colon)) {
      const expr = parseExpression();

      if (expr.kind === SyntaxKind.StringLiteral || expr.kind === SyntaxKind.NumericLiteral) {
        value = expr;
      } else if (
        expr.kind === SyntaxKind.TypeReference &&
        expr.target.flags & NodeFlags.ThisNodeHasError
      ) {
        parseErrorInNextFinishedNode = true;
      } else {
        error({ code: "token-expected", messageId: "numericOrStringLiteral", target: expr });
      }
    }

    return {
      kind: SyntaxKind.EnumMember,
      id,
      value,
      decorators,
      ...finishNode(pos),
    };
  }

  function parseAliasStatement(): AliasStatementNode {
    const pos = tokenPos();
    parseExpected(Token.AliasKeyword);
    const id = parseIdentifier();
    const templateParameters = parseTemplateParameterList();
    parseExpected(Token.Equals);
    const value = parseExpression();
    parseExpected(Token.Semicolon);
    return {
      kind: SyntaxKind.AliasStatement,
      id,
      templateParameters,
      value,
      ...finishNode(pos),
    };
  }

  function parseExpression(): Expression {
    return parseUnionExpressionOrHigher();
  }

  function parseUnionExpressionOrHigher(): Expression {
    const pos = tokenPos();
    parseOptional(Token.Bar);
    const node: Expression = parseIntersectionExpressionOrHigher();

    if (token() !== Token.Bar) {
      return node;
    }

    const options = [node];
    while (parseOptional(Token.Bar)) {
      const expr = parseIntersectionExpressionOrHigher();
      options.push(expr);
    }

    return {
      kind: SyntaxKind.UnionExpression,
      options,
      ...finishNode(pos),
    };
  }

  function parseIntersectionExpressionOrHigher(): Expression {
    const pos = tokenPos();
    parseOptional(Token.Ampersand);
    const node: Expression = parseArrayExpressionOrHigher();

    if (token() !== Token.Ampersand) {
      return node;
    }

    const options = [node];
    while (parseOptional(Token.Ampersand)) {
      const expr = parseArrayExpressionOrHigher();
      options.push(expr);
    }

    return {
      kind: SyntaxKind.IntersectionExpression,
      options,
      ...finishNode(pos),
    };
  }

  function parseArrayExpressionOrHigher(): Expression {
    const pos = tokenPos();
    let expr = parsePrimaryExpression();

    while (parseOptional(Token.OpenBracket)) {
      parseExpected(Token.CloseBracket);

      expr = {
        kind: SyntaxKind.ArrayExpression,
        elementType: expr,
        ...finishNode(pos),
      };
    }

    return expr;
  }

  function parseReferenceExpression(
    message?: keyof CompilerDiagnostics["token-expected"]
  ): TypeReferenceNode {
    const pos = tokenPos();
    const target = parseIdentifierOrMemberExpression(message);
    const args = parseOptionalList(ListKind.TemplateArguments, parseExpression);

    return {
      kind: SyntaxKind.TypeReference,
      target,
      arguments: args,
      ...finishNode(pos),
    };
  }

  function parseAugmentDecorator(): AugmentDecoratorStatementNode {
    const pos = tokenPos();
    parseExpected(Token.AtAt);

    // Error recovery: false arg here means don't treat a keyword as an
    // identifier. We want to parse `@ model Foo` as invalid decorator
    // `@<missing identifier>` applied to `model Foo`, and not as `@model`
    // applied to invalid statement `Foo`.
    const target = parseIdentifierOrMemberExpression(undefined, false);
    const args = parseOptionalList(ListKind.DecoratorArguments, parseExpression);
    if (args.length === 0) {
      error({ code: "augment-decorator-target" });
      return {
        kind: SyntaxKind.AugmentDecoratorStatement,
        target,
        targetType: {
          kind: SyntaxKind.TypeReference,
          target: createMissingIdentifier(),
          arguments: [],
          ...finishNode(pos),
        },
        arguments: [],
        ...finishNode(pos),
      };
    }
    let [targetEntity, ...decoratorArgs] = args;
    if (targetEntity.kind !== SyntaxKind.TypeReference) {
      error({ code: "augment-decorator-target", target: targetEntity });
      targetEntity = {
        kind: SyntaxKind.TypeReference,
        target: createMissingIdentifier(),
        arguments: [],
        ...finishNode(pos),
      };
    }
    return {
      kind: SyntaxKind.AugmentDecoratorStatement,
      target,
      targetType: targetEntity,
      arguments: decoratorArgs,
      ...finishNode(pos),
    };
  }
  function parseImportStatement(): ImportStatementNode {
    const pos = tokenPos();

    parseExpected(Token.ImportKeyword);
    const path = parseStringLiteral();

    parseExpected(Token.Semicolon);
    return {
      kind: SyntaxKind.ImportStatement,
      path,
      ...finishNode(pos),
    };
  }

  function parseDecoratorExpression(): DecoratorExpressionNode {
    const pos = tokenPos();
    parseExpected(Token.At);

    // Error recovery: false arg here means don't treat a keyword as an
    // identifier. We want to parse `@ model Foo` as invalid decorator
    // `@<missing identifier>` applied to `model Foo`, and not as `@model`
    // applied to invalid statement `Foo`.
    const target = parseIdentifierOrMemberExpression(undefined, false);
    const args = parseOptionalList(ListKind.DecoratorArguments, parseExpression);
    return {
      kind: SyntaxKind.DecoratorExpression,
      arguments: args,
      target,
      ...finishNode(pos),
    };
  }

  function parseDirectiveExpression(): DirectiveExpressionNode {
    const pos = tokenPos();
    parseExpected(Token.Hash);

    const target = parseIdentifier();
    if (target.sv !== "suppress") {
      error({
        code: "unknown-directive",
        format: { id: target.sv },
        target: { pos, end: pos + target.sv.length },
        printable: true,
      });
    }
    // The newline will mark the end of the directive.
    newLineIsTrivia = false;
    const args = [];
    while (token() !== Token.NewLine && token() !== Token.EndOfFile) {
      const param = parseDirectiveParameter();
      if (param) {
        args.push(param);
      }
    }

    newLineIsTrivia = true;
    nextToken();
    return {
      kind: SyntaxKind.DirectiveExpression,
      arguments: args,
      target,
      ...finishNode(pos),
    };
  }

  function parseDirectiveParameter(): DirectiveArgument | undefined {
    switch (token()) {
      case Token.Identifier:
        return parseIdentifier();
      case Token.StringLiteral:
        return parseStringLiteral();
      default:
        error({
          code: "token-expected",
          messageId: "unexpected",
          format: { token: Token[token()] },
        });
        do {
          nextToken();
        } while (
          !isStatementKeyword(token()) &&
          token() != Token.NewLine &&
          token() != Token.At &&
          token() != Token.Semicolon &&
          token() != Token.EndOfFile
        );
        return undefined;
    }
  }

  function parseIdentifierOrMemberExpression(
    message?: keyof CompilerDiagnostics["token-expected"],
    recoverFromKeyword = true
  ): IdentifierNode | MemberExpressionNode {
    const pos = tokenPos();
    let base: IdentifierNode | MemberExpressionNode = parseIdentifier(message, recoverFromKeyword);
    while (parseOptional(Token.Dot)) {
      base = {
        kind: SyntaxKind.MemberExpression,
        base,
        // Error recovery: false arg here means don't treat a keyword as an
        // identifier after `.` in member expression. Otherwise we will
        // parse `@Outer.<missing identifier> model M{}` as having decorator
        // `@Outer.model` applied to invalid statement `M {}` instead of
        // having incomplete decorator `@Outer.` applied to `model M {}`.
        id: parseIdentifier(undefined, false),
        ...finishNode(pos),
      };
    }

    return base;
  }

  function parsePrimaryExpression(): Expression {
    while (true) {
      switch (token()) {
        case Token.Identifier:
          return parseReferenceExpression();
        case Token.StringLiteral:
          return parseStringLiteral();
        case Token.TrueKeyword:
        case Token.FalseKeyword:
          return parseBooleanLiteral();
        case Token.NumericLiteral:
          return parseNumericLiteral();
        case Token.OpenBrace:
          return parseModelExpression();
        case Token.OpenBracket:
          return parseTupleExpression();
        case Token.OpenParen:
          return parseParenthesizedExpression();
        case Token.At:
          const decorators = parseDecoratorList();
          reportInvalidDecorators(decorators, "expression");
          continue;
        case Token.Hash:
          const directives = parseDirectiveList();
          reportInvalidDirective(directives, "expression");
          continue;
        case Token.VoidKeyword:
          return parseVoidKeyword();
        case Token.NeverKeyword:
          return parseNeverKeyword();
        case Token.UnknownKeyword:
          return parseUnknownKeyword();
        default:
          return parseReferenceExpression("expression");
      }
    }
  }

  function parseExternKeyword(): ExternKeywordNode {
    const pos = tokenPos();
    parseExpected(Token.ExternKeyword);
    return {
      kind: SyntaxKind.ExternKeyword,
      ...finishNode(pos),
    };
  }

  function parseVoidKeyword(): VoidKeywordNode {
    const pos = tokenPos();
    parseExpected(Token.VoidKeyword);
    return {
      kind: SyntaxKind.VoidKeyword,
      ...finishNode(pos),
    };
  }

  function parseNeverKeyword(): NeverKeywordNode {
    const pos = tokenPos();
    parseExpected(Token.NeverKeyword);
    return {
      kind: SyntaxKind.NeverKeyword,
      ...finishNode(pos),
    };
  }

  function parseUnknownKeyword(): AnyKeywordNode {
    const pos = tokenPos();
    parseExpected(Token.UnknownKeyword);
    return {
      kind: SyntaxKind.UnknownKeyword,
      ...finishNode(pos),
    };
  }

  function parseParenthesizedExpression(): Expression {
    const pos = tokenPos();
    parseExpected(Token.OpenParen);
    const expr = parseExpression();
    parseExpected(Token.CloseParen);
    return { ...expr, ...finishNode(pos) };
  }

  function parseTupleExpression(): TupleExpressionNode {
    const pos = tokenPos();
    const values = parseList(ListKind.Tuple, parseExpression);
    return {
      kind: SyntaxKind.TupleExpression,
      values,
      ...finishNode(pos),
    };
  }

  function parseModelExpression(): ModelExpressionNode {
    const pos = tokenPos();
    const properties = parseList(ListKind.ModelProperties, parseModelPropertyOrSpread);
    return {
      kind: SyntaxKind.ModelExpression,
      properties,
      ...finishNode(pos),
    };
  }

  function parseStringLiteral(): StringLiteralNode {
    const pos = tokenPos();
    const value = tokenValue();
    parseExpected(Token.StringLiteral);
    return {
      kind: SyntaxKind.StringLiteral,
      value,
      ...finishNode(pos),
    };
  }

  function parseNumericLiteral(): NumericLiteralNode {
    const pos = tokenPos();
    const text = tokenValue();
    const value = Number(text);

    parseExpected(Token.NumericLiteral);
    return {
      kind: SyntaxKind.NumericLiteral,
      value,
      ...finishNode(pos),
    };
  }

  function parseBooleanLiteral(): BooleanLiteralNode {
    const pos = tokenPos();
    const token = parseExpectedOneOf(Token.TrueKeyword, Token.FalseKeyword);
    const value = token === Token.TrueKeyword;
    return {
      kind: SyntaxKind.BooleanLiteral,
      value,
      ...finishNode(pos),
    };
  }

  function parseIdentifier(
    message?: keyof CompilerDiagnostics["token-expected"],
    recoverFromKeyword = true
  ): IdentifierNode {
    if (recoverFromKeyword && isKeyword(token())) {
      error({ code: "reserved-identifier" });
    } else if (token() !== Token.Identifier) {
      // Error recovery: when we fail to parse an identifier or expression,
      // we insert a synthesized identifier with a unique name.
      error({ code: "token-expected", messageId: message ?? "identifier" });
      return createMissingIdentifier();
    }

    const pos = tokenPos();
    const sv = tokenValue();
    nextToken();

    return {
      kind: SyntaxKind.Identifier,
      sv,
      ...finishNode(pos),
    };
  }

  function parseDeclaration():
    | DecoratorDeclarationStatementNode
    | FunctionDeclarationStatementNode
    | InvalidStatementNode {
    const pos = tokenPos();
    const modifiers = parseModifiers();
    switch (token()) {
      case Token.DecKeyword:
        return parseDecoratorDeclarationStatement(pos, modifiers);
      case Token.FnKeyword:
        return parseFunctionDeclarationStatement(pos, modifiers);
    }
    return parseInvalidStatement(pos, []);
  }

  function parseModifiers(): Modifier[] {
    const modifiers: Modifier[] = [];
    let modifier;
    while ((modifier = parseModifier())) {
      modifiers.push(modifier);
    }
    return modifiers;
  }

  function parseModifier(): Modifier | undefined {
    switch (token()) {
      case Token.ExternKeyword:
        return parseExternKeyword();
      default:
        return undefined;
    }
  }

  function parseDecoratorDeclarationStatement(
    pos: number,
    modifiers: Modifier[]
  ): DecoratorDeclarationStatementNode {
    const modifierFlags = modifiersToFlags(modifiers);
    parseExpected(Token.DecKeyword);
    const id = parseIdentifier();
    let [target, ...parameters] = parseFunctionParameters();
    if (target === undefined) {
      error({ code: "decorator-decl-target", target: { pos, end: previousTokenEnd } });
      target = {
        kind: SyntaxKind.FunctionParameter,
        id: createMissingIdentifier(),
<<<<<<< HEAD
        value: createMissingIdentifier(),
=======
        type: createMissingIdentifier(),
>>>>>>> 1a9fa100
        optional: false,
        rest: false,
        ...finishNode(pos),
      };
    }
    if (target.optional) {
      error({ code: "decorator-decl-target", messageId: "required" });
    }
    parseExpected(Token.Semicolon);
    return {
      kind: SyntaxKind.DecoratorDeclarationStatement,
      modifiers,
      modifierFlags,
      id,
      target,
      parameters,
      ...finishNode(pos),
    };
  }

  function parseFunctionDeclarationStatement(
    pos: number,
    modifiers: Modifier[]
  ): FunctionDeclarationStatementNode {
    const modifierFlags = modifiersToFlags(modifiers);
    parseExpected(Token.FnKeyword);
    const id = parseIdentifier();
    const parameters = parseFunctionParameters();
    parseExpected(Token.Colon);
    const returnType = parseExpression();
    parseExpected(Token.Semicolon);
    return {
      kind: SyntaxKind.FunctionDeclarationStatement,
      modifiers,
      modifierFlags,
      id,
      parameters,
      returnType,
      ...finishNode(pos),
    };
  }

  function parseFunctionParameters(): FunctionParameterNode[] {
    const parameters = parseList<typeof ListKind.FunctionParameters, FunctionParameterNode>(
      ListKind.FunctionParameters,
      parseFunctionParameter
    );

    let foundOptional = false;
    for (const [index, item] of parameters.entries()) {
      if (!item.optional && foundOptional) {
        error({ code: "required-parameter-first", target: item });
        continue;
      }

      if (item.optional) {
        foundOptional = true;
      }

      if (item.rest && item.optional) {
        error({ code: "rest-parameter-required", target: item });
      }
      if (item.rest && index !== parameters.length - 1) {
        error({ code: "rest-parameter-last", target: item });
      }
    }
    return parameters;
  }

  function parseFunctionParameter(): FunctionParameterNode {
    const pos = tokenPos();
    const rest = parseOptional(Token.Ellipsis);
    const id = parseIdentifier("property");

    const optional = parseOptional(Token.Question);
    parseExpected(Token.Colon);
<<<<<<< HEAD
    const value = parseExpression();
    return {
      kind: SyntaxKind.FunctionParameter,
      id,
      value,
=======
    const type = parseExpression();
    return {
      kind: SyntaxKind.FunctionParameter,
      id,
      type,
>>>>>>> 1a9fa100
      optional,
      rest,
      ...finishNode(pos),
    };
  }

  function modifiersToFlags(modifiers: Modifier[]): ModifierFlags {
    let flags = ModifierFlags.None;
    for (const modifier of modifiers) {
      switch (modifier.kind) {
        case SyntaxKind.ExternKeyword:
          flags |= ModifierFlags.Extern;
          break;
      }
    }
    return flags;
  }

  function parseProjectionStatement(): ProjectionStatementNode {
    const pos = tokenPos();
    parseExpected(Token.ProjectionKeyword);
    const selector = parseProjectionSelector();
    parseExpected(Token.Hash);

    const id = parseIdentifier();

    parseExpected(Token.OpenBrace);
    let from, to;
    let proj1, proj2;
    if (token() === Token.Identifier) {
      proj1 = parseProjection();

      if (token() === Token.Identifier) {
        proj2 = parseProjection();
      }
    }

    if (proj1 && proj2 && proj1.direction === proj2.direction) {
      error({ code: "duplicate-symbol", target: proj2, format: { name: "projection" } });
    } else if (proj1) {
      [to, from] = proj1.direction === "to" ? [proj1, proj2] : [proj2, proj1];
    }

    parseExpected(Token.CloseBrace);

    return {
      kind: SyntaxKind.ProjectionStatement,
      selector,
      from,
      to,
      id,
      ...finishNode(pos),
    };
  }

  function parseProjection(): ProjectionNode {
    const pos = tokenPos();
    const directionId = parseIdentifier("projectionDirection");
    let direction: "to" | "from";
    if (directionId.sv !== "from" && directionId.sv !== "to") {
      error({ code: "token-expected", messageId: "projectionDirection" });
      direction = "from";
    } else {
      direction = directionId.sv;
    }
    let parameters: ProjectionParameterDeclarationNode[];
    if (token() === Token.OpenParen) {
      parameters = parseList(ListKind.ProjectionParameter, parseProjectionParameter);
    } else {
      parameters = [];
    }
    parseExpected(Token.OpenBrace);
    const body: ProjectionStatementItem[] = parseProjectionStatementList();
    parseExpected(Token.CloseBrace);

    return {
      kind: SyntaxKind.Projection,
      body,
      direction,
      directionId,
      parameters,
      ...finishNode(pos),
    };
  }

  function parseProjectionParameter(): ProjectionParameterDeclarationNode {
    const pos = tokenPos();
    const id = parseIdentifier();
    return {
      kind: SyntaxKind.ProjectionParameterDeclaration,
      id,
      ...finishNode(pos),
    };
  }
  function parseProjectionStatementList(): ProjectionStatementItem[] {
    const stmts = [];

    while (token() !== Token.CloseBrace) {
      const startPos = tokenPos();
      if (token() === Token.EndOfFile) {
        error({ code: "token-expected", messageId: "default", format: { token: "}" } });
        break;
      }

      const expr = parseProjectionExpressionStatement();
      stmts.push(expr);

      if (tokenPos() === startPos) {
        // we didn't manage to parse anything, so break out
        // and we'll report errors elsewhere.
        break;
      }
    }

    return stmts;
  }

  function parseProjectionExpressionStatement(): ProjectionExpressionStatementNode {
    const pos = tokenPos();
    const expr = parseProjectionExpression();
    parseExpected(Token.Semicolon);
    return {
      kind: SyntaxKind.ProjectionExpressionStatement,
      expr,
      ...finishNode(pos),
    };
  }

  function parseProjectionExpression() {
    return parseProjectionReturnExpressionOrHigher();
  }

  function parseProjectionReturnExpressionOrHigher(): ProjectionExpression {
    if (token() === Token.ReturnKeyword) {
      const pos = tokenPos();
      parseExpected(Token.ReturnKeyword);
      return {
        kind: SyntaxKind.Return,
        value: parseProjectionExpression(),
        ...finishNode(pos),
      };
    }

    return parseProjectionLogicalOrExpressionOrHigher();
  }

  function parseProjectionLogicalOrExpressionOrHigher(): ProjectionExpression {
    let expr = parseProjectionLogicalAndExpressionOrHigher();
    while (token() !== Token.EndOfFile) {
      const pos = expr.pos;
      if (parseOptional(Token.BarBar)) {
        expr = {
          kind: SyntaxKind.ProjectionLogicalExpression,
          op: "||",
          left: expr,
          right: parseProjectionLogicalAndExpressionOrHigher(),
          ...finishNode(pos),
        };
      } else {
        break;
      }
    }

    return expr;
  }

  function parseProjectionLogicalAndExpressionOrHigher(): ProjectionExpression {
    let expr: ProjectionExpression = parseProjectionEqualityExpressionOrHigher();

    while (token() !== Token.EndOfFile) {
      const pos = expr.pos;
      if (parseOptional(Token.AmpsersandAmpersand)) {
        expr = {
          kind: SyntaxKind.ProjectionLogicalExpression,
          op: "&&",
          left: expr,
          right: parseIdentifier(),
          ...finishNode(pos),
        };
      } else {
        break;
      }
    }

    return expr;
  }

  function parseProjectionEqualityExpressionOrHigher(): ProjectionExpression {
    let expr: ProjectionExpression = parseProjectionRelationalExpressionOrHigher();
    while (token() !== Token.EndOfFile) {
      const pos = expr.pos;
      const tok = token();
      if (tok === Token.EqualsEquals || tok === Token.ExclamationEquals) {
        const op = tokenValue() as "==" | "!=";
        nextToken();
        expr = {
          kind: SyntaxKind.ProjectionEqualityExpression,
          op,
          left: expr,
          right: parseProjectionRelationalExpressionOrHigher(),
          ...finishNode(pos),
        };
      } else {
        break;
      }
    }

    return expr;
  }

  function parseProjectionRelationalExpressionOrHigher(): ProjectionExpression {
    let expr: ProjectionExpression = parseProjectionAdditiveExpressionOrHigher();

    while (token() !== Token.EndOfFile) {
      const pos: number = expr.pos;
      const tok = token();
      if (
        tok === Token.LessThan ||
        tok === Token.LessThanEquals ||
        tok === Token.GreaterThan ||
        tok === Token.GreaterThanEquals
      ) {
        const op = tokenValue() as "<" | "<=" | ">" | ">=";
        nextToken();
        expr = {
          kind: SyntaxKind.ProjectionRelationalExpression,
          op,
          left: expr,
          right: parseProjectionAdditiveExpressionOrHigher(),
          ...finishNode(pos),
        };
      } else {
        break;
      }
    }

    return expr;
  }

  function parseProjectionAdditiveExpressionOrHigher(): ProjectionExpression {
    let expr: ProjectionExpression = parseProjectionMultiplicativeExpressionOrHigher();
    while (token() !== Token.EndOfFile) {
      const pos: number = expr.pos;
      const tok = token();
      if (tok === Token.Plus || tok === Token.Hyphen) {
        const op = tokenValue() as "+" | "-";
        nextToken();
        expr = {
          kind: SyntaxKind.ProjectionArithmeticExpression,
          op,
          left: expr,
          right: parseProjectionMultiplicativeExpressionOrHigher(),
          ...finishNode(pos),
        };
      } else {
        break;
      }
    }

    return expr;
  }

  function parseProjectionMultiplicativeExpressionOrHigher(): ProjectionExpression {
    let expr: ProjectionExpression = parseProjectionUnaryExpressionOrHigher();
    while (token() !== Token.EndOfFile) {
      const pos: number = expr.pos;
      const tok = token();
      if (tok === Token.ForwardSlash || tok === Token.Star) {
        const op = tokenValue() as "/" | "*";
        nextToken();
        expr = {
          kind: SyntaxKind.ProjectionArithmeticExpression,
          op,
          left: expr,
          right: parseProjectionUnaryExpressionOrHigher(),
          ...finishNode(pos),
        };
      } else {
        break;
      }
    }

    return expr;
  }

  function parseProjectionUnaryExpressionOrHigher(): ProjectionExpression {
    if (token() === Token.Exclamation) {
      const pos = tokenPos();
      nextToken();
      return {
        kind: SyntaxKind.ProjectionUnaryExpression,
        op: "!",
        target: parseProjectionUnaryExpressionOrHigher(),
        ...finishNode(pos),
      };
    }
    return parseProjectionCallExpressionOrHigher();
  }

  function parseProjectionCallExpressionOrHigher(): ProjectionExpression {
    let expr: ProjectionExpression = parseProjectionDecoratorReferenceExpressionOrHigher();

    while (token() !== Token.EndOfFile) {
      const pos: number = expr.pos;
      expr = parseProjectionMemberExpressionRest(expr, pos);
      if (token() == Token.OpenParen) {
        expr = {
          kind: SyntaxKind.ProjectionCallExpression,
          callKind: "method",
          target: expr,
          arguments: parseList(ListKind.CallArguments, parseProjectionExpression),
          ...finishNode(pos),
        };
      } else {
        break;
      }
    }

    return expr;
  }

  function parseProjectionDecoratorReferenceExpressionOrHigher(): ProjectionExpression {
    if (token() === Token.At) {
      const pos = tokenPos();
      nextToken();
      return {
        kind: SyntaxKind.ProjectionDecoratorReferenceExpression,
        target: parseIdentifierOrMemberExpression(undefined, true),
        ...finishNode(pos),
      };
    }

    return parseProjectionMemberExpressionOrHigher();
  }

  function parseProjectionMemberExpressionOrHigher(): ProjectionExpression {
    const pos = tokenPos();
    let expr = parseProjectionPrimaryExpression();
    expr = parseProjectionMemberExpressionRest(expr, pos);
    return expr;
  }

  function parseProjectionMemberExpressionRest(
    expr: ProjectionExpression,
    pos: number
  ): ProjectionExpression {
    while (token() !== Token.EndOfFile) {
      if (parseOptional(Token.Dot)) {
        expr = {
          kind: SyntaxKind.ProjectionMemberExpression,
          base: expr,
          id: parseIdentifier(),
          selector: ".",
          ...finishNode(pos),
        };
      } else if (parseOptional(Token.ColonColon)) {
        expr = {
          kind: SyntaxKind.ProjectionMemberExpression,
          base: expr,
          id: parseIdentifier(),
          selector: "::",
          ...finishNode(pos),
        };
      } else {
        break;
      }
    }

    return expr;
  }

  function parseProjectionPrimaryExpression(): ProjectionExpression {
    switch (token()) {
      case Token.IfKeyword:
        return parseProjectionIfExpression();
      case Token.NumericLiteral:
        return parseNumericLiteral();
      case Token.StringLiteral:
        return parseStringLiteral();
      case Token.TrueKeyword:
      case Token.FalseKeyword:
        return parseBooleanLiteral();
      case Token.OpenBracket:
        return parseProjectionTupleExpression();
      case Token.OpenBrace:
        return parseProjectionModelExpression();
      case Token.OpenParen:
        return parseProjectionLambdaOrParenthesizedExpression();
      case Token.VoidKeyword:
        return parseVoidKeyword();
      case Token.NeverKeyword:
        return parseNeverKeyword();
      case Token.UnknownKeyword:
        return parseUnknownKeyword();
      default:
        return parseIdentifier("expression");
    }
  }

  function parseProjectionLambdaOrParenthesizedExpression(): ProjectionExpression {
    const pos = tokenPos();
    const exprs = parseList(ListKind.ProjectionExpression, parseProjectionExpression);
    if (token() === Token.EqualsGreaterThan) {
      // unpack the exprs (which should be just identifiers) into a param list
      const params: ProjectionLambdaParameterDeclarationNode[] = [];
      for (const expr of exprs) {
        if (expr.kind === SyntaxKind.Identifier) {
          params.push(
            withSymbol({
              kind: SyntaxKind.ProjectionLambdaParameterDeclaration,
              id: expr,
              pos: expr.pos,
              end: expr.end,
              flags: NodeFlags.None,
            })
          );
        } else {
          error({ code: "token-expected", messageId: "identifier", target: expr });
        }
      }

      return parseProjectionLambdaExpressionRest(pos, params);
    } else {
      if (exprs.length === 0) {
        error({
          code: "token-expected",
          messageId: "expression",
        });
      }
      // verify we only have one entry
      for (let i = 1; i < exprs.length; i++) {
        error({
          code: "token-expected",
          messageId: "unexpected",
          format: { token: "expression" },
          target: exprs[i],
        });
      }

      return exprs[0];
    }
  }

  function parseProjectionLambdaExpressionRest(
    pos: number,
    parameters: ProjectionLambdaParameterDeclarationNode[]
  ): ProjectionLambdaExpressionNode {
    parseExpected(Token.EqualsGreaterThan);
    const body = parseProjectionBlockExpression();
    return {
      kind: SyntaxKind.ProjectionLambdaExpression,
      parameters,
      body,
      ...finishNode(pos),
    };
  }

  function parseProjectionModelExpression(): ProjectionModelExpressionNode {
    const pos = tokenPos();
    const properties = parseList(ListKind.ModelProperties, parseProjectionModelPropertyOrSpread);
    return {
      kind: SyntaxKind.ProjectionModelExpression,
      properties,
      ...finishNode(pos),
    };
  }

  function parseProjectionModelPropertyOrSpread(
    pos: number,
    decorators: DecoratorExpressionNode[]
  ) {
    return token() === Token.Ellipsis
      ? parseProjectionModelSpreadProperty(pos, decorators)
      : parseProjectionModelProperty(pos, decorators);
  }

  function parseProjectionModelSpreadProperty(
    pos: number,
    decorators: DecoratorExpressionNode[]
  ): ProjectionModelSpreadPropertyNode {
    parseExpected(Token.Ellipsis);

    reportInvalidDecorators(decorators, "spread property");

    const target = parseProjectionExpression();

    return {
      kind: SyntaxKind.ProjectionModelSpreadProperty,
      target,
      ...finishNode(pos),
    };
  }

  function parseProjectionModelProperty(
    pos: number,
    decorators: DecoratorExpressionNode[]
  ): ProjectionModelPropertyNode | ProjectionModelSpreadPropertyNode {
    const id = token() === Token.StringLiteral ? parseStringLiteral() : parseIdentifier("property");

    const optional = parseOptional(Token.Question);
    parseExpected(Token.Colon);
    const value = parseProjectionExpression();

    const hasDefault = parseOptional(Token.Equals);
    if (hasDefault && !optional) {
      error({ code: "default-optional" });
    }
    const defaultValue = hasDefault ? parseProjectionExpression() : undefined;
    return {
      kind: SyntaxKind.ProjectionModelProperty,
      id,
      decorators,
      value,
      optional,
      default: defaultValue,
      ...finishNode(pos),
    };
  }

  function parseProjectionIfExpression(): ProjectionIfExpressionNode {
    const pos = tokenPos();
    parseExpected(Token.IfKeyword);
    const test = parseProjectionExpression();
    const consequent = parseProjectionBlockExpression();
    let alternate = undefined;
    if (parseOptional(Token.ElseKeyword)) {
      if (token() === Token.IfKeyword) {
        alternate = parseProjectionIfExpression();
      } else {
        alternate = parseProjectionBlockExpression();
      }
    }

    return {
      kind: SyntaxKind.ProjectionIfExpression,
      test,
      consequent,
      alternate,
      ...finishNode(pos),
    };
  }

  function parseProjectionBlockExpression(): ProjectionBlockExpressionNode {
    const pos = tokenPos();
    parseExpected(Token.OpenBrace);
    const statements = parseProjectionStatementList();
    parseExpected(Token.CloseBrace);
    return {
      kind: SyntaxKind.ProjectionBlockExpression,
      statements,
      ...finishNode(pos),
    };
  }

  function parseProjectionTupleExpression(): ProjectionTupleExpressionNode {
    const pos = tokenPos();
    const values = parseList(ListKind.Tuple, parseProjectionExpression);
    return {
      kind: SyntaxKind.ProjectionTupleExpression,
      values,
      ...finishNode(pos),
    };
  }
  function parseProjectionSelector():
    | IdentifierNode
    | MemberExpressionNode
    | ProjectionInterfaceSelectorNode
    | ProjectionModelSelectorNode
    | ProjectionOperationSelectorNode
    | ProjectionUnionSelectorNode
    | ProjectionEnumSelectorNode {
    const pos = tokenPos();
    const selectorTok = expectTokenIsOneOf(
      Token.Identifier,
      Token.ModelKeyword,
      Token.OpKeyword,
      Token.InterfaceKeyword,
      Token.UnionKeyword,
      Token.EnumKeyword
    );

    switch (selectorTok) {
      case Token.Identifier:
        return parseIdentifierOrMemberExpression(undefined, true);
      case Token.ModelKeyword:
        nextToken();
        return {
          kind: SyntaxKind.ProjectionModelSelector,
          ...finishNode(pos),
        };
      case Token.OpKeyword:
        nextToken();
        return {
          kind: SyntaxKind.ProjectionOperationSelector,
          ...finishNode(pos),
        };
      case Token.InterfaceKeyword:
        nextToken();
        return {
          kind: SyntaxKind.ProjectionInterfaceSelector,
          ...finishNode(pos),
        };
      case Token.UnionKeyword:
        nextToken();
        return {
          kind: SyntaxKind.ProjectionUnionSelector,
          ...finishNode(pos),
        };
      case Token.EnumKeyword:
        nextToken();
        return {
          kind: SyntaxKind.ProjectionEnumSelector,
          ...finishNode(pos),
        };
      default:
        // recovery: return a missing identifier to use as the selector
        // we don't need to emit a diagnostic here as the `expectTokenOneOf` above
        // will have done so.
        return createMissingIdentifier();
    }
  }

  // utility functions
  function token() {
    return scanner.token;
  }

  function tokenValue() {
    return scanner.getTokenValue();
  }

  function tokenPos() {
    return scanner.tokenPosition;
  }

  function tokenEnd() {
    return scanner.position;
  }

  function nextToken() {
    // keep track of the previous token end separately from the current scanner
    // position as these will differ when the previous token had trailing
    // trivia, and we don't want to squiggle the trivia.
    previousTokenEnd = scanner.position;

    for (;;) {
      scanner.scan();
      if (isTrivia(token())) {
        if (!newLineIsTrivia && token() === Token.NewLine) {
          break;
        }
        if (options.comments && isComment(token())) {
          comments.push({
            kind:
              token() === Token.SingleLineComment
                ? SyntaxKind.LineComment
                : SyntaxKind.BlockComment,
            pos: tokenPos(),
            end: tokenEnd(),
          });
        }
      } else {
        break;
      }
    }
  }

  function createMissingIdentifier(): IdentifierNode {
    const pos = tokenPos();
    previousTokenEnd = pos;
    missingIdentifierCounter++;

    return {
      kind: SyntaxKind.Identifier,
      sv: "<missing identifier>" + missingIdentifierCounter,
      ...finishNode(pos),
    };
  }

  function finishNode(pos: number): TextRange & { flags: NodeFlags; symbol: Sym } {
    const flags = parseErrorInNextFinishedNode ? NodeFlags.ThisNodeHasError : NodeFlags.None;
    parseErrorInNextFinishedNode = false;
    return withSymbol({ pos, end: previousTokenEnd, flags });
  }

  // pretend to add as symbol property, likely to a node that is being created.
  function withSymbol<T extends { symbol: Sym }>(obj: Omit<T, "symbol">): T {
    return obj as any;
  }

  /**
   * Parse a delimited list of elements, including the surrounding open and
   * close punctuation
   *
   * This shared driver function is used to share sensitive error recovery code.
   * In particular, error recovery by inserting tokens deemed missing is
   * susceptible to getting stalled in a loop iteration without making any
   * progress, and we guard against this in a shared place here.
   *
   * Note that statement and decorator lists do not have this issue. We always
   * consume at least a real '@' for a decorator and if the leading token of a
   * statement is not one of our statement keywords, ';', or '@', it is consumed
   * as part of a bad statement. As such, parsing of decorators and statements
   * do not go through here.
   */
  function parseList<K extends ListKind, T extends Node>(
    kind: K,
    parseItem: ParseListItem<K, T>
  ): T[] {
    if (kind.open !== Token.None) {
      parseExpected(kind.open);
    }

    if (kind.allowEmpty && parseOptional(kind.close)) {
      return [];
    }

    const items: T[] = [];
    while (true) {
      const pos = tokenPos();
      const directives = parseDirectiveList();
      const decorators = parseDecoratorList();

      if (kind.invalidDecoratorTarget) {
        reportInvalidDecorators(decorators, kind.invalidDecoratorTarget);
      }

      if (directives.length === 0 && decorators.length === 0 && atEndOfListWithError(kind)) {
        // Error recovery: end surrounded list at statement keyword or end
        // of file. Note, however, that we must parse a missing element if
        // there were directives or decorators as we cannot drop those from
        // the tree.
        parseExpected(kind.close);
        break;
      }

      let item: T;
      if (kind.invalidDecoratorTarget) {
        item = (parseItem as ParseListItem<UndecoratedListKind, T>)();
      } else {
        item = parseItem(pos, decorators);
      }

      items.push(item);
      mutate(item).directives = directives;
      const delimiter = token();
      const delimiterPos = tokenPos();

      if (parseOptionalDelimiter(kind)) {
        // Delimiter found: check if it's trailing.
        if (parseOptional(kind.close)) {
          if (!kind.trailingDelimiterIsValid) {
            error({
              code: "trailing-token",
              format: { token: TokenDisplay[delimiter] },
              target: {
                pos: delimiterPos,
                end: delimiterPos + 1,
              },
            });
          }
          // It was trailing and we've consumed the close token.
          break;
        }
        // Not trailing. We can safely skip the progress check below here
        // because we know that we consumed a real delimiter.
        continue;
      } else if (kind.close === Token.None) {
        // If a list is *not* surrounded by punctuation, then the list ends when
        // there's no delimiter after an item.
        break;
      } else if (parseOptional(kind.close)) {
        // If a list *is* surrounded by punctuation, then the list ends when we
        // reach the close token.
        break;
      } else if (atEndOfListWithError(kind)) {
        // Error recovery: If a list *is* surrounded by punctuation, then
        // the list ends at statement keyword or end-of-file under the
        // assumption that the closing delimiter is missing. This check is
        // duplicated from above to preempt the parseExpected(delimeter)
        // below.
        parseExpected(kind.close);
        break;
      } else {
        // Error recovery: if a list kind *is* surrounded by punctuation and we
        // find neither a delimiter nor a close token after an item, then we
        // assume there is a missing delimiter between items.
        //
        // Example: `model M { a: B <missing semicolon> c: D }
        parseExpected(kind.delimiter);
      }

      if (pos === tokenPos()) {
        // Error recovery: we've inserted everything during this loop iteration
        // and haven't made any progress. Assume that the current token is a bad
        // representation of the end of the the list that we're trying to get
        // through.
        //
        // Simple repro: `model M { ]` would loop forever without this check.
        //
        parseExpected(kind.close);
        nextToken();

        // remove the item that was entirely inserted by error recovery.
        items.pop();
        break;
      }
    }

    return items;
  }

  /**
   * Parse a delimited list with surrounding open and close punctuation if the
   * open token is present. Otherwise, return an empty list.
   */
  function parseOptionalList<K extends SurroundedListKind, T extends Node>(
    kind: K,
    parseItem: ParseListItem<K, T>
  ): T[] {
    return token() === kind.open ? parseList(kind, parseItem) : [];
  }

  function parseOptionalDelimiter(kind: ListKind) {
    if (parseOptional(kind.delimiter)) {
      return true;
    }

    if (token() === kind.toleratedDelimiter) {
      if (!kind.toleratedDelimiterIsValid) {
        parseExpected(kind.delimiter);
      }
      nextToken();
      return true;
    }

    return false;
  }

  function atEndOfListWithError(kind: ListKind) {
    return (
      kind.close !== Token.None &&
      (isStatementKeyword(token()) || token() == Token.EndOfFile) &&
      token() !== kind.allowedStatementKeyword
    );
  }

  function parseEmptyStatement(): EmptyStatementNode {
    const pos = tokenPos();
    parseExpected(Token.Semicolon);
    return { kind: SyntaxKind.EmptyStatement, ...finishNode(pos) };
  }

  function parseInvalidStatement(
    pos: number,
    decorators: DecoratorExpressionNode[]
  ): InvalidStatementNode {
    // Error recovery: avoid an avalanche of errors when we get cornered into
    // parsing statements where none exist. Skip until we find a statement
    // keyword or decorator and only report one error for a contiguous range of
    // neither.
    do {
      nextToken();
    } while (
      !isStatementKeyword(token()) &&
      token() != Token.At &&
      token() != Token.Semicolon &&
      token() != Token.EndOfFile
    );

    error({
      code: "token-expected",
      messageId: "statement",
      target: { pos, end: previousTokenEnd },
    });
    return { kind: SyntaxKind.InvalidStatement, decorators, ...finishNode(pos) };
  }

  function error<
    C extends keyof CompilerDiagnostics,
    M extends keyof CompilerDiagnostics[C] = "default"
  >(
    report: Omit<DiagnosticReport<CompilerDiagnostics, C, M>, "target"> & {
      target?: TextRange & { realPos?: number };
      printable?: boolean;
    }
  ) {
    parseErrorInNextFinishedNode = true;

    const location = {
      file: scanner.file,
      pos: report.target?.pos ?? tokenPos(),
      end: report.target?.end ?? tokenEnd(),
    };

    if (!report.printable) {
      treePrintable = false;
    }

    // Error recovery: don't report more than 1 consecutive error at the same
    // position. The code path taken by error recovery after logging an error
    // can otherwise produce redundant and less decipherable errors, which this
    // suppresses.
    const realPos = report.target?.realPos ?? location.pos;
    if (realPositionOfLastError === realPos) {
      return;
    }
    realPositionOfLastError = realPos;

    const diagnostic = createDiagnostic({
      ...report,
      target: location,
    } as any);

    assert(diagnostic.severity === "error", "This function assumes it's reporting an error.");
    parseDiagnostics.push(diagnostic);
  }

  function reportDiagnostic(diagnostic: Diagnostic) {
    if (diagnostic.severity === "error") {
      parseErrorInNextFinishedNode = true;
      treePrintable = false;
    }
    parseDiagnostics.push(diagnostic);
  }

  function assert(condition: boolean, message: string): asserts condition {
    const location = {
      file: scanner.file,
      pos: tokenPos(),
      end: tokenEnd(),
    };
    compilerAssert(condition, message, location);
  }

  function reportInvalidDecorators(decorators: DecoratorExpressionNode[], nodeName: string) {
    for (const decorator of decorators) {
      error({ code: "invalid-decorator-location", format: { nodeName }, target: decorator });
    }
  }
  function reportInvalidDirective(directives: DirectiveExpressionNode[], nodeName: string) {
    for (const directive of directives) {
      error({ code: "invalid-directive-location", format: { nodeName }, target: directive });
    }
  }

  function parseExpected(expectedToken: Token) {
    if (token() === expectedToken) {
      nextToken();
      return true;
    }

    const location = getAdjustedDefaultLocation(expectedToken);
    error({
      code: "token-expected",
      format: { token: TokenDisplay[expectedToken] },
      target: location,
      printable: isPunctuation(expectedToken),
    });
    return false;
  }

  function expectTokenIsOneOf(...args: [option1: Token, ...rest: Token[]]) {
    const tok = token();
    for (const expected of args) {
      if (expected === Token.None) {
        continue;
      }
      if (tok === expected) {
        return tok;
      }
    }
    errorTokenIsNotOneOf(...args);
    return Token.None;
  }

  function parseExpectedOneOf(...args: [option1: Token, ...rest: Token[]]) {
    const tok = expectTokenIsOneOf(...args);
    if (tok !== Token.None) {
      nextToken();
    }
    return tok;
  }

  function errorTokenIsNotOneOf(...args: [option1: Token, ...rest: Token[]]) {
    const location = getAdjustedDefaultLocation(args[0]);
    const displayList = args.map((t, i) => {
      if (i === args.length - 1) {
        return `or ${TokenDisplay[t]}`;
      }
      return TokenDisplay[t];
    });
    error({ code: "token-expected", format: { token: displayList.join(", ") }, target: location });
  }

  function parseOptional(optionalToken: Token) {
    if (token() === optionalToken) {
      nextToken();
      return true;
    }

    return false;
  }

  function getAdjustedDefaultLocation(token: Token) {
    // Put the squiggly immediately after prior token when missing punctuation.
    // Avoids saying ';' is expected far away after a long comment, for example.
    // It's also confusing to squiggle the current token even if its nearby
    // in this case.
    return isPunctuation(token)
      ? { pos: previousTokenEnd, end: previousTokenEnd + 1, realPos: tokenPos() }
      : undefined;
  }
}

export type NodeCallback<T> = (c: Node) => T;

export function visitChildren<T>(node: Node, cb: NodeCallback<T>): T | undefined {
  if (node.directives) {
    visitEach(cb, node.directives);
  }
  switch (node.kind) {
    case SyntaxKind.CadlScript:
      return visitNode(cb, node.id) || visitEach(cb, node.statements);
    case SyntaxKind.ArrayExpression:
      return visitNode(cb, node.elementType);
    case SyntaxKind.AugmentDecoratorStatement:
      return (
        visitNode(cb, node.target) ||
        visitNode(cb, node.targetType) ||
        visitEach(cb, node.arguments)
      );
    case SyntaxKind.DecoratorExpression:
      return visitNode(cb, node.target) || visitEach(cb, node.arguments);
    case SyntaxKind.DirectiveExpression:
      return visitNode(cb, node.target) || visitEach(cb, node.arguments);
    case SyntaxKind.ImportStatement:
      return visitNode(cb, node.path);
    case SyntaxKind.OperationStatement:
      return (
        visitEach(cb, node.decorators) ||
        visitNode(cb, node.id) ||
        visitEach(cb, node.templateParameters) ||
        visitNode(cb, node.signature)
      );
    case SyntaxKind.OperationSignatureDeclaration:
      return visitNode(cb, node.parameters) || visitNode(cb, node.returnType);
    case SyntaxKind.OperationSignatureReference:
      return visitNode(cb, node.baseOperation);
    case SyntaxKind.NamespaceStatement:
      return (
        visitEach(cb, node.decorators) ||
        visitNode(cb, node.id) ||
        (isArray(node.statements) ? visitEach(cb, node.statements) : visitNode(cb, node.statements))
      );
    case SyntaxKind.InterfaceStatement:
      return (
        visitEach(cb, node.decorators) ||
        visitNode(cb, node.id) ||
        visitEach(cb, node.templateParameters) ||
        visitEach(cb, node.extends) ||
        visitEach(cb, node.operations)
      );
    case SyntaxKind.UsingStatement:
      return visitNode(cb, node.name);
    case SyntaxKind.IntersectionExpression:
      return visitEach(cb, node.options);
    case SyntaxKind.MemberExpression:
      return visitNode(cb, node.base) || visitNode(cb, node.id);
    case SyntaxKind.ModelExpression:
      return visitEach(cb, node.properties);
    case SyntaxKind.ModelProperty:
      return (
        visitEach(cb, node.decorators) ||
        visitNode(cb, node.id) ||
        visitNode(cb, node.value) ||
        visitNode(cb, node.default)
      );
    case SyntaxKind.ModelSpreadProperty:
      return visitNode(cb, node.target);
    case SyntaxKind.ModelStatement:
      return (
        visitEach(cb, node.decorators) ||
        visitNode(cb, node.id) ||
        visitEach(cb, node.templateParameters) ||
        visitNode(cb, node.extends) ||
        visitNode(cb, node.is) ||
        visitEach(cb, node.properties)
      );
    case SyntaxKind.UnionStatement:
      return (
        visitEach(cb, node.decorators) ||
        visitNode(cb, node.id) ||
        visitEach(cb, node.templateParameters) ||
        visitEach(cb, node.options)
      );
    case SyntaxKind.UnionVariant:
      return visitEach(cb, node.decorators) || visitNode(cb, node.id) || visitNode(cb, node.value);
    case SyntaxKind.EnumStatement:
      return (
        visitEach(cb, node.decorators) || visitNode(cb, node.id) || visitEach(cb, node.members)
      );
    case SyntaxKind.EnumMember:
      return visitEach(cb, node.decorators) || visitNode(cb, node.id) || visitNode(cb, node.value);
    case SyntaxKind.EnumSpreadMember:
      return visitNode(cb, node.target);
    case SyntaxKind.AliasStatement:
      return (
        visitNode(cb, node.id) ||
        visitEach(cb, node.templateParameters) ||
        visitNode(cb, node.value)
      );
    case SyntaxKind.DecoratorDeclarationStatement:
      return (
        visitEach(cb, node.modifiers) ||
        visitNode(cb, node.id) ||
        visitNode(cb, node.target) ||
        visitEach(cb, node.parameters)
      );
    case SyntaxKind.FunctionDeclarationStatement:
      return (
        visitEach(cb, node.modifiers) ||
        visitNode(cb, node.id) ||
        visitEach(cb, node.parameters) ||
        visitNode(cb, node.returnType)
      );
    case SyntaxKind.FunctionParameter:
<<<<<<< HEAD
      return visitNode(cb, node.id) || visitNode(cb, node.value);
=======
      return visitNode(cb, node.id) || visitNode(cb, node.type);
>>>>>>> 1a9fa100
    case SyntaxKind.TypeReference:
      return visitNode(cb, node.target) || visitEach(cb, node.arguments);
    case SyntaxKind.TupleExpression:
      return visitEach(cb, node.values);
    case SyntaxKind.UnionExpression:
      return visitEach(cb, node.options);

    case SyntaxKind.Projection:
      return (
        visitNode(cb, node.directionId) ||
        visitEach(cb, node.parameters) ||
        visitEach(cb, node.body)
      );
    case SyntaxKind.ProjectionExpressionStatement:
      return visitNode(cb, node.expr);
    case SyntaxKind.ProjectionCallExpression:
      return visitNode(cb, node.target) || visitEach(cb, node.arguments);
    case SyntaxKind.ProjectionMemberExpression:
      return visitNode(cb, node.base) || visitNode(cb, node.id);
    // binops
    case SyntaxKind.ProjectionLogicalExpression:
    case SyntaxKind.ProjectionRelationalExpression:
    case SyntaxKind.ProjectionArithmeticExpression:
    case SyntaxKind.ProjectionEqualityExpression:
      return visitNode(cb, node.left) || visitNode(cb, node.right);
    case SyntaxKind.ProjectionUnaryExpression:
      return visitNode(cb, node.target);
    case SyntaxKind.ProjectionModelExpression:
      return visitEach(cb, node.properties);
    case SyntaxKind.ProjectionModelProperty:
      return (
        visitEach(cb, node.decorators) ||
        visitNode(cb, node.id) ||
        visitNode(cb, node.value) ||
        visitNode(cb, node.default)
      );
    case SyntaxKind.ProjectionModelSpreadProperty:
      return visitNode(cb, node.target);
    case SyntaxKind.ProjectionTupleExpression:
      return visitEach(cb, node.values);
    case SyntaxKind.ProjectionBlockExpression:
      return visitEach(cb, node.statements);
    case SyntaxKind.ProjectionIfExpression:
      return (
        visitNode(cb, node.test) || visitNode(cb, node.consequent) || visitNode(cb, node.alternate)
      );
    case SyntaxKind.ProjectionLambdaExpression:
      return visitEach(cb, node.parameters) || visitNode(cb, node.body);
    case SyntaxKind.ProjectionStatement:
      return (
        visitNode(cb, node.id) ||
        visitNode(cb, node.selector) ||
        visitNode(cb, node.from) ||
        visitNode(cb, node.to)
      );
    case SyntaxKind.ProjectionDecoratorReferenceExpression:
      return visitNode(cb, node.target);
    case SyntaxKind.Return:
      return visitNode(cb, node.value);
    // no children for the rest of these.
    case SyntaxKind.InvalidStatement:
      return visitEach(cb, node.decorators);
    case SyntaxKind.TemplateParameterDeclaration:
      return (
        visitNode(cb, node.id) || visitNode(cb, node.constraint) || visitNode(cb, node.default)
      );
    case SyntaxKind.ProjectionLambdaParameterDeclaration:
      return visitNode(cb, node.id);
    case SyntaxKind.ProjectionParameterDeclaration:
      return visitNode(cb, node.id);
    case SyntaxKind.StringLiteral:
    case SyntaxKind.NumericLiteral:
    case SyntaxKind.BooleanLiteral:
    case SyntaxKind.Identifier:
    case SyntaxKind.EmptyStatement:
    case SyntaxKind.ProjectionModelSelector:
    case SyntaxKind.ProjectionUnionSelector:
    case SyntaxKind.ProjectionInterfaceSelector:
    case SyntaxKind.ProjectionOperationSelector:
    case SyntaxKind.ProjectionEnumSelector:
    case SyntaxKind.VoidKeyword:
    case SyntaxKind.NeverKeyword:
    case SyntaxKind.ExternKeyword:
    case SyntaxKind.UnknownKeyword:
    case SyntaxKind.JsSourceFile:
      return;
    default:
      // Dummy const to ensure we handle all node types.
      // If you get an error here, add a case for the new node type
      // you added..
      const _assertNever: never = node;
      return;
  }
}

function visitNode<T>(cb: NodeCallback<T>, node: Node | undefined): T | undefined {
  return node && cb(node);
}

function visitEach<T>(cb: NodeCallback<T>, nodes: readonly Node[] | undefined): T | undefined {
  if (!nodes) {
    return;
  }

  for (const node of nodes) {
    const result = cb(node);
    if (result) {
      return result;
    }
  }
  return;
}

export function getNodeAtPosition(
  script: CadlScriptNode,
  position: number,
  filter = (node: Node) => true
) {
  const realNode = getNodeAtPositionInternal(script, position, filter);
  if (realNode?.kind === SyntaxKind.StringLiteral) {
    return realNode;
  }
  // If we're not immediately after an identifier character, then advance
  // the position past any trivia. This is done because a zero-width
  // inserted missing identifier that the user is now trying to complete
  // starts after the trivia following the cursor.
  const cp = codePointBefore(script.file.text, position);
  if (!cp || !isIdentifierContinue(cp)) {
    const newPosition = skipTrivia(script.file.text, position);
    if (newPosition !== position) {
      return getNodeAtPositionInternal(script, newPosition, filter);
    }
  }
  return realNode;
}

function getNodeAtPositionInternal(
  script: CadlScriptNode,
  position: number,
  filter = (node: Node) => true
) {
  return visit(script);

  function visit(node: Node): Node | undefined {
    // We deliberately include the end position here because we need to hit
    // nodes when the cursor is positioned immediately after an identifier.
    // This is especially vital for completion. It's also generally OK
    // because the language doesn't (and should never) have syntax where you
    // could place the cursor ambiguously between two adjacent,
    // non-punctuation, non-trivia tokens that have no punctuation or trivia
    // separating them.
    if (node.pos <= position && position <= node.end) {
      // We only need to recursively visit children of nodes that satisfied
      // the condition above and therefore contain the given position. If a
      // node does not contain a position, then neither do its children.
      const child = visitChildren(node, visit);

      // A child match here is better than a self-match below as we want the
      // deepest (most specific) node. In other words, the search is depth
      // first. For example, consider `A<B<C>>`: If the cursor is on `B`,
      // then prefer B<C> over A<B<C>>.
      if (child) {
        return child;
      }

      if (filter(node)) {
        return node;
      }
    }

    return undefined;
  }
}

export function hasParseError(node: Node) {
  if (node.flags & NodeFlags.ThisNodeHasError) {
    return true;
  }

  checkForDescendantErrors(node);
  return node.flags & NodeFlags.DescendantHasError;
}

function checkForDescendantErrors(node: Node) {
  if (node.flags & NodeFlags.DescendantErrorsExamined) {
    return;
  }
  mutate(node).flags |= NodeFlags.DescendantErrorsExamined;

  visitChildren(node, (child: Node) => {
    if (child.flags & NodeFlags.ThisNodeHasError) {
      mutate(node).flags |= NodeFlags.DescendantHasError | NodeFlags.DescendantErrorsExamined;
      return true;
    }
    checkForDescendantErrors(child);

    if (child.flags & NodeFlags.DescendantHasError) {
      mutate(node).flags |= NodeFlags.DescendantHasError | NodeFlags.DescendantErrorsExamined;
      return true;
    }
    mutate(child).flags |= NodeFlags.DescendantErrorsExamined;

    return false;
  });
}

export function isImportStatement(node: Node): node is ImportStatementNode {
  return node.kind === SyntaxKind.ImportStatement;
}

function isBlocklessNamespace(node: Node) {
  if (node.kind !== SyntaxKind.NamespaceStatement) {
    return false;
  }
  while (!isArray(node.statements) && node.statements) {
    node = node.statements;
  }

  return node.statements === undefined;
}

export function getFirstAncestor(node: Node, test: NodeCallback<boolean>): Node | undefined {
  for (let n = node.parent; n; n = n.parent) {
    if (test(n)) {
      return n;
    }
  }
  return undefined;
}

export function getIdentifierContext(id: IdentifierNode): IdentifierContext {
  const node = getFirstAncestor(id, (n) => n.kind !== SyntaxKind.MemberExpression);
  compilerAssert(node, "Identifier with no non-member-expression ancestor.");

  let kind: IdentifierKind;
  switch (node.kind) {
    case SyntaxKind.TypeReference:
      kind = IdentifierKind.TypeReference;
      break;
    case SyntaxKind.DecoratorExpression:
      kind = IdentifierKind.Decorator;
      break;
    case SyntaxKind.ProjectionCallExpression:
      kind = IdentifierKind.Function;
      break;
    case SyntaxKind.UsingStatement:
      kind = IdentifierKind.Using;
      break;
    default:
      kind =
        (id.parent as DeclarationNode).id === id
          ? IdentifierKind.Declaration
          : IdentifierKind.Other;
      break;
  }

  return { node, kind };
}<|MERGE_RESOLUTION|>--- conflicted
+++ resolved
@@ -1342,11 +1342,7 @@
       target = {
         kind: SyntaxKind.FunctionParameter,
         id: createMissingIdentifier(),
-<<<<<<< HEAD
-        value: createMissingIdentifier(),
-=======
         type: createMissingIdentifier(),
->>>>>>> 1a9fa100
         optional: false,
         rest: false,
         ...finishNode(pos),
@@ -1423,19 +1419,11 @@
 
     const optional = parseOptional(Token.Question);
     parseExpected(Token.Colon);
-<<<<<<< HEAD
-    const value = parseExpression();
-    return {
-      kind: SyntaxKind.FunctionParameter,
-      id,
-      value,
-=======
     const type = parseExpression();
     return {
       kind: SyntaxKind.FunctionParameter,
       id,
       type,
->>>>>>> 1a9fa100
       optional,
       rest,
       ...finishNode(pos),
@@ -2563,11 +2551,7 @@
         visitNode(cb, node.returnType)
       );
     case SyntaxKind.FunctionParameter:
-<<<<<<< HEAD
-      return visitNode(cb, node.id) || visitNode(cb, node.value);
-=======
       return visitNode(cb, node.id) || visitNode(cb, node.type);
->>>>>>> 1a9fa100
     case SyntaxKind.TypeReference:
       return visitNode(cb, node.target) || visitEach(cb, node.arguments);
     case SyntaxKind.TupleExpression:
