--- conflicted
+++ resolved
@@ -527,27 +527,15 @@
  * pathIsAbsolute("path/to/file.ext") === false
  * pathIsAbsolute("./path/to/file.ext") === false
  * ```
-<<<<<<< HEAD
- */
-export function pathIsAbsolute(path: string): boolean {
-=======
  *
  * @internal
  */
 function pathIsAbsolute(path: string): boolean {
->>>>>>> a75d6f94
   return getEncodedRootLength(path) !== 0;
 }
 
 /**
  * Determines whether a path starts with a relative path component (i.e. `.` or `..`).
-<<<<<<< HEAD
- */
-export function pathIsRelative(path: string): boolean {
-  return /^\.\.?($|[\\/])/.test(path);
-}
-
-=======
  *
  * @internal
  */
@@ -572,7 +560,6 @@
   return !pathIsAbsolute(path) && !pathIsRelative(path) ? "./" + path : path;
 }
 
->>>>>>> a75d6f94
 /** @internal */
 function getPathComponentsRelativeTo(
   from: string,
