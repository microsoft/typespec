import { compilerAssert } from "./diagnostics.js";
import { NodeFlags, visitChildren } from "./parser.js";
import { Program } from "./program.js";
import {
  AliasStatementNode,
  CadlScriptNode,
  ContainerNode,
  Declaration,
  DecoratorSymbol,
  EnumStatementNode,
  ExportSymbol,
  FunctionSymbol,
  IdentifierNode,
  InterfaceStatementNode,
  JsSourceFile,
  LocalSymbol,
  ModelStatementNode,
  NamespaceStatementNode,
  Node,
  OperationStatementNode,
  ProjectionLambdaExpressionNode,
  ProjectionLambdaParameterDeclarationNode,
  ProjectionNode,
  ProjectionParameterDeclarationNode,
  ProjectionStatementNode,
  ProjectionSymbol,
  ScopeNode,
  Sym,
  SymbolTable,
  SyntaxKind,
  TemplateParameterDeclarationNode,
  TypeSymbol,
  UnionStatementNode,
  UsingStatementNode,
  Writable,
} from "./types.js";

// Use a regular expression to define the prefix for Cadl-exposed functions
// defined in JavaScript modules
const DecoratorFunctionPattern = /^\$/;

const SymbolTable = class<T extends Sym> extends Map<string, T> implements SymbolTable<T> {
  duplicates = new Map<T, Set<T>>();

  // First set for a given key wins, but record all duplicates for diagnostics.
  set(key: string, value: T) {
    const existing = super.get(key);
    if (existing === undefined) {
      super.set(key, value);
    } else {
      if (existing.kind === "using") {
        existing.duplicate = true;
      }

      const duplicateArray = this.duplicates.get(existing);
      if (duplicateArray) {
        duplicateArray.add(value);
      } else {
        this.duplicates.set(existing, new Set([existing, value]));
      }
    }
    return this;
  }
};

export interface Binder {
  bindSourceFile(sourceFile: CadlScriptNode): void;
  bindJsSourceFile(sourceFile: JsSourceFile): void;
  bindNode(node: Node): void;
}

export function createSymbolTable<T extends Sym>(): SymbolTable<T> {
  return new SymbolTable<T>();
}

export interface BinderOptions {
  // Configures the initial parent node to use when calling bindNode.  This is
  // useful for binding Cadl fragments outside the context of a full script node.
  initialParentNode?: Node;
}

export function createBinder(program: Program, options: BinderOptions = {}): Binder {
  let currentFile: CadlScriptNode;
  let parentNode: Node | undefined = options?.initialParentNode;
  let fileNamespace: NamespaceStatementNode | CadlScriptNode;
  let currentNamespace: ContainerNode;
  let isJsFile = false;

  // Node where locals go.
  let scope: ScopeNode | JsSourceFile;

  return {
    bindSourceFile,
    bindNode,
    bindJsSourceFile,
  };

  function isFunctionName(name: string): boolean {
    return DecoratorFunctionPattern.test(name);
  }

  function getFunctionName(name: string): string {
    return name.replace(DecoratorFunctionPattern, "");
  }

  function bindJsSourceFile(sourceFile: JsSourceFile) {
    sourceFile.exports = createSymbolTable();
    isJsFile = true;
    const rootNs = sourceFile.esmExports["namespace"];
    const namespaces = new Set<NamespaceStatementNode>();
    for (const [key, member] of Object.entries(sourceFile.esmExports)) {
      let name: string;
      let kind: "decorator" | "function";

      if (typeof member === "function") {
        // lots of 'any' casts here because control flow narrowing `member` to Function
        // isn't particularly useful it turns out.
<<<<<<< HEAD

        const name = getFunctionName(key);
        if (name === "onValidate") {
          program.onValidate(member as any);
          continue;
        } else if (name === "onEmit") {
          // nothing to do here this is loaded as emitter.
          continue;
=======
        if (isFunctionName(key)) {
          name = getFunctionName(key);
          kind = "decorator";
          if (name === "onBuild") {
            program.onBuild(member as any);
            continue;
          }
        } else {
          name = key;
          kind = "function";
>>>>>>> b8c46152
        }

        const memberNs: string = (member as any).namespace;
        const nsParts = [];
        if (rootNs) {
          nsParts.push(...rootNs.split("."));
        }

        if (memberNs) {
          nsParts.push(...memberNs.split("."));
        }

        scope = sourceFile;
        for (const part of nsParts) {
          const existingBinding = scope.exports!.get(part);
          if (
            existingBinding &&
            existingBinding.kind === "type" &&
            namespaces.has(existingBinding.node as NamespaceStatementNode)
          ) {
            // since the namespace was "declared" as part of this source file,
            // we can simply re-use it.
            scope = existingBinding.node as NamespaceStatementNode;
          } else {
            // need to synthesize a namespace declaration node
            // consider creating a "synthetic" node flag if necessary
            const nsNode = createSyntheticNamespace(part);

            if (existingBinding && existingBinding.kind === "type") {
              nsNode.symbol = existingBinding;
              nsNode.exports = (existingBinding.node as NamespaceStatementNode).exports;
            } else {
              declareSymbol(scope.exports!, nsNode, part);
            }

            namespaces.add(nsNode);
            scope = nsNode;
          }
        }
        let sym;
        if (kind === "decorator") {
          sym = createDecoratorSymbol(name, sourceFile.file.path, member);
        } else {
          sym = createFunctionSymbol(name, member as any);
        }
        scope.exports!.set(sym.name, sym);
      }
    }

    (sourceFile as any).namespaces = Array.from(namespaces);
  }

  function bindSourceFile(sourceFile: Writable<CadlScriptNode>) {
    isJsFile = false;
    sourceFile.exports = createSymbolTable();
    fileNamespace = currentFile = sourceFile;
    currentNamespace = scope = fileNamespace;
    bindNode(sourceFile);
  }

  function bindNode(node: Node) {
    if (!node) return;
    // set the node's parent since we're going for a walk anyway
    node.parent = parentNode;

    switch (node.kind) {
      case SyntaxKind.ModelStatement:
        bindModelStatement(node);
        break;
      case SyntaxKind.InterfaceStatement:
        bindInterfaceStatement(node);
        break;
      case SyntaxKind.UnionStatement:
        bindUnionStatement(node);
        break;
      case SyntaxKind.AliasStatement:
        bindAliasStatement(node);
        break;
      case SyntaxKind.EnumStatement:
        bindEnumStatement(node);
        break;
      case SyntaxKind.NamespaceStatement:
        bindNamespaceStatement(node);
        break;
      case SyntaxKind.OperationStatement:
        bindOperationStatement(node);
        break;
      case SyntaxKind.TemplateParameterDeclaration:
        bindTemplateParameterDeclaration(node);
        break;
      case SyntaxKind.UsingStatement:
        bindUsingStatement(node);
        break;
      case SyntaxKind.Projection:
        bindProjection(node);
        break;
      case SyntaxKind.ProjectionStatement:
        bindProjectionStatement(node);
        break;
      case SyntaxKind.ProjectionParameterDeclaration:
        bindProjectionParameterDeclaration(node);
        break;
      case SyntaxKind.ProjectionLambdaParameterDeclaration:
        bindProjectionLambdaParameterDeclaration(node);
        break;
      case SyntaxKind.ProjectionLambdaExpression:
        bindProjectionLambdaExpression(node);
    }

    const prevParent = parentNode;
    // set parent node when we walk into children
    parentNode = node;

    if (hasScope(node)) {
      const prevScope = scope;
      const prevNamespace = currentNamespace;
      scope = node;
      if (node.kind === SyntaxKind.NamespaceStatement) {
        currentNamespace = node;
      }

      visitChildren(node, bindNode);

      if (node.kind !== SyntaxKind.NamespaceStatement && node.locals) {
        program.reportDuplicateSymbols(node.locals!);
      }

      scope = prevScope;
      currentNamespace = prevNamespace;
    } else {
      visitChildren(node, bindNode);
    }

    // restore parent node
    parentNode = prevParent;
  }

  function getContainingSymbolTable() {
    switch (scope.kind) {
      case SyntaxKind.NamespaceStatement:
        return scope.exports!;
      case SyntaxKind.CadlScript:
        return fileNamespace.exports!;
      case "JsSourceFile":
        return scope.exports!;
      default:
        return scope.locals!;
    }
  }

  function bindProjection(node: ProjectionNode) {
    node.locals = new SymbolTable();
  }

  /**
   * Binding projection statements is interesting because there may be
   * multiple declarations spread across various source files that all
   * contribute to the same symbol because they declare the same
   * projection on different selectors.
   *
   * There is presently an issue where we do not check for duplicate
   * projections when they're applied to a specific type. This could
   * be done with ease in the checker during evaluation, but could
   * probably instead be done in a post-bind phase - we just need
   * all the symbols in place so we know if a projection was declared
   * multiple times for the same symbol.
   *
   */
  function bindProjectionStatement(node: Writable<ProjectionStatementNode>) {
    const name = node.id.sv;
    const table: SymbolTable<Sym> = getContainingSymbolTable();
    let sym;
    if (table.has(name)) {
      sym = table.get(name)!;
      if (sym.kind !== "projection") {
        // clashing with some other decl, report duplicate symbol
        declareSymbol(getContainingSymbolTable(), node, name);
        return;
      }
    } else {
      sym = {
        kind: "projection",
        name,
        node: node,
        byId: new Map(),
        byKind: new Map(),
      } as ProjectionSymbol;
      table.set(name, sym);
    }

    if (fileNamespace.kind !== SyntaxKind.CadlScript) {
      node.namespaceSymbol = fileNamespace.symbol;
    }
    node.symbol = sym;

    if (
      node.selector.kind !== SyntaxKind.Identifier &&
      node.selector.kind !== SyntaxKind.MemberExpression
    ) {
      const selectorString =
        node.selector.kind === SyntaxKind.ProjectionModelSelector
          ? "model"
          : node.selector.kind === SyntaxKind.ProjectionOperationSelector
          ? "op"
          : node.selector.kind === SyntaxKind.ProjectionUnionSelector
          ? "union"
          : node.selector.kind === SyntaxKind.ProjectionEnumSelector
          ? "enum"
          : "interface";

      if (sym.byKind.has(selectorString)) {
        // clashing with a like-named decl with this selector, so throw.
        declareSymbol(getContainingSymbolTable(), node, name);
        return;
      }

      sym.byKind.set(selectorString, { to: node.to, from: node.from });
    }
  }

  function bindProjectionParameterDeclaration(node: ProjectionParameterDeclarationNode) {
    declareSymbol(getContainingSymbolTable(), node, node.id.sv);
  }

  function bindProjectionLambdaParameterDeclaration(
    node: ProjectionLambdaParameterDeclarationNode
  ) {
    declareSymbol(getContainingSymbolTable(), node, node.id.sv);
  }

  function bindProjectionLambdaExpression(node: ProjectionLambdaExpressionNode) {
    node.locals = new SymbolTable();
  }

  function bindTemplateParameterDeclaration(node: TemplateParameterDeclarationNode) {
    declareSymbol(getContainingSymbolTable(), node, node.id.sv);
  }

  function bindModelStatement(node: ModelStatementNode) {
    declareSymbol(getContainingSymbolTable(), node, node.id.sv);
    // Initialize locals for type parameters
    node.locals = new SymbolTable<LocalSymbol>();
  }

  function bindInterfaceStatement(node: InterfaceStatementNode) {
    declareSymbol(getContainingSymbolTable(), node, node.id.sv);
    node.locals = new SymbolTable<LocalSymbol>();
  }

  function bindUnionStatement(node: UnionStatementNode) {
    declareSymbol(getContainingSymbolTable(), node, node.id.sv);
    node.locals = new SymbolTable<LocalSymbol>();
  }

  function bindAliasStatement(node: AliasStatementNode) {
    declareSymbol(getContainingSymbolTable(), node, node.id.sv);
    // Initialize locals for type parameters
    node.locals = new SymbolTable<LocalSymbol>();
  }

  function bindEnumStatement(node: EnumStatementNode) {
    declareSymbol(getContainingSymbolTable(), node, node.id.sv);
  }

  function bindNamespaceStatement(statement: Writable<NamespaceStatementNode>) {
    // check if there's an existing symbol for this namespace
    const existingBinding = currentNamespace.exports!.get(statement.name.sv);
    if (existingBinding && existingBinding.kind === "type") {
      statement.symbol = existingBinding;
      // locals are never shared.
      statement.locals = createSymbolTable();

      // todo: don't merge exports
      statement.exports = (existingBinding.node as NamespaceStatementNode).exports;
    } else {
      declareSymbol(getContainingSymbolTable(), statement, statement.name.sv);

      // Initialize locals for non-exported symbols
      statement.locals = createSymbolTable();

      // initialize exports for exported symbols
      statement.exports = new SymbolTable<ExportSymbol>();
    }

    currentFile.namespaces.push(statement);

    if (statement.statements === undefined) {
      scope = currentNamespace = statement;
      fileNamespace = statement;
      let current: CadlScriptNode | NamespaceStatementNode = statement;
      while (current.kind !== SyntaxKind.CadlScript) {
        (currentFile.inScopeNamespaces as NamespaceStatementNode[]).push(current);
        current = current.parent as CadlScriptNode | NamespaceStatementNode;
      }
    }
  }

  function bindUsingStatement(statement: UsingStatementNode) {
    (currentFile.usings as UsingStatementNode[]).push(statement);
  }

  function bindOperationStatement(statement: OperationStatementNode) {
    if (scope.kind !== SyntaxKind.InterfaceStatement) {
      declareSymbol(getContainingSymbolTable(), statement, statement.id.sv);
    }
  }

  function declareSymbol(table: SymbolTable<Sym>, node: Writable<Declaration>, name: string) {
    compilerAssert(table, "Attempted to declare symbol on non-existent table");
    const symbol = createTypeSymbol(node, name);
    node.symbol = symbol;

    if (scope.kind === SyntaxKind.NamespaceStatement) {
      compilerAssert(
        node.kind !== SyntaxKind.TemplateParameterDeclaration &&
          node.kind !== SyntaxKind.ProjectionParameterDeclaration &&
          node.kind !== SyntaxKind.ProjectionLambdaParameterDeclaration,
        "Attempted to declare parameter in namespace",
        node
      );
      node.namespaceSymbol = scope.symbol;
    } else if (scope.kind === SyntaxKind.CadlScript) {
      compilerAssert(
        node.kind !== SyntaxKind.TemplateParameterDeclaration &&
          node.kind !== SyntaxKind.ProjectionParameterDeclaration &&
          node.kind !== SyntaxKind.ProjectionLambdaParameterDeclaration,
        "Attempted to declare parameter in global scope",
        node
      );

      if (fileNamespace.kind !== SyntaxKind.CadlScript) {
        node.namespaceSymbol = fileNamespace.symbol;
      }
    }

    table.set(name, symbol);
  }
}

function hasScope(node: Node): node is ScopeNode {
  switch (node.kind) {
    case SyntaxKind.ModelStatement:
    case SyntaxKind.AliasStatement:
      return true;
    case SyntaxKind.NamespaceStatement:
      return node.statements !== undefined;
    case SyntaxKind.CadlScript:
      return true;
    case SyntaxKind.InterfaceStatement:
      return true;
    case SyntaxKind.UnionStatement:
      return true;
    case SyntaxKind.Projection:
      return true;
    case SyntaxKind.ProjectionLambdaExpression:
      return true;
    default:
      return false;
  }
}

function createTypeSymbol(node: Node, name: string): TypeSymbol {
  return {
    kind: "type",
    node,
    name,
  };
}

function createDecoratorSymbol(name: string, path: string, value: any): DecoratorSymbol {
  return {
    kind: "decorator",
    name: `@` + name,
    path,
    value,
  };
}

function createFunctionSymbol(name: string, value: (...args: any[]) => any): FunctionSymbol {
  return {
    kind: "function",
    name,
    value,
  };
}

function createSyntheticNamespace(
  name: string
): Writable<NamespaceStatementNode & { flags: NodeFlags }> {
  const nsId: IdentifierNode = {
    kind: SyntaxKind.Identifier,
    pos: 0,
    end: 0,
    sv: name,
  };

  return {
    kind: SyntaxKind.NamespaceStatement,
    decorators: [],
    pos: 0,
    end: 0,
    name: nsId,
    symbol: undefined as any,
    locals: createSymbolTable(),
    exports: createSymbolTable(),
    flags: NodeFlags.Synthetic,
  };
}<|MERGE_RESOLUTION|>--- conflicted
+++ resolved
@@ -115,27 +115,19 @@
       if (typeof member === "function") {
         // lots of 'any' casts here because control flow narrowing `member` to Function
         // isn't particularly useful it turns out.
-<<<<<<< HEAD
-
-        const name = getFunctionName(key);
-        if (name === "onValidate") {
-          program.onValidate(member as any);
-          continue;
-        } else if (name === "onEmit") {
-          // nothing to do here this is loaded as emitter.
-          continue;
-=======
         if (isFunctionName(key)) {
           name = getFunctionName(key);
           kind = "decorator";
-          if (name === "onBuild") {
-            program.onBuild(member as any);
+          if (name === "onValidate") {
+            program.onValidate(member as any);
+            continue;
+          } else if (name === "onEmit") {
+            // nothing to do here this is loaded as emitter.
             continue;
           }
         } else {
           name = key;
           kind = "function";
->>>>>>> b8c46152
         }
 
         const memberNs: string = (member as any).namespace;
