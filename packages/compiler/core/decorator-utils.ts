<<<<<<< HEAD
import { getIntrinsicModelName, getPropertyType } from "../lib/decorators.js";
import { DecoratorContext, getTypeName } from "./index.js";
=======
import { getPropertyType } from "./index.js";
>>>>>>> 607962e4
import { createDiagnostic, reportDiagnostic } from "./messages.js";
import { Program } from "./program.js";
import {
  DecoratorContext,
  Diagnostic,
  DiagnosticTarget,
  IntrinsicScalarName,
  ModelProperty,
  Scalar,
  Type,
} from "./types.js";

export type CadlValue = Type | string | number | boolean;

// prettier-ignore
export type InferredCadlValue<K extends TypeKind> = 
  K extends "Any" ? CadlValue
  : K extends (infer T extends Type["kind"])[] ? InferredCadlValue<T>
  : K extends "String" ? string 
  : K extends "Number" ? number 
  : K extends "Boolean" ? boolean 
  : Type & { kind: K };

/**
 * Validate the decorator target is matching the expected value.
 * @param program
 * @param target
 * @param expectedType
 * @param decoratorName
 * @returns
 */
export function validateDecoratorTarget<K extends TypeKind>(
  context: DecoratorContext,
  target: Type,
  decoratorName: string,
  expectedType: K | readonly K[]
): target is K extends "Any" ? Type : Type & { kind: K } {
  const isCorrectType = isCadlValueTypeOf(target, expectedType);
  if (!isCorrectType) {
    reportDiagnostic(context.program, {
      code: "decorator-wrong-target",
      format: {
        decorator: decoratorName,
        to: target.kind,
      },
      target: context.decoratorTarget,
    });
    return false;
  }

  return true;
}

export function validateDecoratorTargetIntrinsic(
  context: DecoratorContext,
  target: Scalar | ModelProperty,
  decoratorName: string,
  expectedType: IntrinsicScalarName | IntrinsicScalarName[]
): boolean {
  const expectedTypeStrs = typeof expectedType === "string" ? [expectedType] : expectedType;
  const expectedTypes = expectedTypeStrs.map((x) => context.program.checker.getStdType(x));
  const type = getPropertyType(target);
  const isCorrect = expectedTypes.some(
    (x) => context.program.checker.isTypeAssignableTo(type.projectionBase ?? type, x, type)[0]
  );
  if (!isCorrect) {
    context.program.reportDiagnostic(
      createDiagnostic({
        code: "decorator-wrong-target",
        format: {
          decorator: decoratorName,
          to: `type it is not one of: ${typeof expectedTypeStrs.join(", ")}`,
        },
        target: context.decoratorTarget,
      })
    );
    return false;
  }
  return true;
}
/**
 * Check if the given target is of any of the cadl types.
 * @param target Target to validate.
 * @param expectedType One or multiple allowed cadl types.
 * @returns boolean if the target is of one of the allowed types.
 */
export function isCadlValueTypeOf<K extends TypeKind>(
  target: CadlValue,
  expectedType: K | readonly K[]
): target is InferredCadlValue<K> {
  const kind = getTypeKind(target);
  if (kind === undefined) {
    return false;
  }

  return typeof expectedType === "string"
    ? expectedType === "Any" || kind === expectedType
    : expectedType.includes("Any" as any) || expectedType.includes(kind as any);
}

function getTypeKind(target: CadlValue): Type["kind"] | undefined {
  switch (typeof target) {
    case "object":
      return target.kind;
    case "string":
      return "String";
    case "number":
      return "Number";
    case "boolean":
      return "Boolean";
    default:
      return undefined;
  }
}

/**
 * Validate a decorator parameter has the correct type.
 * @param program Program
 * @param target Decorator target
 * @param value Value of the parameter.
 * @param expectedType Expected type or list of expected type
 * @returns true if the value is of one of the type in the list of expected types. If not emit a diagnostic.
 * @deprecated use @see createDecoratorDefinition#validate instead.
 */
export function validateDecoratorParamType<K extends Type["kind"]>(
  program: Program,
  target: Type,
  value: CadlValue,
  expectedType: K | K[]
): value is InferredCadlValue<K> {
  if (!isCadlValueTypeOf(value, expectedType)) {
    reportDiagnostic(program, {
      code: "invalid-argument",
      format: {
        value: prettyValue(program, value),
        expected: typeof expectedType === "string" ? expectedType : expectedType.join(", "),
      },
      target,
    });
    return false;
  }
  return true;
}

export interface DecoratorDefinition<
  T extends TypeKind,
  P extends readonly DecoratorParamDefinition<TypeKind>[],
  S extends DecoratorParamDefinition<TypeKind> | undefined = undefined
> {
  /**
   * Name of the decorator.
   */
  readonly name: string;

  /**
   * Decorator target.
   */
  readonly target: T | readonly T[];

  /**
   * List of positional arguments in the function.
   */
  readonly args: P;

  /**
   * @optional Type of the spread args at the end of the function if applicable.
   */
  readonly spreadArgs?: S;
}

export interface DecoratorParamDefinition<K extends TypeKind> {
  /**
   * Kind of the parameter
   */
  readonly kind: K | readonly K[];

  /**
   * Is the parameter optional.
   */
  readonly optional?: boolean;
}

type InferParameters<
  P extends readonly DecoratorParamDefinition<TypeKind>[],
  S extends DecoratorParamDefinition<TypeKind> | undefined
> = S extends undefined
  ? InferPosParameters<P>
  : [...InferPosParameters<P>, ...InferSpreadParameter<S>];

type InferSpreadParameter<S extends DecoratorParamDefinition<TypeKind> | undefined> =
  S extends DecoratorParamDefinition<Type["kind"]> ? InferParameter<S>[] : never;

type InferPosParameters<P extends readonly DecoratorParamDefinition<TypeKind>[]> = {
  [K in keyof P]: InferParameter<P[K]>;
};

type InferParameter<P extends DecoratorParamDefinition<TypeKind>> = P["optional"] extends true
  ? InferParameterKind<P["kind"]> | undefined
  : InferParameterKind<P["kind"]>;

// prettier-ignore
type InferParameterKind<P extends TypeKind | readonly TypeKind[]> =
  P extends readonly (infer T extends TypeKind)[] ? InferredCadlValue<T> 
  : P extends TypeKind ? InferredCadlValue<P> : never

export interface DecoratorValidator<
  T extends TypeKind,
  P extends readonly DecoratorParamDefinition<TypeKind>[],
  S extends DecoratorParamDefinition<TypeKind> | undefined = undefined
> {
  validate(
    context: DecoratorContext,
    target: InferredCadlValue<T>,
    parameters: InferParameters<P, S>
  ): boolean;
}

export type TypeKind = Type["kind"] | "Any";

/**
 * @deprecated use extern dec definition in cadl instead.
 */
export function createDecoratorDefinition<
  T extends TypeKind,
  P extends readonly DecoratorParamDefinition<TypeKind>[],
  S extends DecoratorParamDefinition<TypeKind> | undefined
>(definition: DecoratorDefinition<T, P, S>): DecoratorValidator<T, P, S> {
  const minParams = definition.args.filter((x) => !x.optional).length;
  const maxParams = definition.spreadArgs ? undefined : definition.args.length;

  function validate(context: DecoratorContext, target: Type, args: CadlValue[]) {
    if (
      !validateDecoratorTarget(context, target, definition.name, definition.target) ||
      !validateDecoratorParamCount(context, minParams, maxParams, args)
    ) {
      return false;
    }

    for (const [index, arg] of args.entries()) {
      const paramDefinition = definition.args[index] ?? definition.spreadArgs;
      if (arg === undefined) {
        if (!paramDefinition.optional) {
          reportDiagnostic(context.program, {
            code: "invalid-argument",
            format: {
              value: "undefined",
              expected: expectedTypeList(paramDefinition.kind as any),
            },
            target: context.getArgumentTarget(index)!,
          });
          return false;
        }
      } else if (!isCadlValueTypeOf(arg, paramDefinition.kind)) {
        reportDiagnostic(context.program, {
          code: "invalid-argument",
          format: {
            value: prettyValue(context.program, arg),
            expected: expectedTypeList(paramDefinition.kind as any),
          },
          target: context.getArgumentTarget(index)!,
        });
        return false;
      }
    }

    return true;
  }

  return {
    validate(context: DecoratorContext, target, parameters) {
      return validate(context, target as any, parameters as any);
    },
  };
}

function expectedTypeList(expectedType: Type["kind"] | Type["kind"][]) {
  return typeof expectedType === "string" ? expectedType : expectedType.join(", ");
}

export function validateDecoratorParamCount(
  context: DecoratorContext,
  min: number,
  max: number | undefined,
  parameters: unknown[]
): boolean {
  let missing = 0;
  for (let i = parameters.length - 1; i >= 0; i--) {
    if (parameters[i] === undefined) {
      missing++;
    } else {
      break;
    }
  }
  const parameterCount = parameters.length - missing;
  if (parameterCount < min || (max !== undefined && parameterCount > max)) {
    if (min === max) {
      reportDiagnostic(context.program, {
        code: "invalid-argument-count",
        format: {
          actual: parameterCount.toString(),
          expected: min.toString(),
        },
        target: context.decoratorTarget,
      });
    } else {
      reportDiagnostic(context.program, {
        code: "invalid-argument-count",
        format: {
          actual: parameterCount.toString(),
          expected: `${min}-${max === undefined ? "infinity" : max.toString()}`,
        },
        target: context.decoratorTarget,
      });
    }
    return false;
  }
  return true;
}

function prettyValue(program: Program, value: any) {
  if (typeof value === "object" && value !== null && "kind" in value) {
    return getTypeName(value);
  }
  return value;
}

/**
 * Convert a cadl type to a serializable Json object.
 * Emits diagnostics if the given type is invalid
 * @param cadlType The type to convert to Json data
 * @param target The diagnostic target in case of errors.
 */
export function cadlTypeToJson<T>(
  cadlType: CadlValue,
  target: DiagnosticTarget
): [T | undefined, Diagnostic[]] {
  if (typeof cadlType !== "object") {
    return [cadlType as any, []];
  }
  return cadlTypeToJsonInternal(cadlType, target, []);
}

function cadlTypeToJsonInternal(
  cadlType: Type,
  target: DiagnosticTarget,
  path: string[]
): [any | undefined, Diagnostic[]] {
  switch (cadlType.kind) {
    case "String":
    case "Boolean":
    case "Number":
      return [cadlType.value, []];
    case "EnumMember":
      return [cadlType.value ?? cadlType.name, []];
    case "Tuple": {
      const result = [];
      for (const [index, type] of cadlType.values.entries()) {
        const [item, diagnostics] = cadlTypeToJsonInternal(type, target, [
          ...path,
          index.toString(),
        ]);
        if (diagnostics.length > 0) {
          return [undefined, diagnostics];
        }
        result.push(item);
      }
      return [result, []];
    }
    case "Model": {
      const result: Record<string, any> = {};
      for (const [name, type] of cadlType.properties.entries()) {
        const [item, diagnostics] = cadlTypeToJsonInternal(type.type, target, [
          ...path,
          name.toString(),
        ]);
        if (diagnostics.length > 0) {
          return [undefined, diagnostics];
        }
        result[name] = item;
      }
      return [result, []];
    }
    default:
      const diagnostic =
        path.length === 0
          ? createDiagnostic({
              code: "invalid-value",
              format: {
                kind: cadlType.kind,
              },
              target,
            })
          : createDiagnostic({
              code: "invalid-value",
              messageId: "atPath",
              format: {
                kind: cadlType.kind,
                path: path.join("."),
              },
              target,
            });
      return [undefined, [diagnostic]];
  }
}<|MERGE_RESOLUTION|>--- conflicted
+++ resolved
@@ -1,9 +1,5 @@
-<<<<<<< HEAD
-import { getIntrinsicModelName, getPropertyType } from "../lib/decorators.js";
-import { DecoratorContext, getTypeName } from "./index.js";
-=======
-import { getPropertyType } from "./index.js";
->>>>>>> 607962e4
+import { getPropertyType } from "../lib/decorators.js";
+import { getTypeName } from "./helpers/type-name-utils.js";
 import { createDiagnostic, reportDiagnostic } from "./messages.js";
 import { Program } from "./program.js";
 import {
