// Static assert: this won't compile if one of the entries above is invalid.

import { createDiagnosticCreator } from "./diagnostics.js";
import { paramMessage } from "./library.js";
import { TypeOfDiagnostics } from "./types.js";

const diagnostics = {
  /**
   * Scanner errors.
   */
  "digit-expected": {
    severity: "error",
    messages: {
      default: "Digit expected.",
    },
  },

  "hex-digit-expected": {
    severity: "error",
    messages: {
      default: "Hexadecimal digit expected.",
    },
  },

  "binary-digit-expected": {
    severity: "error",
    messages: {
      default: "Binary digit expected.",
    },
  },

  unterminated: {
    severity: "error",
    messages: {
      default: paramMessage`Unterminated ${"token"}.`,
    },
  },
  "creating-file": {
    severity: "error",
    messages: {
      default: paramMessage`Error creating single file: ${"filename"},  ${"error"}`,
    },
  },

  "invalid-escape-sequence": {
    severity: "error",
    messages: {
      default: "Invalid escape sequence.",
    },
  },

  "no-new-line-start-triple-quote": {
    severity: "error",
    messages: {
      default: "String content in triple quotes must begin on a new line.",
    },
  },

  "no-new-line-end-triple-quote": {
    severity: "error",
    messages: {
      default: "Closing triple quotes must begin on a new line.",
    },
  },

  "triple-quote-indent": {
    severity: "error",
    messages: {
      default:
        "All lines in triple-quoted string lines must have the same indentation as closing triple quotes.",
    },
  },

  "invalid-character": {
    severity: "error",
    messages: {
      default: "Invalid character.",
    },
  },

  /**
   * Utils
   */
  "file-not-found": {
    severity: "error",
    messages: {
      default: paramMessage`File ${"path"} not found.`,
    },
  },
  "file-load": {
    severity: "error",
    messages: {
      default: paramMessage`${"message"}`,
    },
  },

  /**
   * Parser errors.
   */
  "multiple-blockless-namespace": {
    severity: "error",
    messages: {
      default: "Cannot use multiple blockless namespaces.",
    },
  },
  "blockless-namespace-first": {
    severity: "error",
    messages: {
      default: "Blockless namespaces can't follow other declarations.",
      topLevel: "Blockless namespace can only be top-level.",
    },
  },
  "import-first": {
    severity: "error",
    messages: {
      default: "Imports must come prior to namespaces or other declarations.",
      topLevel: "Imports must be top-level and come prior to namespaces or other declarations.",
    },
  },
  "default-optional": {
    severity: "error",
    messages: {
      default: "Cannot use default with non optional properties",
    },
  },
  "token-expected": {
    severity: "error",
    messages: {
      default: paramMessage`${"token"} expected.`,
      unexpected: paramMessage`Unexpected token ${"token"}`,
      numericOrStringLiteral: "Expected numeric or string literal",
      identifier: "Identifier expected.",
      projectionDirection: "from or to expected.",
      expression: "Expression expected.",
      statement: "Statement expected.",
      property: "Property expected.",
      enumMember: "Enum member expected.",
    },
  },
  "trailing-token": {
    severity: "error",
    messages: {
      default: paramMessage`Trailing ${"token"}`,
    },
  },
  "unknown-directive": {
    severity: "error",
    messages: {
      default: paramMessage`Unknown directive '#${"id"}'`,
    },
  },
  "reserved-identifier": {
    severity: "error",
    messages: {
      default: "Keyword cannot be used as identifier.",
    },
  },
  "invalid-directive-location": {
    severity: "error",
    messages: {
      default: paramMessage`Cannot place directive on ${"nodeName"}.`,
    },
  },
  "invalid-decorator-location": {
    severity: "error",
    messages: {
      default: paramMessage`Cannot decorate ${"nodeName"}.`,
    },
  },
  "invalid-projection": {
    severity: "error",
    messages: {
      default: "Invalid projection",
      wrongType: "Non-projection can't be used to project",
      noTo: "Projection missing to projection",
      projectionError: paramMessage`An error occurred when projecting this type: ${"message"}`,
    },
  },
  /**
   * Checker
   */
  "using-invalid-ref": {
    severity: "error",
    messages: {
      default: "Using must refer to a namespace",
      decorator: "Can't use a decorator",
      function: "Can't use a function",
      projection: "Can't use a projection",
    },
  },
  "invalid-type-ref": {
    severity: "error",
    messages: {
      default: "Invalid type reference",
      decorator: "Can't put a decorator in a type",
      function: "Can't use a function as a type",
    },
  },
  "invalid-template-args": {
    severity: "error",
    messages: {
      default: "Invalid template arguments.",
      notTemplate: "Can't pass template arguments to non-templated type",
      tooFew: "Too few template arguments provided.",
      tooMany: "Too many template arguments provided.",
    },
  },
  "intersect-non-model": {
    severity: "error",
    messages: {
      default: "Cannot intersect non-model types (including union types).",
    },
  },
  "intersect-duplicate-property": {
    severity: "error",
    messages: {
      default: paramMessage`Intersection contains duplicate property definitions for ${"propName"}`,
    },
  },
  "unknown-identifier": {
    severity: "error",
    messages: {
      default: paramMessage`Unknown identifier ${"id"}`,
    },
  },
  "unknown-decorator": {
    severity: "error",
    messages: {
      default: "Unknown decorator",
    },
  },
  "invalid-decorator": {
    severity: "error",
    messages: {
      default: paramMessage`${"id"} is not a decorator`,
    },
  },
  "invalid-ref": {
    severity: "error",
    messages: {
      default: paramMessage`Cannot resolve ${"id"}`,
      inDecorator: paramMessage`Cannot resolve ${"id"} in decorator`,
      underNamespace: paramMessage`Namespace doesn't have member ${"id"}`,
      node: paramMessage`Cannot resolve '${"id"}' in non-namespace node ${"nodeName"}`,
    },
  },
  "duplicate-property": {
    severity: "error",
    messages: {
      default: paramMessage`Model already has a property named ${"propName"}`,
    },
  },
  "override-property": {
    severity: "error",
    messages: {
      default: paramMessage`Model has an inherited property named ${"propName"} which cannot be overridden`,
    },
  },
  "extend-model": {
    severity: "error",
    messages: {
      default: "Models must extend other models.",
    },
  },
  "is-model": {
    severity: "error",
    messages: {
      default: "Model `is` must specify another model.",
    },
  },
  "spread-model": {
    severity: "error",
    messages: {
      default: "Cannot spread properties of non-model type.",
    },
  },
  "unsupported-default": {
    severity: "error",
    messages: {
      default: paramMessage`Default values are not supported for '${"type"}' type`,
    },
  },
  "invalid-default-type": {
    severity: "error",
    messages: {
      default: paramMessage`Default must be a ${"type"}`,
    },
  },
  "mixes-interface": {
    severity: "error",
    messages: {
      default: "Interfaces can only mix other interfaces",
    },
  },
  "mixes-interface-duplicate": {
    severity: "error",
    messages: {
      default: paramMessage`Interface mixes cannot have duplicate members. The duplicate member is named ${"name"}`,
    },
  },
  "interface-duplicate": {
    severity: "error",
    messages: {
      default: paramMessage`Interface already has a member named ${"name"}`,
    },
  },
  "union-duplicate": {
    severity: "error",
    messages: {
      default: paramMessage`Union already has a variant named ${"name"}`,
    },
  },
  "enum-member-duplicate": {
    severity: "error",
    messages: {
      default: paramMessage`Enum already has a member named ${"name"}`,
    },
  },
  "decorator-fail": {
    severity: "error",
    messages: {
      default: paramMessage`Decorator ${"decoratorName"} failed!\n\n${"error"}`,
    },
  },

  /**
   * Program
   */
  "dynamic-import": {
    severity: "error",
    messages: {
      default: "Dynamically generated Cadl cannot have imports",
    },
  },
  "invalid-import": {
    severity: "error",
    messages: {
      default: "Import paths must reference either a directory, a .cadl file, or .js file",
    },
  },
  "library-not-found": {
    severity: "error",
    messages: {
      default: paramMessage`Couldn't find library "${"path"}"`,
    },
  },
  "compiler-version-mismatch": {
    severity: "error",
    messages: {
      default: paramMessage`Current Cadl compiler conflicts with local version of @cadl-lang/compiler referenced in ${"basedir"}. \nIf this error occurs on the command line, try running \`cadl\` with a working directory of ${"basedir"}. \nIf this error occurs in the IDE, try configuring the \`cadl-server\` path to ${"betterCadlServerPath"}.`,
    },
  },
  "duplicate-symbol": {
    severity: "error",
    messages: {
      default: paramMessage`Duplicate name: "${"name"}"`,
    },
  },
<<<<<<< HEAD
  "projections-are-experimental": {
    severity: "warning",
    messages: {
      default: "Projections are experimental - your code WILL be broken.",
    },
  },

  /**
   * Binder
   */
=======
  "ambiguous-symbol": {
    severity: "error",
    messages: {
      default: paramMessage`"${"name"}" is an ambiguous name between ${"duplicateNames"}. Try using fully qualified name instead: ${"duplicateNames"}`,
    },
  },
  "duplicate-using": {
    severity: "error",
    messages: {
      default: paramMessage`duplicate using of "${"usingName"}" namespace`,
    },
  },
>>>>>>> 9fa7e969
  "on-build-fail": {
    severity: "error",
    messages: {
      default: paramMessage`onBuild failed!\n\n${"error"}`,
    },
  },

  /**
   * Decorator
   */
  "decorator-wrong-target": {
    severity: "error",
    messages: {
      default: paramMessage`Cannot apply ${"decorator"} decorator to ${"to"}`,
      model: paramMessage`The ${"decorator"} decorator can only be applied to models.`,
      namespacesOrOperations: paramMessage`The ${"decorator"} decorator can only be applied to namespaces or operations.`,
      operationsOrModelProps: paramMessage`The ${"decorator"} decorator  can only be applied to operations or model properties.`,
    },
  },

  /**
   * Service
   */
  "service-decorator-duplicate": {
    severity: "error",
    messages: {
      default: paramMessage`Service ${"name"} can only be set once per Cadl document.`,
    },
  },
  "service-decorator-namespace-only": {
    severity: "error",
    messages: {
      default: paramMessage`The ${"decorator"} decorator can only be applied to namespaces.`,
    },
  },
  "service-namespace-duplicate": {
    severity: "error",
    messages: {
      default: "Cannot set service namespace more than once in a Cadl project.",
    },
  },

  /**
   * Mutator
   */
  "add-response": {
    severity: "error",
    messages: {
      default: "Cannot add a response to anything except an operation statement.",
    },
  },
  "add-parameter": {
    severity: "error",
    messages: {
      default: "Cannot add a parameter to anything except an operation statement.",
    },
  },
  "add-model-property": {
    severity: "error",
    messages: {
      default: "Cannot add a model property to anything except a model statement.",
    },
  },
  "add-model-property-fail": {
    severity: "error",
    messages: {
      default: paramMessage`Could not add property/parameter "${"propertyName"}" of type "${"propertyTypeName"}"`,
    },
  },
  "add-response-type": {
    severity: "error",
    messages: {
      default: paramMessage`Could not add response type "${"responseTypeName"}" to operation ${"operationName"}"`,
    },
  },
} as const;

export type CompilerDiagnostics = TypeOfDiagnostics<typeof diagnostics>;
export const { createDiagnostic, reportDiagnostic } = createDiagnosticCreator(diagnostics);<|MERGE_RESOLUTION|>--- conflicted
+++ resolved
@@ -356,7 +356,6 @@
       default: paramMessage`Duplicate name: "${"name"}"`,
     },
   },
-<<<<<<< HEAD
   "projections-are-experimental": {
     severity: "warning",
     messages: {
@@ -367,7 +366,6 @@
   /**
    * Binder
    */
-=======
   "ambiguous-symbol": {
     severity: "error",
     messages: {
@@ -380,7 +378,6 @@
       default: paramMessage`duplicate using of "${"usingName"}" namespace`,
     },
   },
->>>>>>> 9fa7e969
   "on-build-fail": {
     severity: "error",
     messages: {
