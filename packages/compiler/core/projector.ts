--- conflicted
+++ resolved
@@ -61,12 +61,9 @@
     projectType,
   };
   const projectedNamespaces: NamespaceType[] = [];
-<<<<<<< HEAD
   const typesWithDecoratorToApply: Array<Type & { decorators: DecoratorApplication[] }> = [];
-=======
   let projectingNamespaces = false;
 
->>>>>>> ccea811d
   program.currentProjector = projector;
 
   const targetGlobalNs = startNode
@@ -291,7 +288,7 @@
   }
 
   function finishType(type: Type) {
-    checker.finishType(type, false);
+    checker.finishType(type, undefined, false);
 
     if ("decorators" in type) {
       typesWithDecoratorToApply.push(type);
