import { finishTypeForProgram } from "./checker.js";
import { compilerAssert } from "./diagnostics.js";
import {
  createStateAccessors,
  getParentTemplateNode,
<<<<<<< HEAD
  getTypeName,
  isNeverIndexer,
=======
  isNeverType,
>>>>>>> 607962e4
  isProjectedProgram,
  isTemplateInstance,
  ProjectedProgram,
  Scalar,
} from "./index.js";
import { Program } from "./program.js";
import {
  DecoratorApplication,
  DecoratorArgument,
  Enum,
  EnumMember,
  Interface,
  Model,
  ModelProperty,
  Namespace,
  Operation,
  ProjectionApplication,
  Projector,
  Tuple,
  Type,
  Union,
  UnionVariant,
} from "./types.js";

/**
 * Creates a projector which returns a projected view of either the global namespace or the
 * start node provided. Projecting a type effectively clones every type referenced underneath
 * it. This is accomplished by doing a semantic walk of each type, cloning each type we find,
 * and running projection code on the clone.
 *
 * Projectors can run multiple projections at once. In such cases, each projection is run
 * on the same clone of the unprojected type. It is up to projections and the user to ensure
 * that projections which depend on a particular shape are run when that shape is present (or
 * else to ensure that their projections are tolerant to shape changes).
 *
 * The projector maintains its own state maps and sets. If a projection is active (i.e.
 * program.currentProjector is set), then the projector's state will be returned instead
 * of the program's state. This ensures that there is no overlap between projected and
 * unprojected state. It also means that you cannot get state for nodes that are not
 * part of the active projection.
 *
 * Note that decorators are run on namespaces prior to cloning any child types to align
 * with the checker semantics, while projections are run after everything under the namespace
 * is cloned. All other run decorators and projections after all child types are cloned and
 * have their decorators run.
 */
export function createProjector(
  program: Program,
  projections: ProjectionApplication[],
  startNode?: Type
): ProjectedProgram {
  const projectedTypes = new Map<Type, Type>();
  const checker = program.checker;
  const neverType = checker.neverType;
  const scope: Type[] = [];
  const projector: Projector = {
    projectedTypes,
    projections,
    projectType,
    parentProjector: isProjectedProgram(program) ? program.projector : undefined,
  };
  const projectedNamespaces: Namespace[] = [];
  let projectingNamespaces = false;

  const projectedProgram = {
    ...program,
    getGlobalNamespaceType: () => projector.projectedGlobalNamespace!,
    projector,
    ...createStateAccessors(program.stateMaps, program.stateSets, projector),
  };
  const targetGlobalNs = startNode
    ? startNode.projector
      ? startNode.projector.projectedGlobalNamespace!
      : program.checker.getGlobalNamespaceType()
    : program.checker.getGlobalNamespaceType();

  projectingNamespaces = true;
  // Project the global namespace to get a reference.
  projector.projectedGlobalNamespace = projectNamespace(targetGlobalNs, false) as Namespace;
  // Then project the content
  projectSubNamespaces(targetGlobalNs, projector.projectedGlobalNamespace);
  projectingNamespaces = false;

  // then project all the types
  for (const ns of projectedNamespaces) {
    projectNamespaceContents(ns);
  }
  projectType(targetGlobalNs);

  projector.projectedStartNode = startNode
    ? projectedTypes.get(startNode)
    : projector.projectedGlobalNamespace;

  return projectedProgram;

  function projectType(type: Type): Type {
    if (projectedTypes.has(type)) {
      return projectedTypes.get(type)!;
    }

    scope.push(type);
    let projected;
    switch (type.kind) {
      case "Namespace":
        compilerAssert(
          projectingNamespaces,
          `Namespace ${type.name} should have already been projected.`
        );
        projected = projectNamespace(type, false);
        break;
      case "Scalar":
        projected = projectScalar(type);
        break;
      case "Model":
        projected = projectModel(type);
        break;
      case "ModelProperty":
        projected = projectModelProperty(type);
        break;
      case "Operation":
        projected = projectOperation(type);
        break;
      case "Interface":
        projected = projectInterface(type);
        break;
      case "Union":
        projected = projectUnion(type);
        break;
      case "UnionVariant":
        projected = projectUnionVariant(type);
        break;
      case "Tuple":
        projected = projectTuple(type);
        break;
      case "Enum":
        projected = projectEnum(type);
        break;
      case "EnumMember":
        projected = projectEnumMember(type);
        break;
      default:
        projected = type;
    }

    scope.pop();

    return projected;
  }

  function projectSubNamespaces(ns: Namespace, projectedNs: Namespace) {
    if (ns.namespaces.size === projectedNs.namespaces.size) {
      // Sub namespace should already have been projected.
      return;
    }
    for (const [key, childNs] of ns.namespaces) {
      const projected = projectNamespace(childNs);
      if (projected.kind === "Namespace") {
        // todo: check for never?
        projectedNs.namespaces.set(key, projected);
      }
    }
  }
  function projectNamespace(ns: Namespace, projectSubNamespace: boolean = true): Namespace {
    const alreadyProjected = projectedTypes.get(ns) as Namespace;
    if (alreadyProjected) {
      if (projectSubNamespace) {
        projectSubNamespaces(ns, alreadyProjected);
      }
      return alreadyProjected;
    }

    const projectedNs = shallowClone(ns, {
      namespaces: new Map<string, Namespace>(),
      scalars: new Map<string, Scalar>(),
      models: new Map<string, Model>(),
      operations: new Map<string, Operation>(),
      interfaces: new Map<string, Interface>(),
      unions: new Map<string, Union>(),
      enums: new Map<string, Enum>(),
      decorators: [],
    });

    projectedNs.decorators = projectDecorators(ns.decorators);

    if (ns.namespace) {
      projectedNs.namespace = projectNamespace(ns.namespace, false);
    }

    // ns run decorators before projecting anything inside them
    finishTypeForProgram(projectedProgram, projectedNs);

    if (projectSubNamespace) {
      projectSubNamespaces(ns, projectedNs);
    }

    projectedNamespaces.push(ns);
    return applyProjection(ns, projectedNs) as Namespace;
  }

  /**
   * Projects the contents of a namespace, but not the namespace itself. The namespace itself
   * is projected in an earlier phase.
   */
  function projectNamespaceContents(ns: Namespace): Type {
    const projectedNs = projectedTypes.get(ns);
    compilerAssert(projectedNs, "Should have projected namespace by now");
    if (projectedNs.kind !== "Namespace") {
      // we projected the namespace to something else so don't do any more work.
      // this might happen if a namespace itself was added/removed/etc. and is
      // projected to never.
      return neverType;
    }

    for (const childModel of ns.models.values()) {
      const projected = projectType(childModel);
      if (projected.kind === "Model") {
        projectedNs.models.set(projected.name, projected);
      }
    }

    for (const scalar of ns.scalars.values()) {
      const projected = projectType(scalar);
      if (projected.kind === "Scalar") {
        projectedNs.scalars.set(projected.name, projected);
      }
    }

    for (const childOperation of ns.operations.values()) {
      const projected = projectType(childOperation);
      if (projected.kind === "Operation") {
        projectedNs.operations.set(projected.name, projected);
      }
    }

    for (const childInterface of ns.interfaces.values()) {
      const projected = projectType(childInterface);
      if (projected.kind === "Interface") {
        projectedNs.interfaces.set(projected.name, projected);
      }
    }
    for (const childUnion of ns.unions.values()) {
      const projected = projectType(childUnion);
      if (projected.kind === "Union") {
        projectedNs.unions.set(projected.name!, projected);
      }
    }
    for (const childEnum of ns.enums.values()) {
      const projected = projectType(childEnum);
      if (projected.kind === "Enum") {
        projectedNs.enums.set(projected.name, projected);
      }
    }

    return projectedNs;
  }

  function projectModel(model: Model): Type {
    const properties = new Map<string, ModelProperty>();
    let templateArguments: Type[] | undefined;

    const projectedModel = shallowClone(model, {
      properties,
      derivedModels: [],
    });

    if (model.templateArguments !== undefined) {
      templateArguments = [];
      for (const arg of model.templateArguments) {
        templateArguments.push(projectType(arg));
      }
    }

    if (model.baseModel) {
      projectedModel.baseModel = projectType(model.baseModel) as Model;
    }

    if (model.indexer) {
      projectedModel.indexer = {
        key: projectType(model.indexer.key) as Scalar,
        value: projectType(model.indexer.value),
      };
    }

    projectedTypes.set(model, projectedModel);

    for (const [key, prop] of model.properties) {
      const projectedProp = projectModelProperty(prop, projectedModel);
      if (projectedProp.kind === "ModelProperty") {
        properties.set(key, projectedProp);
      }
    }

    projectedModel.decorators = projectDecorators(model.decorators);
    if (shouldFinishType(model)) {
      finishTypeForProgram(projectedProgram, projectedModel);
    }
    projectedModel.templateArguments = templateArguments;
    const projectedResult = applyProjection(model, projectedModel);
    if (
      !isNeverType(projectedResult) &&
      projectedResult.kind === "Model" &&
      projectedResult.baseModel
    ) {
      projectedResult.baseModel.derivedModels ??= [];
      projectedResult.baseModel.derivedModels.push(projectedModel);
    }
    return projectedResult;
  }

  function projectScalar(scalar: Scalar): Type {
    const projectedScalar = shallowClone(scalar, {
      derivedScalars: [],
    });

    let templateArguments: Type[] | undefined;
    if (scalar.templateArguments !== undefined) {
      templateArguments = scalar.templateArguments.map(projectType);
    }
    projectedScalar.templateArguments = templateArguments;

    if (scalar.baseScalar) {
      projectedScalar.baseScalar = projectType(scalar.baseScalar) as Scalar;
    }

    projectedTypes.set(scalar, projectedScalar);

    projectedScalar.decorators = projectDecorators(scalar.decorators);
    if (shouldFinishType(scalar)) {
      finishTypeForProgram(projectedProgram, projectedScalar);
    }
    const projectedResult = applyProjection(scalar, projectedScalar);
    if (
      !isNeverType(projectedResult) &&
      projectedResult.kind === "Scalar" &&
      projectedResult.baseScalar
    ) {
      projectedResult.baseScalar.derivedScalars ??= [];
      projectedResult.baseScalar.derivedScalars.push(projectedScalar);
    }
    return projectedResult;
  }

  /**
   * Returns true if we should finish a type. The only time we don't finish is when it's
   * a template type, because we don't want to run decorators for templates.
   */
  function shouldFinishType(type: Type) {
    const parentTemplate = getParentTemplateNode(type.node!);
    return !parentTemplate || isTemplateInstance(type);
  }

  function projectModelProperty(prop: ModelProperty, projectedModel?: Model): Type {
    if (prop.model && projectedModel === undefined) {
      return projectViaParent(prop, prop.model);
    }

    const projectedType = projectType(prop.type);
    const projectedDecs = projectDecorators(prop.decorators);

    const projectedProp = shallowClone(prop, {
      type: projectedType,
      decorators: projectedDecs,
    });

    if (projectedModel) {
      projectedProp.model = projectedModel;
    }

    if (prop.sourceProperty) {
      const sourceProperty = projectType(prop.sourceProperty) as ModelProperty;
      projectedProp.sourceProperty = sourceProperty;
    }

    if (shouldFinishType(prop)) {
      finishTypeForProgram(projectedProgram, projectedProp);
    }
    return projectedProp;
  }

  function projectOperation(op: Operation): Type {
    const parameters = projectType(op.parameters) as Model;
    const returnType = projectType(op.returnType);
    const decorators = projectDecorators(op.decorators);

    const projectedOp = shallowClone(op, {
      decorators,
      parameters,
      returnType,
    });

    if (op.interface) {
      projectedOp.interface = projectedInterfaceScope();
    } else if (op.namespace) {
      projectedOp.namespace = projectedNamespaceScope();
    }

    finishTypeForProgram(projectedProgram, projectedOp);
    return applyProjection(op, projectedOp);
  }

  function projectInterface(iface: Interface): Type {
    const operations = new Map<string, Operation>();
    const decorators = projectDecorators(iface.decorators);
    const projectedIface = shallowClone(iface, {
      decorators,
      operations,
    });

    for (const op of iface.operations.values()) {
      const projectedOp = projectType(op);
      if (projectedOp.kind === "Operation") {
        operations.set(projectedOp.name, projectedOp);
      }
    }

    if (shouldFinishType(iface)) {
      finishTypeForProgram(projectedProgram, projectedIface);
    }

    return applyProjection(iface, projectedIface);
  }

  function projectUnion(union: Union) {
    const variants = new Map<string | symbol, UnionVariant>();
    const decorators = projectDecorators(union.decorators);

    const projectedUnion = shallowClone(union, {
      decorators,
      variants,
    });

    for (const [key, variant] of union.variants) {
      const projectedVariant = projectUnionVariant(variant, union);
      if (projectedVariant.kind === "UnionVariant" && projectedVariant.type !== neverType) {
        variants.set(key, projectedVariant);
      }
    }

    if (shouldFinishType(union)) {
      finishTypeForProgram(projectedProgram, projectedUnion);
    }

    return applyProjection(union, projectedUnion);
  }

  function projectUnionVariant(variant: UnionVariant, projectingUnion?: Union) {
    if (projectingUnion === undefined) {
      return projectViaParent(variant, variant.union);
    }
    const projectedType = projectType(variant.type);
    const projectedDecs = projectDecorators(variant.decorators);

    const projectedVariant = shallowClone(variant, {
      type: projectedType,
      decorators: projectedDecs,
    });

    const parentUnion = projectType(variant.union) as Union;
    projectedVariant.union = parentUnion;
    finishTypeForProgram(projectedProgram, projectedVariant);
    return projectedVariant;
  }

  function projectTuple(tuple: Tuple) {
    const values: Type[] = [];
    const projectedTuple = shallowClone(tuple, {
      values,
    });

    for (const item of tuple.values) {
      values.push(projectType(item));
    }

    return projectedTuple;
  }

  function projectEnum(e: Enum) {
    const members = new Map<string, EnumMember>();
    const decorators = projectDecorators(e.decorators);
    const projectedEnum = shallowClone(e, {
      members,
      decorators,
    });

    projectedTypes.set(e, projectedEnum);

    for (const member of e.members.values()) {
      const projectedMember = projectType(member);
      if (projectedMember.kind === "EnumMember") {
        members.set(projectedMember.name, projectedMember);
      }
    }

    finishTypeForProgram(projectedProgram, projectedEnum);
    return applyProjection(e, projectedEnum);
  }

  function projectEnumMember(e: EnumMember, projectingEnum?: Enum) {
    const decorators = projectDecorators(e.decorators);
    const projectedMember = shallowClone(e, {
      decorators,
    });
    const parentEnum = projectType(e.enum) as Enum;
    projectedMember.enum = parentEnum;
    finishTypeForProgram(projectedProgram, projectedMember);
    return projectedMember;
  }

  function projectDecorators(decs: DecoratorApplication[]) {
    const decorators: DecoratorApplication[] = [];
    for (const dec of decs) {
      const args: DecoratorArgument[] = [];
      for (const arg of dec.args) {
        // filter out primitive arguments
        if (typeof arg.value !== "object") {
          args.push(arg);
          continue;
        }

        const projected = projectType(arg.value);
        args.push({ ...arg, value: projected });
      }

      decorators.push({ ...dec, args });
    }

    return decorators;
  }

  function getInScopeProjections() {
    const candidates = new Set(projections);
    const inScope: ProjectionApplication[] = [];
    let currentScope = namespaceScope();

    outer: while (currentScope) {
      for (const candidate of candidates) {
        if (!candidate.scope || candidate.scope === currentScope) {
          candidates.delete(candidate);
          inScope.push(candidate);

          if (candidates.size === 0) {
            break outer;
          }
        }
      }
      currentScope = currentScope.namespace;
    }

    return inScope;
  }

  function namespaceScope(): Namespace | undefined {
    for (let i = scope.length - 1; i >= 0; i--) {
      if ((scope[i] as any).namespace !== undefined) {
        return (scope[i] as any).namespace;
      }
    }

    return undefined;
  }

  function projectedNamespaceScope(): Namespace | undefined {
    const ns = namespaceScope();
    if (!ns) return ns;
    return projectType(ns) as Namespace;
  }

  function interfaceScope(): Interface | undefined {
    for (let i = scope.length - 1; i >= 0; i--) {
      if ("interface" in scope[i]) {
        return (scope[i] as any).interface;
      }
    }

    return undefined;
  }

  function projectedInterfaceScope(): Interface | undefined {
    const iface = interfaceScope();
    if (!iface) return iface;
    if (!projectedTypes.has(iface)) {
      throw new Error(`Interface "${iface.name}" should have been projected already`);
    }
    return projectType(iface) as Interface;
  }

  function applyProjection(baseType: Type, projectedType: Type): Type {
    const inScopeProjections = getInScopeProjections();
    for (const projectionApplication of inScopeProjections) {
      const projectionsByName = baseType.projectionsByName(projectionApplication.projectionName);
      if (projectionsByName.length === 0) continue;
      const targetNode =
        projectionApplication.direction === "from"
          ? projectionsByName[0].from!
          : projectionsByName[0].to!;
      const projected = checker.project(projectedType, targetNode, projectionApplication.arguments);
      if (projected !== projectedType) {
        // override the projected type cache with the returned type
        projectedTypes.set(baseType, projected);
        return projected;
      }
    }

    return projectedType;
  }

  function shallowClone<T extends Type>(type: T, additionalProps: Partial<T>): T {
    const scopeProps: any = {};
    if ("namespace" in type && type.namespace !== undefined) {
      scopeProps.namespace = projectedNamespaceScope();
    }
    if ("interface" in type && type.interface !== undefined) {
      scopeProps.interface = projectedInterfaceScope();
    }

    const clone = checker.createType({
      ...type,
      ...additionalProps,
      ...scopeProps,
      projectionSource: type,
      projectionBase: type.projectionBase ?? type,
      projector,
    });

    if (type.kind === "Union") {
      // create the options getter
      Object.defineProperty(clone, "options", {
        get(this: Union) {
          return Array.from(this.variants.values()).map((v) => v.type);
        },
      });
    }

    projectedTypes.set(type, clone);
    return clone;
  }

  /**
   * Project the given type by projecting the parent type first.
   * @param type Type to project.
   * @param parentType Parent type that should be projected first.
   * @returns Projected type
   */
  function projectViaParent(type: Type, parentType: Type): Type {
    projectType(parentType);
    const projectedProp = projectedTypes.get(type);
    compilerAssert(projectedProp, `Type "${getTypeName(type)}" should have been projected by now.`);
    return projectedProp;
  }
}<|MERGE_RESOLUTION|>--- conflicted
+++ resolved
@@ -3,12 +3,8 @@
 import {
   createStateAccessors,
   getParentTemplateNode,
-<<<<<<< HEAD
   getTypeName,
-  isNeverIndexer,
-=======
   isNeverType,
->>>>>>> 607962e4
   isProjectedProgram,
   isTemplateInstance,
   ProjectedProgram,
