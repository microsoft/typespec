--- conflicted
+++ resolved
@@ -446,12 +446,11 @@
 }
 
 export interface ModelStatementNode extends BaseNode, DeclarationNode, TemplateDeclarationNode {
-<<<<<<< HEAD
   readonly kind: SyntaxKind.ModelStatement;
   readonly id: IdentifierNode;
   readonly properties: (ModelPropertyNode | ModelSpreadPropertyNode)[];
-  readonly extends?: ReferenceExpression;
-  readonly is?: ReferenceExpression;
+  readonly extends?: TypeReferenceNode;
+  readonly is?: TypeReferenceNode;
   readonly decorators: DecoratorExpressionNode[];
 }
 
@@ -459,24 +458,8 @@
   readonly kind: SyntaxKind.InterfaceStatement;
   readonly id: IdentifierNode;
   readonly operations: OperationStatementNode[];
-  readonly mixes: ReferenceExpression[];
+  readonly mixes: TypeReferenceNode[];
   readonly decorators: DecoratorExpressionNode[];
-=======
-  kind: SyntaxKind.ModelStatement;
-  id: IdentifierNode;
-  properties: (ModelPropertyNode | ModelSpreadPropertyNode)[];
-  extends?: TypeReferenceNode;
-  is?: TypeReferenceNode;
-  decorators: DecoratorExpressionNode[];
-}
-
-export interface InterfaceStatementNode extends BaseNode, DeclarationNode, TemplateDeclarationNode {
-  kind: SyntaxKind.InterfaceStatement;
-  id: IdentifierNode;
-  operations: OperationStatementNode[];
-  mixes: TypeReferenceNode[];
-  decorators: DecoratorExpressionNode[];
->>>>>>> bcc00476
 }
 
 export interface UnionStatementNode extends BaseNode, DeclarationNode, TemplateDeclarationNode {
@@ -545,13 +528,8 @@
 }
 
 export interface ModelSpreadPropertyNode extends BaseNode {
-<<<<<<< HEAD
   readonly kind: SyntaxKind.ModelSpreadProperty;
-  readonly target: ReferenceExpression;
-=======
-  kind: SyntaxKind.ModelSpreadProperty;
-  target: TypeReferenceNode;
->>>>>>> bcc00476
+  readonly target: TypeReferenceNode;
 }
 
 export type LiteralNode = StringLiteralNode | NumericLiteralNode | BooleanLiteralNode;
@@ -582,15 +560,9 @@
 }
 
 export interface TypeReferenceNode extends BaseNode {
-<<<<<<< HEAD
   readonly kind: SyntaxKind.TypeReference;
-  readonly target: ReferenceExpression;
+  readonly target: MemberExpressionNode | IdentifierNode;
   readonly arguments: Expression[];
-=======
-  kind: SyntaxKind.TypeReference;
-  target: MemberExpressionNode | IdentifierNode;
-  arguments: Expression[];
->>>>>>> bcc00476
 }
 
 export interface TemplateParameterDeclarationNode extends BaseNode {
