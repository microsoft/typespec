--- conflicted
+++ resolved
@@ -25,12 +25,8 @@
   EnumStatementNode,
   EnumType,
   ErrorType,
-<<<<<<< HEAD
-  Expression,
   FunctionSymbol,
   FunctionType,
-=======
->>>>>>> c9c7e115
   IdentifierNode,
   InterfaceStatementNode,
   InterfaceType,
@@ -525,24 +521,12 @@
     if (!sym) {
       return errorType;
     }
-<<<<<<< HEAD
-    return checkTypeReferenceSymbol(
-      sym,
-      node.kind === SyntaxKind.TypeReference ? node.arguments : []
-    );
+    return checkTypeReferenceSymbol(sym, node);
   }
 
   function checkTypeReferenceSymbol(
     sym: TypeSymbol | DecoratorSymbol | FunctionSymbol | ProjectionSymbol,
-    nodeArgs: readonly Expression[]
-=======
-    return checkTypeReferenceSymbol(sym, node);
-  }
-
-  function checkTypeReferenceSymbol(
-    sym: TypeSymbol | DecoratorSymbol,
-    node: TypeReferenceNode
->>>>>>> c9c7e115
+    node: TypeReferenceNode | MemberExpressionNode | IdentifierNode
   ): Type {
     if (sym.kind === "decorator") {
       program.reportDiagnostic(
@@ -561,13 +545,8 @@
     }
 
     const symbolLinks = getSymbolLinks(sym);
-<<<<<<< HEAD
     let baseType;
-    let args = nodeArgs.map(getTypeForNode);
-=======
-    let args = node.arguments.map(getTypeForNode);
-
->>>>>>> c9c7e115
+    let args = node.kind === SyntaxKind.TypeReference ? node.arguments.map(getTypeForNode) : [];
     if (
       sym.node.kind === SyntaxKind.ModelStatement ||
       sym.node.kind === SyntaxKind.AliasStatement ||
@@ -636,27 +615,15 @@
     } else {
       // some other kind of reference
 
-<<<<<<< HEAD
       if (args.length > 0) {
         program.reportDiagnostic(
           createDiagnostic({
             code: "invalid-template-args",
             messageId: "notTemplate",
-            target: sym,
+            target: node,
           })
         );
       }
-=======
-    if (args.length > 0) {
-      program.reportDiagnostic(
-        createDiagnostic({
-          code: "invalid-template-args",
-          messageId: "notTemplate",
-          target: node,
-        })
-      );
-    }
->>>>>>> c9c7e115
 
       if (sym.node.kind === SyntaxKind.TemplateParameterDeclaration) {
         // TODO: could cache this probably.
