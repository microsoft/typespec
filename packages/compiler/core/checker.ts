import { getDeprecated } from "../lib/decorators.js";
import { createSymbol, createSymbolTable } from "./binder.js";
import { compilerAssert, ProjectionError } from "./diagnostics.js";
import { validateInheritanceDiscriminatedUnions } from "./helpers/discriminator-utils.js";
import {
  AugmentDecoratorStatementNode,
  DecoratedType,
  Decorator,
  DecoratorContext,
  DecoratorDeclarationStatementNode,
  Diagnostic,
  DiagnosticTarget,
  Expression,
  FunctionDeclarationStatementNode,
  FunctionParameter,
  FunctionParameterNode,
  getIndexer,
  getIntrinsicModelName,
  getParentTemplateNode,
  IdentifierKind,
  IntrinsicModelName,
  isIntrinsic,
  isNeverType,
  isUnknownType,
  isVoidType,
  JsSourceFileNode,
  MarshalledValue,
  ModelIndexer,
  ModelKeyIndexer,
  ModelSpreadPropertyNode,
  ModifierFlags,
  NeverIndexer,
  NeverType,
  ProjectedProgram,
  ProjectionModelExpressionNode,
  ProjectionModelPropertyNode,
  ProjectionModelSpreadPropertyNode,
  reportDeprecated,
  SymbolFlags,
  TemplateParameter,
  UnknownType,
  VoidType,
} from "./index.js";
import { createDiagnostic, reportDiagnostic } from "./messages.js";
import { getIdentifierContext, hasParseError, visitChildren } from "./parser.js";
import { Program } from "./program.js";
import { createProjectionMembers } from "./projection-members.js";
import {
  AliasStatementNode,
  ArrayExpressionNode,
  BooleanLiteral,
  BooleanLiteralNode,
  CadlScriptNode,
  DecoratorApplication,
  DecoratorArgument,
  DecoratorExpressionNode,
  Enum,
  EnumMember,
  EnumMemberNode,
  EnumStatementNode,
  ErrorType,
  FunctionType,
  IdentifierNode,
  Interface,
  InterfaceStatementNode,
  IntersectionExpressionNode,
  LiteralNode,
  LiteralType,
  MemberExpressionNode,
  Model,
  ModelExpressionNode,
  ModelProperty,
  ModelPropertyNode,
  ModelStatementNode,
  Namespace,
  NamespaceStatementNode,
  Node,
  NodeFlags,
  NumericLiteral,
  NumericLiteralNode,
  Operation,
  OperationStatementNode,
  Projection,
  ProjectionArithmeticExpressionNode,
  ProjectionBlockExpressionNode,
  ProjectionCallExpressionNode,
  ProjectionDecoratorReferenceExpressionNode,
  ProjectionEqualityExpressionNode,
  ProjectionExpression,
  ProjectionExpressionStatementNode,
  ProjectionIfExpressionNode,
  ProjectionLambdaExpressionNode,
  ProjectionMemberExpressionNode,
  ProjectionNode,
  ProjectionRelationalExpressionNode,
  ProjectionStatementItem,
  ProjectionStatementNode,
  ProjectionUnaryExpressionNode,
  ReturnExpressionNode,
  ReturnRecord,
  StringLiteral,
  StringLiteralNode,
  Sym,
  SymbolLinks,
  SymbolTable,
  SyntaxKind,
  TemplateDeclarationNode,
  TemplateParameterDeclarationNode,
  Tuple,
  TupleExpressionNode,
  Type,
  TypeInstantiationMap,
  TypeOrReturnRecord,
  TypeReferenceNode,
  Union,
  UnionExpressionNode,
  UnionStatementNode,
  UnionVariant,
  UnionVariantNode,
} from "./types.js";
import { isArray, MultiKeyMap, Mutable, mutate } from "./util.js";

export interface TypeNameOptions {
  namespaceFilter: (ns: Namespace) => boolean;
}

export interface Checker {
  typePrototype: TypePrototype;

  getTypeForNode(node: Node): Type;
  setUsingsForFile(file: CadlScriptNode): void;
  checkProgram(): void;
  checkSourceFile(file: CadlScriptNode): void;
  getGlobalNamespaceType(): Namespace;
  getGlobalNamespaceNode(): NamespaceStatementNode;
  getMergedSymbol(sym: Sym | undefined): Sym | undefined;
  mergeSourceFile(file: CadlScriptNode | JsSourceFileNode): void;
  getLiteralType(node: StringLiteralNode): StringLiteral;
  getLiteralType(node: NumericLiteralNode): NumericLiteral;
  getLiteralType(node: BooleanLiteralNode): BooleanLiteral;
  getLiteralType(node: LiteralNode): LiteralType;
  getTypeName(type: Type, options?: TypeNameOptions): string;
  getNamespaceString(type: Namespace | undefined, options?: TypeNameOptions): string;
  cloneType<T extends Type>(type: T, additionalProps?: { [P in keyof T]?: T[P] }): T;
  evalProjection(node: ProjectionNode, target: Type, args: Type[]): Type;
  project(
    target: Type,
    projection: ProjectionNode,
    args?: (Type | string | number | boolean)[]
  ): Type;
  resolveIdentifier(node: IdentifierNode): Sym | undefined;
  resolveCompletions(node: IdentifierNode): Map<string, CadlCompletionItem>;
  createType<T>(typeDef: T): T & TypePrototype;
  createAndFinishType<U extends Type extends any ? Omit<Type, keyof TypePrototype> : never>(
    typeDef: U
  ): U & TypePrototype;
  finishType<T extends Type>(typeDef: T): T;
  createFunctionType(fn: (...args: Type[]) => Type): FunctionType;
  createLiteralType(value: string, node?: StringLiteralNode): StringLiteral;
  createLiteralType(value: number, node?: NumericLiteralNode): NumericLiteral;
  createLiteralType(value: boolean, node?: BooleanLiteralNode): BooleanLiteral;
  createLiteralType(
    value: string | number | boolean,
    node?: StringLiteralNode | NumericLiteralNode | BooleanLiteralNode
  ): StringLiteral | NumericLiteral | BooleanLiteral;
  createLiteralType(
    value: string | number | boolean,
    node?: StringLiteralNode | NumericLiteralNode | BooleanLiteralNode
  ): StringLiteral | NumericLiteral | BooleanLiteral;

  /**
   * Check if the source type can be assigned to the target type.
   * @param source Source type, should be assignable to the target.
   * @param target Target type
   * @param diagnosticTarget Target for the diagnostic, unless something better can be inferred.
   * @returns [related, list of diagnostics]
   */
  isTypeAssignableTo(
    source: Type,
    target: Type,
    diagnosticTarget: DiagnosticTarget
  ): [boolean, Diagnostic[]];

  /**
   * Check if the given type is one of the built-in standard Cadl Types.
   * @param type Type to check
   * @param stdType If provided check is that standard type
   */
  isStdType(type: Type, stdType?: IntrinsicModelName | "Array" | "Record"): boolean;

  errorType: ErrorType;
  voidType: VoidType;
  neverType: NeverType;
  anyType: UnknownType;
}

interface TypePrototype {
  projections: ProjectionStatementNode[];
  projectionsByName(name: string): ProjectionStatementNode[];
}

export interface CadlCompletionItem {
  sym: Sym;

  /**
   *  Optional label if different from the text to complete.
   */
  label?: string;
}

/**
 * Maps type arguments to type instantiation.
 */
const TypeInstantiationMap = class
  extends MultiKeyMap<readonly Type[], Type>
  implements TypeInstantiationMap {};

type StdTypeName = IntrinsicModelName | "Array" | "Record";
type ReflectionTypeName = keyof typeof ReflectionNameToKind | "Type";

let currentSymbolId = 0;

export function createChecker(program: Program): Checker {
  const stdTypes: Partial<Record<StdTypeName, Model>> = {};
  const symbolLinks = new Map<number, SymbolLinks>();
  const mergedSymbols = new Map<Sym, Sym>();
  const augmentDecoratorsForSym = new Map<Sym, AugmentDecoratorStatementNode[]>();
  const augmentedSymbolTables = new Map<SymbolTable, SymbolTable>();

  const typePrototype: TypePrototype = {
    get projections(): ProjectionStatementNode[] {
      return (projectionsByTypeKind.get((this as Type).kind) || []).concat(
        projectionsByType.get(this as Type) || []
      );
    },
    projectionsByName(name: string): ProjectionStatementNode[] {
      return this.projections.filter((p) => p.id.sv === name);
    },
  };
  const globalNamespaceNode = createGlobalNamespaceNode();
  const globalNamespaceType = createGlobalNamespaceType();
  let cadlNamespaceNode: NamespaceStatementNode | undefined;

  const errorType: ErrorType = createType({ kind: "Intrinsic", name: "ErrorType" });
  const voidType = createType({ kind: "Intrinsic", name: "void" } as const);
  const neverType = createType({ kind: "Intrinsic", name: "never" } as const);
  const unknownType = createType({ kind: "Intrinsic", name: "unknown" } as const);

  const projectionsByTypeKind = new Map<Type["kind"], ProjectionStatementNode[]>([
    ["Model", []],
    ["Union", []],
    ["Operation", []],
    ["Interface", []],
    ["Enum", []],
  ]);
  const projectionsByType = new Map<Type, ProjectionStatementNode[]>();
  // whether we've checked this specific projection statement before
  // and added it to the various projection maps.
  const processedProjections = new Set<ProjectionStatementNode>();

  // interpreter state
  let currentProjectionDirection: "to" | "from" | undefined;
  /**
   * Set keeping track of node pending type resolution.
   * Key is the SymId of a node. It can be retrieved with getNodeSymId(node)
   */
  const pendingResolutions = new Set<number>();

  for (const file of program.jsSourceFiles.values()) {
    mergeSourceFile(file);
  }

  for (const file of program.sourceFiles.values()) {
    mergeSourceFile(file);
  }

  for (const file of program.sourceFiles.values()) {
    setUsingsForFile(file);
  }

  const cadlNamespaceBinding = globalNamespaceNode.symbol.exports!.get("Cadl");
  if (cadlNamespaceBinding) {
    // the cadl namespace binding will be absent if we've passed
    // the no-std-lib option.
    // the first declaration here is the JS file for the cadl script.
    cadlNamespaceNode = cadlNamespaceBinding.declarations[1] as NamespaceStatementNode;
    initializeCadlIntrinsics();
    for (const file of program.sourceFiles.values()) {
      addUsingSymbols(cadlNamespaceBinding.exports!, file.locals);
    }
  }

  let evalContext: EvalContext | undefined = undefined;

  const checker: Checker = {
    getTypeForNode,
    checkProgram,
    checkSourceFile,
    getLiteralType,
    getTypeName,
    getNamespaceString,
    getGlobalNamespaceType,
    getGlobalNamespaceNode,
    setUsingsForFile,
    getMergedSymbol,
    mergeSourceFile,
    cloneType,
    resolveIdentifier,
    resolveCompletions,
    evalProjection: evalProjectionStatement,
    project,
    neverType,
    errorType,
    anyType: unknownType,
    voidType,
    typePrototype,
    createType,
    createAndFinishType,
    createFunctionType,
    createLiteralType,
    finishType,
    isTypeAssignableTo,
    isStdType,
  };

  const projectionMembers = createProjectionMembers(checker);
  return checker;

  function initializeCadlIntrinsics() {
    // a utility function to log strings or numbers
    mutate(cadlNamespaceBinding!.exports)!.set("log", {
      flags: SymbolFlags.Function,
      name: "log",
      value(p: Program, ...strs: string[]): Type {
        program.trace("projection.log", strs.join(" "));
        return voidType;
      },
      declarations: [],
    });
  }

  function getStdType<T extends StdTypeName>(name: T): Model & { name: T } {
    const type = stdTypes[name];
    if (type !== undefined) {
      return type as any;
    }

    const sym = cadlNamespaceBinding?.exports?.get(name);
    checkModelStatement(sym!.declarations[0] as any, undefined);

    const loadedType = stdTypes[name];
    compilerAssert(
      loadedType,
      "Cadl built-in array type should have been initalized before using array syntax."
    );
    return loadedType as any;
  }

  function mergeSourceFile(file: CadlScriptNode | JsSourceFileNode) {
    mergeSymbolTable(file.symbol.exports!, mutate(globalNamespaceNode.symbol.exports!));
  }

  function setUsingsForFile(file: CadlScriptNode) {
    const usedUsing = new Set<Sym>();

    for (const using of file.usings) {
      const parentNs = using.parent! as NamespaceStatementNode | CadlScriptNode;
      const sym = resolveTypeReference(using.name, undefined);
      if (!sym) {
        continue;
      }

      if (!(sym.flags & SymbolFlags.Namespace)) {
        program.reportDiagnostic(createDiagnostic({ code: "using-invalid-ref", target: using }));
      }

      const namespaceSym = getMergedSymbol(sym)!;

      if (usedUsing.has(namespaceSym)) {
        reportDiagnostic(program, {
          code: "duplicate-using",
          format: { usingName: memberExpressionToString(using.name) },
          target: using,
        });
        continue;
      }
      usedUsing.add(namespaceSym);
      addUsingSymbols(sym.exports!, parentNs.locals!);
    }

    if (cadlNamespaceNode) {
      addUsingSymbols(cadlNamespaceBinding!.exports!, file.locals);
    }
  }

  function applyAugmentDecorators(node: CadlScriptNode | NamespaceStatementNode) {
    if (!node.statements || !isArray(node.statements)) {
      return;
    }

    const augmentDecorators = node.statements.filter(
      (x): x is AugmentDecoratorStatementNode => x.kind === SyntaxKind.AugmentDecoratorStatement
    );

    for (const decNode of augmentDecorators) {
      const ref = resolveTypeReference(decNode.targetType, undefined);
      if (ref) {
<<<<<<< HEAD
        if (ref.flags & SymbolFlags.Namespace) {
          const links = getSymbolLinks(getMergedSymbol(ref));
          const type: Type & DecoratedType = links.type! as any;
          const decApp = checkDecorator(type, decNode, undefined);
          if (decApp) {
            type.decorators.push(decApp);
            applyDecoratorToType(program, decApp, type);
          }
        } else if (ref.flags & SymbolFlags.LateBound) {
=======
        if (ref.flags & SymbolFlags.LateBound) {
>>>>>>> 1a9fa100
          const type: Type & DecoratedType = ref.type! as any;
          const decApp = checkDecorator(type, decNode, undefined);
          if (decApp) {
            type.decorators.push(decApp);
            applyDecoratorToType(program, decApp, type);
          }
        } else {
          let list = augmentDecoratorsForSym.get(ref);
          if (list === undefined) {
            list = [];
            augmentDecoratorsForSym.set(ref, list);
          }
          list.push(decNode);
        }
      }
    }
  }

  function addUsingSymbols(source: SymbolTable, destination: SymbolTable): void {
    const augmented = getOrCreateAugmentedSymbolTable(destination);
    for (const symbolSource of source.values()) {
      const sym: Sym = {
        flags: SymbolFlags.Using,
        declarations: [],
        name: symbolSource.name,
        symbolSource: symbolSource,
      };
      augmented.set(sym.name, sym);
    }
  }

  /**
   * We cannot inject symbols into the symbol tables hanging off syntax tree nodes as
   * syntax tree nodes can be shared by other programs. This is called as a copy-on-write
   * to inject using and late-bound symbols, and then we use the copy when resolving
   * in the table.
   */
  function getOrCreateAugmentedSymbolTable(table: SymbolTable): Mutable<SymbolTable> {
    let augmented = augmentedSymbolTables.get(table);
    if (!augmented) {
      augmented = createSymbolTable(table);
      augmentedSymbolTables.set(table, augmented);
    }
    return mutate(augmented);
  }

  /**
   * Create the link for the given type to the symbol links.
   * If currently instantiating a template it will link to the instantiations.
   * Else will link to the declaredType.
   * @param links Symbol link
   * @param type Type
   * @param mapper Type mapper if in an template instantiation
   */
  function linkType(links: SymbolLinks, type: Type, mapper: TypeMapper | undefined) {
    if (mapper === undefined) {
      links.declaredType = type;
      links.instantiations = new TypeInstantiationMap();
    } else if (links.instantiations) {
      links.instantiations.set(mapper.args, type);
    }
  }

  function getTypeForNode(node: Node, mapper?: TypeMapper): Type {
    switch (node.kind) {
      case SyntaxKind.ModelExpression:
        return checkModel(node, mapper);
      case SyntaxKind.ModelStatement:
        return checkModel(node, mapper);
      case SyntaxKind.ModelProperty:
        return checkModelProperty(node, mapper);
      case SyntaxKind.AliasStatement:
        return checkAlias(node, mapper);
      case SyntaxKind.EnumStatement:
        return checkEnum(node, mapper);
      case SyntaxKind.InterfaceStatement:
        return checkInterface(node, mapper);
      case SyntaxKind.UnionStatement:
        return checkUnion(node, mapper);
      case SyntaxKind.NamespaceStatement:
        return checkNamespace(node);
      case SyntaxKind.OperationStatement:
        return checkOperation(node, mapper);
      case SyntaxKind.NumericLiteral:
        return checkNumericLiteral(node);
      case SyntaxKind.BooleanLiteral:
        return checkBooleanLiteral(node);
      case SyntaxKind.TupleExpression:
        return checkTupleExpression(node, mapper);
      case SyntaxKind.StringLiteral:
        return checkStringLiteral(node);
      case SyntaxKind.ArrayExpression:
        return checkArrayExpression(node, mapper);
      case SyntaxKind.UnionExpression:
        return checkUnionExpression(node, mapper);
      case SyntaxKind.IntersectionExpression:
        return checkIntersectionExpression(node, mapper);
      case SyntaxKind.DecoratorDeclarationStatement:
        return checkDecoratorDeclaration(node, mapper);
      case SyntaxKind.FunctionDeclarationStatement:
        return checkFunctionDeclaration(node, mapper);
      case SyntaxKind.TypeReference:
        return checkTypeReference(node, mapper);
      case SyntaxKind.TemplateParameterDeclaration:
        return checkTemplateParameterDeclaration(node, mapper);
      case SyntaxKind.ProjectionStatement:
        return checkProjectionDeclaration(node);
      case SyntaxKind.VoidKeyword:
        return voidType;
      case SyntaxKind.NeverKeyword:
        return neverType;
      case SyntaxKind.UnknownKeyword:
        return unknownType;
    }

    // we don't emit an error here as we blindly call this function
    // with any node type, but some nodes don't produce a type
    // (e.g. imports). errorType should result in an error if it
    // bubbles out somewhere its not supposed to be.
    return errorType;
  }

  function getTypeName(type: Type, options?: TypeNameOptions): string {
    switch (type.kind) {
      case "Namespace":
        return getNamespaceString(type, options);
      case "TemplateParameter":
        return type.node.id.sv;
      case "Model":
        return getModelName(type, options);
      case "ModelProperty":
        return getModelPropertyName(type, options);
      case "Interface":
        return getInterfaceName(type, options);
      case "Operation":
        return getOperationName(type, options);
      case "Enum":
        return getEnumName(type, options);
      case "EnumMember":
        return `${getEnumName(type.enum, options)}.${type.name}`;
      case "Union":
        return type.name || type.options.map((x) => getTypeName(x, options)).join(" | ");
      case "UnionVariant":
        return getTypeName(type.type, options);
      case "Tuple":
        return "[" + type.values.map((x) => getTypeName(x, options)).join(", ") + "]";
      case "String":
      case "Number":
      case "Boolean":
        return type.value.toString();
      case "Intrinsic":
        return type.name;
    }

    return "(unnamed type)";
  }

  function getNamespaceString(type: Namespace | undefined, options?: TypeNameOptions): string {
    if (!type || !type.name) {
      return "";
    }

    const filter = options?.namespaceFilter;
    if (filter && !filter(type)) {
      return "";
    }

    const parent = getNamespaceString(type.namespace, options);
    return parent ? `${parent}.${type.name}` : type.name;
  }

  function getFullyQualifiedSymbolName(sym: Sym | undefined): string {
    if (!sym) return "";
    const parent = sym.parent;
    return parent && parent.name !== ""
      ? `${getFullyQualifiedSymbolName(parent)}.${sym.name}`
      : sym.name;
  }

  function getEnumName(e: Enum, options: TypeNameOptions | undefined): string {
    const nsName = getNamespaceString(e.namespace, options);
    return nsName ? `${nsName}.${e.name}` : e.name;
  }

  /**
   * Return a fully qualified id of node
   */
  function getNodeSymId(
    node:
      | ModelStatementNode
      | AliasStatementNode
      | InterfaceStatementNode
      | OperationStatementNode
      | UnionStatementNode
  ): number {
    // eslint-disable-next-line @typescript-eslint/no-non-null-asserted-optional-chain
    return node.symbol?.id!;
  }

  /**
   * Check if the given namespace is the standard library `Cadl` namespace.
   */
  function isCadlNamespace(
    namespace: Namespace
  ): namespace is Namespace & { name: "Cadl"; namespace: Namespace } {
    return (
      namespace.name === "Cadl" &&
      (namespace.namespace === globalNamespaceType ||
        namespace.namespace?.projectionBase === globalNamespaceType)
    );
  }

  /**
   * Check if the given type is defined right in the Cadl namespace.
   */
  function isInCadlNamespace(type: Type & { namespace?: Namespace }): boolean {
    return Boolean(type.namespace && isCadlNamespace(type.namespace));
  }

  function getModelName(model: Model, options: TypeNameOptions | undefined) {
    const nsName = getNamespaceString(model.namespace, options);
    if (model.name === "" && model.properties.size === 0) {
      return "{}";
    }
    if (model.indexer && model.indexer.key.kind === "Model") {
      if (model.name === "Array" && isInCadlNamespace(model)) {
        return `${getTypeName(model.indexer.value!, options)}[]`;
      }
    }

    if (model.name === "") {
      return (nsName ? nsName + "." : "") + "(anonymous model)";
    }
    const modelName = (nsName ? nsName + "." : "") + model.name;
    if (model.templateArguments && model.templateArguments.length > 0) {
      // template instantiation
      const args = model.templateArguments.map((x) => getTypeName(x, options));
      return `${modelName}<${args.join(", ")}>`;
    } else if ((model.node as ModelStatementNode)?.templateParameters?.length > 0) {
      // template
      const params = (model.node as ModelStatementNode).templateParameters.map((t) => t.id.sv);
      return `${model.name}<${params.join(", ")}>`;
    } else {
      // regular old model.
      return modelName;
    }
  }

  function getModelPropertyName(prop: ModelProperty, options: TypeNameOptions | undefined) {
    const modelName = prop.model ? getModelName(prop.model, options) : undefined;

    return `${modelName ?? "(anonymous model)"}.${prop.name}`;
  }

  function getInterfaceName(iface: Interface, options: TypeNameOptions | undefined) {
    const nsName = getNamespaceString(iface.namespace, options);
    return (nsName ? nsName + "." : "") + iface.name;
  }

  function getOperationName(op: Operation, options: TypeNameOptions | undefined) {
    const nsName = getNamespaceString(op.namespace, options);
    return (nsName ? nsName + "." : "") + op.name;
  }

  function checkTemplateParameterDeclaration(
    node: TemplateParameterDeclarationNode,
    mapper: TypeMapper | undefined
  ): Type {
    const parentNode = node.parent! as
      | ModelStatementNode
      | InterfaceStatementNode
      | OperationStatementNode
      | UnionStatementNode
      | AliasStatementNode;
    const links = getSymbolLinks(node.symbol);

    let type: TemplateParameter | undefined = links.declaredType as TemplateParameter;
    if (type === undefined) {
      const index = parentNode.templateParameters.findIndex((v) => v === node);
      type = links.declaredType = createAndFinishType({
        kind: "TemplateParameter",
        node: node,
      });

      if (node.constraint) {
        type.constraint = getTypeForNode(node.constraint);
      }
      if (node.default) {
        type.default = checkTemplateParameterDefault(
          node.default,
          parentNode.templateParameters,
          index,
          type.constraint
        );
      }
    }

    return mapper ? mapper.getMappedType(type) : type;
  }

  function getResolvedTypeParameterDefault(
    declaredType: TemplateParameter,
    node: TemplateParameterDeclarationNode,
    mapper: TypeMapper
  ): Type | undefined {
    if (declaredType.default === undefined) {
      return undefined;
    }
    if (isErrorType(declaredType.default)) {
      return declaredType.default;
    }

    return getTypeForNode(node.default!, mapper);
  }

  function checkTemplateParameterDefault(
    nodeDefault: Expression,
    templateParameters: readonly TemplateParameterDeclarationNode[],
    index: number,
    constraint: Type | undefined
  ) {
    function visit(node: Node) {
      const type = getTypeForNode(node);
      let hasError = false;
      if (type.kind === "TemplateParameter") {
        for (let i = index; i < templateParameters.length; i++) {
          if (type.node.symbol === templateParameters[i].symbol) {
            program.reportDiagnostic(
              createDiagnostic({ code: "invalid-template-default", target: node })
            );
            return undefined;
          }
        }
        return type;
      }

      visitChildren(node, (x) => {
        const visited = visit(x);
        if (visited === undefined) {
          hasError = true;
        }
      });

      return hasError ? undefined : type;
    }
    const type = visit(nodeDefault) ?? errorType;

    if (!isErrorType(type) && constraint) {
      checkTypeAssignable(type, constraint, nodeDefault);
    }
    return type;
  }

  function checkTypeReference(
    node: TypeReferenceNode | MemberExpressionNode | IdentifierNode,
    mapper: TypeMapper | undefined
  ): Type {
    const sym = resolveTypeReference(node, mapper);
    if (!sym) {
      return errorType;
    }

    const type = checkTypeReferenceSymbol(sym, node, mapper);
    checkDeprecated(type, node);
    return type;
  }

  function checkDeprecated(type: Type, target: DiagnosticTarget) {
    const deprecated = getDeprecated(program, type);
    if (deprecated) {
      reportDeprecated(program, deprecated, target);
    }
  }

  function checkTypeReferenceArgs(
    node: TypeReferenceNode | MemberExpressionNode | IdentifierNode,
    mapper: TypeMapper | undefined
  ): [Node, Type][] {
    const args: [Node, Type][] = [];
    if (node.kind !== SyntaxKind.TypeReference) {
      return args;
    }

    for (const arg of node.arguments) {
      const value = getTypeForNode(arg, mapper);
      args.push([arg, value]);
    }
    return args;
  }

  function checkTemplateInstantiationArgs(
    templateNode: Node,
    node: Node,
    args: [Node, Type][],
    declarations: readonly TemplateParameterDeclarationNode[]
  ): [TemplateParameter[], Type[]] {
    if (args.length > declarations.length) {
      program.reportDiagnostic(
        createDiagnostic({ code: "invalid-template-args", messageId: "tooMany", target: node })
      );
    }

    const values: Type[] = [];
    const params: TemplateParameter[] = [];
    let tooFew = false;

    for (let i = 0; i < declarations.length; i++) {
      const declaration = declarations[i];
      const declaredType = getTypeForNode(declaration)! as TemplateParameter;
      params.push(declaredType);

      if (i < args.length) {
        const [valueNode, value] = args[i];
        values.push(value);
        if (declaredType.constraint) {
          checkTypeAssignable(value, declaredType.constraint, valueNode);
        }
      } else {
        const mapper = createTypeMapper(params, values);
        const defaultValue = getResolvedTypeParameterDefault(declaredType, declaration, mapper);
        if (defaultValue) {
          values.push(defaultValue);
        } else {
          tooFew = true;
          values.push(errorType);
        }
      }
    }

    if (tooFew) {
      program.reportDiagnostic(
        createDiagnostic({
          code: "invalid-template-args",
          messageId: "tooFew",
          target: node,
        })
      );
    }

    return [params, values];
  }

  function checkTypeReferenceSymbol(
    sym: Sym,
    node: TypeReferenceNode | MemberExpressionNode | IdentifierNode,
    mapper: TypeMapper | undefined
  ): Type {
    if (sym.flags & SymbolFlags.Decorator) {
      program.reportDiagnostic(
        createDiagnostic({ code: "invalid-type-ref", messageId: "decorator", target: sym })
      );

      return errorType;
    }

    if (sym.flags & SymbolFlags.Function) {
      program.reportDiagnostic(
        createDiagnostic({ code: "invalid-type-ref", messageId: "function", target: sym })
      );

      return errorType;
    }

    if (sym.flags & SymbolFlags.LateBound) {
      compilerAssert(sym.type, "Expected late bound symbol to have type");
      return sym.type;
    }

    const symbolLinks = getSymbolLinks(sym);
    let baseType;
    const args = checkTypeReferenceArgs(node, mapper);
    if (
      sym.flags &
      (SymbolFlags.Model |
        SymbolFlags.Alias |
        SymbolFlags.Interface |
        SymbolFlags.Operation |
        SymbolFlags.Union)
    ) {
      const decl = sym.declarations[0] as
        | ModelStatementNode
        | AliasStatementNode
        | InterfaceStatementNode
        | OperationStatementNode
        | UnionStatementNode;
      if (decl.templateParameters.length === 0) {
        if (args.length > 0) {
          program.reportDiagnostic(
            createDiagnostic({
              code: "invalid-template-args",
              messageId: "notTemplate",
              target: node,
            })
          );
        }

        if (symbolLinks.declaredType) {
          baseType = symbolLinks.declaredType;
        } else {
          baseType =
            sym.flags & SymbolFlags.Model
              ? checkModelStatement(decl as ModelStatementNode, mapper)
              : sym.flags & SymbolFlags.Alias
              ? checkAlias(decl as AliasStatementNode, mapper)
              : sym.flags & SymbolFlags.Interface
              ? checkInterface(decl as InterfaceStatementNode, mapper)
              : sym.flags & SymbolFlags.Operation
              ? checkOperation(decl as OperationStatementNode, mapper)
              : checkUnion(decl as UnionStatementNode, mapper);
        }
      } else {
        // declaration is templated, lets instantiate.

        if (!symbolLinks.declaredType) {
          // we haven't checked the declared type yet, so do so.
          sym.flags & SymbolFlags.Model
            ? checkModelStatement(decl as ModelStatementNode, mapper)
            : sym.flags & SymbolFlags.Alias
            ? checkAlias(decl as AliasStatementNode, mapper)
            : sym.flags & SymbolFlags.Interface
            ? checkInterface(decl as InterfaceStatementNode, mapper)
            : sym.flags & SymbolFlags.Operation
            ? checkOperation(decl as OperationStatementNode, mapper)
            : checkUnion(decl as UnionStatementNode, mapper);
        }

        const templateParameters = decl.templateParameters;
        const [params, instantiationArgs] = checkTemplateInstantiationArgs(
          decl,
          node,
          args,
          templateParameters
        );
        baseType = instantiateTemplate(decl, params, instantiationArgs);
      }
    } else {
      // some other kind of reference

      if (args.length > 0) {
        program.reportDiagnostic(
          createDiagnostic({
            code: "invalid-template-args",
            messageId: "notTemplate",
            target: node,
          })
        );
      }
      if (sym.flags & SymbolFlags.TemplateParameter) {
        baseType = checkTemplateParameterDeclaration(
          sym.declarations[0] as TemplateParameterDeclarationNode,
          mapper
        );
      } else if (symbolLinks.type) {
        // Have a cached type for non-declarations
        baseType = symbolLinks.type;
      } else {
        // don't have a cached type for this symbol, so go grab it and cache it
        baseType = getTypeForNode(sym.declarations[0], mapper);
        symbolLinks.type = baseType;
      }
    }

    return baseType;
  }

  /**
   * Builds a model type from a template and its template arguments.
   * Adds the template node to a set we can check when we bind template
   * parameters to access type type arguments.
   *
   * This will fall over if the same template is ever being instantiated
   * twice at the same time, or if template parameters from more than one template
   * are ever in scope at once.
   */
  function instantiateTemplate(
    templateNode:
      | ModelStatementNode
      | AliasStatementNode
      | InterfaceStatementNode
      | OperationStatementNode
      | UnionStatementNode,
    params: TemplateParameter[],
    args: Type[]
  ): Type {
    const symbolLinks = getSymbolLinks(templateNode.symbol);
    if (symbolLinks.instantiations === undefined) {
      const type = getTypeForNode(templateNode);
      if (isErrorType(type)) {
        return errorType;
      } else {
        compilerAssert(
          false,
          `Unexpected checker error. symbolLinks.instantiations was not defined for ${
            SyntaxKind[templateNode.kind]
          }`
        );
      }
    }
    const cached = symbolLinks.instantiations.get(args);
    if (cached) {
      return cached;
    }

    const mapper = createTypeMapper(params, args);
    const type = getTypeForNode(templateNode, mapper);
    if (!symbolLinks.instantiations!.get(args)) {
      symbolLinks.instantiations!.set(args, type);
    }
    if (type.kind === "Model") {
      type.templateNode = templateNode;
    }
    return type;
  }

  function checkUnionExpression(node: UnionExpressionNode, mapper: TypeMapper | undefined): Union {
    const unionType: Union = createAndFinishType({
      kind: "Union",
      node,
      get options() {
        return Array.from(this.variants.values()).map((v) => v.type);
      },
      expression: true,
      variants: new Map(),
      decorators: [],
    });

    for (const o of node.options) {
      const type = getTypeForNode(o, mapper);

      // The type `A | never` is just `A`
      if (type === neverType) {
        continue;
      }
      if (type.kind === "Union" && type.expression) {
        for (const [name, variant] of type.variants) {
          unionType.variants.set(name, variant);
        }
      } else {
        const variant: UnionVariant = createType({
          kind: "UnionVariant",
          type,
          name: Symbol("name"),
          decorators: [],
          node: undefined,
          union: unionType,
        });

        unionType.variants.set(variant.name, variant);
      }
    }

    return unionType;
  }

  /**
   * Intersection produces a model type from the properties of its operands.
   * So this doesn't work if we don't have a known set of properties (e.g.
   * with unions). The resulting model is anonymous.
   */
  function checkIntersectionExpression(
    node: IntersectionExpressionNode,
    mapper: TypeMapper | undefined
  ) {
    const options = node.options.map((o): [Expression, Type] => [o, getTypeForNode(o, mapper)]);
    return mergeModelTypes(node, options, mapper);
  }

  function checkDecoratorDeclaration(
    node: DecoratorDeclarationStatementNode,
    mapper: TypeMapper | undefined
  ): Decorator {
    const symbol = getMergedSymbol(node.symbol);
    const links = getSymbolLinks(symbol);
    if (links.declaredType && mapper === undefined) {
      // we're not instantiating this operation and we've already checked it
      return links.declaredType as Decorator;
    }

    const namespace = getParentNamespaceType(node);
    compilerAssert(
      namespace,
      `Decorator ${node.id.sv} should have resolved a namespace or found the global namespace.`
    );
    const name = node.id.sv;

    if (!(node.modifierFlags & ModifierFlags.Extern)) {
      reportDiagnostic(program, { code: "decorator-extern", target: node });
    }

    const implementation = symbol.value;
    if (implementation === undefined) {
      reportDiagnostic(program, { code: "missing-implementation", target: node });
    }
    const decoratorType: Decorator = createType({
      kind: "Decorator",
      name: `@${name}`,
      namespace,
      node,
      target: checkFunctionParameter(node.target, mapper),
      parameters: node.parameters.map((x) => checkFunctionParameter(x, mapper)),
      implementation: implementation ?? (() => {}),
    });

    namespace.decoratorDeclarations.set(name, decoratorType);

    linkType(links, decoratorType, mapper);

    return decoratorType;
  }

  function checkFunctionDeclaration(
    node: FunctionDeclarationStatementNode,
    mapper: TypeMapper | undefined
  ): FunctionType {
    const symbol = getMergedSymbol(node.symbol);
    const links = getSymbolLinks(symbol);
    if (links.declaredType && mapper === undefined) {
      // we're not instantiating this operation and we've already checked it
      return links.declaredType as FunctionType;
    }

    const namespace = getParentNamespaceType(node);
    compilerAssert(
      namespace,
      `Decorator ${node.id.sv} should have resolved a namespace or found the global namespace.`
    );
    const name = node.id.sv;

    if (!(node.modifierFlags & ModifierFlags.Extern)) {
      reportDiagnostic(program, { code: "function-extern", target: node });
    }

    const implementation = symbol.value;
    if (implementation === undefined) {
      reportDiagnostic(program, { code: "missing-implementation", target: node });
    }
    const functionType: FunctionType = createType({
      kind: "Function",
      name,
      namespace,
      node,
      parameters: node.parameters.map((x) => checkFunctionParameter(x, mapper)),
      returnType: getTypeForNode(node.returnType, mapper),
      implementation: implementation ?? (() => {}),
    });

    namespace.functionDeclarations.set(name, functionType);

    linkType(links, functionType, mapper);

    return functionType;
  }

  function checkFunctionParameter(
    node: FunctionParameterNode,
    mapper: TypeMapper | undefined
  ): FunctionParameter {
    const links = getSymbolLinks(node.symbol);

    if (links.declaredType) {
      return links.declaredType as FunctionParameter;
    }
<<<<<<< HEAD
    if (node.rest && node.value.kind !== SyntaxKind.ArrayExpression) {
      reportDiagnostic(program, { code: "rest-parameter-array", target: node.value });
    }
    const type = getTypeForNode(node.value);
=======
    if (node.rest && node.type.kind !== SyntaxKind.ArrayExpression) {
      reportDiagnostic(program, { code: "rest-parameter-array", target: node.type });
    }
    const type = getTypeForNode(node.type);
>>>>>>> 1a9fa100

    const parameterType: FunctionParameter = createType({
      kind: "FunctionParameter",
      node,
      name: node.id.sv,
      optional: node.optional,
      rest: node.rest,
      type,
      implementation: node.symbol.value!,
    });
    linkType(links, parameterType, mapper);

    return parameterType;
  }

  function mergeModelTypes(
    node:
      | ModelStatementNode
      | ModelExpressionNode
      | IntersectionExpressionNode
      | ProjectionModelExpressionNode,
    options: [Node, Type][],
    mapper: TypeMapper | undefined
  ) {
    const properties = new Map<string, ModelProperty>();

    const intersection: Model = createType({
      kind: "Model",
      node,
      name: "",
      namespace: getParentNamespaceType(node),
      properties: properties,
      decorators: [],
      derivedModels: [],
    });

    const indexers: ModelKeyIndexer[] = [];
    for (const [optionNode, option] of options) {
      if (option.kind === "TemplateParameter") {
        continue;
      }
      if (option.kind !== "Model") {
        program.reportDiagnostic(
          createDiagnostic({ code: "intersect-non-model", target: optionNode })
        );
        continue;
      }

      if (option.indexer) {
        if (isNeverIndexer(option.indexer)) {
          reportDiagnostic(program, {
            code: "intersect-invalid-index",
            messageId: "never",
            target: optionNode,
          });
        } else if (option.indexer.key.name === "integer") {
          program.reportDiagnostic(
            createDiagnostic({
              code: "intersect-invalid-index",
              messageId: "array",
              target: optionNode,
            })
          );
        } else {
          indexers.push(option.indexer);
        }
      }
      if (indexers.length === 1) {
        intersection.indexer = indexers[0];
      } else if (indexers.length > 1) {
        intersection.indexer = {
          key: indexers[0].key,
          value: mergeModelTypes(
            node,
            indexers.map((x) => [x.value.node!, x.value]),
            mapper
          ),
        };
      }

      const allProps = walkPropertiesInherited(option);
      for (const prop of allProps) {
        if (properties.has(prop.name)) {
          program.reportDiagnostic(
            createDiagnostic({
              code: "intersect-duplicate-property",
              format: { propName: prop.name },
              target: node,
            })
          );
          continue;
        }

        const newPropType = cloneType(prop, {
          sourceProperty: prop,
          model: intersection,
        });
        properties.set(prop.name, newPropType);
      }
    }

    return finishType(intersection, mapper);
  }

  function checkArrayExpression(node: ArrayExpressionNode, mapper: TypeMapper | undefined): Model {
    const elementType = getTypeForNode(node.elementType, mapper);
    const arrayType = getStdType("Array");
    const arrayNode: ModelStatementNode = arrayType.node as any;
    const param: TemplateParameter = getTypeForNode(arrayNode.templateParameters[0]) as any;
    return instantiateTemplate(arrayNode, [param], [elementType]) as Model;
  }

  function checkNamespace(node: NamespaceStatementNode) {
    applyAugmentDecorators(node);

    const links = getSymbolLinks(getMergedSymbol(node.symbol));
    let type = links.type as Namespace;
    if (!type) {
      type = initializeTypeForNamespace(node);
    }

    if (isArray(node.statements)) {
      node.statements.forEach((x) => getTypeForNode(x));
    } else if (node.statements) {
      const subNs = checkNamespace(node.statements);
      type.namespaces.set(subNs.name, subNs);
    }
    return type;
  }

  function initializeTypeForNamespace(node: NamespaceStatementNode) {
    compilerAssert(node.symbol, "Namespace is unbound.", node);
    const mergedSymbol = getMergedSymbol(node.symbol)!;
    const symbolLinks = getSymbolLinks(mergedSymbol);
    if (!symbolLinks.type) {
      // haven't seen this namespace before
      const namespace = getParentNamespaceType(node);
      const name = node.id.sv;
      const type: Namespace = createType({
        kind: "Namespace",
        name,
        namespace,
        node,
        models: new Map(),
        operations: new Map(),
        namespaces: new Map(),
        interfaces: new Map(),
        unions: new Map(),
        enums: new Map(),
        decoratorDeclarations: new Map(),
        functionDeclarations: new Map(),
        decorators: [],
      });

      symbolLinks.type = type;
      for (const sourceNode of mergedSymbol.declarations) {
        // namespaces created from cadl scripts don't have decorators
        if (sourceNode.kind !== SyntaxKind.NamespaceStatement) continue;
        type.decorators = type.decorators.concat(checkDecorators(type, sourceNode, undefined));
      }
      finishType(type);

      namespace?.namespaces.set(name, type);
    }

    return symbolLinks.type as Namespace;
  }

  function getParentNamespaceType(
    node:
      | ModelStatementNode
      | NamespaceStatementNode
      | OperationStatementNode
      | EnumStatementNode
      | InterfaceStatementNode
      | IntersectionExpressionNode
      | UnionStatementNode
      | ModelExpressionNode
      | DecoratorDeclarationStatementNode
      | FunctionDeclarationStatementNode
      | ProjectionModelExpressionNode
  ): Namespace | undefined {
    if (node === globalNamespaceType.node) return undefined;

    if (
      node.kind === SyntaxKind.ModelExpression ||
      node.kind === SyntaxKind.IntersectionExpression
    ) {
      let parent: Node | undefined = node.parent;
      while (parent !== undefined) {
        if (
          parent.kind === SyntaxKind.ModelStatement ||
          parent.kind === SyntaxKind.OperationStatement ||
          parent.kind === SyntaxKind.EnumStatement ||
          parent.kind === SyntaxKind.InterfaceStatement ||
          parent.kind === SyntaxKind.UnionStatement ||
          parent.kind === SyntaxKind.ModelExpression ||
          parent.kind === SyntaxKind.IntersectionExpression
        ) {
          return getParentNamespaceType(parent);
        } else {
          parent = parent.parent;
        }
      }
      return undefined;
    }

    if (
      node.kind === SyntaxKind.OperationStatement &&
      node.parent &&
      node.parent.kind === SyntaxKind.InterfaceStatement
    ) {
      return getParentNamespaceType(node.parent);
    }

    if (!node.symbol.parent) {
      return globalNamespaceType;
    }

    if (
      node.symbol.parent.declarations[0].kind === SyntaxKind.CadlScript ||
      node.symbol.parent.declarations[0].kind === SyntaxKind.JsSourceFile
    ) {
      return globalNamespaceType;
    }

    const mergedSymbol = getMergedSymbol(node.symbol.parent)!;
    const symbolLinks = getSymbolLinks(mergedSymbol);
    if (!symbolLinks.type) {
      // in general namespaces should be typed before anything calls this function.
      // However, one case where this is not true is when a decorator on a namespace
      // refers to a model in another namespace. In this case, we need to evaluate
      // the namespace here.
      const namespaceNode = mergedSymbol.declarations.find(
        (x): x is NamespaceStatementNode => x.kind === SyntaxKind.NamespaceStatement
      );
      compilerAssert(namespaceNode, "Can't find namespace declaration node.", node);
      symbolLinks.type = initializeTypeForNamespace(namespaceNode);
    }

    return symbolLinks.type as Namespace;
  }

  function checkOperation(
    node: OperationStatementNode,
    mapper: TypeMapper | undefined,
    parentInterface?: Interface
  ): Operation | ErrorType {
    // Operations defined in interfaces aren't bound to symbols
    const links = !parentInterface ? getSymbolLinks(node.symbol) : undefined;
    if (links) {
      if (links.declaredType && mapper === undefined) {
        // we're not instantiating this operation and we've already checked it
        return links.declaredType as Operation;
      }
    }

    const namespace = getParentNamespaceType(node);
    const name = node.id.sv;
    let decorators: DecoratorApplication[] = [];

    // Is this a definition or reference?
    let parameters: Model, returnType: Type;
    if (node.signature.kind === SyntaxKind.OperationSignatureReference) {
      // Attempt to resolve the operation
      const baseOperation = checkOperationIs(node, node.signature.baseOperation, mapper);
      if (!baseOperation) {
        return errorType;
      }

      // Reference the same return type and create the parameters type
      parameters = cloneType(baseOperation.parameters);
      parameters.node = parameters.node ? { ...parameters.node, parent: node } : undefined;
      returnType = baseOperation.returnType;

      // Copy decorators from the base operation, inserting the base decorators first
      decorators = baseOperation.decorators;
    } else {
      parameters = getTypeForNode(node.signature.parameters, mapper) as Model;
      returnType = getTypeForNode(node.signature.returnType, mapper);
    }

    const operationType: Operation = createType({
      kind: "Operation",
      name,
      namespace,
      node,
      parameters,
      returnType,
      decorators,
      interface: parentInterface,
    });

    decorators.push(...checkDecorators(operationType, node, mapper));

    operationType.parameters.namespace = namespace;

    if (node.parent!.kind === SyntaxKind.InterfaceStatement) {
      if (
        shouldCreateTypeForTemplate(node.parent!, mapper) &&
        shouldCreateTypeForTemplate(node, mapper)
      ) {
        finishType(operationType, mapper);
      }
    } else {
      if (shouldCreateTypeForTemplate(node, mapper)) {
        finishType(operationType, mapper);
      }

      namespace?.operations.set(name, operationType);
    }

    if (links) {
      linkType(links, operationType, mapper);
    }

    return operationType;
  }

  function checkOperationIs(
    operation: OperationStatementNode,
    opReference: TypeReferenceNode | undefined,
    mapper: TypeMapper | undefined
  ): Operation | undefined {
    if (!opReference) return undefined;
    // Ensure that we don't end up with a circular reference to the same operation
    const opSymId = getNodeSymId(operation);
    if (opSymId) {
      pendingResolutions.add(opSymId);
    }

    const target = resolveTypeReference(opReference, mapper);
    if (target === undefined) {
      return undefined;
    }

    // Did we encounter a circular operation reference?
    if (pendingResolutions.has(getNodeSymId(target.declarations[0] as any))) {
      if (mapper === undefined) {
        reportDiagnostic(program, {
          code: "circular-op-signature",
          format: { typeName: (target.declarations[0] as any).id.sv },
          target: opReference,
        });
      }

      return undefined;
    }

    // Resolve the base operation type
    const baseOperation = checkTypeReferenceSymbol(target, opReference, mapper);
    if (opSymId) {
      pendingResolutions.delete(opSymId);
    }

    if (isErrorType(baseOperation)) {
      return undefined;
    }

    // Was the wrong type referenced?
    if (baseOperation.kind !== "Operation") {
      program.reportDiagnostic(createDiagnostic({ code: "is-operation", target: opReference }));
      return;
    }

    return baseOperation;
  }

  function getGlobalNamespaceType() {
    return globalNamespaceType;
  }

  function getGlobalNamespaceNode() {
    return globalNamespaceNode;
  }

  function checkTupleExpression(node: TupleExpressionNode, mapper: TypeMapper | undefined): Tuple {
    return createAndFinishType({
      kind: "Tuple",
      node: node,
      values: node.values.map((v) => getTypeForNode(v, mapper)),
    });
  }

  function getSymbolLinks(s: Sym): SymbolLinks {
    const id = getSymbolId(s);

    if (symbolLinks.has(id)) {
      return symbolLinks.get(id)!;
    }

    const links = {};
    symbolLinks.set(id, links);

    return links;
  }

  function getSymbolId(s: Sym) {
    if (s.id === undefined) {
      mutate(s).id = currentSymbolId++;
    }
    return s.id!;
  }

  function resolveIdentifierInTable(
    node: IdentifierNode,
    table: SymbolTable | undefined,
    resolveDecorator = false
  ): Sym | undefined {
    if (!table) {
      return undefined;
    }

    table = augmentedSymbolTables.get(table) ?? table;
    let sym;
    if (resolveDecorator) {
      sym = table.get("@" + node.sv);
    } else {
      sym = table.get(node.sv);
    }

    if (!sym) return sym;

    if (sym.flags & SymbolFlags.DuplicateUsing) {
      reportAmbiguousIdentifier(node, [...((table.duplicates.get(sym) as any) ?? [])]);
      return sym;
    }
    return getMergedSymbol(sym);
  }

  function reportAmbiguousIdentifier(node: IdentifierNode, symbols: Sym[]) {
    const duplicateNames = symbols
      .map((x) => {
        const namespace =
          x.symbolSource!.flags & (SymbolFlags.Decorator | SymbolFlags.Function)
            ? (x.symbolSource!.value as any).namespace
            : getNamespaceString(
                (getTypeForNode(x.symbolSource!.declarations[0], undefined) as any).namespace
              );
        return `${namespace}.${node.sv}`;
      })
      .join(", ");
    program.reportDiagnostic(
      createDiagnostic({
        code: "ambiguous-symbol",
        format: { name: node.sv, duplicateNames },
        target: node,
      })
    );
  }

  function resolveIdentifier(id: IdentifierNode, mapper?: TypeMapper): Sym | undefined {
    let sym: Sym | undefined;
    const { node, kind } = getIdentifierContext(id);

    switch (kind) {
      case IdentifierKind.Declaration:
        if (node.symbol) {
          sym = getMergedSymbol(node.symbol);
          break;
        }

        compilerAssert(node.parent, "Parent expected.");
        const containerType = getTypeForNode(node.parent, mapper);
        if (isAnonymous(containerType)) {
          return undefined; // member of anonymous type cannot be referenced.
        }

        lateBindMemberContainer(containerType);
        let container = node.parent.symbol;
        if (!container && "symbol" in containerType && containerType.symbol) {
          container = containerType.symbol;
        }

        if (!container) {
          return undefined;
        }

        lateBindMembers(containerType, container);
        sym = resolveIdentifierInTable(id, container.exports ?? container.members);
        break;

      case IdentifierKind.Other:
        return undefined;

      case IdentifierKind.Decorator:
      case IdentifierKind.Function:
      case IdentifierKind.Using:
      case IdentifierKind.TypeReference:
        let ref: MemberExpressionNode | IdentifierNode = id;
        let resolveDecorator = kind === IdentifierKind.Decorator;
        if (id.parent?.kind === SyntaxKind.MemberExpression) {
          if (id.parent.id === id) {
            // If the identifier is Y in X.Y, then resolve (X.Y).
            ref = id.parent;
          } else {
            // If the identifier is X in X.Y then we are resolving a
            // namespace, which is never a decorator.
            resolveDecorator = false;
          }
        }
        sym = resolveTypeReference(ref, mapper, resolveDecorator);
        break;

      default:
        const _assertNever: never = kind;
        compilerAssert(false, "Unreachable");
    }

    return sym?.symbolSource ?? sym;
  }

  function resolveCompletions(identifier: IdentifierNode): Map<string, CadlCompletionItem> {
    const completions = new Map<string, CadlCompletionItem>();
    const { kind } = getIdentifierContext(identifier);

    switch (kind) {
      case IdentifierKind.Using:
      case IdentifierKind.Decorator:
      case IdentifierKind.Function:
      case IdentifierKind.TypeReference:
        break; // supported
      case IdentifierKind.Other:
        return completions; // not implemented
      case IdentifierKind.Declaration:
        return completions; // cannot complete, name can be chosen arbitrarily
      default:
        const _assertNever: never = kind;
        compilerAssert(false, "Unreachable");
    }

    if (identifier.parent && identifier.parent.kind === SyntaxKind.MemberExpression) {
      const base = resolveTypeReference(identifier.parent.base, undefined, false);
      if (base) {
        const type = getTypeForNode(base.declarations[0], undefined);
        lateBindMemberContainer(type);
        lateBindMembers(type, base);
        addCompletions(base.exports ?? base.members);
      }
    } else {
      let scope: Node | undefined = identifier.parent;
      while (scope && scope.kind !== SyntaxKind.CadlScript) {
        if (scope.symbol && scope.symbol.exports) {
          const mergedSymbol = getMergedSymbol(scope.symbol)!;
          addCompletions(mergedSymbol.exports);
        }
        if ("locals" in scope) {
          addCompletions(scope.locals);
        }
        scope = scope.parent;
      }

      if (scope && scope.kind === SyntaxKind.CadlScript) {
        // check any blockless namespace decls
        for (const ns of scope.inScopeNamespaces) {
          const mergedSymbol = getMergedSymbol(ns.symbol)!;
          addCompletions(mergedSymbol.exports);
        }

        // check "global scope" declarations
        addCompletions(globalNamespaceNode.symbol.exports);

        // check "global scope" usings
        addCompletions(scope.locals);
      }
    }

    return completions;

    function addCompletions(table: SymbolTable | undefined) {
      if (!table) {
        return;
      }
      table = augmentedSymbolTables.get(table) ?? table;
      for (const [key, sym] of table) {
        if (sym.flags & SymbolFlags.DuplicateUsing) {
          const duplicates = table.duplicates.get(sym)!;
          for (const duplicate of duplicates) {
            if (duplicate.flags & SymbolFlags.Using) {
              const fqn = getFullyQualifiedSymbolName(duplicate.symbolSource);
              addCompletion(fqn, duplicate);
            }
          }
        } else {
          addCompletion(key, sym);
        }
      }
    }

    function addCompletion(key: string, sym: Sym) {
      if (sym.symbolSource) {
        sym = sym.symbolSource;
      }
      if (!shouldAddCompletion(sym)) {
        return;
      }
      if (key.startsWith("@")) {
        key = key.slice(1);
      }
      if (!completions.has(key)) {
        completions.set(key, { sym });
      }
    }

    function shouldAddCompletion(sym: Sym): boolean {
      switch (kind) {
        case IdentifierKind.Decorator:
          // Only return decorators and namespaces when completing decorator
          return !!(sym.flags & (SymbolFlags.Decorator | SymbolFlags.Namespace));
        case IdentifierKind.Using:
          // Only return namespaces when completing using
          return !!(sym.flags & SymbolFlags.Namespace);
        case IdentifierKind.TypeReference:
          // Do not return functions or decorators when completing types
          return !(sym.flags & (SymbolFlags.Function | SymbolFlags.Decorator));
        default:
          compilerAssert(false, "We should have bailed up-front on other kinds.");
      }
    }
  }

  function resolveIdentifierInScope(
    node: IdentifierNode,
    mapper: TypeMapper | undefined,
    resolveDecorator = false
  ): Sym | undefined {
    compilerAssert(
      node.parent?.kind !== SyntaxKind.MemberExpression || node.parent.id !== node,
      "This function should not be used to resolve Y in member expression X.Y. Use resolveIdentifier() to resolve an arbitrary identifier."
    );

    if (hasParseError(node)) {
      // Don't report synthetic identifiers used for parser error recovery.
      // The parse error is the root cause and will already have been logged.
      return undefined;
    }

    let scope: Node | undefined = node.parent;
    let binding: Sym | undefined;

    while (scope && scope.kind !== SyntaxKind.CadlScript) {
      if (scope.symbol && "exports" in scope.symbol) {
        const mergedSymbol = getMergedSymbol(scope.symbol);
        binding = resolveIdentifierInTable(node, mergedSymbol.exports, resolveDecorator);
        if (binding) return binding;
      }

      if ("locals" in scope) {
        binding = resolveIdentifierInTable(node, scope.locals, resolveDecorator);
        if (binding) return binding;
      }

      scope = scope.parent;
    }

    if (!binding && scope && scope.kind === SyntaxKind.CadlScript) {
      // check any blockless namespace decls
      for (const ns of scope.inScopeNamespaces) {
        const mergedSymbol = getMergedSymbol(ns.symbol);
        binding = resolveIdentifierInTable(node, mergedSymbol.exports, resolveDecorator);

        if (binding) return binding;
      }

      // check "global scope" declarations
      binding = resolveIdentifierInTable(
        node,
        globalNamespaceNode.symbol.exports,
        resolveDecorator
      );

      if (binding) return binding;

      // check using types
      binding = resolveIdentifierInTable(node, scope.locals, resolveDecorator);
      if (binding) return binding.flags & SymbolFlags.DuplicateUsing ? undefined : binding;
    }

    if (mapper === undefined) {
      program.reportDiagnostic(
        createDiagnostic({ code: "unknown-identifier", format: { id: node.sv }, target: node })
      );
    }
    return undefined;
  }

  function resolveTypeReference(
    node: TypeReferenceNode | MemberExpressionNode | IdentifierNode,
    mapper: TypeMapper | undefined,
    resolveDecorator = false
  ): Sym | undefined {
    if (hasParseError(node)) {
      // Don't report synthetic identifiers used for parser error recovery.
      // The parse error is the root cause and will already have been logged.
      return undefined;
    }

    if (node.kind === SyntaxKind.TypeReference) {
      return resolveTypeReference(node.target, mapper, resolveDecorator);
    }

    if (node.kind === SyntaxKind.MemberExpression) {
      let base = resolveTypeReference(node.base, mapper);

      if (!base) {
        return undefined;
      }

      // when resolving a type reference based on an alias, unwrap the alias.
      if (base.flags & SymbolFlags.Alias) {
        base = getAliasedSymbol(base, mapper);
      }

      if (base.flags & SymbolFlags.Namespace) {
        const symbol = resolveIdentifierInTable(node.id, base.exports, resolveDecorator);
        if (!symbol) {
          program.reportDiagnostic(
            createDiagnostic({
              code: "invalid-ref",
              messageId: "underNamespace",
              format: {
                namespace: getFullyQualifiedSymbolName(base),
                id: node.id.sv,
              },
              target: node,
            })
          );
          return undefined;
        }
        return symbol;
      } else if (base.flags & SymbolFlags.Decorator) {
        program.reportDiagnostic(
          createDiagnostic({
            code: "invalid-ref",
            messageId: "inDecorator",
            format: { id: node.id.sv },
            target: node,
          })
        );
        return undefined;
      } else if (base.flags & SymbolFlags.Function) {
        program.reportDiagnostic(
          createDiagnostic({
            code: "invalid-ref",
            messageId: "node",
            format: { id: node.id.sv, nodeName: "function" },
            target: node,
          })
        );

        return undefined;
      } else if (base.flags & SymbolFlags.MemberContainer) {
        const type =
          base.flags & SymbolFlags.LateBound
            ? base.type!
            : getTypeForNode(base.declarations[0], mapper);
        if (
          type.kind !== "Model" &&
          type.kind !== "Enum" &&
          type.kind !== "Interface" &&
          type.kind !== "Union"
        ) {
          program.reportDiagnostic(
            createDiagnostic({
              code: "invalid-ref",
              messageId: "underContainer",
              format: { kind: type.kind, id: node.id.sv },
              target: node,
            })
          );
          return undefined;
        }

        lateBindMembers(type, base);
        const sym = resolveIdentifierInTable(node.id, base.members!, resolveDecorator);
        if (!sym) {
          program.reportDiagnostic(
            createDiagnostic({
              code: "invalid-ref",
              messageId: "underContainer",
              format: { kind: type.kind, id: node.id.sv },
              target: node,
            })
          );
          return undefined;
        }
        return sym;
      } else {
        program.reportDiagnostic(
          createDiagnostic({
            code: "invalid-ref",
            messageId: "node",
            format: {
              id: node.id.sv,
              nodeName: base.declarations[0]
                ? SyntaxKind[base.declarations[0].kind]
                : "Unknown node",
            },
            target: node,
          })
        );

        return undefined;
      }
    }

    if (node.kind === SyntaxKind.Identifier) {
      const sym = resolveIdentifierInScope(node, mapper, resolveDecorator);
      if (!sym) return undefined;

      return sym.flags & SymbolFlags.Using ? sym.symbolSource : sym;
    }

    compilerAssert(false, "Unknown type reference kind", node);
  }

  /**
   * Return the symbol that is aliased by this alias declaration. If no such symbol is aliased,
   * return the symbol for the alias instead. For member containers which need to be late bound
   * (i.e. they contain symbols we don't know until we've instantiated the type and the type is an
   * instantiation) we late bind the container which creates the symbol that will hold its members.
   */
  function getAliasedSymbol(aliasSymbol: Sym, mapper: TypeMapper | undefined): Sym {
    const aliasType = checkAlias(aliasSymbol.declarations[0] as AliasStatementNode, mapper);
    switch (aliasType.kind) {
      case "Model":
      case "Interface":
      case "Union":
        if (aliasType.templateArguments) {
          // this is an alias for some instantiation, so late-bind the instantiation
          lateBindMemberContainer(aliasType);
          return aliasType.symbol!;
        }
      // fallthrough
      default:
        // get the symbol from the node aliased type's node, or just return the base
        // if it doesn't have a symbol (which will likely result in an error later on)
        return aliasType.node!.symbol ?? aliasSymbol;
    }
  }
  function checkStringLiteral(str: StringLiteralNode): StringLiteral {
    return getLiteralType(str);
  }

  function checkNumericLiteral(num: NumericLiteralNode): NumericLiteral {
    return getLiteralType(num);
  }

  function checkBooleanLiteral(bool: BooleanLiteralNode): BooleanLiteral {
    return getLiteralType(bool);
  }

  function checkProgram() {
    program.reportDuplicateSymbols(globalNamespaceNode.symbol.exports);
    for (const file of program.sourceFiles.values()) {
      for (const ns of file.namespaces) {
        const exports = mergedSymbols.get(ns.symbol)?.exports ?? ns.symbol.exports;
        program.reportDuplicateSymbols(exports);
        initializeTypeForNamespace(ns);
      }
    }

    for (const file of program.sourceFiles.values()) {
      checkSourceFile(file);
    }

    internalDecoratorValidation();
  }

  /**
   * Post checking validation for internal decorators.
   */
  function internalDecoratorValidation() {
    validateInheritanceDiscriminatedUnions(program);
  }

  function checkSourceFile(file: CadlScriptNode) {
    applyAugmentDecorators(file);
    for (const statement of file.statements) {
      getTypeForNode(statement, undefined);
    }
  }

  function checkModel(
    node: ModelExpressionNode | ModelStatementNode,
    mapper: TypeMapper | undefined
  ) {
    if (node.kind === SyntaxKind.ModelStatement) {
      return checkModelStatement(node, mapper);
    } else {
      return checkModelExpression(node, mapper);
    }
  }

  function checkModelStatement(node: ModelStatementNode, mapper: TypeMapper | undefined) {
    const links = getSymbolLinks(node.symbol);

    if (links.declaredType && mapper === undefined) {
      // we're not instantiating this model and we've already checked it
      return links.declaredType;
    }
    const decorators: DecoratorApplication[] = [];

    const type: Model = createType({
      kind: "Model",
      name: node.id.sv,
      node: node,
      properties: new Map<string, ModelProperty>(),
      namespace: getParentNamespaceType(node),
      decorators,
      derivedModels: [],
    });
    linkType(links, type, mapper);
    const isBase = checkModelIs(node, node.is, mapper);

    if (isBase) {
      checkDeprecated(isBase, node.is!);
      // copy decorators
      decorators.push(...isBase.decorators);
      if (isBase.indexer) {
        type.indexer = isBase.indexer;
      }
    }
    decorators.push(...checkDecorators(type, node, mapper));

    if (isBase) {
      for (const prop of isBase.properties.values()) {
        type.properties.set(
          prop.name,
          cloneType(prop, {
            sourceProperty: prop,
            model: type,
          })
        );
      }
    }

    if (isBase) {
      type.baseModel = isBase.baseModel;
    } else if (node.extends) {
      type.baseModel = checkClassHeritage(node, node.extends, mapper);
      if (type.baseModel) {
        checkDeprecated(type.baseModel, node.extends);
      }
    }

    if (type.baseModel) {
      type.baseModel.derivedModels.push(type);
    }

    // Hold on to the model type that's being defined so that it
    // can be referenced
    if (mapper === undefined) {
      type.namespace?.models.set(type.name, type);
    }

    const inheritedPropNames = new Set(
      Array.from(walkPropertiesInherited(type)).map((v) => v.name)
    );

    // Evaluate the properties after
    checkModelProperties(node, type.properties, type, mapper, inheritedPropNames);

    if (shouldCreateTypeForTemplate(node, mapper)) {
      finishType(type, mapper);
    }

    const indexer = getIndexer(program, type);
    if (type.name === "Array" && isInCadlNamespace(type)) {
      stdTypes.Array = type;
    } else if (type.name === "Record" && isInCadlNamespace(type)) {
      stdTypes.Record = type;
    }
    if (indexer) {
      type.indexer = indexer;
    } else {
      const intrinsicModelName = getIntrinsicModelName(program, type);
      if (intrinsicModelName) {
        type.indexer = { key: neverType, value: undefined };
      }
    }
    return type;
  }

  function shouldCreateTypeForTemplate(
    node: TemplateDeclarationNode,
    mapper: TypeMapper | undefined
  ) {
    // Node is not a template we should create the type.
    if (node.templateParameters.length === 0) {
      return true;
    }
    // There is no mapper so we shouldn't be instantiating the template.
    if (mapper === undefined) {
      return false;
    }

    // Some of the mapper args are still template parameter so we shouldn't create the type.
    return mapper.args.every((t) => t.kind !== "TemplateParameter");
  }

  function checkModelExpression(node: ModelExpressionNode, mapper: TypeMapper | undefined) {
    const properties = new Map();
    const type: Model = createType({
      kind: "Model",
      name: "",
      node: node,
      properties,
      indexer: undefined,
      namespace: getParentNamespaceType(node),
      decorators: [],
      derivedModels: [],
    });
    checkModelProperties(node, properties, type, mapper);
    return finishType(type);
  }

  function checkPropertyCompatibleWithIndexer(
    parentModel: Model,
    property: ModelProperty,
    diagnosticTarget: ModelPropertyNode | ModelSpreadPropertyNode
  ) {
    if (parentModel.indexer === undefined) {
      return;
    }

    if (isNeverIndexer(parentModel.indexer)) {
      reportDiagnostic(program, {
        code: "no-prop",
        format: { propName: property.name },
        target: diagnosticTarget,
      });
    } else {
      const [valid, diagnostics] = isTypeAssignableTo(
        property.type,
        parentModel.indexer.value!,
        diagnosticTarget.kind === SyntaxKind.ModelSpreadProperty
          ? diagnosticTarget
          : diagnosticTarget.value
      );
      if (!valid) program.reportDiagnostics(diagnostics);
    }
  }

  function checkModelProperties(
    node: ModelExpressionNode | ModelStatementNode,
    properties: Map<string, ModelProperty>,
    parentModel: Model,
    mapper: TypeMapper | undefined,
    inheritedPropertyNames?: Set<string>
  ) {
    for (const prop of node.properties!) {
      if ("id" in prop) {
        const newProp = checkModelProperty(prop, mapper, parentModel);
        checkPropertyCompatibleWithIndexer(parentModel, newProp, prop);
        defineProperty(properties, newProp, inheritedPropertyNames);
      } else {
        // spread property
        const newProperties = checkSpreadProperty(prop.target, parentModel, mapper);

        for (const newProp of newProperties) {
          checkPropertyCompatibleWithIndexer(parentModel, newProp, prop);
          defineProperty(properties, newProp, inheritedPropertyNames, prop);
        }
      }
    }
  }

  function defineProperty(
    properties: Map<string, ModelProperty>,
    newProp: ModelProperty,
    inheritedPropertyNames?: Set<string>,
    diagnosticTarget?: DiagnosticTarget
  ) {
    if (properties.has(newProp.name)) {
      program.reportDiagnostic(
        createDiagnostic({
          code: "duplicate-property",
          format: { propName: newProp.name },
          target: diagnosticTarget ?? newProp,
        })
      );
      return;
    }

    if (inheritedPropertyNames?.has(newProp.name)) {
      program.reportDiagnostic(
        createDiagnostic({
          code: "override-property",
          format: { propName: newProp.name },
          target: diagnosticTarget ?? newProp,
        })
      );

      return;
    }

    properties.set(newProp.name, newProp);
  }

  /**
   * Initializes a late bound symbol for the type. This is generally necessary when attempting to
   * access a symbol for a type that is created during the check phase.
   */
  function lateBindMemberContainer(type: Type) {
    if ((type as any).symbol) return;
    switch (type.kind) {
      case "Model":
        type.symbol = createSymbol(type.node, type.name, SymbolFlags.Model | SymbolFlags.LateBound);
        mutate(type.symbol).type = type;
        break;
      case "Interface":
        type.symbol = createSymbol(
          type.node,
          type.name,
          SymbolFlags.Interface | SymbolFlags.LateBound
        );
        mutate(type.symbol).type = type;
        break;
      case "Union":
        if (!type.name) return; // don't make a symbol for anonymous unions
        type.symbol = createSymbol(type.node, type.name, SymbolFlags.Union | SymbolFlags.LateBound);
        mutate(type.symbol).type = type;
        break;
    }
  }

  function lateBindMembers(type: Type, containerSym: Sym) {
    let containerMembers: Mutable<SymbolTable> | undefined;

    switch (type.kind) {
      case "Model":
        for (const prop of walkPropertiesInherited(type)) {
          lateBindMember(prop, SymbolFlags.ModelProperty);
        }
        break;
      case "Enum":
        for (const member of type.members.values()) {
          lateBindMember(member, SymbolFlags.EnumMember);
        }
        break;
      case "Interface":
        for (const member of type.operations.values()) {
          lateBindMember(member, SymbolFlags.InterfaceMember);
        }
        break;
      case "Union":
        for (const variant of type.variants.values()) {
          lateBindMember(variant, SymbolFlags.UnionVariant);
        }
        break;
    }

    function lateBindMember(
      member: Type & { node?: Node; name: string | symbol },
      kind: SymbolFlags
    ) {
      if (!member.node || typeof member.name !== "string") {
        // don't bind anything for union expressions
        return;
      }
      const sym = createSymbol(member.node, member.name, kind | SymbolFlags.LateBound);
      mutate(sym).type = member;
      containerMembers ??= getOrCreateAugmentedSymbolTable(containerSym.members!);
      containerMembers.set(member.name, sym);
    }
  }

  function checkClassHeritage(
    model: ModelStatementNode,
    heritageRef: Expression,
    mapper: TypeMapper | undefined
  ): Model | undefined {
    if (heritageRef.kind === SyntaxKind.ModelExpression) {
      reportDiagnostic(program, {
        code: "extend-model",
        messageId: "modelExpression",
        target: heritageRef,
      });
      return undefined;
    }
    if (heritageRef.kind !== SyntaxKind.TypeReference) {
      reportDiagnostic(program, {
        code: "extend-model",
        target: heritageRef,
      });
      return undefined;
    }
    const modelSymId = getNodeSymId(model);
    pendingResolutions.add(modelSymId);

    const target = resolveTypeReference(heritageRef, mapper);
    if (target === undefined) {
      return undefined;
    }

    if (pendingResolutions.has(getNodeSymId(target.declarations[0] as any))) {
      if (mapper === undefined) {
        reportDiagnostic(program, {
          code: "circular-base-type",
          format: { typeName: (target.declarations[0] as any).id.sv },
          target: target,
        });
      }
      return undefined;
    }
    const heritageType = checkTypeReferenceSymbol(target, heritageRef, mapper);
    pendingResolutions.delete(modelSymId);
    if (isErrorType(heritageType)) {
      compilerAssert(program.hasError(), "Should already have reported an error.", heritageRef);
      return undefined;
    }

    if (heritageType.kind !== "Model") {
      program.reportDiagnostic(createDiagnostic({ code: "extend-model", target: heritageRef }));
      return undefined;
    }

    if (heritageType.name === "") {
      reportDiagnostic(program, {
        code: "extend-model",
        messageId: "modelExpression",
        target: heritageRef,
      });
    }

    if (isIntrinsic(program, heritageType)) {
      program.reportDiagnostic(
        createDiagnostic({
          code: "extend-primitive",
          target: heritageRef,
          format: {
            modelName: model.id.sv,
            baseModelName: heritageType.name,
          },
        })
      );
    }

    return heritageType;
  }

  function checkModelIs(
    model: ModelStatementNode,
    isExpr: Expression | undefined,
    mapper: TypeMapper | undefined
  ): Model | undefined {
    if (!isExpr) return undefined;

    const modelSymId = getNodeSymId(model);
    pendingResolutions.add(modelSymId);
    let isType;
    if (isExpr.kind === SyntaxKind.ModelExpression) {
      reportDiagnostic(program, {
        code: "is-model",
        messageId: "modelExpression",
        target: isExpr,
      });
      return undefined;
    } else if (isExpr.kind === SyntaxKind.ArrayExpression) {
      isType = checkArrayExpression(isExpr, mapper);
    } else if (isExpr.kind === SyntaxKind.TypeReference) {
      const target = resolveTypeReference(isExpr, mapper);
      if (target === undefined) {
        return undefined;
      }
      if (pendingResolutions.has(getNodeSymId(target.declarations[0] as any))) {
        if (mapper === undefined) {
          reportDiagnostic(program, {
            code: "circular-base-type",
            format: { typeName: (target.declarations[0] as any).id.sv },
            target: target,
          });
        }
        return undefined;
      }
      isType = checkTypeReferenceSymbol(target, isExpr, mapper);
    } else {
      reportDiagnostic(program, { code: "is-model", target: isExpr });
      return undefined;
    }

    pendingResolutions.delete(modelSymId);

    if (isType.kind !== "Model") {
      program.reportDiagnostic(createDiagnostic({ code: "is-model", target: isExpr }));
      return;
    }

    if (isType.name === "") {
      reportDiagnostic(program, { code: "is-model", messageId: "modelExpression", target: isExpr });
    }

    return isType;
  }

  function checkSpreadProperty(
    targetNode: TypeReferenceNode,
    parentModel: Model,
    mapper: TypeMapper | undefined
  ): ModelProperty[] {
    const targetType = getTypeForNode(targetNode, mapper);

    if (targetType.kind === "TemplateParameter" || isErrorType(targetType)) {
      return [];
    }
    if (targetType.kind !== "Model") {
      program.reportDiagnostic(createDiagnostic({ code: "spread-model", target: targetNode }));
      return [];
    }

    if (targetType.indexer && isNeverIndexer(targetType.indexer)) {
      program.reportDiagnostic(
        createDiagnostic({ code: "spread-model", messageId: "neverIndex", target: targetNode })
      );
      return [];
    }

    const props: ModelProperty[] = [];
    // copy each property
    for (const prop of walkPropertiesInherited(targetType)) {
      const newProp = cloneType(prop, {
        sourceProperty: prop,
        model: parentModel,
      });
      props.push(newProp);
    }
    return props;
  }

  function checkModelProperty(
    prop: ModelPropertyNode,
    mapper: TypeMapper | undefined,
    parentModel?: Model
  ): ModelProperty {
    const valueType = getTypeForNode(prop.value, mapper);
    const defaultValue = prop.default && checkDefault(prop.default, valueType);
    const name = prop.id.kind === SyntaxKind.Identifier ? prop.id.sv : prop.id.value;

    const type: ModelProperty = createType({
      kind: "ModelProperty",
      name,
      node: prop,
      optional: prop.optional,
      type: valueType,
      decorators: [],
      default: defaultValue,
      model: parentModel,
    });

    type.decorators = checkDecorators(type, prop, mapper);
    const parentTemplate = getParentTemplateNode(prop);
    if (!parentTemplate || shouldCreateTypeForTemplate(parentTemplate, mapper)) {
      finishType(type, mapper);
    }

    return type;
  }

  function isValueType(type: Type): boolean {
    const valueTypes = new Set(["String", "Number", "Boolean", "EnumMember", "Tuple"]);
    return valueTypes.has(type.kind);
  }

  function checkDefault(defaultNode: Node, type: Type): Type {
    const defaultType = getTypeForNode(defaultNode, undefined);
    if (isErrorType(type)) {
      return errorType;
    }
    if (!isValueType(defaultType)) {
      program.reportDiagnostic(
        createDiagnostic({
          code: "unsupported-default",
          format: { type: type.kind },
          target: defaultType,
        })
      );
      return errorType;
    }
    const [related, diagnostics] = isTypeAssignableTo(defaultType, type, defaultNode);
    if (!related) {
      program.reportDiagnostics(diagnostics);
      return errorType;
    } else {
      return defaultType;
    }
  }

  function checkDecorator(
    targetType: Type,
    decNode: DecoratorExpressionNode | AugmentDecoratorStatementNode,
    mapper: TypeMapper | undefined
  ): DecoratorApplication | undefined {
    const sym = resolveTypeReference(decNode.target, undefined, true);
    if (!sym) {
      program.reportDiagnostic(
        createDiagnostic({
          code: "unknown-decorator",
          target: decNode,
        })
      );
      return undefined;
    }
    if (!(sym.flags & SymbolFlags.Decorator)) {
      program.reportDiagnostic(
        createDiagnostic({
          code: "invalid-decorator",
          format: { id: sym.name },
          target: decNode,
        })
      );
      return undefined;
    }

    const symbolLinks = getSymbolLinks(sym);

    const args = checkDecoratorArguments(decNode, mapper);
    let hasError = false;
    if (symbolLinks.declaredType === undefined) {
      const decoratorDeclNode: DecoratorDeclarationStatementNode | undefined =
        sym.declarations.find(
          (x): x is DecoratorDeclarationStatementNode =>
            x.kind === SyntaxKind.DecoratorDeclarationStatement
        );
      if (decoratorDeclNode) {
        checkDecoratorDeclaration(decoratorDeclNode, mapper);
      }
    }
    if (symbolLinks.declaredType) {
      compilerAssert(
        symbolLinks.declaredType.kind === ("Decorator" as const),
        "Expected to find a decorator type."
      );
      // Means we have a decorator declaration.
      hasError = checkDecoratorUsage(targetType, symbolLinks.declaredType, args, decNode);
    }
    if (hasError) {
      return undefined;
    }
    return {
      decorator: sym.value ?? ((...args: any[]) => {}),
      node: decNode,
      args,
    };
  }

  function checkDecoratorUsage(
    targetType: Type,
    declaration: Decorator,
    args: DecoratorArgument[],
    decoratorNode: Node
  ): boolean {
    let hasError = false;
    const [targetValid] = isTypeAssignableTo(targetType, declaration.target.type, decoratorNode);
    if (!targetValid) {
      hasError = true;
      reportDiagnostic(program, {
        code: "decorator-wrong-target",
        messageId: "withExpected",
        format: {
          decorator: declaration.name,
          to: getTypeName(targetType),
          expected: getTypeName(declaration.target.type),
        },
        target: decoratorNode,
      });
    }
    const minArgs = declaration.parameters.filter((x) => !x.optional && !x.rest).length;
    const maxArgs = declaration.parameters[declaration.parameters.length - 1]?.rest
      ? undefined
      : declaration.parameters.length;

    if (args.length < minArgs || (maxArgs !== undefined && args.length > maxArgs)) {
      if (maxArgs === undefined) {
        reportDiagnostic(program, {
          code: "invalid-argument-count",
          messageId: "atLeast",
          format: { actual: args.length.toString(), expected: minArgs.toString() },
          target: decoratorNode,
        });
      } else {
        const expected = minArgs === maxArgs ? minArgs.toString() : `${minArgs}-${maxArgs}`;
        reportDiagnostic(program, {
          code: "invalid-argument-count",
          format: { actual: args.length.toString(), expected },
          target: decoratorNode,
        });
      }
    }
    for (const [index, parameter] of declaration.parameters.entries()) {
      if (parameter.rest) {
        const restType =
          parameter.type.kind === "Model" ? parameter.type.indexer?.value : undefined;
        if (restType) {
          for (let i = index; i < args.length; i++) {
            const arg = args[i];
            if (arg && arg.value) {
              if (!checkArgumentAssignable(arg.value, restType, arg.node!)) {
                hasError = true;
              }
            }
          }
        }
        break;
      }
      const arg = args[index];
      if (arg && arg.value) {
        if (!checkArgumentAssignable(arg.value, parameter.type, arg.node!)) {
          hasError = true;
        }
      }
    }
    return hasError;
  }

  function checkArgumentAssignable(
    argumentType: Type,
    parameterType: Type,
    diagnosticTarget: DiagnosticTarget
  ): boolean {
    const [valid] = isTypeAssignableTo(argumentType, parameterType, diagnosticTarget);
    if (!valid) {
      reportDiagnostic(program, {
        code: "invalid-argument",
        format: {
          value: getTypeName(argumentType),
          expected: getTypeName(parameterType),
        },
        target: diagnosticTarget,
      });
    }
    return valid;
  }

  function checkDecorators(
    targetType: Type,
    node: Node & { decorators: readonly DecoratorExpressionNode[] },
    mapper: TypeMapper | undefined
  ) {
    const decorators: DecoratorApplication[] = [];
    const decoratorNodes = [
      ...node.decorators,
      ...(augmentDecoratorsForSym.get(node.symbol) ?? []),
    ];
    for (const decNode of decoratorNodes) {
      const decorator = checkDecorator(targetType, decNode, mapper);
      if (decorator) {
        decorators.unshift(decorator);
      }
    }

    return decorators;
  }

  function checkDecoratorArguments(
    decorator: DecoratorExpressionNode | AugmentDecoratorStatementNode,
    mapper: TypeMapper | undefined
  ): DecoratorArgument[] {
    return decorator.arguments.map((argNode): DecoratorArgument => {
      const type = getTypeForNode(argNode, mapper);
      return {
        value: type,
        node: argNode,
      };
    });
  }

  function checkAlias(node: AliasStatementNode, mapper: TypeMapper | undefined): Type {
    const links = getSymbolLinks(node.symbol);

    if (links.declaredType && mapper === undefined) {
      return links.declaredType;
    }

    const aliasSymId = getNodeSymId(node);
    if (pendingResolutions.has(aliasSymId)) {
      if (mapper === undefined) {
        reportDiagnostic(program, {
          code: "circular-alias-type",
          format: { typeName: node.id.sv },
          target: node,
        });
      }
      links.declaredType = errorType;
      return errorType;
    }

    pendingResolutions.add(aliasSymId);
    const type = getTypeForNode(node.value, mapper);
    linkType(links, type, mapper);
    pendingResolutions.delete(aliasSymId);

    return type;
  }

  function checkEnum(node: EnumStatementNode, mapper: TypeMapper | undefined): Type {
    const links = getSymbolLinks(node.symbol);
    if (!links.type) {
      const enumType: Enum = (links.type = createType({
        kind: "Enum",
        name: node.id.sv,
        node,
        members: new Map(),
        decorators: [],
      }));

      const memberNames = new Set<string>();

      for (const member of node.members) {
        if (member.kind === SyntaxKind.EnumMember) {
          const memberType = checkEnumMember(enumType, member, mapper, memberNames);
          if (memberType) {
            enumType.members.set(memberType.name, memberType);
          }
        } else {
          const members = checkEnumSpreadMember(enumType, member.target, mapper, memberNames);
          for (const memberType of members) {
            enumType.members.set(memberType.name, memberType);
          }
        }
      }

      const namespace = getParentNamespaceType(node);
      enumType.namespace = namespace;
      enumType.namespace?.enums.set(enumType.name!, enumType);
      enumType.decorators = checkDecorators(enumType, node, mapper);

      finishType(enumType, mapper);
    }

    return links.type;
  }

  function checkInterface(node: InterfaceStatementNode, mapper: TypeMapper | undefined): Interface {
    const links = getSymbolLinks(node.symbol);

    if (links.declaredType && mapper === undefined) {
      // we're not instantiating this interface and we've already checked it
      return links.declaredType as Interface;
    }

    const interfaceType: Interface = createType({
      kind: "Interface",
      decorators: [],
      node,
      namespace: getParentNamespaceType(node),
      operations: new Map(),
      name: node.id.sv,
    });

    interfaceType.decorators = checkDecorators(interfaceType, node, mapper);

    linkType(links, interfaceType, mapper);

    for (const extendsNode of node.extends) {
      const extendsType = getTypeForNode(extendsNode, mapper);
      if (extendsType.kind !== "Interface") {
        program.reportDiagnostic(
          createDiagnostic({ code: "extends-interface", target: extendsNode })
        );
        continue;
      }

      for (const newMember of extendsType.operations.values()) {
        if (interfaceType.operations.has(newMember.name)) {
          program.reportDiagnostic(
            createDiagnostic({
              code: "extends-interface-duplicate",
              format: { name: newMember.name },
              target: extendsNode,
            })
          );
        }

        interfaceType.operations.set(
          newMember.name,
          cloneType(newMember, { interface: interfaceType })
        );
      }
    }

    checkInterfaceMembers(node, mapper, interfaceType);

    if (shouldCreateTypeForTemplate(node, mapper)) {
      finishType(interfaceType, mapper);
    }

    if (mapper === undefined) {
      interfaceType.namespace?.interfaces.set(interfaceType.name, interfaceType);
    }

    return interfaceType;
  }

  function checkInterfaceMembers(
    node: InterfaceStatementNode,
    mapper: TypeMapper | undefined,
    interfaceType: Interface
  ) {
    const ownMembers = new Map<string, Operation>();

    for (const opNode of node.operations) {
      const opType = checkOperation(opNode, mapper, interfaceType);
      if (opType.kind === "Operation") {
        if (ownMembers.has(opType.name)) {
          program.reportDiagnostic(
            createDiagnostic({
              code: "interface-duplicate",
              format: { name: opType.name },
              target: opNode,
            })
          );
          continue;
        }
        ownMembers.set(opType.name, opType);
        interfaceType.operations.set(opType.name, opType);
      }
    }
  }

  function checkUnion(node: UnionStatementNode, mapper: TypeMapper | undefined) {
    const links = getSymbolLinks(node.symbol);

    if (links.declaredType && mapper === undefined) {
      // we're not instantiating this union and we've already checked it
      return links.declaredType as Union;
    }

    const variants = new Map<string, UnionVariant>();
    const unionType: Union = createType({
      kind: "Union",
      decorators: [],
      node,
      namespace: getParentNamespaceType(node),
      name: node.id.sv,
      variants,
      get options() {
        return Array.from(this.variants.values()).map((v) => v.type);
      },
      expression: false,
    });
    unionType.decorators = checkDecorators(unionType, node, mapper);

    checkUnionVariants(unionType, node, variants, mapper);

    if (shouldCreateTypeForTemplate(node, mapper)) {
      finishType(unionType, mapper);
    }

    linkType(links, unionType, mapper);
    if (mapper === undefined) {
      unionType.namespace?.unions.set(unionType.name!, unionType);
    }

    return unionType;
  }

  function checkUnionVariants(
    parentUnion: Union,
    node: UnionStatementNode,
    variants: Map<string, UnionVariant>,
    mapper: TypeMapper | undefined
  ) {
    for (const variantNode of node.options) {
      const variantType = checkUnionVariant(parentUnion, node, variantNode, mapper);
      if (variants.has(variantType.name as string)) {
        program.reportDiagnostic(
          createDiagnostic({
            code: "union-duplicate",
            format: { name: variantType.name.toString() },
            target: variantNode,
          })
        );
        continue;
      }
      variants.set(variantType.name as string, variantType);
    }
  }

  function checkUnionVariant(
    parentUnion: Union,
    node: UnionStatementNode,
    variantNode: UnionVariantNode,
    mapper: TypeMapper | undefined
  ): UnionVariant {
    const name =
      variantNode.id.kind === SyntaxKind.Identifier ? variantNode.id.sv : variantNode.id.value;
    const type = getTypeForNode(variantNode.value, mapper);
    const variantType: UnionVariant = createType({
      kind: "UnionVariant",
      name,
      node: variantNode,
      decorators: [],
      type,
      union: parentUnion,
    });
    variantType.decorators = checkDecorators(variantType, variantNode, mapper);

    if (shouldCreateTypeForTemplate(node, mapper)) {
      finishType(variantType, mapper);
    }

    return variantType;
  }

  function checkEnumMember(
    parentEnum: Enum,
    node: EnumMemberNode,
    mapper: TypeMapper | undefined,
    existingMemberNames: Set<string>
  ): EnumMember | undefined {
    const name = node.id.kind === SyntaxKind.Identifier ? node.id.sv : node.id.value;
    const value = node.value ? node.value.value : undefined;
    if (existingMemberNames.has(name)) {
      program.reportDiagnostic(
        createDiagnostic({
          code: "enum-member-duplicate",
          format: { name: name },
          target: node,
        })
      );
      return;
    }
    existingMemberNames.add(name);
    const member: EnumMember = createType({
      kind: "EnumMember",
      enum: parentEnum,
      name,
      node,
      value,
      decorators: [],
    });

    member.decorators = checkDecorators(member, node, mapper);
    return finishType(member);
  }

  function checkEnumSpreadMember(
    parentEnum: Enum,
    targetNode: TypeReferenceNode,
    mapper: TypeMapper | undefined,
    existingMemberNames: Set<string>
  ): EnumMember[] {
    const members: EnumMember[] = [];
    const targetType = getTypeForNode(targetNode, mapper);

    if (!isErrorType(targetType)) {
      if (targetType.kind !== "Enum") {
        program.reportDiagnostic(createDiagnostic({ code: "spread-enum", target: targetNode }));
        return members;
      }

      for (const member of targetType.members.values()) {
        if (existingMemberNames.has(member.name)) {
          program.reportDiagnostic(
            createDiagnostic({
              code: "enum-member-duplicate",
              format: { name: member.name },
              target: targetNode,
            })
          );
        } else {
          existingMemberNames.add(member.name);
          const clonedMember = cloneType(member, {
            enum: parentEnum,
            sourceMember: member,
          });
          if (clonedMember) {
            members.push(clonedMember);
          }
        }
      }
    }

    return members;
  }

  // the types here aren't ideal and could probably be refactored.

  function createAndFinishType<
    U extends Type extends any ? Omit<Type, keyof typeof typePrototype> : never
  >(typeDef: U): U & typeof typePrototype {
    createType(typeDef);
    return finishType(typeDef as any) as any;
  }

  /**
   * Given the own-properties of a type, returns a fully-initialized type.
   * So far, that amounts to setting the prototype to typePrototype which
   * contains the `projections` getter.
   */
  function createType<T>(typeDef: T): T & TypePrototype {
    Object.setPrototypeOf(typeDef, typePrototype);
    return typeDef as any;
  }

  function finishType<T extends Type>(typeDef: T, mapper?: TypeMapper): T {
    return finishTypeForProgramAndChecker(program, typePrototype, typeDef, mapper);
  }

  function getLiteralType(node: StringLiteralNode): StringLiteral;
  function getLiteralType(node: NumericLiteralNode): NumericLiteral;
  function getLiteralType(node: BooleanLiteralNode): BooleanLiteral;
  function getLiteralType(node: LiteralNode): LiteralType;
  function getLiteralType(node: LiteralNode): LiteralType {
    return createLiteralType(node.value, node);
  }

  function mergeSymbolTable(source: SymbolTable, target: Mutable<SymbolTable>) {
    for (const [sym, duplicates] of source.duplicates) {
      const targetSet = target.duplicates.get(sym);
      if (targetSet === undefined) {
        mutate(target.duplicates).set(sym, new Set([...duplicates]));
      } else {
        for (const duplicate of duplicates) {
          mutate(targetSet).add(duplicate);
        }
      }
    }

    for (const [key, sourceBinding] of source) {
      if (sourceBinding.flags & SymbolFlags.Namespace) {
        let targetBinding = target.get(key);
        if (!targetBinding) {
          targetBinding = {
            ...sourceBinding,
            declarations: [],
            exports: createSymbolTable(),
          };
          target.set(key, targetBinding);
        }
        if (targetBinding.flags & SymbolFlags.Namespace) {
          mergedSymbols.set(sourceBinding, targetBinding);
          mutate(targetBinding.declarations).push(...sourceBinding.declarations);
          mergeSymbolTable(sourceBinding.exports!, mutate(targetBinding.exports!));
        } else {
          // this will set a duplicate error
          target.set(key, sourceBinding);
        }
      } else if (
        sourceBinding.flags & SymbolFlags.Declaration ||
        sourceBinding.flags & SymbolFlags.Implementation
      ) {
        if (sourceBinding.flags & SymbolFlags.Decorator) {
          mergeDeclarationOrImplementation(key, sourceBinding, target, SymbolFlags.Decorator);
        } else if (sourceBinding.flags & SymbolFlags.Function) {
          mergeDeclarationOrImplementation(key, sourceBinding, target, SymbolFlags.Function);
        } else {
          target.set(key, sourceBinding);
        }
      } else {
        target.set(key, sourceBinding);
      }
    }
  }

  function mergeDeclarationOrImplementation(
    key: string,
    sourceBinding: Sym,
    target: Mutable<SymbolTable>,
    expectTargetFlags: SymbolFlags
  ) {
    const targetBinding = target.get(key);
    if (!targetBinding || !(targetBinding.flags & expectTargetFlags)) {
      target.set(key, sourceBinding);
      return;
    }
    const isSourceDeclaration = sourceBinding.flags & SymbolFlags.Declaration;
    const isSourceImplementation = sourceBinding.flags & SymbolFlags.Implementation;
    const isTargetDeclaration = targetBinding.flags & SymbolFlags.Declaration;
    const isTargetImplementation = targetBinding.flags & SymbolFlags.Implementation;
    if (isTargetDeclaration && isTargetImplementation) {
      // If the target already has both a declration and implementation set the symbol which will mark it as duplicate
      target.set(key, sourceBinding);
    } else if (isTargetDeclaration && isSourceImplementation) {
      mergedSymbols.set(sourceBinding, targetBinding);
      mutate(targetBinding).value = sourceBinding.value;
      mutate(targetBinding).flags |= sourceBinding.flags;
      mutate(targetBinding.declarations).push(...sourceBinding.declarations);
    } else if (isTargetImplementation && isSourceDeclaration) {
      mergedSymbols.set(sourceBinding, targetBinding);
      mutate(targetBinding).flags |= sourceBinding.flags;
      mutate(targetBinding.declarations).unshift(...sourceBinding.declarations);
    } else {
      // this will set a duplicate error
      target.set(key, sourceBinding);
    }
  }

  function getMergedSymbol(sym: Sym): Sym {
    if (!sym) return sym;
    return mergedSymbols.get(sym) || sym;
  }

  function createGlobalNamespaceNode(): NamespaceStatementNode {
    const nsId: IdentifierNode = {
      kind: SyntaxKind.Identifier,
      pos: 0,
      end: 0,
      sv: "global",
      symbol: undefined!,
      flags: NodeFlags.Synthetic,
    };

    const nsNode: NamespaceStatementNode = {
      kind: SyntaxKind.NamespaceStatement,
      decorators: [],
      pos: 0,
      end: 0,
      id: nsId,
      symbol: undefined!,
      locals: createSymbolTable(),
      flags: NodeFlags.Synthetic,
    };

    mutate(nsNode).symbol = createSymbol(nsNode, nsId.sv, SymbolFlags.Namespace);
    mutate(nsNode.symbol.exports).set(nsId.sv, nsNode.symbol);
    return nsNode;
  }

  function createGlobalNamespaceType(): Namespace {
    return createAndFinishType({
      kind: "Namespace",
      name: "",
      node: globalNamespaceNode,
      models: new Map(),
      operations: new Map(),
      namespaces: new Map(),
      interfaces: new Map(),
      unions: new Map(),
      enums: new Map(),
      decoratorDeclarations: new Map(),
      functionDeclarations: new Map(),
      decorators: [],
    });
  }

  /**
   * Clone a type, resulting in an identical type with all the same decorators
   * applied. Decorators are re-run on the clone to achieve this.
   *
   * Care is taken to clone nested data structures that are part of the type.
   * Any type with e.g. a map or an array property must recreate the map or array
   * so that clones don't share the same object.
   *
   * For types which have sub-types that are part of it, e.g. enums with members,
   * unions with variants, or models with properties, the sub-types are cloned
   * as well.
   *
   * If the entire type graph needs to be cloned, then cloneType must be called
   * recursively by the caller.
   */
  function cloneType<T extends Type>(type: T, additionalProps: Partial<T> = {}): T {
    // TODO: this needs to handle other types
    let clone: Type;
    switch (type.kind) {
      case "Model":
        const newModel = createType<Model>({
          ...type,
          decorators: [...type.decorators],
          properties: undefined!,
          ...additionalProps,
        });
        if (!("properties" in additionalProps)) {
          newModel.properties = new Map(
            Array.from(type.properties.entries()).map(([key, prop]) => [
              key,
              cloneType(prop, { model: newModel }),
            ])
          );
        }
        clone = finishType(newModel);
        break;

      case "Union":
        const newUnion = createType<Union>({
          ...type,
          decorators: [...type.decorators],
          variants: undefined!,
          get options() {
            return Array.from(this.variants.values()).map((v: any) => v.type);
          },
          ...additionalProps,
        });
        if (!("variants" in additionalProps)) {
          newUnion.variants = new Map(
            Array.from(type.variants.entries()).map(([key, prop]) => [
              key,
              cloneType(prop, { union: newUnion }),
            ])
          );
        }
        clone = finishType(newUnion);
        break;

      case "Interface":
        const newInterface = createType<Interface>({
          ...type,
          decorators: [...type.decorators],
          operations: undefined!,
          ...additionalProps,
        });
        if (!("operations" in additionalProps)) {
          newInterface.operations = new Map(
            Array.from(type.operations.entries()).map(([key, prop]) => [
              key,
              cloneType(prop, { interface: newInterface }),
            ])
          );
        }
        clone = finishType(newInterface);
        break;

      case "Enum":
        const newEnum = createType<Enum>({
          ...type,
          decorators: [...type.decorators],
          members: undefined!,
          ...additionalProps,
        });
        if (!("members" in additionalProps)) {
          newEnum.members = new Map(
            Array.from(type.members.entries()).map(([key, prop]) => [
              key,
              cloneType(prop, { enum: newEnum }),
            ])
          );
        }
        clone = finishType(newEnum);
        break;

      default:
        clone = createAndFinishType({
          ...type,
          ...("decorators" in type ? { decorators: [...type.decorators] } : {}),
          ...additionalProps,
        });
        break;
    }

    const projection = projectionsByType.get(type);
    if (projection) {
      projectionsByType.set(clone, projection);
    }

    compilerAssert(clone.kind === type.kind, "cloneType must not change type kind");
    return clone as T;
  }

  function checkProjectionDeclaration(node: ProjectionStatementNode): Type {
    // todo: check for duplicate projection decls on individual types
    // right now you can declare the same projection on a specific type
    // this could maybe go in the binder? But right now we don't know
    // what an identifier resolves to until check time.
    const links = getSymbolLinks(node.symbol);
    if (processedProjections.has(node)) {
      return links.declaredType!;
    }
    processedProjections.add(node);
    program.reportDiagnostic(
      createDiagnostic({ code: "projections-are-experimental", target: node })
    );

    let type;

    if (links.declaredType) {
      type = links.declaredType as Projection;
    } else {
      type = links.declaredType = createType({
        kind: "Projection",
        node: undefined,
        nodeByKind: new Map(),
        nodeByType: new Map(),
      });
    }

    switch (node.selector.kind) {
      case SyntaxKind.ProjectionModelSelector:
        projectionsByTypeKind.get("Model")!.push(node);
        type.nodeByKind.set("Model", node);
        break;
      case SyntaxKind.ProjectionOperationSelector:
        projectionsByTypeKind.get("Operation")!.push(node);
        type.nodeByKind.set("Operation", node);
        break;
      case SyntaxKind.ProjectionUnionSelector:
        projectionsByTypeKind.get("Union")!.push(node);
        type.nodeByKind.set("Union", node);
        break;
      case SyntaxKind.ProjectionInterfaceSelector:
        projectionsByTypeKind.get("Interface")!.push(node);
        type.nodeByKind.set("Interface", node);
        break;
      case SyntaxKind.ProjectionEnumSelector:
        projectionsByTypeKind.get("Enum")!.push(node);
        type.nodeByKind.set("Enum", node);
        break;
      default:
        const projected = checkTypeReference(node.selector, undefined);
        let current = projectionsByType.get(projected);
        if (!current) {
          current = [];
          projectionsByType.set(projected, current);
        }
        current.push(node);
        type.nodeByType.set(projected, node);
        break;
    }

    return type;
  }

  function evalProjectionNode(
    node: ProjectionExpression | ProjectionStatementItem
  ): TypeOrReturnRecord {
    switch (node.kind) {
      case SyntaxKind.ProjectionExpressionStatement:
        return evalProjectionExpressionStatement(node);
      case SyntaxKind.ProjectionCallExpression:
        return evalProjectionCallExpression(node);
      case SyntaxKind.ProjectionMemberExpression:
        return evalProjectionMemberExpression(node);
      case SyntaxKind.ProjectionDecoratorReferenceExpression:
        return evalProjectionDecoratorReference(node);
      case SyntaxKind.Identifier:
        return evalProjectionIdentifier(node);
      case SyntaxKind.ProjectionLambdaExpression:
        return evalProjectionLambdaExpression(node);
      case SyntaxKind.StringLiteral:
        return evalStringLiteral(node);
      case SyntaxKind.NumericLiteral:
        return evalNumericLiteral(node);
      case SyntaxKind.BooleanLiteral:
        return evalBooleanLiteral(node);
      case SyntaxKind.ProjectionBlockExpression:
        return evalProjectionBlockExpression(node);
      case SyntaxKind.ProjectionArithmeticExpression:
        return evalProjectionArithmeticExpression(node);
      case SyntaxKind.ProjectionIfExpression:
        return evalProjectionIfExpression(node);
      case SyntaxKind.ProjectionEqualityExpression:
        return evalProjectionEqualityExpression(node);
      case SyntaxKind.ProjectionUnaryExpression:
        return evalProjectionUnaryExpression(node);
      case SyntaxKind.ProjectionRelationalExpression:
        return evalProjectionRelationalExpression(node);
      case SyntaxKind.ProjectionModelExpression:
        return evalProjectionModelExpression(node);
      case SyntaxKind.VoidKeyword:
        return voidType;
      case SyntaxKind.NeverKeyword:
        return neverType;
      case SyntaxKind.UnknownKeyword:
        return unknownType;
      case SyntaxKind.Return:
        return evalReturnKeyword(node);
      default:
        compilerAssert(false, `Can't eval the node ${SyntaxKind[node.kind]}`);
    }
  }

  interface EvalContext {
    node: Node;
    locals: Map<string, Type>;
    parent?: EvalContext;
  }

  function evalReturnKeyword(node: ReturnExpressionNode): ReturnRecord {
    const value = evalProjectionNode(node.value);
    if (value.kind === "Return") {
      return value;
    }

    return {
      kind: "Return",
      value,
    };
  }

  function evalProjectionModelExpression(node: ProjectionModelExpressionNode): TypeOrReturnRecord {
    const modelType: Model = createType({
      kind: "Model",
      name: "",
      node: node,
      decorators: [],
      properties: new Map(),
      derivedModels: [],
    });

    for (const propNode of node.properties) {
      if (propNode.kind === SyntaxKind.ProjectionModelProperty) {
        const prop = evalProjectionModelProperty(propNode, modelType);
        if (prop.kind === "Return") {
          return prop;
        }
        modelType.properties.set(prop.name, prop);
      } else {
        const props = evalProjectionModelSpreadProperty(propNode);
        if (!Array.isArray(props)) {
          // return record
          return props;
        }

        for (const newProp of props) {
          modelType.properties.set(newProp.name, newProp);
        }
      }
    }

    return modelType;
  }

  function evalProjectionModelProperty(
    node: ProjectionModelPropertyNode,
    model: Model
  ): ModelProperty | ReturnRecord {
    const type = evalProjectionNode(node.value);
    if (type.kind === "Return") {
      return type;
    }

    return createType({
      kind: "ModelProperty",
      name: node.id.kind === SyntaxKind.Identifier ? node.id.sv : node.id.value,
      node: node,
      decorators: [],
      optional: node.optional,
      type,
      model,
    });
  }

  function evalProjectionModelSpreadProperty(
    node: ProjectionModelSpreadPropertyNode
  ): ModelProperty[] | ReturnRecord {
    const target = evalProjectionNode(node.target);
    if (target.kind === "Return") {
      return target;
    }

    if (target.kind !== "Model") {
      throw new ProjectionError(`Can only spread models`);
    }
    const props = [];
    // copy each property
    for (const prop of walkPropertiesInherited(target)) {
      const newProp = cloneType(prop, { sourceProperty: prop });
      props.push(newProp);
    }

    return props;
  }

  function evalProjectionRelationalExpression(
    node: ProjectionRelationalExpressionNode
  ): TypeOrReturnRecord {
    const left = evalProjectionNode(node.left);
    if (left.kind === "Return") {
      return left;
    } else if (left.kind !== "Number" && left.kind !== "String") {
      throw new ProjectionError("Can only compare numbers or strings");
    }

    const right = evalProjectionNode(node.right);
    if (right.kind === "Return") {
      return right;
    } else if (right.kind !== "Number" && right.kind !== "String") {
      throw new ProjectionError("Can only compare numbers or strings");
    }

    if (left.kind !== right.kind) {
      throw new ProjectionError("Can't compare numbers and strings");
    }

    switch (node.op) {
      case "<":
        return createLiteralType(left.value < right.value);
      case "<=":
        return createLiteralType(left.value <= right.value);
      case ">":
        return createLiteralType(left.value > right.value);
      case ">=":
        return createLiteralType(left.value >= right.value);
    }
  }

  function evalProjectionUnaryExpression(node: ProjectionUnaryExpressionNode): TypeOrReturnRecord {
    const target = evalProjectionNode(node.target);
    if (target.kind !== "Boolean") {
      throw new ProjectionError("Can't negate a non-boolean");
    }

    switch (node.op) {
      case "!":
        return createLiteralType(!target.value);
    }
  }
  function evalProjectionEqualityExpression(
    node: ProjectionEqualityExpressionNode
  ): TypeOrReturnRecord {
    const left = evalProjectionNode(node.left);
    if (left.kind === "Return") {
      return left;
    } else if (left.kind !== "Number" && left.kind !== "String") {
      throw new ProjectionError("Comparisons must be strings or numbers");
    }

    const right = evalProjectionNode(node.right);
    if (right.kind === "Return") {
      return right;
    } else if (right.kind !== "Number" && right.kind !== "String") {
      throw new ProjectionError("Comparisons must be strings or numbers");
    }

    if (right.kind !== left.kind) {
      throw new ProjectionError("Can't compare number and string");
    }

    switch (node.op) {
      case "==":
        return createLiteralType(left.value === right.value);
      case "!=":
        return createLiteralType(left.value !== right.value);
    }
  }

  function evalProjectionIfExpression(node: ProjectionIfExpressionNode): TypeOrReturnRecord {
    let ifExpr: ProjectionIfExpressionNode | undefined = node;
    while (ifExpr) {
      const test = evalProjectionNode(ifExpr.test);
      if (test.kind === "Return") {
        return test;
      }

      if (typeIsTruthy(test)) {
        return evalProjectionBlockExpression(ifExpr.consequent);
      } else if (
        ifExpr.alternate &&
        ifExpr.alternate.kind === SyntaxKind.ProjectionBlockExpression
      ) {
        return evalProjectionBlockExpression(ifExpr.alternate);
      } else {
        ifExpr = ifExpr.alternate;
      }
    }

    return voidType;
  }

  function typeIsTruthy(t: Type) {
    switch (t.kind) {
      case "Boolean":
        return t.value;
      case "Number":
        return !!t.value;
      case "String":
        return !!t.value;
      default:
        return true;
    }
  }

  function createEvalContext(node: Node, parent?: EvalContext): EvalContext {
    return {
      node,
      locals: new Map(),
      parent,
    };
  }

  function evalProjectionBlockExpression(node: ProjectionBlockExpressionNode): TypeOrReturnRecord {
    let lastVal: Type = voidType;
    for (const stmt of node.statements) {
      const stmtValue = evalProjectionNode(stmt);
      if (stmtValue.kind === "Return") {
        return stmtValue;
      }
      lastVal = stmtValue;
    }

    return lastVal;
  }

  function evalProjectionArithmeticExpression(
    node: ProjectionArithmeticExpressionNode
  ): StringLiteral | NumericLiteral | ReturnRecord {
    const lhs = evalProjectionNode(node.left);
    if (lhs.kind === "Return") {
      return lhs;
    }

    if (lhs.kind !== "Number" && lhs.kind !== "String") {
      throw new ProjectionError(`Operator ${node.op} can only apply to strings or numbers`);
    }
    const rhs = evalProjectionNode(node.right);
    if (rhs.kind === "Return") {
      return rhs;
    }
    if (rhs.kind !== "Number" && rhs.kind !== "String") {
      throw new ProjectionError(`Operator ${node.op} can only apply to strings or numbers`);
    }

    if (rhs.kind !== lhs.kind) {
      throw new ProjectionError(`Operator ${node.op}'s operands need to be the same type`);
    }

    if (lhs.kind === "String") {
      return createLiteralType((lhs as StringLiteral).value + (rhs as StringLiteral).value);
    } else {
      return createLiteralType((lhs as NumericLiteral).value + (rhs as NumericLiteral).value);
    }
  }

  function evalProjectionStatement(node: ProjectionNode, target: Type, args: Type[]): Type {
    let topLevelProjection = false;
    if (!currentProjectionDirection) {
      topLevelProjection = true;
      currentProjectionDirection = node.direction;
    }
    if (currentProjectionDirection === "from" && !target.projectionSource) {
      // this model wasn't projected, so we'll just return the target
      return target;
    }

    const originalContext = evalContext;
    evalContext = createEvalContext(node);
    for (const [i, param] of node.parameters.entries()) {
      if (!args[i]) {
        throw new ProjectionError(
          "need argument for parameter " + SyntaxKind[node.parameters[i].kind]
        );
      }

      const argVal = args[i];
      let typeVal;

      if (typeof argVal === "number" || typeof argVal === "string" || typeof argVal === "boolean") {
        typeVal = createLiteralType(argVal);
      } else {
        typeVal = argVal;
      }

      evalContext.locals.set(param.id.sv, typeVal);
    }

    evalContext.locals.set("self", target);
    let lastVal: TypeOrReturnRecord = voidType;
    for (const item of node.body) {
      lastVal = evalProjectionNode(item);
      if (lastVal.kind === "Return") {
        break;
      }
    }

    if (topLevelProjection) {
      currentProjectionDirection = undefined;
    }
    const selfResult = evalContext.locals.get("self")!;
    evalContext = originalContext;

    if (lastVal.kind === "Return") {
      return lastVal.value;
    } else {
      return selfResult;
    }
  }

  function evalProjectionExpressionStatement(node: ProjectionExpressionStatementNode) {
    return evalProjectionNode(node.expr);
  }

  function evalProjectionCallExpression(node: ProjectionCallExpressionNode): any {
    const target = evalProjectionNode(node.target);

    if (!target) throw new ProjectionError("target undefined");
    const args = [];
    for (const arg of node.arguments) {
      args.push(evalProjectionNode(arg));
    }

    if (target.kind !== "Function") {
      throw new ProjectionError("Can't call non-function, got type " + target.kind);
    }

    return target.implementation(...args);
  }

  function evalProjectionMemberExpression(
    node: ProjectionMemberExpressionNode
  ): TypeOrReturnRecord {
    const base = evalProjectionNode(node.base);
    if (base.kind === "Return") {
      return base;
    }
    const member = node.id.sv;
    const selector = node.selector;

    if (selector === ".") {
      switch (base.kind) {
        case "Namespace":
          const sym = base.node.symbol.exports!.get(member);
          if (sym) {
            const links = getSymbolLinks(sym);
            return links.declaredType || links.type || errorType;
          } else {
            throw new ProjectionError(`Namespace doesn't have member ${member}`);
          }
        case "Model":
          const prop = base.properties.get(member);
          if (!prop) {
            throw new ProjectionError(`Model doesn't have property ${member}`);
          }
          return prop;
        case "Enum":
          const enumMember = base.members.get(member);
          if (!enumMember) {
            throw new ProjectionError(`Enum doesn't have member ${member}`);
          }
          return enumMember;
        case "Union":
          const variant = base.variants.get(member);
          if (!variant) {
            throw new ProjectionError(`Union doesn't have variant ${member}`);
          }
          return variant;
        default:
          throw new ProjectionError(
            `Can't get member "${member}" of type ${base.kind} because it has no members. Did you mean to use "::" instead of "."?`
          );
      }
    }

    switch (base.kind) {
      case "Object":
        return base.properties[member] || errorType;
      default:
        const typeOps = projectionMembers[base.kind];
        if (!typeOps) {
          throw new ProjectionError(
            `${base.kind} doesn't have an object model member named ${member}`
          );
        }
        // any cast needed to ensure we don't get a too complex union error on the call
        // to op further down.
        const op: any = typeOps[member];
        if (!op) {
          throw new ProjectionError(
            `${base.kind} doesn't have an object model member named ${member}`
          );
        }

        return op(base);
    }
  }

  function createFunctionType(fn: (...args: Type[]) => Type): FunctionType {
    const parameters: FunctionParameter[] = [];
    return createType({
      kind: "Function",
      name: "",
      parameters,
      returnType: unknownType,
      implementation: fn as any,
    } as const);
  }

  function createLiteralType(value: string, node?: StringLiteralNode): StringLiteral;
  function createLiteralType(value: number, node?: NumericLiteralNode): NumericLiteral;
  function createLiteralType(value: boolean, node?: BooleanLiteralNode): BooleanLiteral;
  function createLiteralType(
    value: string | number | boolean,
    node?: StringLiteralNode | NumericLiteralNode | BooleanLiteralNode
  ): StringLiteral | NumericLiteral | BooleanLiteral;
  function createLiteralType(
    value: string | number | boolean,
    node?: StringLiteralNode | NumericLiteralNode | BooleanLiteralNode
  ): StringLiteral | NumericLiteral | BooleanLiteral {
    if (program.literalTypes.has(value)) {
      return program.literalTypes.get(value)!;
    }
    let type: StringLiteral | NumericLiteral | BooleanLiteral;

    switch (typeof value) {
      case "string":
        type = createType({ kind: "String", value });
        break;
      case "boolean":
        type = createType({ kind: "Boolean", value });
        break;
      case "number":
        type = createType({
          kind: "Number",
          value,
        });
        break;
    }
    program.literalTypes.set(value, type);
    return type;
  }

  function evalProjectionDecoratorReference(
    node: ProjectionDecoratorReferenceExpressionNode
  ): Type {
    const ref = resolveTypeReference(node.target, undefined, true);
    if (!ref) throw new ProjectionError("Can't find decorator.");
    compilerAssert(ref.flags & SymbolFlags.Decorator, "should only resolve decorator symbols");
    return createFunctionType((...args: Type[]): Type => {
      ref.value!({ program }, ...marshalArgumentsForJS(args));
      return voidType;
    });
  }

  function evalProjectionIdentifier(node: IdentifierNode): Type {
    // first check the eval context

    let currentContext = evalContext;
    while (currentContext) {
      if (currentContext.locals.has(node.sv)) {
        return currentContext.locals.get(node.sv)!;
      }
      currentContext = currentContext.parent;
    }

    // next, resolve outside
    const ref = resolveTypeReference(node, undefined);
    if (!ref) throw new ProjectionError("Unknown identifier " + node.sv);

    if (ref.flags & SymbolFlags.Decorator) {
      // shouldn't ever resolve a decorator symbol here (without passing
      // true to resolveTypeReference)
      return errorType;
    } else if (ref.flags & SymbolFlags.Function) {
      // TODO: store this in a symbol link probably?
      const t: FunctionType = createFunctionType((...args: Type[]): Type => {
        const retval = ref.value!(program, ...marshalArgumentsForJS(args));
        return marshalProjectionReturn(retval, { functionName: node.sv });
      });
      return t;
    } else {
      const links = getSymbolLinks(ref);
      compilerAssert(links.declaredType, "Should have checked all types by now");

      return links.declaredType;
    }
  }

  interface MarshalOptions {
    /**
     * Name of the function in case of error.
     */
    functionName?: string;
  }

  function marshalProjectionReturn(value: unknown, options: MarshalOptions = {}): Type {
    if (typeof value === "boolean" || typeof value === "string" || typeof value === "number") {
      return createLiteralType(value);
    }

    if (typeof value === "object" && value !== null) {
      if ("kind" in value) {
        return value as Type;
      } else {
        // this could probably be more robust
        return createType({
          kind: "Object",
          properties: value as any,
        });
      }
    }

    if (options.functionName) {
      throw new ProjectionError(
        `Can't marshal value "${value}" returned from JS function "${options.functionName}" into cadl`
      );
    } else {
      throw new ProjectionError(`Can't marshal value "${value}" into cadl`);
    }
  }

  function evalProjectionLambdaExpression(node: ProjectionLambdaExpressionNode): FunctionType {
    return createFunctionType((...args: Type[]): Type => {
      return callLambdaExpression(node, args);
    });
  }

  function callLambdaExpression(node: ProjectionLambdaExpressionNode, args: Type[]): Type {
    const originalContext = evalContext;
    evalContext = createEvalContext(node, originalContext);
    for (const [i, param] of node.parameters.entries()) {
      evalContext.locals.set(param.id.sv, args[i]);
    }
    const retval = evalProjectionBlockExpression(node.body);
    evalContext = originalContext;
    if (retval.kind === "Return") {
      return retval.value;
    }
    return retval;
  }

  function evalStringLiteral(node: StringLiteralNode): StringLiteral {
    return createLiteralType(node.value, node);
  }

  function evalNumericLiteral(node: NumericLiteralNode): NumericLiteral {
    return createLiteralType(node.value, node);
  }

  function evalBooleanLiteral(node: BooleanLiteralNode): BooleanLiteral {
    return createLiteralType(node.value, node);
  }

  function project(
    target: Type,
    projection: ProjectionNode,
    args: (Type | boolean | string | number)[] = []
  ) {
    return evalProjectionStatement(
      projection,
      target,
      args.map((x) => marshalProjectionReturn(x))
    );
  }

  function memberExpressionToString(expr: IdentifierNode | MemberExpressionNode) {
    let current = expr;
    const parts = [];

    while (current.kind === SyntaxKind.MemberExpression) {
      parts.push(current.id.sv);
      current = current.base;
    }

    parts.push(current.sv);

    return parts.reverse().join(".");
  }

  /**
   * Check if the source type can be assigned to the target type and emit diagnostics
   * @param source Source type
   * @param target Target type
   * @param diagnosticTarget Target for the diagnostic, unless something better can be inferred.
   */
  function checkTypeAssignable(
    source: Type,
    target: Type,
    diagnosticTarget: DiagnosticTarget
  ): boolean {
    const [related, diagnostics] = isTypeAssignableTo(source, target, diagnosticTarget);
    if (!related) {
      program.reportDiagnostics(diagnostics);
    }
    return related;
  }

  /**
   * Check if the source type can be assigned to the target type.
   * @param source Source type
   * @param target Target type
   * @param diagnosticTarget Target for the diagnostic, unless something better can be inferred.
   */
  function isTypeAssignableTo(
    source: Type,
    target: Type,
    diagnosticTarget: DiagnosticTarget
  ): [boolean, Diagnostic[]] {
    if (source === target) return [true, []];

    if (source.kind === "TemplateParameter") {
      source = source.constraint ?? unknownType;
    }

    const isSimpleTypeRelated = isSimpleTypeAssignableTo(source, target);

    if (isSimpleTypeRelated === true) {
      return [true, []];
    } else if (isSimpleTypeRelated === false) {
      return [false, [createUnassignableDiagnostic(source, target, diagnosticTarget)]];
    }

    if (target.kind === "Model" && target.indexer !== undefined && source.kind === "Model") {
      return isIndexerValid(source, target as Model & { indexer: ModelIndexer }, diagnosticTarget);
    } else if (target.kind === "Model" && source.kind === "Model") {
      return isModelRelatedTo(source, target, diagnosticTarget);
    } else if (target.kind === "Model" && target.indexer && source.kind === "Tuple") {
      for (const item of source.values) {
        const [related, diagnostics] = isTypeAssignableTo(
          item,
          target.indexer.value!,
          diagnosticTarget
        );
        if (!related) {
          return [false, diagnostics];
        }
      }
      return [true, []];
    } else if (target.kind === "Tuple" && source.kind === "Tuple") {
      return isTupleAssignableToTuple(source, target, diagnosticTarget);
    } else if (target.kind === "Union") {
      return isAssignableToUnion(source, target, diagnosticTarget);
    } else if (target.kind === "Enum") {
      return isAssignableToEnum(source, target, diagnosticTarget);
    }

    return [false, [createUnassignableDiagnostic(source, target, diagnosticTarget)]];
  }

  function isReflectionType(type: Type): type is Model & { name: ReflectionTypeName } {
    return (
      type.kind === "Model" &&
      type.namespace?.name === "Reflection" &&
      type.namespace?.namespace?.name === "Cadl"
    );
  }

  function isSimpleTypeAssignableTo(source: Type, target: Type): boolean | undefined {
    if (isVoidType(target) || isNeverType(target)) return false;
    if (isUnknownType(target)) return true;
    if (isReflectionType(target)) {
      if (target.name === "Type") {
        return true;
      }
      return source.kind === ReflectionNameToKind[target.name];
    }

    const sourceIntrinsicName = getIntrinsicModelName(program, source);
    const targetIntrinsicName = getIntrinsicModelName(program, target);
    if (targetIntrinsicName) {
      switch (source.kind) {
        case "Number":
          return (
            IntrinsicTypeRelations.isAssignable(targetIntrinsicName, "numeric") &&
            isNumericLiteralRelatedTo(source, targetIntrinsicName as any)
          );
        case "String":
          return IntrinsicTypeRelations.isAssignable("string", targetIntrinsicName);
        case "Boolean":
          return IntrinsicTypeRelations.isAssignable("boolean", targetIntrinsicName);
        case "Model":
          if (!sourceIntrinsicName) {
            return false;
          }
      }

      if (!sourceIntrinsicName) {
        return false;
      }
      return IntrinsicTypeRelations.isAssignable(sourceIntrinsicName, targetIntrinsicName);
    }

    if (sourceIntrinsicName && target.kind === "Model") {
      return false;
    }
    if (target.kind === "String") {
      return source.kind === "String" && target.value === source.value;
    }
    if (target.kind === "Number") {
      return source.kind === "Number" && target.value === source.value;
    }
    return undefined;
  }

  function isNumericLiteralRelatedTo(
    source: NumericLiteral,
    targetIntrinsicType:
      | "int64"
      | "int32"
      | "int16"
      | "int8"
      | "uint64"
      | "uint32"
      | "uint16"
      | "uint8"
      | "safeint"
      | "float32"
      | "float64"
      | "numeric"
      | "integer"
      | "float"
  ) {
    if (targetIntrinsicType === "numeric") return true;
    const isInt = Number.isInteger(source.value);
    if (targetIntrinsicType === "integer") return isInt;
    if (targetIntrinsicType === "float") return true;

    const [low, high, options] = numericRanges[targetIntrinsicType];
    return source.value >= low && source.value <= high && (!options.int || isInt);
  }

  function isModelRelatedTo(
    source: Model,
    target: Model,
    diagnosticTarget: DiagnosticTarget
  ): [boolean, Diagnostic[]] {
    const diagnostics: Diagnostic[] = [];
    for (const prop of walkPropertiesInherited(target)) {
      const sourceProperty = getProperty(source, prop.name);
      if (sourceProperty === undefined) {
        if (!prop.optional) {
          diagnostics.push(
            createDiagnostic({
              code: "missing-property",
              format: {
                propertyName: prop.name,
                sourceType: getTypeName(source),
                targetType: getTypeName(target),
              },
              target: source,
            })
          );
        }
      } else {
        const [related, propDiagnostics] = isTypeAssignableTo(
          sourceProperty.type,
          prop.type,
          diagnosticTarget
        );
        if (!related) {
          diagnostics.push(...propDiagnostics);
        }
      }
    }
    return [diagnostics.length === 0, diagnostics];
  }

  function getProperty(model: Model, name: string): ModelProperty | undefined {
    return (
      model.properties.get(name) ??
      (model.baseModel !== undefined ? getProperty(model.baseModel, name) : undefined)
    );
  }

  function isIndexerValid(
    source: Model,
    target: Model & { indexer: ModelIndexer },
    diagnosticTarget: DiagnosticTarget
  ): [boolean, Diagnostic[]] {
    if (isNeverIndexer(target.indexer)) {
      // TODO better error here saying that you cannot assign to
      return [false, [createUnassignableDiagnostic(source, target, diagnosticTarget)]];
    }

    // Model expressions should be able to be assigned.
    if (source.name === "") {
      return isIndexConstraintValid(target.indexer.value, source, diagnosticTarget);
    } else {
      if (source.indexer === undefined || source.indexer.key !== target.indexer.key) {
        return [
          false,
          [
            createDiagnostic({
              code: "missing-index",
              format: {
                indexType: getTypeName(target.indexer.key),
                sourceType: getTypeName(source),
              },
              target,
            }),
          ],
        ];
      }
      return isTypeAssignableTo(source.indexer.value!, target.indexer.value, diagnosticTarget);
    }
  }
  /**
   * @param constraintType Type of the constraints(All properties must have this type).
   * @param type Type of the model that should be respecting the constraint.
   * @param diagnosticTarget Diagnostic target unless something better can be inferred.
   */
  function isIndexConstraintValid(
    constraintType: Type,
    type: Model,
    diagnosticTarget: DiagnosticTarget
  ): [boolean, Diagnostic[]] {
    for (const prop of type.properties.values()) {
      const [related, diagnostics] = isTypeAssignableTo(
        prop.type,
        constraintType,
        diagnosticTarget
      );
      if (!related) {
        return [false, diagnostics];
      }
    }

    if (type.baseModel) {
      const [related, diagnostics] = isIndexConstraintValid(
        constraintType,
        type.baseModel,
        diagnosticTarget
      );
      if (!related) {
        return [false, diagnostics];
      }
    }
    return [true, []];
  }

  function isTupleAssignableToTuple(
    source: Tuple,
    target: Tuple,
    diagnosticTarget: DiagnosticTarget
  ): [boolean, Diagnostic[]] {
    if (source.values.length !== target.values.length) {
      return [
        false,
        [
          createDiagnostic({
            code: "unassignable",
            messageId: "withDetails",
            format: {
              sourceType: getTypeName(source),
              targetType: getTypeName(target),
              details: `Source has ${source.values.length} element(s) but target requires ${target.values.length}.`,
            },
            target: diagnosticTarget,
          }),
        ],
      ];
    }
    for (const [index, sourceItem] of source.values.entries()) {
      const targetItem = target.values[index];
      const [related, diagnostics] = isTypeAssignableTo(sourceItem, targetItem, diagnosticTarget);
      if (!related) {
        return [false, diagnostics];
      }
    }
    return [true, []];
  }

  function isAssignableToUnion(
    source: Type,
    target: Union,
    diagnosticTarget: DiagnosticTarget
  ): [boolean, Diagnostic[]] {
    for (const option of target.options) {
      const [related] = isTypeAssignableTo(source, option, diagnosticTarget);
      if (related) {
        return [true, []];
      }
    }
    return [false, [createUnassignableDiagnostic(source, target, diagnosticTarget)]];
  }

  function isAssignableToEnum(
    source: Type,
    target: Enum,
    diagnosticTarget: DiagnosticTarget
  ): [boolean, Diagnostic[]] {
    switch (source.kind) {
      case "Enum":
        if (source === target) {
          return [true, []];
        } else {
          return [false, [createUnassignableDiagnostic(source, target, diagnosticTarget)]];
        }
      case "EnumMember":
        if (source.enum === target) {
          return [true, []];
        } else {
          return [false, [createUnassignableDiagnostic(source, target, diagnosticTarget)]];
        }
      default:
        return [false, [createUnassignableDiagnostic(source, target, diagnosticTarget)]];
    }
  }

  function createUnassignableDiagnostic(
    source: Type,
    target: Type,
    diagnosticTarget: DiagnosticTarget
  ) {
    return createDiagnostic({
      code: "unassignable",
      format: { targetType: getTypeName(target), value: getTypeName(source) },
      target: diagnosticTarget,
    });
  }

  function isStdType(type: Type, stdType?: StdTypeName): boolean {
    if (type.kind !== "Model") return false;
    const intrinsicModelName = getIntrinsicModelName(program, type);
    if (intrinsicModelName) return stdType === undefined || stdType === intrinsicModelName;
    if (stdType === "Array" && type === stdTypes["Array"]) return true;
    if (stdType === "Record" && type === stdTypes["Record"]) return true;
    return false;
  }
}

function isAnonymous(type: Type) {
  return !("name" in type) || typeof type.name !== "string" || !type.name;
}

function isErrorType(type: Type): type is ErrorType {
  return type.kind === "Intrinsic" && type.name === "ErrorType";
}

const numericRanges = {
  int64: [BigInt("-9223372036854775807"), BigInt("9223372036854775808"), { int: true }],
  int32: [-2147483648, 2147483647, { int: true }],
  int16: [-32768, 32767, { int: true }],
  int8: [-128, 127, { int: true }],
  uint64: [0, BigInt("18446744073709551615"), { int: true }],
  uint32: [0, 4294967295, { int: true }],
  uint16: [0, 65535, { int: true }],
  uint8: [0, 255, { int: true }],
  safeint: [Number.MIN_SAFE_INTEGER, Number.MAX_SAFE_INTEGER, { int: true }],
  float32: [-3.4e38, 3.4e38, { int: false }],
  float64: [Number.MIN_VALUE, Number.MAX_VALUE, { int: false }],
} as const;

class IntrinsicTypeRelationTree<
  T extends Record<IntrinsicModelName, IntrinsicModelName | IntrinsicModelName[] | "unknown">
> {
  private map = new Map<IntrinsicModelName, Set<IntrinsicModelName | "unknown">>();
  public constructor(data: T) {
    for (const [key, value] of Object.entries(data)) {
      if (value === undefined) {
        continue;
      }

      const parents = Array.isArray(value) ? value : [value];
      const set = new Set<IntrinsicModelName | "unknown">([
        key as IntrinsicModelName,
        ...parents,
        ...parents.flatMap((parent) => [...(this.map.get(parent as any) ?? [])]),
      ]);
      this.map.set(key as IntrinsicModelName, set);
    }
  }

  public isAssignable(source: IntrinsicModelName, target: IntrinsicModelName) {
    return this.map.get(source)?.has(target);
  }
}

const IntrinsicTypeRelations = new IntrinsicTypeRelationTree({
  Record: "unknown",
  bytes: "unknown",
  numeric: "unknown",
  integer: "numeric",
  float: "numeric",
  int64: "integer",
  safeint: "int64",
  int32: "safeint",
  int16: "int32",
  int8: "int16",
  uint64: "integer",
  uint32: "uint64",
  uint16: "uint32",
  uint8: "uint16",
  float64: "float",
  float32: "float64",
  string: "unknown",
  plainDate: "unknown",
  plainTime: "unknown",
  zonedDateTime: "unknown",
  duration: "unknown",
  boolean: "unknown",
  null: "unknown",
  Map: "unknown",
});

/**
 * Find all named models that could have been the source of the given
 * property. This includes the named parents of all property sources in a
 * chain.
 */
function getNamedSourceModels(property: ModelProperty): Set<Model> | undefined {
  if (!property.sourceProperty) {
    return undefined;
  }

  const set = new Set<Model>();
  for (let p: ModelProperty | undefined = property; p; p = p.sourceProperty) {
    if (p.model?.name) {
      set.add(p.model);
    }
  }

  return set;
}

/**
 * Find derived types of `models` in `possiblyDerivedModels` and add them to
 * `models`.
 */
function addDerivedModels(models: Set<Model>, possiblyDerivedModels: ReadonlySet<Model>) {
  for (const element of possiblyDerivedModels) {
    if (!models.has(element)) {
      for (let t = element.baseModel; t; t = t.baseModel) {
        if (models.has(t)) {
          models.add(element);
          break;
        }
      }
    }
  }
}

export function isNeverIndexer(indexer: ModelIndexer): indexer is NeverIndexer {
  return isNeverType(indexer.key);
}

interface TypeMapper {
  getMappedType(type: TemplateParameter): Type;
  args: readonly Type[];
}

function createTypeMapper(parameters: TemplateParameter[], args: Type[]): TypeMapper {
  const map = new Map<TemplateParameter, Type>();

  for (const [index, param] of parameters.entries()) {
    map.set(param, args[index]);
  }

  return {
    args,
    getMappedType: (type: TemplateParameter) => {
      return map.get(type) ?? type;
    },
  };
}

/**
 * If the input is anonymous (or the provided filter removes properties)
 * and there exists a named model with the same set of properties
 * (ignoring filtered properties), then return that named model.
 * Otherwise, return the input unchanged.
 *
 * This can be used by emitters to find a better name for a set of
 * properties after filtering. For example, given `{ @metadata prop:
 * string} & SomeName`, and an emitter that wishes to discard properties
 * marked with `@metadata`, the emitter can use this to recover that the
 * best name for the remaining properties is `SomeName`.
 *
 * @param model The input model
 * @param filter An optional filter to apply to the input model's
 * properties.
 */
export function getEffectiveModelType(
  program: Program,
  model: Model,
  filter?: (property: ModelProperty) => boolean
): Model {
  if (filter) {
    model = filterModelProperties(program, model, filter);
  }

  if (model.name) {
    // named model
    return model;
  }

  // We would need to change the algorithm if this doesn't hold. We
  // assume model has no inherited properties below.
  compilerAssert(!model.baseModel, "Anonymous model with base model.");

  if (model.properties.size === 0) {
    // empty model
    return model;
  }

  // Find the candidate set of named model types that could have been the
  // source of every property in the model.
  let candidates: Set<Model> | undefined;
  for (const property of model.properties.values()) {
    const sources = getNamedSourceModels(property);
    if (!sources) {
      // unsourced property: no possible match
      return model;
    }

    if (!candidates) {
      // first sourced property: initialize candidates to its sources
      candidates = sources;
      continue;
    }

    // Add any derived types we observe to both sides. A derived type can
    // substitute for a base type in these sets because derived types have
    // all the properties of their bases.
    //
    // NOTE: Once property overrides are allowed, this code will need to
    // be updated to check that the current property is not overridden by
    // the derived type before adding it here. An override would invalidate
    // this substitution.
    addDerivedModels(sources, candidates);
    addDerivedModels(candidates, sources);

    // remove candidates that are not common to this property
    for (const element of candidates) {
      if (!sources.has(element)) {
        candidates.delete(element);
      }
    }
  }

  // Search for a candidate that has no additional properties (ignoring
  // filtered properties). If so, it is effectively the same type as the
  // input model. Consider a candidate that meets this test without
  // ignoring filtering as a better match than one that requires filtering
  // to meet this test.
  let match: Model | undefined;
  for (const candidate of candidates ?? []) {
    if (model.properties.size === countPropertiesInherited(candidate)) {
      match = candidate;
      break; // exact match
    }
    if (filter && !match && model.properties.size === countPropertiesInherited(candidate, filter)) {
      match = candidate;
      continue; // match with filter: keep searching for exact match
    }
  }

  return match ?? model;
}

/**
 * Applies a filter to the properties of a given type. If no properties
 * are filtered out, then return the input unchanged. Otherwise, return
 * a new anonymous model with only the filtered properties.
 *
 * @param model The input model to filter.
 * @param filter The filter to apply. Properties are kept when this returns true.
 */
export function filterModelProperties(
  program: Program | ProjectedProgram,
  model: Model,
  filter: (property: ModelProperty) => boolean
): Model {
  let filtered = false;
  for (const property of walkPropertiesInherited(model)) {
    if (!filter(property)) {
      filtered = true;
      break;
    }
  }

  if (!filtered) {
    return model;
  }

  const properties = new Map<string, ModelProperty>();
  const newModel: Model = program.checker.createType({
    kind: "Model",
    node: undefined,
    name: "",
    indexer: undefined,
    properties,
    decorators: [],
    derivedModels: [],
  });

  for (const property of walkPropertiesInherited(model)) {
    if (filter(property)) {
      const newProperty = program.checker.cloneType(property, {
        sourceProperty: property,
        model: newModel,
      });
      properties.set(property.name, newProperty);
    }
  }

  return finishTypeForProgram(program, newModel);
}

export function* walkPropertiesInherited(model: Model) {
  let current: Model | undefined = model;

  while (current) {
    yield* current.properties.values();
    current = current.baseModel;
  }
}

function countPropertiesInherited(model: Model, filter?: (property: ModelProperty) => boolean) {
  let count = 0;
  if (filter) {
    for (const each of walkPropertiesInherited(model)) {
      if (filter(each)) {
        count++;
      }
    }
  } else {
    for (let m: Model | undefined = model; m; m = m.baseModel) {
      count += m.properties.size;
    }
  }
  return count;
}

export function finishTypeForProgram<T extends Type>(
  program: Program,
  typeDef: T,
  mapper?: TypeMapper
): T {
  return finishTypeForProgramAndChecker(program, program.checker.typePrototype, typeDef, mapper);
}

function finishTypeForProgramAndChecker<T extends Type>(
  program: Program,
  typePrototype: TypePrototype,
  typeDef: T,
  mapper?: TypeMapper
): T {
  if (mapper) {
    compilerAssert(
      !(typeDef as any).templateArguments,
      "Mapper provided but template arguments already set."
    );
    (typeDef as any).templateArguments = mapper.args;
  }

  if ("decorators" in typeDef) {
    for (const decApp of typeDef.decorators) {
      applyDecoratorToType(program, decApp, typeDef);
    }
  }

  Object.setPrototypeOf(typeDef, typePrototype);

  return typeDef;
}

function applyDecoratorToType(program: Program, decApp: DecoratorApplication, target: Type) {
  compilerAssert("decorators" in target, "Cannot apply decorator to non-decoratable type", target);

  for (const arg of decApp.args) {
    if (isErrorType(arg.value)) {
      // If one of the decorator argument is an error don't run it.
      return;
    }
  }

  // peel `fn` off to avoid setting `this`.
  try {
    const args = marshalArgumentsForJS(decApp.args.map((x) => x.value));
    const fn = decApp.decorator;
    const context = createDecoratorContext(program, decApp);
    fn(context, target, ...args);
  } catch (error: any) {
    // do not fail the language server for exceptions in decorators
    if (program.compilerOptions.designTimeBuild) {
      program.reportDiagnostic(
        createDiagnostic({
          code: "decorator-fail",
          format: { decoratorName: decApp.decorator.name, error: error.stack },
          target: decApp.node ?? target,
        })
      );
    } else {
      throw error;
    }
  }
}

function createDecoratorContext(program: Program, decApp: DecoratorApplication): DecoratorContext {
  function createPassThruContext(program: Program, decApp: DecoratorApplication): DecoratorContext {
    return {
      program,
      decoratorTarget: decApp.node!,
      getArgumentTarget: () => decApp.node!,
      call: (decorator, target, ...args) => {
        return decorator(createPassThruContext(program, decApp), target, ...args);
      },
    };
  }

  return {
    program,
    decoratorTarget: decApp.node!,
    getArgumentTarget: (index: number) => {
      return decApp.args[index]?.node;
    },
    call: (decorator, target, ...args) => {
      return decorator(createPassThruContext(program, decApp), target, ...args);
    },
  };
}

/**
 * Convert cadl argument to JS argument.
 */
function marshalArgumentsForJS<T extends Type>(args: T[]): MarshalledValue<T>[] {
  return args.map((arg) => {
    if (arg.kind === "Boolean" || arg.kind === "String" || arg.kind === "Number") {
      return literalTypeToValue(arg);
    }
    return arg as any;
  });
}

function literalTypeToValue<T extends StringLiteral | NumericLiteral | BooleanLiteral>(
  type: T
): MarshalledValue<T> {
  return type.value as any;
}

/**
 * Mapping from the reflection models to Type["kind"] value
 */
const ReflectionNameToKind = {
  Model: "Model",
  ModelProperty: "ModelProperty",
  Interface: "Interface",
  Enum: "Enum",
  EnumMember: "EnumMember",
  TemplateParameter: "TemplateParameter",
  Namespace: "Namespace",
  Operation: "Operation",
  StringLiteral: "String",
  NumericLiteral: "Number",
  BooleanLiteral: "Boolean",
  Tuple: "Tuple",
  Union: "Union",
  UnionVariant: "UnionVariant",
} as const;

const _assertReflectionNameToKind: Record<string, Type["kind"]> = ReflectionNameToKind;<|MERGE_RESOLUTION|>--- conflicted
+++ resolved
@@ -405,7 +405,6 @@
     for (const decNode of augmentDecorators) {
       const ref = resolveTypeReference(decNode.targetType, undefined);
       if (ref) {
-<<<<<<< HEAD
         if (ref.flags & SymbolFlags.Namespace) {
           const links = getSymbolLinks(getMergedSymbol(ref));
           const type: Type & DecoratedType = links.type! as any;
@@ -415,9 +414,6 @@
             applyDecoratorToType(program, decApp, type);
           }
         } else if (ref.flags & SymbolFlags.LateBound) {
-=======
-        if (ref.flags & SymbolFlags.LateBound) {
->>>>>>> 1a9fa100
           const type: Type & DecoratedType = ref.type! as any;
           const decApp = checkDecorator(type, decNode, undefined);
           if (decApp) {
@@ -1180,17 +1176,10 @@
     if (links.declaredType) {
       return links.declaredType as FunctionParameter;
     }
-<<<<<<< HEAD
-    if (node.rest && node.value.kind !== SyntaxKind.ArrayExpression) {
-      reportDiagnostic(program, { code: "rest-parameter-array", target: node.value });
-    }
-    const type = getTypeForNode(node.value);
-=======
     if (node.rest && node.type.kind !== SyntaxKind.ArrayExpression) {
       reportDiagnostic(program, { code: "rest-parameter-array", target: node.type });
     }
     const type = getTypeForNode(node.type);
->>>>>>> 1a9fa100
 
     const parameterType: FunctionParameter = createType({
       kind: "FunctionParameter",
