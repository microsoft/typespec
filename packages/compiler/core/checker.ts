import { getDeprecated } from "../lib/decorators.js";
import { createSymbol, createSymbolTable } from "./binder.js";
import { compilerAssert, ProjectionError } from "./diagnostics.js";
import {
  DecoratorContext,
  Diagnostic,
  DiagnosticTarget,
  Expression,
  getIndexer,
  getIntrinsicModelName,
  IdentifierKind,
  IntrinsicModelName,
  isIntrinsic,
  isNeverType,
  isUnknownType,
  isVoidType,
  JsSourceFileNode,
  ModelIndexer,
  ModelKeyIndexer,
  ModelSpreadPropertyNode,
  NeverIndexer,
  NeverType,
  ProjectionModelExpressionNode,
  ProjectionModelPropertyNode,
  ProjectionModelSpreadPropertyNode,
  reportDeprecated,
  SymbolFlags,
  TemplateParameterType,
  UnknownType,
  VoidType,
} from "./index.js";
import { createDiagnostic, reportDiagnostic } from "./messages.js";
import { getIdentifierContext, hasParseError, visitChildren } from "./parser.js";
import { Program } from "./program.js";
import { createProjectionMembers } from "./projection-members.js";
import {
  AliasStatementNode,
  ArrayExpressionNode,
  BooleanLiteralNode,
  BooleanLiteralType,
  CadlScriptNode,
  DecoratorApplication,
  DecoratorArgument,
  DecoratorExpressionNode,
  EnumMemberNode,
  EnumMemberType,
  EnumStatementNode,
  EnumType,
  ErrorType,
  FunctionType,
  IdentifierNode,
  InterfaceStatementNode,
  InterfaceType,
  IntersectionExpressionNode,
  LiteralNode,
  LiteralType,
  MemberExpressionNode,
  ModelExpressionNode,
  ModelPropertyNode,
  ModelStatementNode,
  ModelType,
  ModelTypeProperty,
  NamespaceStatementNode,
  NamespaceType,
  Node,
  NodeFlags,
  NumericLiteralNode,
  NumericLiteralType,
  OperationStatementNode,
  OperationType,
  ProjectionArithmeticExpressionNode,
  ProjectionBlockExpressionNode,
  ProjectionCallExpressionNode,
  ProjectionDecoratorReferenceExpressionNode,
  ProjectionEqualityExpressionNode,
  ProjectionExpression,
  ProjectionExpressionStatement,
  ProjectionIfExpressionNode,
  ProjectionLambdaExpressionNode,
  ProjectionMemberExpressionNode,
  ProjectionNode,
  ProjectionRelationalExpressionNode,
  ProjectionStatementItem,
  ProjectionStatementNode,
  ProjectionType,
  ProjectionUnaryExpressionNode,
  ReturnExpressionNode,
  ReturnRecord,
  StringLiteralNode,
  StringLiteralType,
  Sym,
  SymbolLinks,
  SymbolTable,
  SyntaxKind,
  TemplateDeclarationNode,
  TemplateParameterDeclarationNode,
  TupleExpressionNode,
  TupleType,
  Type,
  TypeInstantiationMap,
  TypeOrReturnRecord,
  TypeReferenceNode,
  UnionExpressionNode,
  UnionStatementNode,
  UnionType,
  UnionTypeVariant,
  UnionVariantNode,
  Writable,
} from "./types.js";
import { isArray } from "./util.js";

export interface TypeNameOptions {
  namespaceFilter: (ns: NamespaceType) => boolean;
}

export interface Checker {
  getTypeForNode(node: Node): Type;
  setUsingsForFile(file: CadlScriptNode): void;
  checkProgram(): void;
  checkSourceFile(file: CadlScriptNode): void;
  getGlobalNamespaceType(): NamespaceType;
  getGlobalNamespaceNode(): NamespaceStatementNode;
  getMergedSymbol(sym: Sym | undefined): Sym | undefined;
  mergeSourceFile(file: CadlScriptNode | JsSourceFileNode): void;
  getLiteralType(node: StringLiteralNode): StringLiteralType;
  getLiteralType(node: NumericLiteralNode): NumericLiteralType;
  getLiteralType(node: BooleanLiteralNode): BooleanLiteralType;
  getLiteralType(node: LiteralNode): LiteralType;
  getTypeName(type: Type, options?: TypeNameOptions): string;
  getNamespaceString(type: NamespaceType | undefined, options?: TypeNameOptions): string;
  cloneType<T extends Type>(type: T, additionalProps?: { [P in keyof T]?: T[P] }): T;
  evalProjection(node: ProjectionNode, target: Type, args: Type[]): Type;
  project(
    target: Type,
    projection: ProjectionNode,
    args?: (Type | string | number | boolean)[]
  ): Type;
  resolveIdentifier(node: IdentifierNode): Sym | undefined;
  resolveCompletions(node: IdentifierNode): Map<string, CadlCompletionItem>;
  createType<T>(typeDef: T): T & TypePrototype;
  createAndFinishType<U extends Type extends any ? Omit<Type, keyof TypePrototype> : never>(
    typeDef: U
  ): U & TypePrototype;
  finishType<T extends Type>(typeDef: T): T;
  createFunctionType(fn: (...args: Type[]) => Type): FunctionType;
  createLiteralType(value: string, node?: StringLiteralNode): StringLiteralType;
  createLiteralType(value: number, node?: NumericLiteralNode): NumericLiteralType;
  createLiteralType(value: boolean, node?: BooleanLiteralNode): BooleanLiteralType;
  createLiteralType(
    value: string | number | boolean,
    node?: StringLiteralNode | NumericLiteralNode | BooleanLiteralNode
  ): StringLiteralType | NumericLiteralType | BooleanLiteralType;
  createLiteralType(
    value: string | number | boolean,
    node?: StringLiteralNode | NumericLiteralNode | BooleanLiteralNode
  ): StringLiteralType | NumericLiteralType | BooleanLiteralType;

  /**
   * Check if the source type can be assigned to the target type.
   * @param source Source type, should be assignable to the target.
   * @param target Target type
   * @param diagnosticTarget Target for the diagnostic, unless something better can be inffered.
   * @returns [related, list of diagnostics]
   */
  isTypeAssignableTo(
    source: Type,
    target: Type,
    diagnosticTarget: DiagnosticTarget
  ): [boolean, Diagnostic[]];

  /**
   * Check if the given type is one of the built-in standard Cadl Types.
   * @param type Type to check
   * @param stdType If provided check is that standard type
   */
  isStdType(type: Type, stdType?: IntrinsicModelName | "Array" | "Record"): boolean;

  /**
   * Applies a filter to the properties of a given type. If no properties
   * are filtered out, then return the input unchanged. Otherwise, return
   * a new anonymous model with only the filtered properties.
   *
   * @param model The input model to filter.
   * @param filter The filter to apply. Properties are kept when this returns true.
   */
  filterModelProperties(
    model: ModelType,
    filter: (property: ModelTypeProperty) => boolean
  ): ModelType;

  /**
   * If the input is anonymous (or the provided filter removes properties)
   * and there exists a named model with the same set of properties
   * (ignoring filtered properties), then return that named model.
   * Otherwise, return the input unchanged.
   *
   * This can be used by emitters to find a better name for a set of
   * properties after filtering. For example, given `{ @metadata prop:
   * string} & SomeName`, and an emitter that wishes to discard properties
   * marked with `@metadata`, the emitter can use this to recover that the
   * best name for the remaining properties is `SomeName`.
   *
   * @param model The input model
   * @param filter An optional filter to apply to the input model's
   * properties.
   */
  getEffectiveModelType(
    model: ModelType,
    filter?: (property: ModelTypeProperty) => boolean
  ): ModelType;

  errorType: ErrorType;
  voidType: VoidType;
  neverType: NeverType;
  anyType: UnknownType;
}

interface TypePrototype {
  projections: ProjectionStatementNode[];
  projectionsByName(name: string): ProjectionStatementNode[];
}

export interface CadlCompletionItem {
  sym: Sym;

  /**
   *  Optional label if different from the text to complete.
   */
  label?: string;
}

/**
 * A map keyed by a set of objects.
 *
 * This is likely non-optimal.
 */
class MultiKeyMap<K extends object[], V> {
  #currentId = 0;
  #idMap = new WeakMap<object, number>();
  #items = new Map<string, V>();

  get(items: K): V | undefined {
    return this.#items.get(this.compositeKeyFor(items));
  }

  set(items: K, value: V): void {
    const key = this.compositeKeyFor(items);
    this.#items.set(key, value);
  }

  private compositeKeyFor(items: K) {
    return items.map((i) => this.keyFor(i)).join(",");
  }

  private keyFor(item: object) {
    if (this.#idMap.has(item)) {
      return this.#idMap.get(item);
    }

    const id = this.#currentId++;
    this.#idMap.set(item, id);
    return id;
  }
}

/**
 * Maps type arguments to type instantiation.
 */
const TypeInstantiationMap = class
  extends MultiKeyMap<Type[], Type>
  implements TypeInstantiationMap {};

type StdTypeName = IntrinsicModelName | "Array" | "Record";

export function createChecker(program: Program): Checker {
  let currentSymbolId = 0;
  const stdTypes: Partial<Record<StdTypeName, ModelType>> = {};
  const symbolLinks = new Map<number, SymbolLinks>();
  const mergedSymbols = new Map<Sym, Sym>();
  const typePrototype: TypePrototype = {
    get projections(): ProjectionStatementNode[] {
      return (projectionsByTypeKind.get((this as Type).kind) || []).concat(
        projectionsByType.get(this as Type) || []
      );
    },
    projectionsByName(name: string): ProjectionStatementNode[] {
      return this.projections.filter((p) => p.id.sv === name);
    },
  };
  const globalNamespaceNode = createGlobalNamespaceNode();
  const globalNamespaceType = createGlobalNamespaceType();
  let cadlNamespaceNode: NamespaceStatementNode | undefined;

  const errorType: ErrorType = createType({ kind: "Intrinsic", name: "ErrorType" });
  const voidType = createType({ kind: "Intrinsic", name: "void" } as const);
  const neverType = createType({ kind: "Intrinsic", name: "never" } as const);
  const unknownType = createType({ kind: "Intrinsic", name: "unknown" } as const);

  const projectionsByTypeKind = new Map<Type["kind"], ProjectionStatementNode[]>([
    ["Model", []],
    ["Union", []],
    ["Operation", []],
    ["Interface", []],
    ["Enum", []],
  ]);
  const projectionsByType = new Map<Type, ProjectionStatementNode[]>();
  // whether we've checked this specific projection statement before
  // and added it to the various projection maps.
  const processedProjections = new Set<ProjectionStatementNode>();

  // interpreter state
  let currentProjectionDirection: "to" | "from" | undefined;
  /**
   * Set keeping track of node pending type resolution.
   * Key is the SymId of a node. It can be retrieved with getNodeSymId(node)
   */
  const pendingResolutions = new Set<number>();

  for (const file of program.jsSourceFiles.values()) {
    mergeSourceFile(file);
  }

  for (const file of program.sourceFiles.values()) {
    mergeSourceFile(file);
  }

  for (const file of program.sourceFiles.values()) {
    setUsingsForFile(file);
  }

  const cadlNamespaceBinding = globalNamespaceNode.symbol.exports!.get("Cadl");
  if (cadlNamespaceBinding) {
    // the cadl namespace binding will be absent if we've passed
    // the no-std-lib option.
    // the first declaration here is the JS file for the cadl script.
    cadlNamespaceNode = cadlNamespaceBinding.declarations[1] as NamespaceStatementNode;
    initializeCadlIntrinsics();
    for (const file of program.sourceFiles.values()) {
      for (const [name, binding] of cadlNamespaceBinding.exports!) {
        const usedSym = createUsingSymbol(binding);
        file.locals!.set(name, usedSym);
      }
    }
  }

  let evalContext: EvalContext | undefined = undefined;

  const checker: Checker = {
    getTypeForNode,
    checkProgram,
    checkSourceFile,
    getLiteralType,
    getTypeName,
    getNamespaceString,
    getGlobalNamespaceType,
    getGlobalNamespaceNode,
    setUsingsForFile,
    getMergedSymbol,
    mergeSourceFile,
    cloneType,
    resolveIdentifier,
    resolveCompletions,
    evalProjection: evalProjectionStatement,
    project,
    neverType,
    errorType,
    anyType: unknownType,
    voidType,
    createType,
    createAndFinishType,
    createFunctionType,
    createLiteralType,
    finishType,
    isTypeAssignableTo,
    isStdType,
    getEffectiveModelType,
    filterModelProperties,
  };

  const projectionMembers = createProjectionMembers(checker);
  return checker;

  function initializeCadlIntrinsics() {
    // a utility function to log strings or numbers
    cadlNamespaceBinding!.exports!.set("log", {
      flags: SymbolFlags.Function,
      name: "log",
      value(p: Program, str: string): Type {
        program.logger.log({ level: "debug", message: str });
        return voidType;
      },
      declarations: [],
    });
  }

  function getStdType<T extends StdTypeName>(name: T): ModelType & { name: T } {
    const type = stdTypes[name];
    if (type !== undefined) {
      return type as any;
    }

    const sym = cadlNamespaceBinding?.exports?.get(name);
    checkModelStatement(sym!.declarations[0] as any, undefined);

    const loadedType = stdTypes[name];
    compilerAssert(
      loadedType,
      "Cadl built-in array type should have been initalized before using array syntax."
    );
    return loadedType as any;
  }

  function mergeSourceFile(file: CadlScriptNode | JsSourceFileNode) {
    mergeSymbolTable(file.symbol.exports!, globalNamespaceNode.symbol.exports!);
  }

  function setUsingsForFile(file: CadlScriptNode) {
    const usedUsing = new Set<Sym>();

    for (const using of file.usings) {
      const parentNs = using.parent! as NamespaceStatementNode | CadlScriptNode;
      const sym = resolveTypeReference(using.name, undefined);
      if (!sym) {
        continue;
      }

      if (!(sym.flags & SymbolFlags.Namespace)) {
        program.reportDiagnostic(createDiagnostic({ code: "using-invalid-ref", target: using }));
      }

      const namespaceSym = getMergedSymbol(sym)!;

      if (usedUsing.has(namespaceSym)) {
        reportDiagnostic(program, {
          code: "duplicate-using",
          format: { usingName: memberExpressionToString(using.name) },
          target: using,
        });
        continue;
      }
      usedUsing.add(namespaceSym);

      for (const [name, binding] of sym.exports!) {
        parentNs.locals!.set(name, createUsingSymbol(binding));
      }
    }

    if (cadlNamespaceNode) {
      for (const [name, binding] of cadlNamespaceBinding!.exports!) {
        file.locals!.set(name, createUsingSymbol(binding));
      }
    }
  }

  /**
   * Create the link for the given type to the symbol links.
   * If currently instantiating a template it will link to the instantiations.
   * Else will link to the declaredType.
   * @param links Symbol link
   * @param type Type
   * @param mapper Type mapper if in an template instantiation
   */
  function linkType(links: SymbolLinks, type: Type, mapper: TypeMapper | undefined) {
    if (mapper === undefined) {
      links.declaredType = type;
      links.instantiations = new TypeInstantiationMap();
    } else if (links.instantiations) {
      links.instantiations.set(mapper.args, type);
    }
  }

  function getTypeForNode(node: Node, mapper?: TypeMapper): Type {
    switch (node.kind) {
      case SyntaxKind.ModelExpression:
        return checkModel(node, mapper);
      case SyntaxKind.ModelStatement:
        return checkModel(node, mapper);
      case SyntaxKind.ModelProperty:
        return checkModelProperty(node, mapper);
      case SyntaxKind.AliasStatement:
        return checkAlias(node, mapper);
      case SyntaxKind.EnumStatement:
        return checkEnum(node, mapper);
      case SyntaxKind.InterfaceStatement:
        return checkInterface(node, mapper);
      case SyntaxKind.UnionStatement:
        return checkUnion(node, mapper);
      case SyntaxKind.NamespaceStatement:
        return checkNamespace(node);
      case SyntaxKind.OperationStatement:
        return checkOperation(node, mapper);
      case SyntaxKind.NumericLiteral:
        return checkNumericLiteral(node);
      case SyntaxKind.BooleanLiteral:
        return checkBooleanLiteral(node);
      case SyntaxKind.TupleExpression:
        return checkTupleExpression(node, mapper);
      case SyntaxKind.StringLiteral:
        return checkStringLiteral(node);
      case SyntaxKind.ArrayExpression:
        return checkArrayExpression(node, mapper);
      case SyntaxKind.UnionExpression:
        return checkUnionExpression(node, mapper);
      case SyntaxKind.IntersectionExpression:
        return checkIntersectionExpression(node, mapper);
      case SyntaxKind.TypeReference:
        return checkTypeReference(node, mapper);
      case SyntaxKind.TemplateParameterDeclaration:
        return checkTemplateParameterDeclaration(node, mapper);
      case SyntaxKind.ProjectionStatement:
        return checkProjectionDeclaration(node);
      case SyntaxKind.VoidKeyword:
        return voidType;
      case SyntaxKind.NeverKeyword:
        return neverType;
      case SyntaxKind.UnknownKeyword:
        return unknownType;
    }

    // we don't emit an error here as we blindly call this function
    // with any node type, but some nodes don't produce a type
    // (e.g. imports). errorType should result in an error if it
    // bubbles out somewhere its not supposed to be.
    return errorType;
  }

  function getTypeName(type: Type, options?: TypeNameOptions): string {
    switch (type.kind) {
      case "Model":
        return getModelName(type, options);
      case "ModelProperty":
        return getModelPropertyName(type, options);
      case "Interface":
        return getInterfaceName(type, options);
      case "Operation":
        return getOperationName(type, options);
      case "Enum":
        return getEnumName(type, options);
      case "EnumMember":
        return `${getEnumName(type.enum, options)}.${type.name}`;
      case "Union":
        return type.name || type.options.map((x) => getTypeName(x, options)).join(" | ");
      case "UnionVariant":
        return getTypeName(type.type, options);
      case "Tuple":
        return "[" + type.values.map((x) => getTypeName(x, options)).join(", ") + "]";
      case "String":
      case "Number":
      case "Boolean":
        return type.value.toString();
      case "Intrinsic":
        return type.name;
    }

    return "(unnamed type)";
  }

  function getNamespaceString(type: NamespaceType | undefined, options?: TypeNameOptions): string {
    if (!type || !type.name) {
      return "";
    }

    const filter = options?.namespaceFilter;
    if (filter && !filter(type)) {
      return "";
    }

    const parent = getNamespaceString(type.namespace, options);
    return parent ? `${parent}.${type.name}` : type.name;
  }

  function getFullyQualifiedSymbolName(sym: Sym | undefined): string {
    if (!sym) return "";
    const parent = sym.parent;
    return parent && parent.name !== ""
      ? `${getFullyQualifiedSymbolName(parent)}.${sym.name}`
      : sym.name;
  }

  function getEnumName(e: EnumType, options: TypeNameOptions | undefined): string {
    const nsName = getNamespaceString(e.namespace, options);
    return nsName ? `${nsName}.${e.name}` : e.name;
  }

  /**
   * Return a fully qualified id of node
   */
  function getNodeSymId(
    node:
      | ModelStatementNode
      | AliasStatementNode
      | InterfaceStatementNode
      | OperationStatementNode
      | UnionStatementNode
  ): number {
    // eslint-disable-next-line @typescript-eslint/no-non-null-asserted-optional-chain
    return node.symbol?.id!;
  }

  /**
   * Check if the given namespace is the standard library `Cadl` namespace.
   */
  function isCadlNamespace(
    namespace: NamespaceType
  ): namespace is NamespaceType & { name: "Cadl"; namespace: NamespaceType } {
    return (
      namespace.name === "Cadl" &&
      (namespace.namespace === globalNamespaceType ||
        namespace.namespace === program.currentProjector?.projectedGlobalNamespace)
    );
  }

  /**
   * Check if the given type is defined right in the Cadl namespace.
   */
  function isInCadlNamespace(type: Type & { namespace?: NamespaceType }): boolean {
    return Boolean(type.namespace && isCadlNamespace(type.namespace));
  }

  function getModelName(model: ModelType, options: TypeNameOptions | undefined) {
    const nsName = getNamespaceString(model.namespace, options);
    if (model.name === "" && model.properties.size === 0) {
      return "{}";
    }
    if (model.indexer && model.indexer.key.kind === "Model") {
      if (model.name === "Array" && isInCadlNamespace(model)) {
        return `${getTypeName(model.indexer.value!, options)}[]`;
      }
    }

    if (model.name === "") {
      return (nsName ? nsName + "." : "") + "(anonymous model)";
    }
    const modelName = (nsName ? nsName + "." : "") + model.name;
    if (model.templateArguments && model.templateArguments.length > 0) {
      // template instantiation
      const args = model.templateArguments.map((x) => getTypeName(x, options));
      return `${modelName}<${args.join(", ")}>`;
    } else if ((model.node as ModelStatementNode)?.templateParameters?.length > 0) {
      // template
      const params = (model.node as ModelStatementNode).templateParameters.map((t) => t.id.sv);
      return `${model.name}<${params.join(", ")}>`;
    } else {
      // regular old model.
      return modelName;
    }
  }

  function getModelPropertyName(prop: ModelTypeProperty, options: TypeNameOptions | undefined) {
    const modelName = prop.model ? getModelName(prop.model, options) : undefined;

    return `${modelName ?? "(anonymous model)"}.${prop.name}`;
  }

  function getInterfaceName(iface: InterfaceType, options: TypeNameOptions | undefined) {
    const nsName = getNamespaceString(iface.namespace, options);
    return (nsName ? nsName + "." : "") + iface.name;
  }

  function getOperationName(op: OperationType, options: TypeNameOptions | undefined) {
    const nsName = getNamespaceString(op.namespace, options);
    return (nsName ? nsName + "." : "") + op.name;
  }

  function checkTemplateParameterDeclaration(
    node: TemplateParameterDeclarationNode,
    mapper: TypeMapper | undefined
  ): Type {
    const parentNode = node.parent! as
      | ModelStatementNode
      | InterfaceStatementNode
      | OperationStatementNode
      | UnionStatementNode
      | AliasStatementNode;
    const links = getSymbolLinks(node.symbol);

    let type: TemplateParameterType | undefined = links.declaredType as TemplateParameterType;
    if (type === undefined) {
      const index = parentNode.templateParameters.findIndex((v) => v === node);
      type = links.declaredType = createAndFinishType({
        kind: "TemplateParameter",
        node: node,
      });

      if (node.constraint) {
        type.constraint = getTypeForNode(node.constraint);
      }
      if (node.default) {
        type.default = checkTemplateParameterDefault(
          node.default,
          parentNode.templateParameters,
          index,
          type.constraint
        );
      }
    }

    return mapper ? mapper.getMappedType(type) : type;
  }

  function getResolvedTypeParameterDefault(
    declaredType: TemplateParameterType,
    node: TemplateParameterDeclarationNode,
    mapper: TypeMapper
  ): Type | undefined {
    if (declaredType.default === undefined) {
      return undefined;
    }
    if (isErrorType(declaredType.default)) {
      return declaredType.default;
    }

    return getTypeForNode(node.default!, mapper);
  }

  function checkTemplateParameterDefault(
    nodeDefault: Expression,
    templateParameters: readonly TemplateParameterDeclarationNode[],
    index: number,
    constraint: Type | undefined
  ) {
    function visit(node: Node) {
      const type = getTypeForNode(node);
      let hasError = false;
      if (type.kind === "TemplateParameter") {
        for (let i = index; i < templateParameters.length; i++) {
          if (type.node.symbol === templateParameters[i].symbol) {
            program.reportDiagnostic(
              createDiagnostic({ code: "invalid-template-default", target: node })
            );
            return undefined;
          }
        }
        return type;
      }

      visitChildren(node, (x) => {
        const visited = visit(x);
        if (visited === undefined) {
          hasError = true;
        }
      });

      return hasError ? undefined : type;
    }
    const type = visit(nodeDefault) ?? errorType;

    if (!isErrorType(type) && constraint) {
      checkTypeAssignable(type, constraint, nodeDefault);
    }
    return type;
  }

  function checkTypeReference(
    node: TypeReferenceNode | MemberExpressionNode | IdentifierNode,
    mapper: TypeMapper | undefined
  ): Type {
    const sym = resolveTypeReference(node, mapper);
    if (!sym) {
      return errorType;
    }

    const type = checkTypeReferenceSymbol(sym, node, mapper);
    checkDeprecated(type, node);
    return type;
  }

  function checkDeprecated(type: Type, target: DiagnosticTarget) {
    const deprecated = getDeprecated(program, type);
    if (deprecated) {
      reportDeprecated(program, deprecated, target);
    }
  }

  function checkTypeReferenceArgs(
<<<<<<< HEAD
    node: TypeReferenceNode | MemberExpressionNode | IdentifierNode,
    mapper: TypeMapper | undefined
  ): Type[] {
    const args: Type[] = [];
=======
    node: TypeReferenceNode | MemberExpressionNode | IdentifierNode
  ): [Node, Type][] {
    const args: [Node, Type][] = [];
>>>>>>> b61baf7c
    if (node.kind !== SyntaxKind.TypeReference) {
      return args;
    }

    for (const arg of node.arguments) {
<<<<<<< HEAD
      const value = getTypeForNode(arg, mapper);
      args.push(value);
=======
      const value = getTypeForNode(arg);
      args.push([arg, value]);
>>>>>>> b61baf7c
    }
    return args;
  }

  function checkTemplateInstantiationArgs(
    templateNode: Node,
    node: Node,
    args: [Node, Type][],
    declarations: readonly TemplateParameterDeclarationNode[]
  ): [TemplateParameterType[], Type[]] {
    if (args.length > declarations.length) {
      program.reportDiagnostic(
        createDiagnostic({ code: "invalid-template-args", messageId: "tooMany", target: node })
      );
    }

    const values: Type[] = [];
    const params: TemplateParameterType[] = [];
    let tooFew = false;

    for (let i = 0; i < declarations.length; i++) {
      const declaration = declarations[i];
      const declaredType = getTypeForNode(declaration)! as TemplateParameterType;
<<<<<<< HEAD
      params.push(declaredType);

      if (i < args.length) {
        values.push(args[i]);
      } else {
        const mapper = createTypeMapper(params, values);
        const defaultValue = getResolvedTypeParameterDefault(declaredType, declaration, mapper);
=======
      if (i < args.length) {
        const [valueNode, value] = args[i];
        values.push(value);
        if (declaredType.constraint) {
          checkTypeAssignable(value, declaredType.constraint, valueNode);
        }

        valueMap[declaration.id.sv] = value;
      } else {
        const defaultValue = getResolvedTypeParameterDefault(declaredType, valueMap);
>>>>>>> b61baf7c
        if (defaultValue) {
          values.push(defaultValue);
        } else {
          tooFew = true;
          values.push(errorType);
        }
      }
    }

    if (tooFew) {
      program.reportDiagnostic(
        createDiagnostic({
          code: "invalid-template-args",
          messageId: "tooFew",
          target: node,
        })
      );
    }

    return [params, values];
  }

  function checkTypeReferenceSymbol(
    sym: Sym,
    node: TypeReferenceNode | MemberExpressionNode | IdentifierNode,
    mapper: TypeMapper | undefined
  ): Type {
    if (sym.flags & SymbolFlags.Decorator) {
      program.reportDiagnostic(
        createDiagnostic({ code: "invalid-type-ref", messageId: "decorator", target: sym })
      );

      return errorType;
    }

    if (sym.flags & SymbolFlags.Function) {
      program.reportDiagnostic(
        createDiagnostic({ code: "invalid-type-ref", messageId: "function", target: sym })
      );

      return errorType;
    }

    if (sym.flags & SymbolFlags.LateBound) {
      compilerAssert(sym.type, "Expected late bound symbol to have type");
      return sym.type;
    }

    const symbolLinks = getSymbolLinks(sym);
    let baseType;
    const args = checkTypeReferenceArgs(node, mapper);
    if (
      sym.flags &
      (SymbolFlags.Model |
        SymbolFlags.Alias |
        SymbolFlags.Interface |
        SymbolFlags.Operation |
        SymbolFlags.Union)
    ) {
      const decl = sym.declarations[0] as
        | ModelStatementNode
        | AliasStatementNode
        | InterfaceStatementNode
        | OperationStatementNode
        | UnionStatementNode;
      if (decl.templateParameters.length === 0) {
        if (args.length > 0) {
          program.reportDiagnostic(
            createDiagnostic({
              code: "invalid-template-args",
              messageId: "notTemplate",
              target: node,
            })
          );
        }

        if (symbolLinks.declaredType) {
          baseType = symbolLinks.declaredType;
        } else {
          baseType =
            sym.flags & SymbolFlags.Model
              ? checkModelStatement(decl as ModelStatementNode, mapper)
              : sym.flags & SymbolFlags.Alias
              ? checkAlias(decl as AliasStatementNode, mapper)
              : sym.flags & SymbolFlags.Interface
              ? checkInterface(decl as InterfaceStatementNode, mapper)
              : sym.flags & SymbolFlags.Operation
              ? checkOperation(decl as OperationStatementNode, mapper)
              : checkUnion(decl as UnionStatementNode, mapper);
        }
      } else {
        // declaration is templated, lets instantiate.

        if (!symbolLinks.declaredType) {
          // we haven't checked the declared type yet, so do so.
          sym.flags & SymbolFlags.Model
            ? checkModelStatement(decl as ModelStatementNode, mapper)
            : sym.flags & SymbolFlags.Alias
            ? checkAlias(decl as AliasStatementNode, mapper)
            : sym.flags & SymbolFlags.Interface
            ? checkInterface(decl as InterfaceStatementNode, mapper)
            : sym.flags & SymbolFlags.Operation
            ? checkOperation(decl as OperationStatementNode, mapper)
            : checkUnion(decl as UnionStatementNode, mapper);
        }

        const templateParameters = decl.templateParameters;
        const [params, instantiationArgs] = checkTemplateInstantiationArgs(
          decl,
          node,
          args,
          templateParameters
        );
        baseType = instantiateTemplate(decl, params, instantiationArgs);
      }
    } else {
      // some other kind of reference

      if (args.length > 0) {
        program.reportDiagnostic(
          createDiagnostic({
            code: "invalid-template-args",
            messageId: "notTemplate",
            target: node,
          })
        );
      }
      if (sym.flags & SymbolFlags.TemplateParameter) {
        baseType = checkTemplateParameterDeclaration(
          sym.declarations[0] as TemplateParameterDeclarationNode,
          mapper
        );
      } else if (symbolLinks.type) {
        // Have a cached type for non-declarations
        baseType = symbolLinks.type;
      } else {
        // don't have a cached type for this symbol, so go grab it and cache it
        baseType = getTypeForNode(sym.declarations[0], mapper);
        symbolLinks.type = baseType;
      }
    }

    return baseType;
  }

  /**
   * Builds a model type from a template and its template arguments.
   * Adds the template node to a set we can check when we bind template
   * parameters to access type type arguments.
   *
   * This will fall over if the same template is ever being instantiated
   * twice at the same time, or if template parameters from more than one template
   * are ever in scope at once.
   */
  function instantiateTemplate(
    templateNode:
      | ModelStatementNode
      | AliasStatementNode
      | InterfaceStatementNode
      | OperationStatementNode
      | UnionStatementNode,
    params: TemplateParameterType[],
    args: Type[]
  ): Type {
    const symbolLinks = getSymbolLinks(templateNode.symbol);
    if (symbolLinks.instantiations === undefined) {
      const type = getTypeForNode(templateNode);
      if (isErrorType(type)) {
        return errorType;
      } else {
        compilerAssert(
          false,
          `Unexpected checker error. symbolLinks.instantiations was not defined for ${
            SyntaxKind[templateNode.kind]
          }`
        );
      }
    }
    const cached = symbolLinks.instantiations.get(args);
    if (cached) {
      return cached;
    }

    const mapper = createTypeMapper(params, args);
    const type = getTypeForNode(templateNode, mapper);
    if (!symbolLinks.instantiations!.get(args)) {
      symbolLinks.instantiations!.set(args, type);
    }
    if (type.kind === "Model") {
      type.templateNode = templateNode;
    }
    return type;
  }

  function checkUnionExpression(
    node: UnionExpressionNode,
    mapper: TypeMapper | undefined
  ): UnionType {
    const variants: [string | symbol, UnionTypeVariant][] = node.options.flatMap((o) => {
      const type = getTypeForNode(o, mapper);

      // The type `A | never` is just `A`
      if (type === neverType) {
        return [];
      }
      if (type.kind === "Union" && type.expression) {
        return Array.from(type.variants.entries());
      }
      const variant: UnionTypeVariant = createType({
        kind: "UnionVariant",
        type,
        name: Symbol("name"),
        decorators: [],
        node: undefined,
      });

      return [[variant.name, variant]];
    });

    const type: UnionType = createAndFinishType({
      kind: "Union",
      node,
      get options() {
        return Array.from(this.variants.values()).map((v) => v.type);
      },
      expression: true,
      variants: new Map(variants),
      decorators: [],
    });

    return type;
  }

  /**
   * Intersection produces a model type from the properties of its operands.
   * So this doesn't work if we don't have a known set of properties (e.g.
   * with unions). The resulting model is anonymous.
   */
  function checkIntersectionExpression(
    node: IntersectionExpressionNode,
    mapper: TypeMapper | undefined
  ) {
    const options = node.options.map((o): [Expression, Type] => [o, getTypeForNode(o, mapper)]);
    return mergeModelTypes(node, options, mapper);
  }

  function mergeModelTypes(
    node:
      | ModelStatementNode
      | ModelExpressionNode
      | IntersectionExpressionNode
      | ProjectionModelExpressionNode,
    options: [Node, Type][],
    mapper: TypeMapper | undefined
  ) {
    const properties = new Map<string, ModelTypeProperty>();

    const intersection: ModelType = createType({
      kind: "Model",
      node,
      name: "",
      properties: properties,
      decorators: [],
      derivedModels: [],
    });

    const indexers: ModelKeyIndexer[] = [];
    for (const [optionNode, option] of options) {
      if (option.kind === "TemplateParameter") {
        continue;
      }
      if (option.kind !== "Model") {
        program.reportDiagnostic(
          createDiagnostic({ code: "intersect-non-model", target: optionNode })
        );
        continue;
      }

      if (option.indexer) {
        if (isNeverIndexer(option.indexer)) {
          reportDiagnostic(program, {
            code: "intersect-invalid-index",
            messageId: "never",
            target: optionNode,
          });
        } else if (option.indexer.key.name === "integer") {
          program.reportDiagnostic(
            createDiagnostic({
              code: "intersect-invalid-index",
              messageId: "array",
              target: optionNode,
            })
          );
        } else {
          indexers.push(option.indexer);
        }
      }
      if (indexers.length === 1) {
        intersection.indexer = indexers[0];
      } else if (indexers.length > 1) {
        intersection.indexer = {
          key: indexers[0].key,
          value: mergeModelTypes(
            node,
            indexers.map((x) => [x.value.node!, x.value]),
            mapper
          ),
        };
      }

      const allProps = walkPropertiesInherited(option);
      for (const prop of allProps) {
        if (properties.has(prop.name)) {
          program.reportDiagnostic(
            createDiagnostic({
              code: "intersect-duplicate-property",
              format: { propName: prop.name },
              target: node,
            })
          );
          continue;
        }

        const newPropType = cloneType(prop, {
          sourceProperty: prop,
          model: intersection,
        });
        properties.set(prop.name, newPropType);
      }
    }

    return finishType(intersection, mapper);
  }

  function checkArrayExpression(
    node: ArrayExpressionNode,
    mapper: TypeMapper | undefined
  ): ModelType {
    const elementType = getTypeForNode(node.elementType, mapper);
    const arrayType = getStdType("Array");
    const arrayNode: ModelStatementNode = arrayType.node as any;
    const param: TemplateParameterType = getTypeForNode(arrayNode.templateParameters[0]) as any;
    return instantiateTemplate(arrayNode, [param], [elementType]) as ModelType;
  }

  function checkNamespace(node: NamespaceStatementNode) {
    const links = getSymbolLinks(getMergedSymbol(node.symbol));
    let type = links.type as NamespaceType;
    if (!type) {
      type = initializeTypeForNamespace(node);
    }

    if (isArray(node.statements)) {
      node.statements.forEach((x) => getTypeForNode(x));
    } else if (node.statements) {
      const subNs = checkNamespace(node.statements);
      type.namespaces.set(subNs.name, subNs);
    }
    return type;
  }

  function initializeTypeForNamespace(node: NamespaceStatementNode) {
    compilerAssert(node.symbol, "Namespace is unbound.", node);
    const mergedSymbol = getMergedSymbol(node.symbol)!;
    const symbolLinks = getSymbolLinks(mergedSymbol);
    if (!symbolLinks.type) {
      // haven't seen this namespace before
      const namespace = getParentNamespaceType(node);
      const name = node.id.sv;
      const type: NamespaceType = createType({
        kind: "Namespace",
        name,
        namespace,
        node,
        models: new Map(),
        operations: new Map(),
        namespaces: new Map(),
        interfaces: new Map(),
        unions: new Map(),
        enums: new Map(),
        decorators: [],
      });

      symbolLinks.type = type;
      for (const sourceNode of mergedSymbol.declarations) {
        // namespaces created from cadl scripts don't have decorators
        if (sourceNode.kind !== SyntaxKind.NamespaceStatement) continue;
        type.decorators = type.decorators.concat(checkDecorators(sourceNode, undefined));
      }
      finishType(type);

      namespace?.namespaces.set(name, type);
    }

    return symbolLinks.type as NamespaceType;
  }

  function getParentNamespaceType(
    node:
      | ModelStatementNode
      | NamespaceStatementNode
      | OperationStatementNode
      | EnumStatementNode
      | InterfaceStatementNode
      | UnionStatementNode
      | ModelExpressionNode
  ): NamespaceType | undefined {
    if (node === globalNamespaceType.node) return undefined;

    if (node.kind === SyntaxKind.ModelExpression) {
      let parent: Node | undefined = node.parent;
      while (parent !== undefined) {
        if (
          parent.kind === SyntaxKind.ModelStatement ||
          parent.kind === SyntaxKind.OperationStatement ||
          parent.kind === SyntaxKind.EnumStatement ||
          parent.kind === SyntaxKind.InterfaceStatement ||
          parent.kind === SyntaxKind.UnionStatement ||
          parent.kind === SyntaxKind.ModelExpression
        ) {
          return getParentNamespaceType(parent);
        } else {
          parent = parent.parent;
        }
      }
      return undefined;
    }

    if (
      node.kind === SyntaxKind.OperationStatement &&
      node.parent &&
      node.parent.kind === SyntaxKind.InterfaceStatement
    ) {
      return getParentNamespaceType(node.parent);
    }

    if (!node.symbol.parent) {
      return globalNamespaceType;
    }

    if (
      node.symbol.parent.declarations[0].kind === SyntaxKind.CadlScript ||
      node.symbol.parent.declarations[0].kind === SyntaxKind.JsSourceFile
    ) {
      return globalNamespaceType;
    }

    const mergedSymbol = getMergedSymbol(node.symbol.parent)!;
    const symbolLinks = getSymbolLinks(mergedSymbol);
    if (!symbolLinks.type) {
      // in general namespaces should be typed before anything calls this function.
      // However, one case where this is not true is when a decorator on a namespace
      // refers to a model in another namespace. In this case, we need to evaluate
      // the namespace here.
      const namespaceNode = mergedSymbol.declarations.find(
        (x): x is NamespaceStatementNode => x.kind === SyntaxKind.NamespaceStatement
      );
      compilerAssert(namespaceNode, "Can't find namespace declaration node.", node);
      symbolLinks.type = initializeTypeForNamespace(namespaceNode);
    }

    return symbolLinks.type as NamespaceType;
  }

  function checkOperation(
    node: OperationStatementNode,
    mapper: TypeMapper | undefined,
    parentInterface?: InterfaceType
  ): OperationType | ErrorType {
    // Operations defined in interfaces aren't bound to symbols
    const links = !parentInterface ? getSymbolLinks(node.symbol) : undefined;
    if (links) {
      if (links.declaredType && mapper === undefined) {
        // we're not instantiating this operation and we've already checked it
        return links.declaredType as OperationType;
      }
    }

    const namespace = getParentNamespaceType(node);
    const name = node.id.sv;
    let decorators = checkDecorators(node, mapper);

    // Is this a definition or reference?
    let parameters: ModelType, returnType: Type;
    if (node.signature.kind === SyntaxKind.OperationSignatureReference) {
      // Attempt to resolve the operation
      const baseOperation = checkOperationIs(node, node.signature.baseOperation, mapper);
      if (!baseOperation) {
        return errorType;
      }

      // Reference the same return type and create the parameters type
      parameters = cloneType(baseOperation.parameters);
      parameters.node = parameters.node ? { ...parameters.node, parent: node } : undefined;
      returnType = baseOperation.returnType;

      // Copy decorators from the base operation, inserting the base decorators first
      decorators = [...baseOperation.decorators, ...decorators];
    } else {
      parameters = getTypeForNode(node.signature.parameters, mapper) as ModelType;
      returnType = getTypeForNode(node.signature.returnType, mapper);
    }

    const operationType: OperationType = createType({
      kind: "Operation",
      name,
      namespace,
      node,
      parameters,
      returnType,
      decorators,
      interface: parentInterface,
    });

    operationType.parameters.namespace = namespace;

    if (node.parent!.kind === SyntaxKind.InterfaceStatement) {
      if (
        shouldCreateTypeForTemplate(node.parent!, mapper) &&
        shouldCreateTypeForTemplate(node, mapper)
      ) {
        finishType(operationType, mapper);
      }
    } else {
      if (shouldCreateTypeForTemplate(node, mapper)) {
        finishType(operationType, mapper);
      }

      namespace?.operations.set(name, operationType);
    }

    if (links) {
      linkType(links, operationType, mapper);
    }

    return operationType;
  }

  function checkOperationIs(
    operation: OperationStatementNode,
    opReference: TypeReferenceNode | undefined,
    mapper: TypeMapper | undefined
  ): OperationType | undefined {
    if (!opReference) return undefined;
    // Ensure that we don't end up with a circular reference to the same operation
    const opSymId = getNodeSymId(operation);
    if (opSymId) {
      pendingResolutions.add(opSymId);
    }

    const target = resolveTypeReference(opReference, mapper);
    if (target === undefined) {
      return undefined;
    }

    // Did we encounter a circular operation reference?
    if (pendingResolutions.has(getNodeSymId(target.declarations[0] as any))) {
      if (mapper === undefined) {
        reportDiagnostic(program, {
          code: "circular-op-signature",
          format: { typeName: (target.declarations[0] as any).id.sv },
          target: opReference,
        });
      }

      return undefined;
    }

    // Resolve the base operation type
    const baseOperation = checkTypeReferenceSymbol(target, opReference, mapper);
    if (opSymId) {
      pendingResolutions.delete(opSymId);
    }

    if (isErrorType(baseOperation)) {
      return undefined;
    }

    // Was the wrong type referenced?
    if (baseOperation.kind !== "Operation") {
      program.reportDiagnostic(createDiagnostic({ code: "is-operation", target: opReference }));
      return;
    }

    return baseOperation;
  }

  function getGlobalNamespaceType() {
    return globalNamespaceType;
  }

  function getGlobalNamespaceNode() {
    return globalNamespaceNode;
  }

  function checkTupleExpression(
    node: TupleExpressionNode,
    mapper: TypeMapper | undefined
  ): TupleType {
    return createAndFinishType({
      kind: "Tuple",
      node: node,
      values: node.values.map((v) => getTypeForNode(v, mapper)),
    });
  }

  function getSymbolLinks(s: Sym): SymbolLinks {
    const id = getSymbolId(s);

    if (symbolLinks.has(id)) {
      return symbolLinks.get(id)!;
    }

    const links = {};
    symbolLinks.set(id, links);

    return links;
  }

  function getSymbolId(s: Sym) {
    if (s.id === undefined) {
      s.id = currentSymbolId++;
    }

    return s.id;
  }

  function resolveIdentifierInTable(
    node: IdentifierNode,
    table: SymbolTable | undefined,
    resolveDecorator = false
  ): Sym | undefined {
    if (!table) {
      return undefined;
    }
    let sym;
    if (resolveDecorator) {
      sym = table.get("@" + node.sv);
    } else {
      sym = table.get(node.sv);
    }

    if (!sym) return sym;

    if (sym.flags & SymbolFlags.DuplicateUsing) {
      reportAmbiguousIdentifier(node, [...((table.duplicates.get(sym) as any) ?? [])]);
      return sym;
    }
    return getMergedSymbol(sym);
  }

  function reportAmbiguousIdentifier(node: IdentifierNode, symbols: Sym[]) {
    const duplicateNames = symbols
      .map((x) => {
        const namespace =
          x.symbolSource!.flags & (SymbolFlags.Decorator | SymbolFlags.Function)
            ? (x.symbolSource!.value as any).namespace
            : getNamespaceString(
                (getTypeForNode(x.symbolSource!.declarations[0], undefined) as any).namespace
              );
        return `${namespace}.${node.sv}`;
      })
      .join(", ");
    program.reportDiagnostic(
      createDiagnostic({
        code: "ambiguous-symbol",
        format: { name: node.sv, duplicateNames },
        target: node,
      })
    );
  }

  function resolveIdentifier(id: IdentifierNode, mapper?: TypeMapper): Sym | undefined {
    let sym: Sym | undefined;
    const { node, kind } = getIdentifierContext(id);

    switch (kind) {
      case IdentifierKind.Declaration:
        if (node.symbol) {
          sym = getMergedSymbol(node.symbol);
          break;
        }

        compilerAssert(node.parent, "Parent expected.");
        const containerType = getTypeForNode(node.parent, mapper);
        if (isAnonymous(containerType)) {
          return undefined; // member of anonymous type cannot be referenced.
        }

        lateBindMemberContainer(containerType);
        let container = node.parent.symbol;
        if (!container && "symbol" in containerType && containerType.symbol) {
          container = containerType.symbol;
        }

        if (!container) {
          return undefined;
        }

        lateBindMembers(containerType, container);
        sym = resolveIdentifierInTable(id, container.exports ?? container.members);
        break;

      case IdentifierKind.Other:
        return undefined;

      case IdentifierKind.Decorator:
      case IdentifierKind.Using:
      case IdentifierKind.TypeReference:
        let ref: MemberExpressionNode | IdentifierNode = id;
        let resolveDecorator = kind === IdentifierKind.Decorator;
        if (id.parent?.kind === SyntaxKind.MemberExpression) {
          if (id.parent.id === id) {
            // If the identifier is Y in X.Y, then resolve (X.Y).
            ref = id.parent;
          } else {
            // If the identifier is X in X.Y then we are resolving a
            // namespace, which is never a decorator.
            resolveDecorator = false;
          }
        }
        sym = resolveTypeReference(ref, mapper, resolveDecorator);
        break;

      default:
        const _assertNever: never = kind;
        compilerAssert(false, "Unreachable");
    }

    return sym?.symbolSource ?? sym;
  }

  function resolveCompletions(identifier: IdentifierNode): Map<string, CadlCompletionItem> {
    const completions = new Map<string, CadlCompletionItem>();
    const { kind } = getIdentifierContext(identifier);

    switch (kind) {
      case IdentifierKind.Using:
      case IdentifierKind.Decorator:
      case IdentifierKind.TypeReference:
        break; // supported
      case IdentifierKind.Other:
        return completions; // not implemented
      case IdentifierKind.Declaration:
        return completions; // cannot complete, name can be chosen arbitrarily
      default:
        const _assertNever: never = kind;
        compilerAssert(false, "Unreachable");
    }

    if (identifier.parent && identifier.parent.kind === SyntaxKind.MemberExpression) {
      const base = resolveTypeReference(identifier.parent.base, undefined, false);
      if (base) {
        const type = getTypeForNode(base.declarations[0], undefined);
        lateBindMemberContainer(type);
        lateBindMembers(type, base);
        addCompletions(base.exports ?? base.members);
      }
    } else {
      let scope: Node | undefined = identifier.parent;
      while (scope && scope.kind !== SyntaxKind.CadlScript) {
        if (scope.symbol && scope.symbol.exports) {
          const mergedSymbol = getMergedSymbol(scope.symbol)!;
          addCompletions(mergedSymbol.exports);
        }
        if ("locals" in scope) {
          addCompletions(scope.locals);
        }
        scope = scope.parent;
      }

      if (scope && scope.kind === SyntaxKind.CadlScript) {
        // check any blockless namespace decls
        for (const ns of scope.inScopeNamespaces) {
          const mergedSymbol = getMergedSymbol(ns.symbol)!;
          addCompletions(mergedSymbol.exports);
        }

        // check "global scope" declarations
        addCompletions(globalNamespaceNode.symbol.exports);

        // check "global scope" usings
        addCompletions(scope.locals);
      }
    }

    return completions;

    function addCompletions(table: SymbolTable | undefined) {
      if (!table) {
        return;
      }
      for (const [key, sym] of table) {
        if (sym.flags & SymbolFlags.DuplicateUsing) {
          const duplicates = table.duplicates.get(sym)!;
          for (const duplicate of duplicates) {
            if (duplicate.flags & SymbolFlags.Using) {
              const fqn = getFullyQualifiedSymbolName(duplicate.symbolSource);
              addCompletion(fqn, duplicate);
            }
          }
        } else {
          addCompletion(key, sym);
        }
      }
    }

    function addCompletion(key: string, sym: Sym) {
      if (sym.symbolSource) {
        sym = sym.symbolSource;
      }
      if (!shouldAddCompletion(sym)) {
        return;
      }
      if (key.startsWith("@")) {
        key = key.slice(1);
      }
      if (!completions.has(key)) {
        completions.set(key, { sym });
      }
    }

    function shouldAddCompletion(sym: Sym): boolean {
      switch (kind) {
        case IdentifierKind.Decorator:
          // Only return decorators and namespaces when completing decorator
          return !!(sym.flags & (SymbolFlags.Decorator | SymbolFlags.Namespace));
        case IdentifierKind.Using:
          // Only return namespaces when completing using
          return !!(sym.flags & SymbolFlags.Namespace);
        case IdentifierKind.TypeReference:
          // Do not return functions or decorators when completing types
          return !(sym.flags & (SymbolFlags.Function | SymbolFlags.Decorator));
        default:
          compilerAssert(false, "We should have bailed up-front on other kinds.");
      }
    }
  }

  function resolveIdentifierInScope(
    node: IdentifierNode,
    mapper: TypeMapper | undefined,
    resolveDecorator = false
  ): Sym | undefined {
    compilerAssert(
      node.parent?.kind !== SyntaxKind.MemberExpression || node.parent.id !== node,
      "This function should not be used to resolve Y in member expression X.Y. Use resolveIdentifier() to resolve an arbitrary identifier."
    );

    if (hasParseError(node)) {
      // Don't report synthetic identifiers used for parser error recovery.
      // The parse error is the root cause and will already have been logged.
      return undefined;
    }

    let scope: Node | undefined = node.parent;
    let binding;

    while (scope && scope.kind !== SyntaxKind.CadlScript) {
      if (scope.symbol && "exports" in scope.symbol) {
        const mergedSymbol = getMergedSymbol(scope.symbol);
        binding = resolveIdentifierInTable(node, mergedSymbol.exports, resolveDecorator);

        if (binding) return binding;
      }

      if ("locals" in scope) {
        if ("duplicates" in scope.locals!) {
          binding = resolveIdentifierInTable(node, scope.locals, resolveDecorator);
        } else {
          binding = resolveIdentifierInTable(node, scope.locals, resolveDecorator);
        }

        if (binding) return binding;
      }

      scope = scope.parent;
    }

    if (!binding && scope && scope.kind === SyntaxKind.CadlScript) {
      // check any blockless namespace decls
      for (const ns of scope.inScopeNamespaces) {
        const mergedSymbol = getMergedSymbol(ns.symbol);
        binding = resolveIdentifierInTable(node, mergedSymbol.exports, resolveDecorator);

        if (binding) return binding;
      }

      // check "global scope" declarations
      binding = resolveIdentifierInTable(
        node,
        globalNamespaceNode.symbol.exports,
        resolveDecorator
      );

      if (binding) return binding;

      // check using types
      binding = resolveIdentifierInTable(node, scope.locals, resolveDecorator);
      if (binding) return binding.flags & SymbolFlags.DuplicateUsing ? undefined : binding;
    }

    if (mapper === undefined) {
      program.reportDiagnostic(
        createDiagnostic({ code: "unknown-identifier", format: { id: node.sv }, target: node })
      );
    }
    return undefined;
  }

  function resolveTypeReference(
    node: TypeReferenceNode | MemberExpressionNode | IdentifierNode,
    mapper: TypeMapper | undefined,
    resolveDecorator = false
  ): Sym | undefined {
    if (hasParseError(node)) {
      // Don't report synthetic identifiers used for parser error recovery.
      // The parse error is the root cause and will already have been logged.
      return undefined;
    }

    if (node.kind === SyntaxKind.TypeReference) {
      return resolveTypeReference(node.target, mapper, resolveDecorator);
    }

    if (node.kind === SyntaxKind.MemberExpression) {
      let base = resolveTypeReference(node.base, mapper);

      if (!base) {
        return undefined;
      }

      // when resolving a type reference based on an alias, unwrap the alias.
      if (base.flags & SymbolFlags.Alias) {
        base = getAliasedSymbol(base, mapper);
      }

      if (base.flags & SymbolFlags.Namespace) {
        const symbol = resolveIdentifierInTable(node.id, base.exports, resolveDecorator);
        if (!symbol) {
          program.reportDiagnostic(
            createDiagnostic({
              code: "invalid-ref",
              messageId: "underNamespace",
              format: {
                namespace: getFullyQualifiedSymbolName(base),
                id: node.id.sv,
              },
              target: node,
            })
          );
          return undefined;
        }
        return symbol;
      } else if (base.flags & SymbolFlags.Decorator) {
        program.reportDiagnostic(
          createDiagnostic({
            code: "invalid-ref",
            messageId: "inDecorator",
            format: { id: node.id.sv },
            target: node,
          })
        );
        return undefined;
      } else if (base.flags & SymbolFlags.Function) {
        program.reportDiagnostic(
          createDiagnostic({
            code: "invalid-ref",
            messageId: "node",
            format: { id: node.id.sv, nodeName: "function" },
            target: node,
          })
        );

        return undefined;
      } else if (base.flags & SymbolFlags.MemberContainer) {
        const type =
          base.flags & SymbolFlags.LateBound
            ? base.type!
            : getTypeForNode(base.declarations[0], mapper);
        if (
          type.kind !== "Model" &&
          type.kind !== "Enum" &&
          type.kind !== "Interface" &&
          type.kind !== "Union"
        ) {
          program.reportDiagnostic(
            createDiagnostic({
              code: "invalid-ref",
              messageId: "underContainer",
              format: { kind: type.kind, id: node.id.sv },
              target: node,
            })
          );
          return undefined;
        }

        lateBindMembers(type, base);
        const sym = resolveIdentifierInTable(node.id, base.members!, resolveDecorator);
        if (!sym) {
          program.reportDiagnostic(
            createDiagnostic({
              code: "invalid-ref",
              messageId: "underContainer",
              format: { kind: type.kind, id: node.id.sv },
              target: node,
            })
          );
          return undefined;
        }
        return sym;
      } else {
        program.reportDiagnostic(
          createDiagnostic({
            code: "invalid-ref",
            messageId: "node",
            format: {
              id: node.id.sv,
              nodeName: base.declarations[0]
                ? SyntaxKind[base.declarations[0].kind]
                : "Unknown node",
            },
            target: node,
          })
        );

        return undefined;
      }
    }

    if (node.kind === SyntaxKind.Identifier) {
      const sym = resolveIdentifierInScope(node, mapper, resolveDecorator);
      if (!sym) return undefined;

      return sym.flags & SymbolFlags.Using ? sym.symbolSource : sym;
    }

    compilerAssert(false, "Unknown type reference kind", node);
  }

  /**
   * Return the symbol that is aliased by this alias declaration. If no such symbol is aliased,
   * return the symbol for the alias instead. For member containers which need to be late bound
   * (i.e. they contain symbols we don't know until we've instantiated the type and the type is an
   * instantiation) we late bind the container which creates the symbol that will hold its members.
   */
  function getAliasedSymbol(aliasSymbol: Sym, mapper: TypeMapper | undefined): Sym {
    const aliasType = checkAlias(aliasSymbol.declarations[0] as AliasStatementNode, mapper);
    switch (aliasType.kind) {
      case "Model":
      case "Interface":
      case "Union":
        if (aliasType.templateArguments) {
          // this is an alias for some instantiation, so late-bind the instantiation
          lateBindMemberContainer(aliasType);
          return aliasType.symbol!;
        }
      // fallthrough
      default:
        // get the symbol from the node aliased type's node, or just return the base
        // if it doesn't have a symbol (which will likely result in an error later on)
        return aliasType.node!.symbol ?? aliasSymbol;
    }
  }
  function checkStringLiteral(str: StringLiteralNode): StringLiteralType {
    return getLiteralType(str);
  }

  function checkNumericLiteral(num: NumericLiteralNode): NumericLiteralType {
    return getLiteralType(num);
  }

  function checkBooleanLiteral(bool: BooleanLiteralNode): BooleanLiteralType {
    return getLiteralType(bool);
  }

  function checkProgram() {
    program.reportDuplicateSymbols(globalNamespaceNode.symbol.exports);
    for (const file of program.sourceFiles.values()) {
      for (const ns of file.namespaces) {
        program.reportDuplicateSymbols(ns.symbol.exports);
        initializeTypeForNamespace(ns);
      }
    }

    for (const file of program.sourceFiles.values()) {
      checkSourceFile(file);
    }
  }

  function checkSourceFile(file: CadlScriptNode) {
    for (const statement of file.statements) {
      getTypeForNode(statement, undefined);
    }
  }

  function checkModel(
    node: ModelExpressionNode | ModelStatementNode,
    mapper: TypeMapper | undefined
  ) {
    if (node.kind === SyntaxKind.ModelStatement) {
      return checkModelStatement(node, mapper);
    } else {
      return checkModelExpression(node, mapper);
    }
  }

  function checkModelStatement(node: ModelStatementNode, mapper: TypeMapper | undefined) {
    const links = getSymbolLinks(node.symbol);

    if (links.declaredType && mapper === undefined) {
      // we're not instantiating this model and we've already checked it
      return links.declaredType;
    }
    const decorators: DecoratorApplication[] = [];

    const type: ModelType = createType({
      kind: "Model",
      name: node.id.sv,
      node: node,
      properties: new Map<string, ModelTypeProperty>(),
      namespace: getParentNamespaceType(node),
      decorators,
      derivedModels: [],
    });
    linkType(links, type, mapper);
    const isBase = checkModelIs(node, node.is, mapper);

    if (isBase) {
      checkDeprecated(isBase, node.is!);
      // copy decorators
      decorators.push(...isBase.decorators);
      if (isBase.indexer) {
        type.indexer = isBase.indexer;
      }
    }
    decorators.push(...checkDecorators(node, mapper));

    if (isBase) {
      for (const prop of isBase.properties.values()) {
        type.properties.set(
          prop.name,
          finishType({
            ...prop,
          })
        );
      }
    }

    if (isBase) {
      type.baseModel = isBase.baseModel;
    } else if (node.extends) {
      type.baseModel = checkClassHeritage(node, node.extends, mapper);
      if (type.baseModel) {
        checkDeprecated(type.baseModel, node.extends);
      }
    }

    if (type.baseModel) {
      type.baseModel.derivedModels.push(type);
    }

    // Hold on to the model type that's being defined so that it
    // can be referenced
    if (mapper === undefined) {
      type.namespace?.models.set(type.name, type);
    }

    const inheritedPropNames = new Set(
      Array.from(walkPropertiesInherited(type)).map((v) => v.name)
    );

    // Evaluate the properties after
    checkModelProperties(node, type.properties, type, mapper, inheritedPropNames);

    if (shouldCreateTypeForTemplate(node, mapper)) {
      finishType(type, mapper);
    }

    const indexer = getIndexer(program, type);
    if (type.name === "Array" && isInCadlNamespace(type)) {
      stdTypes.Array = type;
    } else if (type.name === "Record" && isInCadlNamespace(type)) {
      stdTypes.Record = type;
    }
    if (indexer) {
      type.indexer = indexer;
    } else {
      const intrinsicModelName = getIntrinsicModelName(program, type);
      if (intrinsicModelName) {
        type.indexer = { key: neverType, value: undefined };
      }
    }
    return type;
  }

  function shouldCreateTypeForTemplate(
    node: TemplateDeclarationNode,
    mapper: TypeMapper | undefined
  ) {
    // Node is not a template we should create the type.
    if (node.templateParameters.length === 0) {
      return true;
    }
    // There is no mapper so we shouldn't be instantiating the template.
    if (mapper === undefined) {
      return false;
    }

    // Some of the mapper args are still template parameter so we shouldn't create the type.
    return mapper.args.every((t) => t.kind !== "TemplateParameter");
  }

  function checkModelExpression(node: ModelExpressionNode, mapper: TypeMapper | undefined) {
    const properties = new Map();
    const type: ModelType = createType({
      kind: "Model",
      name: "",
      node: node,
      properties,
      indexer: undefined,
      namespace: getParentNamespaceType(node),
      decorators: [],
      derivedModels: [],
    });
    checkModelProperties(node, properties, type, mapper);
    return finishType(type);
  }

  function checkPropertyCompatibleWithIndexer(
    parentModel: ModelType,
    property: ModelTypeProperty,
    diagnosticTarget: ModelPropertyNode | ModelSpreadPropertyNode
  ) {
    if (parentModel.indexer === undefined) {
      return;
    }

    if (isNeverIndexer(parentModel.indexer)) {
      reportDiagnostic(program, {
        code: "no-prop",
        format: { propName: property.name },
        target: diagnosticTarget,
      });
    } else {
      const [valid, diagnostics] = isTypeAssignableTo(
        property.type,
        parentModel.indexer.value!,
        diagnosticTarget.kind === SyntaxKind.ModelSpreadProperty
          ? diagnosticTarget
          : diagnosticTarget.value
      );
      if (!valid) program.reportDiagnostics(diagnostics);
    }
  }

  function checkModelProperties(
    node: ModelExpressionNode | ModelStatementNode,
    properties: Map<string, ModelTypeProperty>,
    parentModel: ModelType,
    mapper: TypeMapper | undefined,
    inheritedPropertyNames?: Set<string>
  ) {
    for (const prop of node.properties!) {
      if ("id" in prop) {
        const newProp = checkModelProperty(prop, mapper, parentModel);
        checkPropertyCompatibleWithIndexer(parentModel, newProp, prop);
        defineProperty(properties, newProp, inheritedPropertyNames);
      } else {
        // spread property
        const newProperties = checkSpreadProperty(prop.target, parentModel, mapper);

        for (const newProp of newProperties) {
          checkPropertyCompatibleWithIndexer(parentModel, newProp, prop);
          defineProperty(properties, newProp, inheritedPropertyNames, prop);
        }
      }
    }
  }

  function defineProperty(
    properties: Map<string, ModelTypeProperty>,
    newProp: ModelTypeProperty,
    inheritedPropertyNames?: Set<string>,
    diagnosticTarget?: DiagnosticTarget
  ) {
    if (properties.has(newProp.name)) {
      program.reportDiagnostic(
        createDiagnostic({
          code: "duplicate-property",
          format: { propName: newProp.name },
          target: diagnosticTarget ?? newProp,
        })
      );
      return;
    }

    if (inheritedPropertyNames?.has(newProp.name)) {
      program.reportDiagnostic(
        createDiagnostic({
          code: "override-property",
          format: { propName: newProp.name },
          target: diagnosticTarget ?? newProp,
        })
      );

      return;
    }

    properties.set(newProp.name, newProp);
  }

  /**
   * Initializes a late bound symbol for the type. This is generally necessary when attempting to
   * access a symbol for a type that is created during the check phase.
   */
  function lateBindMemberContainer(type: Type) {
    if ((type as any).symbol) return;
    switch (type.kind) {
      case "Model":
        type.symbol = createSymbol(type.node, type.name, SymbolFlags.Model | SymbolFlags.LateBound);
        type.symbol.type = type;
        break;
      case "Interface":
        type.symbol = createSymbol(
          type.node,
          type.name,
          SymbolFlags.Interface | SymbolFlags.LateBound
        );
        type.symbol.type = type;
        break;
      case "Union":
        if (!type.name) return; // don't make a symbol for anonymous unions
        type.symbol = createSymbol(type.node, type.name, SymbolFlags.Union | SymbolFlags.LateBound);
        type.symbol.type = type;
        break;
    }
  }

  function lateBindMembers(type: Type, containerSym: Sym) {
    switch (type.kind) {
      case "Model":
        for (const prop of walkPropertiesInherited(type)) {
          const sym = createSymbol(
            prop.node,
            prop.name,
            SymbolFlags.ModelProperty | SymbolFlags.LateBound
          );
          sym.type = prop;
          containerSym.members!.set(prop.name, sym);
        }
        break;
      case "Enum":
        for (const member of type.members) {
          const sym = createSymbol(
            member.node,
            member.name,
            SymbolFlags.EnumMember | SymbolFlags.LateBound
          );
          sym.type = member;
          containerSym.members!.set(member.name, sym);
        }

        break;
      case "Interface":
        for (const member of type.operations.values()) {
          const sym = createSymbol(
            member.node,
            member.name,
            SymbolFlags.InterfaceMember | SymbolFlags.LateBound
          );
          sym.type = member;
          containerSym.members!.set(member.name, sym);
        }
        break;
      case "Union":
        for (const variant of type.variants.values()) {
          // don't bind anything for union expressions
          if (!variant.node || typeof variant.name === "symbol") continue;
          const sym = createSymbol(
            variant.node,
            variant.name,
            SymbolFlags.UnionVariant | SymbolFlags.LateBound
          );
          sym.type = variant;
          containerSym.members!.set(variant.name, sym);
        }
    }
  }

  function checkClassHeritage(
    model: ModelStatementNode,
    heritageRef: Expression,
    mapper: TypeMapper | undefined
  ): ModelType | undefined {
    if (heritageRef.kind !== SyntaxKind.TypeReference) {
      reportDiagnostic(program, {
        code: "extend-model",
        target: heritageRef,
      });
      return undefined;
    }
    const modelSymId = getNodeSymId(model);
    pendingResolutions.add(modelSymId);

    const target = resolveTypeReference(heritageRef, mapper);
    if (target === undefined) {
      return undefined;
    }

    if (pendingResolutions.has(getNodeSymId(target.declarations[0] as any))) {
      if (mapper === undefined) {
        reportDiagnostic(program, {
          code: "circular-base-type",
          format: { typeName: (target.declarations[0] as any).id.sv },
          target: target,
        });
      }
      return undefined;
    }
    const heritageType = checkTypeReferenceSymbol(target, heritageRef, mapper);
    pendingResolutions.delete(modelSymId);
    if (isErrorType(heritageType)) {
      compilerAssert(program.hasError(), "Should already have reported an error.", heritageRef);
      return undefined;
    }

    if (heritageType.kind !== "Model") {
      program.reportDiagnostic(createDiagnostic({ code: "extend-model", target: heritageRef }));
      return undefined;
    }

    if (isIntrinsic(program, heritageType)) {
      program.reportDiagnostic(
        createDiagnostic({
          code: "extend-primitive",
          target: heritageRef,
          format: {
            modelName: model.id.sv,
            baseModelName: heritageType.name,
          },
        })
      );
    }

    return heritageType;
  }

  function checkModelIs(
    model: ModelStatementNode,
    isExpr: Expression | undefined,
    mapper: TypeMapper | undefined
  ): ModelType | undefined {
    if (!isExpr) return undefined;

    const modelSymId = getNodeSymId(model);
    pendingResolutions.add(modelSymId);
    let isType;
    if (isExpr.kind === SyntaxKind.ArrayExpression) {
      isType = checkArrayExpression(isExpr, mapper);
    } else if (isExpr.kind === SyntaxKind.TypeReference) {
      const target = resolveTypeReference(isExpr, mapper);
      if (target === undefined) {
        return undefined;
      }
      if (pendingResolutions.has(getNodeSymId(target.declarations[0] as any))) {
        if (mapper === undefined) {
          reportDiagnostic(program, {
            code: "circular-base-type",
            format: { typeName: (target.declarations[0] as any).id.sv },
            target: target,
          });
        }
        return undefined;
      }
      isType = checkTypeReferenceSymbol(target, isExpr, mapper);
    } else {
      reportDiagnostic(program, { code: "is-model", target: isExpr });
      return undefined;
    }

    pendingResolutions.delete(modelSymId);

    if (isType.kind !== "Model") {
      program.reportDiagnostic(createDiagnostic({ code: "is-model", target: isExpr }));
      return;
    }

    return isType;
  }

  function checkSpreadProperty(
    targetNode: TypeReferenceNode,
    parentModel: ModelType,
    mapper: TypeMapper | undefined
  ): ModelTypeProperty[] {
    const targetType = getTypeForNode(targetNode, mapper);

    if (targetType.kind === "TemplateParameter" || isErrorType(targetType)) {
      return [];
    }
    if (targetType.kind !== "Model") {
      program.reportDiagnostic(createDiagnostic({ code: "spread-model", target: targetNode }));
      return [];
    }

    if (targetType.indexer && isNeverIndexer(targetType.indexer)) {
      program.reportDiagnostic(
        createDiagnostic({ code: "spread-model", messageId: "neverIndex", target: targetNode })
      );
      return [];
    }

    const props: ModelTypeProperty[] = [];
    // copy each property
    for (const prop of walkPropertiesInherited(targetType)) {
      const newProp = cloneType(prop, {
        sourceProperty: prop,
        model: parentModel,
      });
      props.push(newProp);
    }
    return props;
  }

  function* walkPropertiesInherited(model: ModelType) {
    let current: ModelType | undefined = model;

    while (current) {
      yield* current.properties.values();
      current = current.baseModel;
    }
  }

  function countPropertiesInherited(
    model: ModelType,
    filter?: (property: ModelTypeProperty) => boolean
  ) {
    let count = 0;
    if (filter) {
      for (const each of walkPropertiesInherited(model)) {
        if (filter(each)) {
          count++;
        }
      }
    } else {
      for (let m: ModelType | undefined = model; m; m = m.baseModel) {
        count += m.properties.size;
      }
    }
    return count;
  }

  function checkModelProperty(
    prop: ModelPropertyNode,
    mapper: TypeMapper | undefined,
    parentModel?: ModelType
  ): ModelTypeProperty {
    const decorators = checkDecorators(prop, mapper);
    const valueType = getTypeForNode(prop.value, mapper);
    const defaultValue = prop.default && checkDefault(prop.default, valueType);
    const name = prop.id.kind === SyntaxKind.Identifier ? prop.id.sv : prop.id.value;

    const type: ModelTypeProperty = createType({
      kind: "ModelProperty",
      name,
      node: prop,
      optional: prop.optional,
      type: valueType,
      decorators,
      default: defaultValue,
      model: parentModel,
    });

    const parentModelNode = prop.parent! as
      | ModelStatementNode
      | ModelExpressionNode
      | OperationStatementNode;
    if (
      parentModelNode.kind !== SyntaxKind.ModelStatement ||
      shouldCreateTypeForTemplate(parentModelNode, mapper)
    ) {
      finishType(type, mapper);
    }

    return type;
  }

  function isValueType(type: Type): boolean {
    const valueTypes = new Set(["String", "Number", "Boolean", "EnumMember", "Tuple"]);
    return valueTypes.has(type.kind);
  }

  function checkDefault(defaultNode: Node, type: Type): Type {
    const defaultType = getTypeForNode(defaultNode, undefined);
    if (isErrorType(type)) {
      return errorType;
    }
    if (!isValueType(defaultType)) {
      program.reportDiagnostic(
        createDiagnostic({
          code: "unsupported-default",
          format: { type: type.kind },
          target: defaultType,
        })
      );
      return errorType;
    }
    const [related, diagnostics] = isTypeAssignableTo(defaultType, type, defaultNode);
    if (!related) {
      program.reportDiagnostics(diagnostics);
      return errorType;
    } else {
      return defaultType;
    }
  }

  function checkDecorators(
    node: { decorators: readonly DecoratorExpressionNode[] },
    mapper: TypeMapper | undefined
  ) {
    const decorators: DecoratorApplication[] = [];
    for (const decNode of node.decorators) {
      const sym = resolveTypeReference(decNode.target, undefined, true);
      if (!sym) {
        program.reportDiagnostic(
          createDiagnostic({
            code: "unknown-decorator",
            target: decNode,
          })
        );
        continue;
      }
      if (!(sym.flags & SymbolFlags.Decorator)) {
        program.reportDiagnostic(
          createDiagnostic({
            code: "invalid-decorator",
            format: { id: sym.name },
            target: decNode,
          })
        );
        continue;
      }

      decorators.unshift({
        decorator: sym.value!,
        node: decNode,
        args: checkDecoratorArguments(decNode, mapper),
      });
    }

    return decorators;
  }

  function checkDecoratorArguments(
    decorator: DecoratorExpressionNode,
    mapper: TypeMapper | undefined
  ): DecoratorArgument[] {
    return decorator.arguments.map((argNode) => {
      const type = getTypeForNode(argNode, mapper);
      const value =
        type.kind === "Number" || type.kind === "String" || type.kind === "Boolean"
          ? type.value
          : type;
      return {
        value,
        node: argNode,
      };
    });
  }

  function checkAlias(node: AliasStatementNode, mapper: TypeMapper | undefined): Type {
    const links = getSymbolLinks(node.symbol);

    if (links.declaredType && mapper === undefined) {
      return links.declaredType;
    }

    const aliasSymId = getNodeSymId(node);
    if (pendingResolutions.has(aliasSymId)) {
      if (mapper === undefined) {
        reportDiagnostic(program, {
          code: "circular-alias-type",
          format: { typeName: node.id.sv },
          target: node,
        });
      }
      links.declaredType = errorType;
      return errorType;
    }

    pendingResolutions.add(aliasSymId);
    const type = getTypeForNode(node.value, mapper);
    linkType(links, type, mapper);
    pendingResolutions.delete(aliasSymId);

    return type;
  }

  function checkEnum(node: EnumStatementNode, mapper: TypeMapper | undefined): Type {
    const links = getSymbolLinks(node.symbol);
    if (!links.type) {
      const enumType: EnumType = (links.type = createType({
        kind: "Enum",
        name: node.id.sv,
        node,
        members: [],
        decorators: [],
      }));

      const memberNames = new Set<string>();

      for (const member of node.members) {
        if (member.kind === SyntaxKind.EnumMember) {
          const memberType = checkEnumMember(enumType, member, mapper, memberNames);
          if (memberType) {
            enumType.members.push(memberType);
          }
        } else {
          const members = checkEnumSpreadMember(enumType, member.target, mapper, memberNames);
          for (const memberType of members) {
            enumType.members.push(memberType);
          }
        }
      }

      const namespace = getParentNamespaceType(node);
      enumType.namespace = namespace;
      enumType.namespace?.enums.set(enumType.name!, enumType);
      enumType.decorators = checkDecorators(node, mapper);

      finishType(enumType, mapper);
    }

    return links.type;
  }

  function checkInterface(
    node: InterfaceStatementNode,
    mapper: TypeMapper | undefined
  ): InterfaceType {
    const links = getSymbolLinks(node.symbol);

    if (links.declaredType && mapper === undefined) {
      // we're not instantiating this interface and we've already checked it
      return links.declaredType as InterfaceType;
    }

    const decorators = checkDecorators(node, mapper);

    const interfaceType: InterfaceType = createType({
      kind: "Interface",
      decorators,
      node,
      namespace: getParentNamespaceType(node),
      operations: new Map(),
      name: node.id.sv,
    });

    linkType(links, interfaceType, mapper);

    for (const extendsNode of node.extends) {
      const extendsType = getTypeForNode(extendsNode, mapper);
      if (extendsType.kind !== "Interface") {
        program.reportDiagnostic(
          createDiagnostic({ code: "extends-interface", target: extendsNode })
        );
        continue;
      }

      for (const newMember of extendsType.operations.values()) {
        if (interfaceType.operations.has(newMember.name)) {
          program.reportDiagnostic(
            createDiagnostic({
              code: "extends-interface-duplicate",
              format: { name: newMember.name },
              target: extendsNode,
            })
          );
        }

        interfaceType.operations.set(
          newMember.name,
          cloneType(newMember, { interface: interfaceType })
        );
      }
    }

    checkInterfaceMembers(node, mapper, interfaceType);

    if (shouldCreateTypeForTemplate(node, mapper)) {
      finishType(interfaceType, mapper);
    }

    if (mapper === undefined) {
      interfaceType.namespace?.interfaces.set(interfaceType.name, interfaceType);
    }

    return interfaceType;
  }

  function checkInterfaceMembers(
    node: InterfaceStatementNode,
    mapper: TypeMapper | undefined,
    interfaceType: InterfaceType
  ) {
    const ownMembers = new Map<string, OperationType>();

    for (const opNode of node.operations) {
      const opType = checkOperation(opNode, mapper, interfaceType);
      if (opType.kind === "Operation") {
        if (ownMembers.has(opType.name)) {
          program.reportDiagnostic(
            createDiagnostic({
              code: "interface-duplicate",
              format: { name: opType.name },
              target: opNode,
            })
          );
          continue;
        }
        ownMembers.set(opType.name, opType);
        interfaceType.operations.set(opType.name, opType);
      }
    }
  }

  function checkUnion(node: UnionStatementNode, mapper: TypeMapper | undefined) {
    const links = getSymbolLinks(node.symbol);

    if (links.declaredType && mapper === undefined) {
      // we're not instantiating this union and we've already checked it
      return links.declaredType as UnionType;
    }

    const decorators = checkDecorators(node, mapper);
    const variants = new Map<string, UnionTypeVariant>();
    checkUnionVariants(node, variants, mapper);
    const unionType: UnionType = createType({
      kind: "Union",
      decorators,
      node,
      namespace: getParentNamespaceType(node),
      name: node.id.sv,
      variants,
      get options() {
        return Array.from(this.variants.values()).map((v) => v.type);
      },
      expression: false,
    });

    if (shouldCreateTypeForTemplate(node, mapper)) {
      finishType(unionType, mapper);
    }

    linkType(links, unionType, mapper);
    if (mapper === undefined) {
      unionType.namespace?.unions.set(unionType.name!, unionType);
    }

    return unionType;
  }

  function checkUnionVariants(
    union: UnionStatementNode,
    variants: Map<string, UnionTypeVariant>,
    mapper: TypeMapper | undefined
  ) {
    for (const variantNode of union.options) {
      const variantType = checkUnionVariant(union, variantNode, mapper);
      if (variants.has(variantType.name as string)) {
        program.reportDiagnostic(
          createDiagnostic({
            code: "union-duplicate",
            format: { name: variantType.name.toString() },
            target: variantNode,
          })
        );
        continue;
      }
      variants.set(variantType.name as string, variantType);
    }
  }

  function checkUnionVariant(
    union: UnionStatementNode,
    variantNode: UnionVariantNode,
    mapper: TypeMapper | undefined
  ): UnionTypeVariant {
    const name =
      variantNode.id.kind === SyntaxKind.Identifier ? variantNode.id.sv : variantNode.id.value;
    const decorators = checkDecorators(variantNode, mapper);
    const type = getTypeForNode(variantNode.value, mapper);
    const variantType: UnionTypeVariant = createType({
      kind: "UnionVariant",
      name,
      node: variantNode,
      decorators,
      type,
    });

    if (shouldCreateTypeForTemplate(union, mapper)) {
      finishType(variantType, mapper);
    }

    return variantType;
  }

  function checkEnumMember(
    parentEnum: EnumType,
    node: EnumMemberNode,
    mapper: TypeMapper | undefined,
    existingMemberNames: Set<string>
  ): EnumMemberType | undefined {
    const name = node.id.kind === SyntaxKind.Identifier ? node.id.sv : node.id.value;
    const value = node.value ? node.value.value : undefined;
    const decorators = checkDecorators(node, mapper);
    if (existingMemberNames.has(name)) {
      program.reportDiagnostic(
        createDiagnostic({
          code: "enum-member-duplicate",
          format: { name: name },
          target: node,
        })
      );
      return;
    }
    existingMemberNames.add(name);
    return createAndFinishType({
      kind: "EnumMember",
      enum: parentEnum,
      name,
      node,
      value,
      decorators,
    });
  }

  function checkEnumSpreadMember(
    parentEnum: EnumType,
    targetNode: TypeReferenceNode,
    mapper: TypeMapper | undefined,
    existingMemberNames: Set<string>
  ): EnumMemberType[] {
    const members: EnumMemberType[] = [];
    const targetType = getTypeForNode(targetNode, mapper);

    if (!isErrorType(targetType)) {
      if (targetType.kind !== "Enum") {
        program.reportDiagnostic(createDiagnostic({ code: "spread-enum", target: targetNode }));
        return members;
      }

      for (const member of targetType.members) {
        if (existingMemberNames.has(member.name)) {
          program.reportDiagnostic(
            createDiagnostic({
              code: "enum-member-duplicate",
              format: { name: member.name },
              target: targetNode,
            })
          );
        } else {
          existingMemberNames.add(member.name);
          const clonedMember = cloneType(member, {
            enum: parentEnum,
            sourceMember: member,
          });
          if (clonedMember) {
            members.push(clonedMember);
          }
        }
      }
    }

    return members;
  }

  // the types here aren't ideal and could probably be refactored.

  function createAndFinishType<
    U extends Type extends any ? Omit<Type, keyof typeof typePrototype> : never
  >(typeDef: U): U & typeof typePrototype {
    createType(typeDef);
    return finishType(typeDef as any) as any;
  }

  /**
   * Given the own-properties of a type, returns a fully-initialized type.
   * So far, that amounts to setting the prototype to typePrototype which
   * contains the `projections` getter.
   */
  function createType<T>(typeDef: T): T & TypePrototype {
    Object.setPrototypeOf(typeDef, typePrototype);
    return typeDef as any;
  }

  function finishType<T extends Type>(typeDef: T, mapper?: TypeMapper): T {
    (typeDef as any).templateArguments = mapper?.args;

    if ("decorators" in typeDef) {
      for (const decApp of typeDef.decorators) {
        applyDecoratorToType(decApp, typeDef);
      }
    }

    Object.setPrototypeOf(typeDef, typePrototype);

    return typeDef;
  }

  function applyDecoratorToType(decApp: DecoratorApplication, target: Type) {
    compilerAssert(
      "decorators" in target,
      "Cannot apply decorator to non-decoratable type",
      target
    );

    for (const arg of decApp.args) {
      if (typeof arg.value === "object") {
        if (isErrorType(arg.value)) {
          // If one of the decorator argument is an error don't run it.
          return;
        }
      }
    }

    // peel `fn` off to avoid setting `this`.
    try {
      const fn = decApp.decorator;
      const context = createDecoratorContext(program, decApp);
      fn(context, target, ...decApp.args.map((x) => x.value));
    } catch (error: any) {
      // do not fail the language server for exceptions in decorators
      if (program.compilerOptions.designTimeBuild) {
        program.reportDiagnostic(
          createDiagnostic({
            code: "decorator-fail",
            format: { decoratorName: decApp.decorator.name, error: error.stack },
            target: decApp.node ?? target,
          })
        );
      } else {
        throw error;
      }
    }
  }

  function createDecoratorContext(
    program: Program,
    decApp: DecoratorApplication
  ): DecoratorContext {
    function createPassThruContext(
      program: Program,
      decApp: DecoratorApplication
    ): DecoratorContext {
      return {
        program,
        decoratorTarget: decApp.node!,
        getArgumentTarget: () => decApp.node!,
        call: (decorator, target, ...args) => {
          return decorator(createPassThruContext(program, decApp), target, ...args);
        },
      };
    }

    return {
      program,
      decoratorTarget: decApp.node!,
      getArgumentTarget: (index: number) => {
        return decApp.args[index]?.node;
      },
      call: (decorator, target, ...args) => {
        return decorator(createPassThruContext(program, decApp), target, ...args);
      },
    };
  }

  function getLiteralType(node: StringLiteralNode): StringLiteralType;
  function getLiteralType(node: NumericLiteralNode): NumericLiteralType;
  function getLiteralType(node: BooleanLiteralNode): BooleanLiteralType;
  function getLiteralType(node: LiteralNode): LiteralType;
  function getLiteralType(node: LiteralNode): LiteralType {
    return createLiteralType(node.value, node);
  }

  function mergeSymbolTable(source: SymbolTable, target: SymbolTable) {
    for (const [sym, duplicates] of source.duplicates) {
      const targetSet = target.duplicates.get(sym);
      if (targetSet === undefined) {
        target.duplicates.set(sym, new Set([...duplicates]));
      } else {
        for (const duplicate of duplicates) {
          targetSet.add(duplicate);
        }
      }
    }

    for (const [key, sourceBinding] of source) {
      if (sourceBinding.flags & SymbolFlags.Namespace) {
        // we are merging a namespace symbol. See if is an existing namespace symbol
        // to merge with.
        let existingBinding = target.get(key);

        if (!existingBinding) {
          existingBinding = {
            ...sourceBinding,
          };
          target.set(key, existingBinding);
          mergedSymbols.set(sourceBinding, existingBinding);
        } else if (existingBinding.flags & SymbolFlags.Namespace) {
          existingBinding.declarations.push(...sourceBinding.declarations);
          mergedSymbols.set(sourceBinding, existingBinding);
          mergeSymbolTable(sourceBinding.exports!, existingBinding.exports!);
        } else {
          // this will set a duplicate error
          target.set(key, sourceBinding);
        }
      } else {
        target.set(key, sourceBinding);
      }
    }
  }

  function getMergedSymbol(sym: Sym): Sym {
    if (!sym) return sym;
    return mergedSymbols.get(sym) || sym;
  }

  function createGlobalNamespaceNode(): NamespaceStatementNode {
    const nsId: IdentifierNode = {
      kind: SyntaxKind.Identifier,
      pos: 0,
      end: 0,
      sv: "__GLOBAL_NS",
      symbol: undefined as any,
      flags: NodeFlags.Synthetic,
    };

    const nsNode: Writable<NamespaceStatementNode> = {
      kind: SyntaxKind.NamespaceStatement,
      decorators: [],
      pos: 0,
      end: 0,
      id: nsId,
      symbol: undefined as any,
      locals: createSymbolTable(),
      flags: NodeFlags.Synthetic,
    };
    nsNode.symbol = createSymbol(nsNode, "__GLOBAL_NS", SymbolFlags.Namespace);
    return nsNode;
  }

  function createGlobalNamespaceType() {
    return createAndFinishType({
      kind: "Namespace",
      name: "",
      node: globalNamespaceNode,
      models: new Map(),
      operations: new Map(),
      namespaces: new Map(),
      interfaces: new Map(),
      unions: new Map(),
      enums: new Map(),
      decorators: [],
    });
  }

  /**
   * Clone a type, resulting in an identical type with all the same decorators
   * applied. Decorators are re-run on the clone to achieve this.
   *
   * Care is taken to clone nested data structures that are part of the type.
   * Any type with e.g. a map or an array property must recreate the map or array
   * so that clones don't share the same object.
   *
   * For types which have sub-types that are part of it, e.g. enums with members,
   * unions with variants, or models with properties, the sub-types are cloned
   * as well.
   *
   * If the entire type graph needs to be cloned, then cloneType must be called
   * recursively by the caller.
   */
  function cloneType<T extends Type>(type: T, additionalProps: { [P in keyof T]?: T[P] } = {}): T {
    // Create a new decorator list with the same decorators so that edits to the
    // new decorators list doesn't affect the cloned type
    const decorators = "decorators" in type ? [...type.decorators] : undefined;

    // TODO: this needs to handle other types
    let clone;
    switch (type.kind) {
      case "Model":
        clone = finishType({
          ...type,
          decorators,
          properties: Object.prototype.hasOwnProperty.call(additionalProps, "properties")
            ? undefined
            : new Map(
                Array.from(type.properties.entries()).map(([key, prop]) => [key, cloneType(prop)])
              ),
          ...additionalProps,
        });
        break;
      case "Union":
        clone = finishType({
          ...type,
          decorators,
          variants: new Map<string | symbol, UnionTypeVariant>(
            Array.from(type.variants.entries()).map(([key, prop]) => [
              key,
              prop.kind === "UnionVariant" ? cloneType(prop) : prop,
            ])
          ),
          get options() {
            return Array.from(this.variants.values()).map((v: any) => v.type);
          },
          ...additionalProps,
        });
        break;
      case "Interface":
        clone = finishType({
          ...type,
          decorators,
          operations: new Map(type.operations.entries()),
          ...additionalProps,
        });
        break;
      case "Enum":
        clone = finishType({
          ...type,
          decorators,
          members: type.members.map((v) => cloneType(v)),
          ...additionalProps,
        });
        break;
      default:
        clone = finishType({
          ...type,
          ...(decorators ? { decorators } : {}),
          ...additionalProps,
        });
    }

    const projection = projectionsByType.get(type);
    if (projection) {
      projectionsByType.set(clone, projection);
    }

    return clone;
  }

  function checkProjectionDeclaration(node: ProjectionStatementNode): Type {
    // todo: check for duplicate projection decls on individual types
    // right now you can declare the same projection on a specific type
    // this could maybe go in the binder? But right now we don't know
    // what an identifier resolves to until check time.
    const links = getSymbolLinks(node.symbol);
    if (processedProjections.has(node)) {
      return links.declaredType!;
    }
    processedProjections.add(node);
    program.reportDiagnostic(
      createDiagnostic({ code: "projections-are-experimental", target: node })
    );

    let type;

    if (links.declaredType) {
      type = links.declaredType as ProjectionType;
    } else {
      type = links.declaredType = createType({
        kind: "Projection",
        node: undefined,
        nodeByKind: new Map(),
        nodeByType: new Map(),
      });
    }

    switch (node.selector.kind) {
      case SyntaxKind.ProjectionModelSelector:
        projectionsByTypeKind.get("Model")!.push(node);
        type.nodeByKind.set("Model", node);
        break;
      case SyntaxKind.ProjectionOperationSelector:
        projectionsByTypeKind.get("Operation")!.push(node);
        type.nodeByKind.set("Operation", node);
        break;
      case SyntaxKind.ProjectionUnionSelector:
        projectionsByTypeKind.get("Union")!.push(node);
        type.nodeByKind.set("Union", node);
        break;
      case SyntaxKind.ProjectionInterfaceSelector:
        projectionsByTypeKind.get("Interface")!.push(node);
        type.nodeByKind.set("Interface", node);
        break;
      case SyntaxKind.ProjectionEnumSelector:
        projectionsByTypeKind.get("Enum")!.push(node);
        type.nodeByKind.set("Enum", node);
        break;
      default:
        const projected = checkTypeReference(node.selector, undefined);
        let current = projectionsByType.get(projected);
        if (!current) {
          current = [];
          projectionsByType.set(projected, current);
        }
        current.push(node);
        type.nodeByType.set(projected, node);
        break;
    }

    return type;
  }

  function evalProjectionNode(
    node: ProjectionExpression | ProjectionStatementItem
  ): TypeOrReturnRecord {
    switch (node.kind) {
      case SyntaxKind.ProjectionExpressionStatement:
        return evalProjectionExpressionStatement(node);
      case SyntaxKind.ProjectionCallExpression:
        return evalProjectionCallExpression(node);
      case SyntaxKind.ProjectionMemberExpression:
        return evalProjectionMemberExpression(node);
      case SyntaxKind.ProjectionDecoratorReferenceExpression:
        return evalProjectionDecoratorReference(node);
      case SyntaxKind.Identifier:
        return evalProjectionIdentifier(node);
      case SyntaxKind.ProjectionLambdaExpression:
        return evalProjectionLambdaExpression(node);
      case SyntaxKind.StringLiteral:
        return evalStringLiteral(node);
      case SyntaxKind.NumericLiteral:
        return evalNumericLiteral(node);
      case SyntaxKind.BooleanLiteral:
        return evalBooleanLiteral(node);
      case SyntaxKind.ProjectionBlockExpression:
        return evalProjectionBlockExpression(node);
      case SyntaxKind.ProjectionArithmeticExpression:
        return evalProjectionArithmeticExpression(node);
      case SyntaxKind.ProjectionIfExpression:
        return evalProjectionIfExpression(node);
      case SyntaxKind.ProjectionEqualityExpression:
        return evalProjectionEqualityExpression(node);
      case SyntaxKind.ProjectionUnaryExpression:
        return evalProjectionUnaryExpression(node);
      case SyntaxKind.ProjectionRelationalExpression:
        return evalProjectionRelationalExpression(node);
      case SyntaxKind.ProjectionModelExpression:
        return evalProjectionModelExpression(node);
      case SyntaxKind.VoidKeyword:
        return voidType;
      case SyntaxKind.NeverKeyword:
        return neverType;
      case SyntaxKind.UnknownKeyword:
        return unknownType;
      case SyntaxKind.Return:
        return evalReturnKeyword(node);
      default:
        compilerAssert(false, `Can't eval the node ${SyntaxKind[node.kind]}`);
    }
  }

  interface EvalContext {
    node: Node;
    locals: Map<string, Type>;
    parent?: EvalContext;
  }

  function evalReturnKeyword(node: ReturnExpressionNode): ReturnRecord {
    const value = evalProjectionNode(node.value);
    if (value.kind === "Return") {
      return value;
    }

    return {
      kind: "Return",
      value,
    };
  }

  function evalProjectionModelExpression(node: ProjectionModelExpressionNode): TypeOrReturnRecord {
    const modelType: ModelType = createType({
      kind: "Model",
      name: "",
      node: node,
      decorators: [],
      properties: new Map(),
      derivedModels: [],
    });

    for (const propNode of node.properties) {
      if (propNode.kind === SyntaxKind.ProjectionModelProperty) {
        const prop = evalProjectionModelProperty(propNode, modelType);
        if (prop.kind === "Return") {
          return prop;
        }
        modelType.properties.set(prop.name, prop);
      } else {
        const props = evalProjectionModelSpreadProperty(propNode);
        if (!Array.isArray(props)) {
          // return record
          return props;
        }

        for (const newProp of props) {
          modelType.properties.set(newProp.name, newProp);
        }
      }
    }

    return modelType;
  }

  function evalProjectionModelProperty(
    node: ProjectionModelPropertyNode,
    model: ModelType
  ): ModelTypeProperty | ReturnRecord {
    const type = evalProjectionNode(node.value);
    if (type.kind === "Return") {
      return type;
    }

    return createType({
      kind: "ModelProperty",
      name: node.id.kind === SyntaxKind.Identifier ? node.id.sv : node.id.value,
      node: node,
      decorators: [],
      optional: node.optional,
      type,
      model,
    });
  }

  function evalProjectionModelSpreadProperty(
    node: ProjectionModelSpreadPropertyNode
  ): ModelTypeProperty[] | ReturnRecord {
    const target = evalProjectionNode(node.target);
    if (target.kind === "Return") {
      return target;
    }

    if (target.kind !== "Model") {
      throw new ProjectionError(`Can only spread models`);
    }
    const props = [];
    // copy each property
    for (const prop of walkPropertiesInherited(target)) {
      const newProp = cloneType(prop, { sourceProperty: prop });
      props.push(newProp);
    }

    return props;
  }

  function evalProjectionRelationalExpression(
    node: ProjectionRelationalExpressionNode
  ): TypeOrReturnRecord {
    const left = evalProjectionNode(node.left);
    if (left.kind === "Return") {
      return left;
    } else if (left.kind !== "Number" && left.kind !== "String") {
      throw new ProjectionError("Can only compare numbers or strings");
    }

    const right = evalProjectionNode(node.right);
    if (right.kind === "Return") {
      return right;
    } else if (right.kind !== "Number" && right.kind !== "String") {
      throw new ProjectionError("Can only compare numbers or strings");
    }

    if (left.kind !== right.kind) {
      throw new ProjectionError("Can't compare numbers and strings");
    }

    switch (node.op) {
      case "<":
        return createLiteralType(left.value < right.value);
      case "<=":
        return createLiteralType(left.value <= right.value);
      case ">":
        return createLiteralType(left.value > right.value);
      case ">=":
        return createLiteralType(left.value >= right.value);
    }
  }

  function evalProjectionUnaryExpression(node: ProjectionUnaryExpressionNode): TypeOrReturnRecord {
    const target = evalProjectionNode(node.target);
    if (target.kind !== "Boolean") {
      throw new ProjectionError("Can't negate a non-boolean");
    }

    switch (node.op) {
      case "!":
        return createLiteralType(!target.value);
    }
  }
  function evalProjectionEqualityExpression(
    node: ProjectionEqualityExpressionNode
  ): TypeOrReturnRecord {
    const left = evalProjectionNode(node.left);
    if (left.kind === "Return") {
      return left;
    } else if (left.kind !== "Number" && left.kind !== "String") {
      throw new ProjectionError("Comparisons must be strings or numbers");
    }

    const right = evalProjectionNode(node.right);
    if (right.kind === "Return") {
      return right;
    } else if (right.kind !== "Number" && right.kind !== "String") {
      throw new ProjectionError("Comparisons must be strings or numbers");
    }

    if (right.kind !== left.kind) {
      throw new ProjectionError("Can't compare number and string");
    }

    switch (node.op) {
      case "==":
        return createLiteralType(left.value === right.value);
      case "!=":
        return createLiteralType(left.value !== right.value);
    }
  }

  function evalProjectionIfExpression(node: ProjectionIfExpressionNode): TypeOrReturnRecord {
    let ifExpr: ProjectionIfExpressionNode | undefined = node;
    while (ifExpr) {
      const test = evalProjectionNode(ifExpr.test);
      if (test.kind === "Return") {
        return test;
      }

      if (typeIsTruthy(test)) {
        return evalProjectionBlockExpression(ifExpr.consequent);
      } else if (
        ifExpr.alternate &&
        ifExpr.alternate.kind === SyntaxKind.ProjectionBlockExpression
      ) {
        return evalProjectionBlockExpression(ifExpr.alternate);
      } else {
        ifExpr = ifExpr.alternate;
      }
    }

    return voidType;
  }

  function typeIsTruthy(t: Type) {
    switch (t.kind) {
      case "Boolean":
        return t.value;
      case "Number":
        return !!t.value;
      case "String":
        return !!t.value;
      default:
        return true;
    }
  }

  function createEvalContext(node: Node, parent?: EvalContext): EvalContext {
    return {
      node,
      locals: new Map(),
      parent,
    };
  }

  function evalProjectionBlockExpression(node: ProjectionBlockExpressionNode): TypeOrReturnRecord {
    let lastVal: Type = voidType;
    for (const stmt of node.statements) {
      const stmtValue = evalProjectionNode(stmt);
      if (stmtValue.kind === "Return") {
        return stmtValue;
      }
      lastVal = stmtValue;
    }

    return lastVal;
  }

  function evalProjectionArithmeticExpression(
    node: ProjectionArithmeticExpressionNode
  ): StringLiteralType | NumericLiteralType | ReturnRecord {
    const lhs = evalProjectionNode(node.left);
    if (lhs.kind === "Return") {
      return lhs;
    }

    if (lhs.kind !== "Number" && lhs.kind !== "String") {
      throw new ProjectionError(`Operator ${node.op} can only apply to strings or numbers`);
    }
    const rhs = evalProjectionNode(node.right);
    if (rhs.kind === "Return") {
      return rhs;
    }
    if (rhs.kind !== "Number" && rhs.kind !== "String") {
      throw new ProjectionError(`Operator ${node.op} can only apply to strings or numbers`);
    }

    if (rhs.kind !== lhs.kind) {
      throw new ProjectionError(`Operator ${node.op}'s operands need to be the same type`);
    }

    if (lhs.kind === "String") {
      return createLiteralType((lhs as StringLiteralType).value + (rhs as StringLiteralType).value);
    } else {
      return createLiteralType(
        (lhs as NumericLiteralType).value + (rhs as NumericLiteralType).value
      );
    }
  }

  function evalProjectionStatement(node: ProjectionNode, target: Type, args: Type[]): Type {
    let topLevelProjection = false;
    if (!currentProjectionDirection) {
      topLevelProjection = true;
      currentProjectionDirection = node.direction;
    }
    if (currentProjectionDirection === "from" && !target.projectionSource) {
      // this model wasn't projected, so we'll just return the target
      return target;
    }

    const originalContext = evalContext;
    evalContext = createEvalContext(node);
    for (const [i, param] of node.parameters.entries()) {
      if (!args[i]) {
        throw new ProjectionError(
          "need argument for parameter " + SyntaxKind[node.parameters[i].kind]
        );
      }

      const argVal = args[i];
      let typeVal;

      if (typeof argVal === "number" || typeof argVal === "string" || typeof argVal === "boolean") {
        typeVal = createLiteralType(argVal);
      } else {
        typeVal = argVal;
      }

      evalContext.locals.set(param.id.sv, typeVal);
    }

    evalContext.locals.set("self", target);
    let lastVal: TypeOrReturnRecord = voidType;
    for (const item of node.body) {
      lastVal = evalProjectionNode(item);
      if (lastVal.kind === "Return") {
        break;
      }
    }

    if (topLevelProjection) {
      currentProjectionDirection = undefined;
    }
    const selfResult = evalContext.locals.get("self")!;
    evalContext = originalContext;

    if (lastVal.kind === "Return") {
      return lastVal.value;
    } else {
      return selfResult;
    }
  }

  function evalProjectionExpressionStatement(node: ProjectionExpressionStatement) {
    return evalProjectionNode(node.expr);
  }

  function evalProjectionCallExpression(node: ProjectionCallExpressionNode) {
    const target = evalProjectionNode(node.target);

    if (!target) throw new ProjectionError("target undefined");
    const args = [];
    for (const arg of node.arguments) {
      args.push(evalProjectionNode(arg));
    }

    if (target.kind !== "Function") {
      throw new ProjectionError("Can't call non-function, got type " + target.kind);
    }

    return target.call(...args);
  }

  function evalProjectionMemberExpression(
    node: ProjectionMemberExpressionNode
  ): TypeOrReturnRecord {
    const base = evalProjectionNode(node.base);
    if (base.kind === "Return") {
      return base;
    }
    const member = node.id.sv;
    const selector = node.selector;

    if (selector === ".") {
      switch (base.kind) {
        case "Namespace":
          const sym = base.node.symbol.exports!.get(member);
          if (sym) {
            const links = getSymbolLinks(sym);
            return links.declaredType || links.type || errorType;
          } else {
            throw new ProjectionError(`Namespace doesn't have member ${member}`);
          }
        case "Model":
          const prop = base.properties.get(member);
          if (!prop) {
            throw new ProjectionError(`Model doesn't have property ${member}`);
          }
          return prop;
        case "Enum":
          const enumMember = base.members.find((v) => v.name === member);
          if (!enumMember) {
            throw new ProjectionError(`Enum doesn't have member ${member}`);
          }
          return enumMember;
        case "Union":
          const variant = base.variants.get(member);
          if (!variant) {
            throw new ProjectionError(`Union doesn't have variant ${member}`);
          }
          return variant;
        default:
          throw new ProjectionError(
            `Can't get member "${member}" of type ${base.kind} because it has no members. Did you mean to use "::" instead of "."?`
          );
      }
    }

    switch (base.kind) {
      case "Object":
        return base.properties[member] || errorType;
      default:
        const typeOps = projectionMembers[base.kind];
        if (!typeOps) {
          throw new ProjectionError(
            `${base.kind} doesn't have an object model member named ${member}`
          );
        }
        // any cast needed to ensure we don't get a too complex union error on the call
        // to op further down.
        const op: any = typeOps[member];
        if (!op) {
          throw new ProjectionError(
            `${base.kind} doesn't have an object model member named ${member}`
          );
        }

        return op(base);
    }
  }

  function createFunctionType(fn: (...args: Type[]) => Type): FunctionType {
    return createType({
      kind: "Function",
      call: fn,
    } as const);
  }

  function literalTypeToValue(type: StringLiteralType): string;
  function literalTypeToValue(type: NumericLiteralType): number;
  function literalTypeToValue(type: BooleanLiteralType): boolean;
  function literalTypeToValue(
    type: StringLiteralType | NumericLiteralType | BooleanLiteralType
  ): boolean;
  function literalTypeToValue(
    type: StringLiteralType | NumericLiteralType | BooleanLiteralType
  ): string | number | boolean {
    return type.value;
  }

  function createLiteralType(value: string, node?: StringLiteralNode): StringLiteralType;
  function createLiteralType(value: number, node?: NumericLiteralNode): NumericLiteralType;
  function createLiteralType(value: boolean, node?: BooleanLiteralNode): BooleanLiteralType;
  function createLiteralType(
    value: string | number | boolean,
    node?: StringLiteralNode | NumericLiteralNode | BooleanLiteralNode
  ): StringLiteralType | NumericLiteralType | BooleanLiteralType;
  function createLiteralType(
    value: string | number | boolean,
    node?: StringLiteralNode | NumericLiteralNode | BooleanLiteralNode
  ): StringLiteralType | NumericLiteralType | BooleanLiteralType {
    if (program.literalTypes.has(value)) {
      return program.literalTypes.get(value)!;
    }
    let type: StringLiteralType | NumericLiteralType | BooleanLiteralType;

    switch (typeof value) {
      case "string":
        type = createType({ kind: "String", value });
        break;
      case "boolean":
        type = createType({ kind: "Boolean", value });
        break;
      case "number":
        type = createType({
          kind: "Number",
          value,
        });
        break;
    }
    program.literalTypes.set(value, type);
    return type;
  }

  function evalProjectionDecoratorReference(
    node: ProjectionDecoratorReferenceExpressionNode
  ): Type {
    const ref = resolveTypeReference(node.target, undefined, true);
    if (!ref) throw new ProjectionError("Can't find decorator.");
    compilerAssert(ref.flags & SymbolFlags.Decorator, "should only resolve decorator symbols");
    return createType({
      kind: "Function",
      call(...args: Type[]): Type {
        ref.value!({ program }, ...marshalProjectionArguments(args));
        return voidType;
      },
    } as const);
  }

  function evalProjectionIdentifier(node: IdentifierNode): Type {
    // first check the eval context

    let currentContext = evalContext;
    while (currentContext) {
      if (currentContext.locals.has(node.sv)) {
        return currentContext.locals.get(node.sv)!;
      }
      currentContext = currentContext.parent;
    }

    // next, resolve outside
    const ref = resolveTypeReference(node, undefined);
    if (!ref) throw new ProjectionError("Unknown identifier " + node.sv);

    if (ref.flags & SymbolFlags.Decorator) {
      // shouldn't ever resolve a decorator symbol here (without passing
      // true to resolveTypeReference)
      return errorType;
    } else if (ref.flags & SymbolFlags.Function) {
      // TODO: store this in a symbol link probably?
      const t: FunctionType = createType({
        kind: "Function",
        call(...args: Type[]): Type {
          const retval = ref.value!(program, ...marshalProjectionArguments(args));
          return marshalProjectionReturn(retval);
        },
      } as const);
      return t;
    } else {
      const links = getSymbolLinks(ref);
      compilerAssert(links.declaredType, "Should have checked all types by now");

      return links.declaredType;
    }
  }

  function marshalProjectionArguments(args: Type[]): (Type | number | boolean | string | object)[] {
    return args.map((arg) => {
      if (arg.kind === "Boolean" || arg.kind === "String" || arg.kind === "Number") {
        return literalTypeToValue(arg);
      }
      return arg;
    });
  }

  function marshalProjectionReturn(value: unknown): Type {
    if (typeof value === "boolean" || typeof value === "string" || typeof value === "number") {
      return createLiteralType(value);
    }

    if (typeof value === "object" && value !== null) {
      if ("kind" in value) {
        return value as Type;
      } else {
        // this could probably be more robust
        return createType({
          kind: "Object",
          properties: value as any,
        });
      }
    }

    throw new ProjectionError("Can't marshal value returned from JS function into cadl");
  }

  function evalProjectionLambdaExpression(node: ProjectionLambdaExpressionNode): FunctionType {
    const type = createType({
      kind: "Function",
      call(...args: Type[]): Type {
        return callLambdaExpression(node, args);
      },
    } as const);

    return type;
  }

  function callLambdaExpression(node: ProjectionLambdaExpressionNode, args: Type[]): Type {
    const originalContext = evalContext;
    evalContext = createEvalContext(node, originalContext);
    for (const [i, param] of node.parameters.entries()) {
      evalContext.locals.set(param.id.sv, args[i]);
    }
    const retval = evalProjectionBlockExpression(node.body);
    evalContext = originalContext;
    if (retval.kind === "Return") {
      return retval.value;
    }
    return retval;
  }

  function evalStringLiteral(node: StringLiteralNode): StringLiteralType {
    return createLiteralType(node.value, node);
  }

  function evalNumericLiteral(node: NumericLiteralNode): NumericLiteralType {
    return createLiteralType(node.value, node);
  }

  function evalBooleanLiteral(node: BooleanLiteralNode): BooleanLiteralType {
    return createLiteralType(node.value, node);
  }

  function project(
    target: Type,
    projection: ProjectionNode,
    args: (Type | boolean | string | number)[] = []
  ) {
    return evalProjectionStatement(projection, target, args.map(marshalProjectionReturn));
  }

  function memberExpressionToString(expr: IdentifierNode | MemberExpressionNode) {
    let current = expr;
    const parts = [];

    while (current.kind === SyntaxKind.MemberExpression) {
      parts.push(current.id.sv);
      current = current.base;
    }

    parts.push(current.sv);

    return parts.reverse().join(".");
  }

  /**
   * Check if the source type can be assigned to the target type and emit diagnostics
   * @param source Source type
   * @param target Target type
   * @param diagnosticTarget Target for the diagnostic, unless something better can be inffered.
   */
  function checkTypeAssignable(
    source: Type,
    target: Type,
    diagnosticTarget: DiagnosticTarget
  ): boolean {
    const [related, diagnostics] = isTypeAssignableTo(source, target, diagnosticTarget);
    if (!related) {
      program.reportDiagnostics(diagnostics);
    }
    return related;
  }

  /**
   * Check if the source type can be assigned to the target type.
   * @param source Source type
   * @param target Target type
   * @param diagnosticTarget Target for the diagnostic, unless something better can be inffered.
   */
  function isTypeAssignableTo(
    source: Type,
    target: Type,
    diagnosticTarget: DiagnosticTarget
  ): [boolean, Diagnostic[]] {
    if (source === target) return [true, []];

    if (source.kind === "TemplateParameter") {
      source = source.constraint ?? unknownType;
    }

    const isSimpleTypeRelated = isSimpleTypeAssignableTo(source, target);

    if (isSimpleTypeRelated === true) {
      return [true, []];
    } else if (isSimpleTypeRelated === false) {
      return [false, [createUnassignableDiagnostic(source, target, diagnosticTarget)]];
    }

    if (target.kind === "Model" && target.indexer !== undefined && source.kind === "Model") {
      return isIndexerValid(
        source,
        target as ModelType & { indexer: ModelIndexer },
        diagnosticTarget
      );
    } else if (target.kind === "Model" && source.kind === "Model") {
      return isModelRelatedTo(source, target, diagnosticTarget);
    } else if (target.kind === "Model" && target.indexer && source.kind === "Tuple") {
      for (const item of source.values) {
        const [related, diagnostics] = isTypeAssignableTo(
          item,
          target.indexer.value!,
          diagnosticTarget
        );
        if (!related) {
          return [false, diagnostics];
        }
      }
      return [true, []];
    } else if (target.kind === "Tuple" && source.kind === "Tuple") {
      return isTupleAssignableToTuple(source, target, diagnosticTarget);
    } else if (target.kind === "Union") {
      return isAssignableToUnion(source, target, diagnosticTarget);
    } else if (target.kind === "Enum") {
      return isAssignableToEnum(source, target, diagnosticTarget);
    }

    return [false, [createUnassignableDiagnostic(source, target, diagnosticTarget)]];
  }

  function isSimpleTypeAssignableTo(source: Type, target: Type): boolean | undefined {
    if (isVoidType(target) || isNeverType(target)) return false;
    if (isUnknownType(target)) return true;
    const sourceIntrinsicName = getIntrinsicModelName(program, source);
    const targetIntrinsicName = getIntrinsicModelName(program, target);
    if (targetIntrinsicName) {
      switch (source.kind) {
        case "Number":
          return (
            IntrinsicTypeRelations.isAssignable(targetIntrinsicName, "numeric") &&
            isNumericLiteralRelatedTo(source, targetIntrinsicName as any)
          );
        case "String":
          return IntrinsicTypeRelations.isAssignable("string", targetIntrinsicName);
        case "Boolean":
          return IntrinsicTypeRelations.isAssignable("boolean", targetIntrinsicName);
        case "Model":
          if (!sourceIntrinsicName) {
            return false;
          }
      }

      if (!sourceIntrinsicName) {
        return false;
      }
      return IntrinsicTypeRelations.isAssignable(sourceIntrinsicName, targetIntrinsicName);
    }

    if (sourceIntrinsicName && target.kind === "Model") {
      return false;
    }
    if (target.kind === "String") {
      return source.kind === "String" && target.value === source.value;
    }
    if (target.kind === "Number") {
      return source.kind === "Number" && target.value === source.value;
    }
    return undefined;
  }

  function isNumericLiteralRelatedTo(
    source: NumericLiteralType,
    targetInstrinsicType:
      | "int64"
      | "int32"
      | "int16"
      | "int8"
      | "uint64"
      | "uint32"
      | "uint16"
      | "uint8"
      | "safeint"
      | "float32"
      | "float64"
      | "numeric"
      | "integer"
      | "float"
  ) {
    if (targetInstrinsicType === "numeric") return true;
    const isInt = Number.isInteger(source.value);
    if (targetInstrinsicType === "integer") return isInt;
    if (targetInstrinsicType === "float") return true;

    const [low, high, options] = numericRanges[targetInstrinsicType];
    return source.value >= low && source.value <= high && (!options.int || isInt);
  }

  function isModelRelatedTo(
    source: ModelType,
    target: ModelType,
    diagnosticTarget: DiagnosticTarget
  ): [boolean, Diagnostic[]] {
    const diagnostics: Diagnostic[] = [];
    for (const prop of walkPropertiesInherited(target)) {
      const sourceProperty = getProperty(source, prop.name);
      if (sourceProperty === undefined) {
        diagnostics.push(
          createDiagnostic({
            code: "missing-property",
            format: {
              propertyName: prop.name,
              sourceType: getTypeName(source),
              targetType: getTypeName(target),
            },
            target: source,
          })
        );
      } else {
        const [related, propDiagnostics] = isTypeAssignableTo(
          sourceProperty.type,
          prop.type,
          diagnosticTarget
        );
        if (!related) {
          diagnostics.push(...propDiagnostics);
        }
      }
    }
    return [diagnostics.length === 0, diagnostics];
  }

  function getProperty(model: ModelType, name: string): ModelTypeProperty | undefined {
    return (
      model.properties.get(name) ??
      (model.baseModel !== undefined ? getProperty(model.baseModel, name) : undefined)
    );
  }

  function isIndexerValid(
    source: ModelType,
    target: ModelType & { indexer: ModelIndexer },
    diagnosticTarget: DiagnosticTarget
  ): [boolean, Diagnostic[]] {
    if (isNeverIndexer(target.indexer)) {
      // TODO better error here saying that you cannot assign to
      return [false, [createUnassignableDiagnostic(source, target, diagnosticTarget)]];
    }

    // Model expressions should be able to be assigned.
    if (source.name === "") {
      return isIndexConstraintValid(target.indexer.value, source, diagnosticTarget);
    } else {
      if (source.indexer === undefined || source.indexer.key !== target.indexer.key) {
        return [
          false,
          [
            createDiagnostic({
              code: "missing-index",
              format: {
                indexType: getTypeName(target.indexer.key),
                sourceType: getTypeName(source),
              },
              target,
            }),
          ],
        ];
      }
      return isTypeAssignableTo(source.indexer.value!, target.indexer.value, diagnosticTarget);
    }
  }
  /**
   * @param constraintType Type of the constraints(All properties must have this type).
   * @param type Type of the model that should be respecting the constraint.
   * @param diagnosticTarget Diagnostic target unless something better can be inffered.
   */
  function isIndexConstraintValid(
    constraintType: Type,
    type: ModelType,
    diagnosticTarget: DiagnosticTarget
  ): [boolean, Diagnostic[]] {
    for (const prop of type.properties.values()) {
      const [related, diagnostics] = isTypeAssignableTo(
        prop.type,
        constraintType,
        diagnosticTarget
      );
      if (!related) {
        return [false, diagnostics];
      }
    }

    if (type.baseModel) {
      const [related, diagnostics] = isIndexConstraintValid(
        constraintType,
        type.baseModel,
        diagnosticTarget
      );
      if (!related) {
        return [false, diagnostics];
      }
    }
    return [true, []];
  }

  function isTupleAssignableToTuple(
    source: TupleType,
    target: TupleType,
    diagnosticTarget: DiagnosticTarget
  ): [boolean, Diagnostic[]] {
    if (source.values.length !== target.values.length) {
      return [
        false,
        [
          createDiagnostic({
            code: "unassignable",
            messageId: "withDetails",
            format: {
              sourceType: getTypeName(source),
              targetType: getTypeName(target),
              details: `Source has ${source.values.length} element(s) but target requires ${target.values.length}.`,
            },
            target: diagnosticTarget,
          }),
        ],
      ];
    }
    for (const [index, sourceItem] of source.values.entries()) {
      const targetItem = target.values[index];
      const [related, diagnostics] = isTypeAssignableTo(sourceItem, targetItem, diagnosticTarget);
      if (!related) {
        return [false, diagnostics];
      }
    }
    return [true, []];
  }

  function isAssignableToUnion(
    source: Type,
    target: UnionType,
    diagnosticTarget: DiagnosticTarget
  ): [boolean, Diagnostic[]] {
    for (const option of target.options) {
      const [related] = isTypeAssignableTo(source, option, diagnosticTarget);
      if (related) {
        return [true, []];
      }
    }
    return [false, [createUnassignableDiagnostic(source, target, diagnosticTarget)]];
  }

  function isAssignableToEnum(
    source: Type,
    target: EnumType,
    diagnosticTarget: DiagnosticTarget
  ): [boolean, Diagnostic[]] {
    switch (source.kind) {
      case "Enum":
        if (source === target) {
          return [true, []];
        } else {
          return [false, [createUnassignableDiagnostic(source, target, diagnosticTarget)]];
        }
      case "EnumMember":
        if (source.enum === target) {
          return [true, []];
        } else {
          return [false, [createUnassignableDiagnostic(source, target, diagnosticTarget)]];
        }
      default:
        return [false, [createUnassignableDiagnostic(source, target, diagnosticTarget)]];
    }
  }

  function createUnassignableDiagnostic(
    source: Type,
    target: Type,
    diagnosticTarget: DiagnosticTarget
  ) {
    return createDiagnostic({
      code: "unassignable",
      format: { targetType: getTypeName(target), value: getTypeName(source) },
      target: diagnosticTarget,
    });
  }

  function isStdType(type: Type, stdType?: StdTypeName): boolean {
    if (type.kind !== "Model") return false;
    const intrinsicModelName = getIntrinsicModelName(program, type);
    if (intrinsicModelName) return stdType === undefined || stdType === intrinsicModelName;
    if (stdType === "Array" && type === stdTypes["Array"]) return true;
    if (stdType === "Record" && type === stdTypes["Record"]) return true;
    return false;
  }

  function getEffectiveModelType(
    model: ModelType,
    filter?: (property: ModelTypeProperty) => boolean
  ): ModelType {
    if (filter) {
      model = filterModelProperties(model, filter);
    }

    if (model.name) {
      // named model
      return model;
    }

    // We would need to change the algorithm if this doesn't hold. We
    // assume model has no inherited properties below.
    compilerAssert(!model.baseModel, "Anonymous model with base model.");

    if (model.properties.size === 0) {
      // empty model
      return model;
    }

    // Find the candidate set of named model types that could have been the
    // source of every property in the model.
    let candidates: Set<ModelType> | undefined;
    for (const property of model.properties.values()) {
      const sources = getNamedSourceModels(property);
      if (!sources) {
        // unsourced property: no possible match
        return model;
      }

      if (!candidates) {
        // first sourced property: initialize candidates to its sources
        candidates = sources;
        continue;
      }

      // Add any derived types we observe to both sides. A derived type can
      // substitute for a base type in these sets because derived types have
      // all the properties of their bases.
      //
      // NOTE: Once property overrides are allowed, this code will need to
      // be updated to check that the current property is not overridden by
      // the derived type before adding it here. An override would invalidate
      // this substitution.
      addDerivedModels(sources, candidates);
      addDerivedModels(candidates, sources);

      // remove candidates that are not common to this property
      for (const element of candidates) {
        if (!sources.has(element)) {
          candidates.delete(element);
        }
      }
    }

    // Search for a candidate that has no additional properties (ignoring
    // filtered properties). If so, it is effectively the same type as the
    // input model. Consider a candidate that meets this test without
    // ignoring filtering as a better match than one that requires filtering
    // to meet this test.
    let match: ModelType | undefined;
    for (const candidate of candidates ?? []) {
      if (model.properties.size === countPropertiesInherited(candidate)) {
        match = candidate;
        break; // exact match
      }
      if (
        filter &&
        !match &&
        model.properties.size === countPropertiesInherited(candidate, filter)
      ) {
        match = candidate;
        continue; // match with filter: keep searching for exact match
      }
    }

    return match ?? model;
  }

  function filterModelProperties(
    model: ModelType,
    filter: (property: ModelTypeProperty) => boolean
  ): ModelType {
    let filtered = false;
    for (const property of walkPropertiesInherited(model)) {
      if (!filter(property)) {
        filtered = true;
        break;
      }
    }

    if (!filtered) {
      return model;
    }

    const properties = new Map<string, ModelTypeProperty>();
    const newModel: ModelType = createType({
      kind: "Model",
      node: undefined,
      name: "",
      indexer: undefined,
      properties,
      decorators: [],
      derivedModels: [],
    });

    for (const property of walkPropertiesInherited(model)) {
      if (filter(property)) {
        const newProperty = cloneType(property, {
          sourceProperty: property,
          model: newModel,
        });
        properties.set(property.name, newProperty);
      }
    }

    return finishType(newModel);
  }
}

function isAnonymous(type: Type) {
  return !("name" in type) || typeof type.name !== "string" || !type.name;
}

function isErrorType(type: Type): type is ErrorType {
  return type.kind === "Intrinsic" && type.name === "ErrorType";
}

function createUsingSymbol(symbolSource: Sym): Sym {
  return { flags: SymbolFlags.Using, declarations: [], name: symbolSource.name, symbolSource };
}

const numericRanges = {
  int64: [BigInt("-9223372036854775807"), BigInt("9223372036854775808"), { int: true }],
  int32: [-2147483648, 2147483647, { int: true }],
  int16: [-32768, 32767, { int: true }],
  int8: [-128, 127, { int: true }],
  uint64: [0, BigInt("18446744073709551615"), { int: true }],
  uint32: [0, 4294967295, { int: true }],
  uint16: [0, 65535, { int: true }],
  uint8: [0, 255, { int: true }],
  safeint: [Number.MIN_SAFE_INTEGER, Number.MAX_SAFE_INTEGER, { int: true }],
  float32: [-3.4e38, 3.4e38, { int: false }],
  float64: [Number.MIN_VALUE, Number.MAX_VALUE, { int: false }],
} as const;

class IntrinsicTypeRelationTree<
  T extends Record<IntrinsicModelName, IntrinsicModelName | IntrinsicModelName[] | "unknown">
> {
  private map = new Map<IntrinsicModelName, Set<IntrinsicModelName | "unknown">>();
  public constructor(data: T) {
    for (const [key, value] of Object.entries(data)) {
      if (value === undefined) {
        continue;
      }

      const parents = Array.isArray(value) ? value : [value];
      const set = new Set<IntrinsicModelName | "unknown">([
        key as IntrinsicModelName,
        ...parents,
        ...parents.flatMap((parent) => [...(this.map.get(parent as any) ?? [])]),
      ]);
      this.map.set(key as IntrinsicModelName, set);
    }
  }

  public isAssignable(source: IntrinsicModelName, target: IntrinsicModelName) {
    return this.map.get(source)?.has(target);
  }
}

const IntrinsicTypeRelations = new IntrinsicTypeRelationTree({
  Record: "unknown",
  bytes: "unknown",
  numeric: "unknown",
  integer: "numeric",
  float: "numeric",
  int64: "integer",
  safeint: "int64",
  int32: "safeint",
  int16: "int32",
  int8: "int16",
  uint64: "integer",
  uint32: "uint64",
  uint16: "uint32",
  uint8: "uint16",
  float64: "float",
  float32: "float64",
  string: "unknown",
  plainDate: "unknown",
  plainTime: "unknown",
  zonedDateTime: "unknown",
  duration: "unknown",
  boolean: "unknown",
  null: "unknown",
  Map: "unknown",
});

/**
 * Find all named models that could have been the source of the given
 * property. This includes the named parents of all property sources in a
 * chain.
 */
function getNamedSourceModels(property: ModelTypeProperty): Set<ModelType> | undefined {
  if (!property.sourceProperty) {
    return undefined;
  }

  const set = new Set<ModelType>();
  for (let p: ModelTypeProperty | undefined = property; p; p = p.sourceProperty) {
    if (p.model?.name) {
      set.add(p.model);
    }
  }

  return set;
}

/**
 * Find derived types of `models` in `possiblyDerivedModels` and add them to
 * `models`.
 */
function addDerivedModels(models: Set<ModelType>, possiblyDerivedModels: ReadonlySet<ModelType>) {
  for (const element of possiblyDerivedModels) {
    if (!models.has(element)) {
      for (let t = element.baseModel; t; t = t.baseModel) {
        if (models.has(t)) {
          models.add(element);
          break;
        }
      }
    }
  }
}

export function isNeverIndexer(indexer: ModelIndexer): indexer is NeverIndexer {
  return isNeverType(indexer.key);
}

interface TypeMapper {
  getMappedType(type: TemplateParameterType): Type;
  args: readonly Type[];
}

function createTypeMapper(parameters: TemplateParameterType[], args: Type[]): TypeMapper {
  const map = new Map<TemplateParameterType, Type>();

  for (const [index, param] of parameters.entries()) {
    map.set(param, args[index]);
  }

  return {
    args,
    getMappedType: (type: TemplateParameterType) => {
      return map.get(type) ?? type;
    },
  };
}<|MERGE_RESOLUTION|>--- conflicted
+++ resolved
@@ -773,28 +773,17 @@
   }
 
   function checkTypeReferenceArgs(
-<<<<<<< HEAD
     node: TypeReferenceNode | MemberExpressionNode | IdentifierNode,
     mapper: TypeMapper | undefined
-  ): Type[] {
-    const args: Type[] = [];
-=======
-    node: TypeReferenceNode | MemberExpressionNode | IdentifierNode
   ): [Node, Type][] {
     const args: [Node, Type][] = [];
->>>>>>> b61baf7c
     if (node.kind !== SyntaxKind.TypeReference) {
       return args;
     }
 
     for (const arg of node.arguments) {
-<<<<<<< HEAD
       const value = getTypeForNode(arg, mapper);
-      args.push(value);
-=======
-      const value = getTypeForNode(arg);
       args.push([arg, value]);
->>>>>>> b61baf7c
     }
     return args;
   }
@@ -818,26 +807,17 @@
     for (let i = 0; i < declarations.length; i++) {
       const declaration = declarations[i];
       const declaredType = getTypeForNode(declaration)! as TemplateParameterType;
-<<<<<<< HEAD
       params.push(declaredType);
 
-      if (i < args.length) {
-        values.push(args[i]);
-      } else {
-        const mapper = createTypeMapper(params, values);
-        const defaultValue = getResolvedTypeParameterDefault(declaredType, declaration, mapper);
-=======
       if (i < args.length) {
         const [valueNode, value] = args[i];
         values.push(value);
         if (declaredType.constraint) {
           checkTypeAssignable(value, declaredType.constraint, valueNode);
         }
-
-        valueMap[declaration.id.sv] = value;
       } else {
-        const defaultValue = getResolvedTypeParameterDefault(declaredType, valueMap);
->>>>>>> b61baf7c
+        const mapper = createTypeMapper(params, values);
+        const defaultValue = getResolvedTypeParameterDefault(declaredType, declaration, mapper);
         if (defaultValue) {
           values.push(defaultValue);
         } else {
