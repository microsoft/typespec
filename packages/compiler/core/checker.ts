import { getDeprecated } from "../lib/decorators.js";
import { createSymbol, createSymbolTable } from "./binder.js";
import { compilerAssert, ProjectionError } from "./diagnostics.js";
import {
  DecoratorContext,
  Diagnostic,
  DiagnosticTarget,
  Expression,
  getIndexer,
  getIntrinsicModelName,
  IdentifierKind,
  IntrinsicModelName,
  isIntrinsic,
  isNeverType,
  isUnknownType,
  isVoidType,
  JsSourceFileNode,
  ModelIndexer,
  ModelKeyIndexer,
  ModelSpreadPropertyNode,
  NeverIndexer,
  NeverType,
  ProjectionModelExpressionNode,
  ProjectionModelPropertyNode,
  ProjectionModelSpreadPropertyNode,
  reportDeprecated,
  SymbolFlags,
  TemplateParameterType,
  UnknownType,
  VoidType,
} from "./index.js";
import { createDiagnostic, reportDiagnostic } from "./messages.js";
import { getIdentifierContext, hasParseError, visitChildren } from "./parser.js";
import { Program } from "./program.js";
import { createProjectionMembers } from "./projection-members.js";
import {
  AliasStatementNode,
  ArrayExpressionNode,
  BooleanLiteralNode,
  BooleanLiteralType,
  CadlScriptNode,
  DecoratorApplication,
  DecoratorArgument,
  DecoratorExpressionNode,
  EnumMemberNode,
  EnumMemberType,
  EnumStatementNode,
  EnumType,
  ErrorType,
  FunctionType,
  IdentifierNode,
  InterfaceStatementNode,
  InterfaceType,
  IntersectionExpressionNode,
  LiteralNode,
  LiteralType,
  MemberExpressionNode,
  ModelExpressionNode,
  ModelPropertyNode,
  ModelStatementNode,
  ModelType,
  ModelTypeProperty,
  NamespaceStatementNode,
  NamespaceType,
  Node,
  NodeFlags,
  NumericLiteralNode,
  NumericLiteralType,
  OperationStatementNode,
  OperationType,
  ProjectionArithmeticExpressionNode,
  ProjectionBlockExpressionNode,
  ProjectionCallExpressionNode,
  ProjectionDecoratorReferenceExpressionNode,
  ProjectionEqualityExpressionNode,
  ProjectionExpression,
  ProjectionExpressionStatement,
  ProjectionIfExpressionNode,
  ProjectionLambdaExpressionNode,
  ProjectionMemberExpressionNode,
  ProjectionNode,
  ProjectionRelationalExpressionNode,
  ProjectionStatementItem,
  ProjectionStatementNode,
  ProjectionType,
  ProjectionUnaryExpressionNode,
  ReturnExpressionNode,
  ReturnRecord,
  StringLiteralNode,
  StringLiteralType,
  Sym,
  SymbolLinks,
  SymbolTable,
  SyntaxKind,
  TemplateDeclarationNode,
  TemplateParameterDeclarationNode,
  TupleExpressionNode,
  TupleType,
  Type,
  TypeInstantiationMap,
  TypeOrReturnRecord,
  TypeReferenceNode,
  UnionExpressionNode,
  UnionStatementNode,
  UnionType,
  UnionTypeVariant,
  UnionVariantNode,
  Writable,
} from "./types.js";
import { isArray } from "./util.js";

export interface TypeNameOptions {
  namespaceFilter: (ns: NamespaceType) => boolean;
}

export interface Checker {
  getTypeForNode(node: Node): Type;
  setUsingsForFile(file: CadlScriptNode): void;
  checkProgram(): void;
  checkSourceFile(file: CadlScriptNode): void;
  getGlobalNamespaceType(): NamespaceType;
  getGlobalNamespaceNode(): NamespaceStatementNode;
  getMergedSymbol(sym: Sym | undefined): Sym | undefined;
  mergeSourceFile(file: CadlScriptNode | JsSourceFileNode): void;
  getLiteralType(node: StringLiteralNode): StringLiteralType;
  getLiteralType(node: NumericLiteralNode): NumericLiteralType;
  getLiteralType(node: BooleanLiteralNode): BooleanLiteralType;
  getLiteralType(node: LiteralNode): LiteralType;
  getTypeName(type: Type, options?: TypeNameOptions): string;
  getNamespaceString(type: NamespaceType | undefined, options?: TypeNameOptions): string;
  cloneType<T extends Type>(type: T, additionalProps?: { [P in keyof T]?: T[P] }): T;
  evalProjection(node: ProjectionNode, target: Type, args: Type[]): Type;
  project(
    target: Type,
    projection: ProjectionNode,
    args?: (Type | string | number | boolean)[]
  ): Type;
  resolveIdentifier(node: IdentifierNode): Sym | undefined;
  resolveCompletions(node: IdentifierNode): Map<string, CadlCompletionItem>;
  createType<T>(typeDef: T): T & TypePrototype;
  createAndFinishType<U extends Type extends any ? Omit<Type, keyof TypePrototype> : never>(
    typeDef: U
  ): U & TypePrototype;
  finishType<T extends Type>(typeDef: T, runDecorators?: boolean): T;
  applyDecoratorToType(decApp: DecoratorApplication, target: Type): void;
  createFunctionType(fn: (...args: Type[]) => Type): FunctionType;
  createLiteralType(value: string, node?: StringLiteralNode): StringLiteralType;
  createLiteralType(value: number, node?: NumericLiteralNode): NumericLiteralType;
  createLiteralType(value: boolean, node?: BooleanLiteralNode): BooleanLiteralType;
  createLiteralType(
    value: string | number | boolean,
    node?: StringLiteralNode | NumericLiteralNode | BooleanLiteralNode
  ): StringLiteralType | NumericLiteralType | BooleanLiteralType;
  createLiteralType(
    value: string | number | boolean,
    node?: StringLiteralNode | NumericLiteralNode | BooleanLiteralNode
  ): StringLiteralType | NumericLiteralType | BooleanLiteralType;

  /**
   * Check if the source type can be assigned to the target type.
   * @param source Source type, should be assignable to the target.
   * @param target Target type
   * @param diagnosticTarget Target for the diagnostic, unless something better can be inffered.
   * @returns [related, list of diagnostics]
   */
  isTypeAssignableTo(
    source: Type,
    target: Type,
    diagnosticTarget: DiagnosticTarget
  ): [boolean, Diagnostic[]];

  /**
   * Check if the given type is one of the built-in standard Cadl Types.
   * @param type Type to check
   * @param stdType If provided check is that standard type
   */
  isStdType(type: Type, stdType?: IntrinsicModelName | "Array" | "Record"): boolean;

  /**
   * Applies a filter to the properties of a given type. If no properties
   * are filtered out, then return the input unchanged. Otherwise, return
   * a new anonymous model with only the filtered properties.
   *
   * @param model The input model to filter.
   * @param filter The filter to apply. Properties are kept when this returns true.
   */
  filterModelProperties(
    model: ModelType,
    filter: (property: ModelTypeProperty) => boolean
  ): ModelType;

  /**
   * If the input is anonymous (or the provided filter removes properties)
   * and there exists a named model with the same set of properties
   * (ignoring filtered properties), then return that named model.
   * Otherwise, return the input unchanged.
   *
   * This can be used by emitters to find a better name for a set of
   * properties after filtering. For example, given `{ @metadata prop:
   * string} & SomeName`, and an emitter that wishes to discard properties
   * marked with `@metadata`, the emitter can use this to recover that the
   * best name for the remaining properties is `SomeName`.
   *
   * @param model The input model
   * @param filter An optional filter to apply to the input model's
   * properties.
   */
  getEffectiveModelType(
    model: ModelType,
    filter?: (property: ModelTypeProperty) => boolean
  ): ModelType;

  errorType: ErrorType;
  voidType: VoidType;
  neverType: NeverType;
  anyType: UnknownType;
}

interface TypePrototype {
  projections: ProjectionStatementNode[];
  projectionsByName(name: string): ProjectionStatementNode[];
}

export interface CadlCompletionItem {
  sym: Sym;

  /**
   *  Optional label if different from the text to complete.
   */
  label?: string;
}

/**
 * A map keyed by a set of objects.
 *
 * This is likely non-optimal.
 */
class MultiKeyMap<K extends object[], V> {
  #currentId = 0;
  #idMap = new WeakMap<object, number>();
  #items = new Map<string, V>();

  get(items: K): V | undefined {
    return this.#items.get(this.compositeKeyFor(items));
  }

  set(items: K, value: V): void {
    const key = this.compositeKeyFor(items);
    this.#items.set(key, value);
  }

  private compositeKeyFor(items: K) {
    return items.map((i) => this.keyFor(i)).join(",");
  }

  private keyFor(item: object) {
    if (this.#idMap.has(item)) {
      return this.#idMap.get(item);
    }

    const id = this.#currentId++;
    this.#idMap.set(item, id);
    return id;
  }
}

/**
 * Maps type arguments to type instantiation.
 */
const TypeInstantiationMap = class
  extends MultiKeyMap<Type[], Type>
  implements TypeInstantiationMap {};

type StdTypeName = IntrinsicModelName | "Array" | "Record";

export function createChecker(program: Program): Checker {
  let templateInstantiation: Type[] = [];
  let instantiatingTemplate: Node | undefined;
  let currentSymbolId = 0;
  const stdTypes: Partial<Record<StdTypeName, ModelType>> = {};
  const symbolLinks = new Map<number, SymbolLinks>();
  const mergedSymbols = new Map<Sym, Sym>();
  const typePrototype: TypePrototype = {
    get projections(): ProjectionStatementNode[] {
      return (projectionsByTypeKind.get((this as Type).kind) || []).concat(
        projectionsByType.get(this as Type) || []
      );
    },
    projectionsByName(name: string): ProjectionStatementNode[] {
      return this.projections.filter((p) => p.id.sv === name);
    },
  };
  const globalNamespaceNode = createGlobalNamespaceNode();
  const globalNamespaceType = createGlobalNamespaceType();
  let cadlNamespaceNode: NamespaceStatementNode | undefined;

  const errorType: ErrorType = createType({ kind: "Intrinsic", name: "ErrorType" });
  const voidType = createType({ kind: "Intrinsic", name: "void" } as const);
  const neverType = createType({ kind: "Intrinsic", name: "never" } as const);
  const unknownType = createType({ kind: "Intrinsic", name: "unknown" } as const);

  const projectionsByTypeKind = new Map<Type["kind"], ProjectionStatementNode[]>([
    ["Model", []],
    ["Union", []],
    ["Operation", []],
    ["Interface", []],
    ["Enum", []],
  ]);
  const projectionsByType = new Map<Type, ProjectionStatementNode[]>();
  // whether we've checked this specific projection statement before
  // and added it to the various projection maps.
  const processedProjections = new Set<ProjectionStatementNode>();

  // interpreter state
  let currentProjectionDirection: "to" | "from" | undefined;
  /**
   * Set keeping track of node pending type resolution.
   * Key is the SymId of a node. It can be retrieved with getNodeSymId(node)
   */
  const pendingResolutions = new Set<number>();

  for (const file of program.jsSourceFiles.values()) {
    mergeSourceFile(file);
  }

  for (const file of program.sourceFiles.values()) {
    mergeSourceFile(file);
  }

  for (const file of program.sourceFiles.values()) {
    setUsingsForFile(file);
  }

  const cadlNamespaceBinding = globalNamespaceNode.symbol.exports!.get("Cadl");
  if (cadlNamespaceBinding) {
    // the cadl namespace binding will be absent if we've passed
    // the no-std-lib option.
    // the first declaration here is the JS file for the cadl script.
    cadlNamespaceNode = cadlNamespaceBinding.declarations[1] as NamespaceStatementNode;
    initializeCadlIntrinsics();
    for (const file of program.sourceFiles.values()) {
      for (const [name, binding] of cadlNamespaceBinding.exports!) {
        const usedSym = createUsingSymbol(binding);
        file.locals!.set(name, usedSym);
      }
    }
  }

  let evalContext: EvalContext | undefined = undefined;

  const checker: Checker = {
    getTypeForNode,
    checkProgram,
    checkSourceFile,
    getLiteralType,
    getTypeName,
    getNamespaceString,
    getGlobalNamespaceType,
    getGlobalNamespaceNode,
    setUsingsForFile,
    getMergedSymbol,
    mergeSourceFile,
    cloneType,
    resolveIdentifier,
    resolveCompletions,
    evalProjection: evalProjectionStatement,
    project,
    neverType,
    errorType,
    anyType: unknownType,
    voidType,
    createType,
    createAndFinishType,
    createFunctionType,
    createLiteralType,
    finishType,
<<<<<<< HEAD
    applyDecoratorToType,
=======
    isTypeAssignableTo,
    isStdType,
    getEffectiveModelType,
    filterModelProperties,
>>>>>>> 265d22f0
  };

  const projectionMembers = createProjectionMembers(checker);
  return checker;

  function initializeCadlIntrinsics() {
    // a utility function to log strings or numbers
    cadlNamespaceBinding!.exports!.set("log", {
      flags: SymbolFlags.Function,
      name: "log",
      value(p: Program, str: string): Type {
        program.logger.log({ level: "debug", message: str });
        return voidType;
      },
      declarations: [],
    });
  }

  function getStdType<T extends StdTypeName>(name: T): ModelType & { name: T } {
    const type = stdTypes[name];
    if (type !== undefined) {
      return type as any;
    }

    const sym = cadlNamespaceBinding?.exports?.get(name);
    checkModelStatement(sym!.declarations[0] as any);

    const loadedType = stdTypes[name];
    compilerAssert(
      loadedType,
      "Cadl built-in array type should have been initalized before using array syntax."
    );
    return loadedType as any;
  }

  function mergeSourceFile(file: CadlScriptNode | JsSourceFileNode) {
    mergeSymbolTable(file.symbol.exports!, globalNamespaceNode.symbol.exports!);
  }

  function setUsingsForFile(file: CadlScriptNode) {
    const usedUsing = new Set<Sym>();

    for (const using of file.usings) {
      const parentNs = using.parent! as NamespaceStatementNode | CadlScriptNode;
      const sym = resolveTypeReference(using.name);
      if (!sym) {
        continue;
      }

      if (!(sym.flags & SymbolFlags.Namespace)) {
        program.reportDiagnostic(createDiagnostic({ code: "using-invalid-ref", target: using }));
      }

      const namespaceSym = getMergedSymbol(sym)!;

      if (usedUsing.has(namespaceSym)) {
        reportDiagnostic(program, {
          code: "duplicate-using",
          format: { usingName: memberExpressionToString(using.name) },
          target: using,
        });
        continue;
      }
      usedUsing.add(namespaceSym);

      for (const [name, binding] of sym.exports!) {
        parentNs.locals!.set(name, createUsingSymbol(binding));
      }
    }

    if (cadlNamespaceNode) {
      for (const [name, binding] of cadlNamespaceBinding!.exports!) {
        file.locals!.set(name, createUsingSymbol(binding));
      }
    }
  }

  function getTypeForNode(node: Node): Type {
    switch (node.kind) {
      case SyntaxKind.ModelExpression:
        return checkModel(node);
      case SyntaxKind.ModelStatement:
        return checkModel(node);
      case SyntaxKind.ModelProperty:
        return checkModelProperty(node);
      case SyntaxKind.AliasStatement:
        return checkAlias(node);
      case SyntaxKind.EnumStatement:
        return checkEnum(node);
      case SyntaxKind.InterfaceStatement:
        return checkInterface(node);
      case SyntaxKind.UnionStatement:
        return checkUnion(node);
      case SyntaxKind.NamespaceStatement:
        return checkNamespace(node);
      case SyntaxKind.OperationStatement:
        return checkOperation(node);
      case SyntaxKind.NumericLiteral:
        return checkNumericLiteral(node);
      case SyntaxKind.BooleanLiteral:
        return checkBooleanLiteral(node);
      case SyntaxKind.TupleExpression:
        return checkTupleExpression(node);
      case SyntaxKind.StringLiteral:
        return checkStringLiteral(node);
      case SyntaxKind.ArrayExpression:
        return checkArrayExpression(node);
      case SyntaxKind.UnionExpression:
        return checkUnionExpression(node);
      case SyntaxKind.IntersectionExpression:
        return checkIntersectionExpression(node);
      case SyntaxKind.TypeReference:
        return checkTypeReference(node);
      case SyntaxKind.TemplateParameterDeclaration:
        return checkTemplateParameterDeclaration(node);
      case SyntaxKind.ProjectionStatement:
        return checkProjectionDeclaration(node);
      case SyntaxKind.VoidKeyword:
        return voidType;
      case SyntaxKind.NeverKeyword:
        return neverType;
      case SyntaxKind.UnknownKeyword:
        return unknownType;
    }

    // we don't emit an error here as we blindly call this function
    // with any node type, but some nodes don't produce a type
    // (e.g. imports). errorType should result in an error if it
    // bubbles out somewhere its not supposed to be.
    return errorType;
  }

  function getTypeName(type: Type, options?: TypeNameOptions): string {
    switch (type.kind) {
      case "Model":
        return getModelName(type, options);
      case "ModelProperty":
        return getModelPropertyName(type, options);
      case "Interface":
        return getInterfaceName(type, options);
      case "Operation":
        return getOperationName(type, options);
      case "Enum":
        return getEnumName(type, options);
      case "EnumMember":
        return `${getEnumName(type.enum, options)}.${type.name}`;
      case "Union":
        return type.name || type.options.map((x) => getTypeName(x, options)).join(" | ");
      case "UnionVariant":
        return getTypeName(type.type, options);
      case "Tuple":
        return "[" + type.values.map((x) => getTypeName(x, options)).join(", ") + "]";
      case "String":
      case "Number":
      case "Boolean":
        return type.value.toString();
      case "Intrinsic":
        return type.name;
    }

    return "(unnamed type)";
  }

  function getNamespaceString(type: NamespaceType | undefined, options?: TypeNameOptions): string {
    if (!type || !type.name) {
      return "";
    }

    const filter = options?.namespaceFilter;
    if (filter && !filter(type)) {
      return "";
    }

    const parent = getNamespaceString(type.namespace, options);
    return parent ? `${parent}.${type.name}` : type.name;
  }

  function getFullyQualifiedSymbolName(sym: Sym | undefined): string {
    if (!sym) return "";
    const parent = sym.parent;
    return parent && parent.name !== ""
      ? `${getFullyQualifiedSymbolName(parent)}.${sym.name}`
      : sym.name;
  }

  function getEnumName(e: EnumType, options: TypeNameOptions | undefined): string {
    const nsName = getNamespaceString(e.namespace, options);
    return nsName ? `${nsName}.${e.name}` : e.name;
  }

  /**
   * Return a fully qualified id of node
   */
  function getNodeSymId(
    node:
      | ModelStatementNode
      | AliasStatementNode
      | InterfaceStatementNode
      | OperationStatementNode
      | UnionStatementNode
  ): number {
    // eslint-disable-next-line @typescript-eslint/no-non-null-asserted-optional-chain
    return node.symbol?.id!;
  }

  /**
   * Check if the given namespace is the standard library `Cadl` namespace.
   */
  function isCadlNamespace(
    namespace: NamespaceType
  ): namespace is NamespaceType & { name: "Cadl"; namespace: NamespaceType } {
    return (
      namespace.name === "Cadl" &&
      (namespace.namespace === globalNamespaceType ||
        namespace.namespace === program.currentProjector?.projectedGlobalNamespace)
    );
  }

  /**
   * Check if the given type is defined right in the Cadl namespace.
   */
  function isInCadlNamespace(type: Type & { namespace?: NamespaceType }): boolean {
    return Boolean(type.namespace && isCadlNamespace(type.namespace));
  }

  function getModelName(model: ModelType, options: TypeNameOptions | undefined) {
    const nsName = getNamespaceString(model.namespace, options);
    if (model.name === "" && model.properties.size === 0) {
      return "{}";
    }
    if (model.indexer && model.indexer.key.kind === "Model") {
      if (model.name === "Array" && isInCadlNamespace(model)) {
        return `${getTypeName(model.indexer.value!, options)}[]`;
      }
    }

    const modelName = (nsName ? nsName + "." : "") + (model.name || "(anonymous model)");
    if (model.templateArguments && model.templateArguments.length > 0) {
      // template instantiation
      const args = model.templateArguments.map((x) => getTypeName(x, options));
      return `${modelName}<${args.join(", ")}>`;
    } else if ((model.node as ModelStatementNode)?.templateParameters?.length > 0) {
      // template
      const params = (model.node as ModelStatementNode).templateParameters.map((t) => t.id.sv);
      return `${model.name}<${params.join(", ")}>`;
    } else {
      // regular old model.
      return modelName;
    }
  }

  function getModelPropertyName(prop: ModelTypeProperty, options: TypeNameOptions | undefined) {
    const modelName = prop.model ? getModelName(prop.model, options) : undefined;

    return `${modelName ?? "(anonymous model)"}.${prop.name}`;
  }

  function getInterfaceName(iface: InterfaceType, options: TypeNameOptions | undefined) {
    const nsName = getNamespaceString(iface.namespace, options);
    return (nsName ? nsName + "." : "") + iface.name;
  }

  function getOperationName(op: OperationType, options: TypeNameOptions | undefined) {
    const nsName = getNamespaceString(op.namespace, options);
    return (nsName ? nsName + "." : "") + op.name;
  }

  function checkTemplateParameterDeclaration(node: TemplateParameterDeclarationNode): Type {
    const parentNode = node.parent! as
      | ModelStatementNode
      | InterfaceStatementNode
      | OperationStatementNode
      | UnionStatementNode
      | AliasStatementNode;
    const links = getSymbolLinks(node.symbol);
    const isInstantiatingThisTemplate = instantiatingTemplate === parentNode;
    if (links.declaredType && !isInstantiatingThisTemplate) {
      return links.declaredType;
    }
    const index = parentNode.templateParameters.findIndex((v) => v === node);
    const type: TemplateParameterType = createAndFinishType({
      kind: "TemplateParameter",
      node: node,
    });

    if (!isInstantiatingThisTemplate) {
      // Cache the type to prevent circual reference stack overflows.
      links.declaredType = type;

      if (node.default) {
        type.default = checkTemplateParameterDefault(
          node.default,
          parentNode.templateParameters,
          index
        );
      }
    } else {
      return templateInstantiation[index];
    }

    return type;
  }

  function getResolvedTypeParameterDefault(
    declaredType: TemplateParameterType,
    existingValues: Record<string, Type>
  ): Type | undefined {
    if (declaredType.default === undefined) {
      return undefined;
    }
    if (isErrorType(declaredType.default)) {
      return declaredType.default;
    }
    if (declaredType.default.kind === "TemplateParameter") {
      return existingValues[declaredType.default.node.id.sv];
    } else {
      return declaredType.default;
    }
  }

  function checkTemplateParameterDefault(
    nodeDefault: Expression,
    templateParameters: readonly TemplateParameterDeclarationNode[],
    index: number
  ) {
    function visit(node: Node) {
      const type = getTypeForNode(node);
      let hasError = false;
      if (type.kind === "TemplateParameter") {
        for (let i = index; i < templateParameters.length; i++) {
          if (type.node.symbol === templateParameters[i].symbol) {
            program.reportDiagnostic(
              createDiagnostic({ code: "invalid-template-default", target: node })
            );
            return undefined;
          }
        }
        return type;
      }

      visitChildren(node, (x) => {
        const visited = visit(x);
        if (visited === undefined) {
          hasError = true;
        }
      });

      return hasError ? undefined : type;
    }
    return visit(nodeDefault) ?? errorType;
  }

  function checkTypeReference(
    node: TypeReferenceNode | MemberExpressionNode | IdentifierNode
  ): Type {
    const sym = resolveTypeReference(node);
    if (!sym) {
      return errorType;
    }

    const type = checkTypeReferenceSymbol(sym, node);
    checkDeprecated(type, node);
    return type;
  }

  function checkDeprecated(type: Type, target: DiagnosticTarget) {
    const deprecated = getDeprecated(program, type);
    if (deprecated) {
      reportDeprecated(program, deprecated, target);
    }
  }

  function checkTypeReferenceArgs(
    node: TypeReferenceNode | MemberExpressionNode | IdentifierNode
  ): Type[] {
    const args: Type[] = [];
    if (node.kind !== SyntaxKind.TypeReference) {
      return args;
    }

    for (const arg of node.arguments) {
      const value = getTypeForNode(arg);
      args.push(value);
    }
    return args;
  }

  function checkTemplateInstantiationArgs(
    node: Node,
    args: Type[],
    declarations: readonly TemplateParameterDeclarationNode[]
  ): Type[] {
    if (args.length > declarations.length) {
      program.reportDiagnostic(
        createDiagnostic({ code: "invalid-template-args", messageId: "tooMany", target: node })
      );
    }

    const values: Type[] = [];
    const valueMap: Record<string, Type> = {};
    let tooFew = false;
    for (let i = 0; i < declarations.length; i++) {
      const declaration = declarations[i];

      if (i < args.length) {
        values.push(args[i]);
        valueMap[declaration.id.sv] = args[i];
      } else {
        const declaredType = getTypeForNode(declaration)! as TemplateParameterType;
        const defaultValue = getResolvedTypeParameterDefault(declaredType, valueMap);
        if (defaultValue) {
          values.push(defaultValue);
          valueMap[declaration.id.sv] = defaultValue;
        } else {
          tooFew = true;
          values.push(errorType);
        }
      }
    }

    if (tooFew) {
      program.reportDiagnostic(
        createDiagnostic({
          code: "invalid-template-args",
          messageId: "tooFew",
          target: node,
        })
      );
    }

    return values;
  }

  function checkTypeReferenceSymbol(
    sym: Sym,
    node: TypeReferenceNode | MemberExpressionNode | IdentifierNode
  ): Type {
    if (sym.flags & SymbolFlags.Decorator) {
      program.reportDiagnostic(
        createDiagnostic({ code: "invalid-type-ref", messageId: "decorator", target: sym })
      );

      return errorType;
    }

    if (sym.flags & SymbolFlags.Function) {
      program.reportDiagnostic(
        createDiagnostic({ code: "invalid-type-ref", messageId: "function", target: sym })
      );

      return errorType;
    }

    if (sym.flags & SymbolFlags.LateBound) {
      compilerAssert(sym.type, "Expected late bound symbol to have type");
      return sym.type;
    }

    const symbolLinks = getSymbolLinks(sym);
    let baseType;
    const args = checkTypeReferenceArgs(node);
    if (
      sym.flags &
      (SymbolFlags.Model |
        SymbolFlags.Alias |
        SymbolFlags.Interface |
        SymbolFlags.Operation |
        SymbolFlags.Union)
    ) {
      const decl = sym.declarations[0] as
        | ModelStatementNode
        | AliasStatementNode
        | InterfaceStatementNode
        | OperationStatementNode
        | UnionStatementNode;
      if (decl.templateParameters.length === 0) {
        if (args.length > 0) {
          program.reportDiagnostic(
            createDiagnostic({
              code: "invalid-template-args",
              messageId: "notTemplate",
              target: node,
            })
          );
        }

        if (symbolLinks.declaredType) {
          baseType = symbolLinks.declaredType;
        } else {
          baseType =
            sym.flags & SymbolFlags.Model
              ? checkModelStatement(decl as ModelStatementNode)
              : sym.flags & SymbolFlags.Alias
              ? checkAlias(decl as AliasStatementNode)
              : sym.flags & SymbolFlags.Interface
              ? checkInterface(decl as InterfaceStatementNode)
              : sym.flags & SymbolFlags.Operation
              ? checkOperation(decl as OperationStatementNode)
              : checkUnion(decl as UnionStatementNode);
        }
      } else {
        // declaration is templated, lets instantiate.

        if (!symbolLinks.declaredType) {
          // we haven't checked the declared type yet, so do so.
          sym.flags & SymbolFlags.Model
            ? checkModelStatement(decl as ModelStatementNode)
            : sym.flags & SymbolFlags.Alias
            ? checkAlias(decl as AliasStatementNode)
            : sym.flags & SymbolFlags.Interface
            ? checkInterface(decl as InterfaceStatementNode)
            : sym.flags & SymbolFlags.Operation
            ? checkOperation(decl as OperationStatementNode)
            : checkUnion(decl as UnionStatementNode);
        }

        const templateParameters = decl.templateParameters;
        const instantiationArgs = checkTemplateInstantiationArgs(node, args, templateParameters);
        baseType = instantiateTemplate(decl, instantiationArgs);
      }
    } else {
      // some other kind of reference

      if (args.length > 0) {
        program.reportDiagnostic(
          createDiagnostic({
            code: "invalid-template-args",
            messageId: "notTemplate",
            target: node,
          })
        );
      }
      if (sym.flags & SymbolFlags.TemplateParameter) {
        baseType = checkTemplateParameterDeclaration(
          sym.declarations[0] as TemplateParameterDeclarationNode
        );
      } else if (symbolLinks.type) {
        // Have a cached type for non-declarations
        baseType = symbolLinks.type;
      } else {
        // don't have a cached type for this symbol, so go grab it and cache it
        baseType = getTypeForNode(sym.declarations[0]);
        symbolLinks.type = baseType;
      }
    }

    return baseType;
  }

  /**
   * Builds a model type from a template and its template arguments.
   * Adds the template node to a set we can check when we bind template
   * parameters to access type type arguments.
   *
   * This will fall over if the same template is ever being instantiated
   * twice at the same time, or if template parameters from more than one template
   * are ever in scope at once.
   */
  function instantiateTemplate(
    templateNode:
      | ModelStatementNode
      | AliasStatementNode
      | InterfaceStatementNode
      | OperationStatementNode
      | UnionStatementNode,
    args: Type[]
  ): Type {
    const symbolLinks = getSymbolLinks(templateNode.symbol);
    if (symbolLinks.instantiations === undefined) {
      const type = getTypeForNode(templateNode);
      if (isErrorType(type)) {
        return errorType;
      } else {
        compilerAssert(
          false,
          `Unexpected checker error. symbolLinks.instantiations was not defined for ${
            SyntaxKind[templateNode.kind]
          }`
        );
      }
    }
    const cached = symbolLinks.instantiations.get(args) as ModelType;
    if (cached) {
      return cached;
    }

    const oldTis = templateInstantiation;
    const oldTemplate = instantiatingTemplate;
    templateInstantiation = args;
    instantiatingTemplate = templateNode;

    const type =
      symbolLinks.declaredType && oldTemplate === templateNode
        ? symbolLinks.declaredType
        : getTypeForNode(templateNode);

    symbolLinks.instantiations!.set(args, type);
    if (type.kind === "Model") {
      type.templateNode = templateNode;
    }
    templateInstantiation = oldTis;
    instantiatingTemplate = oldTemplate;
    return type;
  }

  function checkUnionExpression(node: UnionExpressionNode): UnionType {
    const variants: [string | symbol, UnionTypeVariant][] = node.options.flatMap((o) => {
      const type = getTypeForNode(o);

      // The type `A | never` is just `A`
      if (type === neverType) {
        return [];
      }
      if (type.kind === "Union" && type.expression) {
        return Array.from(type.variants.entries());
      }
      const variant: UnionTypeVariant = createType({
        kind: "UnionVariant",
        type,
        name: Symbol("name"),
        decorators: [],
        node: undefined,
      });

      return [[variant.name, variant]];
    });

    const type: UnionType = createAndFinishType({
      kind: "Union",
      node,
      get options() {
        return Array.from(this.variants.values()).map((v) => v.type);
      },
      expression: true,
      variants: new Map(variants),
      decorators: [],
    });

    return type;
  }

  /**
   * Intersection produces a model type from the properties of its operands.
   * So this doesn't work if we don't have a known set of properties (e.g.
   * with unions). The resulting model is anonymous.
   */
  function checkIntersectionExpression(node: IntersectionExpressionNode) {
    const options = node.options.map((o): [Expression, Type] => [o, getTypeForNode(o)]);
    return mergeModelTypes(node, options);
  }

  function mergeModelTypes(
    node:
      | ModelStatementNode
      | ModelExpressionNode
      | IntersectionExpressionNode
      | ProjectionModelExpressionNode,
    options: [Node, Type][]
  ) {
    const properties = new Map<string, ModelTypeProperty>();

    const intersection: ModelType = createType({
      kind: "Model",
      node,
      name: "",
      properties: properties,
      decorators: [],
      derivedModels: [],
    });

    const indexers: ModelKeyIndexer[] = [];
    for (const [optionNode, option] of options) {
      if (option.kind === "TemplateParameter") {
        continue;
      }
      if (option.kind !== "Model") {
        program.reportDiagnostic(
          createDiagnostic({ code: "intersect-non-model", target: optionNode })
        );
        continue;
      }

      if (option.indexer) {
        if (isNeverIndexer(option.indexer)) {
          reportDiagnostic(program, {
            code: "intersect-invalid-index",
            messageId: "never",
            target: optionNode,
          });
        } else if (option.indexer.key.name === "integer") {
          program.reportDiagnostic(
            createDiagnostic({
              code: "intersect-invalid-index",
              messageId: "array",
              target: optionNode,
            })
          );
        } else {
          indexers.push(option.indexer);
        }
      }
      if (indexers.length === 1) {
        intersection.indexer = indexers[0];
      } else if (indexers.length > 1) {
        intersection.indexer = {
          key: indexers[0].key,
          value: mergeModelTypes(
            node,
            indexers.map((x) => [x.value.node!, x.value])
          ),
        };
      }

      const allProps = walkPropertiesInherited(option);
      for (const prop of allProps) {
        if (properties.has(prop.name)) {
          program.reportDiagnostic(
            createDiagnostic({
              code: "intersect-duplicate-property",
              format: { propName: prop.name },
              target: node,
            })
          );
          continue;
        }

        const newPropType = cloneType(prop, {
          sourceProperty: prop,
          model: intersection,
        });
        properties.set(prop.name, newPropType);
      }
    }

    return finishType(intersection);
  }

  function checkArrayExpression(node: ArrayExpressionNode): ModelType {
    const type = getTypeForNode(node.elementType);
    return instantiateTemplate(getStdType("Array").node as any, [type]) as ModelType;
  }

  function checkNamespace(node: NamespaceStatementNode) {
    const links = getSymbolLinks(getMergedSymbol(node.symbol));
    let type = links.type as NamespaceType;
    if (!type) {
      type = initializeTypeForNamespace(node);
    }

    if (isArray(node.statements)) {
      node.statements.forEach(getTypeForNode);
    } else if (node.statements) {
      const subNs = checkNamespace(node.statements);
      type.namespaces.set(subNs.name, subNs);
    }
    return type;
  }

  function initializeTypeForNamespace(node: NamespaceStatementNode) {
    compilerAssert(node.symbol, "Namespace is unbound.", node);
    const mergedSymbol = getMergedSymbol(node.symbol)!;
    const symbolLinks = getSymbolLinks(mergedSymbol);
    if (!symbolLinks.type) {
      // haven't seen this namespace before
      const namespace = getParentNamespaceType(node);
      const name = node.id.sv;
      const type: NamespaceType = createType({
        kind: "Namespace",
        name,
        namespace,
        node,
        models: new Map(),
        operations: new Map(),
        namespaces: new Map(),
        interfaces: new Map(),
        unions: new Map(),
        enums: new Map(),
        decorators: [],
      });

      symbolLinks.type = type;
      for (const sourceNode of mergedSymbol.declarations) {
        // namespaces created from cadl scripts don't have decorators
        if (sourceNode.kind !== SyntaxKind.NamespaceStatement) continue;
        type.decorators = type.decorators.concat(checkDecorators(sourceNode));
      }
      finishType(type);

      namespace?.namespaces.set(name, type);
    }

    return symbolLinks.type as NamespaceType;
  }

  function getParentNamespaceType(
    node:
      | ModelStatementNode
      | NamespaceStatementNode
      | OperationStatementNode
      | EnumStatementNode
      | InterfaceStatementNode
      | UnionStatementNode
      | ModelExpressionNode
  ): NamespaceType | undefined {
    if (node === globalNamespaceType.node) return undefined;

    if (node.kind === SyntaxKind.ModelExpression) {
      let parent: Node | undefined = node.parent;
      while (parent !== undefined) {
        if (
          parent.kind === SyntaxKind.ModelStatement ||
          parent.kind === SyntaxKind.OperationStatement ||
          parent.kind === SyntaxKind.EnumStatement ||
          parent.kind === SyntaxKind.InterfaceStatement ||
          parent.kind === SyntaxKind.UnionStatement ||
          parent.kind === SyntaxKind.ModelExpression
        ) {
          return getParentNamespaceType(parent);
        } else {
          parent = parent.parent;
        }
      }
      return undefined;
    }

    if (
      node.kind === SyntaxKind.OperationStatement &&
      node.parent &&
      node.parent.kind === SyntaxKind.InterfaceStatement
    ) {
      return getParentNamespaceType(node.parent);
    }

    if (!node.symbol.parent) {
      return globalNamespaceType;
    }

    if (
      node.symbol.parent.declarations[0].kind === SyntaxKind.CadlScript ||
      node.symbol.parent.declarations[0].kind === SyntaxKind.JsSourceFile
    ) {
      return globalNamespaceType;
    }

    const mergedSymbol = getMergedSymbol(node.symbol.parent)!;
    const symbolLinks = getSymbolLinks(mergedSymbol);
    if (!symbolLinks.type) {
      // in general namespaces should be typed before anything calls this function.
      // However, one case where this is not true is when a decorator on a namespace
      // refers to a model in another namespace. In this case, we need to evaluate
      // the namespace here.
      const namespaceNode = mergedSymbol.declarations.find(
        (x): x is NamespaceStatementNode => x.kind === SyntaxKind.NamespaceStatement
      );
      compilerAssert(namespaceNode, "Can't find namespace declaration node.", node);
      symbolLinks.type = initializeTypeForNamespace(namespaceNode);
    }

    return symbolLinks.type as NamespaceType;
  }

  function checkOperation(
    node: OperationStatementNode,
    parentInterface?: InterfaceType
  ): OperationType | ErrorType {
    // Operations defined in interfaces aren't bound to symbols
    const links = !parentInterface ? getSymbolLinks(node.symbol) : undefined;
    const instantiatingThisTemplate = instantiatingTemplate === node;
    if (links) {
      if (links.declaredType && !instantiatingThisTemplate) {
        // we're not instantiating this operation and we've already checked it
        return links.declaredType as OperationType;
      }
    }

    const namespace = getParentNamespaceType(node);
    const name = node.id.sv;
    let decorators = checkDecorators(node);

    // Is this a definition or reference?
    let parameters: ModelType, returnType: Type;
    if (node.signature.kind === SyntaxKind.OperationSignatureReference) {
      // Attempt to resolve the operation
      const baseOperation = checkOperationIs(node, node.signature.baseOperation);
      if (!baseOperation) {
        return errorType;
      }

      // Reference the same return type and create the parameters type
      parameters = cloneType(baseOperation.parameters);
      parameters.node = parameters.node ? { ...parameters.node, parent: node } : undefined;
      returnType = baseOperation.returnType;

      // Copy decorators from the base operation, inserting the base decorators first
      decorators = [...baseOperation.decorators, ...decorators];
    } else {
      parameters = getTypeForNode(node.signature.parameters) as ModelType;
      returnType = getTypeForNode(node.signature.returnType);
    }

    const operationType: OperationType = createType({
      kind: "Operation",
      name,
      namespace,
      node,
      parameters,
      returnType,
      decorators,
      interface: parentInterface,
    });

    operationType.parameters.namespace = namespace;

    if (node.parent!.kind === SyntaxKind.InterfaceStatement) {
      if (shouldCreateTypeForTemplate(node.parent!) && shouldCreateTypeForTemplate(node)) {
        finishType(operationType);
      }
    } else {
      if (shouldCreateTypeForTemplate(node)) {
        finishType(operationType);
      }

      namespace?.operations.set(name, operationType);
    }

    if (links && !instantiatingThisTemplate) {
      links.declaredType = operationType;
      links.instantiations = new TypeInstantiationMap();
    }

    return operationType;
  }

  function checkOperationIs(
    operation: OperationStatementNode,
    opReference: TypeReferenceNode | undefined
  ): OperationType | undefined {
    if (!opReference) return undefined;
    // Ensure that we don't end up with a circular reference to the same operation
    const opSymId = getNodeSymId(operation);
    if (opSymId) {
      pendingResolutions.add(opSymId);
    }

    const target = resolveTypeReference(opReference);
    if (target === undefined) {
      return undefined;
    }

    // Did we encounter a circular operation reference?
    if (pendingResolutions.has(getNodeSymId(target.declarations[0] as any))) {
      if (!isInstantiatingTemplateType()) {
        reportDiagnostic(program, {
          code: "circular-op-signature",
          format: { typeName: (target.declarations[0] as any).id.sv },
          target: opReference,
        });
      }

      return undefined;
    }

    // Resolve the base operation type
    const baseOperation = checkTypeReferenceSymbol(target, opReference);
    if (opSymId) {
      pendingResolutions.delete(opSymId);
    }

    if (isErrorType(baseOperation)) {
      return undefined;
    }

    // Was the wrong type referenced?
    if (baseOperation.kind !== "Operation") {
      program.reportDiagnostic(createDiagnostic({ code: "is-operation", target: opReference }));
      return;
    }

    return baseOperation;
  }

  function getGlobalNamespaceType() {
    return globalNamespaceType;
  }

  function getGlobalNamespaceNode() {
    return globalNamespaceNode;
  }

  function checkTupleExpression(node: TupleExpressionNode): TupleType {
    return createAndFinishType({
      kind: "Tuple",
      node: node,
      values: node.values.map((v) => getTypeForNode(v)),
    });
  }

  function getSymbolLinks(s: Sym): SymbolLinks {
    const id = getSymbolId(s);

    if (symbolLinks.has(id)) {
      return symbolLinks.get(id)!;
    }

    const links = {};
    symbolLinks.set(id, links);

    return links;
  }

  function getSymbolId(s: Sym) {
    if (s.id === undefined) {
      s.id = currentSymbolId++;
    }

    return s.id;
  }

  function resolveIdentifierInTable(
    node: IdentifierNode,
    table: SymbolTable | undefined,
    resolveDecorator = false
  ): Sym | undefined {
    if (!table) {
      return undefined;
    }
    let sym;
    if (resolveDecorator) {
      sym = table.get("@" + node.sv);
    } else {
      sym = table.get(node.sv);
    }

    if (!sym) return sym;

    if (sym.flags & SymbolFlags.DuplicateUsing) {
      reportAmbiguousIdentifier(node, [...((table.duplicates.get(sym) as any) ?? [])]);
      return sym;
    }
    return getMergedSymbol(sym);
  }

  function reportAmbiguousIdentifier(node: IdentifierNode, symbols: Sym[]) {
    const duplicateNames = symbols
      .map((x) => {
        const namespace =
          x.symbolSource!.flags & (SymbolFlags.Decorator | SymbolFlags.Function)
            ? (x.symbolSource!.value as any).namespace
            : getNamespaceString(
                (getTypeForNode(x.symbolSource!.declarations[0]) as any).namespace
              );
        return `${namespace}.${node.sv}`;
      })
      .join(", ");
    program.reportDiagnostic(
      createDiagnostic({
        code: "ambiguous-symbol",
        format: { name: node.sv, duplicateNames },
        target: node,
      })
    );
  }

  function resolveIdentifier(id: IdentifierNode): Sym | undefined {
    let sym: Sym | undefined;
    const { node, kind } = getIdentifierContext(id);

    switch (kind) {
      case IdentifierKind.Declaration:
        if (node.symbol) {
          sym = getMergedSymbol(node.symbol);
          break;
        }

        compilerAssert(node.parent, "Parent expected.");
        const containerType = getTypeForNode(node.parent);
        if (isAnonymous(containerType)) {
          return undefined; // member of anonymous type cannot be referenced.
        }

        lateBindMemberContainer(containerType);
        let container = node.parent.symbol;
        if (!container && "symbol" in containerType && containerType.symbol) {
          container = containerType.symbol;
        }

        if (!container) {
          return undefined;
        }

        lateBindMembers(containerType, container);
        sym = resolveIdentifierInTable(id, container.exports ?? container.members);
        break;

      case IdentifierKind.Other:
        return undefined;

      case IdentifierKind.Decorator:
      case IdentifierKind.Using:
      case IdentifierKind.TypeReference:
        let ref: MemberExpressionNode | IdentifierNode = id;
        let resolveDecorator = kind === IdentifierKind.Decorator;
        if (id.parent?.kind === SyntaxKind.MemberExpression) {
          if (id.parent.id === id) {
            // If the identifier is Y in X.Y, then resolve (X.Y).
            ref = id.parent;
          } else {
            // If the identifier is X in X.Y then we are resolving a
            // namespace, which is never a decorator.
            resolveDecorator = false;
          }
        }
        sym = resolveTypeReference(ref, resolveDecorator);
        break;

      default:
        const _assertNever: never = kind;
        compilerAssert(false, "Unreachable");
    }

    return sym?.symbolSource ?? sym;
  }

  function resolveCompletions(identifier: IdentifierNode): Map<string, CadlCompletionItem> {
    const completions = new Map<string, CadlCompletionItem>();
    const { kind } = getIdentifierContext(identifier);

    switch (kind) {
      case IdentifierKind.Using:
      case IdentifierKind.Decorator:
      case IdentifierKind.TypeReference:
        break; // supported
      case IdentifierKind.Other:
        return completions; // not implemented
      case IdentifierKind.Declaration:
        return completions; // cannot complete, name can be chosen arbitrarily
      default:
        const _assertNever: never = kind;
        compilerAssert(false, "Unreachable");
    }

    if (identifier.parent && identifier.parent.kind === SyntaxKind.MemberExpression) {
      const base = resolveTypeReference(identifier.parent.base, false);
      if (base) {
        const type = getTypeForNode(base.declarations[0]);
        lateBindMemberContainer(type);
        lateBindMembers(type, base);
        addCompletions(base.exports ?? base.members);
      }
    } else {
      let scope: Node | undefined = identifier.parent;
      while (scope && scope.kind !== SyntaxKind.CadlScript) {
        if (scope.symbol && scope.symbol.exports) {
          const mergedSymbol = getMergedSymbol(scope.symbol)!;
          addCompletions(mergedSymbol.exports);
        }
        if ("locals" in scope) {
          addCompletions(scope.locals);
        }
        scope = scope.parent;
      }

      if (scope && scope.kind === SyntaxKind.CadlScript) {
        // check any blockless namespace decls
        for (const ns of scope.inScopeNamespaces) {
          const mergedSymbol = getMergedSymbol(ns.symbol)!;
          addCompletions(mergedSymbol.exports);
        }

        // check "global scope" declarations
        addCompletions(globalNamespaceNode.symbol.exports);

        // check "global scope" usings
        addCompletions(scope.locals);
      }
    }

    return completions;

    function addCompletions(table: SymbolTable | undefined) {
      if (!table) {
        return;
      }
      for (const [key, sym] of table) {
        if (sym.flags & SymbolFlags.DuplicateUsing) {
          const duplicates = table.duplicates.get(sym)!;
          for (const duplicate of duplicates) {
            if (duplicate.flags & SymbolFlags.Using) {
              const fqn = getFullyQualifiedSymbolName(duplicate.symbolSource);
              addCompletion(fqn, duplicate);
            }
          }
        } else {
          addCompletion(key, sym);
        }
      }
    }

    function addCompletion(key: string, sym: Sym) {
      if (sym.symbolSource) {
        sym = sym.symbolSource;
      }
      if (!shouldAddCompletion(sym)) {
        return;
      }
      if (key.startsWith("@")) {
        key = key.slice(1);
      }
      if (!completions.has(key)) {
        completions.set(key, { sym });
      }
    }

    function shouldAddCompletion(sym: Sym): boolean {
      switch (kind) {
        case IdentifierKind.Decorator:
          // Only return decorators and namespaces when completing decorator
          return !!(sym.flags & (SymbolFlags.Decorator | SymbolFlags.Namespace));
        case IdentifierKind.Using:
          // Only return namespaces when completing using
          return !!(sym.flags & SymbolFlags.Namespace);
        case IdentifierKind.TypeReference:
          // Do not return functions or decorators when completing types
          return !(sym.flags & (SymbolFlags.Function | SymbolFlags.Decorator));
        default:
          compilerAssert(false, "We should have bailed up-front on other kinds.");
      }
    }
  }

  function resolveIdentifierInScope(
    node: IdentifierNode,
    resolveDecorator = false
  ): Sym | undefined {
    compilerAssert(
      node.parent?.kind !== SyntaxKind.MemberExpression || node.parent.id !== node,
      "This function should not be used to resolve Y in member expression X.Y. Use resolveIdentifier() to resolve an arbitrary identifier."
    );

    if (hasParseError(node)) {
      // Don't report synthetic identifiers used for parser error recovery.
      // The parse error is the root cause and will already have been logged.
      return undefined;
    }

    let scope: Node | undefined = node.parent;
    let binding;

    while (scope && scope.kind !== SyntaxKind.CadlScript) {
      if (scope.symbol && "exports" in scope.symbol) {
        const mergedSymbol = getMergedSymbol(scope.symbol);
        binding = resolveIdentifierInTable(node, mergedSymbol.exports, resolveDecorator);

        if (binding) return binding;
      }

      if ("locals" in scope) {
        if ("duplicates" in scope.locals!) {
          binding = resolveIdentifierInTable(node, scope.locals, resolveDecorator);
        } else {
          binding = resolveIdentifierInTable(node, scope.locals, resolveDecorator);
        }

        if (binding) return binding;
      }

      scope = scope.parent;
    }

    if (!binding && scope && scope.kind === SyntaxKind.CadlScript) {
      // check any blockless namespace decls
      for (const ns of scope.inScopeNamespaces) {
        const mergedSymbol = getMergedSymbol(ns.symbol);
        binding = resolveIdentifierInTable(node, mergedSymbol.exports, resolveDecorator);

        if (binding) return binding;
      }

      // check "global scope" declarations
      binding = resolveIdentifierInTable(
        node,
        globalNamespaceNode.symbol.exports,
        resolveDecorator
      );

      if (binding) return binding;

      // check using types
      binding = resolveIdentifierInTable(node, scope.locals, resolveDecorator);
      if (binding) return binding.flags & SymbolFlags.DuplicateUsing ? undefined : binding;
    }

    if (!isInstantiatingTemplateType()) {
      program.reportDiagnostic(
        createDiagnostic({ code: "unknown-identifier", format: { id: node.sv }, target: node })
      );
    }
    return undefined;
  }

  function resolveTypeReference(
    node: TypeReferenceNode | MemberExpressionNode | IdentifierNode,
    resolveDecorator = false
  ): Sym | undefined {
    if (hasParseError(node)) {
      // Don't report synthetic identifiers used for parser error recovery.
      // The parse error is the root cause and will already have been logged.
      return undefined;
    }

    if (node.kind === SyntaxKind.TypeReference) {
      return resolveTypeReference(node.target, resolveDecorator);
    }

    if (node.kind === SyntaxKind.MemberExpression) {
      let base = resolveTypeReference(node.base);

      if (!base) {
        return undefined;
      }

      // when resolving a type reference based on an alias, unwrap the alias.
      if (base.flags & SymbolFlags.Alias) {
        base = getAliasedSymbol(base);
      }

      if (base.flags & SymbolFlags.Namespace) {
        const symbol = resolveIdentifierInTable(node.id, base.exports, resolveDecorator);
        if (!symbol) {
          program.reportDiagnostic(
            createDiagnostic({
              code: "invalid-ref",
              messageId: "underNamespace",
              format: {
                namespace: getFullyQualifiedSymbolName(base),
                id: node.id.sv,
              },
              target: node,
            })
          );
          return undefined;
        }
        return symbol;
      } else if (base.flags & SymbolFlags.Decorator) {
        program.reportDiagnostic(
          createDiagnostic({
            code: "invalid-ref",
            messageId: "inDecorator",
            format: { id: node.id.sv },
            target: node,
          })
        );
        return undefined;
      } else if (base.flags & SymbolFlags.Function) {
        program.reportDiagnostic(
          createDiagnostic({
            code: "invalid-ref",
            messageId: "node",
            format: { id: node.id.sv, nodeName: "function" },
            target: node,
          })
        );

        return undefined;
      } else if (base.flags & SymbolFlags.MemberContainer) {
        const type =
          base.flags & SymbolFlags.LateBound ? base.type! : getTypeForNode(base.declarations[0]);
        if (
          type.kind !== "Model" &&
          type.kind !== "Enum" &&
          type.kind !== "Interface" &&
          type.kind !== "Union"
        ) {
          program.reportDiagnostic(
            createDiagnostic({
              code: "invalid-ref",
              messageId: "underContainer",
              format: { kind: type.kind, id: node.id.sv },
              target: node,
            })
          );
          return undefined;
        }

        lateBindMembers(type, base);
        const sym = resolveIdentifierInTable(node.id, base.members!, resolveDecorator);
        if (!sym) {
          program.reportDiagnostic(
            createDiagnostic({
              code: "invalid-ref",
              messageId: "underContainer",
              format: { kind: type.kind, id: node.id.sv },
              target: node,
            })
          );
          return undefined;
        }
        return sym;
      } else {
        program.reportDiagnostic(
          createDiagnostic({
            code: "invalid-ref",
            messageId: "node",
            format: {
              id: node.id.sv,
              nodeName: base.declarations[0]
                ? SyntaxKind[base.declarations[0].kind]
                : "Unknown node",
            },
            target: node,
          })
        );

        return undefined;
      }
    }

    if (node.kind === SyntaxKind.Identifier) {
      const sym = resolveIdentifierInScope(node, resolveDecorator);
      if (!sym) return undefined;

      return sym.flags & SymbolFlags.Using ? sym.symbolSource : sym;
    }

    compilerAssert(false, "Unknown type reference kind", node);
  }

  /**
   * Return the symbol that is aliased by this alias declaration. If no such symbol is aliased,
   * return the symbol for the alias instead. For member containers which need to be late bound
   * (i.e. they contain symbols we don't know until we've instantiated the type and the type is an
   * instantiation) we late bind the container which creates the symbol that will hold its members.
   */
  function getAliasedSymbol(aliasSymbol: Sym): Sym {
    const aliasType = checkAlias(aliasSymbol.declarations[0] as AliasStatementNode);
    switch (aliasType.kind) {
      case "Model":
      case "Interface":
      case "Union":
        if (aliasType.templateArguments) {
          // this is an alias for some instantiation, so late-bind the instantiation
          lateBindMemberContainer(aliasType);
          return aliasType.symbol!;
        }
      // fallthrough
      default:
        // get the symbol from the node aliased type's node, or just return the base
        // if it doesn't have a symbol (which will likely result in an error later on)
        return aliasType.node!.symbol ?? aliasSymbol;
    }
  }
  function checkStringLiteral(str: StringLiteralNode): StringLiteralType {
    return getLiteralType(str);
  }

  function checkNumericLiteral(num: NumericLiteralNode): NumericLiteralType {
    return getLiteralType(num);
  }

  function checkBooleanLiteral(bool: BooleanLiteralNode): BooleanLiteralType {
    return getLiteralType(bool);
  }

  function checkProgram() {
    program.reportDuplicateSymbols(globalNamespaceNode.symbol.exports);
    for (const file of program.sourceFiles.values()) {
      for (const ns of file.namespaces) {
        program.reportDuplicateSymbols(ns.symbol.exports);
        initializeTypeForNamespace(ns);
      }
    }

    for (const file of program.sourceFiles.values()) {
      checkSourceFile(file);
    }
  }

  function checkSourceFile(file: CadlScriptNode) {
    for (const statement of file.statements) {
      getTypeForNode(statement);
    }
  }

  function checkModel(node: ModelExpressionNode | ModelStatementNode) {
    if (node.kind === SyntaxKind.ModelStatement) {
      return checkModelStatement(node);
    } else {
      return checkModelExpression(node);
    }
  }

  function checkModelStatement(node: ModelStatementNode) {
    const links = getSymbolLinks(node.symbol);
    const instantiatingThisTemplate = instantiatingTemplate === node;

    if (links.declaredType && !instantiatingThisTemplate) {
      // we're not instantiating this model and we've already checked it
      return links.declaredType;
    }
    const decorators: DecoratorApplication[] = [];

    const type: ModelType = createType({
      kind: "Model",
      name: node.id.sv,
      node: node,
      properties: new Map<string, ModelTypeProperty>(),
      namespace: getParentNamespaceType(node),
      decorators,
      derivedModels: [],
    });
    if (!instantiatingThisTemplate) {
      links.declaredType = type;
    }
    const isBase = checkModelIs(node, node.is);

    if (isBase) {
      checkDeprecated(isBase, node.is!);
      // copy decorators
      decorators.push(...isBase.decorators);
      if (isBase.indexer) {
        type.indexer = isBase.indexer;
      }
    }
    decorators.push(...checkDecorators(node));

    if (isBase) {
      for (const prop of isBase.properties.values()) {
        type.properties.set(
          prop.name,
          finishType({
            ...prop,
          })
        );
      }
    }

    if (isBase) {
      type.baseModel = isBase.baseModel;
    } else if (node.extends) {
      type.baseModel = checkClassHeritage(node, node.extends);
      if (type.baseModel) {
        checkDeprecated(type.baseModel, node.extends);
      }
    }

    if (type.baseModel) {
      type.baseModel.derivedModels.push(type);
    }

    // Hold on to the model type that's being defined so that it
    // can be referenced
    if (!instantiatingThisTemplate) {
      links.declaredType = type;
      links.instantiations = new TypeInstantiationMap();
      type.namespace?.models.set(type.name, type);
    }

    const inheritedPropNames = new Set(
      Array.from(walkPropertiesInherited(type)).map((v) => v.name)
    );

    // Evaluate the properties after
    checkModelProperties(node, type.properties, type, inheritedPropNames);

    if (shouldCreateTypeForTemplate(node)) {
      finishType(type);
    }

    const indexer = getIndexer(program, type);
    if (type.name === "Array" && isInCadlNamespace(type)) {
      stdTypes.Array = type;
    } else if (type.name === "Record" && isInCadlNamespace(type)) {
      stdTypes.Record = type;
    }
    if (indexer) {
      type.indexer = indexer;
    } else {
      const intrinsicModelName = getIntrinsicModelName(program, type);
      if (intrinsicModelName) {
        type.indexer = { key: neverType, value: undefined };
      }
    }
    return type;
  }

  function shouldCreateTypeForTemplate(node: TemplateDeclarationNode) {
    const instantiatingThisTemplate = instantiatingTemplate === node;
    return (
      (instantiatingThisTemplate &&
        templateInstantiation.every((t) => t.kind !== "TemplateParameter")) ||
      node.templateParameters.length === 0
    );
  }

  function checkModelExpression(node: ModelExpressionNode) {
    const properties = new Map();
    const type: ModelType = createType({
      kind: "Model",
      name: "",
      node: node,
      properties,
      indexer: undefined,
      namespace: getParentNamespaceType(node),
      decorators: [],
      derivedModels: [],
    });
    checkModelProperties(node, properties, type);
    return finishType(type);
  }

  function checkPropertyCompatibleWithIndexer(
    parentModel: ModelType,
    property: ModelTypeProperty,
    diagnosticTarget: ModelPropertyNode | ModelSpreadPropertyNode
  ) {
    if (parentModel.indexer === undefined) {
      return;
    }

    if (isNeverIndexer(parentModel.indexer)) {
      reportDiagnostic(program, {
        code: "no-prop",
        format: { propName: property.name },
        target: diagnosticTarget,
      });
    } else {
      const [valid, diagnostics] = isTypeAssignableTo(
        property.type,
        parentModel.indexer.value!,
        diagnosticTarget.kind === SyntaxKind.ModelSpreadProperty
          ? diagnosticTarget
          : diagnosticTarget.value
      );
      if (!valid) program.reportDiagnostics(diagnostics);
    }
  }

  function checkModelProperties(
    node: ModelExpressionNode | ModelStatementNode,
    properties: Map<string, ModelTypeProperty>,
    parentModel: ModelType,
    inheritedPropertyNames?: Set<string>
  ) {
    for (const prop of node.properties!) {
      if ("id" in prop) {
        const newProp = checkModelProperty(prop, parentModel);
        checkPropertyCompatibleWithIndexer(parentModel, newProp, prop);
        defineProperty(properties, newProp, inheritedPropertyNames);
      } else {
        // spread property
        const newProperties = checkSpreadProperty(prop.target, parentModel);

        for (const newProp of newProperties) {
          checkPropertyCompatibleWithIndexer(parentModel, newProp, prop);
          defineProperty(properties, newProp, inheritedPropertyNames, prop);
        }
      }
    }
  }

  function defineProperty(
    properties: Map<string, ModelTypeProperty>,
    newProp: ModelTypeProperty,
    inheritedPropertyNames?: Set<string>,
    diagnosticTarget?: DiagnosticTarget
  ) {
    if (properties.has(newProp.name)) {
      program.reportDiagnostic(
        createDiagnostic({
          code: "duplicate-property",
          format: { propName: newProp.name },
          target: diagnosticTarget ?? newProp,
        })
      );
      return;
    }

    if (inheritedPropertyNames?.has(newProp.name)) {
      program.reportDiagnostic(
        createDiagnostic({
          code: "override-property",
          format: { propName: newProp.name },
          target: diagnosticTarget ?? newProp,
        })
      );

      return;
    }

    properties.set(newProp.name, newProp);
  }

  /**
   * Initializes a late bound symbol for the type. This is generally necessary when attempting to
   * access a symbol for a type that is created during the check phase.
   */
  function lateBindMemberContainer(type: Type) {
    if ((type as any).symbol) return;
    switch (type.kind) {
      case "Model":
        type.symbol = createSymbol(type.node, type.name, SymbolFlags.Model | SymbolFlags.LateBound);
        type.symbol.type = type;
        break;
      case "Interface":
        type.symbol = createSymbol(
          type.node,
          type.name,
          SymbolFlags.Interface | SymbolFlags.LateBound
        );
        type.symbol.type = type;
        break;
      case "Union":
        if (!type.name) return; // don't make a symbol for anonymous unions
        type.symbol = createSymbol(type.node, type.name, SymbolFlags.Union | SymbolFlags.LateBound);
        type.symbol.type = type;
        break;
    }
  }

  function lateBindMembers(type: Type, containerSym: Sym) {
    switch (type.kind) {
      case "Model":
        for (const prop of walkPropertiesInherited(type)) {
          const sym = createSymbol(
            prop.node,
            prop.name,
            SymbolFlags.ModelProperty | SymbolFlags.LateBound
          );
          sym.type = prop;
          containerSym.members!.set(prop.name, sym);
        }
        break;
      case "Enum":
        for (const member of type.members) {
          const sym = createSymbol(
            member.node,
            member.name,
            SymbolFlags.EnumMember | SymbolFlags.LateBound
          );
          sym.type = member;
          containerSym.members!.set(member.name, sym);
        }

        break;
      case "Interface":
        for (const member of type.operations.values()) {
          const sym = createSymbol(
            member.node,
            member.name,
            SymbolFlags.InterfaceMember | SymbolFlags.LateBound
          );
          sym.type = member;
          containerSym.members!.set(member.name, sym);
        }
        break;
      case "Union":
        for (const variant of type.variants.values()) {
          // don't bind anything for union expressions
          if (!variant.node || typeof variant.name === "symbol") continue;
          const sym = createSymbol(
            variant.node,
            variant.name,
            SymbolFlags.UnionVariant | SymbolFlags.LateBound
          );
          sym.type = variant;
          containerSym.members!.set(variant.name, sym);
        }
    }
  }

  function checkClassHeritage(
    model: ModelStatementNode,
    heritageRef: Expression
  ): ModelType | undefined {
    if (heritageRef.kind !== SyntaxKind.TypeReference) {
      reportDiagnostic(program, {
        code: "extend-model",
        target: heritageRef,
      });
      return undefined;
    }
    const modelSymId = getNodeSymId(model);
    pendingResolutions.add(modelSymId);

    const target = resolveTypeReference(heritageRef);
    if (target === undefined) {
      return undefined;
    }

    if (pendingResolutions.has(getNodeSymId(target.declarations[0] as any))) {
      if (!isInstantiatingTemplateType()) {
        reportDiagnostic(program, {
          code: "circular-base-type",
          format: { typeName: (target.declarations[0] as any).id.sv },
          target: target,
        });
      }
      return undefined;
    }
    const heritageType = checkTypeReferenceSymbol(target, heritageRef);
    pendingResolutions.delete(modelSymId);
    if (isErrorType(heritageType)) {
      compilerAssert(program.hasError(), "Should already have reported an error.", heritageRef);
      return undefined;
    }

    if (heritageType.kind !== "Model") {
      program.reportDiagnostic(createDiagnostic({ code: "extend-model", target: heritageRef }));
      return undefined;
    }

    if (isIntrinsic(program, heritageType)) {
      program.reportDiagnostic(
        createDiagnostic({
          code: "extend-primitive",
          target: heritageRef,
          format: {
            modelName: model.id.sv,
            baseModelName: heritageType.name,
          },
        })
      );
    }

    return heritageType;
  }

  function checkModelIs(
    model: ModelStatementNode,
    isExpr: Expression | undefined
  ): ModelType | undefined {
    if (!isExpr) return undefined;

    const modelSymId = getNodeSymId(model);
    pendingResolutions.add(modelSymId);
    let isType;
    if (isExpr.kind === SyntaxKind.ArrayExpression) {
      isType = checkArrayExpression(isExpr);
    } else if (isExpr.kind === SyntaxKind.TypeReference) {
      const target = resolveTypeReference(isExpr);
      if (target === undefined) {
        return undefined;
      }
      if (pendingResolutions.has(getNodeSymId(target.declarations[0] as any))) {
        if (!isInstantiatingTemplateType()) {
          reportDiagnostic(program, {
            code: "circular-base-type",
            format: { typeName: (target.declarations[0] as any).id.sv },
            target: target,
          });
        }
        return undefined;
      }
      isType = checkTypeReferenceSymbol(target, isExpr);
    } else {
      reportDiagnostic(program, { code: "is-model", target: isExpr });
      return undefined;
    }

    pendingResolutions.delete(modelSymId);

    if (isType.kind !== "Model") {
      program.reportDiagnostic(createDiagnostic({ code: "is-model", target: isExpr }));
      return;
    }

    return isType;
  }

  function checkSpreadProperty(
    targetNode: TypeReferenceNode,
    parentModel: ModelType
  ): ModelTypeProperty[] {
    const targetType = getTypeForNode(targetNode);

    if (targetType.kind === "TemplateParameter" || isErrorType(targetType)) {
      return [];
    }
    if (targetType.kind !== "Model") {
      program.reportDiagnostic(createDiagnostic({ code: "spread-model", target: targetNode }));
      return [];
    }

    if (targetType.indexer && isNeverIndexer(targetType.indexer)) {
      program.reportDiagnostic(
        createDiagnostic({ code: "spread-model", messageId: "neverIndex", target: targetNode })
      );
      return [];
    }

    const props: ModelTypeProperty[] = [];
    // copy each property
    for (const prop of walkPropertiesInherited(targetType)) {
      const newProp = cloneType(prop, {
        sourceProperty: prop,
        model: parentModel,
      });
      props.push(newProp);
    }
    return props;
  }

  function* walkPropertiesInherited(model: ModelType) {
    let current: ModelType | undefined = model;

    while (current) {
      yield* current.properties.values();
      current = current.baseModel;
    }
  }

  function countPropertiesInherited(
    model: ModelType,
    filter?: (property: ModelTypeProperty) => boolean
  ) {
    let count = 0;
    for (const each of walkPropertiesInherited(model)) {
      if (!filter || filter(each)) {
        count++;
      }
    }
    return count;
  }

  function checkModelProperty(prop: ModelPropertyNode, parentModel?: ModelType): ModelTypeProperty {
    const decorators = checkDecorators(prop);
    const valueType = getTypeForNode(prop.value);
    const defaultValue = prop.default && checkDefault(prop.default, valueType);
    const name = prop.id.kind === SyntaxKind.Identifier ? prop.id.sv : prop.id.value;

    const type: ModelTypeProperty = createType({
      kind: "ModelProperty",
      name,
      node: prop,
      optional: prop.optional,
      type: valueType,
      decorators,
      default: defaultValue,
      model: parentModel,
    });

    const parentModelNode = prop.parent! as
      | ModelStatementNode
      | ModelExpressionNode
      | OperationStatementNode;
    if (
      parentModelNode.kind !== SyntaxKind.ModelStatement ||
      shouldCreateTypeForTemplate(parentModelNode)
    ) {
      finishType(type);
    }

    return type;
  }

  function isValueType(type: Type): boolean {
    const valueTypes = new Set(["String", "Number", "Boolean", "EnumMember", "Tuple"]);
    return valueTypes.has(type.kind);
  }

  function checkDefault(defaultNode: Node, type: Type): Type {
    const defaultType = getTypeForNode(defaultNode);
    if (isErrorType(type)) {
      return errorType;
    }
    if (!isValueType(defaultType)) {
      program.reportDiagnostic(
        createDiagnostic({
          code: "unsupported-default",
          format: { type: type.kind },
          target: defaultType,
        })
      );
      return errorType;
    }
    const [related, diagnostics] = isTypeAssignableTo(defaultType, type, defaultNode);
    if (!related) {
      program.reportDiagnostics(diagnostics);
      return errorType;
    } else {
      return defaultType;
    }
  }

  function checkDecorators(node: { decorators: readonly DecoratorExpressionNode[] }) {
    const decorators: DecoratorApplication[] = [];
    for (const decNode of node.decorators) {
      const sym = resolveTypeReference(decNode.target, true);
      if (!sym) {
        program.reportDiagnostic(
          createDiagnostic({
            code: "unknown-decorator",
            target: decNode,
          })
        );
        continue;
      }
      if (!(sym.flags & SymbolFlags.Decorator)) {
        program.reportDiagnostic(
          createDiagnostic({
            code: "invalid-decorator",
            format: { id: sym.name },
            target: decNode,
          })
        );
        continue;
      }

      decorators.unshift({
        decorator: sym.value!,
        node: decNode,
        args: checkDecoratorArguments(decNode),
      });
    }

    return decorators;
  }

  function checkDecoratorArguments(decorator: DecoratorExpressionNode): DecoratorArgument[] {
    return decorator.arguments.map((argNode) => {
      const type = getTypeForNode(argNode);
      const value =
        type.kind === "Number" || type.kind === "String" || type.kind === "Boolean"
          ? type.value
          : type;
      return {
        value,
        node: argNode,
      };
    });
  }

  function checkAlias(node: AliasStatementNode): Type {
    const links = getSymbolLinks(node.symbol);
    const instantiatingThisTemplate = instantiatingTemplate === node;

    if (links.declaredType && !instantiatingThisTemplate) {
      return links.declaredType;
    }

    const aliasSymId = getNodeSymId(node);
    if (pendingResolutions.has(aliasSymId)) {
      if (!isInstantiatingTemplateType()) {
        reportDiagnostic(program, {
          code: "circular-alias-type",
          format: { typeName: node.id.sv },
          target: node,
        });
      }
      links.declaredType = errorType;
      return errorType;
    }

    pendingResolutions.add(aliasSymId);
    const type = getTypeForNode(node.value);
    if (!instantiatingThisTemplate) {
      links.declaredType = type;
      links.instantiations = new TypeInstantiationMap();
    }
    pendingResolutions.delete(aliasSymId);

    return type;
  }

  function checkEnum(node: EnumStatementNode): Type {
    const links = getSymbolLinks(node.symbol);
    if (!links.type) {
      const enumType: EnumType = (links.type = createType({
        kind: "Enum",
        name: node.id.sv,
        node,
        members: [],
        decorators: [],
      }));

      const memberNames = new Set<string>();

      for (const member of node.members) {
        if (member.kind === SyntaxKind.EnumMember) {
          const memberType = checkEnumMember(enumType, member, memberNames);
          if (memberType) {
            enumType.members.push(memberType);
          }
        } else {
          const members = checkEnumSpreadMember(enumType, member.target, memberNames);
          for (const memberType of members) {
            enumType.members.push(memberType);
          }
        }
      }

      const namespace = getParentNamespaceType(node);
      enumType.namespace = namespace;
      enumType.namespace?.enums.set(enumType.name!, enumType);
      enumType.decorators = checkDecorators(node);

      finishType(enumType);
    }

    return links.type;
  }

  function checkInterface(node: InterfaceStatementNode): InterfaceType {
    const links = getSymbolLinks(node.symbol);
    const instantiatingThisTemplate = instantiatingTemplate === node;

    if (links.declaredType && !instantiatingThisTemplate) {
      // we're not instantiating this interface and we've already checked it
      return links.declaredType as InterfaceType;
    }

    const decorators = checkDecorators(node);

    const interfaceType: InterfaceType = createType({
      kind: "Interface",
      decorators,
      node,
      namespace: getParentNamespaceType(node),
      operations: new Map(),
      name: node.id.sv,
    });

    if (!instantiatingThisTemplate) {
      links.declaredType = interfaceType;
    }

    for (const extendsNode of node.extends) {
      const extendsType = getTypeForNode(extendsNode);
      if (extendsType.kind !== "Interface") {
        program.reportDiagnostic(
          createDiagnostic({ code: "extends-interface", target: extendsNode })
        );
        continue;
      }

      for (const newMember of extendsType.operations.values()) {
        if (interfaceType.operations.has(newMember.name)) {
          program.reportDiagnostic(
            createDiagnostic({
              code: "extends-interface-duplicate",
              format: { name: newMember.name },
              target: extendsNode,
            })
          );
        }

        interfaceType.operations.set(
          newMember.name,
          cloneType(newMember, { interface: interfaceType })
        );
      }
    }

    checkInterfaceMembers(node, interfaceType);

    if (shouldCreateTypeForTemplate(node)) {
      finishType(interfaceType);
    }

    if (!instantiatingThisTemplate) {
      links.instantiations = new TypeInstantiationMap();
      interfaceType.namespace?.interfaces.set(interfaceType.name, interfaceType);
    }

    return interfaceType;
  }

  function checkInterfaceMembers(node: InterfaceStatementNode, interfaceType: InterfaceType) {
    const ownMembers = new Map<string, OperationType>();

    for (const opNode of node.operations) {
      const opType = checkOperation(opNode, interfaceType);
      if (opType.kind === "Operation") {
        if (ownMembers.has(opType.name)) {
          program.reportDiagnostic(
            createDiagnostic({
              code: "interface-duplicate",
              format: { name: opType.name },
              target: opNode,
            })
          );
          continue;
        }
        ownMembers.set(opType.name, opType);
        interfaceType.operations.set(opType.name, opType);
      }
    }
  }

  function checkUnion(node: UnionStatementNode) {
    const links = getSymbolLinks(node.symbol);
    const instantiatingThisTemplate = instantiatingTemplate === node;

    if (links.declaredType && !instantiatingThisTemplate) {
      // we're not instantiating this union and we've already checked it
      return links.declaredType as UnionType;
    }

    const decorators = checkDecorators(node);
    const variants = new Map<string, UnionTypeVariant>();
    checkUnionVariants(node, variants);
    const unionType: UnionType = createType({
      kind: "Union",
      decorators,
      node,
      namespace: getParentNamespaceType(node),
      name: node.id.sv,
      variants,
      get options() {
        return Array.from(this.variants.values()).map((v) => v.type);
      },
      expression: false,
    });

    if (shouldCreateTypeForTemplate(node)) {
      finishType(unionType);
    }

    if (!instantiatingThisTemplate) {
      links.declaredType = unionType;
      links.instantiations = new TypeInstantiationMap();
      unionType.namespace?.unions.set(unionType.name!, unionType);
    }

    return unionType;
  }

  function checkUnionVariants(union: UnionStatementNode, variants: Map<string, UnionTypeVariant>) {
    for (const variantNode of union.options) {
      const variantType = checkUnionVariant(union, variantNode);
      if (variants.has(variantType.name as string)) {
        program.reportDiagnostic(
          createDiagnostic({
            code: "union-duplicate",
            format: { name: variantType.name.toString() },
            target: variantNode,
          })
        );
        continue;
      }
      variants.set(variantType.name as string, variantType);
    }
  }

  function checkUnionVariant(
    union: UnionStatementNode,
    variantNode: UnionVariantNode
  ): UnionTypeVariant {
    const name =
      variantNode.id.kind === SyntaxKind.Identifier ? variantNode.id.sv : variantNode.id.value;
    const decorators = checkDecorators(variantNode);
    const type = getTypeForNode(variantNode.value);
    const variantType: UnionTypeVariant = createType({
      kind: "UnionVariant",
      name,
      node: variantNode,
      decorators,
      type,
    });

    if (shouldCreateTypeForTemplate(union)) {
      finishType(variantType);
    }

    return variantType;
  }

  function checkEnumMember(
    parentEnum: EnumType,
    node: EnumMemberNode,
    existingMemberNames: Set<string>
  ): EnumMemberType | undefined {
    const name = node.id.kind === SyntaxKind.Identifier ? node.id.sv : node.id.value;
    const value = node.value ? node.value.value : undefined;
    const decorators = checkDecorators(node);
    if (existingMemberNames.has(name)) {
      program.reportDiagnostic(
        createDiagnostic({
          code: "enum-member-duplicate",
          format: { name: name },
          target: node,
        })
      );
      return;
    }
    existingMemberNames.add(name);
    return createAndFinishType({
      kind: "EnumMember",
      enum: parentEnum,
      name,
      node,
      value,
      decorators,
    });
  }

  function checkEnumSpreadMember(
    parentEnum: EnumType,
    targetNode: TypeReferenceNode,
    existingMemberNames: Set<string>
  ): EnumMemberType[] {
    const members: EnumMemberType[] = [];
    const targetType = getTypeForNode(targetNode);

    if (!isErrorType(targetType)) {
      if (targetType.kind !== "Enum") {
        program.reportDiagnostic(createDiagnostic({ code: "spread-enum", target: targetNode }));
        return members;
      }

      for (const member of targetType.members) {
        if (existingMemberNames.has(member.name)) {
          program.reportDiagnostic(
            createDiagnostic({
              code: "enum-member-duplicate",
              format: { name: member.name },
              target: targetNode,
            })
          );
        } else {
          existingMemberNames.add(member.name);
          const clonedMember = cloneType(member, {
            enum: parentEnum,
            sourceMember: member,
          });
          if (clonedMember) {
            members.push(clonedMember);
          }
        }
      }
    }

    return members;
  }

  // the types here aren't ideal and could probably be refactored.

  function createAndFinishType<
    U extends Type extends any ? Omit<Type, keyof typeof typePrototype> : never
  >(typeDef: U): U & typeof typePrototype {
    createType(typeDef);
    return finishType(typeDef as any) as any;
  }

  /**
   * Given the own-properties of a type, returns a fully-initialized type.
   * So far, that amounts to setting the prototype to typePrototype which
   * contains the `projections` getter.
   */
  function createType<T>(typeDef: T): T & TypePrototype {
    Object.setPrototypeOf(typeDef, typePrototype);
    return typeDef as any;
  }

  function finishType<T extends Type>(typeDef: T, runDecorators = true): T {
    (typeDef as any).templateArguments = templateInstantiation;

    if (runDecorators && "decorators" in typeDef) {
      for (const decApp of typeDef.decorators) {
        applyDecoratorToType(decApp, typeDef);
      }
    }
    Object.setPrototypeOf(typeDef, typePrototype);

    return typeDef;
  }

  function applyDecoratorToType(decApp: DecoratorApplication, target: Type) {
    compilerAssert(
      "decorators" in target,
      "Cannot apply decorator to non-decoratable type",
      target
    );

    for (const arg of decApp.args) {
      if (typeof arg.value === "object") {
        if (isErrorType(arg.value)) {
          // If one of the decorator argument is an error don't run it.
          return;
        }
      }
    }

    // peel `fn` off to avoid setting `this`.
    try {
      const fn = decApp.decorator;
      const context = createDecoratorContext(program, decApp);
      fn(context, target, ...decApp.args.map((x) => x.value));
    } catch (error: any) {
      // do not fail the language server for exceptions in decorators
      if (program.compilerOptions.designTimeBuild) {
        program.reportDiagnostic(
          createDiagnostic({
            code: "decorator-fail",
            format: { decoratorName: decApp.decorator.name, error: error.stack },
            target: decApp.node ?? target,
          })
        );
      } else {
        throw error;
      }
    }
  }

  function createDecoratorContext(
    program: Program,
    decApp: DecoratorApplication
  ): DecoratorContext {
    function createPassThruContext(
      program: Program,
      decApp: DecoratorApplication
    ): DecoratorContext {
      return {
        program,
        decoratorTarget: decApp.node!,
        getArgumentTarget: () => decApp.node!,
        call: (decorator, target, ...args) => {
          return decorator(createPassThruContext(program, decApp), target, ...args);
        },
      };
    }

    return {
      program,
      decoratorTarget: decApp.node!,
      getArgumentTarget: (index: number) => {
        return decApp.args[index]?.node;
      },
      call: (decorator, target, ...args) => {
        return decorator(createPassThruContext(program, decApp), target, ...args);
      },
    };
  }

  function getLiteralType(node: StringLiteralNode): StringLiteralType;
  function getLiteralType(node: NumericLiteralNode): NumericLiteralType;
  function getLiteralType(node: BooleanLiteralNode): BooleanLiteralType;
  function getLiteralType(node: LiteralNode): LiteralType;
  function getLiteralType(node: LiteralNode): LiteralType {
    return createLiteralType(node.value, node);
  }

  function mergeSymbolTable(source: SymbolTable, target: SymbolTable) {
    for (const [sym, duplicates] of source.duplicates) {
      const targetSet = target.duplicates.get(sym);
      if (targetSet === undefined) {
        target.duplicates.set(sym, new Set([...duplicates]));
      } else {
        for (const duplicate of duplicates) {
          targetSet.add(duplicate);
        }
      }
    }

    for (const [key, sourceBinding] of source) {
      if (sourceBinding.flags & SymbolFlags.Namespace) {
        // we are merging a namespace symbol. See if is an existing namespace symbol
        // to merge with.
        let existingBinding = target.get(key);

        if (!existingBinding) {
          existingBinding = {
            ...sourceBinding,
          };
          target.set(key, existingBinding);
          mergedSymbols.set(sourceBinding, existingBinding);
        } else if (existingBinding.flags & SymbolFlags.Namespace) {
          existingBinding.declarations.push(...sourceBinding.declarations);
          mergedSymbols.set(sourceBinding, existingBinding);
          mergeSymbolTable(sourceBinding.exports!, existingBinding.exports!);
        } else {
          // this will set a duplicate error
          target.set(key, sourceBinding);
        }
      } else {
        target.set(key, sourceBinding);
      }
    }
  }

  function getMergedSymbol(sym: Sym): Sym {
    if (!sym) return sym;
    return mergedSymbols.get(sym) || sym;
  }

  function createGlobalNamespaceNode(): NamespaceStatementNode {
    const nsId: IdentifierNode = {
      kind: SyntaxKind.Identifier,
      pos: 0,
      end: 0,
      sv: "__GLOBAL_NS",
      symbol: undefined as any,
      flags: NodeFlags.Synthetic,
    };

    const nsNode: Writable<NamespaceStatementNode> = {
      kind: SyntaxKind.NamespaceStatement,
      decorators: [],
      pos: 0,
      end: 0,
      id: nsId,
      symbol: undefined as any,
      locals: createSymbolTable(),
      flags: NodeFlags.Synthetic,
    };
    nsNode.symbol = createSymbol(nsNode, "__GLOBAL_NS", SymbolFlags.Namespace);
    return nsNode;
  }

  function createGlobalNamespaceType() {
    return createAndFinishType({
      kind: "Namespace",
      name: "",
      node: globalNamespaceNode,
      models: new Map(),
      operations: new Map(),
      namespaces: new Map(),
      interfaces: new Map(),
      unions: new Map(),
      enums: new Map(),
      decorators: [],
    });
  }

  /**
   * Clone a type, resulting in an identical type with all the same decorators
   * applied. Decorators are re-run on the clone to achieve this.
   *
   * Care is taken to clone nested data structures that are part of the type.
   * Any type with e.g. a map or an array property must recreate the map or array
   * so that clones don't share the same object.
   *
   * For types which have sub-types that are part of it, e.g. enums with members,
   * unions with variants, or models with properties, the sub-types are cloned
   * as well.
   *
   * If the entire type graph needs to be cloned, then cloneType must be called
   * recursively by the caller.
   */
  function cloneType<T extends Type>(type: T, additionalProps: { [P in keyof T]?: T[P] } = {}): T {
    // Create a new decorator list with the same decorators so that edits to the
    // new decorators list doesn't affect the cloned type
    const decorators = "decorators" in type ? [...type.decorators] : undefined;

    // TODO: this needs to handle other types
    let clone;
    switch (type.kind) {
      case "Model":
        clone = finishType({
          ...type,
          decorators,
          properties: Object.prototype.hasOwnProperty.call(additionalProps, "properties")
            ? undefined
            : new Map(
                Array.from(type.properties.entries()).map(([key, prop]) => [key, cloneType(prop)])
              ),
          ...additionalProps,
        });
        break;
      case "Union":
        clone = finishType({
          ...type,
          decorators,
          variants: new Map<string | symbol, UnionTypeVariant>(
            Array.from(type.variants.entries()).map(([key, prop]) => [
              key,
              prop.kind === "UnionVariant" ? cloneType(prop) : prop,
            ])
          ),
          get options() {
            return Array.from(this.variants.values()).map((v: any) => v.type);
          },
          ...additionalProps,
        });
        break;
      case "Interface":
        clone = finishType({
          ...type,
          decorators,
          operations: new Map(type.operations.entries()),
          ...additionalProps,
        });
        break;
      case "Enum":
        clone = finishType({
          ...type,
          decorators,
          members: type.members.map((v) => cloneType(v)),
          ...additionalProps,
        });
        break;
      default:
        clone = finishType({
          ...type,
          ...(decorators ? { decorators } : {}),
          ...additionalProps,
        });
    }

    const projection = projectionsByType.get(type);
    if (projection) {
      projectionsByType.set(clone, projection);
    }

    return clone;
  }

  function checkProjectionDeclaration(node: ProjectionStatementNode): Type {
    // todo: check for duplicate projection decls on individual types
    // right now you can declare the same projection on a specific type
    // this could maybe go in the binder? But right now we don't know
    // what an identifier resolves to until check time.
    const links = getSymbolLinks(node.symbol);
    if (processedProjections.has(node)) {
      return links.declaredType!;
    }
    processedProjections.add(node);
    program.reportDiagnostic(
      createDiagnostic({ code: "projections-are-experimental", target: node })
    );

    let type;

    if (links.declaredType) {
      type = links.declaredType as ProjectionType;
    } else {
      type = links.declaredType = createType({
        kind: "Projection",
        node: undefined,
        nodeByKind: new Map(),
        nodeByType: new Map(),
      });
    }

    switch (node.selector.kind) {
      case SyntaxKind.ProjectionModelSelector:
        projectionsByTypeKind.get("Model")!.push(node);
        type.nodeByKind.set("Model", node);
        break;
      case SyntaxKind.ProjectionOperationSelector:
        projectionsByTypeKind.get("Operation")!.push(node);
        type.nodeByKind.set("Operation", node);
        break;
      case SyntaxKind.ProjectionUnionSelector:
        projectionsByTypeKind.get("Union")!.push(node);
        type.nodeByKind.set("Union", node);
        break;
      case SyntaxKind.ProjectionInterfaceSelector:
        projectionsByTypeKind.get("Interface")!.push(node);
        type.nodeByKind.set("Interface", node);
        break;
      case SyntaxKind.ProjectionEnumSelector:
        projectionsByTypeKind.get("Enum")!.push(node);
        type.nodeByKind.set("Enum", node);
        break;
      default:
        const projected = checkTypeReference(node.selector);
        let current = projectionsByType.get(projected);
        if (!current) {
          current = [];
          projectionsByType.set(projected, current);
        }
        current.push(node);
        type.nodeByType.set(projected, node);
        break;
    }

    return type;
  }

  function evalProjectionNode(
    node: ProjectionExpression | ProjectionStatementItem
  ): TypeOrReturnRecord {
    switch (node.kind) {
      case SyntaxKind.ProjectionExpressionStatement:
        return evalProjectionExpressionStatement(node);
      case SyntaxKind.ProjectionCallExpression:
        return evalProjectionCallExpression(node);
      case SyntaxKind.ProjectionMemberExpression:
        return evalProjectionMemberExpression(node);
      case SyntaxKind.ProjectionDecoratorReferenceExpression:
        return evalProjectionDecoratorReference(node);
      case SyntaxKind.Identifier:
        return evalProjectionIdentifier(node);
      case SyntaxKind.ProjectionLambdaExpression:
        return evalProjectionLambdaExpression(node);
      case SyntaxKind.StringLiteral:
        return evalStringLiteral(node);
      case SyntaxKind.NumericLiteral:
        return evalNumericLiteral(node);
      case SyntaxKind.BooleanLiteral:
        return evalBooleanLiteral(node);
      case SyntaxKind.ProjectionBlockExpression:
        return evalProjectionBlockExpression(node);
      case SyntaxKind.ProjectionArithmeticExpression:
        return evalProjectionArithmeticExpression(node);
      case SyntaxKind.ProjectionIfExpression:
        return evalProjectionIfExpression(node);
      case SyntaxKind.ProjectionEqualityExpression:
        return evalProjectionEqualityExpression(node);
      case SyntaxKind.ProjectionUnaryExpression:
        return evalProjectionUnaryExpression(node);
      case SyntaxKind.ProjectionRelationalExpression:
        return evalProjectionRelationalExpression(node);
      case SyntaxKind.ProjectionModelExpression:
        return evalProjectionModelExpression(node);
      case SyntaxKind.VoidKeyword:
        return voidType;
      case SyntaxKind.NeverKeyword:
        return neverType;
      case SyntaxKind.UnknownKeyword:
        return unknownType;
      case SyntaxKind.Return:
        return evalReturnKeyword(node);
      default:
        compilerAssert(false, `Can't eval the node ${SyntaxKind[node.kind]}`);
    }
  }

  interface EvalContext {
    node: Node;
    locals: Map<string, Type>;
    parent?: EvalContext;
  }

  function evalReturnKeyword(node: ReturnExpressionNode): ReturnRecord {
    const value = evalProjectionNode(node.value);
    if (value.kind === "Return") {
      return value;
    }

    return {
      kind: "Return",
      value,
    };
  }

  function evalProjectionModelExpression(node: ProjectionModelExpressionNode): TypeOrReturnRecord {
    const modelType: ModelType = createType({
      kind: "Model",
      name: "",
      node: node,
      decorators: [],
      properties: new Map(),
      derivedModels: [],
    });

    for (const propNode of node.properties) {
      if (propNode.kind === SyntaxKind.ProjectionModelProperty) {
        const prop = evalProjectionModelProperty(propNode, modelType);
        if (prop.kind === "Return") {
          return prop;
        }
        modelType.properties.set(prop.name, prop);
      } else {
        const props = evalProjectionModelSpreadProperty(propNode);
        if (!Array.isArray(props)) {
          // return record
          return props;
        }

        for (const newProp of props) {
          modelType.properties.set(newProp.name, newProp);
        }
      }
    }

    return modelType;
  }

  function evalProjectionModelProperty(
    node: ProjectionModelPropertyNode,
    model: ModelType
  ): ModelTypeProperty | ReturnRecord {
    const type = evalProjectionNode(node.value);
    if (type.kind === "Return") {
      return type;
    }

    return createType({
      kind: "ModelProperty",
      name: node.id.kind === SyntaxKind.Identifier ? node.id.sv : node.id.value,
      node: node,
      decorators: [],
      optional: node.optional,
      type,
      model,
    });
  }

  function evalProjectionModelSpreadProperty(
    node: ProjectionModelSpreadPropertyNode
  ): ModelTypeProperty[] | ReturnRecord {
    const target = evalProjectionNode(node.target);
    if (target.kind === "Return") {
      return target;
    }

    if (target.kind !== "Model") {
      throw new ProjectionError(`Can only spread models`);
    }
    const props = [];
    // copy each property
    for (const prop of walkPropertiesInherited(target)) {
      const newProp = cloneType(prop, { sourceProperty: prop });
      props.push(newProp);
    }

    return props;
  }

  function evalProjectionRelationalExpression(
    node: ProjectionRelationalExpressionNode
  ): TypeOrReturnRecord {
    const left = evalProjectionNode(node.left);
    if (left.kind === "Return") {
      return left;
    } else if (left.kind !== "Number" && left.kind !== "String") {
      throw new ProjectionError("Can only compare numbers or strings");
    }

    const right = evalProjectionNode(node.right);
    if (right.kind === "Return") {
      return right;
    } else if (right.kind !== "Number" && right.kind !== "String") {
      throw new ProjectionError("Can only compare numbers or strings");
    }

    if (left.kind !== right.kind) {
      throw new ProjectionError("Can't compare numbers and strings");
    }

    switch (node.op) {
      case "<":
        return createLiteralType(left.value < right.value);
      case "<=":
        return createLiteralType(left.value <= right.value);
      case ">":
        return createLiteralType(left.value > right.value);
      case ">=":
        return createLiteralType(left.value >= right.value);
    }
  }

  function evalProjectionUnaryExpression(node: ProjectionUnaryExpressionNode): TypeOrReturnRecord {
    const target = evalProjectionNode(node.target);
    if (target.kind !== "Boolean") {
      throw new ProjectionError("Can't negate a non-boolean");
    }

    switch (node.op) {
      case "!":
        return createLiteralType(!target.value);
    }
  }
  function evalProjectionEqualityExpression(
    node: ProjectionEqualityExpressionNode
  ): TypeOrReturnRecord {
    const left = evalProjectionNode(node.left);
    if (left.kind === "Return") {
      return left;
    } else if (left.kind !== "Number" && left.kind !== "String") {
      throw new ProjectionError("Comparisons must be strings or numbers");
    }

    const right = evalProjectionNode(node.right);
    if (right.kind === "Return") {
      return right;
    } else if (right.kind !== "Number" && right.kind !== "String") {
      throw new ProjectionError("Comparisons must be strings or numbers");
    }

    if (right.kind !== left.kind) {
      throw new ProjectionError("Can't compare number and string");
    }

    switch (node.op) {
      case "==":
        return createLiteralType(left.value === right.value);
      case "!=":
        return createLiteralType(left.value !== right.value);
    }
  }

  function evalProjectionIfExpression(node: ProjectionIfExpressionNode): TypeOrReturnRecord {
    let ifExpr: ProjectionIfExpressionNode | undefined = node;
    while (ifExpr) {
      const test = evalProjectionNode(ifExpr.test);
      if (test.kind === "Return") {
        return test;
      }

      if (typeIsTruthy(test)) {
        return evalProjectionBlockExpression(ifExpr.consequent);
      } else if (
        ifExpr.alternate &&
        ifExpr.alternate.kind === SyntaxKind.ProjectionBlockExpression
      ) {
        return evalProjectionBlockExpression(ifExpr.alternate);
      } else {
        ifExpr = ifExpr.alternate;
      }
    }

    return voidType;
  }

  function typeIsTruthy(t: Type) {
    switch (t.kind) {
      case "Boolean":
        return t.value;
      case "Number":
        return !!t.value;
      case "String":
        return !!t.value;
      default:
        return true;
    }
  }

  function createEvalContext(node: Node, parent?: EvalContext): EvalContext {
    return {
      node,
      locals: new Map(),
      parent,
    };
  }

  function evalProjectionBlockExpression(node: ProjectionBlockExpressionNode): TypeOrReturnRecord {
    let lastVal: Type = voidType;
    for (const stmt of node.statements) {
      const stmtValue = evalProjectionNode(stmt);
      if (stmtValue.kind === "Return") {
        return stmtValue;
      }
      lastVal = stmtValue;
    }

    return lastVal;
  }

  function evalProjectionArithmeticExpression(
    node: ProjectionArithmeticExpressionNode
  ): StringLiteralType | NumericLiteralType | ReturnRecord {
    const lhs = evalProjectionNode(node.left);
    if (lhs.kind === "Return") {
      return lhs;
    }

    if (lhs.kind !== "Number" && lhs.kind !== "String") {
      throw new ProjectionError(`Operator ${node.op} can only apply to strings or numbers`);
    }
    const rhs = evalProjectionNode(node.right);
    if (rhs.kind === "Return") {
      return rhs;
    }
    if (rhs.kind !== "Number" && rhs.kind !== "String") {
      throw new ProjectionError(`Operator ${node.op} can only apply to strings or numbers`);
    }

    if (rhs.kind !== lhs.kind) {
      throw new ProjectionError(`Operator ${node.op}'s operands need to be the same type`);
    }

    if (lhs.kind === "String") {
      return createLiteralType((lhs as StringLiteralType).value + (rhs as StringLiteralType).value);
    } else {
      return createLiteralType(
        (lhs as NumericLiteralType).value + (rhs as NumericLiteralType).value
      );
    }
  }

  function evalProjectionStatement(node: ProjectionNode, target: Type, args: Type[]): Type {
    let topLevelProjection = false;
    if (!currentProjectionDirection) {
      topLevelProjection = true;
      currentProjectionDirection = node.direction;
    }
    if (currentProjectionDirection === "from" && !target.projectionSource) {
      // this model wasn't projected, so we'll just return the target
      return target;
    }

    const originalContext = evalContext;
    evalContext = createEvalContext(node);
    for (const [i, param] of node.parameters.entries()) {
      if (!args[i]) {
        throw new ProjectionError(
          "need argument for parameter " + SyntaxKind[node.parameters[i].kind]
        );
      }

      const argVal = args[i];
      let typeVal;

      if (typeof argVal === "number" || typeof argVal === "string" || typeof argVal === "boolean") {
        typeVal = createLiteralType(argVal);
      } else {
        typeVal = argVal;
      }

      evalContext.locals.set(param.id.sv, typeVal);
    }

    evalContext.locals.set("self", target);
    let lastVal: TypeOrReturnRecord = voidType;
    for (const item of node.body) {
      lastVal = evalProjectionNode(item);
      if (lastVal.kind === "Return") {
        break;
      }
    }

    if (topLevelProjection) {
      currentProjectionDirection = undefined;
    }
    const selfResult = evalContext.locals.get("self")!;
    evalContext = originalContext;

    if (lastVal.kind === "Return") {
      return lastVal.value;
    } else {
      return selfResult;
    }
  }

  function evalProjectionExpressionStatement(node: ProjectionExpressionStatement) {
    return evalProjectionNode(node.expr);
  }

  function evalProjectionCallExpression(node: ProjectionCallExpressionNode) {
    const target = evalProjectionNode(node.target);

    if (!target) throw new ProjectionError("target undefined");
    const args = [];
    for (const arg of node.arguments) {
      args.push(evalProjectionNode(arg));
    }

    if (target.kind !== "Function") {
      throw new ProjectionError("Can't call non-function, got type " + target.kind);
    }

    return target.call(...args);
  }

  function evalProjectionMemberExpression(
    node: ProjectionMemberExpressionNode
  ): TypeOrReturnRecord {
    const base = evalProjectionNode(node.base);
    if (base.kind === "Return") {
      return base;
    }
    const member = node.id.sv;
    const selector = node.selector;

    if (selector === ".") {
      switch (base.kind) {
        case "Namespace":
          const sym = base.node.symbol.exports!.get(member);
          if (sym) {
            const links = getSymbolLinks(sym);
            return links.declaredType || links.type || errorType;
          } else {
            throw new ProjectionError(`Namespace doesn't have member ${member}`);
          }
        case "Model":
          const prop = base.properties.get(member);
          if (!prop) {
            throw new ProjectionError(`Model doesn't have property ${member}`);
          }
          return prop;
        case "Enum":
          const enumMember = base.members.find((v) => v.name === member);
          if (!enumMember) {
            throw new ProjectionError(`Enum doesn't have member ${member}`);
          }
          return enumMember;
        case "Union":
          const variant = base.variants.get(member);
          if (!variant) {
            throw new ProjectionError(`Union doesn't have variant ${member}`);
          }
          return variant;
        default:
          throw new ProjectionError(
            `Can't get member "${member}" of type ${base.kind} because it has no members. Did you mean to use "::" instead of "."?`
          );
      }
    }

    switch (base.kind) {
      case "Object":
        return base.properties[member] || errorType;
      default:
        const typeOps = projectionMembers[base.kind];
        if (!typeOps) {
          throw new ProjectionError(
            `${base.kind} doesn't have an object model member named ${member}`
          );
        }
        // any cast needed to ensure we don't get a too complex union error on the call
        // to op further down.
        const op: any = typeOps[member];
        if (!op) {
          throw new ProjectionError(
            `${base.kind} doesn't have an object model member named ${member}`
          );
        }

        return op(base);
    }
  }

  /**
   * @returns true if checker is currently instantiating a template type.
   */
  function isInstantiatingTemplateType(): boolean {
    return instantiatingTemplate !== undefined;
  }

  function createFunctionType(fn: (...args: Type[]) => Type): FunctionType {
    return createType({
      kind: "Function",
      call: fn,
    } as const);
  }

  function literalTypeToValue(type: StringLiteralType): string;
  function literalTypeToValue(type: NumericLiteralType): number;
  function literalTypeToValue(type: BooleanLiteralType): boolean;
  function literalTypeToValue(
    type: StringLiteralType | NumericLiteralType | BooleanLiteralType
  ): boolean;
  function literalTypeToValue(
    type: StringLiteralType | NumericLiteralType | BooleanLiteralType
  ): string | number | boolean {
    return type.value;
  }

  function createLiteralType(value: string, node?: StringLiteralNode): StringLiteralType;
  function createLiteralType(value: number, node?: NumericLiteralNode): NumericLiteralType;
  function createLiteralType(value: boolean, node?: BooleanLiteralNode): BooleanLiteralType;
  function createLiteralType(
    value: string | number | boolean,
    node?: StringLiteralNode | NumericLiteralNode | BooleanLiteralNode
  ): StringLiteralType | NumericLiteralType | BooleanLiteralType;
  function createLiteralType(
    value: string | number | boolean,
    node?: StringLiteralNode | NumericLiteralNode | BooleanLiteralNode
  ): StringLiteralType | NumericLiteralType | BooleanLiteralType {
    if (program.literalTypes.has(value)) {
      return program.literalTypes.get(value)!;
    }
    let type: StringLiteralType | NumericLiteralType | BooleanLiteralType;

    switch (typeof value) {
      case "string":
        type = createType({ kind: "String", value });
        break;
      case "boolean":
        type = createType({ kind: "Boolean", value });
        break;
      case "number":
        type = createType({
          kind: "Number",
          value,
        });
        break;
    }
    program.literalTypes.set(value, type);
    return type;
  }

  function evalProjectionDecoratorReference(
    node: ProjectionDecoratorReferenceExpressionNode
  ): Type {
    const ref = resolveTypeReference(node.target, true);
    if (!ref) throw new ProjectionError("Can't find decorator.");
    compilerAssert(ref.flags & SymbolFlags.Decorator, "should only resolve decorator symbols");
    return createType({
      kind: "Function",
      call(...args: Type[]): Type {
        ref.value!({ program }, ...marshalProjectionArguments(args));
        return voidType;
      },
    } as const);
  }

  function evalProjectionIdentifier(node: IdentifierNode): Type {
    // first check the eval context

    let currentContext = evalContext;
    while (currentContext) {
      if (currentContext.locals.has(node.sv)) {
        return currentContext.locals.get(node.sv)!;
      }
      currentContext = currentContext.parent;
    }

    // next, resolve outside
    const ref = resolveTypeReference(node);
    if (!ref) throw new ProjectionError("Unknown identifier " + node.sv);

    if (ref.flags & SymbolFlags.Decorator) {
      // shouldn't ever resolve a decorator symbol here (without passing
      // true to resolveTypeReference)
      return errorType;
    } else if (ref.flags & SymbolFlags.Function) {
      // TODO: store this in a symbol link probably?
      const t: FunctionType = createType({
        kind: "Function",
        call(...args: Type[]): Type {
          const retval = ref.value!(program, ...marshalProjectionArguments(args));
          return marshalProjectionReturn(retval);
        },
      } as const);
      return t;
    } else {
      const links = getSymbolLinks(ref);
      compilerAssert(links.declaredType, "Should have checked all types by now");

      return links.declaredType;
    }
  }

  function marshalProjectionArguments(args: Type[]): (Type | number | boolean | string | object)[] {
    return args.map((arg) => {
      if (arg.kind === "Boolean" || arg.kind === "String" || arg.kind === "Number") {
        return literalTypeToValue(arg);
      }
      return arg;
    });
  }

  function marshalProjectionReturn(value: unknown): Type {
    if (typeof value === "boolean" || typeof value === "string" || typeof value === "number") {
      return createLiteralType(value);
    }

    if (typeof value === "object" && value !== null) {
      if ("kind" in value) {
        return value as Type;
      } else {
        // this could probably be more robust
        return createType({
          kind: "Object",
          properties: value as any,
        });
      }
    }

    throw new ProjectionError("Can't marshal value returned from JS function into cadl");
  }

  function evalProjectionLambdaExpression(node: ProjectionLambdaExpressionNode): FunctionType {
    const type = createType({
      kind: "Function",
      call(...args: Type[]): Type {
        return callLambdaExpression(node, args);
      },
    } as const);

    return type;
  }

  function callLambdaExpression(node: ProjectionLambdaExpressionNode, args: Type[]): Type {
    const originalContext = evalContext;
    evalContext = createEvalContext(node, originalContext);
    for (const [i, param] of node.parameters.entries()) {
      evalContext.locals.set(param.id.sv, args[i]);
    }
    const retval = evalProjectionBlockExpression(node.body);
    evalContext = originalContext;
    if (retval.kind === "Return") {
      return retval.value;
    }
    return retval;
  }

  function evalStringLiteral(node: StringLiteralNode): StringLiteralType {
    return createLiteralType(node.value, node);
  }

  function evalNumericLiteral(node: NumericLiteralNode): NumericLiteralType {
    return createLiteralType(node.value, node);
  }

  function evalBooleanLiteral(node: BooleanLiteralNode): BooleanLiteralType {
    return createLiteralType(node.value, node);
  }

  function project(
    target: Type,
    projection: ProjectionNode,
    args: (Type | boolean | string | number)[] = []
  ) {
    return evalProjectionStatement(projection, target, args.map(marshalProjectionReturn));
  }

  function memberExpressionToString(expr: IdentifierNode | MemberExpressionNode) {
    let current = expr;
    const parts = [];

    while (current.kind === SyntaxKind.MemberExpression) {
      parts.push(current.id.sv);
      current = current.base;
    }

    parts.push(current.sv);

    return parts.reverse().join(".");
  }

  /**
   * Check if the source type can be assigned to the target type.
   * @param source Source type
   * @param target Target type
   * @param diagnosticTarget Target for the diagnostic, unless something better can be inffered.
   */
  function isTypeAssignableTo(
    source: Type,
    target: Type,
    diagnosticTarget: DiagnosticTarget
  ): [boolean, Diagnostic[]] {
    if (source === target) return [true, []];

    const isSimpleTypeRelated = isSimpleTypeAssignableTo(source, target);

    if (isSimpleTypeRelated === true) {
      return [true, []];
    } else if (isSimpleTypeRelated === false) {
      return [false, [createUnassignableDiagnostic(source, target, diagnosticTarget)]];
    }

    if (target.kind === "Model" && target.indexer !== undefined && source.kind === "Model") {
      return isIndexerValid(
        source,
        target as ModelType & { indexer: ModelIndexer },
        diagnosticTarget
      );
    } else if (target.kind === "Model" && source.kind === "Model") {
      return isModelRelatedTo(source, target, diagnosticTarget);
    } else if (target.kind === "Model" && target.indexer && source.kind === "Tuple") {
      for (const item of source.values) {
        const [related, diagnostics] = isTypeAssignableTo(
          item,
          target.indexer.value!,
          diagnosticTarget
        );
        if (!related) {
          return [false, diagnostics];
        }
      }
      return [true, []];
    } else if (target.kind === "Tuple" && source.kind === "Tuple") {
      return isTupleAssignableToTuple(source, target, diagnosticTarget);
    } else if (target.kind === "Union") {
      return isAssignableToUnion(source, target, diagnosticTarget);
    } else if (target.kind === "Enum") {
      return isAssignableToEnum(source, target, diagnosticTarget);
    }

    return [false, [createUnassignableDiagnostic(source, target, diagnosticTarget)]];
  }

  function isSimpleTypeAssignableTo(source: Type, target: Type): boolean | undefined {
    if (isVoidType(target) || isNeverType(target)) return false;
    if (isUnknownType(target)) return true;
    const sourceIntrinsicName = getIntrinsicModelName(program, source);
    const targetIntrinsicName = getIntrinsicModelName(program, target);
    if (targetIntrinsicName) {
      switch (source.kind) {
        case "Number":
          return (
            IntrinsicTypeRelations.isAssignable(targetIntrinsicName, "numeric") &&
            isNumericLiteralRelatedTo(source, targetIntrinsicName as any)
          );
        case "String":
          return IntrinsicTypeRelations.isAssignable("string", targetIntrinsicName);
        case "Boolean":
          return IntrinsicTypeRelations.isAssignable("boolean", targetIntrinsicName);
        case "Model":
          if (!sourceIntrinsicName) {
            return false;
          }
      }

      if (!sourceIntrinsicName) {
        return false;
      }
      return IntrinsicTypeRelations.isAssignable(sourceIntrinsicName, targetIntrinsicName);
    }

    if (sourceIntrinsicName && target.kind === "Model") {
      return false;
    }
    if (target.kind === "String") {
      return source.kind === "String" && target.value === source.value;
    }
    if (target.kind === "Number") {
      return source.kind === "Number" && target.value === source.value;
    }
    return undefined;
  }

  function isNumericLiteralRelatedTo(
    source: NumericLiteralType,
    targetInstrinsicType:
      | "int64"
      | "int32"
      | "int16"
      | "int8"
      | "uint64"
      | "uint32"
      | "uint16"
      | "uint8"
      | "safeint"
      | "float32"
      | "float64"
      | "numeric"
      | "integer"
      | "float"
  ) {
    if (targetInstrinsicType === "numeric") return true;
    const isInt = Number.isInteger(source.value);
    if (targetInstrinsicType === "integer") return isInt;
    if (targetInstrinsicType === "float") return true;

    const [low, high, options] = numericRanges[targetInstrinsicType];
    return source.value >= low && source.value <= high && (!options.int || isInt);
  }

  function isModelRelatedTo(
    source: ModelType,
    target: ModelType,
    diagnosticTarget: DiagnosticTarget
  ): [boolean, Diagnostic[]] {
    const diagnostics: Diagnostic[] = [];
    for (const prop of walkPropertiesInherited(target)) {
      const sourceProperty = getProperty(source, prop.name);
      if (sourceProperty === undefined) {
        diagnostics.push(
          createDiagnostic({
            code: "missing-property",
            format: {
              propertyName: prop.name,
              sourceType: getTypeName(source),
              targetType: getTypeName(target),
            },
            target: source,
          })
        );
      } else {
        const [related, propDiagnostics] = isTypeAssignableTo(
          sourceProperty.type,
          prop.type,
          diagnosticTarget
        );
        if (!related) {
          diagnostics.push(...propDiagnostics);
        }
      }
    }
    return [diagnostics.length === 0, diagnostics];
  }

  function getProperty(model: ModelType, name: string): ModelTypeProperty | undefined {
    return (
      model.properties.get(name) ??
      (model.baseModel !== undefined ? getProperty(model.baseModel, name) : undefined)
    );
  }

  function isIndexerValid(
    source: ModelType,
    target: ModelType & { indexer: ModelIndexer },
    diagnosticTarget: DiagnosticTarget
  ): [boolean, Diagnostic[]] {
    if (isNeverIndexer(target.indexer)) {
      // TODO better error here saying that you cannot assign to
      return [false, [createUnassignableDiagnostic(source, target, diagnosticTarget)]];
    }

    // Model expressions should be able to be assigned.
    if (source.name === "") {
      return isIndexConstraintValid(target.indexer.value, source, diagnosticTarget);
    } else {
      if (source.indexer === undefined || source.indexer.key !== target.indexer.key) {
        return [
          false,
          [
            createDiagnostic({
              code: "missing-index",
              format: {
                indexType: getTypeName(target.indexer.key),
                sourceType: getTypeName(source),
              },
              target,
            }),
          ],
        ];
      }
      return isTypeAssignableTo(source.indexer.value!, target.indexer.value, diagnosticTarget);
    }
  }
  /**
   * @param constraintType Type of the constraints(All properties must have this type).
   * @param type Type of the model that should be respecting the constraint.
   * @param diagnosticTarget Diagnostic target unless something better can be inffered.
   */
  function isIndexConstraintValid(
    constraintType: Type,
    type: ModelType,
    diagnosticTarget: DiagnosticTarget
  ): [boolean, Diagnostic[]] {
    for (const prop of type.properties.values()) {
      const [related, diagnostics] = isTypeAssignableTo(
        prop.type,
        constraintType,
        diagnosticTarget
      );
      if (!related) {
        return [false, diagnostics];
      }
    }

    if (type.baseModel) {
      const [related, diagnostics] = isIndexConstraintValid(
        constraintType,
        type.baseModel,
        diagnosticTarget
      );
      if (!related) {
        return [false, diagnostics];
      }
    }
    return [true, []];
  }

  function isTupleAssignableToTuple(
    source: TupleType,
    target: TupleType,
    diagnosticTarget: DiagnosticTarget
  ): [boolean, Diagnostic[]] {
    if (source.values.length !== target.values.length) {
      return [
        false,
        [
          createDiagnostic({
            code: "unassignable",
            messageId: "withDetails",
            format: {
              sourceType: getTypeName(source),
              targetType: getTypeName(target),
              details: `Source has ${source.values.length} element(s) but target requires ${target.values.length}.`,
            },
            target: diagnosticTarget,
          }),
        ],
      ];
    }
    for (const [index, sourceItem] of source.values.entries()) {
      const targetItem = target.values[index];
      const [related, diagnostics] = isTypeAssignableTo(sourceItem, targetItem, diagnosticTarget);
      if (!related) {
        return [false, diagnostics];
      }
    }
    return [true, []];
  }

  function isAssignableToUnion(
    source: Type,
    target: UnionType,
    diagnosticTarget: DiagnosticTarget
  ): [boolean, Diagnostic[]] {
    for (const option of target.options) {
      const [related] = isTypeAssignableTo(source, option, diagnosticTarget);
      if (related) {
        return [true, []];
      }
    }
    return [false, [createUnassignableDiagnostic(source, target, diagnosticTarget)]];
  }

  function isAssignableToEnum(
    source: Type,
    target: EnumType,
    diagnosticTarget: DiagnosticTarget
  ): [boolean, Diagnostic[]] {
    switch (source.kind) {
      case "Enum":
        if (source === target) {
          return [true, []];
        } else {
          return [false, [createUnassignableDiagnostic(source, target, diagnosticTarget)]];
        }
      case "EnumMember":
        if (source.enum === target) {
          return [true, []];
        } else {
          return [false, [createUnassignableDiagnostic(source, target, diagnosticTarget)]];
        }
      default:
        return [false, [createUnassignableDiagnostic(source, target, diagnosticTarget)]];
    }
  }

  function createUnassignableDiagnostic(
    source: Type,
    target: Type,
    diagnosticTarget: DiagnosticTarget
  ) {
    return createDiagnostic({
      code: "unassignable",
      format: { targetType: getTypeName(target), value: getTypeName(source) },
      target: diagnosticTarget,
    });
  }

  function isStdType(type: Type, stdType?: StdTypeName): boolean {
    if (type.kind !== "Model") return false;
    const intrinsicModelName = getIntrinsicModelName(program, type);
    if (intrinsicModelName) return stdType === undefined || stdType === intrinsicModelName;
    if (stdType === "Array" && type === stdTypes["Array"]) return true;
    if (stdType === "Record" && type === stdTypes["Record"]) return true;
    return false;
  }

  function getEffectiveModelType(
    model: ModelType,
    filter?: (property: ModelTypeProperty) => boolean
  ): ModelType {
    if (filter) {
      model = filterModelProperties(model, filter);
    }
    while (true) {
      if (model.name) {
        // named model
        return model;
      }

      // We would need to change the algorithm if this doesn't hold. We
      // assume model has no inherited properties below.
      compilerAssert(!model.baseModel, "Anonymous model with base model.");

      if (model.properties.size === 0) {
        // empty model
        return model;
      }

      let source: ModelType | undefined;

      for (const property of model.properties.values()) {
        const propertySource = getRootSourceModel(property);
        if (!propertySource) {
          // unsourced property
          return model;
        }

        if (!source) {
          // initialize common source from first sourced property.
          source = propertySource;
          continue;
        }

        if (isDerivedFrom(source, propertySource)) {
          // OK
        } else if (isDerivedFrom(propertySource, source)) {
          // OK, but refine common source to derived type.
          source = propertySource;
        } else {
          // different source
          return model;
        }
      }

      compilerAssert(source, "Should have found a common source to reach here.");

      if (model.properties.size !== countPropertiesInherited(source, filter)) {
        // source has additional properties.
        return model;
      }

      // keep going until we reach a model that cannot be further reduced.
      model = source;
    }
  }

  function filterModelProperties(
    model: ModelType,
    filter: (property: ModelTypeProperty) => boolean
  ): ModelType {
    let filtered = false;
    for (const property of walkPropertiesInherited(model)) {
      if (!filter(property)) {
        filtered = true;
        break;
      }
    }

    if (!filtered) {
      return model;
    }

    const properties = new Map<string, ModelTypeProperty>();
    const newModel: ModelType = createType({
      kind: "Model",
      node: undefined,
      name: "",
      indexer: undefined,
      properties,
      decorators: [],
      derivedModels: [],
    });

    for (const property of walkPropertiesInherited(model)) {
      if (filter(property)) {
        const newProperty = cloneType(property, {
          sourceProperty: property,
          model: newModel,
        });
        properties.set(property.name, newProperty);
      }
    }

    return finishType(newModel);
  }
}

function isAnonymous(type: Type) {
  return !("name" in type) || typeof type.name !== "string" || !type.name;
}

function isErrorType(type: Type): type is ErrorType {
  return type.kind === "Intrinsic" && type.name === "ErrorType";
}

function createUsingSymbol(symbolSource: Sym): Sym {
  return { flags: SymbolFlags.Using, declarations: [], name: symbolSource.name, symbolSource };
}

const numericRanges = {
  int64: [BigInt("-9223372036854775807"), BigInt("9223372036854775808"), { int: true }],
  int32: [-2147483648, 2147483647, { int: true }],
  int16: [-32768, 32767, { int: true }],
  int8: [-128, 127, { int: true }],
  uint64: [0, BigInt("18446744073709551615"), { int: true }],
  uint32: [0, 4294967295, { int: true }],
  uint16: [0, 65535, { int: true }],
  uint8: [0, 255, { int: true }],
  safeint: [Number.MIN_SAFE_INTEGER, Number.MAX_SAFE_INTEGER, { int: true }],
  float32: [-3.4e38, 3.4e38, { int: false }],
  float64: [Number.MIN_VALUE, Number.MAX_VALUE, { int: false }],
} as const;

class IntrinsicTypeRelationTree<
  T extends Record<IntrinsicModelName, IntrinsicModelName | IntrinsicModelName[] | "unknown">
> {
  private map = new Map<IntrinsicModelName, Set<IntrinsicModelName | "unknown">>();
  public constructor(data: T) {
    for (const [key, value] of Object.entries(data)) {
      if (value === undefined) {
        continue;
      }

      const parents = Array.isArray(value) ? value : [value];
      const set = new Set<IntrinsicModelName | "unknown">([
        key as IntrinsicModelName,
        ...parents,
        ...parents.flatMap((parent) => [...(this.map.get(parent as any) ?? [])]),
      ]);
      this.map.set(key as IntrinsicModelName, set);
    }
  }

  public isAssignable(source: IntrinsicModelName, target: IntrinsicModelName) {
    return this.map.get(source)?.has(target);
  }
}

const IntrinsicTypeRelations = new IntrinsicTypeRelationTree({
  Record: "unknown",
  bytes: "unknown",
  numeric: "unknown",
  integer: "numeric",
  float: "numeric",
  int64: "integer",
  safeint: "int64",
  int32: "safeint",
  int16: "int32",
  int8: "int16",
  uint64: "integer",
  uint32: "uint64",
  uint16: "uint32",
  uint8: "uint16",
  float64: "float",
  float32: "float64",
  string: "unknown",
  plainDate: "unknown",
  plainTime: "unknown",
  zonedDateTime: "unknown",
  duration: "unknown",
  boolean: "unknown",
  null: "unknown",
  Map: "unknown",
});
function isDerivedFrom(derived: ModelType, base: ModelType) {
  while (derived !== base && derived.baseModel) {
    derived = derived.baseModel;
  }
  return derived === base;
}

function getRootSourceModel(property: ModelTypeProperty): ModelType | undefined {
  if (!property.sourceProperty) {
    return undefined;
  }
  while (property.sourceProperty) {
    property = property.sourceProperty;
  }
  return property?.model;
}

export function isNeverIndexer(indexer: ModelIndexer): indexer is NeverIndexer {
  return isNeverType(indexer.key);
}<|MERGE_RESOLUTION|>--- conflicted
+++ resolved
@@ -374,14 +374,11 @@
     createFunctionType,
     createLiteralType,
     finishType,
-<<<<<<< HEAD
     applyDecoratorToType,
-=======
     isTypeAssignableTo,
     isStdType,
     getEffectiveModelType,
     filterModelProperties,
->>>>>>> 265d22f0
   };
 
   const projectionMembers = createProjectionMembers(checker);
