--- conflicted
+++ resolved
@@ -2764,94 +2764,7 @@
   }
 
   function finishType<T extends Type>(typeDef: T, mapper?: TypeMapper): T {
-<<<<<<< HEAD
     return finishTypeForProgramAndChecker(program, typePrototype, typeDef, mapper);
-=======
-    if (mapper) {
-      compilerAssert(
-        !(typeDef as any).templateArguments,
-        "Mapper provided but template arguments already set."
-      );
-      (typeDef as any).templateArguments = mapper.args;
-    }
-
-    if ("decorators" in typeDef) {
-      for (const decApp of typeDef.decorators) {
-        applyDecoratorToType(decApp, typeDef);
-      }
-    }
-
-    Object.setPrototypeOf(typeDef, typePrototype);
-
-    return typeDef;
-  }
-
-  function applyDecoratorToType(decApp: DecoratorApplication, target: Type) {
-    compilerAssert(
-      "decorators" in target,
-      "Cannot apply decorator to non-decoratable type",
-      target
-    );
-
-    for (const arg of decApp.args) {
-      if (typeof arg.value === "object") {
-        if (isErrorType(arg.value)) {
-          // If one of the decorator argument is an error don't run it.
-          return;
-        }
-      }
-    }
-
-    // peel `fn` off to avoid setting `this`.
-    try {
-      const fn = decApp.decorator;
-      const context = createDecoratorContext(program, decApp);
-      fn(context, target, ...decApp.args.map((x) => x.value));
-    } catch (error: any) {
-      // do not fail the language server for exceptions in decorators
-      if (program.compilerOptions.designTimeBuild) {
-        program.reportDiagnostic(
-          createDiagnostic({
-            code: "decorator-fail",
-            format: { decoratorName: decApp.decorator.name, error: error.stack },
-            target: decApp.node ?? target,
-          })
-        );
-      } else {
-        throw error;
-      }
-    }
-  }
-
-  function createDecoratorContext(
-    program: Program,
-    decApp: DecoratorApplication
-  ): DecoratorContext {
-    function createPassThruContext(
-      program: Program,
-      decApp: DecoratorApplication
-    ): DecoratorContext {
-      return {
-        program,
-        decoratorTarget: decApp.node!,
-        getArgumentTarget: () => decApp.node!,
-        call: (decorator, target, ...args) => {
-          return decorator(createPassThruContext(program, decApp), target, ...args);
-        },
-      };
-    }
-
-    return {
-      program,
-      decoratorTarget: decApp.node!,
-      getArgumentTarget: (index: number) => {
-        return decApp.args[index]?.node;
-      },
-      call: (decorator, target, ...args) => {
-        return decorator(createPassThruContext(program, decApp), target, ...args);
-      },
-    };
->>>>>>> f6d64f73
   }
 
   function getLiteralType(node: StringLiteralNode): StringLiteral;
@@ -4391,7 +4304,13 @@
   typeDef: T,
   mapper?: TypeMapper
 ): T {
-  (typeDef as any).templateArguments = mapper?.args;
+  if (mapper) {
+    compilerAssert(
+      !(typeDef as any).templateArguments,
+      "Mapper provided but template arguments already set."
+    );
+    (typeDef as any).templateArguments = mapper.args;
+  }
 
   if ("decorators" in typeDef) {
     for (const decApp of typeDef.decorators) {
