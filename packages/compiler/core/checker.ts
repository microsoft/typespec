import { createSymbolTable } from "./binder.js";
import { assertType, compilerAssert, ProjectionError } from "./diagnostics.js";
import { createDiagnostic, reportDiagnostic } from "./messages.js";
import { hasParseError } from "./parser.js";
import { Program } from "./program.js";
import { createProjectionMembers } from "./projectionMembers.js";
import {
  AliasStatementNode,
  ArrayExpressionNode,
  ArrayType,
  BooleanLiteralNode,
  BooleanLiteralType,
  CadlScriptNode,
  ContainerNode,
  DecoratorApplication,
  DecoratorExpressionNode,
  DecoratorSymbol,
  EnumMemberNode,
  EnumMemberType,
  EnumStatementNode,
  EnumType,
  ErrorType,
  Expression,
  FunctionSymbol,
  FunctionType,
  IdentifierNode,
  InterfaceStatementNode,
  InterfaceType,
  IntersectionExpressionNode,
  IntrinsicType,
  JsSourceFile,
  LiteralNode,
  LiteralType,
  MemberExpressionNode,
  ModelExpressionNode,
  ModelPropertyNode,
  ModelStatementNode,
  ModelType,
  ModelTypeProperty,
  NamespaceStatementNode,
  NamespaceType,
  Node,
  NumericLiteralNode,
  NumericLiteralType,
  OperationStatementNode,
  OperationType,
  ProjectionArithmeticExpressionNode,
  ProjectionBlockExpressionNode,
  ProjectionCallExpressionNode,
  ProjectionDecoratorReferenceExpressionNode,
  ProjectionEqualityExpressionNode,
  ProjectionExpression,
  ProjectionExpressionStatement,
  ProjectionIfExpressionNode,
  ProjectionInstruction,
  ProjectionLambdaExpressionNode,
  ProjectionMemberExpressionNode,
  ProjectionNode,
  ProjectionReferenceExpressionNode,
  ProjectionRelationalExpressionNode,
  ProjectionStatementItem,
  ProjectionStatementNode,
  ProjectionSymbol,
  ProjectionType,
  ProjectionUnaryExpressionNode,
  ReturnExpressionNode,
  ReturnRecord,
  StringLiteralNode,
  StringLiteralType,
  Sym,
  SymbolLinks,
  SymbolTable,
  SyntaxKind,
  TemplateDeclarationNode,
  TemplateParameterDeclarationNode,
  TupleExpressionNode,
  TupleType,
  Type,
  TypeInstantiationMap,
  TypeOrReturnRecord,
  TypeReferenceNode,
  TypeSymbol,
  UnionExpressionNode,
  UnionStatementNode,
  UnionType,
  UnionTypeVariant,
  UnionVariantNode,
  UsingSymbol,
} from "./types.js";
import { isArray } from "./util.js";

export interface Checker {
  getTypeForNode(node: Node): Type;
  mergeJsSourceFile(file: JsSourceFile): void;
  mergeCadlSourceFile(file: CadlScriptNode): void;
  setUsingsForFile(file: CadlScriptNode): void;
  checkProgram(): void;
  checkSourceFile(file: CadlScriptNode): void;
  checkModelProperty(prop: ModelPropertyNode): ModelTypeProperty;
  checkUnionExpression(node: UnionExpressionNode): UnionType;
  getGlobalNamespaceType(): NamespaceType;
  getGlobalNamespaceNode(): NamespaceStatementNode;
  getMergedSymbol(sym: Sym | undefined): Sym | undefined;
  getMergedNamespace(node: NamespaceStatementNode): NamespaceStatementNode;
  getLiteralType(node: StringLiteralNode): StringLiteralType;
  getLiteralType(node: NumericLiteralNode): NumericLiteralType;
  getLiteralType(node: BooleanLiteralNode): BooleanLiteralType;
  getLiteralType(node: LiteralNode): LiteralType;
  getTypeName(type: Type): string;
  getNamespaceString(type: NamespaceType | undefined): string;
  cloneType<T extends Type>(type: T): T;
  evalProjection(node: ProjectionNode, target: Type, args: Type[]): Type;
  project(
    target: Type,
    projection: ProjectionNode,
    args?: (Type | string | number | boolean)[]
  ): Type;
  getProjectionInstructions(
    target: Type,
    projection: ProjectionNode,
    args?: (Type | string | number | boolean)[]
  ): ProjectionInstruction[];
  resolveCompletions(node: IdentifierNode): Map<string, CadlCompletionItem>;

  createType<T>(typeDef: T): T & TypePrototype;
  createAndFinishType<U extends Type extends any ? Omit<Type, keyof TypePrototype> : never>(
    typeDef: U
  ): U & TypePrototype;
  finishType<T extends Type>(typeDef: T): T;
  createFunctionType(fn: (...args: Type[]) => Type): FunctionType;
  createLiteralType(value: string, node?: StringLiteralNode): StringLiteralType;
  createLiteralType(value: number, node?: NumericLiteralNode): NumericLiteralType;
  createLiteralType(value: boolean, node?: BooleanLiteralNode): BooleanLiteralType;
  createLiteralType(
    value: string | number | boolean,
    node?: StringLiteralNode | NumericLiteralNode | BooleanLiteralNode
  ): StringLiteralType | NumericLiteralType | BooleanLiteralType;
  createLiteralType(
    value: string | number | boolean,
    node?: StringLiteralNode | NumericLiteralNode | BooleanLiteralNode
  ): StringLiteralType | NumericLiteralType | BooleanLiteralType;

  errorType: IntrinsicType;
  voidType: IntrinsicType;
  neverType: IntrinsicType;
}

interface TypePrototype {
  projections: ProjectionStatementNode[];
  projectionsByName(name: string): ProjectionStatementNode[];
}

export interface CadlCompletionItem {
  sym: Sym;

  /**
   *  Optional label if different from the text to complete.
   */
  label?: string;
}

/**
 * A map keyed by a set of objects.
 *
 * This is likely non-optimal.
 */
class MultiKeyMap<K extends object[], V> {
  #currentId = 0;
  #idMap = new WeakMap<object, number>();
  #items = new Map<string, V>();

  get(items: K): V | undefined {
    return this.#items.get(this.compositeKeyFor(items));
  }

  set(items: K, value: V): void {
    const key = this.compositeKeyFor(items);
    this.#items.set(key, value);
  }

  private compositeKeyFor(items: K) {
    return items.map((i) => this.keyFor(i)).join(",");
  }

  private keyFor(item: object) {
    if (this.#idMap.has(item)) {
      return this.#idMap.get(item);
    }

    const id = this.#currentId++;
    this.#idMap.set(item, id);
    return id;
  }
}

/**
 * Maps type arguments to type instantiation.
 */
const TypeInstantiationMap = class
  extends MultiKeyMap<Type[], Type>
  implements TypeInstantiationMap {};

export function createChecker(program: Program): Checker {
  let templateInstantiation: Type[] = [];
  let instantiatingTemplate: Node | undefined;
  let currentSymbolId = 0;
  const symbolLinks = new Map<number, SymbolLinks>();
  const mergedSymbols = new Map<Sym, Sym>();
  const typePrototype: TypePrototype = {
    get projections(): ProjectionStatementNode[] {
      return (projectionsByTypeKind.get((this as Type).kind) || []).concat(
        projectionsByType.get(this as Type) || []
      );
    },
    projectionsByName(name: string): ProjectionStatementNode[] {
      return this.projections.filter((p) => p.id.sv === name);
    },
  };
  const globalNamespaceNode = createGlobalNamespaceNode();
  const globalNamespaceType = createGlobalNamespaceType();
  let cadlNamespaceNode: NamespaceStatementNode | undefined;

  const errorType: ErrorType = createType({ kind: "Intrinsic", name: "ErrorType" });
  const voidType = createType({ kind: "Intrinsic", name: "void" } as const);
  const neverType = createType({ kind: "Intrinsic", name: "never" } as const);

  const projectionsByTypeKind = new Map<Type["kind"], ProjectionStatementNode[]>([
    ["Model", []],
    ["Union", []],
    ["Operation", []],
    ["Interface", []],
    ["Enum", []],
    ["Array", []],
  ]);
  const projectionsByType = new Map<Type, ProjectionStatementNode[]>();
  // whether we've checked this specific projection statement before
  // and added it to the various projection maps.
  const processedProjections = new Set<ProjectionStatementNode>();

  // interpreter state
  let currentProjectionDirection: "to" | "from" | undefined;
  let emitInstructions = false;
  let emittedInstructions: ProjectionInstruction[] = [];

  /**
   * Set keeping track of node pending type resolution.
   * Key is the SymId of a node. It can be retrieved with getNodeSymId(node)
   */
  const pendingResolutions = new Set<number>();

  for (const file of program.jsSourceFiles.values()) {
    mergeJsSourceFile(file);
  }
  for (const file of program.sourceFiles.values()) {
    mergeCadlSourceFile(file);
  }

  for (const file of program.sourceFiles.values()) {
    setUsingsForFile(file);
  }

  const cadlNamespaceBinding = globalNamespaceNode.exports?.get("Cadl");
  if (cadlNamespaceBinding) {
    // the cadl namespace binding will be absent if we've passed
    // the no-std-lib option.
    compilerAssert(cadlNamespaceBinding.kind === "type", "expected Cadl to be a type binding");
    compilerAssert(
      cadlNamespaceBinding.node.kind === SyntaxKind.NamespaceStatement,
      "expected Cadl to be a namespace"
    );
    cadlNamespaceNode = cadlNamespaceBinding.node;
    initializeCadlIntrinsics();
    for (const file of program.sourceFiles.values()) {
      for (const [name, binding] of cadlNamespaceNode.exports!) {
        file.locals!.set(name, { kind: "using", symbolSource: binding });
      }
    }
  }

  let evalContext: EvalContext | undefined = undefined;

  const checker: Checker = {
    getTypeForNode,
    checkProgram,
    checkSourceFile,
    checkModelProperty,
    checkUnionExpression,
    getLiteralType,
    getTypeName,
    getNamespaceString,
    getGlobalNamespaceType,
    getGlobalNamespaceNode,
    mergeJsSourceFile,
    mergeCadlSourceFile,
    setUsingsForFile,
    getMergedSymbol,
    getMergedNamespace,
    cloneType,
    resolveCompletions,
    evalProjection: evalProjectionStatement,
    project,
    getProjectionInstructions,
    neverType,
    errorType,
    voidType,
    createType,
    createAndFinishType,
    createFunctionType,
    createLiteralType,
    finishType,
  };

  const projectionMembers = createProjectionMembers(checker);
  return checker;

  function initializeCadlIntrinsics() {
    // a utility function to log strings or numbers
    cadlNamespaceNode!.exports!.set("log", {
      kind: "function",
      name: "log",
      value(p: Program, str: string): Type {
        console.log(str);
        return voidType;
      },
    });

    // a utility function to dump a type
    cadlNamespaceNode!.exports!.set("inspect", {
      kind: "function",
      name: "inspect",
      value(p: Program, str: Type): Type {
        console.log(str);
        return voidType;
      },
    });

    cadlNamespaceNode!.exports!.set("projectSelf", {
      kind: "function",
      name: "projectSelf",
      value(p: Program, projectionName: string, arg1: Type): Type {
        let selfType = evalContext!.locals.get("self")!;
        const projections = selfType.projectionsByName(projectionName);
        for (const proj of projections) {
          selfType = project(selfType, proj[currentProjectionDirection!]!, arg1 ? [arg1] : []);
        }
        evalContext!.locals.set("self", selfType);
        return voidType;
      },
    });
  }

  function mergeJsSourceFile(file: JsSourceFile) {
    mergeSymbolTable(file.exports!, globalNamespaceNode.exports!);
  }

  function mergeCadlSourceFile(file: CadlScriptNode) {
    mergeSymbolTable(file.exports!, globalNamespaceNode.exports!);
  }

  function setUsingsForFile(file: CadlScriptNode) {
    const usedUsing = new Set<string>();

    for (const using of file.usings) {
      const parentNs = using.parent! as NamespaceStatementNode | CadlScriptNode;
      const sym = resolveTypeReference(using.name);
      if (!sym) {
        continue;
      }
      if (sym.kind === "decorator" || sym.kind === "function" || sym.kind === "projection") {
        program.reportDiagnostic(
          createDiagnostic({ code: "using-invalid-ref", messageId: sym.kind, target: using })
        );
        continue;
      }

      if (sym.node.kind !== SyntaxKind.NamespaceStatement) {
        program.reportDiagnostic(createDiagnostic({ code: "using-invalid-ref", target: using }));
        continue;
      }

      const namespace = getNamespaceString(getTypeForNode(sym.node) as any);
      if (usedUsing.has(namespace)) {
        reportDiagnostic(program, {
          code: "duplicate-using",
          format: { usingName: namespace },
          target: using,
        });
        continue;
      }
      usedUsing.add(namespace);

      for (const [name, binding] of sym.node.exports!) {
        parentNs.locals!.set(name, { kind: "using", symbolSource: binding });
      }
    }

    if (cadlNamespaceNode) {
      for (const [name, binding] of cadlNamespaceNode.exports!) {
        file.locals!.set(name, { kind: "using", symbolSource: binding });
      }
    }
  }

  function getTypeForNode(node: Node): Type {
    switch (node.kind) {
      case SyntaxKind.ModelExpression:
        return checkModel(node);
      case SyntaxKind.ModelStatement:
        return checkModel(node);
      case SyntaxKind.ModelProperty:
        return checkModelProperty(node);
      case SyntaxKind.AliasStatement:
        return checkAlias(node);
      case SyntaxKind.EnumStatement:
        return checkEnum(node);
      case SyntaxKind.InterfaceStatement:
        return checkInterface(node);
      case SyntaxKind.UnionStatement:
        return checkUnion(node);
      case SyntaxKind.NamespaceStatement:
        return checkNamespace(node);
      case SyntaxKind.OperationStatement:
        return checkOperation(node);
      case SyntaxKind.NumericLiteral:
        return checkNumericLiteral(node);
      case SyntaxKind.BooleanLiteral:
        return checkBooleanLiteral(node);
      case SyntaxKind.TupleExpression:
        return checkTupleExpression(node);
      case SyntaxKind.StringLiteral:
        return checkStringLiteral(node);
      case SyntaxKind.ArrayExpression:
        return checkArrayExpression(node);
      case SyntaxKind.UnionExpression:
        return checkUnionExpression(node);
      case SyntaxKind.IntersectionExpression:
        return checkIntersectionExpression(node);
      case SyntaxKind.TypeReference:
        return checkTypeReference(node);
      case SyntaxKind.TemplateParameterDeclaration:
        return checkTemplateParameterDeclaration(node);
      case SyntaxKind.ProjectionStatement:
        return checkProjectionDeclaration(node);
      case SyntaxKind.VoidKeyword:
        return voidType;
      case SyntaxKind.NeverKeyword:
        return neverType;
    }

    // we don't emit an error here as we blindly call this function
    // with any node type, but some nodes don't produce a type
    // (e.g. imports). errorType should result in an error if it
    // bubbles out somewhere its not supposed to be.
    return errorType;
  }

  function getTypeName(type: Type): string {
    switch (type.kind) {
      case "Model":
        return getModelName(type);
      case "Enum":
        return getEnumName(type);
      case "Union":
        return type.name || type.options.map(getTypeName).join(" | ");
      case "UnionVariant":
        return getTypeName(type.type);
      case "Array":
        return getTypeName(type.elementType) + "[]";
      case "String":
      case "Number":
      case "Boolean":
        return type.value.toString();
    }

    return "(unnamed type)";
  }

  function getNamespaceString(type: NamespaceType | undefined): string {
    if (!type) return "";
    const parent = type.namespace;
    return parent && parent.name !== "" ? `${getNamespaceString(parent)}.${type.name}` : type.name;
  }

  function getEnumName(e: EnumType): string {
    const nsName = getNamespaceString(e.namespace);
    return nsName ? `${nsName}.${e.name}` : e.name;
  }

  /**
   * Return a fully qualified id of node
   */
  function getNodeSymId(
    node: ModelStatementNode | AliasStatementNode | InterfaceStatementNode | UnionStatementNode
  ): number {
    return node.symbol?.id!;
  }

  function getModelName(model: ModelType) {
    const nsName = getNamespaceString(model.namespace);
    const modelName = (nsName ? nsName + "." : "") + (model.name || "(anonymous model)");
    if (model.templateArguments && model.templateArguments.length > 0) {
      // template instantiation
      const args = model.templateArguments.map(getTypeName);
      return `${modelName}<${args.join(", ")}>`;
    } else if ((model.node as ModelStatementNode).templateParameters?.length > 0) {
      // template
      const params = (model.node as ModelStatementNode).templateParameters.map((t) => t.id.sv);
      return `${model.name}<${params.join(", ")}>`;
    } else {
      // regular old model.
      return modelName;
    }
  }

  function checkTemplateParameterDeclaration(node: TemplateParameterDeclarationNode): Type {
    const parentNode = node.parent! as ModelStatementNode;

    if (instantiatingTemplate === parentNode) {
      const index = parentNode.templateParameters.findIndex((v) => v === node);
      return templateInstantiation[index];
    }

    return createAndFinishType({
      kind: "TemplateParameter",
      node: node,
    });
  }

  function checkTypeReference(
    node: TypeReferenceNode | MemberExpressionNode | IdentifierNode
  ): Type {
    const sym = resolveTypeReference(node);
    if (!sym) {
      return errorType;
    }
    return checkTypeReferenceSymbol(
      sym,
      node.kind === SyntaxKind.TypeReference ? node.arguments : []
    );
  }

  function checkTypeReferenceSymbol(
<<<<<<< HEAD
    sym: TypeSymbol | DecoratorSymbol | FunctionSymbol | ProjectionSymbol,
    nodeArgs: Expression[]
=======
    sym: TypeSymbol | DecoratorSymbol,
    nodeArgs: readonly Expression[]
>>>>>>> 806c1e27
  ): Type {
    if (sym.kind === "decorator") {
      program.reportDiagnostic(
        createDiagnostic({ code: "invalid-type-ref", messageId: "decorator", target: sym })
      );

      return errorType;
    }

    if (sym.kind === "function") {
      program.reportDiagnostic(
        createDiagnostic({ code: "invalid-type-ref", messageId: "function", target: sym })
      );

      return errorType;
    }

    const symbolLinks = getSymbolLinks(sym);
    let baseType;
    let args = nodeArgs.map(getTypeForNode);
    if (
      sym.node.kind === SyntaxKind.ModelStatement ||
      sym.node.kind === SyntaxKind.AliasStatement ||
      sym.node.kind === SyntaxKind.InterfaceStatement ||
      sym.node.kind === SyntaxKind.UnionStatement
    ) {
      if (sym.node.templateParameters.length === 0) {
        if (args.length > 0) {
          program.reportDiagnostic(
            createDiagnostic({
              code: "invalid-template-args",
              messageId: "notTemplate",
              target: sym,
            })
          );
        }

        if (symbolLinks.declaredType) {
          baseType = symbolLinks.declaredType;
        } else {
          baseType =
            sym.node.kind === SyntaxKind.ModelStatement
              ? checkModelStatement(sym.node)
              : sym.node.kind === SyntaxKind.AliasStatement
              ? checkAlias(sym.node)
              : sym.node.kind === SyntaxKind.InterfaceStatement
              ? checkInterface(sym.node)
              : checkUnion(sym.node);
        }
      } else {
        // declaration is templated, lets instantiate.

        if (!symbolLinks.declaredType) {
          // we haven't checked the declared type yet, so do so.
          sym.node.kind === SyntaxKind.ModelStatement
            ? checkModelStatement(sym.node)
            : sym.node.kind === SyntaxKind.AliasStatement
            ? checkAlias(sym.node)
            : sym.node.kind === SyntaxKind.InterfaceStatement
            ? checkInterface(sym.node)
            : checkUnion(sym.node);
        }

        const templateParameters = sym.node.templateParameters;
        if (args.length < templateParameters.length) {
          program.reportDiagnostic(
            createDiagnostic({
              code: "invalid-template-args",
              messageId: "tooFew",
              target: sym,
            })
          );
          args = [...args, ...new Array(templateParameters.length - args.length).fill(errorType)];
        } else if (args.length > templateParameters.length) {
          program.reportDiagnostic(
            createDiagnostic({
              code: "invalid-template-args",
              messageId: "tooMany",
              target: sym,
            })
          );
          args = args.slice(0, templateParameters.length);
        }
        baseType = instantiateTemplate(sym.node, args);
      }
    } else {
      // some other kind of reference

      if (args.length > 0) {
        program.reportDiagnostic(
          createDiagnostic({
            code: "invalid-template-args",
            messageId: "notTemplate",
            target: sym,
          })
        );
      }

      if (sym.node.kind === SyntaxKind.TemplateParameterDeclaration) {
        // TODO: could cache this probably.
        baseType = checkTemplateParameterDeclaration(sym.node);
      } else if (symbolLinks.type) {
        // Have a cached type for non-declarations
        baseType = symbolLinks.type;
      } else {
        // don't have a cached type for this symbol, so go grab it and cache it
        baseType = getTypeForNode(sym.node);
        symbolLinks.type = baseType;
      }
    }

    if (sym.node.kind === SyntaxKind.TypeReference) {
      for (const projection of sym.node.projections) {
        const target = resolveTypeReference(projection.target);
        if (!target) {
          // should have already reported an error, so just proceed.
          continue;
        }
        if (target.kind !== "projection") {
          program.reportDiagnostic(
            createDiagnostic({
              code: "invalid-projection",
              messageId: "wrongType",
              target: projection,
            })
          );
          continue;
        }
        if (!target.node.to) {
          program.reportDiagnostic(
            createDiagnostic({
              code: "invalid-projection",
              messageId: "noTo",
              target: projection,
            })
          );
          continue;
        }
        checkProjectionDeclaration(target.node);
        const args = projection.arguments.map(getTypeForNode);
        try {
          baseType = evalProjectionStatement(target.node.to, baseType, args);
        } catch (e: any) {
          if (e.name === "ProjectionError") {
            program.reportDiagnostic(
              createDiagnostic({
                code: "invalid-projection",
                messageId: "projectionError",
                target: projection,
                format: { message: e.message },
              })
            );
          } else {
            throw e;
          }
        }
      }
    }

    return baseType;
  }

  /**
   * Builds a model type from a template and its template arguments.
   * Adds the template node to a set we can check when we bind template
   * parameters to access type type arguments.
   *
   * This will fall over if the same template is ever being instantiated
   * twice at the same time, or if template parameters from more than one template
   * are ever in scope at once.
   */
  function instantiateTemplate(
    templateNode:
      | ModelStatementNode
      | AliasStatementNode
      | InterfaceStatementNode
      | UnionStatementNode,
    args: Type[]
  ): Type {
    const symbolLinks = getSymbolLinks(templateNode.symbol!);
    const cached = symbolLinks.instantiations!.get(args) as ModelType;
    if (cached) {
      return cached;
    }

    const oldTis = templateInstantiation;
    const oldTemplate = instantiatingTemplate;
    templateInstantiation = args;
    instantiatingTemplate = templateNode;

    const type =
      symbolLinks.declaredType && oldTemplate === templateNode
        ? symbolLinks.declaredType
        : getTypeForNode(templateNode);

    symbolLinks.instantiations!.set(args, type);
    if (type.kind === "Model") {
      type.templateNode = templateNode;
    }
    templateInstantiation = oldTis;
    instantiatingTemplate = oldTemplate;
    return type;
  }

  function checkUnionExpression(node: UnionExpressionNode): UnionType {
    const variants: [string | Symbol, UnionTypeVariant][] = node.options.flatMap((o) => {
      const type = getTypeForNode(o);

      // The type `A | never` is just `A`
      if (type === neverType) {
        return [];
      }
      if (type.kind === "Union" && type.expression) {
        return Array.from(type.variants.entries());
      }
      const variant: UnionTypeVariant = createType({
        kind: "UnionVariant",
        type,
        name: Symbol(),
        decorators: [],
        node: undefined,
      });

      return [[variant.name, variant]];
    });

    const type: UnionType = createAndFinishType({
      kind: "Union",
      node,
      get options() {
        return Array.from(this.variants.values()).map((v) => v.type);
      },
      expression: true,
      variants: new Map(variants),
      decorators: [],
    });

    return type;
  }

  function allModelTypes(types: Type[]): types is ModelType[] {
    return types.every((t) => t.kind === "Model");
  }

  /**
   * Intersection produces a model type from the properties of its operands.
   * So this doesn't work if we don't have a known set of properties (e.g.
   * with unions). The resulting model is anonymous.
   */
  function checkIntersectionExpression(node: IntersectionExpressionNode) {
    const optionTypes = node.options.map(getTypeForNode);
    if (!allModelTypes(optionTypes)) {
      program.reportDiagnostic(createDiagnostic({ code: "intersect-non-model", target: node }));
      return errorType;
    }

    const properties = new Map<string, ModelTypeProperty>();
    for (const option of optionTypes) {
      const allProps = walkPropertiesInherited(option);
      for (const prop of allProps) {
        if (properties.has(prop.name)) {
          program.reportDiagnostic(
            createDiagnostic({
              code: "intersect-duplicate-property",
              format: { propName: prop.name },
              target: node,
            })
          );
          continue;
        }

        const newPropType = finishType({
          ...prop,
          sourceProperty: prop,
        });

        properties.set(prop.name, newPropType);
      }
    }

    const intersection = createAndFinishType({
      kind: "Model",
      node,
      name: "",
      properties: properties,
      decorators: [], // could probably include both sets of decorators here...
    });

    return intersection;
  }

  function checkArrayExpression(node: ArrayExpressionNode): ArrayType {
    return createAndFinishType({
      kind: "Array",
      node,
      elementType: getTypeForNode(node.elementType),
    });
  }

  function checkNamespace(node: NamespaceStatementNode) {
    const links = getSymbolLinks(getMergedSymbol(node.symbol!) as TypeSymbol);
    let type = links.type as NamespaceType;
    if (!type) {
      type = initializeTypeForNamespace(node);
    }

    if (isArray(node.statements)) {
      node.statements.forEach(getTypeForNode);
    } else if (node.statements) {
      const subNs = checkNamespace(node.statements);
      type.namespaces.set(subNs.name, subNs);
    }
    return type;
  }

  function initializeTypeForNamespace(node: NamespaceStatementNode) {
    compilerAssert(node.symbol, "Namespace is unbound.", node);

    const symbolLinks = getSymbolLinks(getMergedSymbol(node.symbol) as TypeSymbol);
    if (!symbolLinks.type) {
      // haven't seen this namespace before
      const namespace = getParentNamespaceType(node);
      const name = node.name.sv;
      const decorators = checkDecorators(node);

      const type: NamespaceType = createAndFinishType({
        kind: "Namespace",
        name,
        namespace,
        node,
        models: new Map(),
        operations: new Map(),
        namespaces: new Map(),
        interfaces: new Map(),
        unions: new Map(),
        decorators,
      });
      namespace?.namespaces.set(name, type);
      symbolLinks.type = type;
    } else {
      compilerAssert(
        symbolLinks.type.kind === "Namespace",
        "Got non-namespace type when resolving namespace"
      );
      // seen it before, need to execute the decorators on this node
      // against the type we've already made.
      symbolLinks.type.kind;
      const newDecorators = checkDecorators(node);
      symbolLinks.type.decorators.push(...newDecorators);

      for (const dec of newDecorators) {
        symbolLinks.type.decorators.push(dec);
        applyDecoratorToType(dec, symbolLinks.type);
      }
    }

    return symbolLinks.type as NamespaceType;
  }

  function getParentNamespaceType(
    node:
      | ModelStatementNode
      | NamespaceStatementNode
      | OperationStatementNode
      | EnumStatementNode
      | InterfaceStatementNode
      | UnionStatementNode
  ): NamespaceType | undefined {
    if (node === globalNamespaceType.node) return undefined;
    if (!node.namespaceSymbol) return globalNamespaceType;

    const mergedSymbol = getMergedSymbol(node.namespaceSymbol) as TypeSymbol;
    const symbolLinks = getSymbolLinks(mergedSymbol);
    if (!symbolLinks.type) {
      // in general namespaces should be typed before anything calls this function.
      // However, one case where this is not true is when a decorator on a namespace
      // refers to a model in another namespace. In this case, we need to evaluate
      // the namespace here.
      symbolLinks.type = initializeTypeForNamespace(mergedSymbol.node as NamespaceStatementNode);
    }

    return symbolLinks.type as NamespaceType;
  }

  function checkOperation(node: OperationStatementNode): OperationType {
    const namespace = getParentNamespaceType(node);
    const name = node.id.sv;
    const decorators = checkDecorators(node);
    const type: OperationType = createType({
      kind: "Operation",
      name,
      namespace,
      node,
      parameters: getTypeForNode(node.parameters) as ModelType,
      returnType: getTypeForNode(node.returnType),
      decorators,
    });
    type.parameters.namespace = namespace;

    if (node.parent!.kind === SyntaxKind.InterfaceStatement) {
      if (shouldCreateTypeForTemplate(node.parent!)) {
        finishType(type);
      }
    } else {
      finishType(type);
      namespace?.operations.set(name, type);
    }

    return type;
  }

  function getGlobalNamespaceType() {
    return globalNamespaceType;
  }

  function getGlobalNamespaceNode() {
    return globalNamespaceNode;
  }

  function checkTupleExpression(node: TupleExpressionNode): TupleType {
    return createAndFinishType({
      kind: "Tuple",
      node: node,
      values: node.values.map((v) => getTypeForNode(v)),
    });
  }

  function getSymbolLinks(s: TypeSymbol | ProjectionSymbol): SymbolLinks {
    const id = getSymbolId(s);

    if (symbolLinks.has(id)) {
      return symbolLinks.get(id)!;
    }

    const links = {};
    symbolLinks.set(id, links);

    return links;
  }

  function getSymbolId(s: TypeSymbol | ProjectionSymbol) {
    if (s.id === undefined) {
      s.id = currentSymbolId++;
    }

    return s.id;
  }

  function resolveIdentifierInTable<T extends Sym>(
    node: IdentifierNode,
    table: SymbolTable<T> | undefined,
    resolveDecorator = false
  ): T | undefined {
    if (!table) {
      return undefined;
    }
    let sym;
    if (resolveDecorator) {
      sym = table.get("@" + node.sv);
    } else {
      sym = table.get(node.sv);
    }

    if (!sym) return sym;

    if ("duplicate" in sym && sym.duplicate) {
      reportAmbiguousIdentifier(node, [...((table.duplicates.get(sym) as any) ?? [])]);
      return sym;
    }
    return getMergedSymbol(sym);
  }

  function reportAmbiguousIdentifier(node: IdentifierNode, symbols: UsingSymbol[]) {
    const duplicateNames = symbols
      .map((x) => {
        const namespace =
          x.symbolSource.kind == "type" || x.symbolSource.kind === "projection"
            ? getNamespaceString((getTypeForNode(x.symbolSource.node) as any).namespace)
            : (x.symbolSource.value as any).namespace;
        return `${namespace}.${node.sv}`;
      })
      .join(", ");
    program.reportDiagnostic(
      createDiagnostic({
        code: "ambiguous-symbol",
        format: { name: node.sv, duplicateNames },
        target: node,
      })
    );
  }

  function resolveCompletions(identifier: IdentifierNode): Map<string, CadlCompletionItem> {
    const completions = new Map<string, CadlCompletionItem>();

    // If first non-MemberExpression parent of identifier is a TypeReference
    // or DecoratorExpression, then we can complete it.
    const parent = findFirstNonMemberExpressionParent(identifier);
    const resolveDecorator = parent.kind === SyntaxKind.DecoratorExpression;
    if (parent.kind !== SyntaxKind.TypeReference && !resolveDecorator) {
      return completions;
    }

    if (identifier.parent && identifier.parent.kind === SyntaxKind.MemberExpression) {
      const base = resolveTypeReference(identifier.parent.base, resolveDecorator);
      if (base && base.kind === "type" && base.node.kind === SyntaxKind.NamespaceStatement) {
        addCompletions(base.node.exports);
      }
    } else {
      let scope: Node | undefined = identifier.parent;
      while (scope && scope.kind !== SyntaxKind.CadlScript) {
        if ("exports" in scope) {
          const mergedSymbol = getMergedSymbol(scope.symbol) as TypeSymbol;
          addCompletions((mergedSymbol.node as ContainerNode).exports);
        }
        if ("locals" in scope) {
          addCompletions(scope.locals);
        }
        scope = scope.parent;
      }

      if (scope && scope.kind === SyntaxKind.CadlScript) {
        // check any blockless namespace decls
        for (const ns of scope.inScopeNamespaces) {
          const mergedSymbol = getMergedSymbol(ns.symbol) as TypeSymbol;
          addCompletions((mergedSymbol.node as ContainerNode).exports);
        }

        // check "global scope" declarations
        addCompletions(globalNamespaceNode.exports);

        // check "global scope" usings
        addCompletions(scope.locals);
      }
    }

    return completions;

    function findFirstNonMemberExpressionParent(identifier: IdentifierNode) {
      for (let node = identifier.parent; node; node = node.parent) {
        if (node.kind !== SyntaxKind.MemberExpression) {
          return node;
        }
      }

      compilerAssert(
        false,
        "Shouldn't have an identifier with only member expression parents all the way to the root.",
        identifier
      );
    }

    function addCompletions(table: SymbolTable<Sym> | undefined) {
      if (!table) {
        return;
      }
      for (let [key, sym] of table) {
        if (resolveDecorator !== key.startsWith("@")) {
          continue;
        }
        if (resolveDecorator) {
          key = key.slice(1);
        }
        if (!completions.has(key)) {
          // TODO? should complete propose different options and use fqn?

          if (sym.kind === "using" && sym.duplicate) {
            const duplicates = table.duplicates.get(sym)!;
            for (const duplicate of duplicates) {
              if (duplicate.kind !== "using") {
                continue;
              }
              const namespace =
                duplicate.symbolSource.kind === "type" ||
                duplicate.symbolSource.kind === "projection"
                  ? getNamespaceString(
                      (getTypeForNode(duplicate.symbolSource.node) as any).namespace
                    )
                  : (duplicate.symbolSource.value as any).namespace;
              const fqn = `${namespace}.${key}`;
              completions.set(fqn, { sym: duplicate });
            }
          } else {
            completions.set(key, { sym });
          }
        }
      }
    }
  }

  function resolveIdentifier(node: IdentifierNode, resolveDecorator = false): Sym | undefined {
    if (hasParseError(node)) {
      // Don't report synthetic identifiers used for parser error recovery.
      // The parse error is the root cause and will already have been logged.
      return undefined;
    }

    let scope: Node | undefined = node.parent;
    let binding;

    while (scope && scope.kind !== SyntaxKind.CadlScript) {
      if ("exports" in scope) {
        const mergedSymbol = getMergedSymbol(scope.symbol) as TypeSymbol;
        binding = resolveIdentifierInTable(
          node,
          (mergedSymbol.node as ContainerNode).exports,
          resolveDecorator
        );

        if (binding) return binding;
      }

      if ("locals" in scope) {
        if ("duplicates" in scope.locals!) {
          binding = resolveIdentifierInTable(node, scope.locals, resolveDecorator);
        } else {
          binding = resolveIdentifierInTable(node, scope.locals, resolveDecorator);
        }

        if (binding) return binding;
      }

      scope = scope.parent;
    }

    if (!binding && scope && scope.kind === SyntaxKind.CadlScript) {
      // check any blockless namespace decls
      for (const ns of scope.inScopeNamespaces) {
        const mergedSymbol = getMergedSymbol(ns.symbol) as TypeSymbol;
        binding = resolveIdentifierInTable(
          node,
          (mergedSymbol.node as ContainerNode).exports,
          resolveDecorator
        );

        if (binding) return binding;
      }

      // check "global scope" declarations
      binding = resolveIdentifierInTable(node, globalNamespaceNode.exports, resolveDecorator);

      if (binding) return binding;

      // check using types
      binding = resolveIdentifierInTable(node, scope.locals, resolveDecorator);
      if (binding) return binding.kind === "using" && binding.duplicate ? undefined : binding;
    }

    program.reportDiagnostic(
      createDiagnostic({ code: "unknown-identifier", format: { id: node.sv }, target: node })
    );
    return undefined;
  }

  function resolveTypeReference(
    node: TypeReferenceNode | MemberExpressionNode | IdentifierNode,
    resolveDecorator = false
  ): DecoratorSymbol | TypeSymbol | ProjectionSymbol | FunctionSymbol | undefined {
    if (hasParseError(node)) {
      // Don't report synthetic identifiers used for parser error recovery.
      // The parse error is the root cause and will already have been logged.
      return undefined;
    }

    if (node.kind === SyntaxKind.TypeReference) {
      return resolveTypeReference(node.target, resolveDecorator);
    }

    if (node.kind === SyntaxKind.MemberExpression) {
      const base = resolveTypeReference(node.base);
      if (!base) {
        return undefined;
      }
      if (base.kind === "type" && base.node.kind === SyntaxKind.NamespaceStatement) {
        const symbol = resolveIdentifierInTable(node.id, base.node.exports, resolveDecorator);
        if (!symbol) {
          program.reportDiagnostic(
            createDiagnostic({
              code: "invalid-ref",
              messageId: "underNamespace",
              format: { id: node.id.sv },
              target: node,
            })
          );
          return undefined;
        }
        return symbol;
      } else if (base.kind === "decorator") {
        program.reportDiagnostic(
          createDiagnostic({
            code: "invalid-ref",
            messageId: "inDecorator",
            format: { id: node.id.sv },
            target: node,
          })
        );
        return undefined;
      } else if (base.kind === "function") {
        program.reportDiagnostic(
          createDiagnostic({
            code: "invalid-ref",
            messageId: "node",
            format: { id: node.id.sv, nodeName: "function" },
            target: node,
          })
        );

        return undefined;
      } else {
        program.reportDiagnostic(
          createDiagnostic({
            code: "invalid-ref",
            messageId: "node",
            format: { id: node.id.sv, nodeName: SyntaxKind[base.node.kind] },
            target: node,
          })
        );

        return undefined;
      }
    }

    if (node.kind === SyntaxKind.Identifier) {
      const sym = resolveIdentifier(node, resolveDecorator);
      return sym?.kind === "using" ? sym.symbolSource : sym;
    }

    compilerAssert(false, "Unknown type reference kind", node);
  }

  function checkStringLiteral(str: StringLiteralNode): StringLiteralType {
    return getLiteralType(str);
  }

  function checkNumericLiteral(num: NumericLiteralNode): NumericLiteralType {
    return getLiteralType(num);
  }

  function checkBooleanLiteral(bool: BooleanLiteralNode): BooleanLiteralType {
    return getLiteralType(bool);
  }

  function checkProgram() {
    program.reportDuplicateSymbols(globalNamespaceNode.exports);
    for (const file of program.sourceFiles.values()) {
      for (const ns of file.namespaces) {
        program.reportDuplicateSymbols(ns.exports);

        initializeTypeForNamespace(ns);
      }
    }

    for (const file of program.sourceFiles.values()) {
      checkSourceFile(file);
    }
  }

  function checkSourceFile(file: CadlScriptNode) {
    for (const statement of file.statements) {
      getTypeForNode(statement);
    }
  }

  function checkModel(node: ModelExpressionNode | ModelStatementNode) {
    if (node.kind === SyntaxKind.ModelStatement) {
      return checkModelStatement(node);
    } else {
      return checkModelExpression(node);
    }
  }

  function checkModelStatement(node: ModelStatementNode) {
    const links = getSymbolLinks(node.symbol!);
    const instantiatingThisTemplate = instantiatingTemplate === node;

    if (links.declaredType && !instantiatingThisTemplate) {
      // we're not instantiating this model and we've already checked it
      return links.declaredType;
    }
    const decorators: DecoratorApplication[] = [];

    const type: ModelType = createType({
      kind: "Model",
      name: node.id.sv,
      node: node,
      properties: new Map<string, ModelTypeProperty>(),
      namespace: getParentNamespaceType(node),
      decorators,
    });

    if (!instantiatingThisTemplate) {
      links.declaredType = type;
    }
    const isBase = checkModelIs(node, node.is);

    if (isBase) {
      // copy decorators
      decorators.push(...isBase.decorators);
    }
    decorators.push(...checkDecorators(node));

    if (isBase) {
      for (const prop of isBase.properties.values()) {
        type.properties.set(
          prop.name,
          finishType({
            ...prop,
          })
        );
      }
    }

    if (isBase) {
      type.baseModel = isBase.baseModel;
    } else if (node.extends) {
      type.baseModel = checkClassHeritage(node, node.extends);
    }

    // Hold on to the model type that's being defined so that it
    // can be referenced
    if (!instantiatingThisTemplate) {
      links.declaredType = type;
      links.instantiations = new TypeInstantiationMap();
      type.namespace?.models.set(type.name, type);
    }

    const inheritedPropNames = new Set(
      Array.from(walkPropertiesInherited(type)).map((v) => v.name)
    );

    // Evaluate the properties after
    checkModelProperties(node, type.properties, inheritedPropNames);

    if (shouldCreateTypeForTemplate(node)) {
      finishType(type);
    }

    return type;
  }

  function shouldCreateTypeForTemplate(node: TemplateDeclarationNode) {
    const instantiatingThisTemplate = instantiatingTemplate === node;

    return (
      (instantiatingThisTemplate &&
        templateInstantiation.every((t) => t.kind !== "TemplateParameter")) ||
      node.templateParameters.length === 0
    );
  }

  function checkModelExpression(node: ModelExpressionNode) {
    const properties = new Map();
    checkModelProperties(node, properties);
    const type: ModelType = createAndFinishType({
      kind: "Model",
      name: "",
      node: node,
      properties,
      decorators: [],
    });

    return type;
  }

  function checkModelProperties(
    node: ModelExpressionNode | ModelStatementNode,
    properties: Map<string, ModelTypeProperty>,
    inheritedPropertyNames?: Set<string>
  ) {
    for (const prop of node.properties!) {
      if ("id" in prop) {
        const newProp = getTypeForNode(prop) as ModelTypeProperty;
        defineProperty(properties, newProp, inheritedPropertyNames);
      } else {
        // spread property
        const newProperties = checkSpreadProperty(prop.target);

        for (const newProp of newProperties) {
          defineProperty(properties, newProp, inheritedPropertyNames);
        }
      }
    }
  }

  function defineProperty(
    properties: Map<string, ModelTypeProperty>,
    newProp: ModelTypeProperty,
    inheritedPropertyNames?: Set<string>
  ) {
    if (properties.has(newProp.name)) {
      program.reportDiagnostic(
        createDiagnostic({
          code: "duplicate-property",
          format: { propName: newProp.name },
          target: newProp,
        })
      );
      return;
    }

    if (inheritedPropertyNames?.has(newProp.name)) {
      program.reportDiagnostic(
        createDiagnostic({
          code: "override-property",
          format: { propName: newProp.name },
          target: newProp,
        })
      );

      return;
    }

    properties.set(newProp.name, newProp);
  }

  function checkClassHeritage(
    model: ModelStatementNode,
    heritageRef: TypeReferenceNode
  ): ModelType | undefined {
    const modelSymId = getNodeSymId(model);
    pendingResolutions.add(modelSymId);

    const target = resolveTypeReference(heritageRef) as TypeSymbol;
    if (target === undefined) {
      return undefined;
    }
    if (pendingResolutions.has(getNodeSymId(target.node as any))) {
      reportDiagnostic(program, {
        code: "circular-base-type",
        format: { typeName: (target.node as any).id.sv },
        target: target,
      });
      return undefined;
    }
    const heritageType = checkTypeReferenceSymbol(target, heritageRef.arguments);
    pendingResolutions.delete(modelSymId);
    if (isErrorType(heritageType)) {
      compilerAssert(program.hasError(), "Should already have reported an error.", heritageRef);
      return undefined;
    }

    if (heritageType.kind !== "Model") {
      program.reportDiagnostic(createDiagnostic({ code: "extend-model", target: heritageRef }));
      return undefined;
    }

    return heritageType;
  }

  function checkModelIs(
    model: ModelStatementNode,
    isExpr: TypeReferenceNode | undefined
  ): ModelType | undefined {
    if (!isExpr) return undefined;
    const modelSymId = getNodeSymId(model);
    pendingResolutions.add(modelSymId);
    const target = resolveTypeReference(isExpr) as TypeSymbol;
    if (target === undefined) {
      return undefined;
    }
    if (pendingResolutions.has(getNodeSymId(target.node as any))) {
      reportDiagnostic(program, {
        code: "circular-base-type",
        format: { typeName: (target.node as any).id.sv },
        target: target,
      });
      return undefined;
    }
    const isType = checkTypeReferenceSymbol(target, isExpr.arguments);
    pendingResolutions.delete(modelSymId);

    if (isType.kind !== "Model") {
      program.reportDiagnostic(createDiagnostic({ code: "is-model", target: isExpr }));
      return;
    }

    return isType;
  }

  function checkSpreadProperty(targetNode: TypeReferenceNode): ModelTypeProperty[] {
    const props: ModelTypeProperty[] = [];
    const targetType = getTypeForNode(targetNode);

    if (targetType.kind != "TemplateParameter") {
      if (targetType.kind !== "Model") {
        program.reportDiagnostic(createDiagnostic({ code: "spread-model", target: targetNode }));
        return props;
      }

      // copy each property
      for (const prop of walkPropertiesInherited(targetType)) {
        const newProp = cloneType(prop, { sourceProperty: prop });
        props.push(newProp);
      }
    }

    return props;
  }

  function* walkPropertiesInherited(model: ModelType) {
    let current: ModelType | undefined = model;

    while (current) {
      yield* current.properties.values();
      current = current.baseModel;
    }
  }

  function checkModelProperty(prop: ModelPropertyNode): ModelTypeProperty {
    const decorators = checkDecorators(prop);
    const valueType = getTypeForNode(prop.value);
    const defaultValue = prop.default && checkDefault(getTypeForNode(prop.default), valueType);
    const name = prop.id.kind === SyntaxKind.Identifier ? prop.id.sv : prop.id.value;

    let type: ModelTypeProperty = createType({
      kind: "ModelProperty",
      name,
      node: prop,
      optional: prop.optional,
      type: valueType,
      decorators,
      default: defaultValue,
    });

    const parentModel = prop.parent! as
      | ModelStatementNode
      | ModelExpressionNode
      | OperationStatementNode;
    if (
      parentModel.kind !== SyntaxKind.ModelStatement ||
      shouldCreateTypeForTemplate(parentModel)
    ) {
      finishType(type);
    }

    return type;
  }

  function checkDefault(defaultType: Type, type: Type): Type {
    switch (type.kind) {
      case "Model":
        return checkDefaultForModelType(defaultType, type);
      case "Array":
        return checkDefaultForArrayType(defaultType, type);
      case "Union":
        return checkDefaultForUnionType(defaultType, type);
      default:
        program.reportDiagnostic(
          createDiagnostic({
            code: "unsupported-default",
            format: { type: type.kind },
            target: defaultType,
          })
        );
    }
    return errorType;
  }

  function checkDefaultForModelType(defaultType: Type, type: ModelType): Type {
    switch (type.name) {
      case "string":
        return checkDefaultTypeIsString(defaultType);
      case "boolean":
        return checkDefaultTypeIsBoolean(defaultType);
      case "int32":
      case "int64":
      case "int32":
      case "int16":
      case "int8":
      case "uint64":
      case "uint32":
      case "uint16":
      case "uint8":
      case "safeint":
      case "float32":
      case "float64":
        return checkDefaultTypeIsNumeric(defaultType);
      default:
        program.reportDiagnostic(
          createDiagnostic({
            code: "unsupported-default",
            format: { type: type.name },
            target: defaultType,
          })
        );
    }
    return errorType;
  }

  function checkDefaultForArrayType(defaultType: Type, type: ArrayType): Type {
    if (defaultType.kind === "Tuple") {
      for (const item of defaultType.values) {
        checkDefault(item, type.elementType);
      }
    } else {
      program.reportDiagnostic(
        createDiagnostic({
          code: "invalid-default-type",
          format: { type: "tuple" },
          target: defaultType,
        })
      );
    }
    return defaultType;
  }

  function checkDefaultForUnionType(defaultType: Type, type: UnionType): Type {
    for (const option of type.options) {
      if (option.kind === defaultType.kind) {
        switch (defaultType.kind) {
          case "String":
            if (defaultType.value === (option as StringLiteralType).value) {
              return defaultType;
            }
          case "Number":
            if (defaultType.value === (option as NumericLiteralType).value) {
              return defaultType;
            }
        }
      }
    }

    // Didn't find any compatible options
    program.reportDiagnostic(
      createDiagnostic({
        code: "unassignable",
        format: { value: getTypeName(defaultType), targetType: getTypeName(type) },
        target: defaultType,
      })
    );
    return defaultType;
  }

  function checkDefaultTypeIsString(defaultType: Type): Type {
    if (defaultType.kind !== "String") {
      program.reportDiagnostic(
        createDiagnostic({
          code: "invalid-default-type",
          format: { type: "string" },
          target: defaultType,
        })
      );
    }
    return defaultType;
  }

  function checkDefaultTypeIsNumeric(defaultType: Type): Type {
    if (defaultType.kind !== "Number") {
      program.reportDiagnostic(
        createDiagnostic({
          code: "invalid-default-type",
          format: { type: "number" },
          target: defaultType,
        })
      );
    }
    return defaultType;
  }

  function checkDefaultTypeIsBoolean(defaultType: Type): Type {
    if (defaultType.kind !== "Boolean") {
      program.reportDiagnostic(
        createDiagnostic({
          code: "invalid-default-type",
          format: { type: "boolean" },
          target: defaultType,
        })
      );
    }
    return defaultType;
  }

  function checkDecorators(node: { decorators: readonly DecoratorExpressionNode[] }) {
    const decorators: DecoratorApplication[] = [];
    for (const decNode of node.decorators) {
      const sym = resolveTypeReference(decNode.target, true);
      if (!sym) {
        program.reportDiagnostic(
          createDiagnostic({
            code: "unknown-decorator",
            target: decNode,
          })
        );
        continue;
      }
      if (sym.kind !== "decorator") {
        program.reportDiagnostic(
          createDiagnostic({
            code: "invalid-decorator",
            format: { id: sym.name },
            target: decNode,
          })
        );
        continue;
      }

      const args = decNode.arguments.map(getTypeForNode).map((type) => {
        if (type.kind === "Number" || type.kind === "String" || type.kind === "Boolean") {
          return type.value;
        }

        return type;
      });

      decorators.unshift({
        decorator: sym.value,
        node: decNode,
        args,
      });
    }

    return decorators;
  }

  function checkAlias(node: AliasStatementNode): Type {
    const links = getSymbolLinks(node.symbol!);
    const instantiatingThisTemplate = instantiatingTemplate === node;

    if (links.declaredType && !instantiatingThisTemplate) {
      return links.declaredType;
    }

    const aliasSymId = getNodeSymId(node);
    if (pendingResolutions.has(aliasSymId)) {
      reportDiagnostic(program, {
        code: "circular-alias-type",
        format: { typeName: node.id.sv },
        target: node,
      });
      return errorType;
    }

    pendingResolutions.add(aliasSymId);
    const type = getTypeForNode(node.value);
    if (!instantiatingThisTemplate) {
      links.declaredType = type;
      links.instantiations = new TypeInstantiationMap();
    }
    pendingResolutions.delete(aliasSymId);

    return type;
  }

  function checkEnum(node: EnumStatementNode): Type {
    const links = getSymbolLinks(node.symbol!);

    if (!links.type) {
      const decorators = checkDecorators(node);
      const enumType: EnumType = createType({
        kind: "Enum",
        name: node.id.sv,
        node,
        members: [],
        namespace: getParentNamespaceType(node),
        decorators,
      });

      const memberNames = new Set<string>();

      for (const member of node.members) {
        const memberType = checkEnumMember(enumType, member, memberNames);
        if (memberType) {
          memberNames.add(memberType.name);
          enumType.members.push(memberType);
        }
      }

      finishType(enumType);

      links.type = enumType;
    }

    return links.type;
  }

  function checkInterface(node: InterfaceStatementNode): InterfaceType {
    const links = getSymbolLinks(node.symbol!);
    const instantiatingThisTemplate = instantiatingTemplate === node;

    if (links.declaredType && !instantiatingThisTemplate) {
      // we're not instantiating this interface and we've already checked it
      return links.declaredType as InterfaceType;
    }

    const decorators = checkDecorators(node);

    const interfaceType: InterfaceType = createType({
      kind: "Interface",
      decorators,
      node,
      namespace: getParentNamespaceType(node),
      operations: new Map(),
      name: node.id.sv,
    });

    for (const mixinNode of node.mixes) {
      const mixinType = getTypeForNode(mixinNode);
      if (mixinType.kind !== "Interface") {
        program.reportDiagnostic(createDiagnostic({ code: "mixes-interface", target: mixinNode }));
        continue;
      }

      for (const newMember of mixinType.operations.values()) {
        if (interfaceType.operations.has(newMember.name)) {
          program.reportDiagnostic(
            createDiagnostic({
              code: "mixes-interface-duplicate",
              format: { name: newMember.name },
              target: mixinNode,
            })
          );
        }

        interfaceType.operations.set(
          newMember.name,
          cloneType(newMember, { interface: interfaceType })
        );
      }
    }

    const ownMembers = new Map<string, OperationType>();

    checkInterfaceMembers(node, ownMembers);

    for (const [k, v] of ownMembers) {
      // don't do a duplicate check here because interface members can override
      // an member coming from a mixin.
      interfaceType.operations.set(k, v);
      v.interface = interfaceType;
    }

    if (
      (instantiatingThisTemplate &&
        templateInstantiation.every((t) => t.kind !== "TemplateParameter")) ||
      node.templateParameters.length === 0
    ) {
      finishType(interfaceType);
    }

    if (!instantiatingThisTemplate) {
      links.declaredType = interfaceType;
      links.instantiations = new TypeInstantiationMap();
      interfaceType.namespace?.interfaces.set(interfaceType.name, interfaceType);
    }

    return interfaceType;
  }

  function checkInterfaceMembers(
    node: InterfaceStatementNode,
    members: Map<string, OperationType>
  ) {
    for (const opNode of node.operations) {
      const opType = checkOperation(opNode);
      if (members.has(opType.name)) {
        program.reportDiagnostic(
          createDiagnostic({
            code: "interface-duplicate",
            format: { name: opType.name },
            target: opNode,
          })
        );
        continue;
      }
      members.set(opType.name, opType);
    }
  }

  function checkUnion(node: UnionStatementNode) {
    const links = getSymbolLinks(node.symbol!);
    const instantiatingThisTemplate = instantiatingTemplate === node;

    if (links.declaredType && !instantiatingThisTemplate) {
      // we're not instantiating this interface and we've already checked it
      return links.declaredType as InterfaceType;
    }

    const decorators = checkDecorators(node);
    const variants = new Map<string, UnionTypeVariant>();
    checkUnionVariants(node, variants);
    const unionType: UnionType = createType({
      kind: "Union",
      decorators,
      node,
      namespace: getParentNamespaceType(node),
      name: node.id.sv,
      variants,
      get options() {
        return Array.from(this.variants.values()).map((v) => v.type);
      },
      expression: false,
    });

    if (
      (instantiatingThisTemplate &&
        templateInstantiation.every((t) => t.kind !== "TemplateParameter")) ||
      node.templateParameters.length === 0
    ) {
      finishType(unionType);
    }

    if (!instantiatingThisTemplate) {
      links.declaredType = unionType;
      links.instantiations = new TypeInstantiationMap();
      unionType.namespace?.unions.set(unionType.name!, unionType);
    }

    return unionType;
  }

  function checkUnionVariants(union: UnionStatementNode, variants: Map<string, UnionTypeVariant>) {
    for (const variantNode of union.options) {
      const variantType = checkUnionVariant(variantNode);
      if (variants.has(variantType.name as string)) {
        program.reportDiagnostic(
          createDiagnostic({
            code: "union-duplicate",
            format: { name: variantType.name.toString() },
            target: variantNode,
          })
        );
        continue;
      }
      variants.set(variantType.name as string, variantType);
    }
  }

  function checkUnionVariant(variantNode: UnionVariantNode): UnionTypeVariant {
    const name =
      variantNode.id.kind === SyntaxKind.Identifier ? variantNode.id.sv : variantNode.id.value;
    const decorators = checkDecorators(variantNode);
    const type = getTypeForNode(variantNode.value);
    return createAndFinishType({
      kind: "UnionVariant",
      name,
      node: variantNode,
      decorators,
      type,
    });
  }

  function checkEnumMember(
    parentEnum: EnumType,
    node: EnumMemberNode,
    existingMemberNames: Set<string>
  ): EnumMemberType | undefined {
    const name = node.id.kind === SyntaxKind.Identifier ? node.id.sv : node.id.value;
    const value = node.value ? node.value.value : undefined;
    const decorators = checkDecorators(node);
    if (existingMemberNames.has(name)) {
      program.reportDiagnostic(
        createDiagnostic({
          code: "enum-member-duplicate",
          format: { name: name },
          target: node,
        })
      );
      return;
    }
    return createAndFinishType({
      kind: "EnumMember",
      enum: parentEnum,
      name,
      node,
      value,
      decorators,
    });
  }

  // the types here aren't ideal and could probably be refactored.

  function createAndFinishType<
    U extends Type extends any ? Omit<Type, keyof typeof typePrototype> : never
  >(typeDef: U): U & typeof typePrototype {
    createType(typeDef);
    return finishType(typeDef as any) as any;
  }

  /**
   * Given the own-properties of a type, returns a fully-initialized type.
   * So far, that amounts to setting the prototype to typePrototype which
   * contains the `projections` getter.
   */
  function createType<T>(typeDef: T): T & typeof typePrototype {
    Object.setPrototypeOf(typeDef, typePrototype);
    return typeDef as any;
  }

  function finishType<T extends Type>(typeDef: T): T {
    (typeDef as any).templateArguments = templateInstantiation;

    if ("decorators" in typeDef) {
      for (const decApp of typeDef.decorators) {
        applyDecoratorToType(decApp, typeDef);
      }
    }

    Object.setPrototypeOf(typeDef, typePrototype);

    return typeDef;
  }

  function applyDecoratorToType(decApp: DecoratorApplication, target: Type) {
    compilerAssert(
      "decorators" in target,
      "Cannot apply decorator to non-decoratable type",
      target
    );

    // peel `fn` off to avoid setting `this`.

    try {
      const fn = decApp.decorator;
      fn(program, target, ...decApp.args);
    } catch (error: any) {
      // do not fail the language server for exceptions in decorators
      if (program.compilerOptions.designTimeBuild) {
        program.reportDiagnostic(
          createDiagnostic({
            code: "decorator-fail",
            format: { decoratorName: decApp.decorator.name, error: error.stack },
            target: decApp.node ?? target,
          })
        );
      } else {
        throw error;
      }
    }
  }

  function getLiteralType(node: StringLiteralNode): StringLiteralType;
  function getLiteralType(node: NumericLiteralNode): NumericLiteralType;
  function getLiteralType(node: BooleanLiteralNode): BooleanLiteralType;
  function getLiteralType(node: LiteralNode): LiteralType;
  function getLiteralType(node: LiteralNode): LiteralType {
    return createLiteralType(node.value, node);
  }

  function mergeSymbolTable(source: SymbolTable<Sym>, target: SymbolTable<Sym>) {
    for (const [sym, duplicates] of source.duplicates) {
      const targetSet = target.duplicates.get(sym);
      if (targetSet === undefined) {
        target.duplicates.set(sym, new Set([...duplicates]));
      } else {
        for (const duplicate of duplicates) {
          targetSet.add(duplicate);
        }
      }
    }

    for (const [key, sourceBinding] of source) {
      if (
        sourceBinding.kind === "type" &&
        sourceBinding.node.kind === SyntaxKind.NamespaceStatement
      ) {
        // we are merging a namespace symbol. See if is an existing namespace symbol
        // to merge with.
        let existingBinding = target.get(key);

        if (!existingBinding) {
          existingBinding = {
            kind: "type",
            node: sourceBinding.node,
            name: sourceBinding.name,
            id: sourceBinding.id,
          };
          target.set(key, existingBinding);
          mergedSymbols.set(sourceBinding, existingBinding);
        } else if (
          existingBinding.kind === "type" &&
          existingBinding.node.kind === SyntaxKind.NamespaceStatement
        ) {
          mergedSymbols.set(sourceBinding, existingBinding);
          // merge the namespaces
          mergeSymbolTable(sourceBinding.node.exports!, existingBinding.node.exports!);
        } else {
          target.set(key, sourceBinding);
        }
      } else {
        target.set(key, sourceBinding);
      }
    }
  }

  function getMergedSymbol<T extends Sym>(sym: T | undefined): T | undefined {
    if (!sym) return sym;
    return mergedSymbols.get(sym) || (sym as any);
  }

  function getMergedNamespace(node: NamespaceStatementNode): NamespaceStatementNode {
    const sym = getMergedSymbol(node.symbol) as TypeSymbol;
    return sym.node as NamespaceStatementNode;
  }

  function createGlobalNamespaceNode(): NamespaceStatementNode {
    const nsId: IdentifierNode = {
      kind: SyntaxKind.Identifier,
      pos: 0,
      end: 0,
      sv: "__GLOBAL_NS",
    };

    return {
      kind: SyntaxKind.NamespaceStatement,
      decorators: [],
      pos: 0,
      end: 0,
      name: nsId,
      symbol: undefined as any,
      locals: createSymbolTable(),
      exports: createSymbolTable(),
    };
  }

  function createGlobalNamespaceType() {
    return createAndFinishType({
      kind: "Namespace",
      name: "",
      node: globalNamespaceNode,
      models: new Map(),
      operations: new Map(),
      namespaces: new Map(),
      interfaces: new Map(),
      unions: new Map(),
      decorators: [],
    });
  }

  /**
   * Clone a type, resulting in an identical type with all the same decorators
   * applied. Decorators are re-run on the clone to achieve this.
   *
   * Care is taken to clone nested data structures that are part of the type.
   * Any type with e.g. a map or an array property must recreate the map or array
   * so that clones don't share the same object.
   *
   * For types which have sub-types that are part of it, e.g. enums with members,
   * unions with variants, or models with properties, the sub-types are cloned
   * as well.
   *
   * If the entire type graph needs to be cloned, then cloneType must be called
   * recursively by the caller.
   */
  function cloneType<T extends Type>(type: T, additionalProps: { [P in keyof T]?: T[P] } = {}): T {
    // TODO: this needs to handle other types
    let clone;
    switch (type.kind) {
      case "Model":
        clone = finishType({
          ...type,
          properties: additionalProps.hasOwnProperty("properties")
            ? undefined
            : new Map(
                Array.from(type.properties.entries()).map(([key, prop]) => [key, cloneType(prop)])
              ),
          ...additionalProps,
        });
        break;
      case "Union":
        clone = finishType({
          ...type,
          variants: new Map<string | Symbol, UnionTypeVariant>(
            Array.from(type.variants.entries()).map(([key, prop]) => [
              key,
              prop.kind === "UnionVariant" ? cloneType(prop) : prop,
            ])
          ),
          get options() {
            return Array.from(this.variants.values()).map((v: any) => v.type);
          },
          ...additionalProps,
        });
        break;
      case "Interface":
        clone = finishType({
          ...type,
          operations: new Map(type.operations.entries()),
          ...additionalProps,
        });
        break;
      case "Enum":
        clone = finishType({
          ...type,
          members: [...type.members.map((v) => cloneType(v))],
          ...additionalProps,
        });
        break;
      default:
        clone = finishType({
          ...type,
          ...additionalProps,
        });
    }
    if (projectionsByType.has(type)) {
      projectionsByType.set(clone, projectionsByType.get(type)!);
    }

    return clone;
  }

  /**
   * useful utility function to debug the scopes produced by the binder,
   * the result of symbol merging, and identifier resolution.
   */
  function dumpScope(scope = globalNamespaceNode, indent = 0) {
    if (scope.locals) {
      console.log(`${Array(indent * 2).join(" ")}-locals:`);
      for (const [name, sym] of scope.locals) {
        console.log(
          `${Array(indent * 2 + 1).join(" ")}${name} => ${
            sym.kind === "type" ? SyntaxKind[sym.node.kind] : "[fn]"
          }`
        );
      }
    }
    console.log(`${Array(indent * 2).join(" ")}-exports:`);
    for (const [name, sym] of scope.exports!) {
      console.log(
        `${Array(indent * 2 + 1).join(" ")}${name} => ${
          sym.kind === "type" ? SyntaxKind[sym.node.kind] : "[fn]"
        }`
      );
      if (sym.kind === "type" && sym.node.kind == SyntaxKind.NamespaceStatement) {
        dumpScope(sym.node, indent + 1);
      }
    }
  }

  function checkProjectionDeclaration(node: ProjectionStatementNode): Type {
    // todo: check for duplicate projection decls on individual types
    // right now you can declare the same projection on a specific type
    // this could maybe go in the binder? But right now we don't know
    // what an identifier resolves to until check time.
    const links = getSymbolLinks(node.symbol!);
    if (processedProjections.has(node)) {
      return links.declaredType!;
    }
    processedProjections.add(node);
    program.reportDiagnostic(
      createDiagnostic({ code: "projections-are-experimental", target: node })
    );

    let type;

    if (links.declaredType) {
      type = links.declaredType as ProjectionType;
    } else {
      type = links.declaredType = createType({
        kind: "Projection",
        node: undefined,
        nodeByKind: new Map(),
        nodeByType: new Map(),
      });
    }

    switch (node.selector.kind) {
      case SyntaxKind.ProjectionModelSelector:
        projectionsByTypeKind.get("Model")!.push(node);
        type.nodeByKind.set("Model", node);
        break;
      case SyntaxKind.ProjectionOperationSelector:
        projectionsByTypeKind.get("Operation")!.push(node);
        type.nodeByKind.set("Operation", node);
        break;
      case SyntaxKind.ProjectionUnionSelector:
        projectionsByTypeKind.get("Union")!.push(node);
        type.nodeByKind.set("Union", node);
        break;
      case SyntaxKind.ProjectionInterfaceSelector:
        projectionsByTypeKind.get("Interface")!.push(node);
        type.nodeByKind.set("Interface", node);
        break;
      case SyntaxKind.ProjectionEnumSelector:
        projectionsByTypeKind.get("Enum")!.push(node);
        type.nodeByKind.set("Enum", node);
        break;
      default:
        if (node.selector.kind === SyntaxKind.Identifier && node.selector.sv === "array") {
          projectionsByTypeKind.get("Array")!.push(node);
          type.nodeByKind.set("Array", node);
          break;
        }
        const projected = checkTypeReference(node.selector);
        let current = projectionsByType.get(projected);
        if (!current) {
          current = [];
          projectionsByType.set(projected, current);
        }
        current.push(node);
        type.nodeByType.set(projected, node);
        break;
    }

    return type;
  }

  function evalProjectionNode(
    node: ProjectionExpression | ProjectionStatementItem
  ): TypeOrReturnRecord {
    switch (node.kind) {
      case SyntaxKind.ProjectionExpressionStatement:
        return evalProjectionExpressionStatement(node);
      case SyntaxKind.ProjectionCallExpression:
        return evalProjectionCallExpression(node);
      case SyntaxKind.ProjectionMemberExpression:
        return evalProjectionMemberExpression(node);
      case SyntaxKind.ProjectionDecoratorReferenceExpression:
        return evalProjectionDecoratorReference(node);
      case SyntaxKind.Identifier:
        return evalProjectionIdentifier(node);
      case SyntaxKind.ProjectionLambdaExpression:
        return evalProjectionLambdaExpression(node);
      case SyntaxKind.StringLiteral:
        return evalStringLiteral(node);
      case SyntaxKind.NumericLiteral:
        return evalNumericLiteral(node);
      case SyntaxKind.BooleanLiteral:
        return evalBooleanLiteral(node);
      case SyntaxKind.ProjectionBlockExpression:
        return evalProjectionBlockExpression(node);
      case SyntaxKind.ProjectionArithmeticExpression:
        return evalProjectionArithmeticExpression(node);
      case SyntaxKind.ProjectionIfExpression:
        return evalProjectionIfExpression(node);
      case SyntaxKind.ProjectionEqualityExpression:
        return evalProjectionEqualityExpression(node);
      case SyntaxKind.ProjectionUnaryExpression:
        return evalProjectionUnaryExpression(node);
      case SyntaxKind.ProjectionRelationalExpression:
        return evalProjectionRelationalExpression(node);
      case SyntaxKind.ProjectionProjectionReference:
        return evalProjectionReferenceExpression(node);
      case SyntaxKind.VoidKeyword:
        return voidType;
      case SyntaxKind.NeverKeyword:
        return neverType;
      case SyntaxKind.Return:
        return evalReturnKeyword(node);
      default:
        compilerAssert(false, `Can't eval the node ${SyntaxKind[node.kind]}`);
    }
  }

  interface EvalContext {
    node: Node;
    locals: Map<string, Type>;
    parent?: EvalContext;
  }

  function evalReturnKeyword(node: ReturnExpressionNode): ReturnRecord {
    const value = evalProjectionNode(node.value);
    if (value.kind === "Return") {
      return value;
    }

    return {
      kind: "Return",
      value,
    };
  }

  function evalProjectionReferenceExpression(
    node: ProjectionReferenceExpressionNode
  ): TypeOrReturnRecord {
    const args: Type[] = [];
    for (const arg of node.arguments) {
      const argVal = evalProjectionNode(arg);
      if (argVal.kind === "Return") {
        return argVal;
      }
      args.push(argVal);
    }

    const target = evalProjectionNode(node.target);
    if (target.kind === "Return") {
      return target;
    }
    const projection = evalProjectionNode(node.reference);
    if (projection.kind === "Return") {
      return projection;
    }
    assertType("projection", projection, "Projection");
    if (
      target.kind !== "Interface" &&
      target.kind !== "Model" &&
      target.kind !== "Operation" &&
      target.kind !== "Union" &&
      target.kind !== "Enum"
    ) {
      throw new ProjectionError(`Can't project ${target.kind} type.`);
    }

    let projectionNode =
      projection.nodeByType.get(target) ?? projection.nodeByKind.get(target.kind);

    if (!projectionNode) {
      throw new ProjectionError(`Target doesn't have projection`);
    }

    if (!projectionNode[currentProjectionDirection!]) {
      throw new ProjectionError(
        `Target doesn't have a projection in the ${currentProjectionDirection} direction.`
      );
    }

    return evalProjectionStatement(projectionNode[currentProjectionDirection!]!, target, args);
  }

  function evalProjectionRelationalExpression(
    node: ProjectionRelationalExpressionNode
  ): TypeOrReturnRecord {
    const left = evalProjectionNode(node.left);
    if (left.kind === "Return") {
      return left;
    } else if (left.kind !== "Number" && left.kind !== "String") {
      throw new ProjectionError("Can only compare numbers or strings");
    }

    const right = evalProjectionNode(node.right);
    if (right.kind === "Return") {
      return right;
    } else if (right.kind !== "Number" && right.kind !== "String") {
      throw new ProjectionError("Can only compare numbers or strings");
    }

    if (left.kind !== right.kind) {
      throw new ProjectionError("Can't compare numbers and strings");
    }

    switch (node.op) {
      case "<":
        return createLiteralType(left.value < right.value);
      case "<=":
        return createLiteralType(left.value <= right.value);
      case ">":
        return createLiteralType(left.value > right.value);
      case ">=":
        return createLiteralType(left.value >= right.value);
    }
  }

  function evalProjectionUnaryExpression(node: ProjectionUnaryExpressionNode): TypeOrReturnRecord {
    const target = evalProjectionNode(node.target);
    if (target.kind !== "Boolean") {
      throw new ProjectionError("Can't negate a non-boolean");
    }

    switch (node.op) {
      case "!":
        return createLiteralType(!target.value);
    }
  }
  function evalProjectionEqualityExpression(
    node: ProjectionEqualityExpressionNode
  ): TypeOrReturnRecord {
    const left = evalProjectionNode(node.left);
    if (left.kind === "Return") {
      return left;
    } else if (left.kind !== "Number" && left.kind !== "String") {
      throw new ProjectionError("Comparisons must be strings or numbers");
    }

    const right = evalProjectionNode(node.right);
    if (right.kind === "Return") {
      return right;
    } else if (right.kind !== "Number" && right.kind !== "String") {
      throw new ProjectionError("Comparisons must be strings or numbers");
    }

    if (right.kind !== left.kind) {
      throw new ProjectionError("Can't compare number and string");
    }

    switch (node.op) {
      case "==":
        return createLiteralType(left.value === right.value);
      case "!=":
        return createLiteralType(left.value !== right.value);
    }
  }

  function evalProjectionIfExpression(node: ProjectionIfExpressionNode): TypeOrReturnRecord {
    let ifExpr: ProjectionIfExpressionNode | undefined = node;
    while (ifExpr) {
      const test = evalProjectionNode(ifExpr.test);
      if (test.kind === "Return") {
        return test;
      }

      if (typeIsTruthy(test)) {
        return evalProjectionBlockExpression(ifExpr.consequent);
      } else if (
        ifExpr.alternate &&
        ifExpr.alternate.kind === SyntaxKind.ProjectionBlockExpression
      ) {
        return evalProjectionBlockExpression(ifExpr.alternate);
      } else {
        ifExpr = ifExpr.alternate;
      }
    }

    return voidType;
  }

  function typeIsTruthy(t: Type) {
    switch (t.kind) {
      case "Boolean":
        return t.value;
      case "Number":
        return !!t.value;
      case "String":
        return !!t.value;
      default:
        return true;
    }
  }

  function createEvalContext(node: Node, parent?: EvalContext): EvalContext {
    return {
      node,
      locals: new Map(),
      parent,
    };
  }

  function evalProjectionBlockExpression(node: ProjectionBlockExpressionNode): TypeOrReturnRecord {
    let lastVal: Type = voidType;
    for (const stmt of node.statements) {
      let stmtValue = evalProjectionNode(stmt);
      if (stmtValue.kind === "Return") {
        return stmtValue;
      }
      lastVal = stmtValue;
    }

    return lastVal;
  }

  function evalProjectionArithmeticExpression(
    node: ProjectionArithmeticExpressionNode
  ): StringLiteralType | NumericLiteralType | ReturnRecord {
    const lhs = evalProjectionNode(node.left);
    if (lhs.kind === "Return") {
      return lhs;
    }

    if (lhs.kind !== "Number" && lhs.kind !== "String") {
      throw new ProjectionError(`Operator ${node.op} can only apply to strings or numbers`);
    }
    const rhs = evalProjectionNode(node.right);
    if (rhs.kind === "Return") {
      return rhs;
    }
    if (rhs.kind !== "Number" && rhs.kind !== "String") {
      throw new ProjectionError(`Operator ${node.op} can only apply to strings or numbers`);
    }

    if (rhs.kind !== lhs.kind) {
      throw new ProjectionError(`Operator ${node.op}'s operands need to be the same type`);
    }

    if (lhs.kind === "String") {
      return createLiteralType((lhs as StringLiteralType).value + (rhs as StringLiteralType).value);
    } else {
      return createLiteralType(
        (lhs as NumericLiteralType).value + (rhs as NumericLiteralType).value
      );
    }
  }

  function evalProjectionStatement(node: ProjectionNode, target: Type, args: Type[]): Type {
    const parentProjection = node.parent! as ProjectionStatementNode;
    let topLevelProjection = false;
    if (!currentProjectionDirection) {
      topLevelProjection = true;
      currentProjectionDirection = node.direction;
    }
    if (currentProjectionDirection === "from" && !target.projectionSource) {
      // this model wasn't projected, so we'll just return the target
      return target;
    }

    const originalContext = evalContext;
    evalContext = createEvalContext(node);
    for (const [i, param] of node.parameters.entries()) {
      if (!args[i]) {
        throw new ProjectionError("need argument for parameter " + node.parameters[i]);
      }

      let argVal = args[i];
      let typeVal;

      if (typeof argVal === "number" || typeof argVal === "string" || typeof argVal === "boolean") {
        typeVal = createLiteralType(argVal);
      } else {
        typeVal = argVal;
      }

      evalContext.locals.set(param.id.sv, typeVal);
    }

    evalContext.locals.set("self", target);
    let lastVal: TypeOrReturnRecord = voidType;
    for (const item of node.body) {
      lastVal = evalProjectionNode(item);
      if (lastVal.kind === "Return") {
        break;
      }
    }

    if (topLevelProjection) {
      currentProjectionDirection = undefined;
    }
    const selfResult = evalContext.locals.get("self")!;
    evalContext = originalContext;

    if (lastVal.kind === "Return") {
      return lastVal.value;
    } else {
      return selfResult;
    }
  }

  function evalProjectionExpressionStatement(node: ProjectionExpressionStatement) {
    return evalProjectionNode(node.expr);
  }

  function evalProjectionCallExpression(node: ProjectionCallExpressionNode) {
    const target = evalProjectionNode(node.target);

    if (!target) throw new ProjectionError("target undefined");
    const args = [];
    for (const arg of node.arguments) {
      args.push(evalProjectionNode(arg));
    }

    if (target.kind !== "Function") {
      throw new ProjectionError("Can't call non-function, got type " + target.kind);
    }

    return target.call(...args);
  }

  function evalProjectionMemberExpression(
    node: ProjectionMemberExpressionNode
  ): TypeOrReturnRecord {
    const base = evalProjectionNode(node.base);
    if (base.kind === "Return") {
      return base;
    }
    const member = node.id.sv;
    const selector = node.selector;

    if (selector === "@") {
      switch (base.kind) {
        case "Model":
          const prop = base.properties.get(member);
          if (!prop) {
            throw new ProjectionError(`Model doesn't have property ${member}`);
          }
          return prop;
        case "Enum":
          const enumMember = base.members.find((v) => v.name === member);
          if (!enumMember) {
            throw new ProjectionError(`Enum doesn't have member ${member}`);
          }
          return enumMember;
        case "Union":
          const variant = base.variants.get(member);
          if (!variant) {
            throw new ProjectionError(`Union doesn't have variant ${member}`);
          }
          return variant;
        default:
          throw new ProjectionError(`Can't get members of type ${base.kind}`);
      }
    }

    switch (base.kind) {
      case "Namespace":
        const sym = base.node.exports!.get(member) as TypeSymbol;
        if (sym) {
          const links = getSymbolLinks(sym);
          return links.declaredType || links.type || errorType;
        } else {
          throw new ProjectionError(`Namespace doesn't have member ${member}`);
        }
      case "Object":
        return base.properties[member] || errorType;
      default:
        const typeOps = projectionMembers[base.kind];
        if (!typeOps) {
          throw new ProjectionError(`${base.kind} doesn't have a member named ${member}`);
        }
        // any cast needed to ensure we don't get a too complex union error on the call
        // to op further down.
        const op: any = typeOps[member];
        if (!op) {
          throw new ProjectionError(`${base.kind} doesn't have a member named ${member}`);
        }

        return op(base);
    }
  }

  function createFunctionType(fn: (...args: Type[]) => Type): FunctionType {
    return createType({
      kind: "Function",
      call: fn,
    } as const);
  }

  function isLiteralType(
    type: Type
  ): type is StringLiteralType | NumericLiteralType | BooleanLiteralType {
    switch (type.kind) {
      case "String":
      case "Number":
      case "Boolean":
        return true;
      default:
        return false;
    }
  }
  function literalTypeToValue(type: StringLiteralType): string;
  function literalTypeToValue(type: NumericLiteralType): number;
  function literalTypeToValue(type: BooleanLiteralType): boolean;
  function literalTypeToValue(
    type: StringLiteralType | NumericLiteralType | BooleanLiteralType
  ): boolean;
  function literalTypeToValue(
    type: StringLiteralType | NumericLiteralType | BooleanLiteralType
  ): string | number | boolean {
    return type.value;
  }

  function createLiteralType(value: string, node?: StringLiteralNode): StringLiteralType;
  function createLiteralType(value: number, node?: NumericLiteralNode): NumericLiteralType;
  function createLiteralType(value: boolean, node?: BooleanLiteralNode): BooleanLiteralType;
  function createLiteralType(
    value: string | number | boolean,
    node?: StringLiteralNode | NumericLiteralNode | BooleanLiteralNode
  ): StringLiteralType | NumericLiteralType | BooleanLiteralType;
  function createLiteralType(
    value: string | number | boolean,
    node?: StringLiteralNode | NumericLiteralNode | BooleanLiteralNode
  ): StringLiteralType | NumericLiteralType | BooleanLiteralType {
    if (program.literalTypes.has(value)) {
      return program.literalTypes.get(value)!;
    }
    const kind =
      typeof value === "string" ? "String" : typeof value === "number" ? "Number" : "Boolean";
    const type: StringLiteralType | NumericLiteralType | BooleanLiteralType = createType({
      kind,
      value: value as any,
      node: node as any, // todo: synthesized strings don't have a node...
    });

    program.literalTypes.set(value, type);
    return type;
  }

  function evalProjectionDecoratorReference(
    node: ProjectionDecoratorReferenceExpressionNode
  ): Type {
    const ref = resolveTypeReference(node.target, true);
    if (!ref) throw new ProjectionError("Can't find decorator.");
    compilerAssert(ref.kind === "decorator", "should only resolve decorator symbols");
    return createType({
      kind: "Function",
      call(...args: Type[]): Type {
        let retval = ref.value(program, ...marshalProjectionArguments(args));
        return voidType;
      },
    } as const);
  }

  function evalProjectionIdentifier(node: IdentifierNode): Type {
    // first check the eval context

    let currentContext = evalContext;
    while (currentContext) {
      if (currentContext.locals.has(node.sv)) {
        return currentContext.locals.get(node.sv)!;
      }
      currentContext = currentContext.parent;
    }

    // next, resolve outside
    const ref = resolveTypeReference(node);
    if (!ref) throw new ProjectionError("Unknown identifier " + node.sv);

    switch (ref.kind) {
      case "decorator":
        // shouldn't ever resolve a decorator symbol here (without passing
        // true to resolveTypeReference)
        return errorType;
      case "function":
        // TODO: store this in a symbol link probably?
        const t: FunctionType = createType({
          kind: "Function",
          call(...args: Type[]): Type {
            let retval = ref.value(program, ...marshalProjectionArguments(args));
            return marshalProjectionReturn(retval);
          },
        } as const);
        return t;
      case "type":
      case "projection":
        const links = getSymbolLinks(ref);
        compilerAssert(links.declaredType, "Should have checked all types by now");

        return links.declaredType;
    }
  }

  function marshalProjectionArguments(args: Type[]): (Type | number | boolean | string | object)[] {
    return args.map((arg) => {
      if (arg.kind === "Boolean" || arg.kind === "String" || arg.kind === "Number") {
        return literalTypeToValue(arg);
      }
      return arg;
    });
  }

  function marshalProjectionReturn(value: unknown): Type {
    if (typeof value === "boolean" || typeof value === "string" || typeof value === "number") {
      return createLiteralType(value);
    }

    if (typeof value === "object" && value !== null) {
      if ("kind" in value) {
        return value as Type;
      } else {
        // this could probably be more robust
        return createType({
          kind: "Object",
          properties: value as any,
        });
      }
    }

    throw new ProjectionError("Can't marshal value returned from JS function into cadl");
  }

  function evalProjectionLambdaExpression(node: ProjectionLambdaExpressionNode): FunctionType {
    const type = createType({
      kind: "Function",
      call(...args: Type[]): Type {
        return callLambdaExpression(node, args);
      },
    } as const);

    return type;
  }

  function callLambdaExpression(node: ProjectionLambdaExpressionNode, args: Type[]): Type {
    const originalContext = evalContext;
    evalContext = createEvalContext(node, originalContext);
    for (const [i, param] of node.parameters.entries()) {
      evalContext.locals.set(param.id.sv, args[i]);
    }
    const retval = evalProjectionBlockExpression(node.body);
    evalContext = originalContext;
    if (retval.kind === "Return") {
      return retval.value;
    }
    return retval;
  }

  function evalStringLiteral(node: StringLiteralNode): StringLiteralType {
    return createLiteralType(node.value, node);
  }

  function evalNumericLiteral(node: NumericLiteralNode): NumericLiteralType {
    return createLiteralType(node.value, node);
  }

  function evalBooleanLiteral(node: BooleanLiteralNode): BooleanLiteralType {
    return createLiteralType(node.value, node);
  }

  function project(
    target: Type,
    projection: ProjectionNode,
    args: (Type | boolean | string | number)[] = []
  ) {
    return evalProjectionStatement(projection, target, args.map(marshalProjectionReturn));
  }

  function getProjectionInstructions(target: Type, projection: ProjectionNode, args: Type[] = []) {
    emitInstructions = true;
    project(target, projection, args);
    let instructions = emittedInstructions;
    emitInstructions = false;
    emittedInstructions = [];

    return instructions;
  }
}

function isErrorType(type: Type): type is ErrorType {
  return type.kind === "Intrinsic" && type.name === "ErrorType";
}<|MERGE_RESOLUTION|>--- conflicted
+++ resolved
@@ -540,13 +540,8 @@
   }
 
   function checkTypeReferenceSymbol(
-<<<<<<< HEAD
     sym: TypeSymbol | DecoratorSymbol | FunctionSymbol | ProjectionSymbol,
-    nodeArgs: Expression[]
-=======
-    sym: TypeSymbol | DecoratorSymbol,
     nodeArgs: readonly Expression[]
->>>>>>> 806c1e27
   ): Type {
     if (sym.kind === "decorator") {
       program.reportDiagnostic(
