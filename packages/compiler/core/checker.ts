--- conflicted
+++ resolved
@@ -2,49 +2,7 @@
 import { createSymbol, createSymbolTable } from "./binder.js";
 import { compilerAssert, ProjectionError } from "./diagnostics.js";
 import { validateInheritanceDiscriminatedUnions } from "./helpers/discriminator-utils.js";
-<<<<<<< HEAD
-import { getNamespaceFullName, getTypeName, TypeNameOptions } from "./helpers/type-name-utils.js";
-import {
-  AugmentDecoratorStatementNode,
-  DecoratedType,
-  Decorator,
-  DecoratorContext,
-  DecoratorDeclarationStatementNode,
-  Diagnostic,
-  DiagnosticTarget,
-  Expression,
-  FunctionDeclarationStatementNode,
-  FunctionParameter,
-  FunctionParameterNode,
-  getIndexer,
-  getIntrinsicModelName,
-  getParentTemplateNode,
-  IdentifierKind,
-  IntrinsicModelName,
-  isIntrinsic,
-  isNeverType,
-  isUnknownType,
-  isVoidType,
-  JsSourceFileNode,
-  MarshalledValue,
-  ModelIndexer,
-  ModelKeyIndexer,
-  ModelSpreadPropertyNode,
-  ModifierFlags,
-  NeverIndexer,
-  NeverType,
-  ProjectedProgram,
-  ProjectionModelExpressionNode,
-  ProjectionModelPropertyNode,
-  ProjectionModelSpreadPropertyNode,
-  SymbolFlags,
-  TemplateableNode,
-  TemplateParameter,
-  UnknownType,
-  VoidType,
-} from "./index.js";
-=======
->>>>>>> 607962e4
+import { getNamespaceFullName, getTypeName, TypeNameOptions } from "./helpers/index.js";
 import { createDiagnostic } from "./messages.js";
 import { getIdentifierContext, hasParseError, visitChildren } from "./parser.js";
 import { Program, ProjectedProgram } from "./program.js";
@@ -623,60 +581,6 @@
     return errorType;
   }
 
-<<<<<<< HEAD
-=======
-  function getTypeName(type: Type, options?: TypeNameOptions): string {
-    switch (type.kind) {
-      case "Namespace":
-        return getNamespaceString(type, options);
-      case "TemplateParameter":
-        return type.node.id.sv;
-      case "Scalar":
-        return getScalarName(type, options);
-      case "Model":
-        return getModelName(type, options);
-      case "ModelProperty":
-        return getModelPropertyName(type, options);
-      case "Interface":
-        return getInterfaceName(type, options);
-      case "Operation":
-        return getOperationName(type, options);
-      case "Enum":
-        return getEnumName(type, options);
-      case "EnumMember":
-        return `${getEnumName(type.enum, options)}.${type.name}`;
-      case "Union":
-        return type.name || type.options.map((x) => getTypeName(x, options)).join(" | ");
-      case "UnionVariant":
-        return getTypeName(type.type, options);
-      case "Tuple":
-        return "[" + type.values.map((x) => getTypeName(x, options)).join(", ") + "]";
-      case "String":
-      case "Number":
-      case "Boolean":
-        return type.value.toString();
-      case "Intrinsic":
-        return type.name;
-    }
-
-    return "(unnamed type)";
-  }
-
-  function getNamespaceString(type: Namespace | undefined, options?: TypeNameOptions): string {
-    if (!type || !type.name) {
-      return "";
-    }
-
-    const filter = options?.namespaceFilter;
-    if (filter && !filter(type)) {
-      return "";
-    }
-
-    const parent = getNamespaceString(type.namespace, options);
-    return parent ? `${parent}.${type.name}` : type.name;
-  }
-
->>>>>>> 607962e4
   function getFullyQualifiedSymbolName(sym: Sym | undefined): string {
     if (!sym) return "";
     const parent = sym.parent;
@@ -685,19 +589,6 @@
       : sym.name;
   }
 
-<<<<<<< HEAD
-=======
-  function getEnumName(e: Enum, options: TypeNameOptions | undefined): string {
-    const nsName = getNamespaceString(e.namespace, options);
-    return nsName ? `${nsName}.${e.name}` : e.name;
-  }
-
-  function getScalarName(scalar: Scalar, options: TypeNameOptions | undefined): string {
-    const nsName = getNamespaceString(scalar.namespace, options);
-    return nsName ? `${nsName}.${scalar.name}` : scalar.name;
-  }
-
->>>>>>> 607962e4
   /**
    * Return a fully qualified id of node
    */
@@ -734,54 +625,6 @@
     return Boolean(type.namespace && isCadlNamespace(type.namespace));
   }
 
-<<<<<<< HEAD
-=======
-  function getModelName(model: Model, options: TypeNameOptions | undefined) {
-    const nsName = getNamespaceString(model.namespace, options);
-    if (model.name === "" && model.properties.size === 0) {
-      return "{}";
-    }
-    if (model.indexer && model.indexer.key.kind === "Scalar") {
-      if (model.name === "Array" && isInCadlNamespace(model)) {
-        return `${getTypeName(model.indexer.value!, options)}[]`;
-      }
-    }
-
-    if (model.name === "") {
-      return (nsName ? nsName + "." : "") + "(anonymous model)";
-    }
-    const modelName = (nsName ? nsName + "." : "") + model.name;
-    if (model.templateArguments && model.templateArguments.length > 0) {
-      // template instantiation
-      const args = model.templateArguments.map((x) => getTypeName(x, options));
-      return `${modelName}<${args.join(", ")}>`;
-    } else if ((model.node as ModelStatementNode)?.templateParameters?.length > 0) {
-      // template
-      const params = (model.node as ModelStatementNode).templateParameters.map((t) => t.id.sv);
-      return `${model.name}<${params.join(", ")}>`;
-    } else {
-      // regular old model.
-      return modelName;
-    }
-  }
-
-  function getModelPropertyName(prop: ModelProperty, options: TypeNameOptions | undefined) {
-    const modelName = prop.model ? getModelName(prop.model, options) : undefined;
-
-    return `${modelName ?? "(anonymous model)"}.${prop.name}`;
-  }
-
-  function getInterfaceName(iface: Interface, options: TypeNameOptions | undefined) {
-    const nsName = getNamespaceString(iface.namespace, options);
-    return (nsName ? nsName + "." : "") + iface.name;
-  }
-
-  function getOperationName(op: Operation, options: TypeNameOptions | undefined) {
-    const nsName = getNamespaceString(op.namespace, options);
-    return (nsName ? nsName + "." : "") + op.name;
-  }
-
->>>>>>> 607962e4
   function checkTemplateParameterDeclaration(
     node: TemplateParameterDeclarationNode,
     mapper: TypeMapper | undefined
