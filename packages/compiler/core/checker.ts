--- conflicted
+++ resolved
@@ -179,37 +179,6 @@
    */
   isStdType(type: Type, stdType?: IntrinsicModelName | "Array" | "Record"): boolean;
 
-<<<<<<< HEAD
-=======
-  /**
-   * Applies a filter to the properties of a given type. If no properties
-   * are filtered out, then return the input unchanged. Otherwise, return
-   * a new anonymous model with only the filtered properties.
-   *
-   * @param model The input model to filter.
-   * @param filter The filter to apply. Properties are kept when this returns true.
-   */
-  filterModelProperties(model: Model, filter: (property: ModelProperty) => boolean): Model;
-
-  /**
-   * If the input is anonymous (or the provided filter removes properties)
-   * and there exists a named model with the same set of properties
-   * (ignoring filtered properties), then return that named model.
-   * Otherwise, return the input unchanged.
-   *
-   * This can be used by emitters to find a better name for a set of
-   * properties after filtering. For example, given `{ @metadata prop:
-   * string} & SomeName`, and an emitter that wishes to discard properties
-   * marked with `@metadata`, the emitter can use this to recover that the
-   * best name for the remaining properties is `SomeName`.
-   *
-   * @param model The input model
-   * @param filter An optional filter to apply to the input model's
-   * properties.
-   */
-  getEffectiveModelType(model: Model, filter?: (property: ModelProperty) => boolean): Model;
-
->>>>>>> fa843786
   errorType: ErrorType;
   voidType: VoidType;
   neverType: NeverType;
@@ -2338,34 +2307,6 @@
     return props;
   }
 
-<<<<<<< HEAD
-=======
-  function* walkPropertiesInherited(model: Model) {
-    let current: Model | undefined = model;
-
-    while (current) {
-      yield* current.properties.values();
-      current = current.baseModel;
-    }
-  }
-
-  function countPropertiesInherited(model: Model, filter?: (property: ModelProperty) => boolean) {
-    let count = 0;
-    if (filter) {
-      for (const each of walkPropertiesInherited(model)) {
-        if (filter(each)) {
-          count++;
-        }
-      }
-    } else {
-      for (let m: Model | undefined = model; m; m = m.baseModel) {
-        count += m.properties.size;
-      }
-    }
-    return count;
-  }
-
->>>>>>> fa843786
   function checkModelProperty(
     prop: ModelPropertyNode,
     mapper: TypeMapper | undefined,
@@ -4019,143 +3960,6 @@
     if (stdType === "Record" && type === stdTypes["Record"]) return true;
     return false;
   }
-<<<<<<< HEAD
-=======
-
-  function getProjectedEffectiveModelType(type: Model): Model {
-    if (!program.currentProjector) {
-      return type;
-    }
-
-    const projectedType = program.currentProjector.projectType(type);
-    if (projectedType.kind !== "Model") {
-      compilerAssert(false, "Fail");
-    }
-
-    return projectedType;
-  }
-
-  function getEffectiveModelType(
-    model: Model,
-    filter?: (property: ModelProperty) => boolean
-  ): Model {
-    if (filter) {
-      model = filterModelProperties(model, filter);
-    }
-
-    if (model.name) {
-      // named model
-      return getProjectedEffectiveModelType(model);
-    }
-
-    // We would need to change the algorithm if this doesn't hold. We
-    // assume model has no inherited properties below.
-    compilerAssert(!model.baseModel, "Anonymous model with base model.");
-
-    if (model.properties.size === 0) {
-      // empty model
-      return model;
-    }
-
-    // Find the candidate set of named model types that could have been the
-    // source of every property in the model.
-    let candidates: Set<Model> | undefined;
-    for (const property of model.properties.values()) {
-      const sources = getNamedSourceModels(property);
-      if (!sources) {
-        // unsourced property: no possible match
-        return model;
-      }
-
-      if (!candidates) {
-        // first sourced property: initialize candidates to its sources
-        candidates = sources;
-        continue;
-      }
-
-      // Add any derived types we observe to both sides. A derived type can
-      // substitute for a base type in these sets because derived types have
-      // all the properties of their bases.
-      //
-      // NOTE: Once property overrides are allowed, this code will need to
-      // be updated to check that the current property is not overridden by
-      // the derived type before adding it here. An override would invalidate
-      // this substitution.
-      addDerivedModels(sources, candidates);
-      addDerivedModels(candidates, sources);
-
-      // remove candidates that are not common to this property
-      for (const element of candidates) {
-        if (!sources.has(element)) {
-          candidates.delete(element);
-        }
-      }
-    }
-
-    // Search for a candidate that has no additional properties (ignoring
-    // filtered properties). If so, it is effectively the same type as the
-    // input model. Consider a candidate that meets this test without
-    // ignoring filtering as a better match than one that requires filtering
-    // to meet this test.
-    let match: Model | undefined;
-    for (const candidate of candidates ?? []) {
-      if (model.properties.size === countPropertiesInherited(candidate)) {
-        match = candidate;
-        break; // exact match
-      }
-      if (
-        filter &&
-        !match &&
-        model.properties.size === countPropertiesInherited(candidate, filter)
-      ) {
-        match = candidate;
-        continue; // match with filter: keep searching for exact match
-      }
-    }
-
-    return match ? getProjectedEffectiveModelType(match) : model;
-  }
-
-  function filterModelProperties(
-    model: Model,
-    filter: (property: ModelProperty) => boolean
-  ): Model {
-    let filtered = false;
-    for (const property of walkPropertiesInherited(model)) {
-      if (!filter(property)) {
-        filtered = true;
-        break;
-      }
-    }
-
-    if (!filtered) {
-      return model;
-    }
-
-    const properties = new Map<string, ModelProperty>();
-    const newModel: Model = createType({
-      kind: "Model",
-      node: undefined,
-      name: "",
-      indexer: undefined,
-      properties,
-      decorators: [],
-      derivedModels: [],
-    });
-
-    for (const property of walkPropertiesInherited(model)) {
-      if (filter(property)) {
-        const newProperty = cloneType(property, {
-          sourceProperty: property,
-          model: newModel,
-        });
-        properties.set(property.name, newProperty);
-      }
-    }
-
-    return finishType(newModel);
-  }
->>>>>>> fa843786
 }
 
 function isAnonymous(type: Type) {
@@ -4315,9 +4119,9 @@
  */
 export function getEffectiveModelType(
   program: Program,
-  model: ModelType,
-  filter?: (property: ModelTypeProperty) => boolean
-): ModelType {
+  model: Model,
+  filter?: (property: ModelProperty) => boolean
+): Model {
   if (filter) {
     model = filterModelProperties(program, model, filter);
   }
@@ -4338,7 +4142,7 @@
 
   // Find the candidate set of named model types that could have been the
   // source of every property in the model.
-  let candidates: Set<ModelType> | undefined;
+  let candidates: Set<Model> | undefined;
   for (const property of model.properties.values()) {
     const sources = getNamedSourceModels(property);
     if (!sources) {
@@ -4376,7 +4180,7 @@
   // input model. Consider a candidate that meets this test without
   // ignoring filtering as a better match than one that requires filtering
   // to meet this test.
-  let match: ModelType | undefined;
+  let match: Model | undefined;
   for (const candidate of candidates ?? []) {
     if (model.properties.size === countPropertiesInherited(candidate)) {
       match = candidate;
@@ -4401,9 +4205,9 @@
  */
 export function filterModelProperties(
   program: Program | ProjectedProgram,
-  model: ModelType,
-  filter: (property: ModelTypeProperty) => boolean
-): ModelType {
+  model: Model,
+  filter: (property: ModelProperty) => boolean
+): Model {
   let filtered = false;
   for (const property of walkPropertiesInherited(model)) {
     if (!filter(property)) {
@@ -4416,8 +4220,8 @@
     return model;
   }
 
-  const properties = new Map<string, ModelTypeProperty>();
-  const newModel: ModelType = program.checker.createType({
+  const properties = new Map<string, ModelProperty>();
+  const newModel: Model = program.checker.createType({
     kind: "Model",
     node: undefined,
     name: "",
@@ -4440,10 +4244,7 @@
   return finishTypeForProgram(program, newModel);
 }
 
-function getProjectedEffectiveModelType(
-  program: Program | ProjectedProgram,
-  type: ModelType
-): ModelType {
+function getProjectedEffectiveModelType(program: Program | ProjectedProgram, type: Model): Model {
   if (!isProjectedProgram(program)) {
     return type;
   }
@@ -4456,8 +4257,8 @@
   return projectedType;
 }
 
-function* walkPropertiesInherited(model: ModelType) {
-  let current: ModelType | undefined = model;
+function* walkPropertiesInherited(model: Model) {
+  let current: Model | undefined = model;
 
   while (current) {
     yield* current.properties.values();
@@ -4465,10 +4266,7 @@
   }
 }
 
-function countPropertiesInherited(
-  model: ModelType,
-  filter?: (property: ModelTypeProperty) => boolean
-) {
+function countPropertiesInherited(model: Model, filter?: (property: ModelProperty) => boolean) {
   let count = 0;
   if (filter) {
     for (const each of walkPropertiesInherited(model)) {
@@ -4477,7 +4275,7 @@
       }
     }
   } else {
-    for (let m: ModelType | undefined = model; m; m = m.baseModel) {
+    for (let m: Model | undefined = model; m; m = m.baseModel) {
       count += m.properties.size;
     }
   }
