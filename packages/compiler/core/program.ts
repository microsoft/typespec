--- conflicted
+++ resolved
@@ -49,15 +49,10 @@
   doIO,
   ExternalError,
   findProjectRoot,
-<<<<<<< HEAD
   isDefined,
   loadFile,
   mapEquals,
-=======
-  loadFile,
-  mapEquals,
   mutate,
->>>>>>> 2336cf76
 } from "./util.js";
 
 export interface ProjectedProgram extends Program {
