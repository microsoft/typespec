import type {
  DecoratorContext,
  Enum,
  EnumValue,
  Interface,
  Model,
  ModelProperty,
  Namespace,
  Numeric,
  Operation,
  Scalar,
  Type,
  Union,
  UnionVariant,
} from "../src/core/index.js";

export interface ExampleOptions {
  readonly title?: string;
  readonly description?: string;
}

export interface OperationExample {
  readonly parameters?: unknown;
  readonly returnType?: unknown;
}

export interface VisibilityFilter {
  readonly any?: readonly EnumValue[];
  readonly all?: readonly EnumValue[];
  readonly none?: readonly EnumValue[];
}

/**
 * Specify how to encode the target type.
 *
 * @param encodingOrEncodeAs Known name of an encoding or a scalar type to encode as(Only for numeric types to encode as string).
 * @param encodedAs What target type is this being encoded as. Default to string.
 * @example offsetDateTime encoded with rfc7231
 *
 * ```tsp
 * @encode("rfc7231")
 * scalar myDateTime extends offsetDateTime;
 * ```
 * @example utcDateTime encoded with unixTimestamp
 *
 * ```tsp
 * @encode("unixTimestamp", int32)
 * scalar myDateTime extends unixTimestamp;
 * ```
 * @example encode numeric type to string
 *
 * ```tsp
 * model Pet {
 *   @encode(string) id: int64;
 * }
 * ```
 */
export type EncodeDecorator = (
  context: DecoratorContext,
  target: Scalar | ModelProperty,
  encodingOrEncodeAs: Scalar | string | EnumValue,
  encodedAs?: Scalar,
) => void;

/**
 * Attach a documentation string.
 *
 * @param doc Documentation string
 * @param formatArgs Record with key value pair that can be interpolated in the doc.
 * @example
 * ```typespec
 * @doc("Represent a Pet available in the PetStore")
 * model Pet {}
 * ```
 */
export type DocDecorator = (
  context: DecoratorContext,
  target: Type,
  doc: string,
  formatArgs?: Type,
) => void;

/**
 * Returns the model with required properties removed.
 */
export type WithOptionalPropertiesDecorator = (context: DecoratorContext, target: Model) => void;

/**
 * Returns the model with non-updateable properties removed.
 */
export type WithUpdateablePropertiesDecorator = (context: DecoratorContext, target: Model) => void;

/**
 * Returns the model with the given properties omitted.
 *
 * @param omit List of properties to omit
 */
export type WithoutOmittedPropertiesDecorator = (
  context: DecoratorContext,
  target: Model,
  omit: Type,
) => void;

/**
 * Returns the model with only the given properties included.
 *
 * @param pick List of properties to include
 */
export type WithPickedPropertiesDecorator = (
  context: DecoratorContext,
  target: Model,
  pick: Type,
) => void;

/**
 * Returns the model with any default values removed.
 */
export type WithoutDefaultValuesDecorator = (context: DecoratorContext, target: Model) => void;

/**
 * Set the visibility of key properties in a model if not already set.
 *
 * This will set the visibility modifiers of all key properties in the model if the visibility is not already _explicitly_ set,
 * but will not change the visibility of any properties that have visibility set _explicitly_, even if the visibility
 * is the same as the default visibility.
 *
 * Visibility may be explicitly set using any of the following decorators:
 *
 * - `@visibility`
 * - `@removeVisibility`
 * - `@invisible`
 *
 * @param visibility The desired default visibility value. If a key property already has visibility set, it will not be changed.
 */
export type WithDefaultKeyVisibilityDecorator = (
  context: DecoratorContext,
  target: Model,
  visibility: string | EnumValue,
) => void;

/**
 * Typically a short, single-line description.
 *
 * @param summary Summary string.
 * @example
 * ```typespec
 * @summary("This is a pet")
 * model Pet {}
 * ```
 */
export type SummaryDecorator = (context: DecoratorContext, target: Type, summary: string) => void;

/**
 * Attach a documentation string to describe the successful return types of an operation.
 * If an operation returns a union of success and errors it only describes the success. See `@errorsDoc` for error documentation.
 *
 * @param doc Documentation string
 * @example
 * ```typespec
 * @returnsDoc("Returns doc")
 * op get(): Pet | NotFound;
 * ```
 */
export type ReturnsDocDecorator = (
  context: DecoratorContext,
  target: Operation,
  doc: string,
) => void;

/**
 * Attach a documentation string to describe the error return types of an operation.
 * If an operation returns a union of success and errors it only describes the errors. See `@returnsDoc` for success documentation.
 *
 * @param doc Documentation string
 * @example
 * ```typespec
 * @errorsDoc("Errors doc")
 * op get(): Pet | NotFound;
 * ```
 */
export type ErrorsDocDecorator = (
  context: DecoratorContext,
  target: Operation,
  doc: string,
) => void;

/**
 * Mark this type as deprecated.
 *
 * NOTE: This decorator **should not** be used, use the `#deprecated` directive instead.
 *
 * @deprecated Use the `#deprecated` directive instead.
 * @param message Deprecation message.
 * @example
 * Use the `#deprecated` directive instead:
 *
 * ```typespec
 * #deprecated "Use ActionV2"
 * op Action<Result>(): Result;
 * ```
 */
export type DeprecatedDecorator = (
  context: DecoratorContext,
  target: Type,
  message: string,
) => void;

/**
 * Mark this namespace as describing a service and configure service properties.
 *
 * @param options Optional configuration for the service.
 * @example
 * ```typespec
 * @service
 * namespace PetStore;
 * ```
 * @example Setting service title
 * ```typespec
 * @service({title: "Pet store"})
 * namespace PetStore;
 * ```
 * @example Setting service version
 * ```typespec
 * @service({version: "1.0"})
 * namespace PetStore;
 * ```
 */
export type ServiceDecorator = (
  context: DecoratorContext,
  target: Namespace,
  options?: Type,
) => void;

/**
 * Specify that this model is an error type. Operations return error types when the operation has failed.
 *
 * @example
 * ```typespec
 * @error
 * model PetStoreError {
 *   code: string;
 *   message: string;
 * }
 * ```
 */
export type ErrorDecorator = (context: DecoratorContext, target: Model) => void;

/**
 * Specify a known data format hint for this string type. For example `uuid`, `uri`, etc.
 * This differs from the `@pattern` decorator which is meant to specify a regular expression while `@format` accepts a known format name.
 * The format names are open ended and are left to emitter to interpret.
 *
 * @param format format name.
 * @example
 * ```typespec
 * @format("uuid")
 * scalar uuid extends string;
 * ```
 */
export type FormatDecorator = (
  context: DecoratorContext,
  target: Scalar | ModelProperty,
  format: string,
) => void;

/**
 * Specify the the pattern this string should respect using simple regular expression syntax.
 * The following syntax is allowed: alternations (`|`), quantifiers (`?`, `*`, `+`, and `{ }`), wildcard (`.`), and grouping parentheses.
 * Advanced features like look-around, capture groups, and references are not supported.
 *
 * This decorator may optionally provide a custom validation _message_. Emitters may choose to use the message to provide
 * context when pattern validation fails. For the sake of consistency, the message should be a phrase that describes in
 * plain language what sort of content the pattern attempts to validate. For example, a complex regular expression that
 * validates a GUID string might have a message like "Must be a valid GUID."
 *
 * @param pattern Regular expression.
 * @param validationMessage Optional validation message that may provide context when validation fails.
 * @example
 * ```typespec
 * @pattern("[a-z]+", "Must be a string consisting of only lower case letters and of at least one character.")
 * scalar LowerAlpha extends string;
 * ```
 */
export type PatternDecorator = (
  context: DecoratorContext,
  target: Scalar | ModelProperty,
  pattern: string,
  validationMessage?: string,
) => void;

/**
 * Specify the minimum length this string type should be.
 *
 * @param value Minimum length
 * @example
 * ```typespec
 * @minLength(2)
 * scalar Username extends string;
 * ```
 */
export type MinLengthDecorator = (
  context: DecoratorContext,
  target: Scalar | ModelProperty,
  value: Numeric,
) => void;

/**
 * Specify the maximum length this string type should be.
 *
 * @param value Maximum length
 * @example
 * ```typespec
 * @maxLength(20)
 * scalar Username extends string;
 * ```
 */
export type MaxLengthDecorator = (
  context: DecoratorContext,
  target: Scalar | ModelProperty,
  value: Numeric,
) => void;

/**
 * Specify the minimum number of items this array should have.
 *
 * @param value Minimum number
 * @example
 * ```typespec
 * @minItems(1)
 * model Endpoints is string[];
 * ```
 */
export type MinItemsDecorator = (
  context: DecoratorContext,
  target: Type | ModelProperty,
  value: Numeric,
) => void;

/**
 * Specify the maximum number of items this array should have.
 *
 * @param value Maximum number
 * @example
 * ```typespec
 * @maxItems(5)
 * model Endpoints is string[];
 * ```
 */
export type MaxItemsDecorator = (
  context: DecoratorContext,
  target: Type | ModelProperty,
  value: Numeric,
) => void;

/**
 * Specify the minimum value this numeric type should be.
 *
 * @param value Minimum value
 * @example
 * ```typespec
 * @minValue(18)
 * scalar Age is int32;
 * ```
 */
export type MinValueDecorator = (
  context: DecoratorContext,
  target: Scalar | ModelProperty,
  value: Numeric,
) => void;

/**
 * Specify the maximum value this numeric type should be.
 *
 * @param value Maximum value
 * @example
 * ```typespec
 * @maxValue(200)
 * scalar Age is int32;
 * ```
 */
export type MaxValueDecorator = (
  context: DecoratorContext,
  target: Scalar | ModelProperty,
  value: Numeric,
) => void;

/**
 * Specify the minimum value this numeric type should be, exclusive of the given
 * value.
 *
 * @param value Minimum value
 * @example
 * ```typespec
 * @minValueExclusive(0)
 * scalar distance is float64;
 * ```
 */
export type MinValueExclusiveDecorator = (
  context: DecoratorContext,
  target: Scalar | ModelProperty,
  value: Numeric,
) => void;

/**
 * Specify the maximum value this numeric type should be, exclusive of the given
 * value.
 *
 * @param value Maximum value
 * @example
 * ```typespec
 * @maxValueExclusive(50)
 * scalar distance is float64;
 * ```
 */
export type MaxValueExclusiveDecorator = (
  context: DecoratorContext,
  target: Scalar | ModelProperty,
  value: Numeric,
) => void;

/**
 * Mark this string as a secret value that should be treated carefully to avoid exposure
 *
 * @example
 * ```typespec
 * @secret
 * scalar Password is string;
 * ```
 */
export type SecretDecorator = (context: DecoratorContext, target: Scalar | ModelProperty) => void;

/**
 * Attaches a tag to an operation, interface, or namespace. Multiple `@tag` decorators can be specified to attach multiple tags to a TypeSpec element.
 *
 * @param tag Tag value
 */
export type TagDecorator = (
  context: DecoratorContext,
  target: Namespace | Interface | Operation,
  tag: string,
) => void;

/**
 * Specifies how a templated type should name their instances.
 *
 * @param name name the template instance should take
 * @param formatArgs Model with key value used to interpolate the name
 * @example
 * ```typespec
 * @friendlyName("{name}List", T)
 * model List<Item> {
 *   value: Item[];
 *   nextLink: string;
 * }
 * ```
 */
export type FriendlyNameDecorator = (
  context: DecoratorContext,
  target: Type,
  name: string,
  formatArgs?: Type,
) => void;

/**
 * Provide a set of known values to a string type.
 *
 * @param values Known values enum.
 * @example
 * ```typespec
 * @knownValues(KnownErrorCode)
 * scalar ErrorCode extends string;
 *
 * enum KnownErrorCode {
 *   NotFound,
 *   Invalid,
 * }
 * ```
 */
export type KnownValuesDecorator = (
  context: DecoratorContext,
  target: Scalar | ModelProperty,
  values: Enum,
) => void;

/**
 * Mark a model property as the key to identify instances of that type
 *
 * @param altName Name of the property. If not specified, the decorated property name is used.
 * @example
 * ```typespec
 * model Pet {
 *   @key id: string;
 * }
 * ```
 */
export type KeyDecorator = (
  context: DecoratorContext,
  target: ModelProperty,
  altName?: string,
) => void;

/**
 * Specify this operation is an overload of the given operation.
 *
 * @param overloadbase Base operation that should be a union of all overloads
 * @example
 * ```typespec
 * op upload(data: string | bytes, @header contentType: "text/plain" | "application/octet-stream"): void;
 * @overload(upload)
 * op uploadString(data: string, @header contentType: "text/plain" ): void;
 * @overload(upload)
 * op uploadBytes(data: bytes, @header contentType: "application/octet-stream"): void;
 * ```
 */
export type OverloadDecorator = (
  context: DecoratorContext,
  target: Operation,
  overloadbase: Operation,
) => void;

/**
 * DEPRECATED: Use `@encodedName` instead.
 *
 * Provide an alternative name for this type.
 *
 * @param targetName Projection target
 * @param projectedName Alternative name
 * @example
 * ```typespec
 * model Certificate {
 *   @projectedName("json", "exp")
 *   expireAt: int32;
 * }
 * ```
 */
export type ProjectedNameDecorator = (
  context: DecoratorContext,
  target: Type,
  targetName: string,
  projectedName: string,
) => void;

/**
 * Provide an alternative name for this type when serialized to the given mime type.
 *
 * @param mimeType Mime type this should apply to. The mime type should be a known mime type as described here https://developer.mozilla.org/en-US/docs/Web/HTTP/Basics_of_HTTP/MIME_types/Common_types without any suffix (e.g. `+json`)
 * @param name Alternative name
 * @example
 * ```typespec
 * model Certificate {
 *   @encodedName("application/json", "exp")
 *   @encodedName("application/xml", "expiry")
 *   expireAt: int32;
 * }
 * ```
 * @example Invalid values
 *
 * ```typespec
 * @encodedName("application/merge-patch+json", "exp")
 *              ^ error cannot use subtype
 * ```
 */
export type EncodedNameDecorator = (
  context: DecoratorContext,
  target: Type,
  mimeType: string,
  name: string,
) => void;

/**
 * Specify the property to be used to discriminate this type.
 *
 * @param propertyName The property name to use for discrimination
 * @example
 * ```typespec
 * @discriminator("kind")
 * union Pet{ cat: Cat, dog: Dog }
 *
 * model Cat {kind: "cat", meow: boolean}
 * model Dog {kind: "dog", bark: boolean}
 * ```
 *
 * ```typespec
 * @discriminator("kind")
 * model Pet{ kind: string }
 *
 * model Cat extends Pet {kind: "cat", meow: boolean}
 * model Dog extends Pet  {kind: "dog", bark: boolean}
 * ```
 */
export type DiscriminatorDecorator = (
  context: DecoratorContext,
  target: Model | Union,
  propertyName: string,
) => void;

/**
 * Provide an example value for a data type.
 *
 * @param example Example value.
 * @param options Optional metadata for the example.
 * @example
 * ```tsp
 * @example(#{name: "Fluffy", age: 2})
 * model Pet {
 *  name: string;
 *  age: int32;
 * }
 * ```
 */
export type ExampleDecorator = (
  context: DecoratorContext,
  target: Model | Enum | Scalar | Union | ModelProperty | UnionVariant,
  example: unknown,
  options?: ExampleOptions,
) => void;

/**
 * Provide example values for an operation's parameters and corresponding return type.
 *
 * @param example Example value.
 * @param options Optional metadata for the example.
 * @example
 * ```tsp
 * @opExample(#{parameters: #{name: "Fluffy", age: 2}, returnType: #{name: "Fluffy", age: 2, id: "abc"})
 * op createPet(pet: Pet): Pet;
 * ```
 */
export type OpExampleDecorator = (
  context: DecoratorContext,
  target: Operation,
  example: OperationExample,
  options?: ExampleOptions,
) => void;

/**
 * A debugging decorator used to inspect a type.
 *
 * @param text Custom text to log
 */
export type InspectTypeDecorator = (context: DecoratorContext, target: Type, text: string) => void;

/**
 * A debugging decorator used to inspect a type name.
 *
 * @param text Custom text to log
 */
export type InspectTypeNameDecorator = (
  context: DecoratorContext,
  target: Type,
  text: string,
) => void;

/**
 * Indicates that a property is only considered to be present or applicable ("visible") with
 * the in the given named contexts ("visibilities"). When a property has no visibilities applied
 * to it, it is implicitly visible always.
 *
 * As far as the TypeSpec core library is concerned, visibilities are open-ended and can be arbitrary
 * strings, but  the following visibilities are well-known to standard libraries and should be used
 * with standard emitters that interpret them as follows:
 *
 * - "read": output of any operation.
 * - "create": input to operations that create an entity..
 * - "query": input to operations that read data.
 * - "update": input to operations that update data.
 * - "delete": input to operations that delete data.
 *
 * See also: [Automatic visibility](https://typespec.io/docs/libraries/http/operations#automatic-visibility)
 *
 * @param visibilities List of visibilities which apply to this property.
 * @example
 * ```typespec
 * model Dog {
 *   // the service will generate an ID, so you don't need to send it.
 *   @visibility(Lifecycle.Read) id: int32;
 *   // the service will store this secret name, but won't ever return it
 *   @visibility(Lifecycle.Create, Lifecycle.Update) secretName: string;
 *   // the regular name is always present
 *   name: string;
 * }
 * ```
 */
export type VisibilityDecorator = (
  context: DecoratorContext,
  target: ModelProperty,
  ...visibilities: (string | EnumValue)[]
) => void;

/**
 * Indicates that a property is not visible in the given visibility class.
 *
 * This decorator removes all active visibility modifiers from the property within
 * the given visibility class.
 *
 * @param visibilityClass The visibility class to make the property invisible within.
 * @example
 * ```typespec
 * model Example {
 *   @invisible(Lifecycle)
 *   hidden_property: string;
 * }
 * ```
 */
export type InvisibleDecorator = (
  context: DecoratorContext,
  target: ModelProperty,
  visibilityClass: Enum,
) => void;

/**
 * Removes visibility modifiers from a property.
 *
 * If the visibility modifiers for a visibility class have not been initialized,
 * this decorator will use the default visibility modifiers for the visibility
 * class as the default modifier set.
 *
 * @param target The property to remove visibility from.
 * @param visibilities The visibility modifiers to remove from the target property.
 * @example
 * ```typespec
 * model Example {
 *   // This property will have the Create and Update visibilities, but not the
 *   // Read visibility, since it is removed.
 *   @removeVisibility(Lifecycle.Read)
 *   secret_property: string;
 * }
 * ```
 */
export type RemoveVisibilityDecorator = (
  context: DecoratorContext,
  target: ModelProperty,
  ...visibilities: EnumValue[]
) => void;

/**
 * Removes properties that are not considered to be present or applicable
 * ("visible") in the given named contexts ("visibilities"). Can be used
 * together with spread to effectively spread only visible properties into
 * a new model.
 *
 * See also: [Automatic visibility](https://typespec.io/docs/libraries/http/operations#automatic-visibility)
 *
 * When using an emitter that applies visibility automatically, it is generally
 * not necessary to use this decorator.
 *
 * @param visibilities List of visibilities which apply to this property.
 * @example
 * ```typespec
 * model Dog {
 *   @visibility("read") id: int32;
 *   @visibility("create", "update") secretName: string;
 *   name: string;
 * }
 *
 * // The spread operator will copy all the properties of Dog into DogRead,
 * // and @withVisibility will then remove those that are not visible with
 * // create or update visibility.
 * //
 * // In this case, the id property is removed, and the name and secretName
 * // properties are kept.
 * @withVisibility("create", "update")
 * model DogCreateOrUpdate {
 *   ...Dog;
 * }
 *
 * // In this case the id and name properties are kept and the secretName property
 * // is removed.
 * @withVisibility("read")
 * model DogRead {
 *   ...Dog;
 * }
 * ```
 */
export type WithVisibilityDecorator = (
  context: DecoratorContext,
  target: Model,
  ...visibilities: (string | EnumValue)[]
) => void;

/**
<<<<<<< HEAD
 * Sets which visibilities apply to parameters for the given operation.
=======
 * Mark this operation as a `list` operation that returns a paginated list of items.
 */
export type ListDecorator = (context: DecoratorContext, target: Operation) => void;

/**
 * Pagination property defining the number of items to skip.
 *
 * @example
 * ```tsp
 * model Page<T> {
 *   @pageItems items: T[];
 * }
 * @list op listPets(@offset skip: int32, @pageSize pageSize: int8): Page<Pet>;
 * ```
 */
export type OffsetDecorator = (context: DecoratorContext, target: ModelProperty) => void;

/**
 * Pagination property defining the page index.
 *
 * @example
 * ```tsp
 * model Page<T> {
 *   @pageItems items: T[];
 * }
 * @list op listPets(@pageIndex page: int32, @pageSize pageSize: int8): Page<Pet>;
 * ```
 */
export type PageIndexDecorator = (context: DecoratorContext, target: ModelProperty) => void;

/**
 * Specify the pagination parameter that controls the maximum number of items to include in a page.
 *
 * @example
 * ```tsp
 * model Page<T> {
 *   @pageItems items: T[];
 * }
 * @list op listPets(@pageIndex page: int32, @pageSize pageSize: int8): Page<Pet>;
 * ```
 */
export type PageSizeDecorator = (context: DecoratorContext, target: ModelProperty) => void;

/**
 * Specify the the property that contains the array of page items.
 *
 * @example
 * ```tsp
 * model Page<T> {
 *   @pageItems items: T[];
 * }
 * @list op listPets(@pageIndex page: int32, @pageSize pageSize: int8): Page<Pet>;
 * ```
 */
export type PageItemsDecorator = (context: DecoratorContext, target: ModelProperty) => void;

/**
 * Pagination property defining the token to get to the next page.
 * It MUST be specified both on the request parameter and the response.
 *
 * @example
 * ```tsp
 * model Page<T> {
 *   @pageItems items: T[];
 *   @continuationToken continuationToken: string;
 * }
 * @list op listPets(@continuationToken continuationToken: string): Page<Pet>;
 * ```
 */
export type ContinuationTokenDecorator = (context: DecoratorContext, target: ModelProperty) => void;

/**
 * Pagination property defining a link to the next page.
 *
 * It is expected that navigating to the link will return the same set of responses as the operation that returned the current page.
 *
 * @example
 * ```tsp
 * model Page<T> {
 *   @pageItems items: T[];
 *   @nextLink next: url;
 *   @prevLink prev: url;
 *   @firstLink first: url;
 *   @lastLink last: url;
 * }
 * @list op listPets(): Page<Pet>;
 * ```
 */
export type NextLinkDecorator = (context: DecoratorContext, target: ModelProperty) => void;

/**
 * Pagination property defining a link to the previous page.
 *
 * It is expected that navigating to the link will return the same set of responses as the operation that returned the current page.
 *
 * @example
 * ```tsp
 * model Page<T> {
 *   @pageItems items: T[];
 *   @nextLink next: url;
 *   @prevLink prev: url;
 *   @firstLink first: url;
 *   @lastLink last: url;
 * }
 * @list op listPets(): Page<Pet>;
 * ```
 */
export type PrevLinkDecorator = (context: DecoratorContext, target: ModelProperty) => void;

/**
 * Pagination property defining a link to the first page.
 *
 * It is expected that navigating to the link will return the same set of responses as the operation that returned the current page.
 *
 * @example
 * ```tsp
 * model Page<T> {
 *   @pageItems items: T[];
 *   @nextLink next: url;
 *   @prevLink prev: url;
 *   @firstLink first: url;
 *   @lastLink last: url;
 * }
 * @list op listPets(): Page<Pet>;
 * ```
 */
export type FirstLinkDecorator = (context: DecoratorContext, target: ModelProperty) => void;

/**
 * Pagination property defining a link to the last page.
 *
 * It is expected that navigating to the link will return the same set of responses as the operation that returned the current page.
 *
 * @example
 * ```tsp
 * model Page<T> {
 *   @pageItems items: T[];
 *   @nextLink next: url;
 *   @prevLink prev: url;
 *   @firstLink first: url;
 *   @lastLink last: url;
 * }
 * @list op listPets(): Page<Pet>;
 * ```
 */
export type LastLinkDecorator = (context: DecoratorContext, target: ModelProperty) => void;

/**
 * A debugging decorator used to inspect a type.
>>>>>>> 163912b6
 *
 * @param visibilities List of visibility strings which apply to this operation.
 */
export type ParameterVisibilityDecorator = (
  context: DecoratorContext,
  target: Operation,
  ...visibilities: (string | EnumValue)[]
) => void;

/**
 * Sets which visibilities apply to the return type for the given operation.
 *
 * @param visibilities List of visibility strings which apply to this operation.
 */
export type ReturnTypeVisibilityDecorator = (
  context: DecoratorContext,
  target: Operation,
  ...visibilities: (string | EnumValue)[]
) => void;

/**
 * Declares the default visibility modifiers for a visibility class.
 *
 * The default modifiers are used when a property does not have any visibility decorators
 * applied to it.
 */
export type DefaultVisibilityDecorator = (
  context: DecoratorContext,
  target: Enum,
  ...visibilities: EnumValue[]
) => void;

/**
 * Applies the given visibility filter to the properties of the target model.
 *
 * This transformation is recursive, so it will also apply the filter to any nested
 * or referenced models that are the types of any properties in the `target`.
 *
 * @param target The model to apply the visibility filter to.
 * @param filter The visibility filter to apply to the properties of the target model.
 * @example
 * ```typespec
 * model Dog {
 *   @visibility(Lifecycle.Read)
 *   id: int32;
 *
 *   name: string;
 * }
 *
 * @withVisibilityFilter(#{ all: #[Lifecycle.Read] })
 * model DogRead {
 *  ...Dog
 * }
 * ```
 */
export type WithVisibilityFilterDecorator = (
  context: DecoratorContext,
  target: Model,
  filter: VisibilityFilter,
) => void;

/**
 * Transforms the `target` model to include only properties that are visible during the
 * "Update" lifecycle phase.
 *
 * Any nested models of optional properties will be transformed into the "CreateOrUpdate"
 * lifecycle phase instead of the "Update" lifecycle phase, so that nested models may be
 * fully updated.
 *
 * @param target The model to apply the transformation to.
 * @example
 * ```typespec
 * model Dog {
 *   @visibility(Lifecycle.Read)
 *   id: int32;
 *
 *   @visibility(Lifecycle.Create, Lifecycle.Update)
 *   secretName: string;
 *
 *   name: string;
 * }
 *
 * @withLifecycleUpdate
 * model DogUpdate {
 *   ...Dog
 * }
 * ```
 */
export type WithLifecycleUpdateDecorator = (context: DecoratorContext, target: Model) => void;

export type TypeSpecDecorators = {
  encode: EncodeDecorator;
  doc: DocDecorator;
  withOptionalProperties: WithOptionalPropertiesDecorator;
  withUpdateableProperties: WithUpdateablePropertiesDecorator;
  withoutOmittedProperties: WithoutOmittedPropertiesDecorator;
  withPickedProperties: WithPickedPropertiesDecorator;
  withoutDefaultValues: WithoutDefaultValuesDecorator;
  withDefaultKeyVisibility: WithDefaultKeyVisibilityDecorator;
  summary: SummaryDecorator;
  returnsDoc: ReturnsDocDecorator;
  errorsDoc: ErrorsDocDecorator;
  deprecated: DeprecatedDecorator;
  service: ServiceDecorator;
  error: ErrorDecorator;
  format: FormatDecorator;
  pattern: PatternDecorator;
  minLength: MinLengthDecorator;
  maxLength: MaxLengthDecorator;
  minItems: MinItemsDecorator;
  maxItems: MaxItemsDecorator;
  minValue: MinValueDecorator;
  maxValue: MaxValueDecorator;
  minValueExclusive: MinValueExclusiveDecorator;
  maxValueExclusive: MaxValueExclusiveDecorator;
  secret: SecretDecorator;
  tag: TagDecorator;
  friendlyName: FriendlyNameDecorator;
  knownValues: KnownValuesDecorator;
  key: KeyDecorator;
  overload: OverloadDecorator;
  projectedName: ProjectedNameDecorator;
  encodedName: EncodedNameDecorator;
  discriminator: DiscriminatorDecorator;
  example: ExampleDecorator;
  opExample: OpExampleDecorator;
<<<<<<< HEAD
=======
  visibility: VisibilityDecorator;
  withVisibility: WithVisibilityDecorator;
  list: ListDecorator;
  offset: OffsetDecorator;
  pageIndex: PageIndexDecorator;
  pageSize: PageSizeDecorator;
  pageItems: PageItemsDecorator;
  continuationToken: ContinuationTokenDecorator;
  nextLink: NextLinkDecorator;
  prevLink: PrevLinkDecorator;
  firstLink: FirstLinkDecorator;
  lastLink: LastLinkDecorator;
>>>>>>> 163912b6
  inspectType: InspectTypeDecorator;
  inspectTypeName: InspectTypeNameDecorator;
  visibility: VisibilityDecorator;
  invisible: InvisibleDecorator;
  removeVisibility: RemoveVisibilityDecorator;
  withVisibility: WithVisibilityDecorator;
  parameterVisibility: ParameterVisibilityDecorator;
  returnTypeVisibility: ReturnTypeVisibilityDecorator;
  defaultVisibility: DefaultVisibilityDecorator;
  withVisibilityFilter: WithVisibilityFilterDecorator;
  withLifecycleUpdate: WithLifecycleUpdateDecorator;
};<|MERGE_RESOLUTION|>--- conflicted
+++ resolved
@@ -634,6 +634,154 @@
 ) => void;
 
 /**
+ * Mark this operation as a `list` operation that returns a paginated list of items.
+ */
+export type ListDecorator = (context: DecoratorContext, target: Operation) => void;
+
+/**
+ * Pagination property defining the number of items to skip.
+ *
+ * @example
+ * ```tsp
+ * model Page<T> {
+ *   @pageItems items: T[];
+ * }
+ * @list op listPets(@offset skip: int32, @pageSize pageSize: int8): Page<Pet>;
+ * ```
+ */
+export type OffsetDecorator = (context: DecoratorContext, target: ModelProperty) => void;
+
+/**
+ * Pagination property defining the page index.
+ *
+ * @example
+ * ```tsp
+ * model Page<T> {
+ *   @pageItems items: T[];
+ * }
+ * @list op listPets(@pageIndex page: int32, @pageSize pageSize: int8): Page<Pet>;
+ * ```
+ */
+export type PageIndexDecorator = (context: DecoratorContext, target: ModelProperty) => void;
+
+/**
+ * Specify the pagination parameter that controls the maximum number of items to include in a page.
+ *
+ * @example
+ * ```tsp
+ * model Page<T> {
+ *   @pageItems items: T[];
+ * }
+ * @list op listPets(@pageIndex page: int32, @pageSize pageSize: int8): Page<Pet>;
+ * ```
+ */
+export type PageSizeDecorator = (context: DecoratorContext, target: ModelProperty) => void;
+
+/**
+ * Specify the the property that contains the array of page items.
+ *
+ * @example
+ * ```tsp
+ * model Page<T> {
+ *   @pageItems items: T[];
+ * }
+ * @list op listPets(@pageIndex page: int32, @pageSize pageSize: int8): Page<Pet>;
+ * ```
+ */
+export type PageItemsDecorator = (context: DecoratorContext, target: ModelProperty) => void;
+
+/**
+ * Pagination property defining the token to get to the next page.
+ * It MUST be specified both on the request parameter and the response.
+ *
+ * @example
+ * ```tsp
+ * model Page<T> {
+ *   @pageItems items: T[];
+ *   @continuationToken continuationToken: string;
+ * }
+ * @list op listPets(@continuationToken continuationToken: string): Page<Pet>;
+ * ```
+ */
+export type ContinuationTokenDecorator = (context: DecoratorContext, target: ModelProperty) => void;
+
+/**
+ * Pagination property defining a link to the next page.
+ *
+ * It is expected that navigating to the link will return the same set of responses as the operation that returned the current page.
+ *
+ * @example
+ * ```tsp
+ * model Page<T> {
+ *   @pageItems items: T[];
+ *   @nextLink next: url;
+ *   @prevLink prev: url;
+ *   @firstLink first: url;
+ *   @lastLink last: url;
+ * }
+ * @list op listPets(): Page<Pet>;
+ * ```
+ */
+export type NextLinkDecorator = (context: DecoratorContext, target: ModelProperty) => void;
+
+/**
+ * Pagination property defining a link to the previous page.
+ *
+ * It is expected that navigating to the link will return the same set of responses as the operation that returned the current page.
+ *
+ * @example
+ * ```tsp
+ * model Page<T> {
+ *   @pageItems items: T[];
+ *   @nextLink next: url;
+ *   @prevLink prev: url;
+ *   @firstLink first: url;
+ *   @lastLink last: url;
+ * }
+ * @list op listPets(): Page<Pet>;
+ * ```
+ */
+export type PrevLinkDecorator = (context: DecoratorContext, target: ModelProperty) => void;
+
+/**
+ * Pagination property defining a link to the first page.
+ *
+ * It is expected that navigating to the link will return the same set of responses as the operation that returned the current page.
+ *
+ * @example
+ * ```tsp
+ * model Page<T> {
+ *   @pageItems items: T[];
+ *   @nextLink next: url;
+ *   @prevLink prev: url;
+ *   @firstLink first: url;
+ *   @lastLink last: url;
+ * }
+ * @list op listPets(): Page<Pet>;
+ * ```
+ */
+export type FirstLinkDecorator = (context: DecoratorContext, target: ModelProperty) => void;
+
+/**
+ * Pagination property defining a link to the last page.
+ *
+ * It is expected that navigating to the link will return the same set of responses as the operation that returned the current page.
+ *
+ * @example
+ * ```tsp
+ * model Page<T> {
+ *   @pageItems items: T[];
+ *   @nextLink next: url;
+ *   @prevLink prev: url;
+ *   @firstLink first: url;
+ *   @lastLink last: url;
+ * }
+ * @list op listPets(): Page<Pet>;
+ * ```
+ */
+export type LastLinkDecorator = (context: DecoratorContext, target: ModelProperty) => void;
+
+/**
  * A debugging decorator used to inspect a type.
  *
  * @param text Custom text to log
@@ -779,159 +927,7 @@
 ) => void;
 
 /**
-<<<<<<< HEAD
  * Sets which visibilities apply to parameters for the given operation.
-=======
- * Mark this operation as a `list` operation that returns a paginated list of items.
- */
-export type ListDecorator = (context: DecoratorContext, target: Operation) => void;
-
-/**
- * Pagination property defining the number of items to skip.
- *
- * @example
- * ```tsp
- * model Page<T> {
- *   @pageItems items: T[];
- * }
- * @list op listPets(@offset skip: int32, @pageSize pageSize: int8): Page<Pet>;
- * ```
- */
-export type OffsetDecorator = (context: DecoratorContext, target: ModelProperty) => void;
-
-/**
- * Pagination property defining the page index.
- *
- * @example
- * ```tsp
- * model Page<T> {
- *   @pageItems items: T[];
- * }
- * @list op listPets(@pageIndex page: int32, @pageSize pageSize: int8): Page<Pet>;
- * ```
- */
-export type PageIndexDecorator = (context: DecoratorContext, target: ModelProperty) => void;
-
-/**
- * Specify the pagination parameter that controls the maximum number of items to include in a page.
- *
- * @example
- * ```tsp
- * model Page<T> {
- *   @pageItems items: T[];
- * }
- * @list op listPets(@pageIndex page: int32, @pageSize pageSize: int8): Page<Pet>;
- * ```
- */
-export type PageSizeDecorator = (context: DecoratorContext, target: ModelProperty) => void;
-
-/**
- * Specify the the property that contains the array of page items.
- *
- * @example
- * ```tsp
- * model Page<T> {
- *   @pageItems items: T[];
- * }
- * @list op listPets(@pageIndex page: int32, @pageSize pageSize: int8): Page<Pet>;
- * ```
- */
-export type PageItemsDecorator = (context: DecoratorContext, target: ModelProperty) => void;
-
-/**
- * Pagination property defining the token to get to the next page.
- * It MUST be specified both on the request parameter and the response.
- *
- * @example
- * ```tsp
- * model Page<T> {
- *   @pageItems items: T[];
- *   @continuationToken continuationToken: string;
- * }
- * @list op listPets(@continuationToken continuationToken: string): Page<Pet>;
- * ```
- */
-export type ContinuationTokenDecorator = (context: DecoratorContext, target: ModelProperty) => void;
-
-/**
- * Pagination property defining a link to the next page.
- *
- * It is expected that navigating to the link will return the same set of responses as the operation that returned the current page.
- *
- * @example
- * ```tsp
- * model Page<T> {
- *   @pageItems items: T[];
- *   @nextLink next: url;
- *   @prevLink prev: url;
- *   @firstLink first: url;
- *   @lastLink last: url;
- * }
- * @list op listPets(): Page<Pet>;
- * ```
- */
-export type NextLinkDecorator = (context: DecoratorContext, target: ModelProperty) => void;
-
-/**
- * Pagination property defining a link to the previous page.
- *
- * It is expected that navigating to the link will return the same set of responses as the operation that returned the current page.
- *
- * @example
- * ```tsp
- * model Page<T> {
- *   @pageItems items: T[];
- *   @nextLink next: url;
- *   @prevLink prev: url;
- *   @firstLink first: url;
- *   @lastLink last: url;
- * }
- * @list op listPets(): Page<Pet>;
- * ```
- */
-export type PrevLinkDecorator = (context: DecoratorContext, target: ModelProperty) => void;
-
-/**
- * Pagination property defining a link to the first page.
- *
- * It is expected that navigating to the link will return the same set of responses as the operation that returned the current page.
- *
- * @example
- * ```tsp
- * model Page<T> {
- *   @pageItems items: T[];
- *   @nextLink next: url;
- *   @prevLink prev: url;
- *   @firstLink first: url;
- *   @lastLink last: url;
- * }
- * @list op listPets(): Page<Pet>;
- * ```
- */
-export type FirstLinkDecorator = (context: DecoratorContext, target: ModelProperty) => void;
-
-/**
- * Pagination property defining a link to the last page.
- *
- * It is expected that navigating to the link will return the same set of responses as the operation that returned the current page.
- *
- * @example
- * ```tsp
- * model Page<T> {
- *   @pageItems items: T[];
- *   @nextLink next: url;
- *   @prevLink prev: url;
- *   @firstLink first: url;
- *   @lastLink last: url;
- * }
- * @list op listPets(): Page<Pet>;
- * ```
- */
-export type LastLinkDecorator = (context: DecoratorContext, target: ModelProperty) => void;
-
-/**
- * A debugging decorator used to inspect a type.
->>>>>>> 163912b6
  *
  * @param visibilities List of visibility strings which apply to this operation.
  */
@@ -1058,10 +1054,6 @@
   discriminator: DiscriminatorDecorator;
   example: ExampleDecorator;
   opExample: OpExampleDecorator;
-<<<<<<< HEAD
-=======
-  visibility: VisibilityDecorator;
-  withVisibility: WithVisibilityDecorator;
   list: ListDecorator;
   offset: OffsetDecorator;
   pageIndex: PageIndexDecorator;
@@ -1072,7 +1064,6 @@
   prevLink: PrevLinkDecorator;
   firstLink: FirstLinkDecorator;
   lastLink: LastLinkDecorator;
->>>>>>> 163912b6
   inspectType: InspectTypeDecorator;
   inspectTypeName: InspectTypeNameDecorator;
   visibility: VisibilityDecorator;
