--- conflicted
+++ resolved
@@ -14,16 +14,15 @@
   UnionVariant,
 } from "../src/core/index.js";
 
-<<<<<<< HEAD
 export interface ServiceOptions {
   readonly title?: string;
   readonly version?: string;
-=======
+}
+
 export interface DiscriminatedOptions {
   readonly envelope?: "object" | "none";
   readonly discriminatorPropertyName?: string;
   readonly envelopePropertyName?: string;
->>>>>>> f523b089
 }
 
 export interface ExampleOptions {
