--- conflicted
+++ resolved
@@ -75,16 +75,12 @@
   @body body: T;
 }
 
-<<<<<<< HEAD
-interface ResourceCreateOrReplace<TResource extends {}, TError> {
-=======
 /**
  * Resource create or replace operation template.
  * @template TResource The resource model to create or replace.
  * @template TError The error response.
  */
-interface ResourceCreateOrReplace<TResource extends object, TError> {
->>>>>>> 48a14923
+interface ResourceCreateOrReplace<TResource extends {}, TError> {
   @autoRoute
   @doc("Creates or replaces a instance of the resource.")
   @createsOrReplacesResource(TResource)
@@ -102,16 +98,12 @@
 model ResourceCreateOrUpdateModel<TResource extends {}>
   is OptionalProperties<UpdateableProperties<DefaultKeyVisibility<TResource, "read">>>;
 
-<<<<<<< HEAD
-interface ResourceCreateOrUpdate<TResource extends {}, TError> {
-=======
 /**
  * Resource create or update operation template.
  * @template TResource The resource model to create or update.
  * @template TError The error response.
  */
-interface ResourceCreateOrUpdate<TResource extends object, TError> {
->>>>>>> 48a14923
+interface ResourceCreateOrUpdate<TResource extends {}, TError> {
   @autoRoute
   @doc("Creates or update a instance of the resource.")
   @createsOrUpdatesResource(TResource)
@@ -129,16 +121,12 @@
 model ResourceCreateModel<TResource extends {}>
   is UpdateableProperties<DefaultKeyVisibility<TResource, "read">>;
 
-<<<<<<< HEAD
-interface ResourceCreate<TResource extends {}, TError> {
-=======
 /**
  * Resource create operation template.
  * @template TResource The resource model to create.
  * @template TError The error response.
  */
-interface ResourceCreate<TResource extends object, TError> {
->>>>>>> 48a14923
+interface ResourceCreate<TResource extends {}, TError> {
   @autoRoute
   @doc("Creates a new instance of the resource.")
   @createsResource(TResource)
@@ -202,16 +190,12 @@
   nextLink?: ResourceLocation<T>;
 }
 
-<<<<<<< HEAD
-interface ResourceList<TResource extends {}, TError> {
-=======
 /**
  * Resource list operation template.
  * @template TResource The resource model to list.
  * @template TError The error response.
  */
-interface ResourceList<TResource extends object, TError> {
->>>>>>> 48a14923
+interface ResourceList<TResource extends {}, TError> {
   @autoRoute
   @doc("Lists all instances of the resource.")
   @listsResource(TResource)
@@ -289,17 +273,13 @@
   ): TSingleton | TError;
 }
 
-<<<<<<< HEAD
-interface SingletonResourceOperations<TSingleton extends {}, TResource extends {}, TError>
-=======
 /**
  * Singleton resource operation templates for singleton resource instances.
  * @template TSingleton The singleton resource model.
  * @template TResource The resource model.
  * @template TError The error response.
  */
-interface SingletonResourceOperations<TSingleton extends object, TResource extends object, TError>
->>>>>>> 48a14923
+interface SingletonResourceOperations<TSingleton extends {}, TResource extends {}, TError>
   extends SingletonResourceRead<TSingleton, TResource, TError>,
     SingletonResourceUpdate<TSingleton, TResource, TError> {}
 
@@ -318,21 +298,13 @@
   Get(...ResourceParameters<TResource>, ...ResourceParameters<TExtension>): TExtension | TError;
 }
 
-<<<<<<< HEAD
+/**
+ * Extension resource create or update operation template.
+ * @template TExtension The extension resource model.
+ * @template TResource The resource model.
+ * @template TError The error response.
+ */
 interface ExtensionResourceCreateOrUpdate<TExtension extends {}, TResource extends {}, TError> {
-=======
-/**
- * Extension resource create or update operation template.
- * @template TExtension The extension resource model.
- * @template TResource The resource model.
- * @template TError The error response.
- */
-interface ExtensionResourceCreateOrUpdate<
-  TExtension extends object,
-  TResource extends object,
-  TError
-> {
->>>>>>> 48a14923
   @autoRoute
   @doc("Creates or update a instance of the extension resource.")
   @createsOrUpdatesResource(TExtension)
@@ -343,17 +315,13 @@
   ): TExtension | ResourceCreatedResponse<TExtension> | TError;
 }
 
-<<<<<<< HEAD
+/**
+ * Extension resource create operation template.
+ * @template TExtension The extension resource model.
+ * @template TResource The resource model.
+ * @template TError The error response.
+ */
 interface ExtensionResourceCreate<TExtension extends {}, TResource extends {}, TError> {
-=======
-/**
- * Extension resource create operation template.
- * @template TExtension The extension resource model.
- * @template TResource The resource model.
- * @template TError The error response.
- */
-interface ExtensionResourceCreate<TExtension extends object, TResource extends object, TError> {
->>>>>>> 48a14923
   @autoRoute
   @doc("Creates a new instance of the extension resource.")
   @createsResource(TExtension)
@@ -363,17 +331,13 @@
   ): TExtension | ResourceCreatedResponse<TExtension> | TError;
 }
 
-<<<<<<< HEAD
+/**
+ * Extension resource update operation template.
+ * @template TExtension The extension resource model.
+ * @template TResource The resource model.
+ * @template TError The error response.
+ */
 interface ExtensionResourceUpdate<TExtension extends {}, TResource extends {}, TError> {
-=======
-/**
- * Extension resource update operation template.
- * @template TExtension The extension resource model.
- * @template TResource The resource model.
- * @template TError The error response.
- */
-interface ExtensionResourceUpdate<TExtension extends object, TResource extends object, TError> {
->>>>>>> 48a14923
   @autoRoute
   @doc("Updates an existing instance of the extension resource.")
   @updatesResource(TExtension)
@@ -386,17 +350,13 @@
   ): TExtension | TError;
 }
 
-<<<<<<< HEAD
+/**
+ * Extension resource delete operation template.
+ * @template TExtension The extension resource model.
+ * @template TResource The resource model.
+ * @template TError The error response.
+ */
 interface ExtensionResourceDelete<TExtension extends {}, TResource extends {}, TError> {
-=======
-/**
- * Extension resource delete operation template.
- * @template TExtension The extension resource model.
- * @template TResource The resource model.
- * @template TError The error response.
- */
-interface ExtensionResourceDelete<TExtension extends object, TResource extends object, TError> {
->>>>>>> 48a14923
   @autoRoute
   @doc("Deletes an existing instance of the extension resource.")
   @deletesResource(TExtension)
@@ -406,17 +366,13 @@
   ): ResourceDeletedResponse | TError;
 }
 
-<<<<<<< HEAD
+/**
+ * Extension resource list operation template.
+ * @template TExtension The extension resource model.
+ * @template TResource The resource model.
+ * @template TError The error response.
+ */
 interface ExtensionResourceList<TExtension extends {}, TResource extends {}, TError> {
-=======
-/**
- * Extension resource list operation template.
- * @template TExtension The extension resource model.
- * @template TResource The resource model.
- * @template TError The error response.
- */
-interface ExtensionResourceList<TExtension extends object, TResource extends object, TError> {
->>>>>>> 48a14923
   @autoRoute
   @doc("Lists all instances of the extension resource.")
   @listsResource(TExtension)
@@ -426,53 +382,33 @@
   ): CollectionWithNextLink<TExtension> | TError;
 }
 
-<<<<<<< HEAD
+/**
+ * Extension resource operation templates for extension resource instances.
+ * @template TExtension The extension resource model.
+ * @template TResource The resource model.
+ * @template TError The error response.
+ */
 interface ExtensionResourceInstanceOperations<TExtension extends {}, TResource extends {}, TError>
-=======
-/**
- * Extension resource operation templates for extension resource instances.
- * @template TExtension The extension resource model.
- * @template TResource The resource model.
- * @template TError The error response.
- */
-interface ExtensionResourceInstanceOperations<
-  TExtension extends object,
-  TResource extends object,
-  TError
->
->>>>>>> 48a14923
   extends ExtensionResourceRead<TExtension, TResource, TError>,
     ExtensionResourceUpdate<TExtension, TResource, TError>,
     ExtensionResourceDelete<TExtension, TResource, TError> {}
 
-<<<<<<< HEAD
+/**
+ * Extension resource operation templates for extension resource collections.
+ * @template TExtension The extension resource model.
+ * @template TResource The resource model.
+ * @template TError The error response.
+ */
 interface ExtensionResourceCollectionOperations<TExtension extends {}, TResource extends {}, TError>
   extends ExtensionResourceCreate<TExtension, TResource, TError>,
     ExtensionResourceList<TExtension, TResource, TError> {}
 
+/**
+ * Extension resource operation templates for extension resource instances and collections.
+ * @template TExtension The extension resource model.
+ * @template TResource The resource model.
+ * @template TError The error response.
+ */
 interface ExtensionResourceOperations<TExtension extends {}, TResource extends {}, TError>
-=======
-/**
- * Extension resource operation templates for extension resource collections.
- * @template TExtension The extension resource model.
- * @template TResource The resource model.
- * @template TError The error response.
- */
-interface ExtensionResourceCollectionOperations<
-  TExtension extends object,
-  TResource extends object,
-  TError
->
-  extends ExtensionResourceCreate<TExtension, TResource, TError>,
-    ExtensionResourceList<TExtension, TResource, TError> {}
-
-/**
- * Extension resource operation templates for extension resource instances and collections.
- * @template TExtension The extension resource model.
- * @template TResource The resource model.
- * @template TError The error response.
- */
-interface ExtensionResourceOperations<TExtension extends object, TResource extends object, TError>
->>>>>>> 48a14923
   extends ExtensionResourceInstanceOperations<TExtension, TResource, TError>,
     ExtensionResourceCollectionOperations<TExtension, TResource, TError> {}