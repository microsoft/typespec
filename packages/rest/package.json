{
  "name": "@typespec/rest",
  "version": "0.48.0",
  "author": "Microsoft Corporation",
  "description": "TypeSpec REST protocol binding",
  "homepage": "https://microsoft.github.io/typespec",
  "readme": "https://github.com/microsoft/typespec/blob/master/README.md",
  "license": "MIT",
  "repository": {
    "type": "git",
    "url": "git+https://github.com/microsoft/typespec.git"
  },
  "bugs": {
    "url": "https://github.com/microsoft/typespec/issues"
  },
  "keywords": [
    "typespec"
  ],
  "type": "module",
  "main": "dist/src/index.js",
  "tspMain": "lib/rest.tsp",
  "exports": {
    ".": "./dist/src/index.js",
    "./testing": "./dist/src/testing/index.js"
  },
  "typesVersions": {
    "*": {
      "*": [
        "./dist/src/index.d.ts"
      ],
      "testing": [
        "./dist/src/testing/index.d.ts"
      ]
    }
  },
  "engines": {
    "node": ">=16.0.0"
  },
  "scripts": {
    "clean": "rimraf ./dist ./temp",
    "build": "tsc -p . && npm run lint-typespec-library",
    "watch": "tsc -p . --watch",
    "lint-typespec-library": "tsp compile . --warn-as-error --import @typespec/library-linter --no-emit",
    "test": "mocha",
    "test-official": "c8 mocha --forbid-only --reporter mocha-multi-reporters",
    "lint": "eslint . --ext .ts --max-warnings=0",
    "lint:fix": "eslint . --fix --ext .ts",
    "regen-docs": "tspd doc .  --enable-experimental  --output-dir ../../docs/standard-library/rest/reference"
  },
  "files": [
    "lib/*.tsp",
    "dist/**",
    "!dist/test/**"
  ],
  "peerDependencies": {
<<<<<<< HEAD
    "@typespec/compiler": "workspace:~0.48.0",
    "@typespec/http": "workspace:~0.48.0"
=======
    "@typespec/compiler": "workspace:~0.48.1"
>>>>>>> 5872bce7
  },
  "devDependencies": {
    "@types/mocha": "~10.0.1",
    "@types/node": "~18.11.9",
    "@typespec/compiler": "workspace:~0.48.1",
    "@typespec/http": "workspace:~0.48.0",
    "@typespec/eslint-config-typespec": "workspace:~0.48.0",
    "@typespec/library-linter": "workspace:~0.48.0",
    "@typespec/eslint-plugin": "workspace:~0.48.0",
    "@typespec/tspd": "workspace:~0.46.0",
    "eslint": "^8.42.0",
    "mocha": "~10.2.0",
    "mocha-junit-reporter": "~2.2.0",
    "mocha-multi-reporters": "~1.5.1",
    "c8": "~8.0.0",
    "rimraf": "~5.0.1",
    "typescript": "~5.1.3"
  }
}<|MERGE_RESOLUTION|>--- conflicted
+++ resolved
@@ -53,12 +53,8 @@
     "!dist/test/**"
   ],
   "peerDependencies": {
-<<<<<<< HEAD
-    "@typespec/compiler": "workspace:~0.48.0",
+    "@typespec/compiler": "workspace:~0.48.1",
     "@typespec/http": "workspace:~0.48.0"
-=======
-    "@typespec/compiler": "workspace:~0.48.1"
->>>>>>> 5872bce7
   },
   "devDependencies": {
     "@types/mocha": "~10.0.1",
