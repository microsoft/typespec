--- conflicted
+++ resolved
@@ -53,20 +53,12 @@
         {
           code: "decorator-wrong-target",
           message:
-<<<<<<< HEAD
-            "Cannot apply @header decorator to test it is not assignable to Cadl.Reflection.ModelProperty",
-=======
             "Cannot apply @header decorator to test since it is not assignable to Cadl.Reflection.ModelProperty",
->>>>>>> 1a9fa100
-        },
-        {
-          code: "decorator-wrong-target",
-          message:
-<<<<<<< HEAD
-            "Cannot apply @header decorator to Foo it is not assignable to Cadl.Reflection.ModelProperty",
-=======
+        },
+        {
+          code: "decorator-wrong-target",
+          message:
             "Cannot apply @header decorator to Foo since it is not assignable to Cadl.Reflection.ModelProperty",
->>>>>>> 1a9fa100
         },
       ]);
     });
@@ -113,20 +105,12 @@
         {
           code: "decorator-wrong-target",
           message:
-<<<<<<< HEAD
-            "Cannot apply @query decorator to test it is not assignable to Cadl.Reflection.ModelProperty",
-=======
             "Cannot apply @query decorator to test since it is not assignable to Cadl.Reflection.ModelProperty",
->>>>>>> 1a9fa100
-        },
-        {
-          code: "decorator-wrong-target",
-          message:
-<<<<<<< HEAD
-            "Cannot apply @query decorator to Foo it is not assignable to Cadl.Reflection.ModelProperty",
-=======
+        },
+        {
+          code: "decorator-wrong-target",
+          message:
             "Cannot apply @query decorator to Foo since it is not assignable to Cadl.Reflection.ModelProperty",
->>>>>>> 1a9fa100
         },
       ]);
     });
@@ -214,20 +198,12 @@
         {
           code: "decorator-wrong-target",
           message:
-<<<<<<< HEAD
-            "Cannot apply @path decorator to test it is not assignable to Cadl.Reflection.ModelProperty",
-=======
             "Cannot apply @path decorator to test since it is not assignable to Cadl.Reflection.ModelProperty",
->>>>>>> 1a9fa100
-        },
-        {
-          code: "decorator-wrong-target",
-          message:
-<<<<<<< HEAD
-            "Cannot apply @path decorator to Foo it is not assignable to Cadl.Reflection.ModelProperty",
-=======
+        },
+        {
+          code: "decorator-wrong-target",
+          message:
             "Cannot apply @path decorator to Foo since it is not assignable to Cadl.Reflection.ModelProperty",
->>>>>>> 1a9fa100
         },
       ]);
     });
@@ -293,20 +269,12 @@
         {
           code: "decorator-wrong-target",
           message:
-<<<<<<< HEAD
-            "Cannot apply @body decorator to test it is not assignable to Cadl.Reflection.ModelProperty",
-=======
             "Cannot apply @body decorator to test since it is not assignable to Cadl.Reflection.ModelProperty",
->>>>>>> 1a9fa100
-        },
-        {
-          code: "decorator-wrong-target",
-          message:
-<<<<<<< HEAD
-            "Cannot apply @body decorator to Foo it is not assignable to Cadl.Reflection.ModelProperty",
-=======
+        },
+        {
+          code: "decorator-wrong-target",
+          message:
             "Cannot apply @body decorator to Foo since it is not assignable to Cadl.Reflection.ModelProperty",
->>>>>>> 1a9fa100
         },
       ]);
     });
@@ -332,20 +300,12 @@
         {
           code: "decorator-wrong-target",
           message:
-<<<<<<< HEAD
-            "Cannot apply @statusCode decorator to test it is not assignable to Cadl.Reflection.ModelProperty",
-=======
             "Cannot apply @statusCode decorator to test since it is not assignable to Cadl.Reflection.ModelProperty",
->>>>>>> 1a9fa100
-        },
-        {
-          code: "decorator-wrong-target",
-          message:
-<<<<<<< HEAD
-            "Cannot apply @statusCode decorator to Foo it is not assignable to Cadl.Reflection.ModelProperty",
-=======
+        },
+        {
+          code: "decorator-wrong-target",
+          message:
             "Cannot apply @statusCode decorator to Foo since it is not assignable to Cadl.Reflection.ModelProperty",
->>>>>>> 1a9fa100
         },
       ]);
     });
@@ -373,20 +333,12 @@
         {
           code: "decorator-wrong-target",
           message:
-<<<<<<< HEAD
-            "Cannot apply @server decorator to test it is not assignable to Cadl.Reflection.Namespace",
-=======
             "Cannot apply @server decorator to test since it is not assignable to Cadl.Reflection.Namespace",
->>>>>>> 1a9fa100
-        },
-        {
-          code: "decorator-wrong-target",
-          message:
-<<<<<<< HEAD
-            "Cannot apply @server decorator to Foo it is not assignable to Cadl.Reflection.Namespace",
-=======
+        },
+        {
+          code: "decorator-wrong-target",
+          message:
             "Cannot apply @server decorator to Foo since it is not assignable to Cadl.Reflection.Namespace",
->>>>>>> 1a9fa100
         },
       ]);
     });
@@ -496,11 +448,7 @@
         {
           code: "decorator-wrong-target",
           message:
-<<<<<<< HEAD
-            "Cannot apply @useAuth decorator to test it is not assignable to Cadl.Reflection.Namespace",
-=======
             "Cannot apply @useAuth decorator to test since it is not assignable to Cadl.Reflection.Namespace",
->>>>>>> 1a9fa100
         },
       ]);
     });
