import { Diagnostic } from "@cadl-lang/compiler";
import {
  BasicTestRunner,
  createTestHost,
  createTestWrapper,
  expectDiagnosticEmpty,
  TestHost,
} from "@cadl-lang/compiler/testing";
import { HttpVerb } from "../src/http.js";
<<<<<<< HEAD
import { getAllRoutes, HttpOperationParameter, OperationDetails } from "../src/route.js";
=======
import { getAllRoutes, HttpOperationParameter, RouteOptions } from "../src/route.js";
>>>>>>> 7313b6fe
import { RestTestLibrary } from "../src/testing/index.js";

export async function createRestTestHost(): Promise<TestHost> {
  return createTestHost({
    libraries: [RestTestLibrary],
  });
}

export async function createRestTestRunner(): Promise<BasicTestRunner> {
  const host = await createRestTestHost();
  return createTestWrapper(
    host,
    (code) =>
      `import "@cadl-lang/rest"; namespace TestNamespace; using Cadl.Rest; using Cadl.Http; ${code}`
  );
}

export interface RouteDetails {
  path: string;
  verb: HttpVerb;
  params: string[];
}

export async function getRoutesFor(
  code: string,
  routeOptions?: RouteOptions
): Promise<RouteDetails[]> {
  const [routes, diagnostics] = await compileOperations(code, routeOptions);
  expectDiagnosticEmpty(diagnostics);
  return routes.map((route) => ({
    ...route,
    params: route.params.params
      .map(({ type, name }) => (type === "path" ? name : undefined))
      .filter((p) => p !== undefined) as string[],
  }));
}

export interface SimpleOperationDetails {
  verb: HttpVerb;
  path: string;
  params: {
    params: Array<{ name: string; type: HttpOperationParameter["type"] }>;
    body?: string;
  };
}

export async function compileOperations(
<<<<<<< HEAD
  code: string
): Promise<[SimpleOperationDetails[], readonly Diagnostic[]]> {
  const [routes, diagnostics] = await getOperations(code);
=======
  code: string,
  routeOptions?: RouteOptions
): Promise<[OperationDetails[], readonly Diagnostic[]]> {
  const runner = await createRestTestRunner();

  await runner.compileAndDiagnose(code, { noEmit: true });
  const routes = getAllRoutes(runner.program, routeOptions);
>>>>>>> 7313b6fe
  const details = routes.map((r) => {
    return {
      verb: r.verb,
      path: r.path,
      params: {
        params: r.parameters.parameters.map(({ type, name }) => ({ type, name })),
        body: r.parameters.body?.name,
      },
    };
  });

  return [details, diagnostics];
}

export async function getOperations(
  code: string
): Promise<[OperationDetails[], readonly Diagnostic[]]> {
  const runner = await createRestTestRunner();
  await runner.compileAndDiagnose(code, { noEmit: true });
  const routes = getAllRoutes(runner.program);
  return [routes, runner.program.diagnostics];
}<|MERGE_RESOLUTION|>--- conflicted
+++ resolved
@@ -7,11 +7,12 @@
   TestHost,
 } from "@cadl-lang/compiler/testing";
 import { HttpVerb } from "../src/http.js";
-<<<<<<< HEAD
-import { getAllRoutes, HttpOperationParameter, OperationDetails } from "../src/route.js";
-=======
-import { getAllRoutes, HttpOperationParameter, RouteOptions } from "../src/route.js";
->>>>>>> 7313b6fe
+import {
+  getAllRoutes,
+  HttpOperationParameter,
+  OperationDetails,
+  RouteOptions,
+} from "../src/route.js";
 import { RestTestLibrary } from "../src/testing/index.js";
 
 export async function createRestTestHost(): Promise<TestHost> {
@@ -59,19 +60,11 @@
 }
 
 export async function compileOperations(
-<<<<<<< HEAD
-  code: string
-): Promise<[SimpleOperationDetails[], readonly Diagnostic[]]> {
-  const [routes, diagnostics] = await getOperations(code);
-=======
   code: string,
   routeOptions?: RouteOptions
-): Promise<[OperationDetails[], readonly Diagnostic[]]> {
-  const runner = await createRestTestRunner();
+): Promise<[SimpleOperationDetails[], readonly Diagnostic[]]> {
+  const [routes, diagnostics] = await getOperations(code, routeOptions);
 
-  await runner.compileAndDiagnose(code, { noEmit: true });
-  const routes = getAllRoutes(runner.program, routeOptions);
->>>>>>> 7313b6fe
   const details = routes.map((r) => {
     return {
       verb: r.verb,
@@ -87,10 +80,11 @@
 }
 
 export async function getOperations(
-  code: string
+  code: string,
+  routeOptions?: RouteOptions
 ): Promise<[OperationDetails[], readonly Diagnostic[]]> {
   const runner = await createRestTestRunner();
   await runner.compileAndDiagnose(code, { noEmit: true });
-  const routes = getAllRoutes(runner.program);
+  const routes = getAllRoutes(runner.program, routeOptions);
   return [routes, runner.program.diagnostics];
 }