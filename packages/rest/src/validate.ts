--- conflicted
+++ resolved
@@ -1,12 +1,8 @@
 import {
   DuplicateTracker,
   getKeyName,
-<<<<<<< HEAD
-  getServiceNamespace,
   getTypeName,
-=======
   listServices,
->>>>>>> 6a55d933
   Model,
   navigateTypesInNamespace,
   Program,
