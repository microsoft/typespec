import {
  $list,
  createDecoratorDefinition,
  DecoratorContext,
  DecoratorValidator,
  Model,
  ModelProperty,
  Namespace,
  Operation,
  Program,
  setCadlNamespace,
  Type,
} from "@cadl-lang/compiler";
import { createStateSymbol, reportDiagnostic } from "./lib.js";
import { getResourceTypeKey } from "./resource.js";

const producesTypesKey = createStateSymbol("producesTypes");

const producesDecorator = createDecoratorDefinition({
  name: "@produces",
  target: "Namespace",
  args: [],
  spreadArgs: {
    kind: "String",
  },
} as const);

export function $produces(context: DecoratorContext, entity: Namespace, ...contentTypes: string[]) {
  if (!producesDecorator.validate(context, entity, contentTypes)) {
    return;
  }

  const values = getProduces(context.program, entity);
  context.program.stateMap(producesTypesKey).set(entity, values.concat(contentTypes));
}

export function getProduces(program: Program, entity: Type): string[] {
  return program.stateMap(producesTypesKey).get(entity) || [];
}

const consumesTypesKey = createStateSymbol("consumesTypes");
const consumeDefinition = createDecoratorDefinition({
  name: "@consumes",
  target: "Namespace",
  args: [],
  spreadArgs: {
    kind: "String",
  },
} as const);
export function $consumes(context: DecoratorContext, entity: Namespace, ...contentTypes: string[]) {
  if (!consumeDefinition.validate(context, entity, contentTypes)) {
    return;
  }

  const values = getConsumes(context.program, entity);
  context.program.stateMap(consumesTypesKey).set(entity, values.concat(contentTypes));
}

export function getConsumes(program: Program, entity: Type): string[] {
  return program.stateMap(consumesTypesKey).get(entity) || [];
}

export interface Discriminator {
  propertyName: string;
}

const discriminatorKey = createStateSymbol("discriminator");

const discriminatorDecorator = createDecoratorDefinition({
  name: "@discriminator",
  target: "Model",
  args: [{ kind: "String" }],
} as const);

export function $discriminator(context: DecoratorContext, entity: Model, propertyName: string) {
  if (!discriminatorDecorator.validate(context, entity, [propertyName])) {
    return;
  }

  context.program.stateMap(discriminatorKey).set(entity, propertyName);
}

export function getDiscriminator(program: Program, entity: Type): Discriminator | undefined {
  const propertyName = program.stateMap(discriminatorKey).get(entity);
  if (propertyName) {
    return { propertyName };
  }
  return undefined;
}

const segmentDecorator = createDecoratorDefinition({
  name: "@segment",
  target: ["Model", "ModelProperty", "Operation"],
  args: [{ kind: "String" }],
} as const);

const segmentsKey = createStateSymbol("segments");

/**
 * `@segment` defines the preceding path segment for a `@path` parameter in auto-generated routes
 *
 * The first argument should be a string that will be inserted into the operation route before the
 * path parameter's name field.
 *
 * `@segment` can only be applied to model properties, operation parameters, or operations.
 */
export function $segment(
  context: DecoratorContext,
  entity: Model | ModelProperty | Operation,
  name: string
) {
  if (!segmentDecorator.validate(context, entity, [name])) {
    return;
  }

  context.program.stateMap(segmentsKey).set(entity, name);
}

function getResourceSegment(program: Program, resourceType: Model): string | undefined {
  // Add path segment for resource type key (if it has one)
  const resourceKey = getResourceTypeKey(program, resourceType);
  return resourceKey
    ? getSegment(program, resourceKey.keyProperty)
    : getSegment(program, resourceType);
}

const segmentOfDecorator = createDecoratorDefinition({
  name: "@segmentOf",
  target: "Operation",
  args: [{ kind: "Model" }],
} as const);

export function $segmentOf(context: DecoratorContext, entity: Operation, resourceType: Model) {
  if ((resourceType.kind as any) === "TemplateParameter") {
    // Skip it, this operation is in a templated interface
    return;
  }

  if (!segmentOfDecorator.validate(context, entity, [resourceType])) {
    return;
  }

  // Add path segment for resource type key (if it has one)
  const segment = getResourceSegment(context.program, resourceType);
  if (segment) {
    context.call($segment, entity, segment);
  }
}

export function getSegment(program: Program, entity: Type): string | undefined {
  return program.stateMap(segmentsKey).get(entity);
}

const segmentSeparatorsKey = createStateSymbol("segmentSeparators");

const segmentSeparatorDecorator = createDecoratorDefinition({
  name: "@segmentSeparator",
  target: ["Model", "ModelProperty", "Operation"],
  args: [{ kind: "String" }],
} as const);

/**
 * `@segmentSeparator` defines the separator string that is inserted between the target's
 * `@segment` and the preceding route path in auto-generated routes.
 *
 * The first argument should be a string that will be inserted into the operation route before the
 * target's `@segment` value.  Can be a string of any length.  Defaults to `/`.
 *
 * `@segmentSeparator` can only be applied to model properties, operation parameters, or operations.
 */
export function $segmentSeparator(
  context: DecoratorContext,
  entity: Model | ModelProperty | Operation,
  separator: string
) {
  if (!segmentSeparatorDecorator.validate(context, entity, [separator])) {
    return;
  }

  context.program.stateMap(segmentSeparatorsKey).set(entity, separator);
}

export function getSegmentSeparator(program: Program, entity: Type): string | undefined {
  return program.stateMap(segmentSeparatorsKey).get(entity);
}

const resourceDecorator = createDecoratorDefinition({
  name: "@resource",
  target: "Model",
  args: [{ kind: "String" }],
} as const);

/**
 * `@resource` marks a model as a resource type.
 *
 * The first argument should be the name of the collection that the resources
 * belong to.  For example, a resource type `Widget` might have a collection
 * name of `widgets`.
 *
 * `@resource` can only be applied to models.
 */
export function $resource(context: DecoratorContext, entity: Model, collectionName: string) {
  if (!resourceDecorator.validate(context, entity, [collectionName])) {
    return;
  }

  // Ensure type has a key property
  const key = getResourceTypeKey(context.program, entity);

  // A resource type must have a key property
  if (!key) {
    reportDiagnostic(context.program, {
      code: "resource-missing-key",
      format: {
        modelName: entity.name,
      },
      target: entity,
    });

    return;
  }

  // Apply the @segment decorator with the collection name
  context.call($segment, key.keyProperty, collectionName);

  // Manually push the decorator onto the property so that it's copyable in KeysOf<T>
  key.keyProperty.decorators.push({
    decorator: $segment,
    args: [{ value: collectionName }],
  });
}

export type ResourceOperations =
  | "read"
  | "create"
  | "createOrReplace"
  | "createOrUpdate"
  | "update"
  | "delete"
  | "list";

export interface ResourceOperation {
  operation: string;
  resourceType: Model;
}

const resourceOperationsKey = createStateSymbol("resourceOperations");

interface ResourceOperationValidator extends DecoratorValidator<"Operation", [{ kind: "Model" }]> {}

export function setResourceOperation(
  context: DecoratorContext,
  entity: Operation,
  resourceType: Model,
  operation: ResourceOperations,
  decorator: ResourceOperationValidator
) {
  if ((resourceType as any).kind === "TemplateParameter") {
    // Skip it, this operation is in a templated interface
    return;
  }

  if (!decorator.validate(context, entity, [resourceType])) {
    return;
  }

  context.program.stateMap(resourceOperationsKey).set(entity, {
    operation,
    resourceType,
  });
}

export function getResourceOperation(
  program: Program,
  cadlOperation: Operation
): ResourceOperation | undefined {
  return program.stateMap(resourceOperationsKey).get(cadlOperation);
}

const readsResourceDecorator = createDecoratorDefinition({
  name: "@readsResource",
  target: "Operation",
  args: [{ kind: "Model" }],
} as const);

export function $readsResource(context: DecoratorContext, entity: Operation, resourceType: Model) {
  setResourceOperation(context, entity, resourceType, "read", readsResourceDecorator);
}

const createsResourceDecorator = createDecoratorDefinition({
  name: "@createsResource",
  target: "Operation",
  args: [{ kind: "Model" }],
} as const);

export function $createsResource(
  context: DecoratorContext,
  entity: Operation,
  resourceType: Model
) {
  // Add path segment for resource type key
  context.call($segmentOf, entity, resourceType);

  setResourceOperation(context, entity, resourceType, "create", createsResourceDecorator);
}

const createsOrReplacesResourceDecorator = createDecoratorDefinition({
  name: "@createsOrReplacesResource",
  target: "Operation",
  args: [{ kind: "Model" }],
} as const);

export function $createsOrReplacesResource(
  context: DecoratorContext,
  entity: Operation,
  resourceType: Model
) {
  setResourceOperation(
    context,
    entity,
    resourceType,
    "createOrReplace",
    createsOrReplacesResourceDecorator
  );
}

const createsOrUpdatesResourceDecorator = createDecoratorDefinition({
  name: "@createsOrUpdatesResource",
  target: "Operation",
  args: [{ kind: "Model" }],
} as const);

export function $createsOrUpdatesResource(
  context: DecoratorContext,
  entity: Operation,
  resourceType: Model
) {
  setResourceOperation(
    context,
    entity,
    resourceType,
    "createOrUpdate",
    createsOrUpdatesResourceDecorator
  );
}

const updatesResourceDecorator = createDecoratorDefinition({
  name: "@updatesResource",
  target: "Operation",
  args: [{ kind: "Model" }],
} as const);

export function $updatesResource(
  context: DecoratorContext,
  entity: Operation,
  resourceType: Model
) {
  setResourceOperation(context, entity, resourceType, "update", updatesResourceDecorator);
}

const deletesResourceDecorator = createDecoratorDefinition({
  name: "@deletesResource",
  target: "Operation",
  args: [{ kind: "Model" }],
} as const);

export function $deletesResource(
  context: DecoratorContext,
  entity: Operation,
  resourceType: Model
) {
  setResourceOperation(context, entity, resourceType, "delete", deletesResourceDecorator);
}

const listsResourceDecorator = createDecoratorDefinition({
  name: "@listsResource",
  target: "Operation",
  args: [{ kind: "Model" }],
} as const);

export function $listsResource(context: DecoratorContext, entity: Operation, resourceType: Model) {
  // Add the @list decorator too so that collection routes are generated correctly
  context.call($list, entity, resourceType);

  // Add path segment for resource type key
  context.call($segmentOf, entity, resourceType);

  setResourceOperation(context, entity, resourceType, "list", listsResourceDecorator);
}

function lowerCaseFirstChar(str: string): string {
  return str[0].toLocaleLowerCase() + str.substring(1);
}

function makeActionName(op: Operation, name: string | undefined): string {
  return lowerCaseFirstChar(name || op.name);
}

const actionDecorator = createDecoratorDefinition({
  name: "@action",
  target: "Operation",
  args: [{ kind: "String", optional: true }],
} as const);

<<<<<<< HEAD
const actionsKey = createStateSymbol("actions");
export function $action(context: DecoratorContext, entity: OperationType, name?: string) {
=======
const actionsKey = Symbol("actions");
export function $action(context: DecoratorContext, entity: Operation, name?: string) {
>>>>>>> 0bacd878
  if (!actionDecorator.validate(context, entity, [name])) {
    return;
  }

  // Generate the action name and add it as an operation path segment
  const action = makeActionName(entity, name);
  context.call($segment, entity, action);

  context.program.stateMap(actionsKey).set(entity, action);
}

export function getAction(program: Program, operation: Operation): string | null | undefined {
  return program.stateMap(actionsKey).get(operation);
}

const collectionActionsKey = createStateSymbol("collectionActions");

const collectionActionDecorator = createDecoratorDefinition({
  name: "@collectionAction",
  target: "Operation",
  args: [{ kind: "Model" }, { kind: "String", optional: true }],
} as const);

export function $collectionAction(
  context: DecoratorContext,
  entity: Operation,
  resourceType: Model,
  name?: string
) {
  if ((resourceType as Type).kind === "TemplateParameter") {
    // Skip it, this operation is in a templated interface
    return;
  }

  if (!collectionActionDecorator.validate(context, entity, [resourceType, name])) {
    return;
  }

  // Generate the segment for the collection combined with the action's name
  const segment = getResourceSegment(context.program, resourceType);
  const segmentSeparator = getSegmentSeparator(context.program, entity) ?? "/";
  const action = `${segment}${segmentSeparator}${makeActionName(entity, name)}`;
  context.call($segment, entity, action);

  // Replace the previous segment separator with slash so that it doesn't get repeated
  context.call($segmentSeparator, entity, "/");

  context.program.stateMap(collectionActionsKey).set(entity, action);
}

export function getCollectionAction(
  program: Program,
  operation: Operation
): string | null | undefined {
  return program.stateMap(collectionActionsKey).get(operation);
}

const resourceLocationsKey = createStateSymbol("resourceLocations");

const resourceLocationDecorator = createDecoratorDefinition({
  name: "@resourceLocation",
  target: "Model",
  args: [{ kind: "Model" }],
} as const);

export function $resourceLocation(
  context: DecoratorContext,
  entity: Model,
  resourceType: Model
): void {
  if ((resourceType as Type).kind === "TemplateParameter") {
    // Skip it, this operation is in a templated interface
    return;
  }

  if (!resourceLocationDecorator.validate(context, entity, [resourceType])) {
    return;
  }

  context.program.stateMap(resourceLocationsKey).set(entity, resourceType);
}

export function getResourceLocationType(program: Program, entity: Model): Model | undefined {
  return program.stateMap(resourceLocationsKey).get(entity);
}

setCadlNamespace("Private", $resourceLocation);<|MERGE_RESOLUTION|>--- conflicted
+++ resolved
@@ -402,13 +402,8 @@
   args: [{ kind: "String", optional: true }],
 } as const);
 
-<<<<<<< HEAD
 const actionsKey = createStateSymbol("actions");
-export function $action(context: DecoratorContext, entity: OperationType, name?: string) {
-=======
-const actionsKey = Symbol("actions");
 export function $action(context: DecoratorContext, entity: Operation, name?: string) {
->>>>>>> 0bacd878
   if (!actionDecorator.validate(context, entity, [name])) {
     return;
   }
