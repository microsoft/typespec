--- conflicted
+++ resolved
@@ -125,19 +125,17 @@
         default: "content-type header ignored because return type has no body",
       },
     },
-<<<<<<< HEAD
+    "no-routes": {
+      severity: "warning",
+      messages: {
+        default:
+          "Current spec is not exposing any routes. This could be to not having the service namespace marked with @serviceTitle.",
+      },
 
     "invalid-type-for-auth": {
       severity: "error",
       messages: {
         default: paramMessage`@useAuth ${"kind"} only accept Auth model, Tuple of auth model or union of auth model.`,
-=======
-    "no-routes": {
-      severity: "warning",
-      messages: {
-        default:
-          "Current spec is not exposing any routes. This could be to not having the service namespace marked with @serviceTitle.",
->>>>>>> 829d555c
       },
     },
   },
