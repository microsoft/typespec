--- conflicted
+++ resolved
@@ -95,23 +95,11 @@
 
 const statusCodeKey = Symbol();
 export function $statusCode({ program }: DecoratorContext, entity: Type) {
-<<<<<<< HEAD
   if (!validateDecoratorTarget(program, entity, "@statusCode", "ModelProperty")) {
     return;
   }
-
   program.stateSet(statusCodeKey).add(entity);
-=======
-  if (entity.kind === "ModelProperty") {
-    program.stateSet(statusCodeKey).add(entity);
-  } else {
-    reportDiagnostic(program, {
-      code: "decorator-wrong-type",
-      format: { decorator: "statusCode", entityKind: entity.kind },
-      target: entity,
-    });
-    return;
-  }
+
   const codes: string[] = [];
   if (entity.type.kind === "String") {
     if (validStatusCode(program, entity.type.value, entity)) {
@@ -156,7 +144,6 @@
     messageId: "value",
   });
   return false;
->>>>>>> 95cac759
 }
 
 export function isStatusCode(program: Program, entity: Type) {
