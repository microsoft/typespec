--- conflicted
+++ resolved
@@ -164,16 +164,8 @@
   }
 }
 
-<<<<<<< HEAD
 const parentResourceTypesKey = createStateSymbol("parentResourceTypes");
-export function getParentResource(
-  program: Program,
-  resourceType: ModelType
-): ModelType | undefined {
-=======
-const parentResourceTypesKey = Symbol("parentResourceTypes");
 export function getParentResource(program: Program, resourceType: Model): Model | undefined {
->>>>>>> 0bacd878
   return program.stateMap(parentResourceTypesKey).get(resourceType);
 }
 
