{
  "name": "@typespec/html-program-viewer",
  "version": "0.53.0",
  "author": "Microsoft Corporation",
  "description": "TypeSpec library for emitting an html view of the program.",
  "homepage": "https://typespec.io",
  "readme": "https://github.com/microsoft/typespec/blob/main/README.md",
  "license": "MIT",
  "repository": {
    "type": "git",
    "url": "git+https://github.com/microsoft/typespec.git"
  },
  "bugs": {
    "url": "https://github.com/microsoft/typespec/issues"
  },
  "keywords": [
    "typespec"
  ],
  "type": "module",
  "main": "dist/src/index.js",
  "exports": {
    ".": {
      "types": "./dist/src/index.d.ts",
      "default": "./dist/src/index.js"
    },
    "./testing": {
      "types": "./dist/src/testing/index.d.ts",
      "default": "./dist/src/testing/index.js"
    }
  },
  "tspMain": "dist/src/index.js",
  "engines": {
    "node": ">=14.0.0"
  },
  "scripts": {
    "clean": "rimraf ./dist ./temp",
    "build": "tsc -p .",
    "watch": "tsc -p . --watch",
    "test": "vitest run",
    "test:ui": "vitest --ui",
    "test-official": "vitest run --coverage --reporter=junit --reporter=default --no-file-parallelism",
    "lint": "eslint . --ext .ts --max-warnings=0",
    "lint:fix": "eslint . --fix --ext .ts"
  },
  "files": [
    "lib/*.tsp",
    "dist/**",
    "!dist/test/**"
  ],
  "peerDependencies": {
<<<<<<< HEAD
    "@typespec/compiler": "workspace:~0.53.1"
=======
    "@typespec/compiler": "workspace:~"
>>>>>>> 02cd6f4d
  },
  "dependencies": {
    "@emotion/react": "^11.11.3",
    "prettier": "~3.2.5",
    "react": "~18.2.0",
    "react-dom": "~18.2.0",
    "react-is": "~18.2.0"
  },
  "devDependencies": {
<<<<<<< HEAD
    "@types/node": "~18.11.9",
    "@types/react": "~18.2.22",
    "@types/react-dom": "~18.2.7",
    "@typespec/compiler": "workspace:~0.53.1",
    "@typespec/eslint-config-typespec": "workspace:~0.53.0",
    "@babel/core": "^7.22.20",
    "eslint": "^8.55.0",
    "vitest": "^1.2.0",
    "@vitest/coverage-v8": "^1.1.0",
    "@vitest/ui": "~1.1.3",
    "c8": "~8.0.1",
    "rimraf": "~5.0.1",
    "typescript": "~5.3.3"
=======
    "@babel/core": "^7.23.9",
    "@types/node": "~18.11.19",
    "@types/react": "~18.2.55",
    "@types/react-dom": "~18.2.19",
    "@typespec/compiler": "workspace:~",
    "@typespec/eslint-config-typespec": "workspace:~",
    "@vitest/coverage-v8": "^1.2.2",
    "@vitest/ui": "^1.2.2",
    "c8": "^9.1.0",
    "eslint": "^8.56.0",
    "rimraf": "~5.0.5",
    "typescript": "~5.3.3",
    "vitest": "^1.2.2"
>>>>>>> 02cd6f4d
  }
}<|MERGE_RESOLUTION|>--- conflicted
+++ resolved
@@ -48,11 +48,7 @@
     "!dist/test/**"
   ],
   "peerDependencies": {
-<<<<<<< HEAD
-    "@typespec/compiler": "workspace:~0.53.1"
-=======
     "@typespec/compiler": "workspace:~"
->>>>>>> 02cd6f4d
   },
   "dependencies": {
     "@emotion/react": "^11.11.3",
@@ -62,21 +58,6 @@
     "react-is": "~18.2.0"
   },
   "devDependencies": {
-<<<<<<< HEAD
-    "@types/node": "~18.11.9",
-    "@types/react": "~18.2.22",
-    "@types/react-dom": "~18.2.7",
-    "@typespec/compiler": "workspace:~0.53.1",
-    "@typespec/eslint-config-typespec": "workspace:~0.53.0",
-    "@babel/core": "^7.22.20",
-    "eslint": "^8.55.0",
-    "vitest": "^1.2.0",
-    "@vitest/coverage-v8": "^1.1.0",
-    "@vitest/ui": "~1.1.3",
-    "c8": "~8.0.1",
-    "rimraf": "~5.0.1",
-    "typescript": "~5.3.3"
-=======
     "@babel/core": "^7.23.9",
     "@types/node": "~18.11.19",
     "@types/react": "~18.2.55",
@@ -90,6 +71,5 @@
     "rimraf": "~5.0.5",
     "typescript": "~5.3.3",
     "vitest": "^1.2.2"
->>>>>>> 02cd6f4d
   }
 }