{
  "name": "@typespec/html-program-viewer",
  "version": "0.45.0",
  "author": "Microsoft Corporation",
  "description": "TypeSpec library for emitting an html view of the program.",
  "homepage": "https://microsoft.github.io/typespec",
  "readme": "https://github.com/microsoft/typespec/blob/master/README.md",
  "license": "MIT",
  "repository": {
    "type": "git",
    "url": "git+https://github.com/microsoft/typespec.git"
  },
  "bugs": {
    "url": "https://github.com/microsoft/typespec/issues"
  },
  "keywords": [
    "typespec"
  ],
  "type": "module",
  "main": "dist/src/index.js",
  "exports": {
    ".": "./dist/src/index.js",
    "./testing": "./dist/src/testing/index.js"
  },
  "typesVersions": {
    "*": {
      "*": [
        "./dist/src/index.d.ts"
      ],
      "testing": [
        "./dist/src/testing/index.d.ts"
      ]
    }
  },
  "tspMain": "dist/src/index.js",
  "engines": {
    "node": ">=14.0.0"
  },
  "scripts": {
    "clean": "rimraf ./dist ./temp",
    "build": "tsc -p .",
    "watch": "tsc -p . --watch",
    "test": "mocha",
    "test-official": "c8 mocha --forbid-only --reporter mocha-multi-reporters",
    "lint": "eslint . --ext .ts --max-warnings=0",
    "lint:fix": "eslint . --fix --ext .ts"
  },
  "files": [
    "lib/*.tsp",
    "dist/**",
    "!dist/test/**"
  ],
  "peerDependencies": {
<<<<<<< HEAD
    "@typespec/compiler": "~0.45.2"
=======
    "@typespec/compiler": "~0.45.1"
>>>>>>> e3a9d8bb
  },
  "dependencies": {
    "prettier": "~2.8.7",
    "react": "~18.2.0",
    "react-dom": "~18.2.0",
    "react-is": "~18.1.0",
    "@emotion/react": "^11.10.4"
  },
  "devDependencies": {
    "@types/mocha": "~10.0.0",
    "@types/node": "~18.11.9",
    "@types/prettier": "2.6.0",
<<<<<<< HEAD
    "@types/react": "~18.0.5",
    "@types/react-dom": "~18.0.1",
    "@typespec/compiler": "~0.45.2",
=======
    "@types/react": "~18.2.9",
    "@types/react-dom": "~18.2.4",
    "@typespec/compiler": "~0.45.1",
>>>>>>> e3a9d8bb
    "@typespec/eslint-config-typespec": "~0.7.0",
    "@babel/core": "^7.0.0",
    "eslint": "^8.36.0",
    "mocha": "~10.2.0",
    "mocha-junit-reporter": "~2.2.0",
    "mocha-multi-reporters": "~1.5.1",
    "c8": "~7.14.0",
    "rimraf": "~5.0.0",
    "typescript": "~5.1.3"
  }
}<|MERGE_RESOLUTION|>--- conflicted
+++ resolved
@@ -51,11 +51,7 @@
     "!dist/test/**"
   ],
   "peerDependencies": {
-<<<<<<< HEAD
-    "@typespec/compiler": "~0.45.2"
-=======
     "@typespec/compiler": "~0.45.1"
->>>>>>> e3a9d8bb
   },
   "dependencies": {
     "prettier": "~2.8.7",
@@ -68,15 +64,9 @@
     "@types/mocha": "~10.0.0",
     "@types/node": "~18.11.9",
     "@types/prettier": "2.6.0",
-<<<<<<< HEAD
-    "@types/react": "~18.0.5",
-    "@types/react-dom": "~18.0.1",
-    "@typespec/compiler": "~0.45.2",
-=======
     "@types/react": "~18.2.9",
     "@types/react-dom": "~18.2.4",
     "@typespec/compiler": "~0.45.1",
->>>>>>> e3a9d8bb
     "@typespec/eslint-config-typespec": "~0.7.0",
     "@babel/core": "^7.0.0",
     "eslint": "^8.36.0",
