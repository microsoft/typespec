--- conflicted
+++ resolved
@@ -56,11 +56,8 @@
     "@fluentui/react-components": "~9.55.0",
     "@fluentui/react-icons": "^2.0.260",
     "@typespec/compiler": "workspace:~",
-<<<<<<< HEAD
-=======
     "@typespec/events": "workspace:~",
     "@typespec/html-program-viewer": "workspace:~",
->>>>>>> 81c83ddb
     "@typespec/http": "workspace:~",
     "@typespec/json-schema": "workspace:~",
     "@typespec/openapi": "workspace:~",
