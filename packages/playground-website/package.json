--- conflicted
+++ resolved
@@ -49,19 +49,6 @@
     "!dist/test/**"
   ],
   "dependencies": {
-<<<<<<< HEAD
-    "@typespec/playground": "workspace:~0.1.0",
-    "@typespec/versioning": "workspace:~0.53.0",
-    "@typespec/compiler": "workspace:~0.53.1",
-    "@typespec/http": "workspace:~0.53.0",
-    "@typespec/rest": "workspace:~0.53.0",
-    "@typespec/openapi3": "workspace:~0.53.2",
-    "@typespec/json-schema": "workspace:~0.53.1",
-    "@typespec/openapi": "workspace:~0.53.0",
-    "@typespec/protobuf": "workspace:~0.53.0",
-    "@typespec/html-program-viewer": "workspace:~0.53.0",
-    "react-dom": "~18.2.0",
-=======
     "@typespec/compiler": "workspace:~",
     "@typespec/html-program-viewer": "workspace:~",
     "@typespec/http": "workspace:~",
@@ -73,7 +60,6 @@
     "@typespec/rest": "workspace:~",
     "@typespec/versioning": "workspace:~",
     "es-module-shims": "~1.8.2",
->>>>>>> 02cd6f4d
     "react": "~18.2.0",
     "react-dom": "~18.2.0"
   },
