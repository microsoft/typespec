import { passOnSuccess, ScenarioMockApi } from "@typespec/spec-api";

export const Scenarios: Record<string, ScenarioMockApi> = {};

function createTests(uri: string) {
  const url = new URL("http://example.com" + uri);
  const queryMap = new Map<string, string | string[]>();
  for (const [key, value] of url.searchParams.entries()) {
    if (queryMap.has(key)) {
      const existing = queryMap.get(key)!;
      if (Array.isArray(existing)) {
        existing.push(value);
      } else {
        queryMap.set(key, [existing, value]);
      }
    } else {
      queryMap.set(key, value);
    }
  }
  return passOnSuccess({
    uri: url.pathname,
    method: "get",
    request: {
      params: Object.fromEntries(queryMap),
    },
    response: {
      status: 204,
    },
<<<<<<< HEAD
=======
    handler: (req: MockRequest) => {
      for (const [key, value] of queryMap.entries()) {
        if (Array.isArray(value)) {
          req.expect.containsQueryParam(key, value, "multi");
        } else {
          req.expect.containsQueryParam(key, value);
        }
      }
      for (const param of Object.keys(req.query)) {
        if (!url.searchParams.has(param)) {
          throw new ValidationError(
            `Unexpected query parameter ${param}`,
            undefined,
            req.query[param],
          );
        }
      }
      return { status: 204 };
    },
>>>>>>> 224d71a5
    kind: "MockApiDefinition",
  });
}

Scenarios.Routes_InInterface = createTests("/routes/fixed");
Scenarios.Routes_fixed = createTests("/routes/in-interface/fixed");
Scenarios.Routes_PathParameters_templateOnly = createTests("/routes/path/template-only/a");
Scenarios.Routes_PathParameters_explicit = createTests("/routes/path/explicit/a");
Scenarios.Routes_PathParameters_annotationOnly = createTests("/routes/path/annotation-only/a");
Scenarios.Routes_PathParameters_ReservedExpansion_template = createTests(
  "/routes/path/reserved-expansion/template/foo/bar%20baz",
);
Scenarios.Routes_PathParameters_ReservedExpansion_annotation = createTests(
  "/routes/path/reserved-expansion/annotation/foo/bar%20baz",
);
Scenarios.Routes_PathParameters_SimpleExpansion_Standard_primitive = createTests(
  "/routes/simple/standard/primitivea",
);
Scenarios.Routes_PathParameters_SimpleExpansion_Standard_array = createTests(
  "/routes/simple/standard/arraya,b",
);
Scenarios.Routes_PathParameters_SimpleExpansion_Standard_record = createTests(
  "/routes/simple/standard/recorda,1,b,2",
);
Scenarios.Routes_PathParameters_SimpleExpansion_Explode_primitive = createTests(
  "/routes/simple/standard/primitivea",
);
Scenarios.Routes_PathParameters_SimpleExpansion_Explode_array = createTests(
  "/routes/simple/standard/arraya,b",
);
Scenarios.Routes_PathParameters_SimpleExpansion_Explode_record = createTests(
  "/routes/simple/standard/recorda=1,b=2",
);
Scenarios.Routes_PathParameters_PathExpansion_Standard_primitive = createTests(
  "/routes/path/standard/primitive/a",
);
Scenarios.Routes_PathParameters_PathExpansion_Standard_array = createTests(
  "/routes/path/standard/array/a,b",
);
Scenarios.Routes_PathParameters_PathExpansion_Standard_record = createTests(
  "/routes/path/standard/record/a,1,b,2",
);
Scenarios.Routes_PathParameters_PathExpansion_Explode_primitive = createTests(
  "/routes/path/standard/primitive/a",
);
Scenarios.Routes_PathParameters_PathExpansion_Explode_array = createTests(
  "/routes/path/standard/array/a/b",
);
Scenarios.Routes_PathParameters_PathExpansion_Explode_record = createTests(
  "/routes/path/standard/record/a=1/b=2",
);
Scenarios.Routes_PathParameters_LabelExpansion_Standard_primitive = createTests(
  "/routes/label/standard/primitive.a",
);
Scenarios.Routes_PathParameters_LabelExpansion_Standard_array = createTests(
  "/routes/label/standard/array.a,b",
);
Scenarios.Routes_PathParameters_LabelExpansion_Standard_record = createTests(
  "/routes/label/standard/record.a,1,b,2",
);
Scenarios.Routes_PathParameters_LabelExpansion_Explode_primitive = createTests(
  "/routes/label/standard/primitive.a",
);
Scenarios.Routes_PathParameters_LabelExpansion_Explode_array = createTests(
  "/routes/label/standard/array.a.b",
);
Scenarios.Routes_PathParameters_LabelExpansion_Explode_record = createTests(
  "/routes/label/standard/record.a=1.b=2",
);
Scenarios.Routes_PathParameters_MatrixExpansion_Standard_primitive = createTests(
  "/routes/matrix/standard/primitive;a",
);
Scenarios.Routes_PathParameters_MatrixExpansion_Standard_array = createTests(
  "/routes/matrix/standard/array;a,b",
);
Scenarios.Routes_PathParameters_MatrixExpansion_Standard_record = createTests(
  "/routes/matrix/standard/record;a,1,b,2",
);
Scenarios.Routes_PathParameters_MatrixExpansion_Explode_primitive = createTests(
  "/routes/matrix/standard/primitive;a",
);
Scenarios.Routes_PathParameters_MatrixExpansion_Explode_array = createTests(
  "/routes/matrix/standard/array;a;b",
);
Scenarios.Routes_PathParameters_MatrixExpansion_Explode_record = createTests(
  "/routes/matrix/standard/record;a=1;b=2",
);
Scenarios.Routes_QueryParameters_templateOnly = createTests("/routes/query/template-only?param=a");
Scenarios.Routes_QueryParameters_explicit = createTests("/routes/query/explicit?param=a");
Scenarios.Routes_QueryParameters_annotationOnly = createTests(
  "/routes/query/annotation-only?param=a",
);
Scenarios.Routes_QueryParameters_QueryExpansion_Standard_primitive = createTests(
  "/routes/query/query-expansion/standard/primitive?param=a",
);
Scenarios.Routes_QueryParameters_QueryExpansion_Standard_array = createTests(
  "/routes/query/query-expansion/standard/array?param=a,b",
);
Scenarios.Routes_QueryParameters_QueryExpansion_Standard_record = createTests(
  "/routes/query/query-expansion/standard/record?param=a,1,b,2",
);
Scenarios.Routes_QueryParameters_QueryExpansion_Explode_primitive = createTests(
  "/routes/query/query-expansion/explode/primitive?param=a",
);
Scenarios.Routes_QueryParameters_QueryExpansion_Explode_array = createTests(
  "/routes/query/query-expansion/explode/array?param=a&param=b",
);
Scenarios.Routes_QueryParameters_QueryExpansion_Explode_record = createTests(
  "/routes/query/query-expansion/explode/record?a=1&b=2",
);
Scenarios.Routes_QueryParameters_QueryContinuation_Standard_primitive = createTests(
  "/routes/query/query-continuation/standard/primitive?fixed=true&param=a",
);
Scenarios.Routes_QueryParameters_QueryContinuation_Standard_array = createTests(
  "/routes/query/query-continuation/standard/array?fixed=true&param=a,b",
);
Scenarios.Routes_QueryParameters_QueryContinuation_Standard_record = createTests(
  "/routes/query/query-continuation/standard/record?fixed=true&param=a,1,b,2",
);
Scenarios.Routes_QueryParameters_QueryContinuation_Explode_primitive = createTests(
  "/routes/query/query-continuation/explode/primitive?fixed=true&param=a",
);
Scenarios.Routes_QueryParameters_QueryContinuation_Explode_array = createTests(
  "/routes/query/query-continuation/explode/array?fixed=true&param=a&param=b",
);
Scenarios.Routes_QueryParameters_QueryContinuation_Explode_record = createTests(
  "/routes/query/query-continuation/explode/record?fixed=true&a=1&b=2",
);<|MERGE_RESOLUTION|>--- conflicted
+++ resolved
@@ -1,4 +1,4 @@
-import { passOnSuccess, ScenarioMockApi } from "@typespec/spec-api";
+import { MockRequest, passOnSuccess, ScenarioMockApi, ValidationError } from "@typespec/spec-api";
 
 export const Scenarios: Record<string, ScenarioMockApi> = {};
 
@@ -26,8 +26,6 @@
     response: {
       status: 204,
     },
-<<<<<<< HEAD
-=======
     handler: (req: MockRequest) => {
       for (const [key, value] of queryMap.entries()) {
         if (Array.isArray(value)) {
@@ -47,7 +45,6 @@
       }
       return { status: 204 };
     },
->>>>>>> 224d71a5
     kind: "MockApiDefinition",
   });
 }
