--- conflicted
+++ resolved
@@ -1,4 +1,4 @@
-import { passOnSuccess, ScenarioMockApi } from "@typespec/spec-api";
+import { MockRequest, passOnSuccess, ScenarioMockApi } from "@typespec/spec-api";
 
 export const Scenarios: Record<string, ScenarioMockApi> = {};
 function createServerTests(uri: string, data: any) {
@@ -43,13 +43,10 @@
     response: {
       status: 204,
     },
-<<<<<<< HEAD
-=======
     handler: (req: MockRequest) => {
       req.expect.rawBodyEquals(undefined);
       return { status: 204 };
     },
->>>>>>> 224d71a5
     kind: "MockApiDefinition",
   },
 ]);
