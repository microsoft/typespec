--- conflicted
+++ resolved
@@ -22,14 +22,7 @@
   row: TreeTableRow;
 }
 const INDENT_SIZE = 14;
-<<<<<<< HEAD
-export const RowLabelCell: FunctionComponent<RowLabelCellProps> = ({
-  row,
-  manifest,
-}) => {
-=======
 export const RowLabelCell: FunctionComponent<RowLabelCellProps> = ({ row, manifest }) => {
->>>>>>> b56fc208
   const caret = row.hasChildren ? (
     row.expanded ? (
       <ChevronDown20Filled />
@@ -67,20 +60,9 @@
           {rowLabel}
         </div>
         <div css={{}}>
-<<<<<<< HEAD
-          {row.item.scenario && (
-            <ScenarioInfoButton scenario={row.item.scenario} />
-          )}
-          {row.item.scenario && (
-            <GotoSourceButton
-              manifest={manifest}
-              scenario={row.item.scenario}
-            />
-=======
           {row.item.scenario && <ScenarioInfoButton scenario={row.item.scenario} />}
           {row.item.scenario && (
             <GotoSourceButton manifest={manifest} scenario={row.item.scenario} />
->>>>>>> b56fc208
           )}
         </div>
       </div>
@@ -92,9 +74,7 @@
   scenario: ScenarioData;
 };
 
-const ScenarioInfoButton: FunctionComponent<ScenarioInfoButtonProps> = ({
-  scenario,
-}) => {
+const ScenarioInfoButton: FunctionComponent<ScenarioInfoButtonProps> = ({ scenario }) => {
   return (
     <Popover withArrow>
       <PopoverTrigger disableButtonEnhancement>
@@ -118,17 +98,9 @@
   manifest: ScenarioManifest;
   scenario: ScenarioData;
 };
-<<<<<<< HEAD
-const GotoSourceButton: FunctionComponent<ShowSourceButtonProps> = ({
-  manifest,
-  scenario,
-}) => {
+const GotoSourceButton: FunctionComponent<ShowSourceButtonProps> = ({ manifest, scenario }) => {
   const manifestAny = manifest as any; // Type has extended properties not in base interface
   const baseUrl = `${manifestAny.repo ?? "https://github.com/microsoft/typespec"}/tree/main/packages/http-specs/specs/`;
-=======
-const GotoSourceButton: FunctionComponent<ShowSourceButtonProps> = ({ manifest, scenario }) => {
-  const baseUrl = `${manifest.repo}/tree/main/packages/http-specs/specs/`;
->>>>>>> b56fc208
   const start = getGithubLineNumber(scenario.location.start.line);
   const end = getGithubLineNumber(scenario.location.end.line);
   const url = `${baseUrl}/${scenario.location.path}#${start}-${end}`;
@@ -158,10 +130,7 @@
         return 1;
       }
 
-      return Object.values(node.children).reduce(
-        (acc, child) => acc + countLeafChildren(child),
-        0,
-      );
+      return Object.values(node.children).reduce((acc, child) => acc + countLeafChildren(child), 0);
     };
 
     const { name } = row.item;
