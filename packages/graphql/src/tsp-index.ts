import type { DecoratorImplementations } from "@typespec/compiler";
import { NAMESPACE } from "./lib.js";
<<<<<<< HEAD
import { $operationFields } from "./lib/operation-fields.js";
=======
import { $compose, $Interface } from "./lib/interface.js";
>>>>>>> e0ff7f1c
import { $schema } from "./lib/schema.js";

export const $decorators: DecoratorImplementations = {
  [NAMESPACE]: {
<<<<<<< HEAD
    operationFields: $operationFields,
=======
    compose: $compose,
    Interface: $Interface,
>>>>>>> e0ff7f1c
    schema: $schema,
  },
};<|MERGE_RESOLUTION|>--- conflicted
+++ resolved
@@ -1,20 +1,15 @@
 import type { DecoratorImplementations } from "@typespec/compiler";
 import { NAMESPACE } from "./lib.js";
-<<<<<<< HEAD
+import { $compose, $Interface } from "./lib/interface.js";
 import { $operationFields } from "./lib/operation-fields.js";
-=======
 import { $compose, $Interface } from "./lib/interface.js";
->>>>>>> e0ff7f1c
 import { $schema } from "./lib/schema.js";
 
 export const $decorators: DecoratorImplementations = {
   [NAMESPACE]: {
-<<<<<<< HEAD
-    operationFields: $operationFields,
-=======
     compose: $compose,
     Interface: $Interface,
->>>>>>> e0ff7f1c
+    operationFields: $operationFields,
     schema: $schema,
   },
 };