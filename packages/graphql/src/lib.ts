--- conflicted
+++ resolved
@@ -94,7 +94,6 @@
 export const libDef = {
   name: "@typespec/graphql",
   diagnostics: {
-<<<<<<< HEAD
     "operation-field-conflict": {
       severity: "error",
       messages: {
@@ -105,7 +104,8 @@
       severity: "warning",
       messages: {
         default: paramMessage`Operation \`${"operation"}\` is defined multiple times on \`${"model"}\`.`,
-=======
+      },
+    },
     "invalid-interface": {
       severity: "error",
       messages: {
@@ -128,7 +128,6 @@
       severity: "error",
       messages: {
         default: paramMessage`Property \`${"property"}\` is incompatible with \`${"interface"}\`.`,
->>>>>>> e0ff7f1c
       },
     },
   },
@@ -136,12 +135,9 @@
     options: EmitterOptionsSchema as JSONSchemaType<GraphQLEmitterOptions>,
   },
   state: {
-<<<<<<< HEAD
     operationFields: { description: "State for the @operationFields decorator." },
-=======
     compose: { description: "State for the @compose decorator." },
     interface: { description: "State for the @Interface decorator." },
->>>>>>> e0ff7f1c
     schema: { description: "State for the @schema decorator." },
   },
 } as const;
