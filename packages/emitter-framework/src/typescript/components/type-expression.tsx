--- conflicted
+++ resolved
@@ -25,11 +25,7 @@
 export function TypeExpression(props: TypeExpressionProps) {
   const { $ } = useTsp();
   const type = $.httpPart.unpack(props.type);
-<<<<<<< HEAD
-  if (isDeclaration($, type)) {
-=======
-  if (!props.noReference && isDeclaration(type)) {
->>>>>>> 9ebb93bf
+  if (!props.noReference && isDeclaration($, type)) {
     // todo: probably need abstraction around deciding what's a declaration in the output
     // (it may not correspond to things which are declarations in TypeSpec?)
     return <Reference refkey={refkey(type)} />;
