import { Children, code, For, mapJoin, Refkey, refkey } from "@alloy-js/core";
import * as ts from "@alloy-js/typescript";
import {
  DiscriminatedUnion,
  Discriminator,
<<<<<<< HEAD
  getDiscriminatedUnion,
  getDiscriminatedUnionFromInheritance,
=======
>>>>>>> b12b8391
  Model,
  ModelProperty,
  RekeyableMap,
  Scalar,
  Type,
  Union,
} from "@typespec/compiler";
import { $ } from "@typespec/compiler/experimental/typekit";
import { createRekeyableMap } from "@typespec/compiler/utils";
import { reportDiagnostic } from "../../lib.js";
import { reportTypescriptDiagnostic } from "../../typescript/lib.js";
import {
  ArraySerializerRefkey,
  DateDeserializerRefkey,
  DateRfc3339SerializerRefkey,
  RecordSerializerRefkey,
} from "./static-serializers.jsx";

export interface TypeTransformProps {
  name?: string;
  type: Type;
  target: "application" | "transport";
  refkey?: Refkey;
}

export interface UnionTransformProps {
  name?: string;
  type: Union;
  target: "application" | "transport";
}
function UnionTransformExpression(props: UnionTransformProps) {
  const [discriminatedUnion] = getDiscriminatedUnion($.program, props.type)!;

  if (!discriminatedUnion) {
    // TODO: Handle non-discriminated unions
    reportTypescriptDiagnostic($.program, {
      code: "typescript-unsupported-nondiscriminated-union",
      target: props.type,
    });
    return null;
  }

<<<<<<< HEAD
  return <DiscriminateExpression type={props.type} discriminatedUnion={discriminatedUnion} target={props.target} />;
=======
  return (
    <DiscriminateExpression type={props.type} discriminator={discriminator} target={props.target} />
  );
>>>>>>> b12b8391
}

interface DiscriminateExpressionProps {
  type: Union;
  discriminatedUnion: DiscriminatedUnion;
  target: "application" | "transport";
}

function DiscriminateExpression(props: DiscriminateExpressionProps) {
<<<<<<< HEAD
  const discriminatorRef = `item.${props.discriminatedUnion.options.discriminatorPropertyName}`;

  const unhandledVariant = `
  \n\nconsole.warn(\`Received unknown snake kind: \${${discriminatorRef}}\`); 
  return item as any;
  `;

  return mapJoin(
    props.discriminatedUnion.variants,
    (name, variant) => {
      return code`
    if( ${discriminatorRef} === ${JSON.stringify(name)}) {
      return ${<TypeTransformCall type={variant} target={props.target} castInput itemPath={["item"]}/>}
    }
    `;
    },
    { joiner: "\n\n", ender: unhandledVariant },
  );
}

interface DiscriminateModelExpressionProps {
  type: Model;
  discriminator: Discriminator;
  target: "application" | "transport";
}
function DiscriminateModelExpression(props: DiscriminateModelExpressionProps) {
  const [discriminatedUnion] = getDiscriminatedUnionFromInheritance(
    props.type,
    props.discriminator,
  )!;
=======
  const discriminatedUnion = $.model.is(props.type)
    ? $.model.getDiscriminatedUnion(props.type)
    : $.union.getDiscriminatedUnion(props.type);

  if (!discriminatedUnion) {
    return code`return item as any`;
  }
>>>>>>> b12b8391

  const discriminatorRef = `item.${props.discriminator.propertyName}`;

  const unhandledVariant = `
  \n\nconsole.warn(\`Received unknown kind: \${${discriminatorRef}}\`); 
  return item as any;
  `;

  const variants: Map<string, Type> = discriminatedUnion.variants;

  return (
    <For each={variants} ender={unhandledVariant}>
      {(name, variant) => {
        return code`
      if( ${discriminatorRef} === ${JSON.stringify(name)}) {
        return ${(<TypeTransformCall type={variant} target={props.target} castInput itemPath={["item"]} />)}
      }`;
      }}
    </For>
  );
}

/**
 * Component that represents a function declaration that transforms a model to a transport or application model.
 */
export function TypeTransformDeclaration(props: TypeTransformProps) {
  const namePolicy = ts.useTSNamePolicy();

  // Record and array have their general serializers
  if ($.array.is(props.type) || $.record.is(props.type)) {
    return null;
  }

  // TODO: Handle other type of declarations
  if (!$.model.is(props.type) && !$.union.is(props.type)) {
    return null;
  }

  const originalName = props.name ?? props.type.name;

  if (!originalName || originalName === "") {
    reportDiagnostic($.program, {
      code: "type-declaration-missing-name",
      target: props.type,
    });
  }

  const baseName = namePolicy.getName(originalName!, "function");
  const functionSuffix = props.target === "application" ? "ToApplication" : "ToTransport";
  const functionName = props.name ? props.name : `${baseName}${functionSuffix}`;
  const itemType =
    props.target === "application" ? "any" : <ts.Reference refkey={refkey(props.type)} />;

  let transformExpression: Children;
  if ($.model.is(props.type)) {
    const discriminator = $.type.getDiscriminator(props.type);

    transformExpression = discriminator ? (
<<<<<<< HEAD
      <DiscriminateModelExpression type={props.type} discriminator={discriminator} target={props.target} />
=======
      <DiscriminateExpression
        type={props.type}
        discriminator={discriminator}
        target={props.target}
      />
>>>>>>> b12b8391
    ) : (
      <>
        return{" "}
        <ModelTransformExpression type={props.type} itemPath={["item"]} target={props.target} />;
      </>
    );
  } else if ($.union.is(props.type)) {
    transformExpression = <UnionTransformExpression type={props.type} target={props.target} />;
  } else {
    reportTypescriptDiagnostic($.program, {
      code: "typescript-unsupported-type-transform",
      target: props.type,
    });
  }

  const returnType = props.target === "application" ? refkey(props.type) : "any";

  const ref = props.refkey ?? getTypeTransformerRefkey(props.type, props.target);

  return (
    <ts.FunctionDeclaration
      export
      name={functionName}
      refkey={ref}
      parameters={{ item: itemType }}
      returnType={returnType}
    >
      {transformExpression}
    </ts.FunctionDeclaration>
  );
}

/**
 * Gets a refkey for a TypeTransformer function
 * @param type type to be transformed
 * @param target target of the transformation "application" or "transport"
 * @returns the refkey for the TypeTransformer function
 */
export function getTypeTransformerRefkey(type: Type, target: "application" | "transport") {
  return refkey(type, target);
}

export interface ModelTransformExpressionProps {
  type: Model;
  itemPath?: string[];
  target: "application" | "transport";
  optionsBagName?: string;
}

/**
 * Component that represents an object expression that transforms a model to a transport or application model.
 */
export function ModelTransformExpression(props: ModelTransformExpressionProps) {
  if (props.type.baseModel) {
    reportTypescriptDiagnostic($.program, {
      code: "typescript-extended-model-transform-nyi",
      target: props.type,
    });
  }

  if ($.model.getSpreadType(props.type)) {
    reportTypescriptDiagnostic($.program, {
      code: "typescript-spread-model-transformation-nyi",
      target: props.type,
    });
  }
  const namePolicy = ts.useTSNamePolicy();
  const modelProperties: RekeyableMap<string, ModelProperty> = createRekeyableMap();

  $.model.getProperties(props.type).forEach((property) => {
    if ($.type.isNever(property.type)) {
      return;
    }

    modelProperties.set(property.name, property);
  });

  let baseModelTransform: Children = null;
  if (props.type.baseModel) {
    baseModelTransform = code`...${(<ModelTransformExpression type={props.type.baseModel} itemPath={props.itemPath} target={props.target} optionsBagName={props.optionsBagName} />)},\n`;
  }

  return (
    <ts.ObjectExpression>
      {baseModelTransform}
      {mapJoin(
        () => modelProperties,
        (_, property) => {
          const unpackedType = $.httpPart.unpack(property.type) ?? property.type;
          let targetPropertyName = property.name;
          let sourcePropertyName = namePolicy.getName(property.name, "interface-member");

          if (props.target === "application") {
            const temp = targetPropertyName;
            targetPropertyName = sourcePropertyName;
            sourcePropertyName = temp;
          }

          const itemPath = [...(props.itemPath ?? []), sourcePropertyName];
          if (property.optional && props.optionsBagName) {
            itemPath.unshift(`${props.optionsBagName}?`);
          }

          let value = (
            <TypeTransformCall target={props.target} type={unpackedType} itemPath={itemPath} />
          );

          if (property.optional && needsTransform(unpackedType)) {
            value = (
              <>
                {itemPath.join(".")} ?{" "}
                <TypeTransformCall target={props.target} type={unpackedType} itemPath={itemPath} />{" "}
                : {itemPath.join(".")}
              </>
            );
          }

          return <ts.ObjectProperty name={JSON.stringify(targetPropertyName)} value={value} />;
        },
        { joiner: ",\n" },
      )}
    </ts.ObjectExpression>
  );
}

interface TransformReferenceProps {
  type: Type;
  target: "application" | "transport";
}

/**
 * Given a type and target, gets the reference to the transform function
 */
function TransformReference(props: TransformReferenceProps) {
  if ($.scalar.is(props.type)) {
    return <TransformScalarReference type={props.type} target={props.target} />;
  }

  if ($.model.is(props.type) && $.array.is(props.type)) {
    return code`
  (i: any) => ${(<ts.FunctionCallExpression target={ArraySerializerRefkey} args={["i", <TransformReference target={props.target} type={$.array.getElementType(props.type)} />]} />)}
    `;
  }

  if ($.model.is(props.type) && $.record.is(props.type)) {
    return code`
  (i: any) => ${(<ts.FunctionCallExpression target={RecordSerializerRefkey} args={["i", <TransformReference target={props.target} type={$.record.getElementType(props.type)} />]} />)}
    `;
  }

  if ($.model.is(props.type)) {
    return <ts.Reference refkey={getTypeTransformerRefkey(props.type, props.target)} />;
  }
}

interface TransformScalarReferenceProps {
  type: Scalar;
  target: "application" | "transport";
}

/**
 * Handles scalar transformations
 */
function TransformScalarReference(props: TransformScalarReferenceProps) {
  let reference: Refkey | undefined;
  if ($.scalar.isUtcDateTime(props.type)) {
    // TODO: Handle encoding, likely to need access to parents to avoid passing the modelProperty
    reference =
      props.target === "application" ? DateDeserializerRefkey : DateRfc3339SerializerRefkey;
  }

  if (reference) {
    return <ts.Reference refkey={reference} />;
  } else {
    return null;
  }
}

export interface TypeTransformCallProps {
  /**
   * TypeSpec type to be transformed
   */
  type: Type;
  /**
   *
   */
  castInput?: boolean;
  /**
   * Transformation target
   */
  target: "application" | "transport";
  /**
   * When type is a model with a single property, collapses the model to the property.
   */
  collapse?: boolean;
  /**
   * Path of the item to be transformed
   */
  itemPath?: string[];
  /**
   * Name of the options bag to be used when transforming optional properties
   */
  optionsBagName?: string;
}

function needsTransform(type: Type): boolean {
  return $.model.is(type) || $.scalar.isUtcDateTime(type);
}

/**
 * This component represents a function call to transform a type
 */
export function TypeTransformCall(props: TypeTransformCallProps): Children {
  const collapsedProperty = getCollapsedProperty(props.type, props.collapse ?? false);
  const itemPath = collapsedProperty
    ? [...(props.itemPath ?? []), collapsedProperty.name]
    : (props.itemPath ?? []);
  if (collapsedProperty?.optional) {
    itemPath.unshift(`${props.optionsBagName}?`);
  }
  let itemName: Children = itemPath.join(".");
  if (props.castInput) {
    itemName = code`${itemName} as ${refkey(props.type)}`;
  }
  const transformType = collapsedProperty?.type ?? props.type;
  if ($.model.is(transformType) && $.array.is(transformType)) {
    const unpackedElement =
      $.httpPart.unpack($.array.getElementType(transformType)) ??
      $.array.getElementType(transformType);
    return (
      <ts.FunctionCallExpression
        target={ArraySerializerRefkey}
        args={[itemName, <TransformReference target={props.target} type={unpackedElement} />]}
      />
    );
  }

  if ($.model.is(transformType) && $.record.is(transformType)) {
    const unpackedElement =
      $.httpPart.unpack($.record.getElementType(transformType)) ??
      $.record.getElementType(transformType);
    return (
      <ts.FunctionCallExpression
        target={RecordSerializerRefkey}
        args={[itemName, <TransformReference target={props.target} type={unpackedElement} />]}
      />
    );
  }

  if ($.scalar.isUtcDateTime(transformType)) {
    return (
      <ts.FunctionCallExpression
        target={
          props.target === "application" ? DateDeserializerRefkey : DateRfc3339SerializerRefkey
        }
        args={[itemName]}
      />
    );
  }

  if ($.model.is(transformType)) {
    if ($.model.isExpresion(transformType)) {
      const effectiveModel = $.model.getEffectiveModel(transformType);

      return (
        <ModelTransformExpression
          type={effectiveModel}
          itemPath={itemPath}
          target={props.target}
          optionsBagName={props.optionsBagName}
        />
      );
    }
    return (
      <ts.FunctionCallExpression
        target={getTypeTransformerRefkey(transformType, props.target)}
        args={[itemName]}
      />
    );
  }

  return itemName;
}

function getCollapsedProperty(model: Type, collapse: boolean): ModelProperty | undefined {
  if (!$.model.is(model)) {
    return undefined;
  }

  const modelProperties = $.model.getProperties(model);
  if (collapse && modelProperties.size === 1) {
    return Array.from(modelProperties.values())[0];
  }
  return undefined;
}<|MERGE_RESOLUTION|>--- conflicted
+++ resolved
@@ -2,12 +2,6 @@
 import * as ts from "@alloy-js/typescript";
 import {
   DiscriminatedUnion,
-  Discriminator,
-<<<<<<< HEAD
-  getDiscriminatedUnion,
-  getDiscriminatedUnionFromInheritance,
-=======
->>>>>>> b12b8391
   Model,
   ModelProperty,
   RekeyableMap,
@@ -50,13 +44,9 @@
     return null;
   }
 
-<<<<<<< HEAD
-  return <DiscriminateExpression type={props.type} discriminatedUnion={discriminatedUnion} target={props.target} />;
-=======
   return (
     <DiscriminateExpression type={props.type} discriminator={discriminator} target={props.target} />
   );
->>>>>>> b12b8391
 }
 
 interface DiscriminateExpressionProps {
@@ -66,38 +56,6 @@
 }
 
 function DiscriminateExpression(props: DiscriminateExpressionProps) {
-<<<<<<< HEAD
-  const discriminatorRef = `item.${props.discriminatedUnion.options.discriminatorPropertyName}`;
-
-  const unhandledVariant = `
-  \n\nconsole.warn(\`Received unknown snake kind: \${${discriminatorRef}}\`); 
-  return item as any;
-  `;
-
-  return mapJoin(
-    props.discriminatedUnion.variants,
-    (name, variant) => {
-      return code`
-    if( ${discriminatorRef} === ${JSON.stringify(name)}) {
-      return ${<TypeTransformCall type={variant} target={props.target} castInput itemPath={["item"]}/>}
-    }
-    `;
-    },
-    { joiner: "\n\n", ender: unhandledVariant },
-  );
-}
-
-interface DiscriminateModelExpressionProps {
-  type: Model;
-  discriminator: Discriminator;
-  target: "application" | "transport";
-}
-function DiscriminateModelExpression(props: DiscriminateModelExpressionProps) {
-  const [discriminatedUnion] = getDiscriminatedUnionFromInheritance(
-    props.type,
-    props.discriminator,
-  )!;
-=======
   const discriminatedUnion = $.model.is(props.type)
     ? $.model.getDiscriminatedUnion(props.type)
     : $.union.getDiscriminatedUnion(props.type);
@@ -105,7 +63,6 @@
   if (!discriminatedUnion) {
     return code`return item as any`;
   }
->>>>>>> b12b8391
 
   const discriminatorRef = `item.${props.discriminator.propertyName}`;
 
@@ -164,15 +121,11 @@
     const discriminator = $.type.getDiscriminator(props.type);
 
     transformExpression = discriminator ? (
-<<<<<<< HEAD
-      <DiscriminateModelExpression type={props.type} discriminator={discriminator} target={props.target} />
-=======
       <DiscriminateExpression
         type={props.type}
         discriminator={discriminator}
         target={props.target}
       />
->>>>>>> b12b8391
     ) : (
       <>
         return{" "}
