import { refkey as getRefkey } from "@alloy-js/core";
import * as ts from "@alloy-js/typescript";
<<<<<<< HEAD
import { Scalar } from "@typespec/compiler";
import { useTsp } from "../../core/context/tsp-context.js";
=======
import { Type } from "@typespec/compiler";
import { $ } from "@typespec/compiler/experimental/typekit";
>>>>>>> 9ebb93bf
import { reportDiagnostic } from "../../lib.js";
import { TypeExpression } from "./type-expression.jsx";

export interface TypedAliasDeclarationProps extends Omit<ts.TypeDeclarationProps, "name"> {
  type: Type;
  name?: string;
}

export type TypeAliasDeclarationProps = TypedAliasDeclarationProps | ts.TypeDeclarationProps;

/**
 * Create a TypeScript type alias declaration. Pass the `type` prop to emit the
 * type alias as the provided TypeSpec type.
 */
export function TypeAliasDeclaration(props: TypeAliasDeclarationProps) {
  const { $ } = useTsp();
  if (!isTypedAliasDeclarationProps(props)) {
    return <ts.TypeDeclaration {...props}>{props.children}</ts.TypeDeclaration>;
  }

  const originalName =
    props.name ??
    ("name" in props.type && typeof props.type.name === "string" ? props.type.name : "");

  if (!originalName || originalName === "") {
    reportDiagnostic($.program, { code: "type-declaration-missing-name", target: props.type });
  }

  const name = ts.useTSNamePolicy().getName(originalName, "type");
  return (
    <ts.TypeDeclaration {...props} name={name} refkey={props.refkey ?? getRefkey(props.type)}>
      <TypeExpression type={props.type} noReference />
      {props.children}
    </ts.TypeDeclaration>
  );
}

function isTypedAliasDeclarationProps(
  props: TypeAliasDeclarationProps,
): props is TypedAliasDeclarationProps {
  return "type" in props;
}<|MERGE_RESOLUTION|>--- conflicted
+++ resolved
@@ -1,12 +1,7 @@
 import { refkey as getRefkey } from "@alloy-js/core";
 import * as ts from "@alloy-js/typescript";
-<<<<<<< HEAD
-import { Scalar } from "@typespec/compiler";
+import { Type } from "@typespec/compiler";
 import { useTsp } from "../../core/context/tsp-context.js";
-=======
-import { Type } from "@typespec/compiler";
-import { $ } from "@typespec/compiler/experimental/typekit";
->>>>>>> 9ebb93bf
 import { reportDiagnostic } from "../../lib.js";
 import { TypeExpression } from "./type-expression.jsx";
 
