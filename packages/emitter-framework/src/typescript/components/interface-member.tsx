--- conflicted
+++ resolved
@@ -1,12 +1,8 @@
 import * as ts from "@alloy-js/typescript";
 import { isNeverType, ModelProperty, Operation } from "@typespec/compiler";
 import { getHttpPart } from "@typespec/http";
-<<<<<<< HEAD
 import { useTsp } from "../../core/context/tsp-context.js";
-import { FunctionDeclaration } from "./function-declaration.js";
-=======
 import { InterfaceMethod } from "./interface-method.jsx";
->>>>>>> 9ebb93bf
 import { TypeExpression } from "./type-expression.js";
 
 export interface InterfaceMemberProps {
