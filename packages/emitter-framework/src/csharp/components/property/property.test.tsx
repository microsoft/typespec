import { Tester } from "#test/test-host.js";
<<<<<<< HEAD
import { type Children } from "@alloy-js/core";
import { ClassDeclaration, createCSharpNamePolicy, SourceFile } from "@alloy-js/csharp";
=======
import { List, type Children } from "@alloy-js/core";
import { ClassDeclaration, createCSharpNamePolicy, Namespace, SourceFile } from "@alloy-js/csharp";
>>>>>>> eda7dc19
import { t, type TesterInstance } from "@typespec/compiler/testing";
import { beforeEach, describe, expect, it } from "vitest";
import { Output } from "../../../core/components/output.jsx";
import { Property } from "./property.jsx";

let tester: TesterInstance;

beforeEach(async () => {
  tester = await Tester.createInstance();
});

function Wrapper(props: { children: Children }) {
  const policy = createCSharpNamePolicy();
  return (
    <Output program={tester.program} namePolicy={policy}>
      <SourceFile path="test.cs">
        <ClassDeclaration name="Test">{props.children}</ClassDeclaration>
      </SourceFile>
    </Output>
  );
}

it("maps prop: string | null to nullable property", async () => {
  const { prop1 } = await tester.compile(t.code`
    model TestModel {
      ${t.modelProperty("prop1")}: string | null;
    }
  `);

  expect(
    <Wrapper>
      <Property type={prop1} />
    </Wrapper>,
  ).toRenderTo(`
      class Test
      {
          public required string? Prop1 { get; set; }
      }
  `);
});

it("maps optional properties to nullable properties", async () => {
  const { prop1 } = await tester.compile(t.code`
    model TestModel {
      ${t.modelProperty("prop1")}?: string;
    }
  `);

  expect(
    <Wrapper>
      <Property type={prop1} />
    </Wrapper>,
  ).toRenderTo(`
      class Test
      {
          public string? Prop1 { get; set; }
      }
  `);
});

it("maps optional and nullable properties to nullable properties", async () => {
  const { prop1 } = await tester.compile(t.code`
    model TestModel {
      ${t.modelProperty("prop1")}?: string | null;
    }
  `);

  expect(
    <Wrapper>
      <Property type={prop1} />
    </Wrapper>,
  ).toRenderTo(`
      class Test
      {
          public string? Prop1 { get; set; }
      }
  `);
});

describe("jsonAttributes", () => {
  it("adds [JsonNameAttribute]", async () => {
    const { prop1 } = await tester.compile(t.code`
    model TestModel {
      ${t.modelProperty("prop1")}: string;
    }
  `);

    expect(
      <Wrapper>
        <Property type={prop1} jsonAttributes />
      </Wrapper>,
    ).toRenderTo(`
      class Test
      {
          [System.Text.Json.JsonPropertyName("prop1")]
          public required string Prop1 { get; set; }
      }
  `);
  });

  it("adds [JsonNameAttribute] respecting encodedName", async () => {
    const { prop1 } = await tester.compile(t.code`
    model TestModel {
      @encodedName("application/json", "prop_1")
      ${t.modelProperty("prop1")}: string;
    }
  `);

    expect(
      <Wrapper>
        <Property type={prop1} jsonAttributes />
      </Wrapper>,
    ).toRenderTo(`
        class Test
        {
            [System.Text.Json.JsonPropertyName("prop_1")]
            public required string Prop1 { get; set; }
        }
  `);
  });

  it("inherit prop: override, new", async () => {
    const r = await tester.compile(t.code`
    model TestModel extends BaseModel {
      ${t.modelProperty("prop1")}: string;
      ${t.modelProperty("prop2")}: string | null;
    }
    model BaseModel {
      prop1: string | null;
      prop2: string | null;
    }
  `);

    expect(
      <Wrapper>
        <List>
          <Property type={r.prop1} />
          <Property type={r.prop2} />
        </List>
      </Wrapper>,
    ).toRenderTo(`
      namespace TestNamespace
      {
          class Test
          {
              public new required string Prop1 { get; set; }
              public override required string? Prop2 { get; set; }
          }
      }
  `);
  });

  it("inherit prop: virtual", async () => {
    const r = await tester.compile(t.code`
    model TestModel extends BaseModel {
      prop1: string;
      prop2: string | null;
    }
    model BaseModel {
      ${t.modelProperty("prop1")}: string | null;
      ${t.modelProperty("prop2")}: string | null;
    }
  `);

    expect(
      <Wrapper>
        <List>
          <Property type={r.prop1} />
          <Property type={r.prop2} />
        </List>
      </Wrapper>,
    ).toRenderTo(`
      namespace TestNamespace
      {
          class Test
          {
              public required string? Prop1 { get; set; }
              public virtual required string? Prop2 { get; set; }
          }
      }
  `);
  });
});<|MERGE_RESOLUTION|>--- conflicted
+++ resolved
@@ -1,11 +1,6 @@
 import { Tester } from "#test/test-host.js";
-<<<<<<< HEAD
-import { type Children } from "@alloy-js/core";
+import { List, type Children } from "@alloy-js/core";
 import { ClassDeclaration, createCSharpNamePolicy, SourceFile } from "@alloy-js/csharp";
-=======
-import { List, type Children } from "@alloy-js/core";
-import { ClassDeclaration, createCSharpNamePolicy, Namespace, SourceFile } from "@alloy-js/csharp";
->>>>>>> eda7dc19
 import { t, type TesterInstance } from "@typespec/compiler/testing";
 import { beforeEach, describe, expect, it } from "vitest";
 import { Output } from "../../../core/components/output.jsx";
@@ -160,15 +155,15 @@
 
   it("inherit prop: virtual", async () => {
     const r = await tester.compile(t.code`
-    model TestModel extends BaseModel {
-      prop1: string;
-      prop2: string | null;
-    }
-    model BaseModel {
-      ${t.modelProperty("prop1")}: string | null;
-      ${t.modelProperty("prop2")}: string | null;
-    }
-  `);
+      model TestModel extends BaseModel {
+        prop1: string;
+        prop2: string | null;
+      }
+      model BaseModel {
+        ${t.modelProperty("prop1")}: string | null;
+        ${t.modelProperty("prop2")}: string | null;
+      }
+    `);
 
     expect(
       <Wrapper>
@@ -178,14 +173,11 @@
         </List>
       </Wrapper>,
     ).toRenderTo(`
-      namespace TestNamespace
+      class Test
       {
-          class Test
-          {
-              public required string? Prop1 { get; set; }
-              public virtual required string? Prop2 { get; set; }
-          }
+          public required string? Prop1 { get; set; }
+          public virtual required string? Prop2 { get; set; }
       }
-  `);
+    `);
   });
 });