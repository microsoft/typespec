--- conflicted
+++ resolved
@@ -53,19 +53,10 @@
   "license": "MIT",
   "description": "",
   "peerDependencies": {
-<<<<<<< HEAD
-    "@alloy-js/core": "^0.18.2",
-    "@alloy-js/typescript": "^0.18.0",
-    "@alloy-js/csharp": "^0.18.0",
-    "@typespec/compiler": "workspace:^"
-=======
     "@alloy-js/core": "^0.19.0",
     "@alloy-js/csharp": "^0.19.0",
     "@alloy-js/typescript": "^0.19.0",
-    "@typespec/compiler": "workspace:^",
-    "@typespec/http": "workspace:^",
-    "@typespec/rest": "workspace:^"
->>>>>>> 12ef59bf
+    "@typespec/compiler": "workspace:^"
   },
   "devDependencies": {
     "@alloy-js/cli": "^0.19.0",
