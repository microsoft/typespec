--- conflicted
+++ resolved
@@ -15,14 +15,9 @@
     "prettier": "~3.0.0"
   },
   "devDependencies": {
-<<<<<<< HEAD
     "prettier_2": "npm:prettier@2.8.7",
-    "@typespec/compiler": "workspace:~0.45.2",
-    "@typespec/internal-build-utils": "workspace:~0.4.2",
-=======
     "@typespec/compiler": "workspace:~0.46.0",
     "@typespec/internal-build-utils": "workspace:~0.46.0",
->>>>>>> 5dbe73a7
     "@rollup/plugin-commonjs": "~25.0.0",
     "@rollup/plugin-json": "~6.0.0",
     "@rollup/plugin-node-resolve": "~15.1.0",
