{
  "name": "@typespec/prettier-plugin-typespec",
  "version": "0.45.0",
  "description": "",
  "main": "dist/index.js",
  "scripts": {
    "build": "rollup --config 2>&1 && npm run generate-third-party-notices",
    "test": "mocha --timeout 5000 'test/**/*.js'",
    "test-official": "mocha --timeout 5000 --forbid-only 'test/**/*.js'",
    "generate-third-party-notices": "typespec-build-tool generate-third-party-notices"
  },
  "author": "Microsoft Corporation",
  "license": "MIT",
  "dependencies": {
    "prettier": "~2.8.7"
  },
  "devDependencies": {
<<<<<<< HEAD
    "@typespec/compiler": "~0.45.2",
=======
    "@typespec/compiler": "~0.45.1",
>>>>>>> e3a9d8bb
    "@typespec/internal-build-utils": "~0.4.2",
    "@rollup/plugin-commonjs": "~25.0.0",
    "@rollup/plugin-json": "~6.0.0",
    "@rollup/plugin-node-resolve": "~15.1.0",
    "@rollup/plugin-replace": "~4.0.0",
    "mocha": "~10.2.0",
    "mocha-junit-reporter": "~2.2.0",
    "mocha-multi-reporters": "~1.5.1",
    "rollup": "~3.24.0"
  },
  "files": [
    "dist/**/*",
    "ThirdPartyNotices.txt"
  ]
}<|MERGE_RESOLUTION|>--- conflicted
+++ resolved
@@ -15,11 +15,7 @@
     "prettier": "~2.8.7"
   },
   "devDependencies": {
-<<<<<<< HEAD
-    "@typespec/compiler": "~0.45.2",
-=======
     "@typespec/compiler": "~0.45.1",
->>>>>>> e3a9d8bb
     "@typespec/internal-build-utils": "~0.4.2",
     "@rollup/plugin-commonjs": "~25.0.0",
     "@rollup/plugin-json": "~6.0.0",
