import {
  getFriendlyName,
<<<<<<< HEAD
  getServiceNamespace,
  getTypeName,
=======
>>>>>>> 6a55d933
  getVisibility,
  isGlobalNamespace,
  isService,
  isTemplateInstance,
  ModelProperty,
  Operation,
  Program,
  Type,
  TypeNameOptions,
} from "@cadl-lang/compiler";
import { getOperationId } from "./decorators.js";
import { reportDiagnostic } from "./lib.js";

/**
 * Determines whether a type will be inlined in OpenAPI rather than defined
 * as a schema and referenced.
 *
 * All anonymous types (anonymous models, arrays, tuples, etc.) are inlined.
 *
 * Template instantiations are inlined unless they have a friendly name.
 *
 * A friendly name can be provided by the user using `@friendlyName`
 * decorator, or chosen by default in simple cases.
 */
export function shouldInline(program: Program, type: Type): boolean {
  if (getFriendlyName(program, type)) {
    return false;
  }
  switch (type.kind) {
    case "Model":
      return !type.name || isTemplateInstance(type);
    case "Enum":
    case "Union":
      return !type.name;
    default:
      return true;
  }
}

/**
 * Gets the name of a type to be used in OpenAPI.
 *
 * For inlined types: this is the Cadl-native name written to `x-cadl-name`.
 *
 * For non-inlined types: this is either the friendly name or the Cadl-native name.
 *
 * Cadl-native names are shortened to exclude root `Cadl` namespace and service
 * namespace using the provided `TypeNameOptions`.
 */
export function getOpenAPITypeName(
  program: Program,
  type: Type,
  options: TypeNameOptions,
  existing?: Record<string, any>
): string {
  const name = getFriendlyName(program, type) ?? getTypeName(type, options);

  checkDuplicateTypeName(program, type, name, existing);
  return name;
}

export function checkDuplicateTypeName(
  program: Program,
  type: Type,
  name: string,
  existing: Record<string, unknown> | undefined
) {
  if (existing && existing[name]) {
    reportDiagnostic(program, {
      code: "duplicate-type-name",
      format: {
        value: name,
      },
      target: type,
    });
  }
}

/**
 * Gets the key that is used to define a parameter in OpenAPI.
 */
export function getParameterKey(
  program: Program,
  property: ModelProperty,
  newParam: unknown,
  existingParams: Record<string, unknown>,
  options: TypeNameOptions
): string {
  const parent = property.model!;
  let key = getOpenAPITypeName(program, parent, options);

  if (parent.properties.size > 1) {
    key += `.${property.name}`;
  }

  if (existingParams[key]) {
    reportDiagnostic(program, {
      code: "duplicate-type-name",
      messageId: "parameter",
      format: {
        value: key,
      },
      target: property,
    });
  }

  return key;
}

/**
 * Resolve the OpenAPI operation ID for the given operation using the following logic:
 * - If @operationId was specified use that value
 * - If operation is defined at the root or under the service namespace return <operation.name>
 * - Otherwise(operation is under another namespace or interface) return <namespace/interface.name>_<operation.name>
 *
 * @param program Cadl Program
 * @param operation Operation
 * @returns Operation ID in this format <name> or <group>_<name>
 */
export function resolveOperationId(program: Program, operation: Operation) {
  const explicitOperationId = getOperationId(program, operation);
  if (explicitOperationId) {
    return explicitOperationId;
  }

  if (operation.interface) {
    return `${operation.interface.name}_${operation.name}`;
  }
  const namespace = operation.namespace;
  if (
    namespace === undefined ||
    isGlobalNamespace(program, namespace) ||
    isService(program, namespace)
  ) {
    return operation.name;
  }

  return `${namespace.name}_${operation.name}`;
}

/**
 * Determines if a property is read-only, which is defined as being
 * decorated `@visibility("read")`.
 *
 * If there is more than 1 `@visibility` argument, then the property is not
 * read-only. For example, `@visibility("read", "update")` does not
 * designate a read-only property.
 */
export function isReadonlyProperty(program: Program, property: ModelProperty) {
  const visibility = getVisibility(program, property);
  // note: multiple visibilities that include read are not handled using
  // readonly: true, but using separate schemas.
  return visibility?.length === 1 && visibility[0] === "read";
}<|MERGE_RESOLUTION|>--- conflicted
+++ resolved
@@ -1,10 +1,6 @@
 import {
   getFriendlyName,
-<<<<<<< HEAD
-  getServiceNamespace,
   getTypeName,
-=======
->>>>>>> 6a55d933
   getVisibility,
   isGlobalNamespace,
   isService,
