--- conflicted
+++ resolved
@@ -102,13 +102,8 @@
  * as the return type of an operation, this return type will be the default response.
  *
  */
-<<<<<<< HEAD
 const defaultResponseKey = createStateSymbol("defaultResponse");
-export function $defaultResponse(context: DecoratorContext, entity: ModelType) {
-=======
-const defaultResponseKey = Symbol("defaultResponse");
 export function $defaultResponse(context: DecoratorContext, entity: Model) {
->>>>>>> 0bacd878
   if (!defaultResponseDecorator.validate(context, entity, [])) {
     return;
   }
