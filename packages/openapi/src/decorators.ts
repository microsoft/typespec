import {
  compilerAssert,
  DecoratorContext,
  Diagnostic,
  DiagnosticTarget,
  getDoc,
  getProperty,
  getService,
  getSummary,
  Model,
  Namespace,
  Operation,
  Program,
  Type,
  typespecTypeToJson,
  TypeSpecValue,
} from "@typespec/compiler";
import { setStatusCode } from "@typespec/http";
import {
  DefaultResponseDecorator,
  ExtensionDecorator,
  ExternalDocsDecorator,
  InfoDecorator,
  OperationIdDecorator,
} from "../generated-defs/TypeSpec.OpenAPI.js";
import { createDiagnostic, createStateSymbol, reportDiagnostic } from "./lib.js";
import { AdditionalInfo, ExtensionKey, ExternalDocs } from "./types.js";

const operationIdsKey = createStateSymbol("operationIds");
/**
 * Set a specific operation ID.
 * @param context Decorator Context
 * @param entity Decorator target
 * @param opId Operation ID.
 */
export const $operationId: OperationIdDecorator = (
  context: DecoratorContext,
  entity: Operation,
  opId: string,
) => {
  context.program.stateMap(operationIdsKey).set(entity, opId);
};

/**
 * Returns operationId set via the `@operationId` decorator or `undefined`
 */
export function getOperationId(program: Program, entity: Operation): string | undefined {
  return program.stateMap(operationIdsKey).get(entity);
}

const openApiExtensionKey = createStateSymbol("openApiExtension");

/** {@inheritdoc ExtensionDecorator} */
export const $extension: ExtensionDecorator = (
  context: DecoratorContext,
  entity: Type,
  extensionName: string,
  value: TypeSpecValue,
) => {
  if (!isOpenAPIExtensionKey(extensionName)) {
    reportDiagnostic(context.program, {
      code: "invalid-extension-key",
      format: { value: extensionName },
      target: entity,
    });
  }

  const [data, diagnostics] = typespecTypeToJson(value, entity);
  if (diagnostics.length > 0) {
    context.program.reportDiagnostics(diagnostics);
  }
  setExtension(context.program, entity, extensionName as ExtensionKey, data);
};

/**
 * Set the OpenAPI info node on for the given service namespace.
 * @param program Program
 * @param entity Service namespace
 * @param data OpenAPI Info object
 */
export function setInfo(
  program: Program,
  entity: Namespace,
  data: AdditionalInfo & Record<ExtensionKey, unknown>,
) {
  program.stateMap(infoKey).set(entity, data);
}

/**
 *  Set OpenAPI extension on the given type. Equivalent of using `@extension` decorator
 * @param program Program
 * @param entity Type to annotate
 * @param extensionName Extension key
 * @param data Extension value
 */
export function setExtension(
  program: Program,
  entity: Type,
  extensionName: ExtensionKey,
  data: unknown,
) {
  const openApiExtensions = program.stateMap(openApiExtensionKey);
  const typeExtensions = openApiExtensions.get(entity) ?? new Map<string, any>();
  typeExtensions.set(extensionName, data);
  openApiExtensions.set(entity, typeExtensions);
}

/**
 * Get extensions set for the given type.
 * @param program Program
 * @param entity Type
 */
export function getExtensions(program: Program, entity: Type): ReadonlyMap<ExtensionKey, any> {
  return program.stateMap(openApiExtensionKey).get(entity) ?? new Map<ExtensionKey, any>();
}

function isOpenAPIExtensionKey(key: string): key is ExtensionKey {
  return key.startsWith("x-");
}

/**
 * The @defaultResponse decorator can be applied to a model. When that model is used
 * as the return type of an operation, this return type will be the default response.
 *
 */
const defaultResponseKey = createStateSymbol("defaultResponse");
/** {@inheritdoc DefaultResponseDecorator} */
export const $defaultResponse: DefaultResponseDecorator = (
  context: DecoratorContext,
  entity: Model,
) => {
  // eslint-disable-next-line @typescript-eslint/no-deprecated
  setStatusCode(context.program, entity, ["*"]);
  context.program.stateSet(defaultResponseKey).add(entity);
};

/**
 * Check if the given model has been mark as a default response.
 * @param program TypeSpec Program
 * @param entity Model to check.
 * @returns boolean.
 */
export function isDefaultResponse(program: Program, entity: Type): boolean {
  return program.stateSet(defaultResponseKey).has(entity);
}

const externalDocsKey = createStateSymbol("externalDocs");

/**
 * Allows referencing an external resource for extended documentation.
 * @param url The URL for the target documentation. Value MUST be in the format of a URL.
 * @param description A short description of the target documentation.
 */
export const $externalDocs: ExternalDocsDecorator = (
  context: DecoratorContext,
  target: Type,
  url: string,
  description?: string,
) => {
  const doc: ExternalDocs = { url };
  if (description) {
    doc.description = description;
  }
  context.program.stateMap(externalDocsKey).set(target, doc);
};

/**
 * Return external doc info set via the `@externalDocs` decorator.
 * @param program Program
 * @param entity Type
 */
export function getExternalDocs(program: Program, entity: Type): ExternalDocs | undefined {
  return program.stateMap(externalDocsKey).get(entity);
}

const infoKey = createStateSymbol("info");

/** {@inheritdoc InfoDecorator} */
export const $info: InfoDecorator = (
  context: DecoratorContext,
  entity: Namespace,
  model: TypeSpecValue,
) => {
  const [data, diagnostics] = typespecTypeToJson<AdditionalInfo & Record<ExtensionKey, unknown>>(
    model,
    context.getArgumentTarget(0)!,
  );
  context.program.reportDiagnostics(diagnostics);
  if (data === undefined) {
    return;
  }
<<<<<<< HEAD
  validateAdditionalInfoModel(context, model);
=======
  if (data.termsOfService) {
    if (!validateIsUri(context, data.termsOfService, "TermsOfService")) {
      return;
    }
  }
>>>>>>> 3804d7a5
  setInfo(context.program, entity, data);
};

/**
 * Get the info entry for the given service namespace.
 * @param program Program
 * @param entity Service namespace
 */
export function getInfo(program: Program, entity: Namespace): AdditionalInfo | undefined {
  return program.stateMap(infoKey).get(entity);
}

/** Resolve the info entry by merging data specified with `@service`, `@summary` and `@info`. */
export function resolveInfo(program: Program, entity: Namespace): AdditionalInfo | undefined {
  const info = getInfo(program, entity);
  const service = getService(program, entity);
  return omitUndefined({
    ...info,
    title: info?.title ?? service?.title,
    // eslint-disable-next-line @typescript-eslint/no-deprecated
    version: info?.version ?? service?.version,
    summary: info?.summary ?? getSummary(program, entity),
    description: info?.description ?? getDoc(program, entity),
  });
}

function omitUndefined<T extends Record<string, unknown>>(data: T): T {
  return Object.fromEntries(Object.entries(data).filter(([k, v]) => v !== undefined)) as any;
}

<<<<<<< HEAD
function validateAdditionalInfoModel(context: DecoratorContext, typespecType: TypeSpecValue) {
  const propertyModel = context.program.resolveTypeReference(
    "TypeSpec.OpenAPI.AdditionalInfo",
  )[0]! as Model;

  if (typeof typespecType === "object" && propertyModel) {
    const diagnostics = checkNoAdditionalProperties(
      typespecType,
      context.getArgumentTarget(0)!,
      propertyModel,
    );
    context.program.reportDiagnostics(diagnostics);
  }
}

function checkNoAdditionalProperties(
  typespecType: Type,
  target: DiagnosticTarget,
  source: Model,
): Diagnostic[] {
  const diagnostics: Diagnostic[] = [];
  compilerAssert(typespecType.kind === "Model", "Expected type to be a Model.");

  for (const [name, type] of typespecType.properties.entries()) {
    const sourceProperty = getProperty(source, name);
    if (sourceProperty) {
      if (sourceProperty.type.kind === "Model") {
        const nestedDiagnostics = checkNoAdditionalProperties(
          type.type,
          target,
          sourceProperty.type,
        );
        diagnostics.push(...nestedDiagnostics);
      }
    } else if (!isOpenAPIExtensionKey(name)) {
      diagnostics.push(
        createDiagnostic({
          code: "invalid-extension-key",
          format: { value: name },
          target,
        }),
      );
    }
  }

  return diagnostics;
=======
function validateIsUri(context: DecoratorContext, url: string, propertyName: string) {
  try {
    new URL(url);
    return true;
  } catch {
    reportDiagnostic(context.program, {
      code: "not-url",
      target: context.getArgumentTarget(0)!,
      format: { property: propertyName, value: url },
    });
    return false;
  }
>>>>>>> 3804d7a5
}<|MERGE_RESOLUTION|>--- conflicted
+++ resolved
@@ -189,15 +189,12 @@
   if (data === undefined) {
     return;
   }
-<<<<<<< HEAD
   validateAdditionalInfoModel(context, model);
-=======
   if (data.termsOfService) {
     if (!validateIsUri(context, data.termsOfService, "TermsOfService")) {
       return;
     }
   }
->>>>>>> 3804d7a5
   setInfo(context.program, entity, data);
 };
 
@@ -228,7 +225,21 @@
   return Object.fromEntries(Object.entries(data).filter(([k, v]) => v !== undefined)) as any;
 }
 
-<<<<<<< HEAD
+function validateIsUri(context: DecoratorContext, url: string, propertyName: string) {
+  try {
+    new URL(url);
+    return true;
+  } catch {
+    reportDiagnostic(context.program, {
+      code: "not-url",
+      target: context.getArgumentTarget(0)!,
+      format: { property: propertyName, value: url },
+    });
+    return false;
+  }
+
+}
+
 function validateAdditionalInfoModel(context: DecoratorContext, typespecType: TypeSpecValue) {
   const propertyModel = context.program.resolveTypeReference(
     "TypeSpec.OpenAPI.AdditionalInfo",
@@ -275,18 +286,4 @@
   }
 
   return diagnostics;
-=======
-function validateIsUri(context: DecoratorContext, url: string, propertyName: string) {
-  try {
-    new URL(url);
-    return true;
-  } catch {
-    reportDiagnostic(context.program, {
-      code: "not-url",
-      target: context.getArgumentTarget(0)!,
-      format: { property: propertyName, value: url },
-    });
-    return false;
-  }
->>>>>>> 3804d7a5
-}+ }