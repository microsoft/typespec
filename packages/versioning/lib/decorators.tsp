--- conflicted
+++ resolved
@@ -2,29 +2,7 @@
 
 using TypeSpec.Reflection;
 
-<<<<<<< HEAD
 namespace TypeSpec.Versioning;
-=======
-namespace TypeSpec {
-  namespace Versioning {
-    /**
-     * Identifies that the decorated namespace is versioned by the provided enum.
-     * @param versions The enum that describes the supported versions.
-     *
-     * @example
-     *
-     * ```tsp
-     * @versioned(Versions)
-     * namespace MyService;
-     * enum Versions {
-     *   v1,
-     *   v2,
-     *   v3,
-     * }
-     * ```
-     */
-    extern dec versioned(target: Namespace, versions: Enum);
->>>>>>> 8c61fa36
 
 /**
  * Identifies that the decorated namespace is versioned by the provided enum.
@@ -33,13 +11,13 @@
  * @example
  *
  * ```tsp
- *  @versioned(Versions)
- *  namespace MyService;
- *  enum Versions {
- *    v1,
- *    v2,
- *    v3,
- *  }
+ * @versioned(Versions)
+ * namespace MyService;
+ * enum Versions {
+ *   v1,
+ *   v2,
+ *   v3,
+ * }
  * ```
  */
 extern dec versioned(target: Namespace, versions: Enum);
