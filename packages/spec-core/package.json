{
  "name": "@typespec/spec-core",
  "version": "0.1.0",
  "description": "Typespec Core Tool to validate, run mock api, collect coverage.",
  "main": "dist/index.js",
  "private": true,
  "type": "module",
  "bin": {
    "spec-core": "./cmd/cli.mjs"
  },
  "scripts": {
    "watch": "tsc -p ./tsconfig.build.json --watch",
    "build": "tsc -p ./tsconfig.build.json",
    "clean": "rimraf dist/ temp/",
    "test": "echo \"Error: no test specified\" && exit 1"
  },
  "engines": {
    "node": ">=16.0.0"
  },
  "repository": {
    "type": "git",
    "url": "git+https://github.com/microsoft/typespec.git"
  },
  "author": "Microsoft",
  "license": "MIT",
  "bugs": {
    "url": "https://github.com/microsoft/typespec/issues"
  },
  "homepage": "https://github.com/microsoft/typespec#readme",
  "dependencies": {
    "@azure/identity": "~4.4.1",
    "@types/js-yaml": "^4.0.5",
    "@typespec/compiler": "workspace:~",
    "@typespec/http": "workspace:~",
    "@typespec/rest": "workspace:~",
    "@typespec/spec-api": "workspace:~",
    "@typespec/spec-coverage-sdk": "workspace:~",
    "@typespec/spec-lib": "workspace:~",
    "ajv": "~8.17.1",
    "body-parser": "^1.20.3",
    "deep-equal": "^2.2.0",
    "express": "^4.21.0",
    "express-promise-router": "^4.1.1",
    "globby": "~14.0.2",
    "jackspeak": "4.0.2",
    "js-yaml": "^4.1.0",
    "morgan": "^1.10.0",
    "multer": "^1.4.5-lts.1",
    "node-fetch": "^3.3.1",
    "picocolors": "~1.1.0",
    "source-map-support": "~0.5.21",
    "winston": "^3.8.2",
<<<<<<< HEAD
    "xml2js": "^0.5.0",
    "yargs": "~17.7.2",
    "jackspeak": "2.1.1",
    "multer": "^1.4.5-lts.1",
    "axios": "^1.7.5"
=======
    "xml2js": "^0.6.2",
    "yargs": "~17.7.2"
>>>>>>> c44e785b
  },
  "devDependencies": {
    "@types/body-parser": "^1.19.2",
    "@types/deep-equal": "^1.0.1",
    "@types/express": "^4.17.17",
    "@types/morgan": "^1.9.4",
    "@types/multer": "^1.4.10",
    "@types/node": "~22.7.1",
    "@types/node-fetch": "^2.6.3",
    "@types/xml2js": "^0.4.11",
    "@types/yargs": "~17.0.33",
    "rimraf": "~6.0.1",
    "typescript": "~5.6.2"
  }
}<|MERGE_RESOLUTION|>--- conflicted
+++ resolved
@@ -50,16 +50,9 @@
     "picocolors": "~1.1.0",
     "source-map-support": "~0.5.21",
     "winston": "^3.8.2",
-<<<<<<< HEAD
-    "xml2js": "^0.5.0",
+    "xml2js": "^0.6.2",
     "yargs": "~17.7.2",
-    "jackspeak": "2.1.1",
-    "multer": "^1.4.5-lts.1",
     "axios": "^1.7.5"
-=======
-    "xml2js": "^0.6.2",
-    "yargs": "~17.7.2"
->>>>>>> c44e785b
   },
   "devDependencies": {
     "@types/body-parser": "^1.19.2",
