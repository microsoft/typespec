<<<<<<< HEAD
import { CompilerHost, createSourceFile, decorators, resolvePath } from "@cadl-lang/compiler";
import * as openapi from "@cadl-lang/openapi";
import * as openapi3 from "@cadl-lang/openapi3";
import { http, internalDecorators, resource, rest, route } from "@cadl-lang/rest";
import * as versioning from "@cadl-lang/versioning";
import cadlContentsString from "../dist-dev/cadlContents.json?raw";

const cadlContents: Record<string, string> = JSON.parse(cadlContentsString);
=======
import { CompilerHost, createSourceFile, resolvePath } from "@cadl-lang/compiler";
import { PlaygroundManifest } from "./manifest";
>>>>>>> 95943a96

export interface BrowserHost extends CompilerHost {
  unlink(path: string): Promise<void>;
}

export function resolveVirtualPath(path: string, ...paths: string[]) {
  return resolvePath("/test", path, ...paths);
}

export async function createBrowserHost(): Promise<BrowserHost> {
  const virtualFs = new Map<string, string>();
  const jsImports = new Map<string, Promise<any>>();
<<<<<<< HEAD
  addJsImport("/test/.cadl/dist/lib/decorators.js", { ...decorators });
  addJsImport("/test/node_modules/@cadl-lang/rest/dist/src/rest.js", rest);
  addJsImport("/test/node_modules/@cadl-lang/rest/dist/src/route.js", route);
  addJsImport("/test/node_modules/@cadl-lang/rest/dist/src/http.js", http);
  addJsImport(
    "/test/node_modules/@cadl-lang/rest/dist/src/internal-decorators.js",
    internalDecorators
  );
  addJsImport("/test/node_modules/@cadl-lang/rest/dist/src/resource.js", resource);
  addJsImport("/test/node_modules/@cadl-lang/openapi/dist/src/index.js", openapi);
  addJsImport("/test/node_modules/@cadl-lang/openapi3/dist/src/index.js", openapi3);
  addJsImport("/test/node_modules/@cadl-lang/versioning/dist/src/versioning.js", versioning);

  for (const [key, value] of Object.entries(cadlContents)) {
    virtualFs.set(key, value);
=======
  const libsToLoad = PlaygroundManifest.libraries;

  for (const libName of libsToLoad) {
    const { _CadlLibrary_ } = await import(/* @vite-ignore */ libName);
    for (const [key, value] of Object.entries<any>(_CadlLibrary_.cadlSourceFiles)) {
      virtualFs.set(`/test/node_modules/${libName}/${key}`, value);
    }
    for (const [key, value] of Object.entries<any>(_CadlLibrary_.jsSourceFiles)) {
      addJsImport(`/test/node_modules/${libName}/${key}`, value);
    }
>>>>>>> 95943a96
  }

  function addJsImport(path: string, value: any) {
    virtualFs.set(path, "");
    jsImports.set(path, value);
  }
  return {
    async readUrl(url: string) {
      const contents = virtualFs.get(url);
      if (contents === undefined) {
        const e = new Error(`File ${url} not found.`);
        (e as any).code = "ENOENT";
        throw e;
      }
      return createSourceFile(contents, url);
    },
    async readFile(path: string) {
      path = resolveVirtualPath(path);
      const contents = virtualFs.get(path);
      if (contents === undefined) {
        const e = new Error(`File ${path} not found.`);
        (e as any).code = "ENOENT";
        throw e;
      }
      return createSourceFile(contents, path);
    },

    async writeFile(path: string, content: string) {
      path = resolveVirtualPath(path);
      virtualFs.set(path, content);
    },

    async readDir(path: string) {
      path = resolveVirtualPath(path);
      return [...virtualFs.keys()]
        .filter((x) => x.startsWith(`${path}/`))
        .map((x) => x.replace(`${path}/`, ""));
    },

    async removeDir(path: string) {
      path = resolveVirtualPath(path);

      for (const key of virtualFs.keys()) {
        if (key.startsWith(`${path}/`)) {
          virtualFs.delete(key);
        }
      }
    },

    getLibDirs() {
      return [resolveVirtualPath("/test/node_modules/@cadl-lang/compiler/lib")];
    },

    getExecutionRoot() {
      return resolveVirtualPath(".cadl");
    },

    async getJsImport(path) {
      path = resolveVirtualPath(path);
      const module = await jsImports.get(path);
      if (module === undefined) {
        const e = new Error(`Module ${path} not found`);
        (e as any).code = "MODULE_NOT_FOUND";
        throw e;
      }
      return module;
    },

    async stat(path: string) {
      path = resolveVirtualPath(path);

      if (virtualFs.has(path)) {
        return {
          isDirectory() {
            return false;
          },
          isFile() {
            return true;
          },
        };
      }

      for (const fsPath of virtualFs.keys()) {
        if (fsPath.startsWith(path) && fsPath !== path) {
          return {
            isDirectory() {
              return true;
            },
            isFile() {
              return false;
            },
          };
        }
      }
      const e = new Error(`File ${path} not found.`);
      (e as any).code = "ENOENT";
      throw e;
    },

    // symlinks not supported in test-host
    async realpath(path) {
      return path;
    },

    async unlink(path) {
      path = resolveVirtualPath(path);
      virtualFs.delete(path);
    },

    logSink: console,
    mkdirp: async (path: string) => path,
    fileURLToPath(path) {
      return path.replace("inmemory:/", "");
    },
    pathToFileURL(path) {
      return "inmemory:/" + resolveVirtualPath(path);
    },
  };
}<|MERGE_RESOLUTION|>--- conflicted
+++ resolved
@@ -1,16 +1,5 @@
-<<<<<<< HEAD
-import { CompilerHost, createSourceFile, decorators, resolvePath } from "@cadl-lang/compiler";
-import * as openapi from "@cadl-lang/openapi";
-import * as openapi3 from "@cadl-lang/openapi3";
-import { http, internalDecorators, resource, rest, route } from "@cadl-lang/rest";
-import * as versioning from "@cadl-lang/versioning";
-import cadlContentsString from "../dist-dev/cadlContents.json?raw";
-
-const cadlContents: Record<string, string> = JSON.parse(cadlContentsString);
-=======
 import { CompilerHost, createSourceFile, resolvePath } from "@cadl-lang/compiler";
 import { PlaygroundManifest } from "./manifest";
->>>>>>> 95943a96
 
 export interface BrowserHost extends CompilerHost {
   unlink(path: string): Promise<void>;
@@ -23,23 +12,6 @@
 export async function createBrowserHost(): Promise<BrowserHost> {
   const virtualFs = new Map<string, string>();
   const jsImports = new Map<string, Promise<any>>();
-<<<<<<< HEAD
-  addJsImport("/test/.cadl/dist/lib/decorators.js", { ...decorators });
-  addJsImport("/test/node_modules/@cadl-lang/rest/dist/src/rest.js", rest);
-  addJsImport("/test/node_modules/@cadl-lang/rest/dist/src/route.js", route);
-  addJsImport("/test/node_modules/@cadl-lang/rest/dist/src/http.js", http);
-  addJsImport(
-    "/test/node_modules/@cadl-lang/rest/dist/src/internal-decorators.js",
-    internalDecorators
-  );
-  addJsImport("/test/node_modules/@cadl-lang/rest/dist/src/resource.js", resource);
-  addJsImport("/test/node_modules/@cadl-lang/openapi/dist/src/index.js", openapi);
-  addJsImport("/test/node_modules/@cadl-lang/openapi3/dist/src/index.js", openapi3);
-  addJsImport("/test/node_modules/@cadl-lang/versioning/dist/src/versioning.js", versioning);
-
-  for (const [key, value] of Object.entries(cadlContents)) {
-    virtualFs.set(key, value);
-=======
   const libsToLoad = PlaygroundManifest.libraries;
 
   for (const libName of libsToLoad) {
@@ -50,7 +22,6 @@
     for (const [key, value] of Object.entries<any>(_CadlLibrary_.jsSourceFiles)) {
       addJsImport(`/test/node_modules/${libName}/${key}`, value);
     }
->>>>>>> 95943a96
   }
 
   function addJsImport(path: string, value: any) {
