--- conflicted
+++ resolved
@@ -18,9 +18,9 @@
 }) => {
   const documentation = documentationUrl ? (
     <label>
-      <a href={documentationUrl} target="_blank">
-        Documentation
-      </a>
+      <Link href={documentationUrl} target="_blank">
+        Docs
+      </Link>
     </label>
   ) : undefined;
   return (
@@ -35,16 +35,7 @@
           />
         </Tooltip>
         <SamplesDropdown onSelectSample={updateCadl as any} />
-<<<<<<< HEAD
-      </label>
-      <label css={CommandItemStyles}>
-        <button onClick={newIssue as any}>Open Issue</button>
-      </label>
-      {documentation}
-=======
-        <Link href="https://microsoft.github.io/cadl" target="_blank">
-          Docs
-        </Link>
+        {documentation}
         <div css={{ flex: "1" }}></div>
         <Tooltip content="Save" relationship="description" withArrow>
           <ToolbarButton
@@ -57,7 +48,6 @@
           </ToolbarButton>
         </Tooltip>
       </Toolbar>
->>>>>>> 074967d9
     </div>
   );
 };