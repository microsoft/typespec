import { editor } from "monaco-editor";
<<<<<<< HEAD
import { FunctionComponent, useEffect } from "react";
import { Editor, EditorCommand, useMonacoModel } from "./editor";
=======
import { FunctionComponent } from "react";
import { Editor, EditorCommand, useMonacoModel } from "./editor.js";
>>>>>>> 601fec20

export interface CadlEditorProps {
  model: editor.IModel;
  commands?: EditorCommand[];
}

export const CadlEditor: FunctionComponent<CadlEditorProps> = (props) => {
  const options: editor.IStandaloneEditorConstructionOptions = {
    "semanticHighlighting.enabled": true,
    automaticLayout: true,
    tabSize: 2,
    minimap: {
      enabled: false,
    },
  };
  // Add shortcuts
  return <Editor model={props.model} commands={props.commands} options={options}></Editor>;
};

export const OutputEditor: FunctionComponent<{ filename: string; value: string }> = ({
  filename,
  value,
}) => {
  if(filename === "") {
    return null;
  }
  const options: editor.IStandaloneEditorConstructionOptions = {
    readOnly: true,
    tabSize: 2,
    automaticLayout: true,
    minimap: {
      enabled: false,
    },
  };
  const model = useMonacoModel(`inmemory://test/${filename}`);
  model.setValue(value);
  return <Editor model={model} options={options}></Editor>;
};<|MERGE_RESOLUTION|>--- conflicted
+++ resolved
@@ -1,11 +1,6 @@
 import { editor } from "monaco-editor";
-<<<<<<< HEAD
-import { FunctionComponent, useEffect } from "react";
-import { Editor, EditorCommand, useMonacoModel } from "./editor";
-=======
 import { FunctionComponent } from "react";
 import { Editor, EditorCommand, useMonacoModel } from "./editor.js";
->>>>>>> 601fec20
 
 export interface CadlEditorProps {
   model: editor.IModel;
@@ -29,7 +24,7 @@
   filename,
   value,
 }) => {
-  if(filename === "") {
+  if (filename === "") {
     return null;
   }
   const options: editor.IStandaloneEditorConstructionOptions = {
