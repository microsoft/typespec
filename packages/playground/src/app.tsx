import {
  Diagnostic,
  DiagnosticTarget,
  getSourceLocation,
  NoTarget,
  Program,
} from "@cadl-lang/compiler";
import { CadlProgramViewer } from "@cadl-lang/html-program-viewer";
import debounce from "debounce";
import lzutf8 from "lzutf8";
import { editor, KeyCode, KeyMod, MarkerSeverity, Uri } from "monaco-editor";
import { FunctionComponent, useCallback, useEffect, useMemo, useState } from "react";
import { CompletionItemTag } from "vscode-languageserver";
import { createBrowserHost } from "./browser-host";
import { CadlEditor, OutputEditor } from "./components/cadl-editor";
import { useMonacoModel } from "./components/editor";
import { ErrorTab } from "./components/error-tab";
import { Footer } from "./components/footer";
import { OutputTabs, Tab } from "./components/output-tabs";
import { SamplesDropdown } from "./components/samples-dropdown";
import { importCadlCompiler } from "./core";
import { PlaygroundManifest } from "./manifest";
import { attachServices } from "./services";

const host = await createBrowserHost();
await attachServices(host);

export const App: FunctionComponent = () => {
  const cadlModel = useMonacoModel("inmemory://test/main.cadl", "cadl");
  const [outputFiles, setOutputFiles] = useState<string[]>([]);
  const [program, setProgram] = useState<Program>();
  const [internalCompilerError, setInternalCompilerError] = useState<any>();

  useEffect(() => {
    if (window.location.search.length > 0) {
      const parsed = new URLSearchParams(window.location.search);
      const compressed = parsed.get("c");
      if (compressed) {
        const content = lzutf8.decompress(compressed, { inputEncoding: "Base64" });
        cadlModel.setValue(content);
        void doCompile(content);
      }
    }
  }, []);

  useEffect(() => {
    cadlModel.onDidChangeContent(debounce(() => doCompile(cadlModel.getValue()), 200));
  }, [cadlModel]);

  const updateCadl = useCallback(
    (value: string) => {
      cadlModel.setValue(value);
      return doCompile(value);
    },
    [cadlModel]
  );

  const saveCode = useCallback(async () => {
    const compressed = lzutf8.compress(cadlModel.getValue(), { outputEncoding: "Base64" });
    history.pushState(null, "", window.location.pathname + "?c=" + encodeURIComponent(compressed));
    await navigator.clipboard.writeText(window.location.toString());
  }, [cadlModel]);

  const newIssue = useCallback(async () => {
    await saveCode();
    const bodyPayload = encodeURIComponent(`\n\n\n[Playground Link](${document.location.href})`);
    const url = `https://github.com/microsoft/cadl/issues/new?body=${bodyPayload}`;
    window.open(url, "_blank");
  }, [saveCode, cadlModel]);

  async function emptyOutputDir() {
    // empty output directory
    const dirs = await host.readDir("./cadl-output");
    for (const file of dirs) {
      const path = "./cadl-output/" + file;
      const uri = Uri.parse(host.pathToFileURL(path));
      const model = editor.getModel(uri);
      if (model) {
        model.dispose();
      }
      await host.unlink(path);
    }
  }

  async function doCompile(content: string) {
    await host.writeFile("main.cadl", content);
    await emptyOutputDir();
    const { compile } = await importCadlCompiler();
<<<<<<< HEAD
    const program = await compile("main.cadl", host, {
      outputPath: "cadl-output",
      emitters: { [PlaygroundManifest.defaultEmitter]: {} },
    });
    setProgram(program);
    const markers: editor.IMarkerData[] = program.diagnostics.map((diag) => ({
      ...getMarkerLocation(diag.target),
      message: diag.message,
      severity: diag.severity === "error" ? MarkerSeverity.Error : MarkerSeverity.Warning,
      tags: diag.code === "deprecated" ? [CompletionItemTag.Deprecated] : undefined,
    }));

    editor.setModelMarkers(cadlModel, "owner", markers ?? []);

    const outputFiles = await host.readDir("./cadl-output");
    setOutputFiles(outputFiles);
=======
    try {
      const program = await compile("main.cadl", host, {
        outputPath: "cadl-output",
        swaggerOutputFile: "cadl-output/openapi.json",
        emitters: [PlaygroundManifest.defaultEmitter],
      });
      setInternalCompilerError(undefined);
      setProgram(program);
      const markers: editor.IMarkerData[] = program.diagnostics.map((diag) => ({
        ...getMarkerLocation(diag.target),
        message: diag.message,
        severity: diag.severity === "error" ? MarkerSeverity.Error : MarkerSeverity.Warning,
        tags: diag.code === "deprecated" ? [CompletionItemTag.Deprecated] : undefined,
      }));

      editor.setModelMarkers(cadlModel, "owner", markers ?? []);

      const outputFiles = await host.readDir("./cadl-output");
      setOutputFiles(outputFiles);
    } catch (error) {
      // eslint-disable-next-line no-console
      console.error("Internal compiler error", error);
      editor.setModelMarkers(cadlModel, "owner", []);
      setProgram(undefined);
      setInternalCompilerError(error);
    }
>>>>>>> 1ee178ba
  }

  function getMarkerLocation(
    target: DiagnosticTarget | typeof NoTarget
  ): Pick<editor.IMarkerData, "startLineNumber" | "startColumn" | "endLineNumber" | "endColumn"> {
    const loc = getSourceLocation(target);
    if (loc === undefined || loc.file.path != "/test/main.cadl") {
      return {
        startLineNumber: 1,
        startColumn: 1,
        endLineNumber: 1,
        endColumn: 1,
      };
    }
    const start = loc.file.getLineAndCharacterOfPosition(loc.pos);
    const end = loc.file.getLineAndCharacterOfPosition(loc.end);
    return {
      startLineNumber: start.line + 1,
      startColumn: start.character + 1,
      endLineNumber: end.line + 1,
      endColumn: end.character + 1,
    };
  }

  const cadlEditorCommands = useMemo(
    () => [
      // ctrl/cmd+S => save
      { binding: KeyMod.CtrlCmd | KeyCode.KeyS, handle: saveCode },
    ],
    [saveCode]
  );

  return (
    <div id="grid">
      <div id="editorContainer">
        <div id="commandBar">
          <label>
            <button onClick={saveCode as any}>Share</button>
          </label>
          <label>
            {"Load a sample: "}
            <SamplesDropdown onSelectSample={updateCadl as any} />
          </label>
          <label>
            <button onClick={newIssue as any}>Open Issue</button>
          </label>
        </div>
        <div id="editor">
          <CadlEditor model={cadlModel} commands={cadlEditorCommands} />
        </div>
      </div>
      <div className="output-panel">
        <OutputView
          program={program}
          outputFiles={outputFiles}
          internalCompilerError={internalCompilerError}
        />
      </div>
      <Footer />
    </div>
  );
};

export interface OutputViewProps {
  outputFiles: string[];
  internalCompilerError?: any;
  program: Program | undefined;
}

export const OutputView: FunctionComponent<OutputViewProps> = (props) => {
  const [viewSelection, setViewSelection] = useState<ViewSelection>({
    type: "file",
    filename: "",
    content: "",
  });

  useEffect(() => {
    if (viewSelection.type === "file") {
      if (props.outputFiles.length > 0) {
        void loadOutputFile(props.outputFiles[0]);
      } else {
        setViewSelection({ type: "file", filename: "", content: "" });
      }
    }
  }, [props.program, props.outputFiles]);

  async function loadOutputFile(path: string) {
    const contents = await host.readFile("./cadl-output/" + path);
    setViewSelection({ type: "file", filename: path, content: contents.text });
  }

  const diagnostics = props.program?.diagnostics;
  const tabs: Tab[] = useMemo(() => {
    return [
      ...props.outputFiles.map(
        (x): Tab => ({
          align: "left",
          name: x,
          id: x,
        })
      ),
      { id: "type-graph", name: "Type Graph", align: "right" },
      {
        id: "errors",
        name: (
          <ErrorTabLabel
            internalCompilerError={props.internalCompilerError}
            diagnostics={diagnostics}
          />
        ),
        align: "right",
      },
    ];
  }, [props.outputFiles, diagnostics, props.internalCompilerError]);
  const handleTabSelection = useCallback((tabId: string) => {
    if (tabId === "type-graph") {
      setViewSelection({ type: "type-graph" });
    } else if (tabId === "errors") {
      setViewSelection({ type: "errors" });
    } else {
      void loadOutputFile(tabId);
    }
  }, []);
  const content =
    viewSelection.type === "file" ? (
      <OutputEditor value={viewSelection.content} />
    ) : viewSelection.type === "errors" ? (
      <ErrorTab internalCompilerError={props.internalCompilerError} diagnostics={diagnostics} />
    ) : (
      <div className="type-graph-container">
        {props.program && <CadlProgramViewer program={props.program} />}
      </div>
    );
  return (
    <>
      <OutputTabs
        tabs={tabs}
        selected={viewSelection.type === "file" ? viewSelection.filename : viewSelection.type}
        onSelect={handleTabSelection}
      />
      <div className="output-content">{content}</div>
    </>
  );
};

type ViewSelection =
  | { type: "file"; filename: string; content: string }
  | { type: "type-graph" }
  | { type: "errors" };

const ErrorTabLabel: FunctionComponent<{
  internalCompilerError?: any;
  diagnostics?: readonly Diagnostic[];
}> = ({ internalCompilerError, diagnostics }) => {
  const errorCount = (internalCompilerError ? 1 : 0) + (diagnostics ? diagnostics.length : 0);
  return (
    <div>Errors {errorCount > 0 ? <span className="error-tab-count">{errorCount}</span> : ""}</div>
  );
};<|MERGE_RESOLUTION|>--- conflicted
+++ resolved
@@ -86,29 +86,10 @@
     await host.writeFile("main.cadl", content);
     await emptyOutputDir();
     const { compile } = await importCadlCompiler();
-<<<<<<< HEAD
-    const program = await compile("main.cadl", host, {
-      outputPath: "cadl-output",
-      emitters: { [PlaygroundManifest.defaultEmitter]: {} },
-    });
-    setProgram(program);
-    const markers: editor.IMarkerData[] = program.diagnostics.map((diag) => ({
-      ...getMarkerLocation(diag.target),
-      message: diag.message,
-      severity: diag.severity === "error" ? MarkerSeverity.Error : MarkerSeverity.Warning,
-      tags: diag.code === "deprecated" ? [CompletionItemTag.Deprecated] : undefined,
-    }));
-
-    editor.setModelMarkers(cadlModel, "owner", markers ?? []);
-
-    const outputFiles = await host.readDir("./cadl-output");
-    setOutputFiles(outputFiles);
-=======
     try {
       const program = await compile("main.cadl", host, {
         outputPath: "cadl-output",
-        swaggerOutputFile: "cadl-output/openapi.json",
-        emitters: [PlaygroundManifest.defaultEmitter],
+        emitters: { [PlaygroundManifest.defaultEmitter]: {} },
       });
       setInternalCompilerError(undefined);
       setProgram(program);
@@ -130,7 +111,6 @@
       setProgram(undefined);
       setInternalCompilerError(error);
     }
->>>>>>> 1ee178ba
   }
 
   function getMarkerLocation(
