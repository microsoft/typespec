--- conflicted
+++ resolved
@@ -3,23 +3,6 @@
 const host = `http://localhost:3000`;
 const ctrlOrCmd = process.platform === "darwin" ? "Meta" : "Control";
 
-<<<<<<< HEAD
-test("compiled http sample", async ({ page }) => {
-  await page.goto(host);
-  const samplesDropDown = page.locator("select.sample-dropdown");
-  await samplesDropDown.selectOption({ label: "Http service" });
-  const outputContainer = page.locator("_react=OutputContent");
-  await expect(outputContainer).toContainText(`"title": "Widget Service"`);
-});
-
-test("shared link works", async ({ page }) => {
-  // Pass code "op sharedCode(): string;"
-  // cspell:disable-next-line
-  await page.goto(`${host}/?c=b3Agc2hhcmVkQ29kZSgpOiBzdHJpbmc7`);
-  const outputContainer = page.locator("_react=OutputContent");
-  await expect(outputContainer).toContainText(`"operationId": "sharedCode"`);
-});
-=======
 test.describe("playground UI tests", () => {
   test.skip(process.platform === "win32", "https://github.com/microsoft/cadl/issues/1223");
 
@@ -27,16 +10,15 @@
     await page.goto(host);
     const samplesDropDown = page.locator("select.sample-dropdown");
     await samplesDropDown.selectOption({ label: "Http service" });
-    const outputContainer = page.locator(".output-content");
+    const outputContainer = page.locator("_react=OutputContent");
     await expect(outputContainer).toContainText(`"title": "Widget Service"`);
   });
->>>>>>> 8d7719be
 
   test("shared link works", async ({ page }) => {
     // Pass code "op sharedCode(): string;"
     // cspell:disable-next-line
     await page.goto(`${host}/?c=b3Agc2hhcmVkQ29kZSgpOiBzdHJpbmc7`);
-    const outputContainer = page.locator(".output-content");
+    const outputContainer = page.locator("_react=OutputContent");
     await expect(outputContainer).toContainText(`"operationId": "sharedCode"`);
   });
 
