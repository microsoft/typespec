--- conflicted
+++ resolved
@@ -67,19 +67,6 @@
     "!dist/test/**"
   ],
   "dependencies": {
-<<<<<<< HEAD
-    "@fluentui/react-components": "~9.42.0",
-    "@fluentui/react-icons": "^2.0.221",
-    "@typespec/bundler": "workspace:~0.1.0",
-    "@typespec/compiler": "workspace:~0.53.1",
-    "@typespec/html-program-viewer": "workspace:~0.53.0",
-    "@typespec/http": "workspace:~0.53.0",
-    "@typespec/openapi": "workspace:~0.53.0",
-    "@typespec/openapi3": "workspace:~0.53.2",
-    "@typespec/protobuf": "workspace:~0.53.0",
-    "@typespec/rest": "workspace:~0.53.0",
-    "@typespec/versioning": "workspace:~0.53.0",
-=======
     "@fluentui/react-components": "~9.46.4",
     "@fluentui/react-icons": "^2.0.226",
     "@typespec/bundler": "workspace:~",
@@ -92,7 +79,6 @@
     "@typespec/rest": "workspace:~",
     "@typespec/versioning": "workspace:~",
     "clsx": "^2.1.0",
->>>>>>> 02cd6f4d
     "debounce": "~2.0.0",
     "lzutf8": "0.6.3",
     "monaco-editor": "~0.46.0",
