{
  "name": "@cadl-lang/playground",
  "private": true,
  "version": "1.0.0",
  "author": "Microsoft Corporation",
  "description": "An app to play with CADL in the browser",
  "homepage": "https://github.com/microsoft/cadl",
  "readme": "https://github.com/microsoft/cadl/blob/main/README.md",
  "license": "MIT",
  "repository": {
    "type": "git",
    "url": "git+https://github.com/Microsoft/cadl.git"
  },
  "bugs": {
    "url": "https://github.com/Microsoft/cadl/issues"
  },
  "keywords": [
    "cadl"
  ],
  "type": "module",
  "main": "dist/src/lib.js",
  "engines": {
    "node": ">=16.0.0"
  },
  "scripts": {
    "clean": "rimraf ./dist ./dist-dev ./temp ./cadlContents.json",
    "build": "tsc -p . && node dist-dev/scripts/preload.js && vite build",
    "watch": "vite",
    "e2e": "playwright test -c dist-dev/e2e",
    "e2e:headed": "playwright test -c dist-dev/e2e --headed",
    "test": "npm run e2e",
    "test-official": "npm run e2e",
    "lint": "eslint . --ext .ts --max-warnings=0",
    "lint:fix": "eslint . --fix --ext .ts"
  },
  "files": [
    "lib/*.cadl",
    "dist/**",
    "!dist/test/**"
  ],
  "dependencies": {
    "@cadl-lang/versioning": "~0.4.0",
    "@cadl-lang/compiler": "~0.30.0",
    "@cadl-lang/rest": "~0.13.0",
    "@cadl-lang/openapi3": "~0.10.0",
    "@cadl-lang/openapi": "~0.8.0",
    "monaco-editor": "~0.32.1",
    "prettier": "~2.6.2",
    "vite": "^2.8.0",
    "vscode-languageserver-textdocument": "~1.0.1",
    "lzutf8": "~0.6.1",
    "debounce": "~1.2.1"
  },
  "devDependencies": {
    "@types/mocha": "~9.1.0",
<<<<<<< HEAD
    "@types/node": "~16.11.7",
=======
    "@types/node": "~16.0.3",
>>>>>>> b4d8ef5a
    "@types/prettier": "^2.0.2",
    "@cadl-lang/eslint-config-cadl": "~0.3.0",
    "eslint": "^8.12.0",
    "mocha": "~9.2.0",
    "c8": "~7.11.0",
    "@playwright/test": "~1.20.2",
    "playwright": "~1.20.2",
    "rimraf": "~3.0.2",
    "cross-env": "~7.0.3",
    "typescript": "~4.6.3",
    "@types/lz-string": "~1.3.34",
    "@types/debounce": "~1.2.1"
  }
}<|MERGE_RESOLUTION|>--- conflicted
+++ resolved
@@ -53,11 +53,7 @@
   },
   "devDependencies": {
     "@types/mocha": "~9.1.0",
-<<<<<<< HEAD
-    "@types/node": "~16.11.7",
-=======
     "@types/node": "~16.0.3",
->>>>>>> b4d8ef5a
     "@types/prettier": "^2.0.2",
     "@cadl-lang/eslint-config-cadl": "~0.3.0",
     "eslint": "^8.12.0",
