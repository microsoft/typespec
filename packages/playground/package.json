--- conflicted
+++ resolved
@@ -41,16 +41,6 @@
     "!dist/test/**"
   ],
   "dependencies": {
-<<<<<<< HEAD
-    "@typespec/versioning": "~0.42.0",
-    "@typespec/compiler": "~0.42.0",
-    "@typespec/http": "~0.42.0",
-    "@typespec/rest": "~0.42.0",
-    "@typespec/openapi3": "~0.42.0",
-    "@typespec/openapi": "~0.42.0",
-    "@typespec/html-program-viewer": "~0.42.0",
-    "@typespec/json-schema": "~0.42.0",
-=======
     "@typespec/versioning": "~0.43.0",
     "@typespec/compiler": "~0.43.0",
     "@typespec/http": "~0.43.1",
@@ -58,7 +48,7 @@
     "@typespec/openapi3": "~0.43.0",
     "@typespec/openapi": "~0.43.0",
     "@typespec/html-program-viewer": "~0.43.0",
->>>>>>> df557924
+    "@typespec/json-schema": "~0.42.0",
     "@emotion/react": "^11.10.4",
     "@vitejs/plugin-react": "~3.1.0",
     "es-module-shims": "~1.7.1",
