--- conflicted
+++ resolved
@@ -51,11 +51,7 @@
     "@emotion/react": "^11.10.4",
     "@fluentui/react-components": "~9.21.0",
     "@fluentui/react-icons": "~2.0.190",
-<<<<<<< HEAD
-    "@typespec/compiler": "~0.45.2",
-=======
     "@typespec/compiler": "~0.45.1",
->>>>>>> e3a9d8bb
     "@typespec/html-program-viewer": "~0.45.0",
     "@typespec/http": "~0.45.0",
     "@typespec/openapi": "~0.45.0",
