--- conflicted
+++ resolved
@@ -206,18 +206,10 @@
       : (paramNameOrOptions?.name ?? entity.name);
 
   const userOptions: PathOptions = typeof paramNameOrOptions === "object" ? paramNameOrOptions : {};
-<<<<<<< HEAD
-  const options: PathParameterOptions = {
-    type: "path",
-    explode: userOptions.explode ?? false,
-    allowReserved: userOptions.allowReserved ?? false,
-    style: userOptions.style ?? (entity.optional ? "path" : "simple"),
-=======
   setPathOptions(context.program, entity, {
     explode: userOptions.explode,
     allowReserved: userOptions.allowReserved,
-    style: userOptions.style,
->>>>>>> 52f275a6
+    style: entity.optional ? "path" : userOptions.style,
     name: paramName,
   });
 };
