import { createTypeSpecLibrary, paramMessage } from "@typespec/compiler";

export const $lib = createTypeSpecLibrary({
  name: "@typespec/http",
  diagnostics: {
    "http-verb-duplicate": {
      severity: "error",
      messages: {
        default: paramMessage`HTTP verb already applied to ${"entityName"}`,
      },
    },
    "missing-uri-param": {
      severity: "error",
      messages: {
        default: paramMessage`Route reference parameter '${"param"}' but wasn't found in operation parameters`,
      },
    },
    "incompatible-uri-param": {
      severity: "error",
      messages: {
        default: paramMessage`Parameter '${"param"}' is defined in the uri as a ${"uriKind"} but is annotated as a ${"annotationKind"}.`,
      },
    },
    "use-uri-template": {
      severity: "error",
      messages: {
        default: paramMessage`Parameter '${"param"}' is already defined in the uri template. Explode, style and allowReserved property must be defined in the uri template as described by RFC 6570.`,
      },
    },

    "double-slash": {
      severity: "warning",
      messages: {
        default: paramMessage`Route will result in duplicate slashes as parameter '${"paramName"}' use path expansion and is prefixed with a /`,
        optionalUnset: paramMessage`Route will result in duplicate slashes when optional parameter '${"paramName"}' is not set.`,
        optionalSet: paramMessage`Route will result in duplicate slashes when optional parameter '${"paramName"}' is set.`,
      },
    },
    "missing-server-param": {
      severity: "error",
      messages: {
        default: paramMessage`Server url contains parameter '${"param"}' but wasn't found in given parameters`,
      },
    },
    "duplicate-body": {
      severity: "error",
      messages: {
        default: "Operation has multiple @body parameters declared",
        duplicateUnannotated:
          "Operation has multiple unannotated parameters. There can only be one representing the body",
        bodyAndUnannotated:
          "Operation has a @body and an unannotated parameter. There can only be one representing the body",
      },
    },
    "duplicate-route-decorator": {
      severity: "error",
      messages: {
        namespace: "@route was defined twice on this namespace and has different values.",
      },
    },
    "operation-param-duplicate-type": {
      severity: "error",
      messages: {
        default: paramMessage`Param ${"paramName"} has multiple types: [${"types"}]`,
      },
    },
    "duplicate-operation": {
      severity: "error",
      messages: {
        default: paramMessage`Duplicate operation "${"operationName"}" routed at "${"verb"} ${"path"}".`,
      },
    },
    "multiple-status-codes": {
      severity: "error",
      messages: {
        default: "Multiple `@statusCode` decorators defined for this operation response.",
      },
    },
    "status-code-invalid": {
      severity: "error",
      messages: {
        default:
          "statusCode value must be a numeric or string literal or union of numeric or string literals",
        value: "statusCode value must be a three digit code between 100 and 599",
      },
    },
    "content-type-string": {
      severity: "error",
      messages: {
        default: "contentType parameter must be a string literal or union of string literals",
      },
    },
    "content-type-ignored": {
      severity: "warning",
      messages: {
        default: "`Content-Type` header ignored because there is no body.",
      },
    },
    "metadata-ignored": {
      severity: "warning",
      messages: {
        default: paramMessage`${"kind"} property will be ignored as it is inside of a @body property. Use @bodyRoot instead if wanting to mix.`,
      },
    },
    "response-cookie-not-supported": {
      severity: "warning",
      messages: {
        default: paramMessage`@cookie on response is not supported. Property '${"propName"}' will be ignored in the body. If you need 'Set-Cookie', use @header instead.`,
      },
    },
    "no-service-found": {
      severity: "warning",
      messages: {
        default: paramMessage`No namespace with '@service' was found, but Namespace '${"namespace"}' contains routes. Did you mean to annotate this with '@service'?`,
      },
    },
    "invalid-type-for-auth": {
      severity: "error",
      messages: {
        default: paramMessage`@useAuth ${"kind"} only accept Auth model, Tuple of auth model or union of auth model.`,
      },
    },
    "shared-inconsistency": {
      severity: "error",
      messages: {
        default: paramMessage`Each operation routed at "${"verb"} ${"path"}" needs to have the @sharedRoute decorator.`,
      },
    },
    "multipart-invalid-content-type": {
      severity: "error",
      messages: {
        default: paramMessage`Content type '${"contentType"}' is not a multipart content type. Supported content types are: ${"supportedContentTypes"}.`,
      },
    },
    "multipart-model": {
      severity: "error",
      messages: {
        default: "Multipart request body must be a model or a tuple of http parts.",
      },
    },
    "no-implicit-multipart": {
      severity: "error",
      messages: {
        default:
          "Using multipart payloads requires the use of @multipartBody and HttpPart<T> models.",
      },
    },
    "multipart-part": {
      severity: "error",
      messages: {
        default: "Expect item to be an HttpPart model.",
      },
    },
    "multipart-nested": {
      severity: "error",
      messages: {
        default: "Cannot use @multipartBody inside of an HttpPart",
      },
    },
    "http-file-extra-property": {
      severity: "error",
      messages: {
        default: paramMessage`File model cannot define extra properties. Found '${"propName"}'.`,
      },
    },
    "http-file-disallowed-metadata": {
      severity: "error",
      messages: {
        default: paramMessage`File model cannot define HTTP metadata type '${"metadataType"}' on property '${"propName"}'.`,
      },
    },
    "formdata-no-part-name": {
      severity: "error",
      messages: {
        default: "Part used in multipart/form-data must have a name.",
      },
    },
    "http-file-structured": {
      severity: "warning",
      messages: {
        default: paramMessage`HTTP File body is serialized as a structured model in '${"contentTypes"}' instead of being treated as the contents of a file because an explicit Content-Type header is defined. Override the \`contentType\` property of the file model to declare the internal media type of the file's contents, or suppress this warning if you intend to serialize the File as a model.`,
        union:
          "An HTTP File in a union is serialized as a structured model instead of being treated as the contents of a file. Declare a separate operation using `@sharedRoute` that has only the File model as the body type to treat it as a file, or suppress this warning if you intend to serialize the File as a model.",
      },
    },
    "http-file-content-type-not-string": {
      severity: "error",
      messages: {
        default: paramMessage`The 'contentType' property of the file model must be 'TypeSpec.string', a string literal, or a union of string literals. Found '${"type"}'.`,
      },
    },
    "http-file-contents-not-scalar": {
      severity: "error",
      messages: {
        default: paramMessage`The 'contents' property of the file model must be a scalar type that extends 'string' or 'bytes'. Found '${"type"}'.`,
      },
    },
<<<<<<< HEAD
    "patch-implicit-optional": {
      severity: "warning",
      messages: {
        default: `Patch operation stopped applying an implicit optional transform to the body in 1.0.0. Use @patch(#{implicitOptional: false}) to restore the old behavior.`,
=======
    "merge-patch-contains-null": {
      severity: "error",
      messages: {
        default:
          "Cannot convert model to a merge-patch compatible shape because it contains the 'null' intrinsic type.",
      },
    },
    "merge-patch-content-type": {
      severity: "warning",
      messages: {
        default: paramMessage`The content-type of a request using a merge-patch template should be 'application/merge-patch+json' detected a header with content-type '${"contentType"}'.`,
      },
    },
    "merge-patch-contains-metadata": {
      severity: "error",
      messages: {
        default: paramMessage`The MergePatch transform does not operate on http envelope metadata.  Remove any http metadata decorators ('@query', '@header', '@path', '@cookie', '@statusCode') from the model passed to the MergePatch template. Found '${"metadataType"}' decorating property '${"propertyName"}'`,
>>>>>>> 67698079
      },
    },
  },
  state: {
    authentication: { description: "State for the @auth decorator" },
    header: { description: "State for the @header decorator" },
    cookie: { description: "State for the @cookie decorator" },
    query: { description: "State for the @query decorator" },
    path: { description: "State for the @path decorator" },
    body: { description: "State for the @body decorator" },
    bodyRoot: { description: "State for the @bodyRoot decorator" },
    bodyIgnore: { description: "State for the @bodyIgnore decorator" },
    multipartBody: { description: "State for the @bodyIgnore decorator" },
    statusCode: { description: "State for the @statusCode decorator" },
    verbs: { description: "State for the verb decorators (@get, @post, @put, etc.)" },
    patchOptions: { description: "State for the options of the @patch decorator" },
    servers: { description: "State for the @server decorator" },
    includeInapplicableMetadataInPayload: {
      description: "State for the @includeInapplicableMetadataInPayload decorator",
    },
    // route.ts
    externalInterfaces: {},
    routeProducer: {},
    routes: {},
    sharedRoutes: { description: "State for the @sharedRoute decorator" },
    routeOptions: {},

    // private
    file: { description: "State for the @Private.file decorator" },
    httpPart: { description: "State for the @Private.httpPart decorator" },
    mergePatchModel: { description: "State marking mergePatch models " },
    mergePatchProperty: { description: "State marking merge path model property source" },
    mergePatchPropertyOptions: {
      description: "Override options for a property in a merge patch transform",
    },
  },
});

export const { reportDiagnostic, createDiagnostic, stateKeys: HttpStateKeys } = $lib;<|MERGE_RESOLUTION|>--- conflicted
+++ resolved
@@ -195,12 +195,12 @@
         default: paramMessage`The 'contents' property of the file model must be a scalar type that extends 'string' or 'bytes'. Found '${"type"}'.`,
       },
     },
-<<<<<<< HEAD
     "patch-implicit-optional": {
       severity: "warning",
       messages: {
         default: `Patch operation stopped applying an implicit optional transform to the body in 1.0.0. Use @patch(#{implicitOptional: false}) to restore the old behavior.`,
-=======
+      },
+    },
     "merge-patch-contains-null": {
       severity: "error",
       messages: {
@@ -218,7 +218,6 @@
       severity: "error",
       messages: {
         default: paramMessage`The MergePatch transform does not operate on http envelope metadata.  Remove any http metadata decorators ('@query', '@header', '@path', '@cookie', '@statusCode') from the model passed to the MergePatch template. Found '${"metadataType"}' decorating property '${"propertyName"}'`,
->>>>>>> 67698079
       },
     },
   },
