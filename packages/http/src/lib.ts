import { createTypeSpecLibrary, paramMessage } from "@typespec/compiler";

export const $lib = createTypeSpecLibrary({
  name: "@typespec/http",
  diagnostics: {
    "http-verb-duplicate": {
      severity: "error",
      messages: {
        default: paramMessage`HTTP verb already applied to ${"entityName"}`,
      },
    },
    "http-verb-wrong-type": {
      severity: "error",
      messages: {
        default: paramMessage`Cannot use @${"verb"} on a ${"entityKind"}`,
      },
    },
    "missing-path-param": {
      severity: "error",
      messages: {
        default: paramMessage`Path contains parameter ${"param"} but wasn't found in given parameters`,
      },
    },
    "optional-path-param": {
      severity: "error",
      messages: {
        default: paramMessage`Path parameter '${"paramName"}' cannot be optional.`,
      },
    },
    "missing-server-param": {
      severity: "error",
      messages: {
        default: paramMessage`Server url contains parameter '${"param"}' but wasn't found in given parameters`,
      },
    },
    "duplicate-body": {
      severity: "error",
      messages: {
        default: "Operation has multiple @body parameters declared",
        duplicateUnannotated:
          "Operation has multiple unannotated parameters. There can only be one representing the body",
        bodyAndUnannotated:
          "Operation has a @body and an unannotated parameter. There can only be one representing the body",
      },
    },
    "duplicate-route-decorator": {
      severity: "error",
      messages: {
        namespace: "@route was defined twice on this namespace and has different values.",
      },
    },
    "operation-param-duplicate-type": {
      severity: "error",
      messages: {
        default: paramMessage`Param ${"paramName"} has multiple types: [${"types"}]`,
      },
    },
    "duplicate-operation": {
      severity: "error",
      messages: {
        default: paramMessage`Duplicate operation "${"operationName"}" routed at "${"verb"} ${"path"}".`,
      },
    },
    "multiple-status-codes": {
      severity: "error",
      messages: {
        default: "Multiple `@statusCode` decorators defined for this operation response.",
      },
    },
    "status-code-invalid": {
      severity: "error",
      messages: {
        default:
          "statusCode value must be a numeric or string literal or union of numeric or string literals",
        value: "statusCode value must be a three digit code between 100 and 599",
      },
    },
    "content-type-string": {
      severity: "error",
      messages: {
        default: "contentType parameter must be a string literal or union of string literals",
      },
    },
    "content-type-ignored": {
      severity: "warning",
      messages: {
        default: "`Content-Type` header ignored because there is no body.",
      },
    },
    "no-service-found": {
      severity: "warning",
      messages: {
        default: paramMessage`No namespace with '@service' was found, but Namespace '${"namespace"}' contains routes. Did you mean to annotate this with '@service'?`,
      },
    },
    "invalid-type-for-auth": {
      severity: "error",
      messages: {
        default: paramMessage`@useAuth ${"kind"} only accept Auth model, Tuple of auth model or union of auth model.`,
      },
    },
    "shared-inconsistency": {
      severity: "error",
      messages: {
        default: "All shared routes must agree on the value of the shared parameter.",
      },
    },
    "write-visibility-not-supported": {
      severity: "warning",
      messages: {
        default: `@visibility("write") is not supported. Use @visibility("update"), @visibility("create") or @visibility("create", "update") as appropriate.`,
      },
    },
    "multipart-model": {
      severity: "error",
      messages: {
        default: "Multipart request body must be a model.",
      },
    },
    "header-format-required": {
      severity: "error",
      messages: {
        default: `A format must be specified for @header when type is an array. e.g. @header({format: "csv"})`,
      },
    },
    "query-format-required": {
      severity: "error",
      messages: {
        default: `A format must be specified for @query when type is an array. e.g. @query({format: "multi"})`,
      },
    },
  },
  state: {
    authentication: { description: "State for the @auth decorator" },
    header: { description: "State for the @header decorator" },
    query: { description: "State for the @query decorator" },
    path: { description: "State for the @path decorator" },
    body: { description: "State for the @body decorator" },
    statusCode: { description: "State for the @statusCode decorator" },
    verbs: { description: "State for the verb decorators (@get, @post, @put, etc.)" },
    servers: { description: "State for the @server decorator" },
    includeInapplicableMetadataInPayload: {
      description: "State for the @includeInapplicableMetadataInPayload decorator",
    },

    // route.ts
    externalInterfaces: {},
    routeProducer: {},
    routes: {},
    sharedRoutes: { description: "State for the @sharedRoute decorator" },
    routeOptions: {},
  },
} as const);

<<<<<<< HEAD
export const { reportDiagnostic, createDiagnostic } = $lib;
=======
export const { reportDiagnostic, createDiagnostic, stateKeys: HttpStateKeys } = $lib;
>>>>>>> da99aa95
<|MERGE_RESOLUTION|>--- conflicted
+++ resolved
@@ -152,8 +152,4 @@
   },
 } as const);
 
-<<<<<<< HEAD
-export const { reportDiagnostic, createDiagnostic } = $lib;
-=======
-export const { reportDiagnostic, createDiagnostic, stateKeys: HttpStateKeys } = $lib;
->>>>>>> da99aa95
+export const { reportDiagnostic, createDiagnostic, stateKeys: HttpStateKeys } = $lib;