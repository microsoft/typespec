--- conflicted
+++ resolved
@@ -206,7 +206,7 @@
 extern dec includeInapplicableMetadataInPayload(target: unknown, value: boolean);
 
 /**
- * `@route` defines the relative route URI for the target operation
+ * Defines the relative route URI for the target operation
  *
  * The first argument should be a URI fragment that may contain one or more path parameter fields.
  * If the namespace or interface that contains the operation is also marked with a `@route` decorator,
@@ -214,7 +214,11 @@
  *
  * `@route` can only be applied to operations, namespaces, and interfaces.
  *
-<<<<<<< HEAD
+ * @param path Relative route path. Cannot include query parameters.
+ * @param parameters Optional set of parameters used to configure the route. Supports `{shared: true}` which indicates that the route may be shared by several operations.
+ *
+ * @example
+ *
  * ```typespec
  * @route("/widgets")
  * op getWidget(@path id: string): Widget;
@@ -236,10 +240,4 @@
  * op getWidget(@path id: string): Widget;
  * ```
  */
-extern dec sharedRoute(target: Operation);
-=======
- * @param path Relative route path. Cannot include query parameters.
- * @param parameters Optional set of parameters used to configure the route. Supports `{shared: true}` which indicates that the route may be shared by several operations.
- */
-extern dec route(entity: unknown, path: string, parameters?: object);
->>>>>>> 566b778e
+extern dec sharedRoute(target: Operation);