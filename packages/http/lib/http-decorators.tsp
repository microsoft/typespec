--- conflicted
+++ resolved
@@ -186,15 +186,9 @@
  */
 extern dec server(
   target: Namespace,
-<<<<<<< HEAD
   url: valueof string,
   description: valueof string,
-  parameters?: object
-=======
-  url: string,
-  description: string,
   parameters?: Record<unknown>
->>>>>>> afd531aa
 );
 
 /**
