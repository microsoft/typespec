import { t, type TesterInstance } from "@typespec/compiler/testing";
import { beforeEach, expect, it } from "vitest";
import { Tester } from "../../test/test-host.js";
<<<<<<< HEAD
import { getEngine } from "../../test/utils.js";
=======
import { getSubgraph } from "../../test/utils.js";

>>>>>>> 3a1ac827
let runner: TesterInstance;
beforeEach(async () => {
  runner = await Tester.createInstance();
});

it("handles mutation of members", async () => {
  const { program, Foo, a } = await runner.compile(t.code`
      enum ${t.enum("Foo")} {
        ${t.enumMember("a")};
        b;
      }
    `);

<<<<<<< HEAD
  const engine = getEngine(program);
  const fooNode = engine.getMutationNode(Foo);
  const aNode = engine.getMutationNode(a);
  fooNode.connectMember(aNode);
=======
  const subgraph = getSubgraph(program);
  const fooNode = subgraph.getNode(Foo);
  const aNode = subgraph.getNode(a);
  aNode.mutate();
  expect(aNode.isMutated).toBe(true);
  expect(fooNode.isMutated).toBe(true);
  expect(fooNode.mutatedType.members.get("a") === aNode.mutatedType).toBe(true);
});

it("handles mutation of members with name change", async () => {
  const { program, Foo, a } = await runner.compile(t.code`
      enum ${t.enum("Foo")} {
        ${t.enumMember("a")};
        b;
      }
    `);

  const subgraph = getSubgraph(program);
  const fooNode = subgraph.getNode(Foo);
  const aNode = subgraph.getNode(a);
>>>>>>> 3a1ac827
  aNode.mutate((clone) => (clone.name = "aRenamed"));
  expect(aNode.isMutated).toBe(true);
  expect(fooNode.isMutated).toBe(true);
  expect(fooNode.mutatedType.members.get("a")).toBeUndefined();
  expect(fooNode.mutatedType.members.get("aRenamed") === aNode.mutatedType).toBe(true);
});

it("handles deletion of members", async () => {
  const { program, Foo, a } = await runner.compile(t.code`
      enum ${t.enum("Foo")} {
        ${t.enumMember("a")};
        b;
      }
    `);

  const subgraph = getSubgraph(program);
  const fooNode = subgraph.getNode(Foo);
  const aNode = subgraph.getNode(a);
  aNode.delete();
  expect(aNode.isDeleted).toBe(true);
  expect(fooNode.isMutated).toBe(true);
  expect(fooNode.mutatedType.members.get("a")).toBeUndefined();
  expect(fooNode.mutatedType.members.size).toBe(1);
});<|MERGE_RESOLUTION|>--- conflicted
+++ resolved
@@ -1,12 +1,7 @@
 import { t, type TesterInstance } from "@typespec/compiler/testing";
 import { beforeEach, expect, it } from "vitest";
 import { Tester } from "../../test/test-host.js";
-<<<<<<< HEAD
 import { getEngine } from "../../test/utils.js";
-=======
-import { getSubgraph } from "../../test/utils.js";
-
->>>>>>> 3a1ac827
 let runner: TesterInstance;
 beforeEach(async () => {
   runner = await Tester.createInstance();
@@ -20,33 +15,10 @@
       }
     `);
 
-<<<<<<< HEAD
   const engine = getEngine(program);
   const fooNode = engine.getMutationNode(Foo);
   const aNode = engine.getMutationNode(a);
   fooNode.connectMember(aNode);
-=======
-  const subgraph = getSubgraph(program);
-  const fooNode = subgraph.getNode(Foo);
-  const aNode = subgraph.getNode(a);
-  aNode.mutate();
-  expect(aNode.isMutated).toBe(true);
-  expect(fooNode.isMutated).toBe(true);
-  expect(fooNode.mutatedType.members.get("a") === aNode.mutatedType).toBe(true);
-});
-
-it("handles mutation of members with name change", async () => {
-  const { program, Foo, a } = await runner.compile(t.code`
-      enum ${t.enum("Foo")} {
-        ${t.enumMember("a")};
-        b;
-      }
-    `);
-
-  const subgraph = getSubgraph(program);
-  const fooNode = subgraph.getNode(Foo);
-  const aNode = subgraph.getNode(a);
->>>>>>> 3a1ac827
   aNode.mutate((clone) => (clone.name = "aRenamed"));
   expect(aNode.isMutated).toBe(true);
   expect(fooNode.isMutated).toBe(true);
@@ -61,10 +33,10 @@
         b;
       }
     `);
-
-  const subgraph = getSubgraph(program);
-  const fooNode = subgraph.getNode(Foo);
-  const aNode = subgraph.getNode(a);
+  const engine = getEngine(program);
+  const fooNode = engine.getMutationNode(Foo);
+  const aNode = engine.getMutationNode(a);
+  fooNode.connectMember(aNode);
   aNode.delete();
   expect(aNode.isDeleted).toBe(true);
   expect(fooNode.isMutated).toBe(true);
