import type { MemberType, Type } from "@typespec/compiler";
import type { Typekit } from "@typespec/compiler/typekit";
<<<<<<< HEAD
import { mutationNodeFor, type MutationNodeForType } from "../mutation-node/factory.js";
import { MutationNode, type MutationNodeOptions } from "../mutation-node/mutation-node.js";
=======
import type { MutationNodeForType } from "../mutation-node/factory.js";
import { MutationSubgraph } from "../mutation-node/mutation-subgraph.js";
import { EnumMemberMutation } from "./enum-member.js";
import { EnumMutation } from "./enum.js";
>>>>>>> 3a1ac827
import { InterfaceMutation } from "./interface.js";
import { IntrinsicMutation } from "./intrinsic.js";
import { LiteralMutation } from "./literal.js";
import { ModelPropertyMutation } from "./model-property.js";
import { ModelMutation } from "./model.js";
import { Mutation } from "./mutation.js";
import { OperationMutation } from "./operation.js";

import { ScalarMutation } from "./scalar.js";
import { UnionVariantMutation } from "./union-variant.js";
import { UnionMutation } from "./union.js";

interface StronglyConnectedMutationsEntry {
  components: Mutation<any, any, any, any>[][];
  componentAdjacency: Map<number, Set<number>>;
  mutationToComponent: Map<Mutation<any, any, any, any>, number>;
  mutations: Set<Mutation<any, any, any, any>>;
}

export type MutationRegistry = Record<Type["kind"], Mutation<Type, any, any>>;

export interface DefaultMutationClasses<TCustomMutations extends CustomMutationClasses>
  extends MutationRegistry {
  Operation: OperationMutation<MutationOptions, TCustomMutations>;
  Interface: InterfaceMutation<MutationOptions, TCustomMutations>;
  Model: ModelMutation<TCustomMutations, MutationOptions>;
  Scalar: ScalarMutation<MutationOptions, TCustomMutations>;
  ModelProperty: ModelPropertyMutation<TCustomMutations, MutationOptions>;
  Union: UnionMutation<MutationOptions, TCustomMutations>;
  UnionVariant: UnionVariantMutation<MutationOptions, TCustomMutations>;
  Enum: EnumMutation<MutationOptions, TCustomMutations>;
  EnumMember: EnumMemberMutation<MutationOptions, TCustomMutations>;
  String: LiteralMutation<MutationOptions, TCustomMutations>;
  Number: LiteralMutation<MutationOptions, TCustomMutations>;
  Boolean: LiteralMutation<MutationOptions, TCustomMutations>;
  Intrinsic: IntrinsicMutation<MutationOptions, TCustomMutations>;
}

export type CustomMutationClasses = Partial<MutationRegistry>;

export type WithDefaultMutations<TCustomMutationClasses extends CustomMutationClasses> =
  TCustomMutationClasses & DefaultMutationClasses<TCustomMutationClasses>;

export type MutationFor<
  TCustomMutations extends CustomMutationClasses,
  TKind extends Type["kind"] = Type["kind"],
> = WithDefaultMutations<TCustomMutations>[TKind];

export type Constructor<T = object> = new (...args: any[]) => T;
export type ConstructorsFor<T> = { [K in keyof T]: Constructor<T[K]> };
export type InstancesFor<T extends Record<string, new (...args: any[]) => any>> = {
  [K in keyof T]: InstanceType<T[K]>;
};

export interface InitialMutationContext<
  TSourceType extends Type,
  TCustomMutations extends CustomMutationClasses,
  TOptions extends MutationOptions = MutationOptions,
  TEngine extends MutationEngine<TCustomMutations> = MutationEngine<TCustomMutations>,
> {
  engine: TEngine;
  sourceType: TSourceType;
  referenceTypes: MemberType[];
  options: TOptions;
}

export interface CreateMutationContext {
  mutationKey: string;
}

export interface MutationContext<
  TSourceType extends Type,
  TCustomMutations extends CustomMutationClasses,
  TOptions extends MutationOptions = MutationOptions,
  TEngine extends MutationEngine<TCustomMutations> = MutationEngine<TCustomMutations>,
> extends InitialMutationContext<TSourceType, TCustomMutations, TOptions, TEngine>,
    CreateMutationContext {}

export interface MutationTraits {
  isSynthetic?: boolean;
}

/**
 * Orchestrates type mutations using custom and default mutation classes.
 */
export class MutationEngine<TCustomMutations extends CustomMutationClasses> {
  /** TypeSpec type utilities. */
  $: Typekit;

  // Map of Type -> (Map of options.cacheKey() -> Mutation)
  #mutationCache = new Map<Type, Map<string, MutationFor<TCustomMutations>>>();
  #seenMutationNodes = new WeakMap<Type, Map<string, MutationNode<Type>>>();
  #mutationAdjacency = new WeakMap<
    Mutation<any, any, any, any>,
    Set<Mutation<any, any, any, any>>
  >();
  #mutationStronglyConnectedComponents = new WeakMap<
    Mutation<any, any, any, any>,
    StronglyConnectedMutationsEntry
  >();
  #mutatorClasses: ConstructorsFor<MutationRegistry>;

  /**
   * Creates a mutation engine with optional custom mutation classes.
   * @param $ - TypeSpec type utilities
   * @param mutatorClasses - Custom mutation class constructors
   */
  constructor($: Typekit, mutatorClasses: ConstructorsFor<TCustomMutations>) {
    this.$ = $;
    this.#mutatorClasses = {
      Operation: mutatorClasses.Operation ?? OperationMutation,
      Interface: mutatorClasses.Interface ?? InterfaceMutation,
      Model: mutatorClasses.Model ?? ModelMutation,
      Scalar: mutatorClasses.Scalar ?? ScalarMutation,
      ModelProperty: mutatorClasses.ModelProperty ?? ModelPropertyMutation,
      Union: mutatorClasses.Union ?? UnionMutation,
      UnionVariant: mutatorClasses.UnionVariant ?? UnionVariantMutation,
      Enum: mutatorClasses.Enum ?? EnumMutation,
      EnumMember: mutatorClasses.EnumMember ?? EnumMemberMutation,
      String: mutatorClasses.String ?? LiteralMutation,
      Number: mutatorClasses.Number ?? LiteralMutation,
      Boolean: mutatorClasses.Boolean ?? LiteralMutation,
      Intrinsic: mutatorClasses.Intrinsic ?? IntrinsicMutation,
    } as any;
  }

  /**
   * Gets or creates a mutation node for the given type and key.
   * @param type - Source type
   * @param mutationKey - Cache key for the node
   * @returns Mutation node for the type
   */
  getMutationNode<T extends Type>(
    type: T,
    options?: MutationNodeOptions | string,
  ): MutationNodeForType<T> {
    let keyMap = this.#seenMutationNodes.get(type);
    const mutationKey = typeof options === "string" ? options : (options?.mutationKey ?? "");
    if (keyMap) {
      const existingNode = keyMap.get(mutationKey);
      if (existingNode) {
        return existingNode as MutationNodeForType<T>;
      }
    } else {
      keyMap = new Map();
      this.#seenMutationNodes.set(type, keyMap);
    }

    const node = mutationNodeFor(this, type, options);
    keyMap.set(mutationKey, node);
    return node;
  }

  /**
   * Replaces one mutation node with another in the cache.
   * @param oldNode - Node to remove
   * @param newNode - Node to add
   */
  replaceMutationNode(oldNode: MutationNode<Type>, newNode: MutationNode<Type>) {
    const oldKeyMap = this.#seenMutationNodes.get(oldNode.sourceType);
    if (oldKeyMap) {
      oldKeyMap.delete(oldNode.mutationKey);
    }

    let newKeyMap = this.#seenMutationNodes.get(newNode.sourceType);
    if (!newKeyMap) {
      newKeyMap = new Map();
      this.#seenMutationNodes.set(newNode.sourceType, newKeyMap);
    }
    newKeyMap.set(newNode.mutationKey, newNode);
  }

  /**
   * Replaces a reference with a new type and mutates it.
   * @param reference - Original reference to replace
   * @param newType - New type to use
   * @param options - Mutation options
   * @param halfEdge - Optional half edge for tracking
   * @returns Mutation for the new type
   */
  replaceAndMutateReference<TType extends Type>(
    reference: MemberType,
    newType: TType,
    options: MutationOptions = new MutationOptions(),
    halfEdge?: MutationHalfEdge,
  ) {
    const { references } = resolveReference(reference);
    const mut = this.mutateWorker(newType, references, options, halfEdge, {
      isSynthetic: true,
    });
    return mut;
  }

  /**
   * Internal worker that creates or retrieves mutations with caching.
   */
  protected mutateWorker<TType extends Type>(
    type: TType,
    references: MemberType[],
    options: MutationOptions,
    halfEdge?: MutationHalfEdge,
    traits?: MutationTraits,
  ): MutationFor<TCustomMutations, TType["kind"]> {
    // initialize cache
    if (!this.#mutationCache.has(type)) {
      this.#mutationCache.set(type, new Map<string, MutationFor<TCustomMutations, Type["kind"]>>());
    }

    const byType = this.#mutationCache.get(type)!;
    const mutatorClass = this.#mutatorClasses[type.kind];
    if (!mutatorClass) {
      throw new Error("No mutator registered for type kind: " + type.kind);
    }

    const info = (mutatorClass as any).mutationInfo(
      this,
      type,
      references,
      options,
      halfEdge,
      traits,
    );
    if (info instanceof Mutation) {
      // Already a mutation, return it directly.
      // Type change mutations break types badly, but hopefully in general things "just work"?
      return info as any;
    }

    const key = info.mutationKey;
    if (byType.has(key)) {
      const existing = byType.get(key)! as any;
      halfEdge?.setTail(existing);
      if (!existing.isMutated) {
        existing.isMutated = true;
        existing.mutate();
      }
      return existing;
    }

    // TS doesn't like this abstract class here, but it will be a derivative
    // class in practice.
    const mutation = new (mutatorClass as any)(this, type, [], options, info);
    byType.set(key, mutation);
    mutation.isMutated = true;
    halfEdge?.setTail(mutation);
    mutation.mutate();
    return mutation;
  }

  /**
   * Mutates a type using registered mutation classes.
   * @param type - Type to mutate
   * @param options - Mutation options
   * @param halfEdge - Optional half edge for linking mutations to parent mutations
   * @returns Mutation for the type
   */
  mutate<TType extends Type>(
    type: TType,
    options: MutationOptions = new MutationOptions(),
    halfEdge?: MutationHalfEdge,
    traits?: MutationTraits,
  ): MutationFor<TCustomMutations, TType["kind"]> {
    return this.mutateWorker(type, [], options, halfEdge, traits);
  }

  /**
   * Mutates a type through a reference chain (e.g., ModelProperty or UnionVariant).
   * @param reference - Reference to mutate
   * @param options - Mutation options
   * @param halfEdge - Optional half edge for tracking
   * @returns Mutation for the referenced type
   */
  mutateReference(
    reference: MemberType,
    options: MutationOptions = new MutationOptions(),
    halfEdge?: MutationHalfEdge,
    traits?: MutationTraits,
  ): MutationFor<TCustomMutations> {
    const { referencedType, references } = resolveReference(reference);

    return this.mutateWorker(referencedType, references, options, halfEdge, traits) as any;
  }

  registerMutationEdge(head: Mutation<any, any, any, any>, tail: Mutation<any, any, any, any>) {
    let neighbors = this.#mutationAdjacency.get(head);
    if (!neighbors) {
      neighbors = new Set();
      this.#mutationAdjacency.set(head, neighbors);
    }
    if (neighbors.has(tail)) {
      return;
    }
    neighbors.add(tail);
    this.#onMutationGraphChanged(head);
  }

  getMutationStronglyConnectedComponents(
    root: Mutation<any, any, any, any>,
  ): Mutation<any, any, any, any>[][] {
    let entry = this.#mutationStronglyConnectedComponents.get(root);
    if (!entry) {
      entry = this.#buildMutationStronglyConnectedComponentsEntry(root);
    }
    return this.#collectMutationComponentsFromEntry(entry, root);
  }

  #onMutationGraphChanged(mutation: Mutation<any, any, any, any>) {
    const entry = this.#mutationStronglyConnectedComponents.get(mutation);
    if (entry) {
      this.#invalidateMutationStronglyConnectedComponents(entry);
    }
  }

  #buildMutationStronglyConnectedComponentsEntry(
    root: Mutation<any, any, any, any>,
  ): StronglyConnectedMutationsEntry {
    const indexMap = new Map<Mutation<any, any, any, any>, number>();
    const lowlinkMap = new Map<Mutation<any, any, any, any>, number>();
    const stack: Mutation<any, any, any, any>[] = [];
    const onStack = new Set<Mutation<any, any, any, any>>();
    let index = 0;
    const components: Mutation<any, any, any, any>[][] = [];
    const mutationToComponent = new Map<Mutation<any, any, any, any>, number>();

    const strongConnect = (mutation: Mutation<any, any, any, any>) => {
      indexMap.set(mutation, index);
      lowlinkMap.set(mutation, index);
      index++;
      stack.push(mutation);
      onStack.add(mutation);

      const neighbors = this.#mutationAdjacency.get(mutation);
      if (neighbors) {
        for (const neighbor of neighbors) {
          if (!indexMap.has(neighbor)) {
            strongConnect(neighbor);
            lowlinkMap.set(
              mutation,
              Math.min(lowlinkMap.get(mutation)!, lowlinkMap.get(neighbor)!),
            );
          } else if (onStack.has(neighbor)) {
            lowlinkMap.set(mutation, Math.min(lowlinkMap.get(mutation)!, indexMap.get(neighbor)!));
          }
        }
      }

      if (lowlinkMap.get(mutation) === indexMap.get(mutation)) {
        const component: Mutation<any, any, any, any>[] = [];
        let member: Mutation<any, any, any, any>;
        do {
          member = stack.pop()!;
          onStack.delete(member);
          component.push(member);
        } while (member !== mutation);
        const componentIndex = components.length;
        components.push(component);
        for (const memberMutation of component) {
          mutationToComponent.set(memberMutation, componentIndex);
        }
      }
    };

    strongConnect(root);

    const componentAdjacency = new Map<number, Set<number>>();
    for (let i = 0; i < components.length; i++) {
      componentAdjacency.set(i, new Set());
    }

    for (const [mutation, componentIndex] of mutationToComponent.entries()) {
      const neighbors = this.#mutationAdjacency.get(mutation);
      if (!neighbors) continue;
      for (const neighbor of neighbors) {
        const neighborComponent = mutationToComponent.get(neighbor);
        if (neighborComponent === undefined || neighborComponent === componentIndex) {
          continue;
        }
        componentAdjacency.get(componentIndex)!.add(neighborComponent);
      }
    }

    const entry: StronglyConnectedMutationsEntry = {
      components,
      componentAdjacency,
      mutationToComponent,
      mutations: new Set(mutationToComponent.keys()),
    };

    for (const mutation of entry.mutations) {
      const previous = this.#mutationStronglyConnectedComponents.get(mutation);
      if (previous && previous !== entry) {
        previous.mutations.delete(mutation);
      }
      this.#mutationStronglyConnectedComponents.set(mutation, entry);
    }

    return entry;
  }

  #collectMutationComponentsFromEntry(
    entry: StronglyConnectedMutationsEntry,
    root: Mutation<any, any, any, any>,
  ): Mutation<any, any, any, any>[][] {
    const start = entry.mutationToComponent.get(root);
    if (start === undefined) {
      return [];
    }

    const result: Mutation<any, any, any, any>[][] = [];
    const visited = new Set<number>();
    const queue: number[] = [start];
    let cursor = 0;

    while (cursor < queue.length) {
      const componentIndex = queue[cursor++];
      if (visited.has(componentIndex)) {
        continue;
      }
      visited.add(componentIndex);
      result.push(entry.components[componentIndex]);
      const neighbors = entry.componentAdjacency.get(componentIndex);
      if (!neighbors) continue;
      for (const next of neighbors) {
        if (!visited.has(next)) {
          queue.push(next);
        }
      }
    }

    return result;
  }

  #invalidateMutationStronglyConnectedComponents(entry: StronglyConnectedMutationsEntry) {
    for (const mutation of entry.mutations) {
      const cachedEntry = this.#mutationStronglyConnectedComponents.get(mutation);
      if (cachedEntry === entry) {
        this.#mutationStronglyConnectedComponents.delete(mutation);
      }
    }
  }
}

function resolveReference(reference: MemberType) {
  const references: MemberType[] = [];
  let referencedType: Type = reference;
  while (referencedType.kind === "ModelProperty" || referencedType.kind === "UnionVariant") {
    references.push(referencedType);
    referencedType = referencedType.type;
  }
  return {
    referencedType,
    references,
  };
}

export class MutationOptions {
  get mutationKey(): string {
    return "";
  }
}

/**
 * Half-edge used to link mutations together. This represents the head-end of a
 * mutation. When the tail is created, it is set on the half-edge and allows the
 * head mutation to connect its nodes to the tail mutation.
 */
export class MutationHalfEdge<
  THead extends Mutation<any, any> = any,
  TTail extends Mutation<any, any> = any,
> {
  head: THead;
  tail: TTail | undefined;
  readonly kind: string;
  #onTailCreation: (tail: TTail) => void;

  constructor(kind: string, head: THead, onTailCreation: (tail: TTail) => void) {
    this.kind = kind;
    this.head = head;
    this.#onTailCreation = onTailCreation;
  }

  setTail(tail: TTail) {
    this.tail = tail;
    this.head.mutationEngine.registerMutationEdge(this.head, tail);
    this.#onTailCreation(tail);
  }
}<|MERGE_RESOLUTION|>--- conflicted
+++ resolved
@@ -1,14 +1,9 @@
 import type { MemberType, Type } from "@typespec/compiler";
 import type { Typekit } from "@typespec/compiler/typekit";
-<<<<<<< HEAD
 import { mutationNodeFor, type MutationNodeForType } from "../mutation-node/factory.js";
 import { MutationNode, type MutationNodeOptions } from "../mutation-node/mutation-node.js";
-=======
-import type { MutationNodeForType } from "../mutation-node/factory.js";
-import { MutationSubgraph } from "../mutation-node/mutation-subgraph.js";
 import { EnumMemberMutation } from "./enum-member.js";
 import { EnumMutation } from "./enum.js";
->>>>>>> 3a1ac827
 import { InterfaceMutation } from "./interface.js";
 import { IntrinsicMutation } from "./intrinsic.js";
 import { LiteralMutation } from "./literal.js";
