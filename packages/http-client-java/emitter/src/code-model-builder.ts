import {
  AnySchema,
  ApiVersion,
  ArraySchema,
  BinaryResponse,
  BinarySchema,
  BooleanSchema,
  ByteArraySchema,
  ChoiceValue,
  DateSchema,
  DateTimeSchema,
  DictionarySchema,
  Discriminator,
  GroupProperty,
  GroupSchema,
  HttpHeader,
  HttpParameter,
  ImplementationLocation,
  KeySecurityScheme,
  Language,
  Metadata,
  NumberSchema,
  OAuth2SecurityScheme,
  ObjectSchema,
  OperationGroup,
  Parameter,
  ParameterLocation,
  Property,
  Relations,
  Response,
  Schema,
  SchemaResponse,
  SchemaType,
  Security,
  SecurityScheme,
  SerializationStyle,
  StringSchema,
  TimeSchema,
  UnixTimeSchema,
  UriSchema,
  VirtualParameter,
} from "@autorest/codemodel";
import { KnownMediaType } from "@azure-tools/codegen";
import {
  SdkArrayType,
  SdkBodyModelPropertyType,
  SdkBodyParameter,
  SdkBuiltInType,
  SdkClientType,
  SdkConstantType,
  SdkContext,
  SdkDateTimeType,
  SdkDictionaryType,
  SdkDurationType,
  SdkEnumType,
  SdkEnumValueType,
  SdkHeaderParameter,
  SdkHttpErrorResponse,
  SdkHttpOperation,
  SdkHttpResponse,
  SdkLroPagingServiceMethod,
  SdkLroServiceMethod,
  SdkMethod,
  SdkModelPropertyType,
  SdkModelType,
  SdkPathParameter,
  SdkQueryParameter,
  SdkServiceMethod,
  SdkType,
  SdkUnionType,
  createSdkContext,
  getAllModels,
  getWireName,
  isApiVersion,
  isSdkBuiltInKind,
  isSdkIntKind,
} from "@azure-tools/typespec-client-generator-core";
import {
  EmitContext,
  Model,
  ModelProperty,
  Namespace,
  Operation,
  Program,
  Type,
  TypeNameOptions,
  Union,
  getDoc,
  getEffectiveModelType,
  getNamespaceFullName,
  getOverloadedOperation,
  getSummary,
  getVisibility,
  isArrayModelType,
  isRecordModelType,
  listServices,
} from "@typespec/compiler";
import {
  Authentication,
  HttpOperation,
  HttpStatusCodeRange,
  HttpStatusCodesEntry,
  Visibility,
  getAuthentication,
  getHeaderFieldName,
  getPathParamName,
  getQueryParamName,
  isHeader,
  isPathParam,
  isQueryParam,
} from "@typespec/http";
import { getSegment } from "@typespec/rest";
import { getAddedOnVersions } from "@typespec/versioning";
import { fail } from "assert";
import pkg from "lodash";
import {
  Client as CodeModelClient,
  CrossLanguageDefinition,
  EncodedSchema,
} from "./common/client.js";
import { CodeModel } from "./common/code-model.js";
import { LongRunningMetadata } from "./common/long-running-metadata.js";
import { Operation as CodeModelOperation, ConvenienceApi, Request } from "./common/operation.js";
import { ChoiceSchema, SealedChoiceSchema } from "./common/schemas/choice.js";
import { ConstantSchema, ConstantValue } from "./common/schemas/constant.js";
import { OrSchema } from "./common/schemas/relationship.js";
import { DurationSchema } from "./common/schemas/time.js";
import { SchemaContext, SchemaUsage } from "./common/schemas/usage.js";
import { EmitterOptions } from "./emitter.js";
import { createPollOperationDetailsSchema, getFileDetailsSchema } from "./external-schemas.js";
import { ClientContext } from "./models.js";
import {
  CONTENT_TYPE_KEY,
  ORIGIN_API_VERSION,
  SPECIAL_HEADER_NAMES,
  cloneOperationParameter,
  getServiceVersion,
  isKnownContentType,
  isLroNewPollingStrategy,
  isPayloadProperty,
  operationIsJsonMergePatch,
  operationIsMultipart,
  operationIsMultipleContentTypes,
} from "./operation-utils.js";
import {
  ProcessingCache,
  getAccess,
  getDurationFormat,
  getNonNullSdkType,
  getUnionDescription,
  getUsage,
  isStable,
  modelIs,
  pushDistinct,
} from "./type-utils.js";
import {
  getNamespace,
  logWarning,
  pascalCase,
  removeClientSuffix,
  stringArrayContainsIgnoreCase,
  trace,
} from "./utils.js";
const { isEqual } = pkg;

export class CodeModelBuilder {
  private program: Program;
  private typeNameOptions: TypeNameOptions;
  private namespace: string;
  private baseJavaNamespace: string = ""; // it will be set at the start of "build" function
  private legacyJavaNamespace: boolean = false; // backward-compatible mode, that emitter ignores clientNamespace from TCGC
  private sdkContext!: SdkContext;
  private options: EmitterOptions;
  private codeModel: CodeModel;
  private emitterContext: EmitContext<EmitterOptions>;
  private serviceNamespace: Namespace;

  private loggingEnabled: boolean = false;

  readonly schemaCache = new ProcessingCache((type: SdkType, name: string) =>
    this.processSchemaImpl(type, name),
  );
  readonly typeUnionRefCache = new Map<Type, Union | null | undefined>(); // Union means it ref a Union type, null means it does not ref any Union, undefined means type visited but not completed

  // current apiVersion name to generate code
  private apiVersion: string | undefined;

  public constructor(program1: Program, context: EmitContext<EmitterOptions>) {
    this.options = context.options;
    this.program = program1;
    this.emitterContext = context;
    if (this.options["dev-options"]?.loglevel) {
      this.loggingEnabled = true;
    }

    if (this.options["skip-special-headers"]) {
      this.options["skip-special-headers"].forEach((it) =>
        SPECIAL_HEADER_NAMES.add(it.toLowerCase()),
      );
    }

    const service = listServices(this.program)[0];
    if (!service) {
      throw Error("TypeSpec for HTTP must define a service.");
    }
    this.serviceNamespace = service.type;

    this.namespace = getNamespaceFullName(this.serviceNamespace) || "Azure.Client";

    const namespace1 = this.namespace;
    this.typeNameOptions = {
      // shorten type names by removing TypeSpec and service namespace
      namespaceFilter(ns) {
        const name = getNamespaceFullName(ns);
        return name !== "TypeSpec" && name !== namespace1;
      },
    };

    // init code model
    const title = this.options["service-name"] ?? this.serviceNamespace.name;

    const description = this.getDoc(this.serviceNamespace);
    this.codeModel = new CodeModel(title, false, {
      info: {
        description: description,
      },
      language: {
        default: {
          name: title,
          description: description,
          summary: this.getSummary(this.serviceNamespace),
          namespace: this.namespace,
        },
        java: {},
      },
    });
  }

  public async build(): Promise<CodeModel> {
    this.sdkContext = await createSdkContext(this.emitterContext, "@typespec/http-client-java", {
      versioning: { previewStringRegex: /$/ },
    }); // include all versions and do the filter by ourselves

    // java namespace
    if (this.options.namespace) {
      // legacy mode, clientNamespace from TCGC will be ignored
      this.legacyJavaNamespace = true;
      this.baseJavaNamespace = this.options.namespace;
    } else {
      this.legacyJavaNamespace = false;
      // baseJavaNamespace is used for model from Azure.Core/Azure.ResourceManager but cannot be mapped to azure-core
      // otherwise, the clientNamespace from SdkType will be used
      this.baseJavaNamespace = this.getBaseJavaNamespace();
    }

    this.codeModel.language.java!.namespace = this.baseJavaNamespace;

    // TODO: reportDiagnostics from TCGC temporary disabled
    // issue https://github.com/Azure/typespec-azure/issues/1675
    // this.program.reportDiagnostics(this.sdkContext.diagnostics);

    // auth
    // TODO: it is not very likely, but different client could have different auth
    const auth = getAuthentication(this.program, this.serviceNamespace);
    if (auth) {
      this.processAuth(auth);
    }

    if (this.sdkContext.arm) {
      // ARM
      this.codeModel.arm = true;
      this.options["group-etag-headers"] = false;
    }

    this.processClients();

    this.processModels();

    this.processSchemaUsage();

    this.processJavaNamespace();

    this.deduplicateSchemaName();

    return this.codeModel;
  }

  private processHostParameters(sdkPathParameters: SdkPathParameter[]): Parameter[] {
    const hostParameters: Parameter[] = [];
    let parameter;
    sdkPathParameters.forEach((arg) => {
      if (arg.isApiVersionParam) {
        parameter = this.createApiVersionParameter(arg.name, ParameterLocation.Uri);
      } else {
        const schema = this.processSchema(arg.type, arg.name);
        this.trackSchemaUsage(schema, {
          usage: [SchemaContext.Input, SchemaContext.Output, SchemaContext.Public],
        });
        parameter = new Parameter(arg.name, arg.doc ?? "", schema, {
          implementation: ImplementationLocation.Client,
          origin: "modelerfour:synthesized/host",
          required: true,
          protocol: {
            http: new HttpParameter(ParameterLocation.Uri),
          },
          language: {
            default: {
              serializedName: arg.serializedName,
            },
          },
          // TODO: deprecate this logic of string/url for x-ms-skip-url-encoding
          extensions: {
            "x-ms-skip-url-encoding": schema instanceof UriSchema,
          },
          clientDefaultValue: arg.clientDefaultValue,
        });
      }
      hostParameters.push(this.codeModel.addGlobalParameter(parameter));
    });

    return hostParameters;
  }

  private processAuth(auth: Authentication) {
    const securitySchemes: SecurityScheme[] = [];
    for (const option of auth.options) {
      for (const scheme of option.schemes) {
        switch (scheme.type) {
          case "oauth2":
            {
              const oauth2Scheme = new OAuth2SecurityScheme({
                scopes: [],
              });
              scheme.flows.forEach((it) =>
                oauth2Scheme.scopes.push(...it.scopes.map((it) => it.value)),
              );
              securitySchemes.push(oauth2Scheme);
            }
            break;

          case "apiKey":
            {
              const keyScheme = new KeySecurityScheme({
                name: scheme.name,
              });
              securitySchemes.push(keyScheme);
            }
            break;

          case "http":
            {
              let schemeOrApiKeyPrefix: string = scheme.scheme;
              if (schemeOrApiKeyPrefix === "basic" || schemeOrApiKeyPrefix === "bearer") {
                // HTTP Authentication should use "Basic token" or "Bearer token"
                schemeOrApiKeyPrefix = pascalCase(schemeOrApiKeyPrefix);

                if (this.isBranded()) {
                  // Azure would not allow BasicAuth or BearerAuth
                  this.logWarning(`${scheme.scheme} auth method is currently not supported.`);
                  continue;
                }
              }

              const keyScheme = new KeySecurityScheme({
                name: "authorization",
              });
              (keyScheme as any).prefix = schemeOrApiKeyPrefix; // TODO: modify KeySecurityScheme, after design stable
              securitySchemes.push(keyScheme);
            }
            break;
        }
      }
    }
    if (securitySchemes.length > 0) {
      this.codeModel.security = new Security(true, {
        schemes: securitySchemes,
      });
    }
  }

  private isBranded(): boolean {
    return !this.options["flavor"] || this.options["flavor"].toLocaleLowerCase() === "azure";
  }

  private processModels() {
    const processedSdkModels: Set<SdkModelType | SdkEnumType> = new Set();

    // cache resolved value of access/usage for the namespace
    // the value can be set as undefined
    // it resolves the value from that namespace and its parent namespaces
    const accessCache: Map<Namespace, string | undefined> = new Map();
    const usageCache: Map<Namespace, SchemaContext[] | undefined> = new Map();

    const sdkModels: (SdkModelType | SdkEnumType)[] = getAllModels(this.sdkContext);

    // process sdk models
    for (const model of sdkModels) {
      if (!processedSdkModels.has(model)) {
        const access = getAccess(model.__raw, accessCache);
        if (access === "public") {
          const schema = this.processSchema(model, "");

          this.trackSchemaUsage(schema, {
            usage: [SchemaContext.Public],
          });
        } else if (access === "internal") {
          const schema = this.processSchema(model, model.name);

          this.trackSchemaUsage(schema, {
            usage: [SchemaContext.Internal],
          });
        }

        const usage = getUsage(model.__raw, usageCache);
        if (usage) {
          const schema = this.processSchema(model, "");

          this.trackSchemaUsage(schema, {
            usage: usage,
          });
        }

        processedSdkModels.add(model);
      }
    }
  }

  private processSchemaUsage() {
    this.codeModel.schemas.objects?.forEach((it) => this.propagateSchemaUsage(it));

    // post process for schema usage
    this.codeModel.schemas.objects?.forEach((it) => this.resolveSchemaUsage(it));
    this.codeModel.schemas.groups?.forEach((it) => this.resolveSchemaUsage(it));
    this.codeModel.schemas.choices?.forEach((it) => this.resolveSchemaUsage(it));
    this.codeModel.schemas.sealedChoices?.forEach((it) => this.resolveSchemaUsage(it));
    this.codeModel.schemas.ors?.forEach((it) => this.resolveSchemaUsage(it));
    this.codeModel.schemas.constants?.forEach((it) => this.resolveSchemaUsage(it));
  }

  private processJavaNamespace() {
    // post process for usage and namespace ("implementation.models")
    this.codeModel.schemas.objects?.forEach((it) => this.updateJavaNamespace(it));
    this.codeModel.schemas.groups?.forEach((it) => this.updateJavaNamespace(it));
    this.codeModel.schemas.choices?.forEach((it) => this.updateJavaNamespace(it));
    this.codeModel.schemas.sealedChoices?.forEach((it) => this.updateJavaNamespace(it));
    this.codeModel.schemas.ors?.forEach((it) => this.updateJavaNamespace(it));
    this.codeModel.schemas.constants?.forEach((it) => this.updateJavaNamespace(it));
  }

  private deduplicateSchemaName() {
    // deduplicate model name
    const nameCount = new Map<string, number>();
    const deduplicateName = (schema: Schema) => {
      const name = schema.language.default.name;
      if (
        name &&
        // skip models under "com.azure.core." in java, or "Azure." in typespec, if branded
        !(
          this.isBranded() &&
          (schema.language.java?.namespace?.startsWith("com.azure.core.") ||
            schema.language.default?.namespace?.startsWith("Azure."))
        )
      ) {
        if (!nameCount.has(name)) {
          nameCount.set(name, 1);
        } else {
          const count = nameCount.get(name)!;
          nameCount.set(name, count + 1);
          schema.language.default.name = name + count;
        }
      }
    };
    this.codeModel.schemas.objects?.forEach((it) => deduplicateName(it));
    this.codeModel.schemas.groups?.forEach((it) => deduplicateName(it)); // it may contain RequestConditions under "com.azure.core."
    this.codeModel.schemas.choices?.forEach((it) => deduplicateName(it));
    this.codeModel.schemas.sealedChoices?.forEach((it) => deduplicateName(it));
    this.codeModel.schemas.ors?.forEach((it) => deduplicateName(it));
    this.codeModel.schemas.constants?.forEach((it) => deduplicateName(it));
  }

  private resolveSchemaUsage(schema: Schema) {
    if (
      schema instanceof ObjectSchema ||
      schema instanceof GroupSchema ||
      schema instanceof ChoiceSchema ||
      schema instanceof SealedChoiceSchema ||
      schema instanceof OrSchema ||
      schema instanceof ConstantSchema
    ) {
      const schemaUsage: SchemaContext[] | undefined = schema.usage;

      // Public override Internal
      if (schemaUsage?.includes(SchemaContext.Public)) {
        const index = schemaUsage.indexOf(SchemaContext.Internal);
        if (index >= 0) {
          schemaUsage.splice(index, 1);
        }
      }

      // Internal on PublicSpread, but Public takes precedence
      if (schemaUsage?.includes(SchemaContext.PublicSpread)) {
        // remove PublicSpread as it now served its purpose
        schemaUsage.splice(schemaUsage.indexOf(SchemaContext.PublicSpread), 1);

        // Public would override PublicSpread, hence do nothing if this schema is Public
        if (!schemaUsage?.includes(SchemaContext.Public)) {
          // set the model as Internal, so that it is not exposed to user
          if (!schemaUsage.includes(SchemaContext.Internal)) {
            schemaUsage.push(SchemaContext.Internal);
          }
        }
      }
    }
  }

  private updateJavaNamespace(schema: Schema) {
    if (
      schema instanceof ObjectSchema ||
      schema instanceof GroupSchema ||
      schema instanceof ChoiceSchema ||
      schema instanceof SealedChoiceSchema ||
      schema instanceof OrSchema ||
      schema instanceof ConstantSchema
    ) {
      const schemaUsage: SchemaContext[] | undefined = schema.usage;

      if (schema.language.java?.namespace) {
        if (this.isBranded() && schema.language.java.namespace.startsWith("com.azure.")) {
          // skip com.azure models
          return;
        }

        if (schemaUsage?.includes(SchemaContext.Internal)) {
          schema.language.java.namespace = schema.language.java.namespace + ".implementation";
        }
        if (this.isBranded()) {
          schema.language.java.namespace = schema.language.java.namespace + ".models";
        }
      }
    }
  }

  private processClients() {
    // preprocess group-etag-headers
    this.options["group-etag-headers"] = this.options["group-etag-headers"] ?? true;

    const sdkPackage = this.sdkContext.sdkPackage;
    for (const client of sdkPackage.clients) {
<<<<<<< HEAD
      let clientName = client.name;
      const namespace =
        client.__raw.type.kind === "Interface"
          ? getNamespace(client.__raw.type)
          : getNamespaceFullName(client.__raw.type);
      let javaNamespace = this.getJavaNamespace(namespace, client);
      const clientFullName = client.name;
      const clientNameSegments = clientFullName.split(".");
      if (clientNameSegments.length > 1) {
        clientName = clientNameSegments.at(-1)!;
        const clientSubNamespace = clientNameSegments.slice(0, -1).join(".").toLowerCase();
        javaNamespace = javaNamespace + "." + clientSubNamespace;
      }

      const codeModelClient = new CodeModelClient(clientName, client.doc ?? "", {
        summary: client.summary,
        language: {
          default: {
            namespace: this.namespace,
          },
          java: {
            namespace: javaNamespace,
          },
=======
      this.processClient(client);
    }
  }

  private processClient(client: SdkClientType<SdkHttpOperation>): CodeModelClient {
    let clientName = client.name;
    let javaNamespace = this.getJavaNamespace(this.namespace);
    const clientFullName = client.name;
    const clientNameSegments = clientFullName.split(".");
    if (clientNameSegments.length > 1) {
      clientName = clientNameSegments.at(-1)!;
      const clientSubNamespace = clientNameSegments.slice(0, -1).join(".");
      javaNamespace = this.getJavaNamespace(this.namespace + "." + clientSubNamespace);
    }

    const codeModelClient = new CodeModelClient(clientName, client.doc ?? "", {
      summary: client.summary,
      language: {
        default: {
          namespace: this.namespace,
>>>>>>> 432ca321
        },
        java: {
          namespace: javaNamespace,
        },
      },

      // at present, use global security definition
      security: this.codeModel.security,
    });
    codeModelClient.crossLanguageDefinitionId = client.crossLanguageDefinitionId;

    // versioning
    const versions = client.apiVersions;
    if (versions && versions.length > 0) {
      if (!this.sdkContext.apiVersion || ["all", "latest"].includes(this.sdkContext.apiVersion)) {
        this.apiVersion = versions[versions.length - 1];
      } else {
        this.apiVersion = versions.find((it: string) => it === this.sdkContext.apiVersion);
        if (!this.apiVersion) {
          throw new Error("Unrecognized api-version: " + this.sdkContext.apiVersion);
        }
      }

      codeModelClient.apiVersions = [];
      for (const version of this.getFilteredApiVersions(
        this.apiVersion,
        versions,
        this.options["service-version-exclude-preview"],
      )) {
        const apiVersion = new ApiVersion();
        apiVersion.version = version;
        codeModelClient.apiVersions.push(apiVersion);
      }
    }

    // client initialization
    let baseUri = "{endpoint}";
    let hostParameters: Parameter[] = [];
    client.initialization.properties.forEach((initializationProperty) => {
      if (initializationProperty.kind === "endpoint") {
        let sdkPathParameters: SdkPathParameter[] = [];
        if (initializationProperty.type.kind === "union") {
          if (initializationProperty.type.variantTypes.length === 2) {
            // only get the sdkPathParameters from the endpoint whose serverUrl is not {"endpoint"}
            for (const endpointType of initializationProperty.type.variantTypes) {
              if (endpointType.kind === "endpoint" && endpointType.serverUrl !== "{endpoint}") {
                sdkPathParameters = endpointType.templateArguments;
                baseUri = endpointType.serverUrl;
              }
            }
          } else if (initializationProperty.type.variantTypes.length > 2) {
            throw new Error("Multiple server url defined for one client is not supported yet.");
          }
        } else if (initializationProperty.type.kind === "endpoint") {
          sdkPathParameters = initializationProperty.type.templateArguments;
          baseUri = initializationProperty.type.serverUrl;
        }

        hostParameters = this.processHostParameters(sdkPathParameters);
        codeModelClient.addGlobalParameters(hostParameters);
      }
    });

    const clientContext = new ClientContext(
      baseUri,
      hostParameters,
      codeModelClient.globalParameters!,
      codeModelClient.apiVersions,
    );

    const enableSubclient: boolean = Boolean(this.options["enable-subclient"]);

    // preprocess operation groups and operations
    // operations without operation group
    const serviceMethodsWithoutSubClient = this.listServiceMethodsUnderClient(client);
    let codeModelGroup = new OperationGroup("");
    for (const serviceMethod of serviceMethodsWithoutSubClient) {
      if (!this.needToSkipProcessingOperation(serviceMethod.__raw, clientContext)) {
        codeModelGroup.addOperation(this.processOperation(serviceMethod, clientContext, ""));
      }
    }
    if (codeModelGroup.operations?.length > 0 || enableSubclient) {
      codeModelClient.operationGroups.push(codeModelGroup);
    }

    const subClients = this.listSubClientsUnderClient(client, !enableSubclient);
    if (enableSubclient) {
      // subclient, no operation group
      for (const subClient of subClients) {
        const codeModelSubclient = this.processClient(subClient);
        codeModelClient.addSubClient(codeModelSubclient);
      }
    } else {
      // operations under operation groups
      for (const subClient of subClients) {
        const serviceMethods = this.listServiceMethodsUnderClient(subClient);
        // operation group with no operation is skipped
        if (serviceMethods.length > 0) {
          codeModelGroup = new OperationGroup(subClient.name);
          for (const serviceMethod of serviceMethods) {
            if (!this.needToSkipProcessingOperation(serviceMethod.__raw, clientContext)) {
              codeModelGroup.addOperation(
                this.processOperation(serviceMethod, clientContext, subClient.name),
              );
            }
          }
          codeModelClient.operationGroups.push(codeModelGroup);
        }
      }
    }

    this.codeModel.clients.push(codeModelClient);

    // postprocess for ServiceVersion
    let apiVersionSameForAllClients = true;
    let sharedApiVersions = undefined;
    for (const client of this.codeModel.clients) {
      const apiVersions = client.apiVersions;
      if (!apiVersions) {
        // client does not have apiVersions
        apiVersionSameForAllClients = false;
      } else if (!sharedApiVersions) {
        // first client, set it to sharedApiVersions
        sharedApiVersions = apiVersions;
      } else {
        apiVersionSameForAllClients = isEqual(sharedApiVersions, apiVersions);
      }
      if (!apiVersionSameForAllClients) {
        break;
      }
    }
    if (apiVersionSameForAllClients) {
      const serviceVersion = getServiceVersion(this.codeModel);
      for (const client of this.codeModel.clients) {
        client.serviceVersion = serviceVersion;
      }
    } else {
      for (const client of this.codeModel.clients) {
        const apiVersions = client.apiVersions;
        if (apiVersions) {
          client.serviceVersion = getServiceVersion(client);
        }
      }
    }

    return codeModelClient;
  }

  private listSubClientsUnderClient(
    client: SdkClientType<SdkHttpOperation>,
    includeNestedSubClients: boolean,
  ): SdkClientType<SdkHttpOperation>[] {
    const isRootClient = !client.parent;
    const subClients: SdkClientType<SdkHttpOperation>[] = [];
    for (const method of client.methods) {
      if (method.kind === "clientaccessor") {
        const subClient = method.response;
        if (!isRootClient) {
          // if it is not root client, append the parent client's name
          subClient.name =
            removeClientSuffix(client.name) + removeClientSuffix(pascalCase(subClient.name));
        }
        subClients.push(subClient);
        if (includeNestedSubClients) {
          for (const operationGroup of this.listSubClientsUnderClient(
            subClient,
            includeNestedSubClients,
          )) {
            subClients.push(operationGroup);
          }
        }
      }
    }
    return subClients;
  }

  private listServiceMethodsUnderClient(
    client: SdkClientType<SdkHttpOperation>,
  ): SdkServiceMethod<SdkHttpOperation>[] {
    const methods: SdkServiceMethod<SdkHttpOperation>[] = [];
    for (const method of client.methods) {
      if (method.kind !== "clientaccessor") {
        methods.push(method);
      }
    }
    return methods;
  }

  /**
   * Filter api-versions for "ServiceVersion".
   * TODO(xiaofei) pending TCGC design: https://github.com/Azure/typespec-azure/issues/965
   *
   * @param pinnedApiVersion the api-version to use as filter base
   * @param versions api-versions to filter
   * @returns filtered api-versions
   */
  private getFilteredApiVersions(
    pinnedApiVersion: string | undefined,
    versions: string[],
    excludePreview: boolean = false,
  ): string[] {
    if (!pinnedApiVersion) {
      return versions;
    }
    return versions
      .slice(0, versions.indexOf(pinnedApiVersion) + 1)
      .filter((version) => !excludePreview || !isStable(pinnedApiVersion) || isStable(version));
  }

  private needToSkipProcessingOperation(
    operation: Operation | undefined,
    clientContext: ClientContext,
  ): boolean {
    // don't generate protocol and convenience method for overloaded operations
    // issue link: https://github.com/Azure/autorest.java/issues/1958#issuecomment-1562558219 we will support generate overload methods for non-union type in future (TODO issue: https://github.com/Azure/autorest.java/issues/2160)
    if (operation === undefined) {
      return true;
    }
    if (getOverloadedOperation(this.program, operation)) {
      this.trace(
        `Operation '${operation.name}' is temporary skipped, as it is an overloaded operation`,
      );
      return true;
    }
    return false;
  }

  /**
   * Whether we support advanced versioning in non-breaking fashion.
   */
  private supportsAdvancedVersioning(): boolean {
    return Boolean(this.options["advanced-versioning"]);
  }

  private getOperationExample(
    sdkMethod: SdkServiceMethod<SdkHttpOperation>,
  ): Record<string, any> | undefined {
    const httpOperationExamples = sdkMethod.operation.examples;
    if (httpOperationExamples && httpOperationExamples.length > 0) {
      const operationExamples: Record<string, any> = {};
      for (const example of httpOperationExamples) {
        const operationExample = example.rawExample;

        // example.filePath is relative path from sdkContext.examplesDir
        // this is not a URL format (file:// or https://)
        operationExample["x-ms-original-file"] = example.filePath;

        operationExamples[
          operationExample.title ?? operationExample.operationId ?? sdkMethod.name
        ] = operationExample;
      }
      return operationExamples;
    } else {
      return undefined;
    }
  }

  private processOperation(
    sdkMethod: SdkServiceMethod<SdkHttpOperation>,
    clientContext: ClientContext,
    groupName: string,
  ): CodeModelOperation {
    const operationName = sdkMethod.name;
    const httpOperation = sdkMethod.operation;
    const operationId = groupName ? `${groupName}_${operationName}` : `${operationName}`;
    const operationGroup = this.codeModel.getOperationGroup(groupName);

    const operationExamples = this.getOperationExample(sdkMethod);

    const codeModelOperation = new CodeModelOperation(operationName, sdkMethod.doc ?? "", {
      operationId: operationId,
      summary: sdkMethod.summary,
      extensions: {
        "x-ms-examples": operationExamples,
      },
    });

    (codeModelOperation as CrossLanguageDefinition).crossLanguageDefinitionId =
      sdkMethod.crossLanguageDefintionId;
    codeModelOperation.internalApi = sdkMethod.access === "internal";

    const convenienceApiName = this.getConvenienceApiName(sdkMethod);
    let generateConvenienceApi: boolean = sdkMethod.generateConvenient;
    let generateProtocolApi: boolean = sdkMethod.generateProtocol;

    let apiComment: string | undefined = undefined;
    if (generateConvenienceApi) {
      // check if the convenience API need to be disabled for some special cases
      if (operationIsMultipart(httpOperation)) {
        // do not generate protocol method for multipart/form-data, as it be very hard for user to prepare the request body as BinaryData
        generateProtocolApi = false;
        apiComment = `Protocol API requires serialization of parts with content-disposition and data, as operation '${operationName}' is 'multipart/form-data'`;
        this.logWarning(apiComment);
      } else if (operationIsMultipleContentTypes(httpOperation)) {
        // and multiple content types
        // issue link: https://github.com/Azure/autorest.java/issues/1958#issuecomment-1562558219
        generateConvenienceApi = false;
        apiComment = `Convenience API is not generated, as operation '${operationName}' is multiple content-type`;
        this.logWarning(apiComment);
      } else if (
        operationIsJsonMergePatch(httpOperation) &&
        this.options["stream-style-serialization"] === false
      ) {
        // do not generate convenient method for json merge patch operation if stream-style-serialization is not enabled
        generateConvenienceApi = false;
        apiComment = `Convenience API is not generated, as operation '${operationName}' is 'application/merge-patch+json' and stream-style-serialization is not enabled`;
        this.logWarning(apiComment);
      }
    }
    if (generateConvenienceApi && convenienceApiName) {
      codeModelOperation.convenienceApi = new ConvenienceApi(convenienceApiName);
    }
    if (apiComment) {
      codeModelOperation.language.java = new Language();
      codeModelOperation.language.java.comment = apiComment;
    }

    // check for generating protocol api or not
    codeModelOperation.generateProtocolApi = generateProtocolApi && !codeModelOperation.internalApi;

    codeModelOperation.addRequest(
      new Request({
        protocol: {
          http: {
            path: httpOperation.path,
            method: httpOperation.verb,
            uri: clientContext.baseUri,
          },
        },
      }),
    );

    // host
    clientContext.hostParameters.forEach((it) => codeModelOperation.addParameter(it));
    // path/query/header parameters
    for (const param of httpOperation.parameters) {
      // if it's paged operation with request body, skip content-type header added by TCGC, as next link call should not have content type header
      if (
        (sdkMethod.kind === "paging" || sdkMethod.kind === "lropaging") &&
        httpOperation.bodyParam &&
        param.kind === "header"
      ) {
        if (param.serializedName.toLocaleLowerCase() === CONTENT_TYPE_KEY) {
          continue;
        }
      }
      // if the request body is optional, skip content-type header added by TCGC
      // TODO: add optional content type to code-model, and support optional content-type from codegen, https://github.com/Azure/autorest.java/issues/2930
      if (httpOperation.bodyParam && httpOperation.bodyParam.optional) {
        if (param.serializedName.toLocaleLowerCase() === CONTENT_TYPE_KEY) {
          continue;
        }
      }
      this.processParameter(codeModelOperation, param, clientContext);
    }

    // body
    if (httpOperation.bodyParam && httpOperation.__raw && httpOperation.bodyParam.type.__raw) {
      this.processParameterBody(
        codeModelOperation,
        httpOperation.__raw,
        httpOperation,
        httpOperation.bodyParam,
      );
    }

    // group ETag header parameters, if exists
    if (this.options["group-etag-headers"]) {
      this.processEtagHeaderParameters(codeModelOperation, sdkMethod.operation);
    }

    // lro metadata
    let lroMetadata = new LongRunningMetadata(false);
    if (sdkMethod.kind === "lro" || sdkMethod.kind === "lropaging") {
      lroMetadata = this.processLroMetadata(codeModelOperation, sdkMethod);
    }

    // responses
    for (const response of sdkMethod.operation.responses) {
      this.processResponse(
        codeModelOperation,
        response.statusCodes,
        response,
        lroMetadata.longRunning,
        false,
      );
    }

    // exception
    for (const response of sdkMethod.operation.exceptions) {
      this.processResponse(
        codeModelOperation,
        response.statusCodes,
        response,
        lroMetadata.longRunning,
        true,
      );
    }

    // check for paged
    this.processRouteForPaged(codeModelOperation, sdkMethod.operation.responses, sdkMethod);

    // check for long-running operation
    this.processRouteForLongRunning(codeModelOperation, lroMetadata);

    operationGroup.addOperation(codeModelOperation);

    return codeModelOperation;
  }

  private processRouteForPaged(
    op: CodeModelOperation,
    responses: SdkHttpResponse[],
    sdkMethod: SdkMethod<SdkHttpOperation>,
  ) {
    if (sdkMethod.kind === "paging" || sdkMethod.kind === "lropaging") {
      for (const response of responses) {
        const bodyType = response.type;
        if (bodyType && bodyType.kind === "model") {
          const itemName = sdkMethod.response.resultPath;
          const nextLinkName = sdkMethod.nextLinkPath;
          if (itemName && nextLinkName) {
            op.extensions = op.extensions ?? {};
            op.extensions["x-ms-pageable"] = {
              itemName: itemName,
              nextLinkName: nextLinkName,
            };

            op.responses?.forEach((r) => {
              if (r instanceof SchemaResponse) {
                this.trackSchemaUsage(r.schema, { usage: [SchemaContext.Paged] });
              }
            });
            break;
          }
        }
      }
    }
  }

  private processLroMetadata(
    op: CodeModelOperation,
    sdkMethod: SdkLroServiceMethod<SdkHttpOperation> | SdkLroPagingServiceMethod<SdkHttpOperation>,
  ): LongRunningMetadata {
    const trackConvenienceApi: boolean = Boolean(op.convenienceApi);

    const lroMetadata = sdkMethod.lroMetadata;
    if (lroMetadata && lroMetadata.pollingStep) {
      let pollingSchema = undefined;
      let finalSchema = undefined;

      let pollingStrategy: Metadata | undefined = undefined;
      let finalResultPropertySerializedName: string | undefined = undefined;

      const verb = sdkMethod.operation.verb;
      const useNewPollStrategy = isLroNewPollingStrategy(sdkMethod.operation, lroMetadata);
      if (useNewPollStrategy) {
        // use OperationLocationPollingStrategy
        pollingStrategy = new Metadata({
          language: {
            java: {
              name: "OperationLocationPollingStrategy",
              namespace: this.baseJavaNamespace + ".implementation",
            },
          },
        });
      }

      // pollingSchema
      if (
        lroMetadata.pollingStep.responseBody &&
        modelIs(lroMetadata.pollingStep.responseBody, "OperationStatus", "Azure.Core.Foundations")
      ) {
        pollingSchema = this.pollResultSchema;
      } else {
        const pollType = lroMetadata.pollingStep.responseBody;
        if (pollType) {
          pollingSchema = this.processSchema(pollType, "pollResult");
        }
      }

      // finalSchema
      if (
        verb !== "delete" &&
        lroMetadata.finalResponse &&
        lroMetadata.finalResponse.result &&
        lroMetadata.finalResponse.envelopeResult
      ) {
        const finalResult = useNewPollStrategy
          ? lroMetadata.finalResponse.result
          : lroMetadata.finalResponse.envelopeResult;
        finalSchema = this.processSchema(finalResult, "finalResult");

        if (
          useNewPollStrategy &&
          lroMetadata.finalStep &&
          lroMetadata.finalStep.kind === "pollingSuccessProperty" &&
          lroMetadata.finalResponse.resultPath
        ) {
          // final result is the value in lroMetadata.finalStep.target
          finalResultPropertySerializedName = lroMetadata.finalResponse.resultPath;
        }
      }

      // track usage
      if (pollingSchema) {
        this.trackSchemaUsage(pollingSchema, { usage: [SchemaContext.Output] });
        if (trackConvenienceApi) {
          this.trackSchemaUsage(pollingSchema, {
            usage: [op.internalApi ? SchemaContext.Internal : SchemaContext.Public],
          });
        }
      }
      if (finalSchema) {
        this.trackSchemaUsage(finalSchema, { usage: [SchemaContext.Output] });
        if (trackConvenienceApi) {
          this.trackSchemaUsage(finalSchema, {
            usage: [op.internalApi ? SchemaContext.Internal : SchemaContext.Public],
          });
        }
      }

      op.lroMetadata = new LongRunningMetadata(
        true,
        pollingSchema,
        finalSchema,
        pollingStrategy,
        finalResultPropertySerializedName,
      );
      return op.lroMetadata;
    }

    return new LongRunningMetadata(false);
  }

  private processRouteForLongRunning(op: CodeModelOperation, lroMetadata: LongRunningMetadata) {
    if (lroMetadata.longRunning) {
      op.extensions = op.extensions ?? {};
      op.extensions["x-ms-long-running-operation"] = true;
      return;
    }
  }

  private _armApiVersionParameter?: Parameter;

  private processParameter(
    op: CodeModelOperation,
    param: SdkQueryParameter | SdkPathParameter | SdkHeaderParameter,
    clientContext: ClientContext,
  ) {
    if (clientContext.apiVersions && isApiVersion(this.sdkContext, param)) {
      // pre-condition for "isApiVersion": the client supports ApiVersions
      if (this.isArm()) {
        // Currently we assume ARM tsp only have one client and one api-version.
        // TODO: How will service define mixed api-versions(like those in Compute RP)?
        const apiVersion = this.apiVersion;
        if (!this._armApiVersionParameter) {
          this._armApiVersionParameter = this.createApiVersionParameter(
            "api-version",
            param.kind === "query" ? ParameterLocation.Query : ParameterLocation.Path,
            apiVersion,
          );
          clientContext.addGlobalParameter(this._armApiVersionParameter);
        }
        op.addParameter(this._armApiVersionParameter);
      } else {
        const parameter =
          param.kind === "query" ? this.apiVersionParameter : this.apiVersionParameterInPath;
        op.addParameter(parameter);
        clientContext.addGlobalParameter(parameter);
      }
    } else if (param.kind === "path" && param.onClient && this.isSubscriptionId(param)) {
      const parameter = this.subscriptionIdParameter(param);
      op.addParameter(parameter);
      clientContext.addGlobalParameter(parameter);
    } else if (
      param.kind === "header" &&
      SPECIAL_HEADER_NAMES.has(param.serializedName.toLowerCase())
    ) {
      // special headers
      op.specialHeaders = op.specialHeaders ?? [];
      if (!stringArrayContainsIgnoreCase(op.specialHeaders, param.serializedName)) {
        op.specialHeaders.push(param.serializedName);
      }
    } else {
      // schema
      const sdkType = getNonNullSdkType(param.type);
      const schema = this.processSchema(sdkType, param.name);

      let extensions: { [id: string]: any } | undefined = undefined;
      if (param.kind === "path") {
        if (param.allowReserved) {
          extensions = extensions ?? {};
          extensions["x-ms-skip-url-encoding"] = true;
        }
      }
      // TODO: deprecate this logic of string/url for x-ms-skip-url-encoding
      if (
        (param.kind === "query" || param.kind === "path") &&
        isSdkBuiltInKind(sdkType.kind) &&
        schema instanceof UriSchema
      ) {
        extensions = extensions ?? {};
        extensions["x-ms-skip-url-encoding"] = true;
      }

      if (this.supportsAdvancedVersioning() && param.__raw) {
        // versioning
        const addedOn = getAddedOnVersions(this.program, param.__raw);
        if (addedOn) {
          extensions = extensions ?? {};
          extensions["x-ms-versioning-added"] = clientContext.getAddedVersions(addedOn);
        }
      }

      // format if array
      let style = undefined;
      let explode = undefined;
      if (sdkType.kind === "array") {
        if (param.kind === "query") {
          const format = param.collectionFormat;
          switch (format) {
            case "csv":
            case "simple":
              style = SerializationStyle.Simple;
              break;

            case "ssv":
              style = SerializationStyle.SpaceDelimited;
              break;

            case "tsv":
              style = SerializationStyle.TabDelimited;
              break;

            case "pipes":
              style = SerializationStyle.PipeDelimited;
              break;

            case "multi":
            case "form":
              style = SerializationStyle.Form;
              explode = true;
              break;
          }

          if (param.explode && !param.collectionFormat) {
            style = SerializationStyle.Form;
            explode = true;
          }
        } else if (param.kind === "header") {
          const format = param.collectionFormat;
          switch (format) {
            case "csv":
              style = SerializationStyle.Simple;
              break;

            default:
              if (format) {
                this.logWarning(`Unrecognized header parameter format: '${format}'.`);
              }
              break;
          }
        }
      }

      // TODO: use param.onClient after TCGC fix
      const parameterOnClient =
        !isApiVersion(this.sdkContext, param) &&
        param.correspondingMethodParams &&
        param.correspondingMethodParams.length > 0 &&
        param.correspondingMethodParams[0].onClient;

      const nullable = param.type.kind === "nullable";
      const parameter = new Parameter(param.name, param.doc ?? "", schema, {
        summary: param.summary,
        implementation: parameterOnClient
          ? ImplementationLocation.Client
          : ImplementationLocation.Method,
        required: !param.optional,
        nullable: nullable,
        protocol: {
          http: new HttpParameter(param.kind, {
            style: style,
            explode: explode,
          }),
        },
        language: {
          default: {
            serializedName: param.serializedName, // it uses param.name previously, but better to use param.serializedName directly
          },
        },
        extensions: extensions,
      });
      op.addParameter(parameter);

      if (parameterOnClient) {
        clientContext.addGlobalParameter(parameter);
      }

      this.trackSchemaUsage(schema, { usage: [SchemaContext.Input] });

      if (op.convenienceApi) {
        this.trackSchemaUsage(schema, {
          usage: [op.internalApi ? SchemaContext.Internal : SchemaContext.Public],
        });
      }
    }
  }

  private processEtagHeaderParameters(op: CodeModelOperation, httpOperation: SdkHttpOperation) {
    if (op.convenienceApi && op.parameters && op.signatureParameters) {
      const etagHeadersNames = new Set<string>([
        "if-match",
        "if-none-match",
        "if-unmodified-since",
        "if-modified-since",
      ]);

      // collect etag headers in parameters
      const etagHeaders: string[] = [];
      if (op.parameters) {
        for (const parameter of op.parameters) {
          if (
            parameter.language.default.serializedName &&
            etagHeadersNames.has(parameter.language.default.serializedName.toLowerCase())
          ) {
            etagHeaders.push(parameter.language.default.serializedName);
          }
        }
      }

      let groupToRequestConditions = false;
      let groupToMatchConditions = false;

      if (etagHeaders.length === 4) {
        // all 4 headers available, use RequestConditions
        groupToRequestConditions = true;
      } else if (etagHeaders.length === 2) {
        const etagHeadersLowerCase = etagHeaders.map((it) => it.toLowerCase());
        if (
          etagHeadersLowerCase.includes("if-match") &&
          etagHeadersLowerCase.includes("if-none-match")
        ) {
          // only 2 headers available, use MatchConditions
          groupToMatchConditions = true;
        }
      }

      if (groupToRequestConditions || groupToMatchConditions) {
        op.convenienceApi.requests = [];
        const request = new Request({
          protocol: op.requests![0].protocol,
        });
        request.parameters = [];
        request.signatureParameters = [];
        op.convenienceApi.requests.push(request);

        for (const parameter of op.parameters) {
          // copy all parameters to request
          const clonedParameter = cloneOperationParameter(parameter);
          request.parameters.push(clonedParameter);

          // copy signatureParameters, but exclude etag headers (as they won't be in method signature)
          if (
            op.signatureParameters.includes(parameter) &&
            !(
              parameter.language.default.serializedName &&
              etagHeaders.includes(parameter.language.default.serializedName)
            )
          ) {
            request.signatureParameters.push(clonedParameter);
          }
        }

        const namespace = getNamespace(httpOperation.__raw.operation); // TODO: SdkHttpOperation does not have namespace
        const schemaName = groupToRequestConditions ? "RequestConditions" : "MatchConditions";
        const schemaDescription = groupToRequestConditions
          ? "Specifies HTTP options for conditional requests based on modification time."
          : "Specifies HTTP options for conditional requests.";

        // group schema
        const requestConditionsSchema = this.codeModel.schemas.add(
          new GroupSchema(schemaName, schemaDescription, {
            language: {
              default: {
                namespace: namespace,
              },
              java: {
                namespace: "com.azure.core.http",
              },
            },
          }),
        );

        // parameter (optional) of the group schema
        const requestConditionsParameter = new Parameter(
          schemaName,
          requestConditionsSchema.language.default.description,
          requestConditionsSchema,
          {
            implementation: ImplementationLocation.Method,
            required: false,
            nullable: true,
          },
        );

        this.trackSchemaUsage(requestConditionsSchema, { usage: [SchemaContext.Input] });
        if (op.convenienceApi) {
          this.trackSchemaUsage(requestConditionsSchema, {
            usage: [op.internalApi ? SchemaContext.Internal : SchemaContext.Public],
          });
        }

        // update group schema for properties
        for (const parameter of request.parameters) {
          if (
            parameter.language.default.serializedName &&
            etagHeaders.includes(parameter.language.default.serializedName)
          ) {
            parameter.groupedBy = requestConditionsParameter;

            requestConditionsSchema.add(
              // name is serializedName, as it must be same as that in RequestConditions class
              new GroupProperty(
                parameter.language.default.serializedName,
                parameter.language.default.description,
                parameter.schema,
                {
                  originalParameter: [parameter],
                  summary: parameter.summary,
                  required: false,
                  nullable: true,
                  readOnly: false,
                  serializedName: parameter.language.default.serializedName,
                },
              ),
            );
          }
        }

        // put RequestConditions/MatchConditions as last parameter/signatureParameters
        request.parameters.push(requestConditionsParameter);
        request.signatureParameters.push(requestConditionsParameter);
      }
    }
  }

  private processParameterBody(
    op: CodeModelOperation,
    rawHttpOperation: HttpOperation,
    sdkHttpOperation: SdkHttpOperation,
    sdkBody: SdkBodyParameter,
  ) {
    // set contentTypes to mediaTypes
    op.requests![0].protocol.http!.mediaTypes = sdkBody.contentTypes;

    const unknownRequestBody =
      op.requests![0].protocol.http!.mediaTypes &&
      op.requests![0].protocol.http!.mediaTypes.length > 0 &&
      !isKnownContentType(op.requests![0].protocol.http!.mediaTypes);

    const sdkType: SdkType = sdkBody.type;

    let schema: Schema;
    if (unknownRequestBody && sdkType.kind === "bytes") {
      // if it's unknown request body, handle binary request body
      schema = this.processBinarySchema(sdkType);
    } else {
      schema = this.processSchema(getNonNullSdkType(sdkType), sdkBody.name);
    }

    const parameterName = sdkBody.name;
    const parameter = new Parameter(parameterName, sdkBody.doc ?? "", schema, {
      summary: sdkBody.summary,
      implementation: ImplementationLocation.Method,
      required: !sdkBody.optional,
      protocol: {
        http: new HttpParameter(ParameterLocation.Body),
      },
    });
    op.addParameter(parameter);

    const jsonMergePatch = operationIsJsonMergePatch(sdkHttpOperation);

    const schemaIsPublicBeforeProcess =
      schema instanceof ObjectSchema &&
      (schema as SchemaUsage).usage?.includes(SchemaContext.Public);

    this.trackSchemaUsage(schema, { usage: [SchemaContext.Input] });

    if (op.convenienceApi) {
      // model/schema does not need to be Public or Internal, if it is not to be used in convenience API
      this.trackSchemaUsage(schema, {
        usage: [op.internalApi ? SchemaContext.Internal : SchemaContext.Public],
      });
    }

    if (jsonMergePatch) {
      this.trackSchemaUsage(schema, { usage: [SchemaContext.JsonMergePatch] });
    }
    if (op.convenienceApi && operationIsMultipart(sdkHttpOperation)) {
      this.trackSchemaUsage(schema, { serializationFormats: [KnownMediaType.Multipart] });
    }

    if (op.convenienceApi) {
      // Explicit body parameter @body or @bodyRoot would result to the existence of rawHttpOperation.parameters.body.property
      // Implicit body parameter would result to rawHttpOperation.parameters.body.property be undefined
      // see https://typespec.io/docs/libraries/http/cheat-sheet#data-types
      const bodyParameterFlatten =
        schema instanceof ObjectSchema &&
        sdkType.kind === "model" &&
        !rawHttpOperation.parameters.body?.property &&
        !this.isArm();

      if (schema instanceof ObjectSchema && bodyParameterFlatten) {
        // flatten body parameter
        const parameters = sdkHttpOperation.parameters;
        const bodyParameter = sdkHttpOperation.bodyParam;

        if (!parameter.language.default.name) {
          // name the parameter for documentation
          parameter.language.default.name = "request";
        }

        if (jsonMergePatch) {
          // skip model flatten, if "application/merge-patch+json"
          if (sdkType.isGeneratedName) {
            schema.language.default.name = pascalCase(op.language.default.name) + "PatchRequest";
          }
          return;
        }

        const schemaUsage = (schema as SchemaUsage).usage;
        if (!schemaIsPublicBeforeProcess && schemaUsage?.includes(SchemaContext.Public)) {
          // Public added in this op, change it to PublicSpread
          // This means that if this op would originally add Public to this schema, it adds PublicSpread instead
          schemaUsage?.splice(schemaUsage?.indexOf(SchemaContext.Public), 1);
          this.trackSchemaUsage(schema, { usage: [SchemaContext.PublicSpread] });
        }

        if (op.convenienceApi && op.parameters) {
          op.convenienceApi.requests = [];
          const request = new Request({
            protocol: op.requests![0].protocol,
          });
          request.parameters = [];
          op.convenienceApi.requests.push(request);

          // header/query/path params
          for (const opParameter of parameters) {
            this.addParameterOrBodyPropertyToCodeModelRequest(
              opParameter,
              op,
              request,
              schema,
              parameter,
            );
          }
          // body param
          if (bodyParameter) {
            if (bodyParameter.type.kind === "model") {
              for (const bodyProperty of bodyParameter.type.properties) {
                if (bodyProperty.kind === "property") {
                  this.addParameterOrBodyPropertyToCodeModelRequest(
                    bodyProperty,
                    op,
                    request,
                    schema,
                    parameter,
                  );
                }
              }
            }
          }
          request.signatureParameters = request.parameters;

          if (request.signatureParameters.length > 6) {
            // create an option bag
            const name = op.language.default.name + "Options";
            const namespace = getNamespace(rawHttpOperation.operation);
            // option bag schema
            const optionBagSchema = this.codeModel.schemas.add(
              new GroupSchema(name, `Options for ${op.language.default.name} API`, {
                language: {
                  default: {
                    namespace: namespace,
                  },
                  java: {
                    namespace: this.getJavaNamespace(namespace),
                  },
                },
              }),
            );
            request.parameters.forEach((it) => {
              optionBagSchema.add(
                new GroupProperty(
                  it.language.default.name,
                  it.language.default.description,
                  it.schema,
                  {
                    originalParameter: [it],
                    summary: it.summary,
                    required: it.required,
                    nullable: it.nullable,
                    readOnly: false,
                    serializedName: it.language.default.serializedName,
                  },
                ),
              );
            });

            this.trackSchemaUsage(optionBagSchema, { usage: [SchemaContext.Input] });
            if (op.convenienceApi) {
              this.trackSchemaUsage(optionBagSchema, {
                usage: [op.internalApi ? SchemaContext.Internal : SchemaContext.Public],
              });
            }

            // option bag parameter
            const optionBagParameter = new Parameter(
              "options",
              optionBagSchema.language.default.description,
              optionBagSchema,
              {
                implementation: ImplementationLocation.Method,
                required: true,
                nullable: false,
              },
            );

            request.signatureParameters = [optionBagParameter];
            request.parameters.forEach((it) => (it.groupedBy = optionBagParameter));
            request.parameters.push(optionBagParameter);
          }
        }
      }
    }
  }

  private addParameterOrBodyPropertyToCodeModelRequest(
    opParameter:
      | SdkPathParameter
      | SdkHeaderParameter
      | SdkQueryParameter
      | SdkBodyModelPropertyType,
    op: CodeModelOperation,
    request: Request,
    schema: ObjectSchema,
    originalParameter: Parameter,
  ) {
    const serializedName = opParameter.serializedName;
    let existParameter: Parameter | undefined;
    if (opParameter.kind !== "property") {
      // not body property
      // header/query/path, same location and same serializedName
      existParameter = op.parameters?.find(
        (it) =>
          it.protocol.http?.in === opParameter.kind &&
          it.language.default.serializedName === serializedName,
      );
    }
    request.parameters = request.parameters ?? [];
    if (existParameter) {
      // parameter
      if (
        existParameter.implementation === ImplementationLocation.Method &&
        (existParameter.origin?.startsWith("modelerfour:synthesized/") ?? true) &&
        !(existParameter.schema instanceof ConstantSchema)
      ) {
        request.parameters.push(cloneOperationParameter(existParameter));
      }
    } else {
      // property from anonymous model
      const existBodyProperty = schema.properties?.find(
        (it) => it.serializedName === serializedName,
      );
      if (
        existBodyProperty &&
        !existBodyProperty.readOnly &&
        !(existBodyProperty.schema instanceof ConstantSchema)
      ) {
        request.parameters.push(
          new VirtualParameter(
            existBodyProperty.language.default.name,
            existBodyProperty.language.default.description,
            existBodyProperty.schema,
            {
              originalParameter: originalParameter,
              targetProperty: existBodyProperty,
              language: {
                default: {
                  serializedName: existBodyProperty.serializedName,
                },
              },
              summary: existBodyProperty.summary,
              implementation: ImplementationLocation.Method,
              required: existBodyProperty.required,
              nullable: existBodyProperty.nullable,
            },
          ),
        );
      }
    }
  }

  private findResponseBody(bodyType: Type): Type {
    // find a type that possibly without http metadata like @statusCode
    return this.getEffectiveSchemaType(bodyType);
  }

  private processResponse(
    op: CodeModelOperation,
    statusCode: number | HttpStatusCodeRange | "*",
    sdkResponse: SdkHttpResponse | SdkHttpErrorResponse,
    longRunning: boolean,
    isErrorResponse: boolean,
  ) {
    // TODO: what to do if more than 1 response?
    // It happens when the response type is Union, on one status code.
    // let response: Response;
    let headers: Array<HttpHeader> | undefined = undefined;

    // headers
    headers = [];
    if (sdkResponse.headers) {
      for (const header of sdkResponse.headers) {
        const schema = this.processSchema(header.type, header.serializedName);
        headers.push(
          new HttpHeader(header.serializedName, schema, {
            language: {
              default: {
                name: header.serializedName,
                description: header.summary ?? header.doc,
              },
            },
          }),
        );
      }
    }

    const bodyType: SdkType | undefined = sdkResponse.type;
    let trackConvenienceApi: boolean = Boolean(op.convenienceApi);

    const unknownResponseBody =
      sdkResponse.contentTypes &&
      sdkResponse.contentTypes.length > 0 &&
      !isKnownContentType(sdkResponse.contentTypes);

    let response: Response;
    if (unknownResponseBody && bodyType && bodyType.kind === "bytes") {
      // binary
      response = new BinaryResponse({
        protocol: {
          http: {
            statusCodes: this.getStatusCodes(statusCode),
            headers: headers,
            mediaTypes: sdkResponse.contentTypes,
            knownMediaType: KnownMediaType.Binary,
          },
        },
        language: {
          default: {
            name: op.language.default.name + "Response",
            description: sdkResponse.description,
          },
        },
      });
    } else if (bodyType) {
      // schema (usually JSON)
      let schema: Schema | undefined = undefined;
      if (longRunning) {
        // LRO uses the LroMetadata for poll/final result, not the response of activation request
        trackConvenienceApi = false;
      }
      if (!schema) {
        schema = this.processSchema(bodyType, op.language.default.name + "Response");
      }
      response = new SchemaResponse(schema, {
        protocol: {
          http: {
            statusCodes: this.getStatusCodes(statusCode),
            headers: headers,
            mediaTypes: sdkResponse.contentTypes,
          },
        },
        language: {
          default: {
            name: op.language.default.name + "Response",
            description: sdkResponse.description,
          },
        },
      });
    } else {
      // not binary nor schema, usually NoContent
      response = new Response({
        protocol: {
          http: {
            statusCodes: this.getStatusCodes(statusCode),
            headers: headers,
          },
        },
        language: {
          default: {
            name: op.language.default.name + "Response",
            description: sdkResponse.description,
          },
        },
      });
    }

    if (isErrorResponse) {
      op.addException(response);

      if (response instanceof SchemaResponse) {
        this.trackSchemaUsage(response.schema, { usage: [SchemaContext.Exception] });
      }
    } else {
      op.addResponse(response);

      if (response instanceof SchemaResponse) {
        this.trackSchemaUsage(response.schema, { usage: [SchemaContext.Output] });

        if (trackConvenienceApi) {
          this.trackSchemaUsage(response.schema, {
            usage: [op.internalApi ? SchemaContext.Internal : SchemaContext.Public],
          });
        }
      }
    }
  }

  private getStatusCodes(statusCodes: HttpStatusCodesEntry): string[] {
    if (statusCodes === "*") {
      return ["default"];
    } else if (typeof statusCodes === "number") {
      return [statusCodes.toString()];
    } else {
      // HttpStatusCodeRange
      // azure-core does not support "status code range", hence here we expand the range to array of status codes
      return Array(statusCodes.end - statusCodes.start + 1)
        .fill(statusCodes.start)
        .map((it, index) => it + index)
        .map((it) => it.toString());
    }
  }

  private processSchema(type: SdkType, nameHint: string): Schema {
    return this.schemaCache.process(type, nameHint) || fail("Unable to process schema.");
  }

  private processSchemaImpl(type: SdkType, nameHint: string): Schema {
    if (isSdkBuiltInKind(type.kind)) {
      return this.processBuiltInType(type as SdkBuiltInType, nameHint);
    } else {
      switch (type.kind) {
        case "enum":
          return this.processChoiceSchema(type, type.name);

        case "enumvalue":
          return this.processConstantSchemaFromEnumValue(type, nameHint);

        case "union":
          return this.processUnionSchema(type, type.name);

        case "model":
          return this.processObjectSchema(type, type.name);

        case "dict":
          return this.processDictionarySchema(type, nameHint);

        case "array":
          return this.processArraySchema(type, nameHint);

        case "duration":
          return this.processDurationSchema(type, nameHint, getDurationFormat(type));

        case "constant":
          return this.processConstantSchema(type, nameHint);

        case "utcDateTime":
        case "offsetDateTime":
          if (type.encode === "unixTimestamp") {
            return this.processUnixTimeSchema(type, nameHint);
          } else {
            return this.processDateTimeSchema(type, nameHint, type.encode === "rfc7231");
          }
      }
    }
    throw new Error(`Unrecognized type: '${type.kind}'.`);
  }

  private processBuiltInType(type: SdkBuiltInType, nameHint: string): Schema {
    nameHint = nameHint || type.kind;

    if (isSdkIntKind(type.kind)) {
      const integerSize = type.kind === "safeint" || type.kind.includes("int64") ? 64 : 32;
      return this.processIntegerSchema(type, nameHint, integerSize);
    } else {
      switch (type.kind) {
        case "unknown":
          return this.processAnySchema();

        case "string":
          return this.processStringSchema(type, nameHint);

        case "float":
        case "float32":
        case "float64":
          return this.processNumberSchema(type, nameHint);

        case "decimal":
        case "decimal128":
          return this.processDecimalSchema(type, nameHint);

        case "bytes":
          return this.processByteArraySchema(type, nameHint);

        case "boolean":
          return this.processBooleanSchema(type, nameHint);

        case "plainTime":
          return this.processTimeSchema(type, nameHint);

        case "plainDate":
          return this.processDateSchema(type, nameHint);

        case "url":
          return this.processUrlSchema(type, nameHint);
      }
    }
  }

  private processAnySchema(): AnySchema {
    return this.anySchema;
  }

  private processStringSchema(type: SdkBuiltInType, name: string): StringSchema {
    return this.codeModel.schemas.add(
      new StringSchema(name, type.doc ?? "", {
        summary: type.summary,
      }),
    );
  }

  private processByteArraySchema(type: SdkBuiltInType, name: string): ByteArraySchema {
    const base64Encoded: boolean = type.encode === "base64url";
    return this.codeModel.schemas.add(
      new ByteArraySchema(name, type.doc ?? "", {
        summary: type.summary,
        format: base64Encoded ? "base64url" : "byte",
      }),
    );
  }

  private processIntegerSchema(
    type: SdkBuiltInType,
    name: string,
    precision: number,
  ): NumberSchema {
    const schema = new NumberSchema(name, type.doc ?? "", SchemaType.Integer, precision, {
      summary: type.summary,
    });
    if (type.encode === "string") {
      (schema as EncodedSchema).encode = type.encode;
    }
    return this.codeModel.schemas.add(schema);
  }

  private processNumberSchema(type: SdkBuiltInType, name: string): NumberSchema {
    return this.codeModel.schemas.add(
      new NumberSchema(name, type.doc ?? "", SchemaType.Number, 64, {
        summary: type.summary,
      }),
    );
  }

  private processDecimalSchema(type: SdkBuiltInType, name: string): NumberSchema {
    // "Infinity" maps to "BigDecimal" in Java
    return this.codeModel.schemas.add(
      new NumberSchema(name, type.doc ?? "", SchemaType.Number, Infinity, {
        summary: type.summary,
      }),
    );
  }

  private processBooleanSchema(type: SdkBuiltInType, name: string): BooleanSchema {
    return this.codeModel.schemas.add(
      new BooleanSchema(name, type.doc ?? "", {
        summary: type.summary,
      }),
    );
  }

  private processArraySchema(type: SdkArrayType, name: string): ArraySchema {
    let nullableItems = false;
    let elementType = type.valueType;
    if (elementType.kind === "nullable") {
      nullableItems = true;
      elementType = elementType.type;
    }

    const elementSchema = this.processSchema(elementType, name);
    return this.codeModel.schemas.add(
      new ArraySchema(name, type.doc ?? "", elementSchema, {
        summary: type.summary,
        nullableItems: nullableItems,
      }),
    );
  }

  private processDictionarySchema(type: SdkDictionaryType, name: string): DictionarySchema {
    const dictSchema = new DictionarySchema<any>(name, type.doc ?? "", null, {
      summary: type.summary,
    });

    // cache this now before we accidentally recurse on this type.
    if (!this.schemaCache.has(type)) {
      this.schemaCache.set(type, dictSchema);
    }

    let nullableItems = false;
    let elementType = type.valueType;
    if (elementType.kind === "nullable") {
      nullableItems = true;
      elementType = elementType.type;
    }
    const elementSchema = this.processSchema(elementType, name);
    dictSchema.elementType = elementSchema;

    dictSchema.nullableItems = nullableItems;

    return this.codeModel.schemas.add(dictSchema);
  }

  private processChoiceSchema(
    type: SdkEnumType,
    name: string,
  ): ChoiceSchema | SealedChoiceSchema | ConstantSchema {
    const rawEnumType = type.__raw;
    const namespace = getNamespace(rawEnumType);
    const valueType = this.processSchema(type.valueType, type.valueType.kind);

    const choices: ChoiceValue[] = [];
    type.values.forEach((it: SdkEnumValueType) =>
      choices.push(new ChoiceValue(it.name, it.doc ?? "", it.value ?? it.name)),
    );

    const schemaType = type.isFixed ? SealedChoiceSchema : ChoiceSchema;

    const schema = new schemaType(type.name ?? name, type.doc ?? "", {
      summary: type.summary,
      choiceType: valueType as any,
      choices: choices,
      language: {
        default: {
          namespace: namespace,
        },
        java: {
          namespace: this.getJavaNamespace(namespace, type),
        },
      },
    });
    schema.crossLanguageDefinitionId = type.crossLanguageDefinitionId;
    return this.codeModel.schemas.add(schema);
  }

  private processConstantSchema(type: SdkConstantType, name: string): ConstantSchema {
    const valueType = this.processSchema(type.valueType, type.valueType.kind);

    return this.codeModel.schemas.add(
      new ConstantSchema(type.name ?? name, type.doc ?? "", {
        summary: type.summary,
        valueType: valueType,
        value: new ConstantValue(type.value),
      }),
    );
  }

  private processConstantSchemaFromEnumValue(type: SdkEnumValueType, name: string): ConstantSchema {
    const valueType = this.processSchema(type.enumType, type.enumType.name);

    return this.codeModel.schemas.add(
      new ConstantSchema(type.name ?? name, type.doc ?? "", {
        summary: type.summary,
        valueType: valueType,
        value: new ConstantValue(type.value ?? type.name),
      }),
    );
  }

  private processUnixTimeSchema(type: SdkDateTimeType, name: string): UnixTimeSchema {
    return this.codeModel.schemas.add(
      new UnixTimeSchema(name, type.doc ?? "", {
        summary: type.summary,
      }),
    );
  }

  private processDateTimeSchema(
    type: SdkDateTimeType,
    name: string,
    rfc1123: boolean,
  ): DateTimeSchema {
    return this.codeModel.schemas.add(
      new DateTimeSchema(name, type.doc ?? "", {
        summary: type.summary,
        format: rfc1123 ? "date-time-rfc1123" : "date-time",
      }),
    );
  }

  private processDateSchema(type: SdkBuiltInType, name: string): DateSchema {
    return this.codeModel.schemas.add(
      new DateSchema(name, type.doc ?? "", {
        summary: type.summary,
      }),
    );
  }

  private processTimeSchema(type: SdkBuiltInType, name: string): TimeSchema {
    return this.codeModel.schemas.add(
      new TimeSchema(name, type.doc ?? "", {
        summary: type.summary,
      }),
    );
  }

  private processDurationSchema(
    type: SdkDurationType,
    name: string,
    format: DurationSchema["format"] = "duration-rfc3339",
  ): DurationSchema {
    return this.codeModel.schemas.add(
      new DurationSchema(name, type.doc ?? "", {
        summary: type.summary,
        format: format,
      }),
    );
  }

  private processUrlSchema(type: SdkBuiltInType, name: string): UriSchema {
    return this.codeModel.schemas.add(
      new UriSchema(name, type.doc ?? "", {
        summary: type.summary,
      }),
    );
  }

  private processObjectSchema(type: SdkModelType, name: string): ObjectSchema {
    const rawModelType = type.__raw;
    const namespace = getNamespace(rawModelType);
    const objectSchema = new ObjectSchema(name, type.doc ?? "", {
      summary: type.summary,
      language: {
        default: {
          namespace: namespace,
        },
        java: {
          namespace: this.getJavaNamespace(namespace, type),
        },
      },
    });
    (objectSchema as CrossLanguageDefinition).crossLanguageDefinitionId =
      type.crossLanguageDefinitionId;
    this.codeModel.schemas.add(objectSchema);

    // cache this now before we accidentally recurse on this type.
    if (!this.schemaCache.has(type)) {
      this.schemaCache.set(type, objectSchema);
    }

    // discriminator
    if (type.discriminatedSubtypes && type.discriminatorProperty) {
      objectSchema.discriminator = new Discriminator(
        this.processModelProperty(type.discriminatorProperty),
      );
      for (const discriminatorValue in type.discriminatedSubtypes) {
        const subType = type.discriminatedSubtypes[discriminatorValue];
        this.processSchema(subType, subType.name);
      }
    }

    // type is a subtype
    if (type.baseModel) {
      const parentSchema = this.processSchema(type.baseModel, type.baseModel.name);
      objectSchema.parents = new Relations();
      objectSchema.parents.immediate.push(parentSchema);

      if (parentSchema instanceof ObjectSchema) {
        pushDistinct(objectSchema.parents.all, parentSchema);

        parentSchema.children = parentSchema.children || new Relations();
        pushDistinct(parentSchema.children.immediate, objectSchema);
        pushDistinct(parentSchema.children.all, objectSchema);

        if (parentSchema.parents) {
          pushDistinct(objectSchema.parents.all, ...parentSchema.parents.all);

          parentSchema.parents.all.forEach((it) => {
            if (it instanceof ObjectSchema && it.children) {
              pushDistinct(it.children.all, objectSchema);
            }
          });
        }
      }
      objectSchema.discriminatorValue = type.discriminatorValue;
    }
    if (type.additionalProperties) {
      // model has additional property
      const sdkDictType: SdkDictionaryType = {
        kind: "dict",
        keyType: {
          kind: "string",
          encode: "string",
          decorators: [],
          name: "string",
          crossLanguageDefinitionId: type.crossLanguageDefinitionId,
        },
        doc: type.doc,
        valueType: type.additionalProperties,
        decorators: [],
      };
      const parentSchema = this.processSchema(sdkDictType, "Record");
      objectSchema.parents = objectSchema.parents ?? new Relations();
      objectSchema.parents.immediate.push(parentSchema);
      pushDistinct(objectSchema.parents.all, parentSchema);
      objectSchema.discriminatorValue = type.discriminatorValue;
    }

    // properties
    for (const prop of type.properties) {
      if (prop.kind === "property" && !prop.discriminator) {
        objectSchema.addProperty(this.processModelProperty(prop));
      }
    }

    return objectSchema;
  }

  private getEffectiveSchemaType(type: Type): Type {
    const program = this.program;
    function isSchemaProperty(property: ModelProperty) {
      return isPayloadProperty(program, property);
    }

    if (type.kind === "Model") {
      const effective = getEffectiveModelType(program, type, isSchemaProperty);
      if (this.isArm() && getNamespace(effective as Model)?.startsWith("Azure.ResourceManager")) {
        // Catalog is TrackedResource<CatalogProperties>
        return type;
      } else if (effective.name) {
        return effective;
      }
    }
    return type;
  }

  private processModelProperty(prop: SdkModelPropertyType): Property {
    let nullable = false;
    let nonNullType = prop.type;
    if (nonNullType.kind === "nullable") {
      nullable = true;
      nonNullType = nonNullType.type;
    }
    let schema;

    let extensions: Record<string, any> | undefined = undefined;
    if (this.isSecret(prop)) {
      extensions = extensions ?? {};
      extensions["x-ms-secret"] = true;
      // if the property does not return in response, it had to be nullable
      nullable = true;
    }
    if (prop.kind === "property" && prop.flatten) {
      extensions = extensions ?? {};
      extensions["x-ms-client-flatten"] = true;
    }
    const mutability = this.getMutability(prop);
    if (mutability) {
      extensions = extensions ?? {};
      extensions["x-ms-mutability"] = mutability;
    }

    if (prop.kind === "property" && prop.multipartOptions) {
      // TODO: handle MultipartOptions.isMulti
      if (prop.multipartOptions.isFilePart) {
        schema = this.processMultipartFormDataFilePropertySchema(prop);
      } else if (
        prop.type.kind === "model" &&
        prop.type.properties.some((it) => it.kind === "body")
      ) {
        // TODO: this is HttpPart of non-File. TCGC should help handle this.
        schema = this.processSchema(
          prop.type.properties.find((it) => it.kind === "body")!.type,
          "",
        );
      } else {
        schema = this.processSchema(nonNullType, "");
      }
    } else {
      schema = this.processSchema(nonNullType, "");
    }

    return new Property(prop.name, prop.doc ?? "", schema, {
      summary: prop.summary,
      required: !prop.optional,
      nullable: nullable,
      readOnly: this.isReadOnly(prop),
      serializedName: prop.kind === "property" ? prop.serializedName : undefined,
      extensions: extensions,
    });
  }

  private processUnionSchema(type: SdkUnionType, name: string): Schema {
    if (!(type.__raw && type.__raw.kind === "Union")) {
      throw new Error(`Invalid type for union: '${type.kind}'.`);
    }
    const rawUnionType: Union = type.__raw as Union;
    const namespace = getNamespace(rawUnionType);
    const baseName = type.name ?? pascalCase(name) + "Model";
    this.logWarning(
      `Convert TypeSpec Union '${getUnionDescription(rawUnionType, this.typeNameOptions)}' to Class '${baseName}'`,
    );
    const unionSchema = new OrSchema(baseName + "Base", type.doc ?? "", {
      summary: type.summary,
    });
    unionSchema.anyOf = [];
    type.variantTypes.forEach((it) => {
      const variantName = this.getUnionVariantName(it.__raw, { depth: 0 });
      const modelName = variantName + baseName;
      const propertyName = "value";

      // these ObjectSchema is not added to codeModel.schemas
      const objectSchema = new ObjectSchema(modelName, it.doc ?? "", {
        summary: it.summary,
        language: {
          default: {
            namespace: namespace,
          },
          java: {
            namespace: this.getJavaNamespace(namespace, it),
          },
        },
      });

      const variantSchema = this.processSchema(it, variantName);
      objectSchema.addProperty(
        new Property(propertyName, type.doc ?? "", variantSchema, {
          summary: type.summary,
          required: true,
          readOnly: false,
        }),
      );
      unionSchema.anyOf.push(objectSchema);
    });
    return this.codeModel.schemas.add(unionSchema);
  }

  private processBinarySchema(type: SdkBuiltInType): BinarySchema {
    return this.codeModel.schemas.add(
      new BinarySchema(type.doc ?? "", {
        summary: type.summary,
      }),
    );
  }

  private getUnionVariantName(type: Type | undefined, option: any): string {
    if (type === undefined) {
      throw new Error("type is undefined.");
    }
    switch (type.kind) {
      case "Scalar": {
        const scalarName = type.name;
        let name = type.name;
        if (
          scalarName.startsWith("int") ||
          scalarName.startsWith("uint") ||
          scalarName === "safeint"
        ) {
          name = scalarName === "safeint" || scalarName.includes("int64") ? "Long" : "Integer";
        } else if (scalarName.startsWith("float")) {
          name = "Double";
        } else if (scalarName === "bytes") {
          name = "ByteArray";
        } else if (scalarName === "utcDateTime" || scalarName === "offsetDateTime") {
          name = "Time";
        }
        return pascalCase(name);
      }
      case "Enum":
        return pascalCase(type.name);
      case "Model":
        if (isArrayModelType(this.program, type)) {
          ++option.depth;
          if (option.depth === 1) {
            return this.getUnionVariantName(type.indexer.value, option) + "List";
          } else {
            return "ListOf" + this.getUnionVariantName(type.indexer.value, option);
          }
        } else if (isRecordModelType(this.program, type)) {
          ++option.depth;
          if (option.depth === 1) {
            return this.getUnionVariantName(type.indexer.value, option) + "Map";
          } else {
            return "MapOf" + this.getUnionVariantName(type.indexer.value, option);
          }
        } else {
          return pascalCase(type.name);
        }
      case "String":
        return pascalCase(type.value);
      case "Number":
        return pascalCase(type.valueAsString);
      case "Boolean":
        return pascalCase(type.value ? "True" : "False");
      case "Union":
        return type.name ?? "Union";
      case "UnionVariant":
        return (typeof type.name === "string" ? type.name : undefined) ?? "UnionVariant";
      default:
        throw new Error(`Unrecognized type for union variable: '${type.kind}'.`);
    }
  }

  private processMultipartFormDataFilePropertySchema(property: SdkBodyModelPropertyType): Schema {
    const processSchemaFunc = (type: SdkType) => this.processSchema(type, "");
    const processNamespaceFunc = (type: SdkType) => {
      const namespace =
        type.kind === "model" ? (getNamespace(type.__raw) ?? this.namespace) : this.namespace;
      const javaNamespace = this.getJavaNamespace(namespace, type);
      return { namespace, javaNamespace };
    };

    if (property.type.kind === "bytes" || property.type.kind === "model") {
      const namespaceTuple = processNamespaceFunc(property.type);
      return getFileDetailsSchema(
        property,
        namespaceTuple.namespace,
        namespaceTuple.javaNamespace,
        this.codeModel.schemas,
        this.binarySchema,
        this.stringSchema,
        processSchemaFunc,
      );
    } else if (
      property.type.kind === "array" &&
      (property.type.valueType.kind === "bytes" || property.type.valueType.kind === "model")
    ) {
      const namespaceTuple = processNamespaceFunc(property.type.valueType);
      return new ArraySchema(
        property.name,
        property.doc ?? "",
        getFileDetailsSchema(
          property,
          namespaceTuple.namespace,
          namespaceTuple.javaNamespace,
          this.codeModel.schemas,
          this.binarySchema,
          this.stringSchema,
          processSchemaFunc,
        ),
        {
          summary: property.summary,
        },
      );
    } else {
      throw new Error(`Invalid type for multipart form data: '${property.type.kind}'.`);
    }
  }

  private getDoc(target: Type | undefined): string {
    return target ? getDoc(this.program, target) || "" : "";
  }

  private getSummary(target: Type | undefined): string | undefined {
    return target ? getSummary(this.program, target) : undefined;
  }

  private getSerializedName(target: ModelProperty): string {
    if (isHeader(this.program, target)) {
      return getHeaderFieldName(this.program, target);
    } else if (isQueryParam(this.program, target)) {
      return getQueryParamName(this.program, target);
    } else if (isPathParam(this.program, target)) {
      return getPathParamName(this.program, target);
    } else {
      // TODO: currently this is only for JSON
      return getWireName(this.sdkContext, target);
    }
  }

  private isReadOnly(target: SdkModelPropertyType): boolean {
    const segment = target.__raw ? getSegment(this.program, target.__raw) !== undefined : false;
    if (segment) {
      return true;
    } else {
      const visibility = target.__raw ? getVisibility(this.program, target.__raw) : undefined;
      if (visibility) {
        return (
          !visibility.includes("write") &&
          !visibility.includes("create") &&
          !visibility.includes("update") &&
          !visibility.includes("delete") &&
          !visibility.includes("query")
        );
      } else {
        return false;
      }
    }
  }

  private isSecret(target: SdkModelPropertyType): boolean {
    if (target.kind === "property" && target.visibility) {
      return !target.visibility.includes(Visibility.Read);
    } else {
      return false;
    }
  }

  private getMutability(target: SdkModelPropertyType): string[] | undefined {
    if (target.kind === "property" && target.visibility) {
      const mutability: string[] = [];
      if (target.visibility.includes(Visibility.Create)) {
        mutability.push("create");
      }
      if (target.visibility.includes(Visibility.Update)) {
        mutability.push("update");
      }
      if (target.visibility.includes(Visibility.Read)) {
        mutability.push("read");
      }
      if (mutability.length === 3) {
        // if all 3 (supported) mutability values are present, there is no need to set the x-ms-mutability
        return undefined;
      } else {
        return mutability;
      }
    } else {
      return undefined;
    }
  }

  private getConvenienceApiName(sdkMethod: SdkServiceMethod<SdkHttpOperation>): string | undefined {
    // check @convenienceAPI
    if (sdkMethod.generateConvenient) {
      return sdkMethod.name;
    } else {
      return undefined;
    }
  }

  private getBaseJavaNamespace(): string {
    // hack, just find the shortest clientNamespace among all clients
    // hopefully it is the root namespace of the SDK
    let baseJavaNamespace: string | undefined = undefined;
    this.sdkContext.sdkPackage.clients
      .map((it) => it.clientNamespace)
      .forEach((it) => {
        if (baseJavaNamespace === undefined || baseJavaNamespace.length > it.length) {
          baseJavaNamespace = it;
        }
      });
    // fallback if there is no client
    if (!baseJavaNamespace) {
      baseJavaNamespace = this.namespace;
    }
    return baseJavaNamespace.toLowerCase();
  }

  private getJavaNamespace(
    namespace: string | undefined,
    type: SdkType | SdkClientType<SdkHttpOperation> | undefined = undefined,
  ): string | undefined {
    // TypeSpec namespace from service
    const serviceNamespace = this.namespace;

    // clientNamespace from TCGC
    const clientNamespace: string | undefined =
      type && "clientNamespace" in type ? type.clientNamespace : undefined;

    if (this.isBranded() && this.baseJavaNamespace && type && "crossLanguageDefinitionId" in type) {
      // special handling for namespace of model that cannot be mapped to azure-core
      if (type.crossLanguageDefinitionId === "TypeSpec.Http.File") {
        // TypeSpec.Http.File
        return this.baseJavaNamespace;
      } else if (type.crossLanguageDefinitionId === "Azure.Core.Foundations.OperationState") {
        // Azure.Core.OperationState
        return this.baseJavaNamespace;
      } else if (
        type.crossLanguageDefinitionId === "Azure.Core.ResourceOperationStatus" ||
        type.crossLanguageDefinitionId === "Azure.Core.Foundations.OperationStatus"
      ) {
        // Azure.Core.ResourceOperationStatus<>
        // Azure.Core.Foundations.OperationStatus<>
        // usually this model will not be generated, but javadoc of protocol method requires it be in SDK namespace
        return this.baseJavaNamespace;
      }
    }

    if (this.legacyJavaNamespace || !clientNamespace) {
      if (!namespace) {
        return this.baseJavaNamespace;
      }

      if (
        this.baseJavaNamespace &&
        (namespace === serviceNamespace || namespace.startsWith(serviceNamespace + "."))
      ) {
        // make sure the mapping of typespec service namespace to options.namespace is maintained
        // e.g. "Microsoft.StandbyPool" to "com.azure.resourcemanager.standbypool"
        return this.baseJavaNamespace;
      }

      return namespace.toLowerCase();
    } else {
      return clientNamespace.toLowerCase();
    }
  }

  private logWarning(msg: string) {
    if (this.loggingEnabled) {
      logWarning(this.program, msg);
    }
  }

  private trace(msg: string) {
    trace(this.program, msg);
  }

  private _stringSchema?: StringSchema;
  get stringSchema(): StringSchema {
    return (
      this._stringSchema ||
      (this._stringSchema = this.codeModel.schemas.add(new StringSchema("string", "simple string")))
    );
  }

  private _integerSchema?: NumberSchema;
  get integerSchema(): NumberSchema {
    return (
      this._integerSchema ||
      (this._integerSchema = this.codeModel.schemas.add(
        new NumberSchema("integer", "simple integer", SchemaType.Integer, 64),
      ))
    );
  }

  private _doubleSchema?: NumberSchema;
  get doubleSchema(): NumberSchema {
    return (
      this._doubleSchema ||
      (this._doubleSchema = this.codeModel.schemas.add(
        new NumberSchema("double", "simple float", SchemaType.Number, 64),
      ))
    );
  }

  private _booleanSchema?: BooleanSchema;
  get booleanSchema(): BooleanSchema {
    return (
      this._booleanSchema ||
      (this._booleanSchema = this.codeModel.schemas.add(
        new BooleanSchema("boolean", "simple boolean"),
      ))
    );
  }

  private _anySchema?: AnySchema;
  get anySchema(): AnySchema {
    return (
      this._anySchema ?? (this._anySchema = this.codeModel.schemas.add(new AnySchema("Anything")))
    );
  }

  private _binarySchema?: BinarySchema;
  get binarySchema(): BinarySchema {
    return (
      this._binarySchema ||
      (this._binarySchema = this.codeModel.schemas.add(new BinarySchema("simple binary")))
    );
  }

  private _pollResultSchema?: ObjectSchema;
  get pollResultSchema(): ObjectSchema {
    return (
      this._pollResultSchema ??
      (this._pollResultSchema = createPollOperationDetailsSchema(
        this.codeModel.schemas,
        this.stringSchema,
      ))
    );
  }

  private createApiVersionParameter(
    serializedName: string,
    parameterLocation: ParameterLocation,
    value = "",
  ): Parameter {
    return new Parameter(
      serializedName,
      "Version parameter",
      this.codeModel.schemas.add(
        new ConstantSchema(serializedName, "API Version", {
          valueType: this.stringSchema,
          value: new ConstantValue(value),
        }),
      ),
      {
        implementation: ImplementationLocation.Client,
        origin: ORIGIN_API_VERSION,
        required: true,
        protocol: {
          http: new HttpParameter(parameterLocation),
        },
        language: {
          default: {
            serializedName: serializedName,
          },
        },
      },
    );
  }

  private _apiVersionParameter?: Parameter;
  get apiVersionParameter(): Parameter {
    return (
      this._apiVersionParameter ||
      (this._apiVersionParameter = this.createApiVersionParameter(
        "api-version",
        ParameterLocation.Query,
      ))
    );
  }

  private _apiVersionParameterInPath?: Parameter;
  get apiVersionParameterInPath(): Parameter {
    return (
      this._apiVersionParameterInPath ||
      // TODO: hardcode as "apiVersion", as it is what we get from compiler
      (this._apiVersionParameterInPath = this.createApiVersionParameter(
        "apiVersion",
        ParameterLocation.Path,
      ))
    );
  }

  private isSubscriptionId(param: SdkPathParameter): boolean {
    return "subscriptionId".toLocaleLowerCase() === param.serializedName.toLocaleLowerCase();
  }

  private subscriptionIdParameter(parameter: SdkPathParameter): Parameter {
    if (!this._subscriptionParameter) {
      const description = parameter.doc;
      this._subscriptionParameter = new Parameter(
        "subscriptionId",
        description ? description : "The ID of the target subscription.",
        this.stringSchema,
        {
          implementation: ImplementationLocation.Client,
          required: true,
          protocol: {
            http: new HttpParameter(ParameterLocation.Path),
          },
          language: {
            default: {
              serializedName: "subscriptionId",
            },
          },
        },
      );
    }
    return this._subscriptionParameter;
  }

  private _subscriptionParameter?: Parameter;

  private propagateSchemaUsage(schema: Schema): void {
    const processedSchemas = new Set<Schema>();

    const innerApplySchemaUsage = (schema: Schema, schemaUsage: SchemaUsage) => {
      this.trackSchemaUsage(schema, schemaUsage);
      innerPropagateSchemaUsage(schema, schemaUsage);
    };

    const innerPropagateSchemaUsage = (schema: Schema, schemaUsage: SchemaUsage) => {
      if (processedSchemas.has(schema)) {
        return;
      }

      processedSchemas.add(schema);
      if (schema instanceof ObjectSchema || schema instanceof GroupSchema) {
        if (schemaUsage.usage || schemaUsage.serializationFormats) {
          schema.properties?.forEach((p) => {
            if (p.readOnly && schemaUsage.usage?.includes(SchemaContext.Input)) {
              const schemaUsageWithoutInput = {
                usage: schemaUsage.usage.filter((it) => it !== SchemaContext.Input),
                serializationFormats: schemaUsage.serializationFormats,
              };
              innerApplySchemaUsage(p.schema, schemaUsageWithoutInput);
            } else {
              innerApplySchemaUsage(p.schema, schemaUsage);
            }
          });

          if (schema instanceof ObjectSchema) {
            schema.parents?.all?.forEach((p) => innerApplySchemaUsage(p, schemaUsage));
            schema.parents?.immediate?.forEach((p) => innerApplySchemaUsage(p, schemaUsage));

            if (schema.discriminator) {
              // propagate access/usage to immediate children, if the schema is a discriminated model
              // if the schema is not a discriminated model, its children likely not valid for the mode/API
              // TODO: it does not handle the case that concrete model (kind: "type1") for the discriminated model have depth larger than 1 (e.g. kind: "type1" | "type2" in middle)
              schema.children?.immediate?.forEach((c) => innerApplySchemaUsage(c, schemaUsage));
            }

            if (schema.discriminator?.property?.schema) {
              innerApplySchemaUsage(schema.discriminator?.property?.schema, schemaUsage);
            }
          }
        }
      } else if (schema instanceof DictionarySchema) {
        innerApplySchemaUsage(schema.elementType, schemaUsage);
      } else if (schema instanceof ArraySchema) {
        innerApplySchemaUsage(schema.elementType, schemaUsage);
      } else if (schema instanceof OrSchema) {
        schema.anyOf?.forEach((it) => innerApplySchemaUsage(it, schemaUsage));
      } else if (schema instanceof ConstantSchema) {
        innerApplySchemaUsage(schema.valueType, schemaUsage);
      }
    };

    // Exclude context that not to be propagated
    const updatedSchemaUsage = (schema as SchemaUsage).usage?.filter(
      (it) => it !== SchemaContext.Paged && it !== SchemaContext.PublicSpread,
    );
    const indexSpread = (schema as SchemaUsage).usage?.indexOf(SchemaContext.PublicSpread);
    if (
      updatedSchemaUsage &&
      indexSpread &&
      indexSpread >= 0 &&
      !(schema as SchemaUsage).usage?.includes(SchemaContext.Public)
    ) {
      // Propagate Public, if schema is PublicSpread
      updatedSchemaUsage.push(SchemaContext.Public);
    }
    const schemaUsage = {
      usage: updatedSchemaUsage,
      serializationFormats: (schema as SchemaUsage).serializationFormats?.filter(
        (it) => it !== KnownMediaType.Multipart,
      ),
    };
    // Propagate the usage of the initial schema itself
    innerPropagateSchemaUsage(schema, schemaUsage);
  }

  private trackSchemaUsage(schema: Schema, schemaUsage: SchemaUsage): void {
    if (
      schema instanceof ObjectSchema ||
      schema instanceof GroupSchema ||
      schema instanceof ChoiceSchema ||
      schema instanceof SealedChoiceSchema ||
      schema instanceof OrSchema ||
      schema instanceof ConstantSchema
    ) {
      if (schemaUsage.usage) {
        pushDistinct((schema.usage = schema.usage || []), ...schemaUsage.usage);
      }
      if (schemaUsage.serializationFormats) {
        pushDistinct(
          (schema.serializationFormats = schema.serializationFormats || []),
          ...schemaUsage.serializationFormats,
        );
      }
    } else if (schema instanceof DictionarySchema) {
      this.trackSchemaUsage(schema.elementType, schemaUsage);
    } else if (schema instanceof ArraySchema) {
      this.trackSchemaUsage(schema.elementType, schemaUsage);
    }
  }

  private isArm(): boolean {
    return Boolean(this.codeModel.arm);
  }
}<|MERGE_RESOLUTION|>--- conflicted
+++ resolved
@@ -546,44 +546,23 @@
 
     const sdkPackage = this.sdkContext.sdkPackage;
     for (const client of sdkPackage.clients) {
-<<<<<<< HEAD
-      let clientName = client.name;
-      const namespace =
-        client.__raw.type.kind === "Interface"
-          ? getNamespace(client.__raw.type)
-          : getNamespaceFullName(client.__raw.type);
-      let javaNamespace = this.getJavaNamespace(namespace, client);
-      const clientFullName = client.name;
-      const clientNameSegments = clientFullName.split(".");
-      if (clientNameSegments.length > 1) {
-        clientName = clientNameSegments.at(-1)!;
-        const clientSubNamespace = clientNameSegments.slice(0, -1).join(".").toLowerCase();
-        javaNamespace = javaNamespace + "." + clientSubNamespace;
-      }
-
-      const codeModelClient = new CodeModelClient(clientName, client.doc ?? "", {
-        summary: client.summary,
-        language: {
-          default: {
-            namespace: this.namespace,
-          },
-          java: {
-            namespace: javaNamespace,
-          },
-=======
       this.processClient(client);
     }
   }
 
   private processClient(client: SdkClientType<SdkHttpOperation>): CodeModelClient {
     let clientName = client.name;
-    let javaNamespace = this.getJavaNamespace(this.namespace);
+    const namespace =
+      client.__raw.type.kind === "Interface"
+        ? getNamespace(client.__raw.type)
+        : getNamespaceFullName(client.__raw.type);
+    let javaNamespace = this.getJavaNamespace(namespace, client);
     const clientFullName = client.name;
     const clientNameSegments = clientFullName.split(".");
     if (clientNameSegments.length > 1) {
       clientName = clientNameSegments.at(-1)!;
-      const clientSubNamespace = clientNameSegments.slice(0, -1).join(".");
-      javaNamespace = this.getJavaNamespace(this.namespace + "." + clientSubNamespace);
+      const clientSubNamespace = clientNameSegments.slice(0, -1).join(".").toLowerCase();
+      javaNamespace = javaNamespace + "." + clientSubNamespace;
     }
 
     const codeModelClient = new CodeModelClient(clientName, client.doc ?? "", {
@@ -591,7 +570,6 @@
       language: {
         default: {
           namespace: this.namespace,
->>>>>>> 432ca321
         },
         java: {
           namespace: javaNamespace,
