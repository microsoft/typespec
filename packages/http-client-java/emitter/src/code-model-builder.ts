import {
  AnySchema,
  ApiVersion,
  ArraySchema,
  BinaryResponse,
  BinarySchema,
  BooleanSchema,
  ByteArraySchema,
  ChoiceValue,
  DateSchema,
  DateTimeSchema,
  DictionarySchema,
  Discriminator,
  GroupProperty,
  GroupSchema,
  HttpHeader,
  HttpParameter,
  ImplementationLocation,
  KeySecurityScheme,
  Language,
  Metadata,
  NumberSchema,
  OAuth2SecurityScheme,
  ObjectSchema,
  OperationGroup,
  Parameter,
  ParameterLocation,
  Property,
  Relations,
  Response,
  Schema,
  SchemaResponse,
  Schemas,
  SchemaType,
  Security,
  SecurityScheme,
  SerializationStyle,
  StringSchema,
  TimeSchema,
  UnixTimeSchema,
  UriSchema,
  VirtualParameter,
} from "@autorest/codemodel";
import { KnownMediaType } from "@azure-tools/codegen";
import {
  SdkArrayType,
  SdkBodyModelPropertyType,
  SdkBodyParameter,
  SdkBuiltInType,
  SdkClientType,
  SdkConstantType,
  SdkContext,
  SdkDateTimeType,
  SdkDictionaryType,
  SdkDurationType,
  SdkEnumType,
  SdkEnumValueType,
  SdkHeaderParameter,
  SdkHttpOperation,
  SdkHttpResponse,
  SdkLroPagingServiceMethod,
  SdkLroServiceMethod,
  SdkMethod,
  SdkModelPropertyType,
  SdkModelType,
  SdkPathParameter,
  SdkQueryParameter,
  SdkServiceMethod,
  SdkType,
  SdkUnionType,
  createSdkContext,
  getAllModels,
  getClientType,
  getWireName,
  isApiVersion,
  isSdkBuiltInKind,
  isSdkIntKind,
} from "@azure-tools/typespec-client-generator-core";
import {
  EmitContext,
  Interface,
  Model,
  ModelProperty,
  Namespace,
  Operation,
  Program,
  Type,
  TypeNameOptions,
  Union,
  getDoc,
  getEffectiveModelType,
  getNamespaceFullName,
  getOverloadedOperation,
  getSummary,
  getVisibility,
  isArrayModelType,
  isRecordModelType,
  listServices,
} from "@typespec/compiler";
import {
  Authentication,
  HttpOperation,
  HttpStatusCodeRange,
  HttpStatusCodesEntry,
  Visibility,
  getAuthentication,
  getHeaderFieldName,
  getPathParamName,
  getQueryParamName,
  isHeader,
  isPathParam,
  isQueryParam,
} from "@typespec/http";
import { getSegment } from "@typespec/rest";
import { getAddedOnVersions } from "@typespec/versioning";
import { fail } from "assert";
import pkg from "lodash";
import {
  Client as CodeModelClient,
  CrossLanguageDefinition,
  EncodedSchema,
} from "./common/client.js";
import { CodeModel } from "./common/code-model.js";
import { LongRunningMetadata } from "./common/long-running-metadata.js";
import { Operation as CodeModelOperation, ConvenienceApi, Request } from "./common/operation.js";
import { ChoiceSchema, SealedChoiceSchema } from "./common/schemas/choice.js";
import { ConstantSchema, ConstantValue } from "./common/schemas/constant.js";
import { OrSchema } from "./common/schemas/relationship.js";
import { DurationSchema } from "./common/schemas/time.js";
import { SchemaContext, SchemaUsage } from "./common/schemas/usage.js";
import { EmitterOptions } from "./emitter.js";
import { createPollOperationDetailsSchema, getFileDetailsSchema } from "./external-schemas.js";
import { ClientContext } from "./models.js";
import {
  CONTENT_TYPE_KEY,
  ORIGIN_API_VERSION,
  SPECIAL_HEADER_NAMES,
  cloneOperationParameter,
  getServiceVersion,
  isKnownContentType,
  isLroNewPollingStrategy,
  isPayloadProperty,
  operationIsJsonMergePatch,
  operationIsMultipart,
  operationIsMultipleContentTypes,
} from "./operation-utils.js";
import {
  ProcessingCache,
  getAccess,
  getDurationFormat,
  getNonNullSdkType,
  getUnionDescription,
  getUsage,
  isStable,
  modelIs,
  processSchemaUsageFromSdkType,
  pushDistinct,
  trackSchemaUsage,
} from "./type-utils.js";
import {
  getNamespace,
  logWarning,
  pascalCase,
  removeClientSuffix,
  stringArrayContainsIgnoreCase,
  trace,
} from "./utils.js";
const { isEqual } = pkg;

export class CodeModelBuilder {
  private program: Program;
  private typeNameOptions: TypeNameOptions;
  private namespace: string;
  private sdkContext!: SdkContext;
  private options: EmitterOptions;
  private codeModel: CodeModel;
  private emitterContext: EmitContext<EmitterOptions>;
  private serviceNamespace: Namespace | Interface | Operation;

  private loggingEnabled: boolean = false;

  readonly schemaCache = new ProcessingCache((type: SdkType, name: string) =>
<<<<<<< HEAD
    this.processSchemaFromSdkTypeImpl(type, name),
=======
    this.processSchemaImpl(type, name),
>>>>>>> 2d183a78
  );
  readonly typeUnionRefCache = new Map<Type, Union | null | undefined>(); // Union means it ref a Union type, null means it does not ref any Union, undefined means type visited but not completed

  // current apiVersion name to generate code
  private apiVersion: string | undefined;

  public constructor(program1: Program, context: EmitContext<EmitterOptions>) {
    this.options = context.options;
    this.program = program1;
    this.emitterContext = context;
    if (this.options["dev-options"]?.loglevel) {
      this.loggingEnabled = true;
    }

    if (this.options["skip-special-headers"]) {
      this.options["skip-special-headers"].forEach((it) =>
        SPECIAL_HEADER_NAMES.add(it.toLowerCase()),
      );
    }

    const service = listServices(this.program)[0];
    if (!service) {
      throw Error("TypeSpec for HTTP must define a service.");
    }
    this.serviceNamespace = service.type;

    this.namespace = getNamespaceFullName(this.serviceNamespace) || "Azure.Client";
    // java namespace
    const javaNamespace = this.getJavaNamespace(this.namespace);

    const namespace1 = this.namespace;
    this.typeNameOptions = {
      // shorten type names by removing TypeSpec and service namespace
      namespaceFilter(ns) {
        const name = getNamespaceFullName(ns);
        return name !== "TypeSpec" && name !== namespace1;
      },
    };

    // init code model
    const title = this.options["service-name"] ?? this.serviceNamespace.name;

    const description = this.getDoc(this.serviceNamespace);
    this.codeModel = new CodeModel(title, false, {
      info: {
        description: description,
      },
      language: {
        default: {
          name: title,
          description: description,
          summary: this.getSummary(this.serviceNamespace),
          namespace: this.namespace,
        },
        java: {
          namespace: javaNamespace,
        },
      },
    });
  }

  public async build(): Promise<CodeModel> {
    this.sdkContext = await createSdkContext(this.emitterContext, "@typespec/http-client-java", {
      versioning: { previewStringRegex: /$/ },
    }); // include all versions and do the filter by ourselves

    // auth
    // TODO: it is not very likely, but different client could have different auth
    const auth = getAuthentication(this.program, this.serviceNamespace);
    if (auth) {
      this.processAuth(auth);
    }

    if (this.sdkContext.arm) {
      // ARM
      this.codeModel.arm = true;
      this.options["group-etag-headers"] = false;
    }

    this.processClients();

    this.processModels();

    this.postProcessSchemaUsage();


    this.deduplicateSchemaName();

    return this.codeModel;
  }

  private processHostParameters(sdkPathParameters: SdkPathParameter[]): Parameter[] {
    const hostParameters: Parameter[] = [];
    let parameter;
    sdkPathParameters.forEach((arg) => {
      if (arg.isApiVersionParam) {
        parameter = this.createApiVersionParameter(arg.name, ParameterLocation.Uri);
      } else {
<<<<<<< HEAD
        const schema = this.processSchemaFromSdkType(arg.type, arg.name);
        trackSchemaUsage(schema, {
=======
        const schema = this.processSchema(arg.type, arg.name);
        this.trackSchemaUsage(schema, {
>>>>>>> 2d183a78
          usage: [SchemaContext.Input, SchemaContext.Output /*SchemaContext.Public*/],
        });
        parameter = new Parameter(arg.name, arg.description ?? "", schema, {
          implementation: ImplementationLocation.Client,
          origin: "modelerfour:synthesized/host",
          required: true,
          protocol: {
            http: new HttpParameter(ParameterLocation.Uri),
          },
          language: {
            default: {
              serializedName: arg.serializedName,
            },
          },
          // TODO: deprecate this logic of string/url for x-ms-skip-url-encoding
          extensions: {
            "x-ms-skip-url-encoding": schema instanceof UriSchema,
          },
          clientDefaultValue: arg.clientDefaultValue,
        });
      }
      hostParameters.push(this.codeModel.addGlobalParameter(parameter));
    });

    return hostParameters;
  }

  private processAuth(auth: Authentication) {
    const securitySchemes: SecurityScheme[] = [];
    for (const option of auth.options) {
      for (const scheme of option.schemes) {
        switch (scheme.type) {
          case "oauth2":
            {
              const oauth2Scheme = new OAuth2SecurityScheme({
                scopes: [],
              });
              scheme.flows.forEach((it) =>
                oauth2Scheme.scopes.push(...it.scopes.map((it) => it.value)),
              );
              securitySchemes.push(oauth2Scheme);
            }
            break;

          case "apiKey":
            {
              const keyScheme = new KeySecurityScheme({
                name: scheme.name,
              });
              securitySchemes.push(keyScheme);
            }
            break;

          case "http":
            {
              let schemeOrApiKeyPrefix: string = scheme.scheme;
              if (schemeOrApiKeyPrefix === "basic" || schemeOrApiKeyPrefix === "bearer") {
                // HTTP Authentication should use "Basic token" or "Bearer token"
                schemeOrApiKeyPrefix = pascalCase(schemeOrApiKeyPrefix);

                if (this.isBranded()) {
                  // Azure would not allow BasicAuth or BearerAuth
                  this.logWarning(`${scheme.scheme} auth method is currently not supported.`);
                  continue;
                }
              }

              const keyScheme = new KeySecurityScheme({
                name: "authorization",
              });
              (keyScheme as any).prefix = schemeOrApiKeyPrefix; // TODO: modify KeySecurityScheme, after design stable
              securitySchemes.push(keyScheme);
            }
            break;
        }
      }
    }
    if (securitySchemes.length > 0) {
      this.codeModel.security = new Security(true, {
        schemes: securitySchemes,
      });
    }
  }

  private isBranded(): boolean {
    return !this.options["flavor"] || this.options["flavor"].toLocaleLowerCase() === "azure";
  }

  private processModels() {
    const processedSdkModels: Set<SdkModelType | SdkEnumType> = new Set();

<<<<<<< HEAD
    // lambda to mark model as public
    const modelAsPublic = (model: SdkModelType | SdkEnumType) => {
      const schema = this.processSchemaFromSdkType(model, "");

      trackSchemaUsage(schema, {
        usage: [SchemaContext.Public],
      });
    };
=======
    // cache resolved value of access/usage for the namespace
    // the value can be set as undefined
    // it resolves the value from that namespace and its parent namespaces
    const accessCache: Map<Namespace, string | undefined> = new Map();
    const usageCache: Map<Namespace, SchemaContext[] | undefined> = new Map();
>>>>>>> 2d183a78

    const sdkModels: (SdkModelType | SdkEnumType)[] = getAllModels(this.sdkContext);

    // process sdk models
    for (const model of sdkModels) {
      if (!processedSdkModels.has(model)) {
        const access = getAccess(model.__raw, accessCache);
        if (access === "public") {
          const schema = this.processSchema(model, "");

          this.trackSchemaUsage(schema, {
            usage: [SchemaContext.Public],
          });
        } else if (access === "internal") {
          const schema = this.processSchema(model, model.name);

          trackSchemaUsage(schema, {
            usage: [SchemaContext.Internal],
          });
        }

        const usage = getUsage(model.__raw, usageCache);
        if (usage) {
          const schema = this.processSchema(model, "");

          // trackSchemaUsage(schema, {
          //   usage: usage,
          // });
        }

        processedSdkModels.add(model);
      }
    }
  }

  // private processSchemaUsage() {
  //   this.codeModel.schemas.objects?.forEach((it) => this.propagateSchemaUsage(it));

  //   // post process for schema usage
  //   this.codeModel.schemas.objects?.forEach((it) => this.resolveSchemaUsage(it));
  //   this.codeModel.schemas.groups?.forEach((it) => this.resolveSchemaUsage(it));
  //   this.codeModel.schemas.choices?.forEach((it) => this.resolveSchemaUsage(it));
  //   this.codeModel.schemas.sealedChoices?.forEach((it) => this.resolveSchemaUsage(it));
  //   this.codeModel.schemas.ors?.forEach((it) => this.resolveSchemaUsage(it));
  //   this.codeModel.schemas.constants?.forEach((it) => this.resolveSchemaUsage(it));
  // }

  private deduplicateSchemaName() {
    // deduplicate model name
    const nameCount = new Map<string, number>();
    const deduplicateName = (schema: Schema) => {
      const name = schema.language.default.name;
      // skip models under "com.azure.core."
      if (name && !schema.language.java?.namespace?.startsWith("com.azure.core.")) {
        if (!nameCount.has(name)) {
          nameCount.set(name, 1);
        } else {
          const count = nameCount.get(name)!;
          nameCount.set(name, count + 1);
          schema.language.default.name = name + count;
        }
      }
    };
    this.codeModel.schemas.objects?.forEach((it) => deduplicateName(it));
    this.codeModel.schemas.groups?.forEach((it) => deduplicateName(it)); // it may contain RequestConditions under "com.azure.core."
    this.codeModel.schemas.choices?.forEach((it) => deduplicateName(it));
    this.codeModel.schemas.sealedChoices?.forEach((it) => deduplicateName(it));
    this.codeModel.schemas.ors?.forEach((it) => deduplicateName(it));
    this.codeModel.schemas.constants?.forEach((it) => deduplicateName(it));
  }

  private resolveSchemaUsage(schema: Schema) {
    if (
      schema instanceof ObjectSchema ||
      schema instanceof GroupSchema ||
      schema instanceof ChoiceSchema ||
      schema instanceof SealedChoiceSchema ||
      schema instanceof OrSchema ||
      schema instanceof ConstantSchema
    ) {
      const schemaUsage: SchemaContext[] | undefined = schema.usage;

      // Public override Internal
      if (schemaUsage?.includes(SchemaContext.Public)) {
        const index = schemaUsage.indexOf(SchemaContext.Internal);
        if (index >= 0) {
          schemaUsage.splice(index, 1);
        }
      }

      // Internal on PublicSpread, but Public takes precedence
      if (schemaUsage?.includes(SchemaContext.PublicSpread)) {
        // remove PublicSpread as it now served its purpose
        schemaUsage.splice(schemaUsage.indexOf(SchemaContext.PublicSpread), 1);

        // Public would override PublicSpread, hence do nothing if this schema is Public
        if (!schemaUsage?.includes(SchemaContext.Public)) {
          // set the model as Internal, so that it is not exposed to user
          if (!schemaUsage.includes(SchemaContext.Internal)) {
            schemaUsage.push(SchemaContext.Internal);
          }
        }
      }
    }
  }

  private processClients() {
    // preprocess group-etag-headers
    this.options["group-etag-headers"] = this.options["group-etag-headers"] ?? true;

    const sdkPackage = this.sdkContext.sdkPackage;
    for (const client of sdkPackage.clients) {
      let clientName = client.name;
      let javaNamespace = this.getJavaNamespace(this.namespace);
      const clientFullName = client.name;
      const clientNameSegments = clientFullName.split(".");
      if (clientNameSegments.length > 1) {
        clientName = clientNameSegments.at(-1)!;
        const clientSubNamespace = clientNameSegments.slice(0, -1).join(".");
        javaNamespace = this.getJavaNamespace(this.namespace + "." + clientSubNamespace);
      }

      const codeModelClient = new CodeModelClient(clientName, client.details ?? "", {
        summary: client.description,
        language: {
          default: {
            namespace: this.namespace,
          },
          java: {
            namespace: javaNamespace,
          },
        },

        // at present, use global security definition
        security: this.codeModel.security,
      });
      codeModelClient.crossLanguageDefinitionId = client.crossLanguageDefinitionId;

      // versioning
      const versions = client.apiVersions;
      if (versions && versions.length > 0) {
        if (!this.sdkContext.apiVersion || ["all", "latest"].includes(this.sdkContext.apiVersion)) {
          this.apiVersion = versions[versions.length - 1];
        } else {
          this.apiVersion = versions.find((it: string) => it === this.sdkContext.apiVersion);
          if (!this.apiVersion) {
            throw new Error("Unrecognized api-version: " + this.sdkContext.apiVersion);
          }
        }

        codeModelClient.apiVersions = [];
        for (const version of this.getFilteredApiVersions(
          this.apiVersion,
          versions,
          this.options["service-version-exclude-preview"],
        )) {
          const apiVersion = new ApiVersion();
          apiVersion.version = version;
          codeModelClient.apiVersions.push(apiVersion);
        }
      }

      // client initialization
      let baseUri = "{endpoint}";
      let hostParameters: Parameter[] = [];
      client.initialization.properties.forEach((initializationProperty) => {
        if (initializationProperty.kind === "endpoint") {
          let sdkPathParameters: SdkPathParameter[] = [];
          if (initializationProperty.type.kind === "union") {
            if (initializationProperty.type.values.length === 2) {
              // only get the sdkPathParameters from the endpoint whose serverUrl is not {"endpoint"}
              for (const endpointType of initializationProperty.type.values) {
                if (endpointType.kind === "endpoint" && endpointType.serverUrl !== "{endpoint}") {
                  sdkPathParameters = endpointType.templateArguments;
                  baseUri = endpointType.serverUrl;
                }
              }
            } else if (initializationProperty.type.values.length > 2) {
              throw new Error("Multiple server url defined for one client is not supported yet.");
            }
          } else if (initializationProperty.type.kind === "endpoint") {
            sdkPathParameters = initializationProperty.type.templateArguments;
            baseUri = initializationProperty.type.serverUrl;
          }

          hostParameters = this.processHostParameters(sdkPathParameters);
          codeModelClient.addGlobalParameters(hostParameters);
        }
      });

      const clientContext = new ClientContext(
        baseUri,
        hostParameters,
        codeModelClient.globalParameters!,
        codeModelClient.apiVersions,
      );

      // preprocess operation groups and operations
      // operations without operation group
      const serviceMethodsWithoutSubClient = this.listServiceMethodsUnderClient(client);
      let codeModelGroup = new OperationGroup("");
      for (const serviceMethod of serviceMethodsWithoutSubClient) {
        if (!this.needToSkipProcessingOperation(serviceMethod.__raw, clientContext)) {
          codeModelGroup.addOperation(this.processOperation(serviceMethod, clientContext, ""));
        }
      }
      if (codeModelGroup.operations?.length > 0) {
        codeModelClient.operationGroups.push(codeModelGroup);
      }

      // operations under operation groups
      const subClients = this.listSubClientsUnderClient(client, true, true);
      for (const subClient of subClients) {
        const serviceMethods = this.listServiceMethodsUnderClient(subClient);
        // operation group with no operation is skipped
        if (serviceMethods.length > 0) {
          codeModelGroup = new OperationGroup(subClient.name);
          for (const serviceMethod of serviceMethods) {
            if (!this.needToSkipProcessingOperation(serviceMethod.__raw, clientContext)) {
              codeModelGroup.addOperation(
                this.processOperation(serviceMethod, clientContext, subClient.name),
              );
            }
          }
          codeModelClient.operationGroups.push(codeModelGroup);
        }
      }
      this.codeModel.clients.push(codeModelClient);

      // postprocess for ServiceVersion
      let apiVersionSameForAllClients = true;
      let sharedApiVersions = undefined;
      for (const client of this.codeModel.clients) {
        const apiVersions = client.apiVersions;
        if (!apiVersions) {
          // client does not have apiVersions
          apiVersionSameForAllClients = false;
        } else if (!sharedApiVersions) {
          // first client, set it to sharedApiVersions
          sharedApiVersions = apiVersions;
        } else {
          apiVersionSameForAllClients = isEqual(sharedApiVersions, apiVersions);
        }
        if (!apiVersionSameForAllClients) {
          break;
        }
      }
      if (apiVersionSameForAllClients) {
        const serviceVersion = getServiceVersion(this.codeModel);
        for (const client of this.codeModel.clients) {
          client.serviceVersion = serviceVersion;
        }
      } else {
        for (const client of this.codeModel.clients) {
          const apiVersions = client.apiVersions;
          if (apiVersions) {
            client.serviceVersion = getServiceVersion(client);
          }
        }
      }
    }
  }

  private listSubClientsUnderClient(
    client: SdkClientType<SdkHttpOperation>,
    includeNestedOperationGroups: boolean,
    isRootClient: boolean,
  ): SdkClientType<SdkHttpOperation>[] {
    const operationGroups: SdkClientType<SdkHttpOperation>[] = [];
    for (const method of client.methods) {
      if (method.kind === "clientaccessor") {
        const subClient = method.response;
        if (!isRootClient) {
          // if it is not root client, append the parent client's name
          subClient.name =
            removeClientSuffix(client.name) + removeClientSuffix(pascalCase(subClient.name));
        }
        operationGroups.push(subClient);
        if (includeNestedOperationGroups) {
          for (const operationGroup of this.listSubClientsUnderClient(
            subClient,
            includeNestedOperationGroups,
            false,
          )) {
            operationGroups.push(operationGroup);
          }
        }
      }
    }
    return operationGroups;
  }

  private listServiceMethodsUnderClient(
    client: SdkClientType<SdkHttpOperation>,
  ): SdkServiceMethod<SdkHttpOperation>[] {
    const methods: SdkServiceMethod<SdkHttpOperation>[] = [];
    for (const method of client.methods) {
      if (method.kind !== "clientaccessor") {
        methods.push(method);
      }
    }
    return methods;
  }

  /**
   * Filter api-versions for "ServiceVersion".
   * TODO(xiaofei) pending TCGC design: https://github.com/Azure/typespec-azure/issues/965
   *
   * @param pinnedApiVersion the api-version to use as filter base
   * @param versions api-versions to filter
   * @returns filtered api-versions
   */
  private getFilteredApiVersions(
    pinnedApiVersion: string | undefined,
    versions: string[],
    excludePreview: boolean = false,
  ): string[] {
    if (!pinnedApiVersion) {
      return versions;
    }
    return versions
      .slice(0, versions.indexOf(pinnedApiVersion) + 1)
      .filter((version) => !excludePreview || !isStable(pinnedApiVersion) || isStable(version));
  }

  private needToSkipProcessingOperation(
    operation: Operation | undefined,
    clientContext: ClientContext,
  ): boolean {
    // don't generate protocol and convenience method for overloaded operations
    // issue link: https://github.com/Azure/autorest.java/issues/1958#issuecomment-1562558219 we will support generate overload methods for non-union type in future (TODO issue: https://github.com/Azure/autorest.java/issues/2160)
    if (operation === undefined) {
      return true;
    }
    if (getOverloadedOperation(this.program, operation)) {
      this.trace(
        `Operation '${operation.name}' is temporary skipped, as it is an overloaded operation`,
      );
      return true;
    }
    return false;
  }

  /**
   * Whether we support advanced versioning in non-breaking fashion.
   */
  private supportsAdvancedVersioning(): boolean {
    return Boolean(this.options["advanced-versioning"]);
  }

  private getOperationExample(
    sdkMethod: SdkServiceMethod<SdkHttpOperation>,
  ): Record<string, any> | undefined {
    const httpOperationExamples = sdkMethod.operation.examples;
    if (httpOperationExamples && httpOperationExamples.length > 0) {
      const operationExamples: Record<string, any> = {};
      for (const example of httpOperationExamples) {
        const operationExample = example.rawExample;

        // example.filePath is relative path from sdkContext.examplesDir
        // this is not a URL format (file:// or https://)
        operationExample["x-ms-original-file"] = example.filePath;

        operationExamples[
          operationExample.title ?? operationExample.operationId ?? sdkMethod.name
        ] = operationExample;
      }
      return operationExamples;
    } else {
      return undefined;
    }
  }

  private processOperation(
    sdkMethod: SdkServiceMethod<SdkHttpOperation>,
    clientContext: ClientContext,
    groupName: string,
  ): CodeModelOperation {
    const operationName = sdkMethod.name;
    const httpOperation = sdkMethod.operation;
    const operationId = groupName ? `${groupName}_${operationName}` : `${operationName}`;
    const operationGroup = this.codeModel.getOperationGroup(groupName);

    const operationExamples = this.getOperationExample(sdkMethod);

    const codeModelOperation = new CodeModelOperation(operationName, sdkMethod.details ?? "", {
      operationId: operationId,
      summary: sdkMethod.description,
      extensions: {
        "x-ms-examples": operationExamples,
      },
    });

    (codeModelOperation as CrossLanguageDefinition).crossLanguageDefinitionId =
      sdkMethod.crossLanguageDefintionId;
    codeModelOperation.internalApi = sdkMethod.access === "internal";

    const convenienceApiName = this.getConvenienceApiName(sdkMethod);
    let generateConvenienceApi: boolean = sdkMethod.generateConvenient;
    let generateProtocolApi: boolean = sdkMethod.generateProtocol;

    let apiComment: string | undefined = undefined;
    if (generateConvenienceApi) {
      // check if the convenience API need to be disabled for some special cases
      if (operationIsMultipart(httpOperation)) {
        // do not generate protocol method for multipart/form-data, as it be very hard for user to prepare the request body as BinaryData
        generateProtocolApi = false;
        apiComment = `Protocol API requires serialization of parts with content-disposition and data, as operation '${operationName}' is 'multipart/form-data'`;
        this.logWarning(apiComment);
      } else if (operationIsMultipleContentTypes(httpOperation)) {
        // and multiple content types
        // issue link: https://github.com/Azure/autorest.java/issues/1958#issuecomment-1562558219
        generateConvenienceApi = false;
        apiComment = `Convenience API is not generated, as operation '${operationName}' is multiple content-type`;
        this.logWarning(apiComment);
      } else if (
        operationIsJsonMergePatch(httpOperation) &&
        this.options["stream-style-serialization"] === false
      ) {
        // do not generate convenient method for json merge patch operation if stream-style-serialization is not enabled
        generateConvenienceApi = false;
        apiComment = `Convenience API is not generated, as operation '${operationName}' is 'application/merge-patch+json' and stream-style-serialization is not enabled`;
        this.logWarning(apiComment);
      }
    }
    if (generateConvenienceApi && convenienceApiName) {
      codeModelOperation.convenienceApi = new ConvenienceApi(convenienceApiName);
    }
    if (apiComment) {
      codeModelOperation.language.java = new Language();
      codeModelOperation.language.java.comment = apiComment;
    }

    // check for generating protocol api or not
    codeModelOperation.generateProtocolApi = generateProtocolApi && !codeModelOperation.internalApi;

    codeModelOperation.addRequest(
      new Request({
        protocol: {
          http: {
            path: httpOperation.path,
            method: httpOperation.verb,
            uri: clientContext.baseUri,
          },
        },
      }),
    );

    // host
    clientContext.hostParameters.forEach((it) => codeModelOperation.addParameter(it));
    // path/query/header parameters
    for (const param of httpOperation.parameters) {
      // if it's paged operation with request body, skip content-type header added by TCGC, as next link call should not have content type header
      if (
        (sdkMethod.kind === "paging" || sdkMethod.kind === "lropaging") &&
        httpOperation.bodyParam &&
        param.kind === "header"
      ) {
        if (param.serializedName.toLocaleLowerCase() === CONTENT_TYPE_KEY) {
          continue;
        }
      }
      // if the request body is optional, skip content-type header added by TCGC
      // TODO: add optional content type to code-model, and support optional content-type from codegen, https://github.com/Azure/autorest.java/issues/2930
      if (httpOperation.bodyParam && httpOperation.bodyParam.optional) {
        if (param.serializedName.toLocaleLowerCase() === CONTENT_TYPE_KEY) {
          continue;
        }
      }
      this.processParameter(codeModelOperation, param, clientContext);
    }

    // body
    if (httpOperation.bodyParam && httpOperation.__raw && httpOperation.bodyParam.type.__raw) {
      this.processParameterBody(
        codeModelOperation,
        httpOperation.__raw,
        httpOperation,
        httpOperation.bodyParam,
      );
    }

    // group ETag header parameters, if exists
    if (this.options["group-etag-headers"]) {
      this.processEtagHeaderParameters(codeModelOperation, sdkMethod.operation);
    }

    // lro metadata
    let lroMetadata = new LongRunningMetadata(false);
    if (sdkMethod.kind === "lro" || sdkMethod.kind === "lropaging") {
      lroMetadata = this.processLroMetadata(codeModelOperation, sdkMethod);
    }

    // responses
    for (const [code, response] of sdkMethod.operation.responses) {
      this.processResponse(codeModelOperation, code, response, lroMetadata.longRunning, false);
    }

    // exception
    for (const [code, response] of sdkMethod.operation.exceptions) {
      this.processResponse(codeModelOperation, code, response, lroMetadata.longRunning, true);
    }

    // check for paged
    this.processRouteForPaged(codeModelOperation, sdkMethod.operation.responses, sdkMethod);

    // check for long-running operation
    this.processRouteForLongRunning(codeModelOperation, sdkMethod.operation.responses, lroMetadata);

    operationGroup.addOperation(codeModelOperation);

    return codeModelOperation;
  }

  private processRouteForPaged(
    op: CodeModelOperation,
    responses: Map<number | HttpStatusCodeRange, SdkHttpResponse>,
    sdkMethod: SdkMethod<SdkHttpOperation>,
  ) {
    if (sdkMethod.kind === "paging" || sdkMethod.kind === "lropaging") {
      for (const [_, response] of responses) {
        const bodyType = response.type;
        if (bodyType && bodyType.kind === "model") {
          const itemName = sdkMethod.response.resultPath;
          const nextLinkName = sdkMethod.nextLinkPath;
          if (itemName && nextLinkName) {
            op.extensions = op.extensions ?? {};
            op.extensions["x-ms-pageable"] = {
              itemName: itemName,
              nextLinkName: nextLinkName,
            };

            op.responses?.forEach((r) => {
              if (r instanceof SchemaResponse) {
                trackSchemaUsage(r.schema, { usage: [SchemaContext.Paged] });
              }
            });
            break;
          }
        }
      }
    }
  }

  private processLroMetadata(
    op: CodeModelOperation,
    sdkMethod: SdkLroServiceMethod<SdkHttpOperation> | SdkLroPagingServiceMethod<SdkHttpOperation>,
  ): LongRunningMetadata {
    const trackConvenienceApi: boolean = Boolean(op.convenienceApi);

    const lroMetadata = sdkMethod.__raw_lro_metadata;
    // needs lroMetadata.statusMonitorStep, as getLroMetadata would return for @pollingOperation operation
    if (lroMetadata && lroMetadata.pollingInfo && lroMetadata.statusMonitorStep) {
      let pollingSchema = undefined;
      let finalSchema = undefined;

      let pollingStrategy: Metadata | undefined = undefined;
      let finalResultPropertySerializedName: string | undefined = undefined;

      const verb = sdkMethod.operation.verb;
      const useNewPollStrategy = isLroNewPollingStrategy(sdkMethod.operation.__raw, lroMetadata);
      if (useNewPollStrategy) {
        // use OperationLocationPollingStrategy
        pollingStrategy = new Metadata({
          language: {
            java: {
              name: "OperationLocationPollingStrategy",
              namespace: this.getJavaNamespace(this.namespace) + ".implementation",
            },
          },
        });
      }

      // pollingSchema
      if (
        modelIs(lroMetadata.pollingInfo.responseModel, "OperationStatus", "Azure.Core.Foundations")
      ) {
        pollingSchema = this.pollResultSchema;
      } else {
        const pollType = this.findResponseBody(lroMetadata.pollingInfo.responseModel);
        const sdkType = getClientType(this.sdkContext, pollType);
        pollingSchema = this.processSchema(sdkType, "pollResult");
      }

      // finalSchema
      if (
        verb !== "delete" &&
        lroMetadata.finalResult &&
        lroMetadata.finalEnvelopeResult &&
        lroMetadata.finalResult !== "void" &&
        lroMetadata.finalEnvelopeResult !== "void"
      ) {
        const finalResult = useNewPollStrategy
          ? lroMetadata.finalResult
          : lroMetadata.finalEnvelopeResult;
        const finalType = this.findResponseBody(finalResult);
        const sdkType = getClientType(this.sdkContext, finalType);
        finalSchema = this.processSchema(sdkType, "finalResult");

        if (
          useNewPollStrategy &&
          lroMetadata.finalStep &&
          lroMetadata.finalStep.kind === "pollingSuccessProperty" &&
          lroMetadata.finalStep.target
        ) {
          // final result is the value in lroMetadata.finalStep.target
          finalResultPropertySerializedName = this.getSerializedName(lroMetadata.finalStep.target);
        }
      }

      // track usage
      if (pollingSchema) {
        this.trackSchemaUsage(pollingSchema, { usage: [SchemaContext.Output] });
        if (trackConvenienceApi) {
          this.trackSchemaUsage(pollingSchema, {
            usage: [op.internalApi ? SchemaContext.Internal : SchemaContext.Public],
          });
        }
      }
      if (finalSchema) {
        this.trackSchemaUsage(finalSchema, { usage: [SchemaContext.Output] });
        if (trackConvenienceApi) {
          this.trackSchemaUsage(finalSchema, {
            usage: [op.internalApi ? SchemaContext.Internal : SchemaContext.Public],
          });
        }
      }

      op.lroMetadata = new LongRunningMetadata(
        true,
        pollingSchema,
        finalSchema,
        pollingStrategy,
        finalResultPropertySerializedName,
      );
      return op.lroMetadata;
    }

    return new LongRunningMetadata(false);
  }

  private processRouteForLongRunning(
    op: CodeModelOperation,
    responses: Map<number | HttpStatusCodeRange, SdkHttpResponse>,
    lroMetadata: LongRunningMetadata,
  ) {
    if (lroMetadata.longRunning) {
      op.extensions = op.extensions ?? {};
      op.extensions["x-ms-long-running-operation"] = true;
      return;
    }
  }

  private _armApiVersionParameter?: Parameter;

  private processParameter(
    op: CodeModelOperation,
    param: SdkQueryParameter | SdkPathParameter | SdkHeaderParameter,
    clientContext: ClientContext,
  ) {
    if (clientContext.apiVersions && isApiVersion(this.sdkContext, param)) {
      // pre-condition for "isApiVersion": the client supports ApiVersions
      if (this.isArm()) {
        // Currently we assume ARM tsp only have one client and one api-version.
        // TODO: How will service define mixed api-versions(like those in Compute RP)?
        const apiVersion = this.apiVersion;
        if (!this._armApiVersionParameter) {
          this._armApiVersionParameter = this.createApiVersionParameter(
            "api-version",
            param.kind === "query" ? ParameterLocation.Query : ParameterLocation.Path,
            apiVersion,
          );
          clientContext.addGlobalParameter(this._armApiVersionParameter);
        }
        op.addParameter(this._armApiVersionParameter);
      } else {
        const parameter =
          param.kind === "query" ? this.apiVersionParameter : this.apiVersionParameterInPath;
        op.addParameter(parameter);
        clientContext.addGlobalParameter(parameter);
      }
    } else if (param.kind === "path" && param.onClient && this.isSubscriptionId(param)) {
      const parameter = this.subscriptionIdParameter(param);
      op.addParameter(parameter);
      clientContext.addGlobalParameter(parameter);
    } else if (
      param.kind === "header" &&
      SPECIAL_HEADER_NAMES.has(param.serializedName.toLowerCase())
    ) {
      // special headers
      op.specialHeaders = op.specialHeaders ?? [];
      if (!stringArrayContainsIgnoreCase(op.specialHeaders, param.serializedName)) {
        op.specialHeaders.push(param.serializedName);
      }
    } else {
      // schema
      const sdkType = getNonNullSdkType(param.type);
      const schema = this.processSchema(sdkType, param.name);

      let extensions: { [id: string]: any } | undefined = undefined;
      if (param.kind === "path") {
        if (param.allowReserved) {
          extensions = extensions ?? {};
          extensions["x-ms-skip-url-encoding"] = true;
        }
      }
      // TODO: deprecate this logic of string/url for x-ms-skip-url-encoding
      if (
        (param.kind === "query" || param.kind === "path") &&
        isSdkBuiltInKind(sdkType.kind) &&
        schema instanceof UriSchema
      ) {
        extensions = extensions ?? {};
        extensions["x-ms-skip-url-encoding"] = true;
      }

      if (this.supportsAdvancedVersioning() && param.__raw) {
        // versioning
        const addedOn = getAddedOnVersions(this.program, param.__raw);
        if (addedOn) {
          extensions = extensions ?? {};
          extensions["x-ms-versioning-added"] = clientContext.getAddedVersions(addedOn);
        }
      }

      // format if array
      let style = undefined;
      let explode = undefined;
      if (sdkType.kind === "array") {
        if (param.kind === "query") {
          const format = param.collectionFormat;
          switch (format) {
            case "csv":
            case "simple":
              style = SerializationStyle.Simple;
              break;

            case "ssv":
              style = SerializationStyle.SpaceDelimited;
              break;

            case "tsv":
              style = SerializationStyle.TabDelimited;
              break;

            case "pipes":
              style = SerializationStyle.PipeDelimited;
              break;

            case "multi":
            case "form":
              style = SerializationStyle.Form;
              explode = true;
              break;
          }

          if (param.explode && !param.collectionFormat) {
            style = SerializationStyle.Form;
            explode = true;
          }
        } else if (param.kind === "header") {
          const format = param.collectionFormat;
          switch (format) {
            case "csv":
              style = SerializationStyle.Simple;
              break;

            default:
              if (format) {
                this.logWarning(`Unrecognized header parameter format: '${format}'.`);
              }
              break;
          }
        }
      }

      // TODO: use param.onClient after TCGC fix
      const parameterOnClient =
        !isApiVersion(this.sdkContext, param) &&
        param.correspondingMethodParams &&
        param.correspondingMethodParams.length > 0 &&
        param.correspondingMethodParams[0].onClient;

      const nullable = param.type.kind === "nullable";
      const parameter = new Parameter(param.name, param.details ?? "", schema, {
        summary: param.description,
        implementation: parameterOnClient
          ? ImplementationLocation.Client
          : ImplementationLocation.Method,
        required: !param.optional,
        nullable: nullable,
        protocol: {
          http: new HttpParameter(param.kind, {
            style: style,
            explode: explode,
          }),
        },
        language: {
          default: {
            serializedName: param.serializedName, // it uses param.name previously, but better to use param.serializedName directly
          },
        },
        extensions: extensions,
      });
      op.addParameter(parameter);

      if (parameterOnClient) {
        clientContext.addGlobalParameter(parameter);
      }

      this.trackSchemaUsage(schema, { usage: [SchemaContext.Input] });

      if (op.convenienceApi) {
        this.trackSchemaUsage(schema, {
          usage: [op.internalApi ? SchemaContext.Internal : SchemaContext.Public],
        });
      }
    }
  }

  private processEtagHeaderParameters(op: CodeModelOperation, httpOperation: SdkHttpOperation) {
    if (op.convenienceApi && op.parameters && op.signatureParameters) {
      const etagHeadersNames = new Set<string>([
        "if-match",
        "if-none-match",
        "if-unmodified-since",
        "if-modified-since",
      ]);

      // collect etag headers in parameters
      const etagHeaders: string[] = [];
      if (op.parameters) {
        for (const parameter of op.parameters) {
          if (
            parameter.language.default.serializedName &&
            etagHeadersNames.has(parameter.language.default.serializedName.toLowerCase())
          ) {
            etagHeaders.push(parameter.language.default.serializedName);
          }
        }
      }

      let groupToRequestConditions = false;
      let groupToMatchConditions = false;

      if (etagHeaders.length === 4) {
        // all 4 headers available, use RequestConditions
        groupToRequestConditions = true;
      } else if (etagHeaders.length === 2) {
        const etagHeadersLowerCase = etagHeaders.map((it) => it.toLowerCase());
        if (
          etagHeadersLowerCase.includes("if-match") &&
          etagHeadersLowerCase.includes("if-none-match")
        ) {
          // only 2 headers available, use MatchConditions
          groupToMatchConditions = true;
        }
      }

      if (groupToRequestConditions || groupToMatchConditions) {
        op.convenienceApi.requests = [];
        const request = new Request({
          protocol: op.requests![0].protocol,
        });
        request.parameters = [];
        request.signatureParameters = [];
        op.convenienceApi.requests.push(request);

        for (const parameter of op.parameters) {
          // copy all parameters to request
          const clonedParameter = cloneOperationParameter(parameter);
          request.parameters.push(clonedParameter);

          // copy signatureParameters, but exclude etag headers (as they won't be in method signature)
          if (
            op.signatureParameters.includes(parameter) &&
            !(
              parameter.language.default.serializedName &&
              etagHeaders.includes(parameter.language.default.serializedName)
            )
          ) {
            request.signatureParameters.push(clonedParameter);
          }
        }

        const namespace = getNamespace(httpOperation.__raw.operation); // TODO: SdkHttpOperation does not have namespace
        const schemaName = groupToRequestConditions ? "RequestConditions" : "MatchConditions";
        const schemaDescription = groupToRequestConditions
          ? "Specifies HTTP options for conditional requests based on modification time."
          : "Specifies HTTP options for conditional requests.";

        // group schema
        const requestConditionsSchema = this.codeModel.schemas.add(
          new GroupSchema(schemaName, schemaDescription, {
            language: {
              default: {
                namespace: namespace,
              },
              java: {
                namespace: "com.azure.core.http",
              },
            },
          }),
        );

        // parameter (optional) of the group schema
        const requestConditionsParameter = new Parameter(
          schemaName,
          requestConditionsSchema.language.default.description,
          requestConditionsSchema,
          {
            implementation: ImplementationLocation.Method,
            required: false,
            nullable: true,
          },
        );

        this.trackSchemaUsage(requestConditionsSchema, { usage: [SchemaContext.Input] });
        if (op.convenienceApi) {
          this.trackSchemaUsage(requestConditionsSchema, {
            usage: [op.internalApi ? SchemaContext.Internal : SchemaContext.Public],
          });
        }

        // update group schema for properties
        for (const parameter of request.parameters) {
          if (
            parameter.language.default.serializedName &&
            etagHeaders.includes(parameter.language.default.serializedName)
          ) {
            parameter.groupedBy = requestConditionsParameter;

            requestConditionsSchema.add(
              // name is serializedName, as it must be same as that in RequestConditions class
              new GroupProperty(
                parameter.language.default.serializedName,
                parameter.language.default.description,
                parameter.schema,
                {
                  originalParameter: [parameter],
                  summary: parameter.summary,
                  required: false,
                  nullable: true,
                  readOnly: false,
                  serializedName: parameter.language.default.serializedName,
                },
              ),
            );
          }
        }

        // put RequestConditions/MatchConditions as last parameter/signatureParameters
        request.parameters.push(requestConditionsParameter);
        request.signatureParameters.push(requestConditionsParameter);
      }
    }
  }

  private processParameterBody(
    op: CodeModelOperation,
    rawHttpOperation: HttpOperation,
    sdkHttpOperation: SdkHttpOperation,
    sdkBody: SdkBodyParameter,
  ) {
    // set contentTypes to mediaTypes
    op.requests![0].protocol.http!.mediaTypes = sdkBody.contentTypes;

    const unknownRequestBody =
      op.requests![0].protocol.http!.mediaTypes &&
      op.requests![0].protocol.http!.mediaTypes.length > 0 &&
      !isKnownContentType(op.requests![0].protocol.http!.mediaTypes);

    const sdkType: SdkType = sdkBody.type;

    let schema: Schema;
    if (unknownRequestBody && sdkType.kind === "bytes") {
      // if it's unknown request body, handle binary request body
      schema = this.processBinarySchema(sdkType);
    } else {
      schema = this.processSchema(getNonNullSdkType(sdkType), sdkBody.name);
    }

    const parameterName = sdkBody.name;
    const parameter = new Parameter(parameterName, sdkBody.description ?? "", schema, {
      summary: sdkBody.details,
      implementation: ImplementationLocation.Method,
      required: !sdkBody.optional,
      protocol: {
        http: new HttpParameter(ParameterLocation.Body),
      },
    });
    op.addParameter(parameter);

    const jsonMergePatch = operationIsJsonMergePatch(sdkHttpOperation);

    // const schemaIsPublicBeforeProcess =
    //   schema instanceof ObjectSchema &&
    //   (schema as SchemaUsage).usage?.includes(SchemaContext.Public);

    this.trackSchemaUsage(schema, { usage: [SchemaContext.Input] });

    // if (op.convenienceApi) {
    //   // model/schema does not need to be Public or Internal, if it is not to be used in convenience API
    //   this.trackSchemaUsage(schema, {
    //     usage: [op.internalApi ? SchemaContext.Internal : SchemaContext.Public],
    //   });
    // }


    if (jsonMergePatch) {
      // TODO haoling: consider move it out
      this.trackSchemaUsage(schema, { usage: [op.internalApi ? SchemaContext.Internal : SchemaContext.Public] });
      this.trackSchemaUsage(schema, { usage: [SchemaContext.JsonMergePatch] });
    }
    if (op.convenienceApi && operationIsMultipart(sdkHttpOperation)) {
      this.trackSchemaUsage(schema, { serializationFormats: [KnownMediaType.Multipart] });
    }

    if (op.convenienceApi) {
      // Explicit body parameter @body or @bodyRoot would result to the existence of rawHttpOperation.parameters.body.property
      // Implicit body parameter would result to rawHttpOperation.parameters.body.property be undefined
      // see https://typespec.io/docs/libraries/http/cheat-sheet#data-types
      const bodyParameterFlatten =
        schema instanceof ObjectSchema &&
        sdkType.kind === "model" &&
        !rawHttpOperation.parameters.body?.property &&
        !this.isArm();

      if (schema instanceof ObjectSchema && bodyParameterFlatten) {
        // flatten body parameter
        const parameters = sdkHttpOperation.parameters;
        const bodyParameter = sdkHttpOperation.bodyParam;

        if (!parameter.language.default.name) {
          // name the parameter for documentation
          parameter.language.default.name = "request";
        }

        if (jsonMergePatch) {
          // skip model flatten, if "application/merge-patch+json"
          if (sdkType.isGeneratedName) {
            schema.language.default.name = pascalCase(op.language.default.name) + "PatchRequest";
          }
          // // TODO haoling: maybe put to a global post processing
          // this.postProcessSchemaUsage(schema);
          return;
        }

        const schemaUsage = (schema as SchemaUsage).usage;
        trackSchemaUsage(schema, { usage: schemaUsage });
        // if (!schemaIsPublicBeforeProcess && schemaUsage?.includes(SchemaContext.Public)) {
        //   // Public added in this op, change it to PublicSpread
        //   // This means that if this op would originally add Public to this schema, it adds PublicSpread instead
        //   schemaUsage?.splice(schemaUsage?.indexOf(SchemaContext.Public), 1);
        //   trackSchemaUsage(schema, { usage: [SchemaContext.Public] });
        // }


        if (op.convenienceApi && op.parameters) {
          op.convenienceApi.requests = [];
          const request = new Request({
            protocol: op.requests![0].protocol,
          });
          request.parameters = [];
          op.convenienceApi.requests.push(request);

          // header/query/path params
          for (const opParameter of parameters) {
            this.addParameterOrBodyPropertyToCodeModelRequest(
              opParameter,
              op,
              request,
              schema,
              parameter,
            );
          }
          // body param
          if (bodyParameter) {
            if (bodyParameter.type.kind === "model") {
              for (const bodyProperty of bodyParameter.type.properties) {
                if (bodyProperty.kind === "property") {
                  this.addParameterOrBodyPropertyToCodeModelRequest(
                    bodyProperty,
                    op,
                    request,
                    schema,
                    parameter,
                  );
                }
              }
            }
          }
          request.signatureParameters = request.parameters;

          if (request.signatureParameters.length > 6) {
            // create an option bag
            const name = op.language.default.name + "Options";
            const namespace = getNamespace(rawHttpOperation.operation);
            // option bag schema
            const optionBagSchema = this.codeModel.schemas.add(
              new GroupSchema(name, `Options for ${op.language.default.name} API`, {
                language: {
                  default: {
                    namespace: namespace,
                  },
                  java: {
                    namespace: this.getJavaNamespace(namespace),
                  },
                },
              }),
            );
            request.parameters.forEach((it) => {
              optionBagSchema.add(
                new GroupProperty(
                  it.language.default.name,
                  it.language.default.description,
                  it.schema,
                  {
                    originalParameter: [it],
                    summary: it.summary,
                    required: it.required,
                    nullable: it.nullable,
                    readOnly: false,
                    serializedName: it.language.default.serializedName,
                  },
                ),
              );
            });

            this.trackSchemaUsage(optionBagSchema, { usage: [SchemaContext.Input] });
            if (op.convenienceApi) {
              this.trackSchemaUsage(optionBagSchema, {
                usage: [op.internalApi ? SchemaContext.Internal : SchemaContext.Public],
              });
            }

            // option bag parameter
            const optionBagParameter = new Parameter(
              "options",
              optionBagSchema.language.default.description,
              optionBagSchema,
              {
                implementation: ImplementationLocation.Method,
                required: true,
                nullable: false,
              },
            );

            request.signatureParameters = [optionBagParameter];
            request.parameters.forEach((it) => (it.groupedBy = optionBagParameter));
            request.parameters.push(optionBagParameter);
          }
        }
      }
    }
  }

  private addParameterOrBodyPropertyToCodeModelRequest(
    opParameter:
      | SdkPathParameter
      | SdkHeaderParameter
      | SdkQueryParameter
      | SdkBodyModelPropertyType,
    op: CodeModelOperation,
    request: Request,
    schema: ObjectSchema,
    originalParameter: Parameter,
  ) {
    const serializedName = opParameter.serializedName;
    let existParameter: Parameter | undefined;
    if (opParameter.kind !== "property") {
      // not body property
      // header/query/path, same location and same serializedName
      existParameter = op.parameters?.find(
        (it) =>
          it.protocol.http?.in === opParameter.kind &&
          it.language.default.serializedName === serializedName,
      );
    }
    request.parameters = request.parameters ?? [];
    if (existParameter) {
      // parameter
      if (
        existParameter.implementation === ImplementationLocation.Method &&
        (existParameter.origin?.startsWith("modelerfour:synthesized/") ?? true) &&
        !(existParameter.schema instanceof ConstantSchema)
      ) {
        request.parameters.push(cloneOperationParameter(existParameter));
      }
    } else {
      // property from anonymous model
      const existBodyProperty = schema.properties?.find(
        (it) => it.serializedName === serializedName,
      );
      if (
        existBodyProperty &&
        !existBodyProperty.readOnly &&
        !(existBodyProperty.schema instanceof ConstantSchema)
      ) {
        request.parameters.push(
          new VirtualParameter(
            existBodyProperty.language.default.name,
            existBodyProperty.language.default.description,
            existBodyProperty.schema,
            {
              originalParameter: originalParameter,
              targetProperty: existBodyProperty,
              language: {
                default: {
                  serializedName: existBodyProperty.serializedName,
                },
              },
              summary: existBodyProperty.summary,
              implementation: ImplementationLocation.Method,
              required: existBodyProperty.required,
              nullable: existBodyProperty.nullable,
            },
          ),
        );
      }
    }
  }

  private findResponseBody(bodyType: Type): Type {
    // find a type that possibly without http metadata like @statusCode
    return this.getEffectiveSchemaType(bodyType);
  }

  private processResponse(
    op: CodeModelOperation,
    statusCode: number | HttpStatusCodeRange | "*",
    sdkResponse: SdkHttpResponse,
    longRunning: boolean,
    isErrorResponse: boolean,
  ) {
    // TODO: what to do if more than 1 response?
    // It happens when the response type is Union, on one status code.
    // let response: Response;
    let headers: Array<HttpHeader> | undefined = undefined;

    // headers
    headers = [];
    if (sdkResponse.headers) {
      for (const header of sdkResponse.headers) {
        const schema = this.processSchema(header.type, header.serializedName);
        headers.push(
          new HttpHeader(header.serializedName, schema, {
            language: {
              default: {
                name: header.serializedName,
                description: header.description ?? header.details,
              },
            },
          }),
        );
      }
    }

    const bodyType: SdkType | undefined = sdkResponse.type;
    let trackConvenienceApi: boolean = Boolean(op.convenienceApi);

    const unknownResponseBody =
      sdkResponse.contentTypes &&
      sdkResponse.contentTypes.length > 0 &&
      !isKnownContentType(sdkResponse.contentTypes);

    let response: Response;
    if (unknownResponseBody && bodyType && bodyType.kind === "bytes") {
      // binary
      response = new BinaryResponse({
        protocol: {
          http: {
            statusCodes: this.getStatusCodes(statusCode),
            headers: headers,
            mediaTypes: sdkResponse.contentTypes,
            knownMediaType: KnownMediaType.Binary,
          },
        },
        language: {
          default: {
            name: op.language.default.name + "Response",
            description: sdkResponse.description,
          },
        },
      });
    } else if (bodyType) {
      // schema (usually JSON)
      let schema: Schema | undefined = undefined;
      if (longRunning) {
        // LRO uses the LroMetadata for poll/final result, not the response of activation request
        trackConvenienceApi = false;
      }
      if (!schema) {
        schema = this.processSchema(bodyType, op.language.default.name + "Response");
      }
      response = new SchemaResponse(schema, {
        protocol: {
          http: {
            statusCodes: this.getStatusCodes(statusCode),
            headers: headers,
            mediaTypes: sdkResponse.contentTypes,
          },
        },
        language: {
          default: {
            name: op.language.default.name + "Response",
            description: sdkResponse.description,
          },
        },
      });
    } else {
      // not binary nor schema, usually NoContent
      response = new Response({
        protocol: {
          http: {
            statusCodes: this.getStatusCodes(statusCode),
            headers: headers,
          },
        },
        language: {
          default: {
            name: op.language.default.name + "Response",
            description: sdkResponse.description,
          },
        },
      });
    }

    if (isErrorResponse) {
      op.addException(response);

      if (response instanceof SchemaResponse) {
        this.trackSchemaUsage(response.schema, { usage: [SchemaContext.Exception] });
      }
    } else {
      op.addResponse(response);

      if (response instanceof SchemaResponse) {
        this.trackSchemaUsage(response.schema, { usage: [SchemaContext.Output] });

        if (trackConvenienceApi) {
          this.trackSchemaUsage(response.schema, {
            usage: [op.internalApi ? SchemaContext.Internal : SchemaContext.Public],
          });
        }
      }
    }
  }

  private getStatusCodes(statusCodes: HttpStatusCodesEntry): string[] {
    if (statusCodes === "*") {
      return ["default"];
    } else if (typeof statusCodes === "number") {
      return [statusCodes.toString()];
    } else {
      // HttpStatusCodeRange
      // azure-core does not support "status code range", hence here we expand the range to array of status codes
      return Array(statusCodes.end - statusCodes.start + 1)
        .fill(statusCodes.start)
        .map((it, index) => it + index)
        .map((it) => it.toString());
    }
  }

  private processSchema(type: SdkType, nameHint: string): Schema {
    return this.schemaCache.process(type, nameHint) || fail("Unable to process schema.");
  }

  private processSchemaImpl(type: SdkType, nameHint: string): Schema {
    if (isSdkBuiltInKind(type.kind)) {
      return this.processBuiltInType(type as SdkBuiltInType, nameHint);
    } else {
      switch (type.kind) {
        case "enum":
          return this.processChoiceSchema(type, type.name);

        case "enumvalue":
          return this.processConstantSchemaFromEnumValue(type, nameHint);

        case "union":
          return this.processUnionSchema(type, type.name);

        case "model":
          return this.processObjectSchema(type, type.name);

        case "dict":
          return this.processDictionarySchema(type, nameHint);

        case "array":
          return this.processArraySchema(type, nameHint);

        case "duration":
          return this.processDurationSchema(type, nameHint, getDurationFormat(type));

        case "constant":
          return this.processConstantSchema(type, nameHint);

        case "utcDateTime":
        case "offsetDateTime":
          if (type.encode === "unixTimestamp") {
            return this.processUnixTimeSchema(type, nameHint);
          } else {
            return this.processDateTimeSchema(type, nameHint, type.encode === "rfc7231");
          }
      }
    }
    throw new Error(`Unrecognized type: '${type.kind}'.`);
  }

  private processBuiltInType(type: SdkBuiltInType, nameHint: string): Schema {
    nameHint = nameHint || type.kind;

    if (isSdkIntKind(type.kind)) {
      const integerSize = type.kind === "safeint" || type.kind.includes("int64") ? 64 : 32;
      return this.processIntegerSchema(type, nameHint, integerSize);
    } else {
      switch (type.kind) {
        case "any":
          return this.processAnySchema();

        case "string":
          return this.processStringSchema(type, nameHint);

        case "float":
        case "float32":
        case "float64":
          return this.processNumberSchema(type, nameHint);

        case "decimal":
        case "decimal128":
          return this.processDecimalSchema(type, nameHint);

        case "bytes":
          return this.processByteArraySchema(type, nameHint);

        case "boolean":
          return this.processBooleanSchema(type, nameHint);

        case "plainTime":
          return this.processTimeSchema(type, nameHint);

        case "plainDate":
          return this.processDateSchema(type, nameHint);

        case "url":
          return this.processUrlSchema(type, nameHint);
      }
    }
  }

  private processAnySchema(): AnySchema {
    return this.anySchema;
  }

  private processStringSchema(type: SdkBuiltInType, name: string): StringSchema {
    return this.codeModel.schemas.add(
      new StringSchema(name, type.details ?? "", {
        summary: type.description,
      }),
    );
  }

  private processByteArraySchema(type: SdkBuiltInType, name: string): ByteArraySchema {
    const base64Encoded: boolean = type.encode === "base64url";
    return this.codeModel.schemas.add(
      new ByteArraySchema(name, type.details ?? "", {
        summary: type.description,
        format: base64Encoded ? "base64url" : "byte",
      }),
    );
  }

  private processIntegerSchema(
    type: SdkBuiltInType,
    name: string,
    precision: number,
  ): NumberSchema {
    const schema = new NumberSchema(name, type.details ?? "", SchemaType.Integer, precision, {
      summary: type.description,
    });
    if (type.encode === "string") {
      (schema as EncodedSchema).encode = type.encode;
    }
    return this.codeModel.schemas.add(schema);
  }

  private processNumberSchema(type: SdkBuiltInType, name: string): NumberSchema {
    return this.codeModel.schemas.add(
      new NumberSchema(name, type.details ?? "", SchemaType.Number, 64, {
        summary: type.description,
      }),
    );
  }

  private processDecimalSchema(type: SdkBuiltInType, name: string): NumberSchema {
    // "Infinity" maps to "BigDecimal" in Java
    return this.codeModel.schemas.add(
      new NumberSchema(name, type.details ?? "", SchemaType.Number, Infinity, {
        summary: type.description,
      }),
    );
  }

  private processBooleanSchema(type: SdkBuiltInType, name: string): BooleanSchema {
    return this.codeModel.schemas.add(
      new BooleanSchema(name, type.details ?? "", {
        summary: type.description,
      }),
    );
  }

  private processArraySchema(type: SdkArrayType, name: string): ArraySchema {
    let nullableItems = false;
    let elementType = type.valueType;
    if (elementType.kind === "nullable") {
      nullableItems = true;
      elementType = elementType.type;
    }

    const elementSchema = this.processSchema(elementType, name);
    return this.codeModel.schemas.add(
      new ArraySchema(name, type.details ?? "", elementSchema, {
        summary: type.description,
        nullableItems: nullableItems,
      }),
    );
  }

  private processDictionarySchema(type: SdkDictionaryType, name: string): DictionarySchema {
    const dictSchema = new DictionarySchema<any>(name, type.details ?? "", null, {
      summary: type.description,
    });

    // cache this now before we accidentally recurse on this type.
    if (!this.schemaCache.has(type)) {
      this.schemaCache.set(type, dictSchema);
    }

    let nullableItems = false;
    let elementType = type.valueType;
    if (elementType.kind === "nullable") {
      nullableItems = true;
      elementType = elementType.type;
    }
    const elementSchema = this.processSchema(elementType, name);
    dictSchema.elementType = elementSchema;

    dictSchema.nullableItems = nullableItems;

    return this.codeModel.schemas.add(dictSchema);
  }

  private processChoiceSchema(
    type: SdkEnumType,
    name: string,
  ): ChoiceSchema | SealedChoiceSchema | ConstantSchema {
    const rawEnumType = type.__raw;
    const namespace = getNamespace(rawEnumType);
    const valueType = this.processSchema(type.valueType, type.valueType.kind);

    const choices: ChoiceValue[] = [];
    type.values.forEach((it: SdkEnumValueType) =>
      choices.push(new ChoiceValue(it.name, it.description ?? "", it.value ?? it.name)),
    );

    const schemaType = type.isFixed ? SealedChoiceSchema : ChoiceSchema;

    const schema = new schemaType(type.name ?? name, type.details ?? "", {
      summary: type.description,
      choiceType: valueType as any,
      choices: choices,
      language: {
        default: {
          namespace: namespace,
        },
        java: {
          namespace: this.getJavaNamespace(namespace),
        },
      },
    });
    schema.crossLanguageDefinitionId = type.crossLanguageDefinitionId;
    schema.usage = processSchemaUsageFromSdkType(type, schema.usage);
    return this.codeModel.schemas.add(schema);
  }

  private processConstantSchema(type: SdkConstantType, name: string): ConstantSchema {
    const valueType = this.processSchema(type.valueType, type.valueType.kind);

    return this.codeModel.schemas.add(
      new ConstantSchema(type.name ?? name, type.details ?? "", {
        summary: type.description,
        valueType: valueType,
        value: new ConstantValue(type.value),
      }),
    );
  }

  private processConstantSchemaFromEnumValue(type: SdkEnumValueType, name: string): ConstantSchema {
    const valueType = this.processSchema(type.enumType, type.enumType.name);

    return this.codeModel.schemas.add(
      new ConstantSchema(type.name ?? name, type.details ?? "", {
        summary: type.description,
        valueType: valueType,
        value: new ConstantValue(type.value ?? type.name),
      }),
    );
  }

  private processUnixTimeSchema(type: SdkDateTimeType, name: string): UnixTimeSchema {
    return this.codeModel.schemas.add(
      new UnixTimeSchema(name, type.details ?? "", {
        summary: type.description,
      }),
    );
  }

  private processDateTimeSchema(
    type: SdkDateTimeType,
    name: string,
    rfc1123: boolean,
  ): DateTimeSchema {
    return this.codeModel.schemas.add(
      new DateTimeSchema(name, type.details ?? "", {
        summary: type.description,
        format: rfc1123 ? "date-time-rfc1123" : "date-time",
      }),
    );
  }

  private processDateSchema(type: SdkBuiltInType, name: string): DateSchema {
    return this.codeModel.schemas.add(
      new DateSchema(name, type.details ?? "", {
        summary: type.description,
      }),
    );
  }

  private processTimeSchema(type: SdkBuiltInType, name: string): TimeSchema {
    return this.codeModel.schemas.add(
      new TimeSchema(name, type.details ?? "", {
        summary: type.description,
      }),
    );
  }

  private processDurationSchema(
    type: SdkDurationType,
    name: string,
    format: DurationSchema["format"] = "duration-rfc3339",
  ): DurationSchema {
    return this.codeModel.schemas.add(
      new DurationSchema(name, type.details ?? "", {
        summary: type.description,
        format: format,
      }),
    );
  }

  private processUrlSchema(type: SdkBuiltInType, name: string): UriSchema {
    return this.codeModel.schemas.add(
      new UriSchema(name, type.details ?? "", {
        summary: type.description,
      }),
    );
  }

  private processObjectSchema(type: SdkModelType, name: string): ObjectSchema {
    const rawModelType = type.__raw;
    const namespace = getNamespace(rawModelType);
    const objectSchema = new ObjectSchema(name, type.details ?? "", {
      summary: type.description,
      language: {
        default: {
          namespace: namespace,
        },
        java: {
          namespace: this.getJavaNamespace(namespace),
        },
      },
    });
    (objectSchema as CrossLanguageDefinition).crossLanguageDefinitionId =
      type.crossLanguageDefinitionId;
    this.codeModel.schemas.add(objectSchema);
    // TODO haoling: fix as any
    objectSchema.usage = processSchemaUsageFromSdkType(type, objectSchema.usage) as any;

    // cache this now before we accidentally recurse on this type.
    if (!this.schemaCache.has(type)) {
      this.schemaCache.set(type, objectSchema);
    }

    // discriminator
    if (type.discriminatedSubtypes && type.discriminatorProperty) {
      objectSchema.discriminator = new Discriminator(
        this.processModelProperty(type.discriminatorProperty),
      );
      for (const discriminatorValue in type.discriminatedSubtypes) {
        const subType = type.discriminatedSubtypes[discriminatorValue];
        this.processSchema(subType, subType.name);
      }
    }

    // type is a subtype
    if (type.baseModel) {
      const parentSchema = this.processSchema(type.baseModel, type.baseModel.name);
      objectSchema.parents = new Relations();
      objectSchema.parents.immediate.push(parentSchema);

      if (parentSchema instanceof ObjectSchema) {
        pushDistinct(objectSchema.parents.all, parentSchema);

        parentSchema.children = parentSchema.children || new Relations();
        pushDistinct(parentSchema.children.immediate, objectSchema);
        pushDistinct(parentSchema.children.all, objectSchema);

        if (parentSchema.parents) {
          pushDistinct(objectSchema.parents.all, ...parentSchema.parents.all);

          parentSchema.parents.all.forEach((it) => {
            if (it instanceof ObjectSchema && it.children) {
              pushDistinct(it.children.all, objectSchema);
            }
          });
        }
      }
      objectSchema.discriminatorValue = type.discriminatorValue;
    }
    if (type.additionalProperties) {
      // model has additional property
      const sdkDictType: SdkDictionaryType = {
        kind: "dict",
        keyType: {
          kind: "string",
          encode: "string",
          decorators: [],
          name: "string",
          crossLanguageDefinitionId: type.crossLanguageDefinitionId,
        },
        description: type.description,
        valueType: type.additionalProperties,
        decorators: [],
      };
      const parentSchema = this.processSchema(sdkDictType, "Record");
      objectSchema.parents = objectSchema.parents ?? new Relations();
      objectSchema.parents.immediate.push(parentSchema);
      pushDistinct(objectSchema.parents.all, parentSchema);
      objectSchema.discriminatorValue = type.discriminatorValue;
    }

    // properties
    for (const prop of type.properties) {
      if (prop.kind === "property" && !prop.discriminator) {
        objectSchema.addProperty(this.processModelProperty(prop));
      }
    }

    return objectSchema;
  }

  private getEffectiveSchemaType(type: Type): Type {
    const program = this.program;
    function isSchemaProperty(property: ModelProperty) {
      return isPayloadProperty(program, property);
    }

    if (type.kind === "Model") {
      const effective = getEffectiveModelType(program, type, isSchemaProperty);
      if (this.isArm() && getNamespace(effective as Model)?.startsWith("Azure.ResourceManager")) {
        // Catalog is TrackedResource<CatalogProperties>
        return type;
      } else if (effective.name) {
        return effective;
      }
    }
    return type;
  }

  private processModelProperty(prop: SdkModelPropertyType): Property {
    let nullable = false;
    let nonNullType = prop.type;
    if (nonNullType.kind === "nullable") {
      nullable = true;
      nonNullType = nonNullType.type;
    }
    let schema;

    let extensions: Record<string, any> | undefined = undefined;
    if (this.isSecret(prop)) {
      extensions = extensions ?? {};
      extensions["x-ms-secret"] = true;
      // if the property does not return in response, it had to be nullable
      nullable = true;
    }
    if (prop.kind === "property" && prop.flatten) {
      extensions = extensions ?? {};
      extensions["x-ms-client-flatten"] = true;
    }
    const mutability = this.getMutability(prop);
    if (mutability) {
      extensions = extensions ?? {};
      extensions["x-ms-mutability"] = mutability;
    }

    if (prop.kind === "property" && prop.multipartOptions) {
      // TODO: handle MultipartOptions.isMulti
      if (prop.multipartOptions.isFilePart) {
        schema = this.processMultipartFormDataFilePropertySchema(prop);
      } else if (
        prop.type.kind === "model" &&
        prop.type.properties.some((it) => it.kind === "body")
      ) {
        // TODO: this is HttpPart of non-File. TCGC should help handle this.
        schema = this.processSchema(
          prop.type.properties.find((it) => it.kind === "body")!.type,
          "",
        );
      } else {
        schema = this.processSchema(nonNullType, "");
      }
    } else {
      schema = this.processSchema(nonNullType, "");
    }

    return new Property(prop.name, prop.details ?? "", schema, {
      summary: prop.description,
      required: !prop.optional,
      nullable: nullable,
      readOnly: this.isReadOnly(prop),
      serializedName: prop.kind === "property" ? prop.serializedName : undefined,
      extensions: extensions,
    });
  }

  private processUnionSchema(type: SdkUnionType, name: string): Schema {
    if (!(type.__raw && type.__raw.kind === "Union")) {
      throw new Error(`Invalid type for union: '${type.kind}'.`);
    }
    const rawUnionType: Union = type.__raw as Union;
    const namespace = getNamespace(rawUnionType);
    const baseName = type.name ?? pascalCase(name) + "Model";
    this.logWarning(
      `Convert TypeSpec Union '${getUnionDescription(rawUnionType, this.typeNameOptions)}' to Class '${baseName}'`,
    );
    const unionSchema = new OrSchema(baseName + "Base", type.details ?? "", {
      summary: type.description,
    });
    unionSchema.anyOf = [];
    type.values.forEach((it) => {
      const variantName = this.getUnionVariantName(it.__raw, { depth: 0 });
      const modelName = variantName + baseName;
      const propertyName = "value";

      // these ObjectSchema is not added to codeModel.schemas
      const objectSchema = new ObjectSchema(modelName, it.details ?? "", {
        summary: it.description,
        language: {
          default: {
            namespace: namespace,
          },
          java: {
            namespace: this.getJavaNamespace(namespace),
          },
        },
      });

      const variantSchema = this.processSchema(it, variantName);
      objectSchema.addProperty(
        new Property(propertyName, type.details ?? "", variantSchema, {
          summary: type.description,
          required: true,
          readOnly: false,
        }),
      );
      unionSchema.anyOf.push(objectSchema);
    });
    return this.codeModel.schemas.add(unionSchema);
  }

  private processBinarySchema(type: SdkBuiltInType): BinarySchema {
    return this.codeModel.schemas.add(
      new BinarySchema(type.description ?? "", {
        summary: type.details,
      }),
    );
  }

  private getUnionVariantName(type: Type | undefined, option: any): string {
    if (type === undefined) {
      throw new Error("type is undefined.");
    }
    switch (type.kind) {
      case "Scalar": {
        const scalarName = type.name;
        let name = type.name;
        if (
          scalarName.startsWith("int") ||
          scalarName.startsWith("uint") ||
          scalarName === "safeint"
        ) {
          name = scalarName === "safeint" || scalarName.includes("int64") ? "Long" : "Integer";
        } else if (scalarName.startsWith("float")) {
          name = "Double";
        } else if (scalarName === "bytes") {
          name = "ByteArray";
        } else if (scalarName === "utcDateTime" || scalarName === "offsetDateTime") {
          name = "Time";
        }
        return pascalCase(name);
      }
      case "Enum":
        return pascalCase(type.name);
      case "Model":
        if (isArrayModelType(this.program, type)) {
          ++option.depth;
          if (option.depth === 1) {
            return this.getUnionVariantName(type.indexer.value, option) + "List";
          } else {
            return "ListOf" + this.getUnionVariantName(type.indexer.value, option);
          }
        } else if (isRecordModelType(this.program, type)) {
          ++option.depth;
          if (option.depth === 1) {
            return this.getUnionVariantName(type.indexer.value, option) + "Map";
          } else {
            return "MapOf" + this.getUnionVariantName(type.indexer.value, option);
          }
        } else {
          return pascalCase(type.name);
        }
      case "String":
        return pascalCase(type.value);
      case "Number":
        return pascalCase(type.valueAsString);
      case "Boolean":
        return pascalCase(type.value ? "True" : "False");
      case "Union":
        return type.name ?? "Union";
      default:
        throw new Error(`Unrecognized type for union variable: '${type.kind}'.`);
    }
  }

  private processMultipartFormDataFilePropertySchema(property: SdkBodyModelPropertyType): Schema {
    const processSchemaFunc = (type: SdkType) => this.processSchema(type, "");
    if (property.type.kind === "bytes" || property.type.kind === "model") {
      const namespace =
        property.type.kind === "model"
          ? (getNamespace(property.type.__raw) ?? this.namespace)
          : this.namespace;
      return getFileDetailsSchema(
        property,
        getNamespace(property.type.__raw) ?? this.namespace,
        namespace,
        this.codeModel.schemas,
        this.binarySchema,
        this.stringSchema,
        processSchemaFunc,
      );
    } else if (
      property.type.kind === "array" &&
      (property.type.valueType.kind === "bytes" || property.type.valueType.kind === "model")
    ) {
      const namespace =
        property.type.valueType.kind === "model"
          ? (getNamespace(property.type.valueType.__raw) ?? this.namespace)
          : this.namespace;
      return new ArraySchema(
        property.name,
        property.details ?? "",
        getFileDetailsSchema(
          property,
          namespace,
          this.getJavaNamespace(namespace),
          this.codeModel.schemas,
          this.binarySchema,
          this.stringSchema,
          processSchemaFunc,
        ),
        {
          summary: property.description,
        },
      );
    } else {
      throw new Error(`Invalid type for multipart form data: '${property.type.kind}'.`);
    }
  }

  private getDoc(target: Type | undefined): string {
    return target ? getDoc(this.program, target) || "" : "";
  }

  private getSummary(target: Type | undefined): string | undefined {
    return target ? getSummary(this.program, target) : undefined;
  }

  private getSerializedName(target: ModelProperty): string {
    if (isHeader(this.program, target)) {
      return getHeaderFieldName(this.program, target);
    } else if (isQueryParam(this.program, target)) {
      return getQueryParamName(this.program, target);
    } else if (isPathParam(this.program, target)) {
      return getPathParamName(this.program, target);
    } else {
      // TODO: currently this is only for JSON
      return getWireName(this.sdkContext, target);
    }
  }

  private isReadOnly(target: SdkModelPropertyType): boolean {
    const segment = target.__raw ? getSegment(this.program, target.__raw) !== undefined : false;
    if (segment) {
      return true;
    } else {
      const visibility = target.__raw ? getVisibility(this.program, target.__raw) : undefined;
      if (visibility) {
        return (
          !visibility.includes("write") &&
          !visibility.includes("create") &&
          !visibility.includes("update") &&
          !visibility.includes("delete") &&
          !visibility.includes("query")
        );
      } else {
        return false;
      }
    }
  }

  private isSecret(target: SdkModelPropertyType): boolean {
    if (target.kind === "property" && target.visibility) {
      return !target.visibility.includes(Visibility.Read);
    } else {
      return false;
    }
  }

  private getMutability(target: SdkModelPropertyType): string[] | undefined {
    if (target.kind === "property" && target.visibility) {
      const mutability: string[] = [];
      if (target.visibility.includes(Visibility.Create)) {
        mutability.push("create");
      }
      if (target.visibility.includes(Visibility.Update)) {
        mutability.push("update");
      }
      if (target.visibility.includes(Visibility.Read)) {
        mutability.push("read");
      }
      if (mutability.length === 3) {
        // if all 3 (supported) mutability values are present, there is no need to set the x-ms-mutability
        return undefined;
      } else {
        return mutability;
      }
    } else {
      return undefined;
    }
  }

  private getConvenienceApiName(sdkMethod: SdkServiceMethod<SdkHttpOperation>): string | undefined {
    // check @convenienceAPI
    if (sdkMethod.generateConvenient) {
      return sdkMethod.name;
    } else {
      return undefined;
    }
  }

  private getJavaNamespace(namespace: string | undefined): string | undefined {
    const tspNamespace = this.namespace;
    const baseJavaNamespace = this.emitterContext.options.namespace;
    if (!namespace) {
      return undefined;
    } else if (
      baseJavaNamespace &&
      (namespace === tspNamespace || namespace.startsWith(tspNamespace + "."))
    ) {
      return baseJavaNamespace + namespace.slice(tspNamespace.length).toLowerCase();
    } else {
      return "com." + namespace.toLowerCase();
    }
  }

  private logWarning(msg: string) {
    if (this.loggingEnabled) {
      logWarning(this.program, msg);
    }
  }

  private trace(msg: string) {
    trace(this.program, msg);
  }

  private _stringSchema?: StringSchema;
  get stringSchema(): StringSchema {
    return (
      this._stringSchema ||
      (this._stringSchema = this.codeModel.schemas.add(new StringSchema("string", "simple string")))
    );
  }

  private _integerSchema?: NumberSchema;
  get integerSchema(): NumberSchema {
    return (
      this._integerSchema ||
      (this._integerSchema = this.codeModel.schemas.add(
        new NumberSchema("integer", "simple integer", SchemaType.Integer, 64),
      ))
    );
  }

  private _doubleSchema?: NumberSchema;
  get doubleSchema(): NumberSchema {
    return (
      this._doubleSchema ||
      (this._doubleSchema = this.codeModel.schemas.add(
        new NumberSchema("double", "simple float", SchemaType.Number, 64),
      ))
    );
  }

  private _booleanSchema?: BooleanSchema;
  get booleanSchema(): BooleanSchema {
    return (
      this._booleanSchema ||
      (this._booleanSchema = this.codeModel.schemas.add(
        new BooleanSchema("boolean", "simple boolean"),
      ))
    );
  }

  private _anySchema?: AnySchema;
  get anySchema(): AnySchema {
    return (
      this._anySchema ?? (this._anySchema = this.codeModel.schemas.add(new AnySchema("Anything")))
    );
  }

  private _binarySchema?: BinarySchema;
  get binarySchema(): BinarySchema {
    return (
      this._binarySchema ||
      (this._binarySchema = this.codeModel.schemas.add(new BinarySchema("simple binary")))
    );
  }

  private _pollResultSchema?: ObjectSchema;
  get pollResultSchema(): ObjectSchema {
    return (
      this._pollResultSchema ??
      (this._pollResultSchema = createPollOperationDetailsSchema(
        this.codeModel.schemas,
        this.stringSchema,
      ))
    );
  }

  private createApiVersionParameter(
    serializedName: string,
    parameterLocation: ParameterLocation,
    value = "",
  ): Parameter {
    return new Parameter(
      serializedName,
      "Version parameter",
      this.codeModel.schemas.add(
        new ConstantSchema(serializedName, "API Version", {
          valueType: this.stringSchema,
          value: new ConstantValue(value),
        }),
      ),
      {
        implementation: ImplementationLocation.Client,
        origin: ORIGIN_API_VERSION,
        required: true,
        protocol: {
          http: new HttpParameter(parameterLocation),
        },
        language: {
          default: {
            serializedName: serializedName,
          },
        },
      },
    );
  }

  private _apiVersionParameter?: Parameter;
  get apiVersionParameter(): Parameter {
    return (
      this._apiVersionParameter ||
      (this._apiVersionParameter = this.createApiVersionParameter(
        "api-version",
        ParameterLocation.Query,
      ))
    );
  }

  private _apiVersionParameterInPath?: Parameter;
  get apiVersionParameterInPath(): Parameter {
    return (
      this._apiVersionParameterInPath ||
      // TODO: hardcode as "apiVersion", as it is what we get from compiler
      (this._apiVersionParameterInPath = this.createApiVersionParameter(
        "apiVersion",
        ParameterLocation.Path,
      ))
    );
  }

  private isSubscriptionId(param: SdkPathParameter): boolean {
    return "subscriptionId".toLocaleLowerCase() === param.serializedName.toLocaleLowerCase();
  }

  private subscriptionIdParameter(parameter: SdkPathParameter): Parameter {
    if (!this._subscriptionParameter) {
      const description = parameter.description;
      this._subscriptionParameter = new Parameter(
        "subscriptionId",
        description ? description : "The ID of the target subscription.",
        this.stringSchema,
        {
          implementation: ImplementationLocation.Client,
          required: true,
          protocol: {
            http: new HttpParameter(ParameterLocation.Path),
          },
          language: {
            default: {
              serializedName: "subscriptionId",
            },
          },
        },
      );
    }
    return this._subscriptionParameter;
  }

  private _subscriptionParameter?: Parameter;

  private propagateSchemaUsage(schema: Schema): void {
    const processedSchemas = new Set<Schema>();

    const innerApplySchemaUsage = (schema: Schema, schemaUsage: SchemaUsage) => {
      trackSchemaUsage(schema, schemaUsage);
      innerPropagateSchemaUsage(schema, schemaUsage);
    };

    const innerPropagateSchemaUsage = (schema: Schema, schemaUsage: SchemaUsage) => {
      if (processedSchemas.has(schema)) {
        return;
      }

      processedSchemas.add(schema);
      if (schema instanceof ObjectSchema || schema instanceof GroupSchema) {
        if (schemaUsage.usage || schemaUsage.serializationFormats) {
          schema.properties?.forEach((p) => {
            if (p.readOnly && schemaUsage.usage?.includes(SchemaContext.Input)) {
              const schemaUsageWithoutInput = {
                usage: schemaUsage.usage.filter((it) => it !== SchemaContext.Input),
                serializationFormats: schemaUsage.serializationFormats,
              };
              innerApplySchemaUsage(p.schema, schemaUsageWithoutInput);
            } else {
              innerApplySchemaUsage(p.schema, schemaUsage);
            }
          });

          if (schema instanceof ObjectSchema) {
            schema.parents?.all?.forEach((p) => innerApplySchemaUsage(p, schemaUsage));
            schema.parents?.immediate?.forEach((p) => innerApplySchemaUsage(p, schemaUsage));

            if (schema.discriminator) {
              // propagate access/usage to immediate children, if the schema is a discriminated model
              // if the schema is not a discriminated model, its children likely not valid for the mode/API
              // TODO: it does not handle the case that concrete model (kind: "type1") for the discriminated model have depth larger than 1 (e.g. kind: "type1" | "type2" in middle)
              schema.children?.immediate?.forEach((c) => innerApplySchemaUsage(c, schemaUsage));
            }

            if (schema.discriminator?.property?.schema) {
              innerApplySchemaUsage(schema.discriminator?.property?.schema, schemaUsage);
            }
          }
        }
      } else if (schema instanceof DictionarySchema) {
        innerApplySchemaUsage(schema.elementType, schemaUsage);
      } else if (schema instanceof ArraySchema) {
        innerApplySchemaUsage(schema.elementType, schemaUsage);
      } else if (schema instanceof OrSchema) {
        schema.anyOf?.forEach((it) => innerApplySchemaUsage(it, schemaUsage));
      } else if (schema instanceof ConstantSchema) {
        innerApplySchemaUsage(schema.valueType, schemaUsage);
      }
    };

    // Exclude context that not to be propagated
    const updatedSchemaUsage = (schema as SchemaUsage).usage?.filter(
      (it) => it !== SchemaContext.Paged && it !== SchemaContext.PublicSpread,
    );
    const indexSpread = (schema as SchemaUsage).usage?.indexOf(SchemaContext.PublicSpread);
    if (
      updatedSchemaUsage &&
      indexSpread &&
      indexSpread >= 0 &&
      !(schema as SchemaUsage).usage?.includes(SchemaContext.Public)
    ) {
      // Propagate Public, if schema is PublicSpread
      updatedSchemaUsage.push(SchemaContext.Public);
    }
    const schemaUsage = {
      usage: updatedSchemaUsage,
      serializationFormats: (schema as SchemaUsage).serializationFormats?.filter(
        (it) => it !== KnownMediaType.Multipart,
      ),
    };
    // Propagate the usage of the initial schema itself
    innerPropagateSchemaUsage(schema, schemaUsage);
  }

  // private postProcessSchemaUsage(schemaUsage: SchemaUsage): void {
  //   if (schemaUsage.usage?.includes(SchemaContext.Public) && schemaUsage.usage?.includes(SchemaContext.Internal)) {
  //       // remove internal
  //       schemaUsage.usage.splice(schemaUsage.usage.indexOf(SchemaContext.Internal), 1);
  //   }
  // }

  private postProcessSchemaUsage(): void {
    this.codeModel.schemas.objects?.forEach((schema) => {
      const usages = (schema as SchemaUsage).usage;
      if (usages && usages.includes(SchemaContext.Public) && usages.includes(SchemaContext.Internal)) { // TODO haoling: add check to apply only to json-merge-patch and multipart
        // remove internal
        if (usages.includes(SchemaContext.JsonMergePatch) || schema.serializationFormats?.includes(KnownMediaType.Multipart)) {
          usages.splice(usages.indexOf(SchemaContext.Internal), 1);
        }
      }
      // if (usages && usages.includes(SchemaContext.Exception)) {
      //   // remove internal
      //   usages.length = 0; // remove all items in the usages array
      //   trackSchemaUsage(schema, { usage: [SchemaContext.Exception] });
      // }
    });
  }

  private trackSchemaUsage(schema: Schema, schemaUsage: SchemaUsage): void {
    if (
      schema instanceof ObjectSchema ||
      schema instanceof GroupSchema ||
      schema instanceof ChoiceSchema ||
      schema instanceof SealedChoiceSchema ||
      schema instanceof OrSchema ||
      schema instanceof ConstantSchema
    ) {
      if (schemaUsage.usage) {
        pushDistinct((schema.usage = schema.usage || []), ...schemaUsage.usage);
      }
      if (schemaUsage.serializationFormats) {
        pushDistinct(
          (schema.serializationFormats = schema.serializationFormats || []),
          ...schemaUsage.serializationFormats,
        );
      }
    } else if (schema instanceof DictionarySchema) {
      this.trackSchemaUsage(schema.elementType, schemaUsage);
    } else if (schema instanceof ArraySchema) {
      this.trackSchemaUsage(schema.elementType, schemaUsage);
    }
  }

  private isArm(): boolean {
    return Boolean(this.codeModel.arm);
  }
}<|MERGE_RESOLUTION|>--- conflicted
+++ resolved
@@ -180,11 +180,7 @@
   private loggingEnabled: boolean = false;
 
   readonly schemaCache = new ProcessingCache((type: SdkType, name: string) =>
-<<<<<<< HEAD
-    this.processSchemaFromSdkTypeImpl(type, name),
-=======
     this.processSchemaImpl(type, name),
->>>>>>> 2d183a78
   );
   readonly typeUnionRefCache = new Map<Type, Union | null | undefined>(); // Union means it ref a Union type, null means it does not ref any Union, undefined means type visited but not completed
 
@@ -283,13 +279,8 @@
       if (arg.isApiVersionParam) {
         parameter = this.createApiVersionParameter(arg.name, ParameterLocation.Uri);
       } else {
-<<<<<<< HEAD
-        const schema = this.processSchemaFromSdkType(arg.type, arg.name);
+        const schema = this.processSchema(arg.type, arg.name);
         trackSchemaUsage(schema, {
-=======
-        const schema = this.processSchema(arg.type, arg.name);
-        this.trackSchemaUsage(schema, {
->>>>>>> 2d183a78
           usage: [SchemaContext.Input, SchemaContext.Output /*SchemaContext.Public*/],
         });
         parameter = new Parameter(arg.name, arg.description ?? "", schema, {
@@ -381,22 +372,11 @@
   private processModels() {
     const processedSdkModels: Set<SdkModelType | SdkEnumType> = new Set();
 
-<<<<<<< HEAD
-    // lambda to mark model as public
-    const modelAsPublic = (model: SdkModelType | SdkEnumType) => {
-      const schema = this.processSchemaFromSdkType(model, "");
-
-      trackSchemaUsage(schema, {
-        usage: [SchemaContext.Public],
-      });
-    };
-=======
     // cache resolved value of access/usage for the namespace
     // the value can be set as undefined
     // it resolves the value from that namespace and its parent namespaces
     const accessCache: Map<Namespace, string | undefined> = new Map();
     const usageCache: Map<Namespace, SchemaContext[] | undefined> = new Map();
->>>>>>> 2d183a78
 
     const sdkModels: (SdkModelType | SdkEnumType)[] = getAllModels(this.sdkContext);
 
