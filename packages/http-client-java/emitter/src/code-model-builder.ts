import {
  AnySchema,
  ApiVersion,
  ArraySchema,
  BinaryResponse,
  BinarySchema,
  BooleanSchema,
  ByteArraySchema,
  ChoiceValue,
  DateSchema,
  DateTimeSchema,
  DictionarySchema,
  Discriminator,
  GroupProperty,
  GroupSchema,
  HttpHeader,
  HttpParameter,
  ImplementationLocation,
  KeySecurityScheme,
  Language,
  Metadata,
  NumberSchema,
  OAuth2SecurityScheme,
  ObjectSchema,
  OperationGroup,
  Parameter,
  ParameterLocation,
  Property,
  Relations,
  Response,
  Schema,
  SchemaResponse,
  SchemaType,
  Security,
  SecurityScheme,
  SerializationStyle,
  StringSchema,
  TimeSchema,
  UnixTimeSchema,
  UriSchema,
  VirtualParameter,
} from "@autorest/codemodel";
import { KnownMediaType } from "@azure-tools/codegen";
import {
  SdkArrayType,
  SdkBodyModelPropertyType,
  SdkBodyParameter,
  SdkBuiltInType,
  SdkClientType,
  SdkConstantType,
  SdkContext,
  SdkDateTimeType,
  SdkDictionaryType,
  SdkDurationType,
  SdkEnumType,
  SdkEnumValueType,
  SdkHeaderParameter,
  SdkHttpErrorResponse,
  SdkHttpOperation,
  SdkHttpResponse,
  SdkLroPagingServiceMethod,
  SdkLroServiceMethod,
  SdkMethod,
  SdkModelPropertyType,
  SdkModelType,
  SdkPathParameter,
  SdkQueryParameter,
  SdkServiceMethod,
  SdkType,
  SdkUnionType,
  createSdkContext,
  getAllModels,
  getWireName,
  isApiVersion,
  isSdkBuiltInKind,
  isSdkIntKind,
} from "@azure-tools/typespec-client-generator-core";
import {
  EmitContext,
  Interface,
  Model,
  ModelProperty,
  Namespace,
  Operation,
  Program,
  Type,
  TypeNameOptions,
  Union,
  getDoc,
  getEffectiveModelType,
  getNamespaceFullName,
  getOverloadedOperation,
  getSummary,
  getVisibility,
  isArrayModelType,
  isRecordModelType,
  listServices,
} from "@typespec/compiler";
import {
  Authentication,
  HttpOperation,
  HttpStatusCodeRange,
  HttpStatusCodesEntry,
  Visibility,
  getAuthentication,
  getHeaderFieldName,
  getPathParamName,
  getQueryParamName,
  isHeader,
  isPathParam,
  isQueryParam,
} from "@typespec/http";
import { getSegment } from "@typespec/rest";
import { getAddedOnVersions } from "@typespec/versioning";
import { fail } from "assert";
import pkg from "lodash";
import {
  Client as CodeModelClient,
  CrossLanguageDefinition,
  EncodedSchema,
} from "./common/client.js";
import { CodeModel } from "./common/code-model.js";
import { LongRunningMetadata } from "./common/long-running-metadata.js";
import { Operation as CodeModelOperation, ConvenienceApi, Request } from "./common/operation.js";
import { ChoiceSchema, SealedChoiceSchema } from "./common/schemas/choice.js";
import { ConstantSchema, ConstantValue } from "./common/schemas/constant.js";
import { OrSchema } from "./common/schemas/relationship.js";
import { DurationSchema } from "./common/schemas/time.js";
import { SchemaContext, SchemaUsage } from "./common/schemas/usage.js";
import { EmitterOptions } from "./emitter.js";
import { createPollOperationDetailsSchema, getFileDetailsSchema } from "./external-schemas.js";
import { ClientContext } from "./models.js";
import {
  CONTENT_TYPE_KEY,
  ORIGIN_API_VERSION,
  SPECIAL_HEADER_NAMES,
  cloneOperationParameter,
  getServiceVersion,
  isKnownContentType,
  isLroNewPollingStrategy,
  isPayloadProperty,
  operationIsJsonMergePatch,
  operationIsMultipart,
  operationIsMultipleContentTypes,
} from "./operation-utils.js";
import {
  ProcessingCache,
  getAccess,
  getDurationFormat,
  getNonNullSdkType,
  getUnionDescription,
  getUsage,
  isStable,
  modelIs,
  pushDistinct,
} from "./type-utils.js";
import {
  getNamespace,
  logWarning,
  pascalCase,
  removeClientSuffix,
  stringArrayContainsIgnoreCase,
  trace,
} from "./utils.js";
const { isEqual } = pkg;

export class CodeModelBuilder {
  private program: Program;
  private typeNameOptions: TypeNameOptions;
  private namespace: string;
  private baseJavaNamespace: string;
  // private legacyJavaNamespace: boolean;
  private sdkContext!: SdkContext;
  private options: EmitterOptions;
  private codeModel: CodeModel;
  private emitterContext: EmitContext<EmitterOptions>;
  private serviceNamespace: Namespace | Interface | Operation;

  private loggingEnabled: boolean = false;

  readonly schemaCache = new ProcessingCache((type: SdkType, name: string) =>
    this.processSchemaImpl(type, name),
  );
  readonly typeUnionRefCache = new Map<Type, Union | null | undefined>(); // Union means it ref a Union type, null means it does not ref any Union, undefined means type visited but not completed

  // current apiVersion name to generate code
  private apiVersion: string | undefined;

  public constructor(program1: Program, context: EmitContext<EmitterOptions>) {
    this.options = context.options;
    this.program = program1;
    this.emitterContext = context;
    if (this.options["dev-options"]?.loglevel) {
      this.loggingEnabled = true;
    }

    if (this.options["skip-special-headers"]) {
      this.options["skip-special-headers"].forEach((it) =>
        SPECIAL_HEADER_NAMES.add(it.toLowerCase()),
      );
    }

    const service = listServices(this.program)[0];
    if (!service) {
      throw Error("TypeSpec for HTTP must define a service.");
    }
    this.serviceNamespace = service.type;

    this.namespace = getNamespaceFullName(this.serviceNamespace) || "Azure.Client";
    // java namespace
    if (this.emitterContext.options.namespace) {
      this.baseJavaNamespace = this.emitterContext.options.namespace;
    } else {
      this.baseJavaNamespace = this.getJavaNamespace(this.namespace)!;
    }
    // this.legacyJavaNamespace = this.options.namespace != undefined && this.options.namespace.length > 0;

    const namespace1 = this.namespace;
    this.typeNameOptions = {
      // shorten type names by removing TypeSpec and service namespace
      namespaceFilter(ns) {
        const name = getNamespaceFullName(ns);
        return name !== "TypeSpec" && name !== namespace1;
      },
    };

    // init code model
    const title = this.options["service-name"] ?? this.serviceNamespace.name;

    const description = this.getDoc(this.serviceNamespace);
    this.codeModel = new CodeModel(title, false, {
      info: {
        description: description,
      },
      language: {
        default: {
          name: title,
          description: description,
          summary: this.getSummary(this.serviceNamespace),
          namespace: this.namespace,
        },
        java: {
          namespace: this.baseJavaNamespace,
        },
      },
    });
  }

  public async build(): Promise<CodeModel> {
    this.sdkContext = await createSdkContext(this.emitterContext, "@typespec/http-client-java", {
      versioning: { previewStringRegex: /$/ },
    }); // include all versions and do the filter by ourselves

    // TODO: reportDiagnostics from TCGC temporary disabled
    // issue https://github.com/Azure/typespec-azure/issues/1675
    // this.program.reportDiagnostics(this.sdkContext.diagnostics);

    // auth
    // TODO: it is not very likely, but different client could have different auth
    const auth = getAuthentication(this.program, this.serviceNamespace);
    if (auth) {
      this.processAuth(auth);
    }

    if (this.sdkContext.arm) {
      // ARM
      this.codeModel.arm = true;
      this.options["group-etag-headers"] = false;
    }

    this.processClients();

    this.processModels();

    this.processSchemaUsage();

    this.processJavaNamespace();

    this.deduplicateSchemaName();

    return this.codeModel;
  }

  private processHostParameters(sdkPathParameters: SdkPathParameter[]): Parameter[] {
    const hostParameters: Parameter[] = [];
    let parameter;
    sdkPathParameters.forEach((arg) => {
      if (arg.isApiVersionParam) {
        parameter = this.createApiVersionParameter(arg.name, ParameterLocation.Uri);
      } else {
        const schema = this.processSchema(arg.type, arg.name);
        this.trackSchemaUsage(schema, {
          usage: [SchemaContext.Input, SchemaContext.Output /*SchemaContext.Public*/],
        });
        parameter = new Parameter(arg.name, arg.doc ?? "", schema, {
          implementation: ImplementationLocation.Client,
          origin: "modelerfour:synthesized/host",
          required: true,
          protocol: {
            http: new HttpParameter(ParameterLocation.Uri),
          },
          language: {
            default: {
              serializedName: arg.serializedName,
            },
          },
          // TODO: deprecate this logic of string/url for x-ms-skip-url-encoding
          extensions: {
            "x-ms-skip-url-encoding": schema instanceof UriSchema,
          },
          clientDefaultValue: arg.clientDefaultValue,
        });
      }
      hostParameters.push(this.codeModel.addGlobalParameter(parameter));
    });

    return hostParameters;
  }

  private processAuth(auth: Authentication) {
    const securitySchemes: SecurityScheme[] = [];
    for (const option of auth.options) {
      for (const scheme of option.schemes) {
        switch (scheme.type) {
          case "oauth2":
            {
              const oauth2Scheme = new OAuth2SecurityScheme({
                scopes: [],
              });
              scheme.flows.forEach((it) =>
                oauth2Scheme.scopes.push(...it.scopes.map((it) => it.value)),
              );
              securitySchemes.push(oauth2Scheme);
            }
            break;

          case "apiKey":
            {
              const keyScheme = new KeySecurityScheme({
                name: scheme.name,
              });
              securitySchemes.push(keyScheme);
            }
            break;

          case "http":
            {
              let schemeOrApiKeyPrefix: string = scheme.scheme;
              if (schemeOrApiKeyPrefix === "basic" || schemeOrApiKeyPrefix === "bearer") {
                // HTTP Authentication should use "Basic token" or "Bearer token"
                schemeOrApiKeyPrefix = pascalCase(schemeOrApiKeyPrefix);

                if (this.isBranded()) {
                  // Azure would not allow BasicAuth or BearerAuth
                  this.logWarning(`${scheme.scheme} auth method is currently not supported.`);
                  continue;
                }
              }

              const keyScheme = new KeySecurityScheme({
                name: "authorization",
              });
              (keyScheme as any).prefix = schemeOrApiKeyPrefix; // TODO: modify KeySecurityScheme, after design stable
              securitySchemes.push(keyScheme);
            }
            break;
        }
      }
    }
    if (securitySchemes.length > 0) {
      this.codeModel.security = new Security(true, {
        schemes: securitySchemes,
      });
    }
  }

  private isBranded(): boolean {
    return !this.options["flavor"] || this.options["flavor"].toLocaleLowerCase() === "azure";
  }

  private processModels() {
    const processedSdkModels: Set<SdkModelType | SdkEnumType> = new Set();

    // cache resolved value of access/usage for the namespace
    // the value can be set as undefined
    // it resolves the value from that namespace and its parent namespaces
    const accessCache: Map<Namespace, string | undefined> = new Map();
    const usageCache: Map<Namespace, SchemaContext[] | undefined> = new Map();

    const sdkModels: (SdkModelType | SdkEnumType)[] = getAllModels(this.sdkContext);

    // process sdk models
    for (const model of sdkModels) {
      if (!processedSdkModels.has(model)) {
        const access = getAccess(model.__raw, accessCache);
        if (access === "public") {
          const schema = this.processSchema(model, "");

          this.trackSchemaUsage(schema, {
            usage: [SchemaContext.Public],
          });
        } else if (access === "internal") {
          const schema = this.processSchema(model, model.name);

          this.trackSchemaUsage(schema, {
            usage: [SchemaContext.Internal],
          });
        }

        const usage = getUsage(model.__raw, usageCache);
        if (usage) {
          const schema = this.processSchema(model, "");

          this.trackSchemaUsage(schema, {
            usage: usage,
          });
        }

        processedSdkModels.add(model);
      }
    }
  }

  private processSchemaUsage() {
    this.codeModel.schemas.objects?.forEach((it) => this.propagateSchemaUsage(it));

    // post process for schema usage
    this.codeModel.schemas.objects?.forEach((it) => this.resolveSchemaUsage(it));
    this.codeModel.schemas.groups?.forEach((it) => this.resolveSchemaUsage(it));
    this.codeModel.schemas.choices?.forEach((it) => this.resolveSchemaUsage(it));
    this.codeModel.schemas.sealedChoices?.forEach((it) => this.resolveSchemaUsage(it));
    this.codeModel.schemas.ors?.forEach((it) => this.resolveSchemaUsage(it));
    this.codeModel.schemas.constants?.forEach((it) => this.resolveSchemaUsage(it));
  }

  private processJavaNamespace() {
    // post process for usage and namespace ("implementation.models")
    this.codeModel.schemas.objects?.forEach((it) => this.updateJavaNamespace(it));
    this.codeModel.schemas.groups?.forEach((it) => this.updateJavaNamespace(it));
    this.codeModel.schemas.choices?.forEach((it) => this.updateJavaNamespace(it));
    this.codeModel.schemas.sealedChoices?.forEach((it) => this.updateJavaNamespace(it));
    this.codeModel.schemas.ors?.forEach((it) => this.updateJavaNamespace(it));
    this.codeModel.schemas.constants?.forEach((it) => this.updateJavaNamespace(it));
  }

  private deduplicateSchemaName() {
    // deduplicate model name
    const nameCount = new Map<string, number>();
    const deduplicateName = (schema: Schema) => {
      const name = schema.language.default.name;
      if (
        name &&
<<<<<<< HEAD
        // skip models under "com.azure.core."/"Azure.", if branded
=======
        // skip models under "com.azure.core." in java, or "Azure." in typespec, if branded
>>>>>>> 05493da9
        !(
          this.isBranded() &&
          (schema.language.java?.namespace?.startsWith("com.azure.core.") ||
            schema.language.default?.namespace?.startsWith("Azure."))
        )
      ) {
        if (!nameCount.has(name)) {
          nameCount.set(name, 1);
        } else {
          const count = nameCount.get(name)!;
          nameCount.set(name, count + 1);
          schema.language.default.name = name + count;
        }
      }
    };
    this.codeModel.schemas.objects?.forEach((it) => deduplicateName(it));
    this.codeModel.schemas.groups?.forEach((it) => deduplicateName(it)); // it may contain RequestConditions under "com.azure.core."
    this.codeModel.schemas.choices?.forEach((it) => deduplicateName(it));
    this.codeModel.schemas.sealedChoices?.forEach((it) => deduplicateName(it));
    this.codeModel.schemas.ors?.forEach((it) => deduplicateName(it));
    this.codeModel.schemas.constants?.forEach((it) => deduplicateName(it));
  }

  private resolveSchemaUsage(schema: Schema) {
    if (
      schema instanceof ObjectSchema ||
      schema instanceof GroupSchema ||
      schema instanceof ChoiceSchema ||
      schema instanceof SealedChoiceSchema ||
      schema instanceof OrSchema ||
      schema instanceof ConstantSchema
    ) {
      const schemaUsage: SchemaContext[] | undefined = schema.usage;

      // Public override Internal
      if (schemaUsage?.includes(SchemaContext.Public)) {
        const index = schemaUsage.indexOf(SchemaContext.Internal);
        if (index >= 0) {
          schemaUsage.splice(index, 1);
        }
      }

      // Internal on PublicSpread, but Public takes precedence
      if (schemaUsage?.includes(SchemaContext.PublicSpread)) {
        // remove PublicSpread as it now served its purpose
        schemaUsage.splice(schemaUsage.indexOf(SchemaContext.PublicSpread), 1);

        // Public would override PublicSpread, hence do nothing if this schema is Public
        if (!schemaUsage?.includes(SchemaContext.Public)) {
          // set the model as Internal, so that it is not exposed to user
          if (!schemaUsage.includes(SchemaContext.Internal)) {
            schemaUsage.push(SchemaContext.Internal);
          }
        }
      }
    }
  }

  private updateJavaNamespace(schema: Schema) {
    if (
      schema instanceof ObjectSchema ||
      schema instanceof GroupSchema ||
      schema instanceof ChoiceSchema ||
      schema instanceof SealedChoiceSchema ||
      schema instanceof OrSchema ||
      schema instanceof ConstantSchema
    ) {
      const schemaUsage: SchemaContext[] | undefined = schema.usage;

      if (schema.language.java?.namespace) {
        if (this.isBranded() && schema.language.java.namespace.startsWith("com.azure.")) {
          // skip com.azure models
          return;
        }

        if (schemaUsage?.includes(SchemaContext.Internal)) {
          schema.language.java.namespace = schema.language.java.namespace + ".implementation";
        }
        if (this.isBranded()) {
          schema.language.java.namespace = schema.language.java.namespace + ".models";
        }
      }
    }
  }

  private processClients() {
    // preprocess group-etag-headers
    this.options["group-etag-headers"] = this.options["group-etag-headers"] ?? true;

    const sdkPackage = this.sdkContext.sdkPackage;
    for (const client of sdkPackage.clients) {
      let clientName = client.name;
      let javaNamespace = this.baseJavaNamespace;
      const clientFullName = client.name;
      const clientNameSegments = clientFullName.split(".");
      if (clientNameSegments.length > 1) {
        clientName = clientNameSegments.at(-1)!;
        const clientSubNamespace = clientNameSegments.slice(0, -1).join(".").toLowerCase();
        javaNamespace = this.baseJavaNamespace + "." + clientSubNamespace;
      }

      const codeModelClient = new CodeModelClient(clientName, client.doc ?? "", {
        summary: client.summary,
        language: {
          default: {
            namespace: this.namespace,
          },
          java: {
            namespace: javaNamespace,
          },
        },

        // at present, use global security definition
        security: this.codeModel.security,
      });
      codeModelClient.crossLanguageDefinitionId = client.crossLanguageDefinitionId;

      // versioning
      const versions = client.apiVersions;
      if (versions && versions.length > 0) {
        if (!this.sdkContext.apiVersion || ["all", "latest"].includes(this.sdkContext.apiVersion)) {
          this.apiVersion = versions[versions.length - 1];
        } else {
          this.apiVersion = versions.find((it: string) => it === this.sdkContext.apiVersion);
          if (!this.apiVersion) {
            throw new Error("Unrecognized api-version: " + this.sdkContext.apiVersion);
          }
        }

        codeModelClient.apiVersions = [];
        for (const version of this.getFilteredApiVersions(
          this.apiVersion,
          versions,
          this.options["service-version-exclude-preview"],
        )) {
          const apiVersion = new ApiVersion();
          apiVersion.version = version;
          codeModelClient.apiVersions.push(apiVersion);
        }
      }

      // client initialization
      let baseUri = "{endpoint}";
      let hostParameters: Parameter[] = [];
      client.initialization.properties.forEach((initializationProperty) => {
        if (initializationProperty.kind === "endpoint") {
          let sdkPathParameters: SdkPathParameter[] = [];
          if (initializationProperty.type.kind === "union") {
            if (initializationProperty.type.variantTypes.length === 2) {
              // only get the sdkPathParameters from the endpoint whose serverUrl is not {"endpoint"}
              for (const endpointType of initializationProperty.type.variantTypes) {
                if (endpointType.kind === "endpoint" && endpointType.serverUrl !== "{endpoint}") {
                  sdkPathParameters = endpointType.templateArguments;
                  baseUri = endpointType.serverUrl;
                }
              }
            } else if (initializationProperty.type.variantTypes.length > 2) {
              throw new Error("Multiple server url defined for one client is not supported yet.");
            }
          } else if (initializationProperty.type.kind === "endpoint") {
            sdkPathParameters = initializationProperty.type.templateArguments;
            baseUri = initializationProperty.type.serverUrl;
          }

          hostParameters = this.processHostParameters(sdkPathParameters);
          codeModelClient.addGlobalParameters(hostParameters);
        }
      });

      const clientContext = new ClientContext(
        baseUri,
        hostParameters,
        codeModelClient.globalParameters!,
        codeModelClient.apiVersions,
      );

      // preprocess operation groups and operations
      // operations without operation group
      const serviceMethodsWithoutSubClient = this.listServiceMethodsUnderClient(client);
      let codeModelGroup = new OperationGroup("");
      for (const serviceMethod of serviceMethodsWithoutSubClient) {
        if (!this.needToSkipProcessingOperation(serviceMethod.__raw, clientContext)) {
          codeModelGroup.addOperation(this.processOperation(serviceMethod, clientContext, ""));
        }
      }
      if (codeModelGroup.operations?.length > 0) {
        codeModelClient.operationGroups.push(codeModelGroup);
      }

      // operations under operation groups
      const subClients = this.listSubClientsUnderClient(client, true, true);
      for (const subClient of subClients) {
        const serviceMethods = this.listServiceMethodsUnderClient(subClient);
        // operation group with no operation is skipped
        if (serviceMethods.length > 0) {
          codeModelGroup = new OperationGroup(subClient.name);
          for (const serviceMethod of serviceMethods) {
            if (!this.needToSkipProcessingOperation(serviceMethod.__raw, clientContext)) {
              codeModelGroup.addOperation(
                this.processOperation(serviceMethod, clientContext, subClient.name),
              );
            }
          }
          codeModelClient.operationGroups.push(codeModelGroup);
        }
      }
      this.codeModel.clients.push(codeModelClient);

      // postprocess for ServiceVersion
      let apiVersionSameForAllClients = true;
      let sharedApiVersions = undefined;
      for (const client of this.codeModel.clients) {
        const apiVersions = client.apiVersions;
        if (!apiVersions) {
          // client does not have apiVersions
          apiVersionSameForAllClients = false;
        } else if (!sharedApiVersions) {
          // first client, set it to sharedApiVersions
          sharedApiVersions = apiVersions;
        } else {
          apiVersionSameForAllClients = isEqual(sharedApiVersions, apiVersions);
        }
        if (!apiVersionSameForAllClients) {
          break;
        }
      }
      if (apiVersionSameForAllClients) {
        const serviceVersion = getServiceVersion(this.codeModel);
        for (const client of this.codeModel.clients) {
          client.serviceVersion = serviceVersion;
        }
      } else {
        for (const client of this.codeModel.clients) {
          const apiVersions = client.apiVersions;
          if (apiVersions) {
            client.serviceVersion = getServiceVersion(client);
          }
        }
      }
    }
  }

  private listSubClientsUnderClient(
    client: SdkClientType<SdkHttpOperation>,
    includeNestedOperationGroups: boolean,
    isRootClient: boolean,
  ): SdkClientType<SdkHttpOperation>[] {
    const operationGroups: SdkClientType<SdkHttpOperation>[] = [];
    for (const method of client.methods) {
      if (method.kind === "clientaccessor") {
        const subClient = method.response;
        if (!isRootClient) {
          // if it is not root client, append the parent client's name
          subClient.name =
            removeClientSuffix(client.name) + removeClientSuffix(pascalCase(subClient.name));
        }
        operationGroups.push(subClient);
        if (includeNestedOperationGroups) {
          for (const operationGroup of this.listSubClientsUnderClient(
            subClient,
            includeNestedOperationGroups,
            false,
          )) {
            operationGroups.push(operationGroup);
          }
        }
      }
    }
    return operationGroups;
  }

  private listServiceMethodsUnderClient(
    client: SdkClientType<SdkHttpOperation>,
  ): SdkServiceMethod<SdkHttpOperation>[] {
    const methods: SdkServiceMethod<SdkHttpOperation>[] = [];
    for (const method of client.methods) {
      if (method.kind !== "clientaccessor") {
        methods.push(method);
      }
    }
    return methods;
  }

  /**
   * Filter api-versions for "ServiceVersion".
   * TODO(xiaofei) pending TCGC design: https://github.com/Azure/typespec-azure/issues/965
   *
   * @param pinnedApiVersion the api-version to use as filter base
   * @param versions api-versions to filter
   * @returns filtered api-versions
   */
  private getFilteredApiVersions(
    pinnedApiVersion: string | undefined,
    versions: string[],
    excludePreview: boolean = false,
  ): string[] {
    if (!pinnedApiVersion) {
      return versions;
    }
    return versions
      .slice(0, versions.indexOf(pinnedApiVersion) + 1)
      .filter((version) => !excludePreview || !isStable(pinnedApiVersion) || isStable(version));
  }

  private needToSkipProcessingOperation(
    operation: Operation | undefined,
    clientContext: ClientContext,
  ): boolean {
    // don't generate protocol and convenience method for overloaded operations
    // issue link: https://github.com/Azure/autorest.java/issues/1958#issuecomment-1562558219 we will support generate overload methods for non-union type in future (TODO issue: https://github.com/Azure/autorest.java/issues/2160)
    if (operation === undefined) {
      return true;
    }
    if (getOverloadedOperation(this.program, operation)) {
      this.trace(
        `Operation '${operation.name}' is temporary skipped, as it is an overloaded operation`,
      );
      return true;
    }
    return false;
  }

  /**
   * Whether we support advanced versioning in non-breaking fashion.
   */
  private supportsAdvancedVersioning(): boolean {
    return Boolean(this.options["advanced-versioning"]);
  }

  private getOperationExample(
    sdkMethod: SdkServiceMethod<SdkHttpOperation>,
  ): Record<string, any> | undefined {
    const httpOperationExamples = sdkMethod.operation.examples;
    if (httpOperationExamples && httpOperationExamples.length > 0) {
      const operationExamples: Record<string, any> = {};
      for (const example of httpOperationExamples) {
        const operationExample = example.rawExample;

        // example.filePath is relative path from sdkContext.examplesDir
        // this is not a URL format (file:// or https://)
        operationExample["x-ms-original-file"] = example.filePath;

        operationExamples[
          operationExample.title ?? operationExample.operationId ?? sdkMethod.name
        ] = operationExample;
      }
      return operationExamples;
    } else {
      return undefined;
    }
  }

  private processOperation(
    sdkMethod: SdkServiceMethod<SdkHttpOperation>,
    clientContext: ClientContext,
    groupName: string,
  ): CodeModelOperation {
    const operationName = sdkMethod.name;
    const httpOperation = sdkMethod.operation;
    const operationId = groupName ? `${groupName}_${operationName}` : `${operationName}`;
    const operationGroup = this.codeModel.getOperationGroup(groupName);

    const operationExamples = this.getOperationExample(sdkMethod);

    const codeModelOperation = new CodeModelOperation(operationName, sdkMethod.doc ?? "", {
      operationId: operationId,
      summary: sdkMethod.summary,
      extensions: {
        "x-ms-examples": operationExamples,
      },
    });

    (codeModelOperation as CrossLanguageDefinition).crossLanguageDefinitionId =
      sdkMethod.crossLanguageDefintionId;
    codeModelOperation.internalApi = sdkMethod.access === "internal";

    const convenienceApiName = this.getConvenienceApiName(sdkMethod);
    let generateConvenienceApi: boolean = sdkMethod.generateConvenient;
    let generateProtocolApi: boolean = sdkMethod.generateProtocol;

    let apiComment: string | undefined = undefined;
    if (generateConvenienceApi) {
      // check if the convenience API need to be disabled for some special cases
      if (operationIsMultipart(httpOperation)) {
        // do not generate protocol method for multipart/form-data, as it be very hard for user to prepare the request body as BinaryData
        generateProtocolApi = false;
        apiComment = `Protocol API requires serialization of parts with content-disposition and data, as operation '${operationName}' is 'multipart/form-data'`;
        this.logWarning(apiComment);
      } else if (operationIsMultipleContentTypes(httpOperation)) {
        // and multiple content types
        // issue link: https://github.com/Azure/autorest.java/issues/1958#issuecomment-1562558219
        generateConvenienceApi = false;
        apiComment = `Convenience API is not generated, as operation '${operationName}' is multiple content-type`;
        this.logWarning(apiComment);
      } else if (
        operationIsJsonMergePatch(httpOperation) &&
        this.options["stream-style-serialization"] === false
      ) {
        // do not generate convenient method for json merge patch operation if stream-style-serialization is not enabled
        generateConvenienceApi = false;
        apiComment = `Convenience API is not generated, as operation '${operationName}' is 'application/merge-patch+json' and stream-style-serialization is not enabled`;
        this.logWarning(apiComment);
      }
    }
    if (generateConvenienceApi && convenienceApiName) {
      codeModelOperation.convenienceApi = new ConvenienceApi(convenienceApiName);
    }
    if (apiComment) {
      codeModelOperation.language.java = new Language();
      codeModelOperation.language.java.comment = apiComment;
    }

    // check for generating protocol api or not
    codeModelOperation.generateProtocolApi = generateProtocolApi && !codeModelOperation.internalApi;

    codeModelOperation.addRequest(
      new Request({
        protocol: {
          http: {
            path: httpOperation.path,
            method: httpOperation.verb,
            uri: clientContext.baseUri,
          },
        },
      }),
    );

    // host
    clientContext.hostParameters.forEach((it) => codeModelOperation.addParameter(it));
    // path/query/header parameters
    for (const param of httpOperation.parameters) {
      // if it's paged operation with request body, skip content-type header added by TCGC, as next link call should not have content type header
      if (
        (sdkMethod.kind === "paging" || sdkMethod.kind === "lropaging") &&
        httpOperation.bodyParam &&
        param.kind === "header"
      ) {
        if (param.serializedName.toLocaleLowerCase() === CONTENT_TYPE_KEY) {
          continue;
        }
      }
      // if the request body is optional, skip content-type header added by TCGC
      // TODO: add optional content type to code-model, and support optional content-type from codegen, https://github.com/Azure/autorest.java/issues/2930
      if (httpOperation.bodyParam && httpOperation.bodyParam.optional) {
        if (param.serializedName.toLocaleLowerCase() === CONTENT_TYPE_KEY) {
          continue;
        }
      }
      this.processParameter(codeModelOperation, param, clientContext);
    }

    // body
    if (httpOperation.bodyParam && httpOperation.__raw && httpOperation.bodyParam.type.__raw) {
      this.processParameterBody(
        codeModelOperation,
        httpOperation.__raw,
        httpOperation,
        httpOperation.bodyParam,
      );
    }

    // group ETag header parameters, if exists
    if (this.options["group-etag-headers"]) {
      this.processEtagHeaderParameters(codeModelOperation, sdkMethod.operation);
    }

    // lro metadata
    let lroMetadata = new LongRunningMetadata(false);
    if (sdkMethod.kind === "lro" || sdkMethod.kind === "lropaging") {
      lroMetadata = this.processLroMetadata(codeModelOperation, sdkMethod);
    }

    // responses
    for (const response of sdkMethod.operation.responses) {
      this.processResponse(
        codeModelOperation,
        response.statusCodes,
        response,
        lroMetadata.longRunning,
        false,
      );
    }

    // exception
    for (const response of sdkMethod.operation.exceptions) {
      this.processResponse(
        codeModelOperation,
        response.statusCodes,
        response,
        lroMetadata.longRunning,
        true,
      );
    }

    // check for paged
    this.processRouteForPaged(codeModelOperation, sdkMethod.operation.responses, sdkMethod);

    // check for long-running operation
    this.processRouteForLongRunning(codeModelOperation, lroMetadata);

    operationGroup.addOperation(codeModelOperation);

    return codeModelOperation;
  }

  private processRouteForPaged(
    op: CodeModelOperation,
    responses: SdkHttpResponse[],
    sdkMethod: SdkMethod<SdkHttpOperation>,
  ) {
    if (sdkMethod.kind === "paging" || sdkMethod.kind === "lropaging") {
      for (const response of responses) {
        const bodyType = response.type;
        if (bodyType && bodyType.kind === "model") {
          const itemName = sdkMethod.response.resultPath;
          const nextLinkName = sdkMethod.nextLinkPath;
          if (itemName && nextLinkName) {
            op.extensions = op.extensions ?? {};
            op.extensions["x-ms-pageable"] = {
              itemName: itemName,
              nextLinkName: nextLinkName,
            };

            op.responses?.forEach((r) => {
              if (r instanceof SchemaResponse) {
                this.trackSchemaUsage(r.schema, { usage: [SchemaContext.Paged] });
              }
            });
            break;
          }
        }
      }
    }
  }

  private processLroMetadata(
    op: CodeModelOperation,
    sdkMethod: SdkLroServiceMethod<SdkHttpOperation> | SdkLroPagingServiceMethod<SdkHttpOperation>,
  ): LongRunningMetadata {
    const trackConvenienceApi: boolean = Boolean(op.convenienceApi);

    const lroMetadata = sdkMethod.lroMetadata;
    if (lroMetadata && lroMetadata.pollingStep) {
      let pollingSchema = undefined;
      let finalSchema = undefined;

      let pollingStrategy: Metadata | undefined = undefined;
      let finalResultPropertySerializedName: string | undefined = undefined;

      const verb = sdkMethod.operation.verb;
      const useNewPollStrategy = isLroNewPollingStrategy(sdkMethod.operation, lroMetadata);
      if (useNewPollStrategy) {
        // use OperationLocationPollingStrategy
        pollingStrategy = new Metadata({
          language: {
            java: {
              name: "OperationLocationPollingStrategy",
              namespace: this.baseJavaNamespace + ".implementation",
            },
          },
        });
      }

      // pollingSchema
      if (
        lroMetadata.pollingStep.responseBody &&
        modelIs(lroMetadata.pollingStep.responseBody, "OperationStatus", "Azure.Core.Foundations")
      ) {
        pollingSchema = this.pollResultSchema;
      } else {
        const pollType = lroMetadata.pollingStep.responseBody;
        if (pollType) {
          pollingSchema = this.processSchema(pollType, "pollResult");
        }
      }

      // finalSchema
      if (
        verb !== "delete" &&
        lroMetadata.finalResponse &&
        lroMetadata.finalResponse.result &&
        lroMetadata.finalResponse.envelopeResult
      ) {
        const finalResult = useNewPollStrategy
          ? lroMetadata.finalResponse.result
          : lroMetadata.finalResponse.envelopeResult;
        finalSchema = this.processSchema(finalResult, "finalResult");

        if (
          useNewPollStrategy &&
          lroMetadata.finalStep &&
          lroMetadata.finalStep.kind === "pollingSuccessProperty" &&
          lroMetadata.finalResponse.resultPath
        ) {
          // final result is the value in lroMetadata.finalStep.target
          finalResultPropertySerializedName = lroMetadata.finalResponse.resultPath;
        }
      }

      // track usage
      if (pollingSchema) {
        this.trackSchemaUsage(pollingSchema, { usage: [SchemaContext.Output] });
        if (trackConvenienceApi) {
          this.trackSchemaUsage(pollingSchema, {
            usage: [op.internalApi ? SchemaContext.Internal : SchemaContext.Public],
          });
        }
      }
      if (finalSchema) {
        this.trackSchemaUsage(finalSchema, { usage: [SchemaContext.Output] });
        if (trackConvenienceApi) {
          this.trackSchemaUsage(finalSchema, {
            usage: [op.internalApi ? SchemaContext.Internal : SchemaContext.Public],
          });
        }
      }

      op.lroMetadata = new LongRunningMetadata(
        true,
        pollingSchema,
        finalSchema,
        pollingStrategy,
        finalResultPropertySerializedName,
      );
      return op.lroMetadata;
    }

    return new LongRunningMetadata(false);
  }

  private processRouteForLongRunning(op: CodeModelOperation, lroMetadata: LongRunningMetadata) {
    if (lroMetadata.longRunning) {
      op.extensions = op.extensions ?? {};
      op.extensions["x-ms-long-running-operation"] = true;
      return;
    }
  }

  private _armApiVersionParameter?: Parameter;

  private processParameter(
    op: CodeModelOperation,
    param: SdkQueryParameter | SdkPathParameter | SdkHeaderParameter,
    clientContext: ClientContext,
  ) {
    if (clientContext.apiVersions && isApiVersion(this.sdkContext, param)) {
      // pre-condition for "isApiVersion": the client supports ApiVersions
      if (this.isArm()) {
        // Currently we assume ARM tsp only have one client and one api-version.
        // TODO: How will service define mixed api-versions(like those in Compute RP)?
        const apiVersion = this.apiVersion;
        if (!this._armApiVersionParameter) {
          this._armApiVersionParameter = this.createApiVersionParameter(
            "api-version",
            param.kind === "query" ? ParameterLocation.Query : ParameterLocation.Path,
            apiVersion,
          );
          clientContext.addGlobalParameter(this._armApiVersionParameter);
        }
        op.addParameter(this._armApiVersionParameter);
      } else {
        const parameter =
          param.kind === "query" ? this.apiVersionParameter : this.apiVersionParameterInPath;
        op.addParameter(parameter);
        clientContext.addGlobalParameter(parameter);
      }
    } else if (param.kind === "path" && param.onClient && this.isSubscriptionId(param)) {
      const parameter = this.subscriptionIdParameter(param);
      op.addParameter(parameter);
      clientContext.addGlobalParameter(parameter);
    } else if (
      param.kind === "header" &&
      SPECIAL_HEADER_NAMES.has(param.serializedName.toLowerCase())
    ) {
      // special headers
      op.specialHeaders = op.specialHeaders ?? [];
      if (!stringArrayContainsIgnoreCase(op.specialHeaders, param.serializedName)) {
        op.specialHeaders.push(param.serializedName);
      }
    } else {
      // schema
      const sdkType = getNonNullSdkType(param.type);
      const schema = this.processSchema(sdkType, param.name);

      let extensions: { [id: string]: any } | undefined = undefined;
      if (param.kind === "path") {
        if (param.allowReserved) {
          extensions = extensions ?? {};
          extensions["x-ms-skip-url-encoding"] = true;
        }
      }
      // TODO: deprecate this logic of string/url for x-ms-skip-url-encoding
      if (
        (param.kind === "query" || param.kind === "path") &&
        isSdkBuiltInKind(sdkType.kind) &&
        schema instanceof UriSchema
      ) {
        extensions = extensions ?? {};
        extensions["x-ms-skip-url-encoding"] = true;
      }

      if (this.supportsAdvancedVersioning() && param.__raw) {
        // versioning
        const addedOn = getAddedOnVersions(this.program, param.__raw);
        if (addedOn) {
          extensions = extensions ?? {};
          extensions["x-ms-versioning-added"] = clientContext.getAddedVersions(addedOn);
        }
      }

      // format if array
      let style = undefined;
      let explode = undefined;
      if (sdkType.kind === "array") {
        if (param.kind === "query") {
          const format = param.collectionFormat;
          switch (format) {
            case "csv":
            case "simple":
              style = SerializationStyle.Simple;
              break;

            case "ssv":
              style = SerializationStyle.SpaceDelimited;
              break;

            case "tsv":
              style = SerializationStyle.TabDelimited;
              break;

            case "pipes":
              style = SerializationStyle.PipeDelimited;
              break;

            case "multi":
            case "form":
              style = SerializationStyle.Form;
              explode = true;
              break;
          }

          if (param.explode && !param.collectionFormat) {
            style = SerializationStyle.Form;
            explode = true;
          }
        } else if (param.kind === "header") {
          const format = param.collectionFormat;
          switch (format) {
            case "csv":
              style = SerializationStyle.Simple;
              break;

            default:
              if (format) {
                this.logWarning(`Unrecognized header parameter format: '${format}'.`);
              }
              break;
          }
        }
      }

      // TODO: use param.onClient after TCGC fix
      const parameterOnClient =
        !isApiVersion(this.sdkContext, param) &&
        param.correspondingMethodParams &&
        param.correspondingMethodParams.length > 0 &&
        param.correspondingMethodParams[0].onClient;

      const nullable = param.type.kind === "nullable";
      const parameter = new Parameter(param.name, param.doc ?? "", schema, {
        summary: param.summary,
        implementation: parameterOnClient
          ? ImplementationLocation.Client
          : ImplementationLocation.Method,
        required: !param.optional,
        nullable: nullable,
        protocol: {
          http: new HttpParameter(param.kind, {
            style: style,
            explode: explode,
          }),
        },
        language: {
          default: {
            serializedName: param.serializedName, // it uses param.name previously, but better to use param.serializedName directly
          },
        },
        extensions: extensions,
      });
      op.addParameter(parameter);

      if (parameterOnClient) {
        clientContext.addGlobalParameter(parameter);
      }

      this.trackSchemaUsage(schema, { usage: [SchemaContext.Input] });

      if (op.convenienceApi) {
        this.trackSchemaUsage(schema, {
          usage: [op.internalApi ? SchemaContext.Internal : SchemaContext.Public],
        });
      }
    }
  }

  private processEtagHeaderParameters(op: CodeModelOperation, httpOperation: SdkHttpOperation) {
    if (op.convenienceApi && op.parameters && op.signatureParameters) {
      const etagHeadersNames = new Set<string>([
        "if-match",
        "if-none-match",
        "if-unmodified-since",
        "if-modified-since",
      ]);

      // collect etag headers in parameters
      const etagHeaders: string[] = [];
      if (op.parameters) {
        for (const parameter of op.parameters) {
          if (
            parameter.language.default.serializedName &&
            etagHeadersNames.has(parameter.language.default.serializedName.toLowerCase())
          ) {
            etagHeaders.push(parameter.language.default.serializedName);
          }
        }
      }

      let groupToRequestConditions = false;
      let groupToMatchConditions = false;

      if (etagHeaders.length === 4) {
        // all 4 headers available, use RequestConditions
        groupToRequestConditions = true;
      } else if (etagHeaders.length === 2) {
        const etagHeadersLowerCase = etagHeaders.map((it) => it.toLowerCase());
        if (
          etagHeadersLowerCase.includes("if-match") &&
          etagHeadersLowerCase.includes("if-none-match")
        ) {
          // only 2 headers available, use MatchConditions
          groupToMatchConditions = true;
        }
      }

      if (groupToRequestConditions || groupToMatchConditions) {
        op.convenienceApi.requests = [];
        const request = new Request({
          protocol: op.requests![0].protocol,
        });
        request.parameters = [];
        request.signatureParameters = [];
        op.convenienceApi.requests.push(request);

        for (const parameter of op.parameters) {
          // copy all parameters to request
          const clonedParameter = cloneOperationParameter(parameter);
          request.parameters.push(clonedParameter);

          // copy signatureParameters, but exclude etag headers (as they won't be in method signature)
          if (
            op.signatureParameters.includes(parameter) &&
            !(
              parameter.language.default.serializedName &&
              etagHeaders.includes(parameter.language.default.serializedName)
            )
          ) {
            request.signatureParameters.push(clonedParameter);
          }
        }

        const namespace = getNamespace(httpOperation.__raw.operation); // TODO: SdkHttpOperation does not have namespace
        const schemaName = groupToRequestConditions ? "RequestConditions" : "MatchConditions";
        const schemaDescription = groupToRequestConditions
          ? "Specifies HTTP options for conditional requests based on modification time."
          : "Specifies HTTP options for conditional requests.";

        // group schema
        const requestConditionsSchema = this.codeModel.schemas.add(
          new GroupSchema(schemaName, schemaDescription, {
            language: {
              default: {
                namespace: namespace,
              },
              java: {
                namespace: "com.azure.core.http",
              },
            },
          }),
        );

        // parameter (optional) of the group schema
        const requestConditionsParameter = new Parameter(
          schemaName,
          requestConditionsSchema.language.default.description,
          requestConditionsSchema,
          {
            implementation: ImplementationLocation.Method,
            required: false,
            nullable: true,
          },
        );

        this.trackSchemaUsage(requestConditionsSchema, { usage: [SchemaContext.Input] });
        if (op.convenienceApi) {
          this.trackSchemaUsage(requestConditionsSchema, {
            usage: [op.internalApi ? SchemaContext.Internal : SchemaContext.Public],
          });
        }

        // update group schema for properties
        for (const parameter of request.parameters) {
          if (
            parameter.language.default.serializedName &&
            etagHeaders.includes(parameter.language.default.serializedName)
          ) {
            parameter.groupedBy = requestConditionsParameter;

            requestConditionsSchema.add(
              // name is serializedName, as it must be same as that in RequestConditions class
              new GroupProperty(
                parameter.language.default.serializedName,
                parameter.language.default.description,
                parameter.schema,
                {
                  originalParameter: [parameter],
                  summary: parameter.summary,
                  required: false,
                  nullable: true,
                  readOnly: false,
                  serializedName: parameter.language.default.serializedName,
                },
              ),
            );
          }
        }

        // put RequestConditions/MatchConditions as last parameter/signatureParameters
        request.parameters.push(requestConditionsParameter);
        request.signatureParameters.push(requestConditionsParameter);
      }
    }
  }

  private processParameterBody(
    op: CodeModelOperation,
    rawHttpOperation: HttpOperation,
    sdkHttpOperation: SdkHttpOperation,
    sdkBody: SdkBodyParameter,
  ) {
    // set contentTypes to mediaTypes
    op.requests![0].protocol.http!.mediaTypes = sdkBody.contentTypes;

    const unknownRequestBody =
      op.requests![0].protocol.http!.mediaTypes &&
      op.requests![0].protocol.http!.mediaTypes.length > 0 &&
      !isKnownContentType(op.requests![0].protocol.http!.mediaTypes);

    const sdkType: SdkType = sdkBody.type;

    let schema: Schema;
    if (unknownRequestBody && sdkType.kind === "bytes") {
      // if it's unknown request body, handle binary request body
      schema = this.processBinarySchema(sdkType);
    } else {
      schema = this.processSchema(getNonNullSdkType(sdkType), sdkBody.name);
    }

    const parameterName = sdkBody.name;
    const parameter = new Parameter(parameterName, sdkBody.doc ?? "", schema, {
      summary: sdkBody.summary,
      implementation: ImplementationLocation.Method,
      required: !sdkBody.optional,
      protocol: {
        http: new HttpParameter(ParameterLocation.Body),
      },
    });
    op.addParameter(parameter);

    const jsonMergePatch = operationIsJsonMergePatch(sdkHttpOperation);

    const schemaIsPublicBeforeProcess =
      schema instanceof ObjectSchema &&
      (schema as SchemaUsage).usage?.includes(SchemaContext.Public);

    this.trackSchemaUsage(schema, { usage: [SchemaContext.Input] });

    if (op.convenienceApi) {
      // model/schema does not need to be Public or Internal, if it is not to be used in convenience API
      this.trackSchemaUsage(schema, {
        usage: [op.internalApi ? SchemaContext.Internal : SchemaContext.Public],
      });
    }

    if (jsonMergePatch) {
      this.trackSchemaUsage(schema, { usage: [SchemaContext.JsonMergePatch] });
    }
    if (op.convenienceApi && operationIsMultipart(sdkHttpOperation)) {
      this.trackSchemaUsage(schema, { serializationFormats: [KnownMediaType.Multipart] });
    }

    if (op.convenienceApi) {
      // Explicit body parameter @body or @bodyRoot would result to the existence of rawHttpOperation.parameters.body.property
      // Implicit body parameter would result to rawHttpOperation.parameters.body.property be undefined
      // see https://typespec.io/docs/libraries/http/cheat-sheet#data-types
      const bodyParameterFlatten =
        schema instanceof ObjectSchema &&
        sdkType.kind === "model" &&
        !rawHttpOperation.parameters.body?.property &&
        !this.isArm();

      if (schema instanceof ObjectSchema && bodyParameterFlatten) {
        // flatten body parameter
        const parameters = sdkHttpOperation.parameters;
        const bodyParameter = sdkHttpOperation.bodyParam;

        if (!parameter.language.default.name) {
          // name the parameter for documentation
          parameter.language.default.name = "request";
        }

        if (jsonMergePatch) {
          // skip model flatten, if "application/merge-patch+json"
          if (sdkType.isGeneratedName) {
            schema.language.default.name = pascalCase(op.language.default.name) + "PatchRequest";
          }
          return;
        }

        const schemaUsage = (schema as SchemaUsage).usage;
        if (!schemaIsPublicBeforeProcess && schemaUsage?.includes(SchemaContext.Public)) {
          // Public added in this op, change it to PublicSpread
          // This means that if this op would originally add Public to this schema, it adds PublicSpread instead
          schemaUsage?.splice(schemaUsage?.indexOf(SchemaContext.Public), 1);
          this.trackSchemaUsage(schema, { usage: [SchemaContext.PublicSpread] });
        }

        if (op.convenienceApi && op.parameters) {
          op.convenienceApi.requests = [];
          const request = new Request({
            protocol: op.requests![0].protocol,
          });
          request.parameters = [];
          op.convenienceApi.requests.push(request);

          // header/query/path params
          for (const opParameter of parameters) {
            this.addParameterOrBodyPropertyToCodeModelRequest(
              opParameter,
              op,
              request,
              schema,
              parameter,
            );
          }
          // body param
          if (bodyParameter) {
            if (bodyParameter.type.kind === "model") {
              for (const bodyProperty of bodyParameter.type.properties) {
                if (bodyProperty.kind === "property") {
                  this.addParameterOrBodyPropertyToCodeModelRequest(
                    bodyProperty,
                    op,
                    request,
                    schema,
                    parameter,
                  );
                }
              }
            }
          }
          request.signatureParameters = request.parameters;

          if (request.signatureParameters.length > 6) {
            // create an option bag
            const name = op.language.default.name + "Options";
            const namespace = getNamespace(rawHttpOperation.operation);
            // option bag schema
            const optionBagSchema = this.codeModel.schemas.add(
              new GroupSchema(name, `Options for ${op.language.default.name} API`, {
                language: {
                  default: {
                    namespace: namespace,
                  },
                  java: {
                    namespace: this.getJavaNamespace(namespace),
                  },
                },
              }),
            );
            request.parameters.forEach((it) => {
              optionBagSchema.add(
                new GroupProperty(
                  it.language.default.name,
                  it.language.default.description,
                  it.schema,
                  {
                    originalParameter: [it],
                    summary: it.summary,
                    required: it.required,
                    nullable: it.nullable,
                    readOnly: false,
                    serializedName: it.language.default.serializedName,
                  },
                ),
              );
            });

            this.trackSchemaUsage(optionBagSchema, { usage: [SchemaContext.Input] });
            if (op.convenienceApi) {
              this.trackSchemaUsage(optionBagSchema, {
                usage: [op.internalApi ? SchemaContext.Internal : SchemaContext.Public],
              });
            }

            // option bag parameter
            const optionBagParameter = new Parameter(
              "options",
              optionBagSchema.language.default.description,
              optionBagSchema,
              {
                implementation: ImplementationLocation.Method,
                required: true,
                nullable: false,
              },
            );

            request.signatureParameters = [optionBagParameter];
            request.parameters.forEach((it) => (it.groupedBy = optionBagParameter));
            request.parameters.push(optionBagParameter);
          }
        }
      }
    }
  }

  private addParameterOrBodyPropertyToCodeModelRequest(
    opParameter:
      | SdkPathParameter
      | SdkHeaderParameter
      | SdkQueryParameter
      | SdkBodyModelPropertyType,
    op: CodeModelOperation,
    request: Request,
    schema: ObjectSchema,
    originalParameter: Parameter,
  ) {
    const serializedName = opParameter.serializedName;
    let existParameter: Parameter | undefined;
    if (opParameter.kind !== "property") {
      // not body property
      // header/query/path, same location and same serializedName
      existParameter = op.parameters?.find(
        (it) =>
          it.protocol.http?.in === opParameter.kind &&
          it.language.default.serializedName === serializedName,
      );
    }
    request.parameters = request.parameters ?? [];
    if (existParameter) {
      // parameter
      if (
        existParameter.implementation === ImplementationLocation.Method &&
        (existParameter.origin?.startsWith("modelerfour:synthesized/") ?? true) &&
        !(existParameter.schema instanceof ConstantSchema)
      ) {
        request.parameters.push(cloneOperationParameter(existParameter));
      }
    } else {
      // property from anonymous model
      const existBodyProperty = schema.properties?.find(
        (it) => it.serializedName === serializedName,
      );
      if (
        existBodyProperty &&
        !existBodyProperty.readOnly &&
        !(existBodyProperty.schema instanceof ConstantSchema)
      ) {
        request.parameters.push(
          new VirtualParameter(
            existBodyProperty.language.default.name,
            existBodyProperty.language.default.description,
            existBodyProperty.schema,
            {
              originalParameter: originalParameter,
              targetProperty: existBodyProperty,
              language: {
                default: {
                  serializedName: existBodyProperty.serializedName,
                },
              },
              summary: existBodyProperty.summary,
              implementation: ImplementationLocation.Method,
              required: existBodyProperty.required,
              nullable: existBodyProperty.nullable,
            },
          ),
        );
      }
    }
  }

  private findResponseBody(bodyType: Type): Type {
    // find a type that possibly without http metadata like @statusCode
    return this.getEffectiveSchemaType(bodyType);
  }

  private processResponse(
    op: CodeModelOperation,
    statusCode: number | HttpStatusCodeRange | "*",
    sdkResponse: SdkHttpResponse | SdkHttpErrorResponse,
    longRunning: boolean,
    isErrorResponse: boolean,
  ) {
    // TODO: what to do if more than 1 response?
    // It happens when the response type is Union, on one status code.
    // let response: Response;
    let headers: Array<HttpHeader> | undefined = undefined;

    // headers
    headers = [];
    if (sdkResponse.headers) {
      for (const header of sdkResponse.headers) {
        const schema = this.processSchema(header.type, header.serializedName);
        headers.push(
          new HttpHeader(header.serializedName, schema, {
            language: {
              default: {
                name: header.serializedName,
                description: header.summary ?? header.doc,
              },
            },
          }),
        );
      }
    }

    const bodyType: SdkType | undefined = sdkResponse.type;
    let trackConvenienceApi: boolean = Boolean(op.convenienceApi);

    const unknownResponseBody =
      sdkResponse.contentTypes &&
      sdkResponse.contentTypes.length > 0 &&
      !isKnownContentType(sdkResponse.contentTypes);

    let response: Response;
    if (unknownResponseBody && bodyType && bodyType.kind === "bytes") {
      // binary
      response = new BinaryResponse({
        protocol: {
          http: {
            statusCodes: this.getStatusCodes(statusCode),
            headers: headers,
            mediaTypes: sdkResponse.contentTypes,
            knownMediaType: KnownMediaType.Binary,
          },
        },
        language: {
          default: {
            name: op.language.default.name + "Response",
            description: sdkResponse.description,
          },
        },
      });
    } else if (bodyType) {
      // schema (usually JSON)
      let schema: Schema | undefined = undefined;
      if (longRunning) {
        // LRO uses the LroMetadata for poll/final result, not the response of activation request
        trackConvenienceApi = false;
      }
      if (!schema) {
        schema = this.processSchema(bodyType, op.language.default.name + "Response");
      }
      response = new SchemaResponse(schema, {
        protocol: {
          http: {
            statusCodes: this.getStatusCodes(statusCode),
            headers: headers,
            mediaTypes: sdkResponse.contentTypes,
          },
        },
        language: {
          default: {
            name: op.language.default.name + "Response",
            description: sdkResponse.description,
          },
        },
      });
    } else {
      // not binary nor schema, usually NoContent
      response = new Response({
        protocol: {
          http: {
            statusCodes: this.getStatusCodes(statusCode),
            headers: headers,
          },
        },
        language: {
          default: {
            name: op.language.default.name + "Response",
            description: sdkResponse.description,
          },
        },
      });
    }

    if (isErrorResponse) {
      op.addException(response);

      if (response instanceof SchemaResponse) {
        this.trackSchemaUsage(response.schema, { usage: [SchemaContext.Exception] });
      }
    } else {
      op.addResponse(response);

      if (response instanceof SchemaResponse) {
        this.trackSchemaUsage(response.schema, { usage: [SchemaContext.Output] });

        if (trackConvenienceApi) {
          this.trackSchemaUsage(response.schema, {
            usage: [op.internalApi ? SchemaContext.Internal : SchemaContext.Public],
          });
        }
      }
    }
  }

  private getStatusCodes(statusCodes: HttpStatusCodesEntry): string[] {
    if (statusCodes === "*") {
      return ["default"];
    } else if (typeof statusCodes === "number") {
      return [statusCodes.toString()];
    } else {
      // HttpStatusCodeRange
      // azure-core does not support "status code range", hence here we expand the range to array of status codes
      return Array(statusCodes.end - statusCodes.start + 1)
        .fill(statusCodes.start)
        .map((it, index) => it + index)
        .map((it) => it.toString());
    }
  }

  private processSchema(type: SdkType, nameHint: string): Schema {
    return this.schemaCache.process(type, nameHint) || fail("Unable to process schema.");
  }

  private processSchemaImpl(type: SdkType, nameHint: string): Schema {
    if (isSdkBuiltInKind(type.kind)) {
      return this.processBuiltInType(type as SdkBuiltInType, nameHint);
    } else {
      switch (type.kind) {
        case "enum":
          return this.processChoiceSchema(type, type.name);

        case "enumvalue":
          return this.processConstantSchemaFromEnumValue(type, nameHint);

        case "union":
          return this.processUnionSchema(type, type.name);

        case "model":
          return this.processObjectSchema(type, type.name);

        case "dict":
          return this.processDictionarySchema(type, nameHint);

        case "array":
          return this.processArraySchema(type, nameHint);

        case "duration":
          return this.processDurationSchema(type, nameHint, getDurationFormat(type));

        case "constant":
          return this.processConstantSchema(type, nameHint);

        case "utcDateTime":
        case "offsetDateTime":
          if (type.encode === "unixTimestamp") {
            return this.processUnixTimeSchema(type, nameHint);
          } else {
            return this.processDateTimeSchema(type, nameHint, type.encode === "rfc7231");
          }
      }
    }
    throw new Error(`Unrecognized type: '${type.kind}'.`);
  }

  private processBuiltInType(type: SdkBuiltInType, nameHint: string): Schema {
    nameHint = nameHint || type.kind;

    if (isSdkIntKind(type.kind)) {
      const integerSize = type.kind === "safeint" || type.kind.includes("int64") ? 64 : 32;
      return this.processIntegerSchema(type, nameHint, integerSize);
    } else {
      switch (type.kind) {
        case "unknown":
          return this.processAnySchema();

        case "string":
          return this.processStringSchema(type, nameHint);

        case "float":
        case "float32":
        case "float64":
          return this.processNumberSchema(type, nameHint);

        case "decimal":
        case "decimal128":
          return this.processDecimalSchema(type, nameHint);

        case "bytes":
          return this.processByteArraySchema(type, nameHint);

        case "boolean":
          return this.processBooleanSchema(type, nameHint);

        case "plainTime":
          return this.processTimeSchema(type, nameHint);

        case "plainDate":
          return this.processDateSchema(type, nameHint);

        case "url":
          return this.processUrlSchema(type, nameHint);
      }
    }
  }

  private processAnySchema(): AnySchema {
    return this.anySchema;
  }

  private processStringSchema(type: SdkBuiltInType, name: string): StringSchema {
    return this.codeModel.schemas.add(
      new StringSchema(name, type.doc ?? "", {
        summary: type.summary,
      }),
    );
  }

  private processByteArraySchema(type: SdkBuiltInType, name: string): ByteArraySchema {
    const base64Encoded: boolean = type.encode === "base64url";
    return this.codeModel.schemas.add(
      new ByteArraySchema(name, type.doc ?? "", {
        summary: type.summary,
        format: base64Encoded ? "base64url" : "byte",
      }),
    );
  }

  private processIntegerSchema(
    type: SdkBuiltInType,
    name: string,
    precision: number,
  ): NumberSchema {
    const schema = new NumberSchema(name, type.doc ?? "", SchemaType.Integer, precision, {
      summary: type.summary,
    });
    if (type.encode === "string") {
      (schema as EncodedSchema).encode = type.encode;
    }
    return this.codeModel.schemas.add(schema);
  }

  private processNumberSchema(type: SdkBuiltInType, name: string): NumberSchema {
    return this.codeModel.schemas.add(
      new NumberSchema(name, type.doc ?? "", SchemaType.Number, 64, {
        summary: type.summary,
      }),
    );
  }

  private processDecimalSchema(type: SdkBuiltInType, name: string): NumberSchema {
    // "Infinity" maps to "BigDecimal" in Java
    return this.codeModel.schemas.add(
      new NumberSchema(name, type.doc ?? "", SchemaType.Number, Infinity, {
        summary: type.summary,
      }),
    );
  }

  private processBooleanSchema(type: SdkBuiltInType, name: string): BooleanSchema {
    return this.codeModel.schemas.add(
      new BooleanSchema(name, type.doc ?? "", {
        summary: type.summary,
      }),
    );
  }

  private processArraySchema(type: SdkArrayType, name: string): ArraySchema {
    let nullableItems = false;
    let elementType = type.valueType;
    if (elementType.kind === "nullable") {
      nullableItems = true;
      elementType = elementType.type;
    }

    const elementSchema = this.processSchema(elementType, name);
    return this.codeModel.schemas.add(
      new ArraySchema(name, type.doc ?? "", elementSchema, {
        summary: type.summary,
        nullableItems: nullableItems,
      }),
    );
  }

  private processDictionarySchema(type: SdkDictionaryType, name: string): DictionarySchema {
    const dictSchema = new DictionarySchema<any>(name, type.doc ?? "", null, {
      summary: type.summary,
    });

    // cache this now before we accidentally recurse on this type.
    if (!this.schemaCache.has(type)) {
      this.schemaCache.set(type, dictSchema);
    }

    let nullableItems = false;
    let elementType = type.valueType;
    if (elementType.kind === "nullable") {
      nullableItems = true;
      elementType = elementType.type;
    }
    const elementSchema = this.processSchema(elementType, name);
    dictSchema.elementType = elementSchema;

    dictSchema.nullableItems = nullableItems;

    return this.codeModel.schemas.add(dictSchema);
  }

  private processChoiceSchema(
    type: SdkEnumType,
    name: string,
  ): ChoiceSchema | SealedChoiceSchema | ConstantSchema {
    const rawEnumType = type.__raw;
    const namespace = getNamespace(rawEnumType);
    const valueType = this.processSchema(type.valueType, type.valueType.kind);

    const choices: ChoiceValue[] = [];
    type.values.forEach((it: SdkEnumValueType) =>
      choices.push(new ChoiceValue(it.name, it.doc ?? "", it.value ?? it.name)),
    );

    const schemaType = type.isFixed ? SealedChoiceSchema : ChoiceSchema;

    const schema = new schemaType(type.name ?? name, type.doc ?? "", {
      summary: type.summary,
      choiceType: valueType as any,
      choices: choices,
      language: {
        default: {
          namespace: namespace,
        },
        java: {
          namespace: this.getJavaNamespace(namespace, type),
        },
      },
    });
    schema.crossLanguageDefinitionId = type.crossLanguageDefinitionId;
    return this.codeModel.schemas.add(schema);
  }

  private processConstantSchema(type: SdkConstantType, name: string): ConstantSchema {
    const valueType = this.processSchema(type.valueType, type.valueType.kind);

    return this.codeModel.schemas.add(
      new ConstantSchema(type.name ?? name, type.doc ?? "", {
        summary: type.summary,
        valueType: valueType,
        value: new ConstantValue(type.value),
      }),
    );
  }

  private processConstantSchemaFromEnumValue(type: SdkEnumValueType, name: string): ConstantSchema {
    const valueType = this.processSchema(type.enumType, type.enumType.name);

    return this.codeModel.schemas.add(
      new ConstantSchema(type.name ?? name, type.doc ?? "", {
        summary: type.summary,
        valueType: valueType,
        value: new ConstantValue(type.value ?? type.name),
      }),
    );
  }

  private processUnixTimeSchema(type: SdkDateTimeType, name: string): UnixTimeSchema {
    return this.codeModel.schemas.add(
      new UnixTimeSchema(name, type.doc ?? "", {
        summary: type.summary,
      }),
    );
  }

  private processDateTimeSchema(
    type: SdkDateTimeType,
    name: string,
    rfc1123: boolean,
  ): DateTimeSchema {
    return this.codeModel.schemas.add(
      new DateTimeSchema(name, type.doc ?? "", {
        summary: type.summary,
        format: rfc1123 ? "date-time-rfc1123" : "date-time",
      }),
    );
  }

  private processDateSchema(type: SdkBuiltInType, name: string): DateSchema {
    return this.codeModel.schemas.add(
      new DateSchema(name, type.doc ?? "", {
        summary: type.summary,
      }),
    );
  }

  private processTimeSchema(type: SdkBuiltInType, name: string): TimeSchema {
    return this.codeModel.schemas.add(
      new TimeSchema(name, type.doc ?? "", {
        summary: type.summary,
      }),
    );
  }

  private processDurationSchema(
    type: SdkDurationType,
    name: string,
    format: DurationSchema["format"] = "duration-rfc3339",
  ): DurationSchema {
    return this.codeModel.schemas.add(
      new DurationSchema(name, type.doc ?? "", {
        summary: type.summary,
        format: format,
      }),
    );
  }

  private processUrlSchema(type: SdkBuiltInType, name: string): UriSchema {
    return this.codeModel.schemas.add(
      new UriSchema(name, type.doc ?? "", {
        summary: type.summary,
      }),
    );
  }

  private processObjectSchema(type: SdkModelType, name: string): ObjectSchema {
    const rawModelType = type.__raw;
    const namespace = getNamespace(rawModelType);
    const objectSchema = new ObjectSchema(name, type.doc ?? "", {
      summary: type.summary,
      language: {
        default: {
          namespace: namespace,
        },
        java: {
          namespace: this.getJavaNamespace(namespace, type),
        },
      },
    });
    (objectSchema as CrossLanguageDefinition).crossLanguageDefinitionId =
      type.crossLanguageDefinitionId;
    this.codeModel.schemas.add(objectSchema);

    // cache this now before we accidentally recurse on this type.
    if (!this.schemaCache.has(type)) {
      this.schemaCache.set(type, objectSchema);
    }

    // discriminator
    if (type.discriminatedSubtypes && type.discriminatorProperty) {
      objectSchema.discriminator = new Discriminator(
        this.processModelProperty(type.discriminatorProperty),
      );
      for (const discriminatorValue in type.discriminatedSubtypes) {
        const subType = type.discriminatedSubtypes[discriminatorValue];
        this.processSchema(subType, subType.name);
      }
    }

    // type is a subtype
    if (type.baseModel) {
      const parentSchema = this.processSchema(type.baseModel, type.baseModel.name);
      objectSchema.parents = new Relations();
      objectSchema.parents.immediate.push(parentSchema);

      if (parentSchema instanceof ObjectSchema) {
        pushDistinct(objectSchema.parents.all, parentSchema);

        parentSchema.children = parentSchema.children || new Relations();
        pushDistinct(parentSchema.children.immediate, objectSchema);
        pushDistinct(parentSchema.children.all, objectSchema);

        if (parentSchema.parents) {
          pushDistinct(objectSchema.parents.all, ...parentSchema.parents.all);

          parentSchema.parents.all.forEach((it) => {
            if (it instanceof ObjectSchema && it.children) {
              pushDistinct(it.children.all, objectSchema);
            }
          });
        }
      }
      objectSchema.discriminatorValue = type.discriminatorValue;
    }
    if (type.additionalProperties) {
      // model has additional property
      const sdkDictType: SdkDictionaryType = {
        kind: "dict",
        keyType: {
          kind: "string",
          encode: "string",
          decorators: [],
          name: "string",
          crossLanguageDefinitionId: type.crossLanguageDefinitionId,
        },
        doc: type.doc,
        valueType: type.additionalProperties,
        decorators: [],
      };
      const parentSchema = this.processSchema(sdkDictType, "Record");
      objectSchema.parents = objectSchema.parents ?? new Relations();
      objectSchema.parents.immediate.push(parentSchema);
      pushDistinct(objectSchema.parents.all, parentSchema);
      objectSchema.discriminatorValue = type.discriminatorValue;
    }

    // properties
    for (const prop of type.properties) {
      if (prop.kind === "property" && !prop.discriminator) {
        objectSchema.addProperty(this.processModelProperty(prop));
      }
    }

    return objectSchema;
  }

  private getEffectiveSchemaType(type: Type): Type {
    const program = this.program;
    function isSchemaProperty(property: ModelProperty) {
      return isPayloadProperty(program, property);
    }

    if (type.kind === "Model") {
      const effective = getEffectiveModelType(program, type, isSchemaProperty);
      if (this.isArm() && getNamespace(effective as Model)?.startsWith("Azure.ResourceManager")) {
        // Catalog is TrackedResource<CatalogProperties>
        return type;
      } else if (effective.name) {
        return effective;
      }
    }
    return type;
  }

  private processModelProperty(prop: SdkModelPropertyType): Property {
    let nullable = false;
    let nonNullType = prop.type;
    if (nonNullType.kind === "nullable") {
      nullable = true;
      nonNullType = nonNullType.type;
    }
    let schema;

    let extensions: Record<string, any> | undefined = undefined;
    if (this.isSecret(prop)) {
      extensions = extensions ?? {};
      extensions["x-ms-secret"] = true;
      // if the property does not return in response, it had to be nullable
      nullable = true;
    }
    if (prop.kind === "property" && prop.flatten) {
      extensions = extensions ?? {};
      extensions["x-ms-client-flatten"] = true;
    }
    const mutability = this.getMutability(prop);
    if (mutability) {
      extensions = extensions ?? {};
      extensions["x-ms-mutability"] = mutability;
    }

    if (prop.kind === "property" && prop.multipartOptions) {
      // TODO: handle MultipartOptions.isMulti
      if (prop.multipartOptions.isFilePart) {
        schema = this.processMultipartFormDataFilePropertySchema(prop);
      } else if (
        prop.type.kind === "model" &&
        prop.type.properties.some((it) => it.kind === "body")
      ) {
        // TODO: this is HttpPart of non-File. TCGC should help handle this.
        schema = this.processSchema(
          prop.type.properties.find((it) => it.kind === "body")!.type,
          "",
        );
      } else {
        schema = this.processSchema(nonNullType, "");
      }
    } else {
      schema = this.processSchema(nonNullType, "");
    }

    return new Property(prop.name, prop.doc ?? "", schema, {
      summary: prop.summary,
      required: !prop.optional,
      nullable: nullable,
      readOnly: this.isReadOnly(prop),
      serializedName: prop.kind === "property" ? prop.serializedName : undefined,
      extensions: extensions,
    });
  }

  private processUnionSchema(type: SdkUnionType, name: string): Schema {
    if (!(type.__raw && type.__raw.kind === "Union")) {
      throw new Error(`Invalid type for union: '${type.kind}'.`);
    }
    const rawUnionType: Union = type.__raw as Union;
    const namespace = getNamespace(rawUnionType);
    const baseName = type.name ?? pascalCase(name) + "Model";
    this.logWarning(
      `Convert TypeSpec Union '${getUnionDescription(rawUnionType, this.typeNameOptions)}' to Class '${baseName}'`,
    );
    const unionSchema = new OrSchema(baseName + "Base", type.doc ?? "", {
      summary: type.summary,
    });
    unionSchema.anyOf = [];
    type.variantTypes.forEach((it) => {
      const variantName = this.getUnionVariantName(it.__raw, { depth: 0 });
      const modelName = variantName + baseName;
      const propertyName = "value";

      // these ObjectSchema is not added to codeModel.schemas
      const objectSchema = new ObjectSchema(modelName, it.doc ?? "", {
        summary: it.summary,
        language: {
          default: {
            namespace: namespace,
          },
          java: {
            namespace: this.getJavaNamespace(namespace, it),
          },
        },
      });

      const variantSchema = this.processSchema(it, variantName);
      objectSchema.addProperty(
        new Property(propertyName, type.doc ?? "", variantSchema, {
          summary: type.summary,
          required: true,
          readOnly: false,
        }),
      );
      unionSchema.anyOf.push(objectSchema);
    });
    return this.codeModel.schemas.add(unionSchema);
  }

  private processBinarySchema(type: SdkBuiltInType): BinarySchema {
    return this.codeModel.schemas.add(
      new BinarySchema(type.doc ?? "", {
        summary: type.summary,
      }),
    );
  }

  private getUnionVariantName(type: Type | undefined, option: any): string {
    if (type === undefined) {
      throw new Error("type is undefined.");
    }
    switch (type.kind) {
      case "Scalar": {
        const scalarName = type.name;
        let name = type.name;
        if (
          scalarName.startsWith("int") ||
          scalarName.startsWith("uint") ||
          scalarName === "safeint"
        ) {
          name = scalarName === "safeint" || scalarName.includes("int64") ? "Long" : "Integer";
        } else if (scalarName.startsWith("float")) {
          name = "Double";
        } else if (scalarName === "bytes") {
          name = "ByteArray";
        } else if (scalarName === "utcDateTime" || scalarName === "offsetDateTime") {
          name = "Time";
        }
        return pascalCase(name);
      }
      case "Enum":
        return pascalCase(type.name);
      case "Model":
        if (isArrayModelType(this.program, type)) {
          ++option.depth;
          if (option.depth === 1) {
            return this.getUnionVariantName(type.indexer.value, option) + "List";
          } else {
            return "ListOf" + this.getUnionVariantName(type.indexer.value, option);
          }
        } else if (isRecordModelType(this.program, type)) {
          ++option.depth;
          if (option.depth === 1) {
            return this.getUnionVariantName(type.indexer.value, option) + "Map";
          } else {
            return "MapOf" + this.getUnionVariantName(type.indexer.value, option);
          }
        } else {
          return pascalCase(type.name);
        }
      case "String":
        return pascalCase(type.value);
      case "Number":
        return pascalCase(type.valueAsString);
      case "Boolean":
        return pascalCase(type.value ? "True" : "False");
      case "Union":
        return type.name ?? "Union";
      case "UnionVariant":
        return (typeof type.name === "string" ? type.name : undefined) ?? "UnionVariant";
      default:
        throw new Error(`Unrecognized type for union variable: '${type.kind}'.`);
    }
  }

  private processMultipartFormDataFilePropertySchema(property: SdkBodyModelPropertyType): Schema {
    const processSchemaFunc = (type: SdkType) => this.processSchema(type, "");
    const processNamespaceFunc = (type: SdkType) => {
      const namespace =
        type.kind === "model"
          ? (getNamespace(property.type.__raw) ?? this.namespace)
          : this.namespace;
      const javaNamespace = this.getJavaNamespace(namespace, type);
      return { namespace, javaNamespace };
    };

    if (property.type.kind === "bytes" || property.type.kind === "model") {
      const namespaceTuple = processNamespaceFunc(property.type);
      return getFileDetailsSchema(
        property,
        namespaceTuple.namespace,
        namespaceTuple.javaNamespace,
        this.codeModel.schemas,
        this.binarySchema,
        this.stringSchema,
        processSchemaFunc,
      );
    } else if (
      property.type.kind === "array" &&
      (property.type.valueType.kind === "bytes" || property.type.valueType.kind === "model")
    ) {
      const namespaceTuple = processNamespaceFunc(property.type.valueType);
      return new ArraySchema(
        property.name,
        property.doc ?? "",
        getFileDetailsSchema(
          property,
          namespaceTuple.namespace,
          namespaceTuple.javaNamespace,
          this.codeModel.schemas,
          this.binarySchema,
          this.stringSchema,
          processSchemaFunc,
        ),
        {
          summary: property.summary,
        },
      );
    } else {
      throw new Error(`Invalid type for multipart form data: '${property.type.kind}'.`);
    }
  }

  private getDoc(target: Type | undefined): string {
    return target ? getDoc(this.program, target) || "" : "";
  }

  private getSummary(target: Type | undefined): string | undefined {
    return target ? getSummary(this.program, target) : undefined;
  }

  private getSerializedName(target: ModelProperty): string {
    if (isHeader(this.program, target)) {
      return getHeaderFieldName(this.program, target);
    } else if (isQueryParam(this.program, target)) {
      return getQueryParamName(this.program, target);
    } else if (isPathParam(this.program, target)) {
      return getPathParamName(this.program, target);
    } else {
      // TODO: currently this is only for JSON
      return getWireName(this.sdkContext, target);
    }
  }

  private isReadOnly(target: SdkModelPropertyType): boolean {
    const segment = target.__raw ? getSegment(this.program, target.__raw) !== undefined : false;
    if (segment) {
      return true;
    } else {
      const visibility = target.__raw ? getVisibility(this.program, target.__raw) : undefined;
      if (visibility) {
        return (
          !visibility.includes("write") &&
          !visibility.includes("create") &&
          !visibility.includes("update") &&
          !visibility.includes("delete") &&
          !visibility.includes("query")
        );
      } else {
        return false;
      }
    }
  }

  private isSecret(target: SdkModelPropertyType): boolean {
    if (target.kind === "property" && target.visibility) {
      return !target.visibility.includes(Visibility.Read);
    } else {
      return false;
    }
  }

  private getMutability(target: SdkModelPropertyType): string[] | undefined {
    if (target.kind === "property" && target.visibility) {
      const mutability: string[] = [];
      if (target.visibility.includes(Visibility.Create)) {
        mutability.push("create");
      }
      if (target.visibility.includes(Visibility.Update)) {
        mutability.push("update");
      }
      if (target.visibility.includes(Visibility.Read)) {
        mutability.push("read");
      }
      if (mutability.length === 3) {
        // if all 3 (supported) mutability values are present, there is no need to set the x-ms-mutability
        return undefined;
      } else {
        return mutability;
      }
    } else {
      return undefined;
    }
  }

  private getConvenienceApiName(sdkMethod: SdkServiceMethod<SdkHttpOperation>): string | undefined {
    // check @convenienceAPI
    if (sdkMethod.generateConvenient) {
      return sdkMethod.name;
    } else {
      return undefined;
    }
  }

  private getJavaNamespace(
    namespace: string | undefined,
    type: SdkType | SdkClientType<SdkHttpOperation> | undefined = undefined,
  ): string | undefined {
    const tspNamespace = this.namespace;

    if (!namespace) {
      return undefined;
    }

    if (this.baseJavaNamespace && type && "crossLanguageDefinitionId" in type) {
      // special handling for namespace of model that cannot be mapped to azure-core
      if (type.crossLanguageDefinitionId === "TypeSpec.Http.File") {
        // TypeSpec.Http.File
        return this.baseJavaNamespace;
      } else if (type.crossLanguageDefinitionId === "Azure.Core.Foundations.OperationState") {
        // Azure.Core.OperationState
        return this.baseJavaNamespace;
      } else if (
        type.crossLanguageDefinitionId === "Azure.Core.ResourceOperationStatus" ||
        type.crossLanguageDefinitionId === "Azure.Core.Foundations.OperationStatus"
      ) {
        // Azure.Core.ResourceOperationStatus<>
        // Azure.Core.Foundations.OperationStatus<>
        // usually this model will not be generated, but javadoc of protocol method requires it be in SDK namespace
        return this.baseJavaNamespace;
      }
    }

    if (
      this.baseJavaNamespace &&
      (namespace === tspNamespace || namespace.startsWith(tspNamespace + "."))
    ) {
      // make sure the mapping of typespec service namespace to options.namespace is maintained
      // e.g. "Microsoft.StandbyPool" to "com.azure.resourcemanager.standbypool"
      return this.baseJavaNamespace;
    }

    return namespace.toLowerCase();
  }

  private logWarning(msg: string) {
    if (this.loggingEnabled) {
      logWarning(this.program, msg);
    }
  }

  private trace(msg: string) {
    trace(this.program, msg);
  }

  private _stringSchema?: StringSchema;
  get stringSchema(): StringSchema {
    return (
      this._stringSchema ||
      (this._stringSchema = this.codeModel.schemas.add(new StringSchema("string", "simple string")))
    );
  }

  private _integerSchema?: NumberSchema;
  get integerSchema(): NumberSchema {
    return (
      this._integerSchema ||
      (this._integerSchema = this.codeModel.schemas.add(
        new NumberSchema("integer", "simple integer", SchemaType.Integer, 64),
      ))
    );
  }

  private _doubleSchema?: NumberSchema;
  get doubleSchema(): NumberSchema {
    return (
      this._doubleSchema ||
      (this._doubleSchema = this.codeModel.schemas.add(
        new NumberSchema("double", "simple float", SchemaType.Number, 64),
      ))
    );
  }

  private _booleanSchema?: BooleanSchema;
  get booleanSchema(): BooleanSchema {
    return (
      this._booleanSchema ||
      (this._booleanSchema = this.codeModel.schemas.add(
        new BooleanSchema("boolean", "simple boolean"),
      ))
    );
  }

  private _anySchema?: AnySchema;
  get anySchema(): AnySchema {
    return (
      this._anySchema ?? (this._anySchema = this.codeModel.schemas.add(new AnySchema("Anything")))
    );
  }

  private _binarySchema?: BinarySchema;
  get binarySchema(): BinarySchema {
    return (
      this._binarySchema ||
      (this._binarySchema = this.codeModel.schemas.add(new BinarySchema("simple binary")))
    );
  }

  private _pollResultSchema?: ObjectSchema;
  get pollResultSchema(): ObjectSchema {
    return (
      this._pollResultSchema ??
      (this._pollResultSchema = createPollOperationDetailsSchema(
        this.codeModel.schemas,
        this.stringSchema,
      ))
    );
  }

  private createApiVersionParameter(
    serializedName: string,
    parameterLocation: ParameterLocation,
    value = "",
  ): Parameter {
    return new Parameter(
      serializedName,
      "Version parameter",
      this.codeModel.schemas.add(
        new ConstantSchema(serializedName, "API Version", {
          valueType: this.stringSchema,
          value: new ConstantValue(value),
        }),
      ),
      {
        implementation: ImplementationLocation.Client,
        origin: ORIGIN_API_VERSION,
        required: true,
        protocol: {
          http: new HttpParameter(parameterLocation),
        },
        language: {
          default: {
            serializedName: serializedName,
          },
        },
      },
    );
  }

  private _apiVersionParameter?: Parameter;
  get apiVersionParameter(): Parameter {
    return (
      this._apiVersionParameter ||
      (this._apiVersionParameter = this.createApiVersionParameter(
        "api-version",
        ParameterLocation.Query,
      ))
    );
  }

  private _apiVersionParameterInPath?: Parameter;
  get apiVersionParameterInPath(): Parameter {
    return (
      this._apiVersionParameterInPath ||
      // TODO: hardcode as "apiVersion", as it is what we get from compiler
      (this._apiVersionParameterInPath = this.createApiVersionParameter(
        "apiVersion",
        ParameterLocation.Path,
      ))
    );
  }

  private isSubscriptionId(param: SdkPathParameter): boolean {
    return "subscriptionId".toLocaleLowerCase() === param.serializedName.toLocaleLowerCase();
  }

  private subscriptionIdParameter(parameter: SdkPathParameter): Parameter {
    if (!this._subscriptionParameter) {
      const description = parameter.doc;
      this._subscriptionParameter = new Parameter(
        "subscriptionId",
        description ? description : "The ID of the target subscription.",
        this.stringSchema,
        {
          implementation: ImplementationLocation.Client,
          required: true,
          protocol: {
            http: new HttpParameter(ParameterLocation.Path),
          },
          language: {
            default: {
              serializedName: "subscriptionId",
            },
          },
        },
      );
    }
    return this._subscriptionParameter;
  }

  private _subscriptionParameter?: Parameter;

  private propagateSchemaUsage(schema: Schema): void {
    const processedSchemas = new Set<Schema>();

    const innerApplySchemaUsage = (schema: Schema, schemaUsage: SchemaUsage) => {
      this.trackSchemaUsage(schema, schemaUsage);
      innerPropagateSchemaUsage(schema, schemaUsage);
    };

    const innerPropagateSchemaUsage = (schema: Schema, schemaUsage: SchemaUsage) => {
      if (processedSchemas.has(schema)) {
        return;
      }

      processedSchemas.add(schema);
      if (schema instanceof ObjectSchema || schema instanceof GroupSchema) {
        if (schemaUsage.usage || schemaUsage.serializationFormats) {
          schema.properties?.forEach((p) => {
            if (p.readOnly && schemaUsage.usage?.includes(SchemaContext.Input)) {
              const schemaUsageWithoutInput = {
                usage: schemaUsage.usage.filter((it) => it !== SchemaContext.Input),
                serializationFormats: schemaUsage.serializationFormats,
              };
              innerApplySchemaUsage(p.schema, schemaUsageWithoutInput);
            } else {
              innerApplySchemaUsage(p.schema, schemaUsage);
            }
          });

          if (schema instanceof ObjectSchema) {
            schema.parents?.all?.forEach((p) => innerApplySchemaUsage(p, schemaUsage));
            schema.parents?.immediate?.forEach((p) => innerApplySchemaUsage(p, schemaUsage));

            if (schema.discriminator) {
              // propagate access/usage to immediate children, if the schema is a discriminated model
              // if the schema is not a discriminated model, its children likely not valid for the mode/API
              // TODO: it does not handle the case that concrete model (kind: "type1") for the discriminated model have depth larger than 1 (e.g. kind: "type1" | "type2" in middle)
              schema.children?.immediate?.forEach((c) => innerApplySchemaUsage(c, schemaUsage));
            }

            if (schema.discriminator?.property?.schema) {
              innerApplySchemaUsage(schema.discriminator?.property?.schema, schemaUsage);
            }
          }
        }
      } else if (schema instanceof DictionarySchema) {
        innerApplySchemaUsage(schema.elementType, schemaUsage);
      } else if (schema instanceof ArraySchema) {
        innerApplySchemaUsage(schema.elementType, schemaUsage);
      } else if (schema instanceof OrSchema) {
        schema.anyOf?.forEach((it) => innerApplySchemaUsage(it, schemaUsage));
      } else if (schema instanceof ConstantSchema) {
        innerApplySchemaUsage(schema.valueType, schemaUsage);
      }
    };

    // Exclude context that not to be propagated
    const updatedSchemaUsage = (schema as SchemaUsage).usage?.filter(
      (it) => it !== SchemaContext.Paged && it !== SchemaContext.PublicSpread,
    );
    const indexSpread = (schema as SchemaUsage).usage?.indexOf(SchemaContext.PublicSpread);
    if (
      updatedSchemaUsage &&
      indexSpread &&
      indexSpread >= 0 &&
      !(schema as SchemaUsage).usage?.includes(SchemaContext.Public)
    ) {
      // Propagate Public, if schema is PublicSpread
      updatedSchemaUsage.push(SchemaContext.Public);
    }
    const schemaUsage = {
      usage: updatedSchemaUsage,
      serializationFormats: (schema as SchemaUsage).serializationFormats?.filter(
        (it) => it !== KnownMediaType.Multipart,
      ),
    };
    // Propagate the usage of the initial schema itself
    innerPropagateSchemaUsage(schema, schemaUsage);
  }

  private trackSchemaUsage(schema: Schema, schemaUsage: SchemaUsage): void {
    if (
      schema instanceof ObjectSchema ||
      schema instanceof GroupSchema ||
      schema instanceof ChoiceSchema ||
      schema instanceof SealedChoiceSchema ||
      schema instanceof OrSchema ||
      schema instanceof ConstantSchema
    ) {
      if (schemaUsage.usage) {
        pushDistinct((schema.usage = schema.usage || []), ...schemaUsage.usage);
      }
      if (schemaUsage.serializationFormats) {
        pushDistinct(
          (schema.serializationFormats = schema.serializationFormats || []),
          ...schemaUsage.serializationFormats,
        );
      }
    } else if (schema instanceof DictionarySchema) {
      this.trackSchemaUsage(schema.elementType, schemaUsage);
    } else if (schema instanceof ArraySchema) {
      this.trackSchemaUsage(schema.elementType, schemaUsage);
    }
  }

  private isArm(): boolean {
    return Boolean(this.codeModel.arm);
  }
}<|MERGE_RESOLUTION|>--- conflicted
+++ resolved
@@ -450,11 +450,7 @@
       const name = schema.language.default.name;
       if (
         name &&
-<<<<<<< HEAD
-        // skip models under "com.azure.core."/"Azure.", if branded
-=======
         // skip models under "com.azure.core." in java, or "Azure." in typespec, if branded
->>>>>>> 05493da9
         !(
           this.isBranded() &&
           (schema.language.java?.namespace?.startsWith("com.azure.core.") ||
