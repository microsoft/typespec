import { ApiVersions, Parameter } from "@autorest/codemodel";
import { Operation } from "@typespec/compiler";
import { Version } from "@typespec/versioning";
import { isVersionEarlierThan, isVersionedByDate } from "./versioning-utils.js";

export class ClientContext {
  baseUri: string;
  hostParameters: Parameter[];
  globalParameters: Parameter[];
  apiVersions?: string[];
  ignoredOperations: Set<Operation>;

  constructor(
    baseUri: string,
    hostParameters: Parameter[],
    globalParameters: Parameter[],
    apiVersions?: ApiVersions,
  ) {
    this.baseUri = baseUri;
    this.hostParameters = hostParameters;
    this.globalParameters = globalParameters;
    this.apiVersions = apiVersions?.map((it) => it.version);
    this.ignoredOperations = new Set<Operation>();
  }

  addGlobalParameter(parameter: Parameter) {
    if (
      !this.globalParameters.includes(parameter) &&
      !this.globalParameters.some(
        (it) => it.language.default.name === parameter.language.default.name,
      )
    ) {
      this.globalParameters.push(parameter);
    }
  }

  getAddedVersions(versions: Version[]): string[] | undefined {
    // currently only allow one added version
    const addedVersions: string[] = [];
    const addedVersion = versions.shift()!.value;
    if (this.apiVersions) {
      let includeVersion = false;
      for (const version of this.apiVersions) {
        if (version === addedVersion) {
          includeVersion = true;
        }
        if (includeVersion) {
          addedVersions.push(version);
        }
      }

      if (addedVersions.length === 0 && isVersionedByDate(addedVersion)) {
        // try again with versioning by YYYY-MM-DD(-preview)
        let includeVersion = false;
        for (const version of this.apiVersions) {
          if (isVersionedByDate(version) && isVersionEarlierThan(addedVersion, version)) {
            includeVersion = true;
          }
          if (includeVersion) {
            addedVersions.push(version);
          }
        }
      }
    }

    if (addedVersions.length === 0) {
      // could not find matching version in client apiVersions
      return undefined;
<<<<<<< HEAD
=======
    } else if (addedVersions.length === this.apiVersions?.length) {
      // it is added in the 1st api-version, this is the default scenario, no need to specify addedVersions
      return undefined;
>>>>>>> 8e16c91a
    } else {
      return addedVersions;
    }
  }
}<|MERGE_RESOLUTION|>--- conflicted
+++ resolved
@@ -66,12 +66,9 @@
     if (addedVersions.length === 0) {
       // could not find matching version in client apiVersions
       return undefined;
-<<<<<<< HEAD
-=======
     } else if (addedVersions.length === this.apiVersions?.length) {
       // it is added in the 1st api-version, this is the default scenario, no need to specify addedVersions
       return undefined;
->>>>>>> 8e16c91a
     } else {
       return addedVersions;
     }
