--- conflicted
+++ resolved
@@ -89,20 +89,11 @@
     "@typespec/streams": "0.76.0",
     "@typespec/versioning": "0.76.0",
     "@typespec/xml": "0.76.0",
-<<<<<<< HEAD
-    "@vitest/coverage-v8": "^4.0.13",
-    "@vitest/ui": "^4.0.13",
-    "c8": "~10.1.3",
-    "rimraf": "~6.1.2",
-    "typescript": "~5.9.3",
-    "vitest": "^4.0.13"
-=======
     "@vitest/coverage-v8": "^4.0.14",
     "@vitest/ui": "^4.0.14",
     "c8": "~10.1.3",
     "rimraf": "~6.1.2",
     "typescript": "~5.9.3",
     "vitest": "^4.0.14"
->>>>>>> 6e5651f3
   }
 }