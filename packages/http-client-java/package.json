--- conflicted
+++ resolved
@@ -1,10 +1,6 @@
 {
   "name": "@typespec/http-client-java",
-<<<<<<< HEAD
   "version": "0.1.7",
-=======
-  "version": "0.1.6",
->>>>>>> c0a9a533
   "description": "TypeSpec library for emitting Java client from the TypeSpec REST protocol binding",
   "keywords": [
     "TypeSpec"
