// Copyright (c) Microsoft Corporation. All rights reserved.
// Licensed under the MIT License.

package com.microsoft.typespec.http.client.generator.fluent;

import com.azure.core.util.CoreUtils;
import com.azure.json.JsonReader;
import com.azure.json.ReadValueCallback;
import com.microsoft.typespec.http.client.generator.JavaSettingsAccessor;
import com.microsoft.typespec.http.client.generator.TypeSpecPlugin;
import com.microsoft.typespec.http.client.generator.core.extension.model.Message;
import com.microsoft.typespec.http.client.generator.core.extension.model.codemodel.CodeModel;
import com.microsoft.typespec.http.client.generator.core.extension.plugin.JavaSettings;
import com.microsoft.typespec.http.client.generator.core.mapper.Mappers;
import com.microsoft.typespec.http.client.generator.core.model.clientmodel.Client;
import com.microsoft.typespec.http.client.generator.core.model.clientmodel.TypeSpecMetadata;
import com.microsoft.typespec.http.client.generator.core.model.javamodel.JavaVisibility;
import com.microsoft.typespec.http.client.generator.core.util.ClientModelUtil;
import com.microsoft.typespec.http.client.generator.mgmt.FluentGen;
import com.microsoft.typespec.http.client.generator.mgmt.FluentNamer;
import com.microsoft.typespec.http.client.generator.mgmt.mapper.FluentMapper;
import com.microsoft.typespec.http.client.generator.mgmt.model.javamodel.FluentJavaPackage;
import com.microsoft.typespec.http.client.generator.mgmt.util.FluentUtils;
import com.microsoft.typespec.http.client.generator.model.EmitterOptions;
import com.microsoft.typespec.http.client.generator.util.FileUtil;
import com.microsoft.typespec.http.client.generator.util.MetadataUtil;
import java.io.File;
import java.util.HashMap;
import java.util.List;
import java.util.Map;
import java.util.TreeMap;
import org.slf4j.Logger;
import org.slf4j.LoggerFactory;

public class TypeSpecFluentPlugin extends FluentGen {
    private static final Logger LOGGER = LoggerFactory.getLogger(TypeSpecFluentPlugin.class);
    private final EmitterOptions emitterOptions;

    public TypeSpecFluentPlugin(EmitterOptions emitterOptions, boolean sdkIntegration) {
        super(new TypeSpecPlugin.MockConnection(), "dummy", "dummy");
        this.emitterOptions = emitterOptions;
        SETTINGS_MAP.put("namespace", emitterOptions.getNamespace());
        if (!CoreUtils.isNullOrEmpty(emitterOptions.getOutputDir())) {
            SETTINGS_MAP.put("output-folder", emitterOptions.getOutputDir());
        }
        if (!CoreUtils.isNullOrEmpty(emitterOptions.getServiceName())) {
            SETTINGS_MAP.put("service-name", emitterOptions.getServiceName());
        }
        if (emitterOptions.getGenerateSamples() != null) {
            SETTINGS_MAP.put("generate-samples", emitterOptions.getGenerateSamples());
        }
        if (emitterOptions.getGenerateTests() != null) {
            SETTINGS_MAP.put("generate-tests", emitterOptions.getGenerateTests());
        }
        if (emitterOptions.getArm()) {
            SETTINGS_MAP.put("fluent", "lite");
        }
        if (emitterOptions.getPackageVersion() != null) {
            SETTINGS_MAP.put("package-version", emitterOptions.getPackageVersion());
        }
        if (emitterOptions.getEnableSyncStack() != null) {
            SETTINGS_MAP.put("enable-sync-stack", emitterOptions.getEnableSyncStack());
        }
        SETTINGS_MAP.put("sdk-integration", sdkIntegration);
        SETTINGS_MAP.put("output-model-immutable", true);
        SETTINGS_MAP.put("uuid-as-string", true);
        SETTINGS_MAP.put("stream-style-serialization", emitterOptions.getStreamStyleSerialization());
        SETTINGS_MAP.put("use-object-for-unknown", emitterOptions.getUseObjectForUnknown());
<<<<<<< HEAD
        if (emitterOptions.getUseEclipseLanguageServer() != null) {
            SETTINGS_MAP.put("use-eclipse-language-server", emitterOptions.getUseEclipseLanguageServer());
=======
        if (emitterOptions.getRenameModel() != null) {
            SETTINGS_MAP.put("rename-model", emitterOptions.getRenameModel());
>>>>>>> ef8338a7
        }

        JavaSettingsAccessor.setHost(this);
        LOGGER.info("Output folder: {}", emitterOptions.getOutputDir());
        LOGGER.info("Namespace: {}", JavaSettings.getInstance().getPackage());
    }

    public CodeModel preProcess(CodeModel codeModel) {
        // transform code model
        FluentNamer fluentNamer = new TypeSpecFluentNamer(this, pluginName, sessionId, SETTINGS_MAP, codeModel);
        return fluentNamer.processCodeModel();
    }

    public Client processClient(CodeModel codeModel) {
        // call FluentGen.handleMap
        return handleMap(codeModel);
    }

    public FluentJavaPackage processTemplates(CodeModel codeModel, Client client) {
        final String apiVersion = emitterOptions.getApiVersion() == null
            ? MetadataUtil.getLatestApiVersionFromClient(codeModel)
            : emitterOptions.getApiVersion();

        FluentJavaPackage javaPackage = handleTemplate(client);
        handleFluentLite(codeModel, client, javaPackage, apiVersion);

        if (emitterOptions.getIncludeApiViewProperties() == Boolean.TRUE) {
            TypeSpecMetadata metadata = new TypeSpecMetadata(FluentUtils.getArtifactId(), emitterOptions.getFlavor(),
                apiVersion, collectCrossLanguageDefinitions(client));
            javaPackage.addTypeSpecMetadata(metadata);
        }

        return javaPackage;
    }

    @Override
    public void writeFile(String fileName, String content, List<Object> sourceMap) {
        File outputFile = FileUtil.writeToFile(emitterOptions.getOutputDir(), fileName, content);
        LOGGER.info("Write file: {}", outputFile.getAbsolutePath());
    }

    @Override
    protected FluentMapper getFluentMapper() {
        FluentMapper fluentMapper = super.getFluentMapper();
        Mappers.setFactory(new TypeSpecFluentMapperFactory());
        return fluentMapper;
    }

    private static final Map<String, Object> SETTINGS_MAP = new HashMap<>();

    // from fluentnamer/readme.md
    static {
        SETTINGS_MAP.put("data-plane", false);

        SETTINGS_MAP.put("sdk-integration", true);
        SETTINGS_MAP.put("regenerate-pom", true);

        SETTINGS_MAP.put("license-header", "MICROSOFT_MIT_SMALL_TYPESPEC");

        SETTINGS_MAP.put("generic-response-type", false);
        SETTINGS_MAP.put("generate-client-interfaces", true);
        SETTINGS_MAP.put("client-logger", true);

        SETTINGS_MAP.put("required-parameter-client-methods", true);
        SETTINGS_MAP.put("client-flattened-annotation-target", "none");
        SETTINGS_MAP.put("null-byte-array-maps-to-empty-array", true);
        SETTINGS_MAP.put("graal-vm-config", true);
        SETTINGS_MAP.put("sync-methods", "all");
        SETTINGS_MAP.put("client-side-validations", true);
        SETTINGS_MAP.put("stream-style-serialization", false);
//        SETTINGS_MAP.put("pipeline.fluentgen.naming.override", getNamingOverrides());
    }

    private static Map<String, String> getNamingOverrides() {
        Map<String, String> namingOverrides = new HashMap<>();
        namingOverrides.put("eTag", "etag");
        namingOverrides.put("userName", "username");
        namingOverrides.put("metaData", "metadata");
        namingOverrides.put("timeStamp", "timestamp");
        namingOverrides.put("hostName", "hostname");
        namingOverrides.put("webHook", "webhook");
        namingOverrides.put("coolDown", "cooldown");
        namingOverrides.put("resourceregion", "resourceRegion");
        namingOverrides.put("sTag", "stag");
        namingOverrides.put("tagname", "tagName");
        namingOverrides.put("tagvalue", "tagValue");

        return namingOverrides;
    }

    @SuppressWarnings("unchecked")
    @Override
    public <T> T getValue(String key, ReadValueCallback<String, T> converter) {
        return (T) SETTINGS_MAP.get(key);
    }

    @SuppressWarnings("unchecked")
    @Override
    public <T> T getValueWithJsonReader(String key, ReadValueCallback<JsonReader, T> converter) {
        return (T) SETTINGS_MAP.get(key);
    }

    @Override
    public void message(Message message) {
        String log = message.getText();
        switch (message.getChannel()) {
            case INFORMATION:
                LOGGER.info(log);
                break;

            case WARNING:
                LOGGER.warn(log);
                break;

            case ERROR:
            case FATAL:
                LOGGER.error(log);
                break;

            case DEBUG:
                LOGGER.debug(log);
                break;

            default:
                LOGGER.info(log);
                break;
        }
    }

    private Map<String, String> collectCrossLanguageDefinitions(Client client) {
        if (!JavaSettings.getInstance().isFluentLite()) {
            return null;
        }

        final Map<String, String> crossLanguageDefinitionsMap = new TreeMap<>();

        String interfacePackage = ClientModelUtil.getServiceClientInterfacePackageName();

        // Client interface
        crossLanguageDefinitionsMap.put(interfacePackage + "." + client.getServiceClient().getInterfaceName(),
            client.getServiceClient().getCrossLanguageDefinitionId());

        client.getServiceClient()
            .getMethodGroupClients()
            .forEach(methodGroupClient -> crossLanguageDefinitionsMap.put(
                interfacePackage + "." + methodGroupClient.getInterfaceName(),
                methodGroupClient.getCrossLanguageDefinitionId()));

        client.getClientBuilders()
            .forEach(clientBuilder -> crossLanguageDefinitionsMap.put(
                clientBuilder.getPackageName() + "." + clientBuilder.getClassName(),
                clientBuilder.getCrossLanguageDefinitionId()));

        // Methods
        client.getServiceClient()
            .getMethodGroupClients()
            .forEach(methodGroupClient -> methodGroupClient.getClientMethods().forEach(method -> {
                if (method.getMethodVisibility() == JavaVisibility.Public) {
                    crossLanguageDefinitionsMap.put(
                        interfacePackage + "." + methodGroupClient.getInterfaceName() + "." + method.getName(),
                        method.getCrossLanguageDefinitionId());
                }
            }));

        // Client model
        client.getModels().forEach(model -> {
            crossLanguageDefinitionsMap.put(model.getPackage() + "." + model.getName(),
                model.getCrossLanguageDefinitionId());
        });

        // Enum
        client.getEnums().forEach(model -> {
            crossLanguageDefinitionsMap.put(model.getPackage() + "." + model.getName(),
                model.getCrossLanguageDefinitionId());
        });

        return crossLanguageDefinitionsMap;
    }
}<|MERGE_RESOLUTION|>--- conflicted
+++ resolved
@@ -66,13 +66,11 @@
         SETTINGS_MAP.put("uuid-as-string", true);
         SETTINGS_MAP.put("stream-style-serialization", emitterOptions.getStreamStyleSerialization());
         SETTINGS_MAP.put("use-object-for-unknown", emitterOptions.getUseObjectForUnknown());
-<<<<<<< HEAD
+        if (emitterOptions.getRenameModel() != null) {
+            SETTINGS_MAP.put("rename-model", emitterOptions.getRenameModel());
+        }
         if (emitterOptions.getUseEclipseLanguageServer() != null) {
             SETTINGS_MAP.put("use-eclipse-language-server", emitterOptions.getUseEclipseLanguageServer());
-=======
-        if (emitterOptions.getRenameModel() != null) {
-            SETTINGS_MAP.put("rename-model", emitterOptions.getRenameModel());
->>>>>>> ef8338a7
         }
 
         JavaSettingsAccessor.setHost(this);
