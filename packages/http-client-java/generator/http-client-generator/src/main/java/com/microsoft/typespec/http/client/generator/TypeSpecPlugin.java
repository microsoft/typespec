// Copyright (c) Microsoft Corporation. All rights reserved.
// Licensed under the MIT License.

package com.microsoft.typespec.http.client.generator;

import com.azure.core.util.CoreUtils;
import com.azure.json.JsonReader;
import com.azure.json.ReadValueCallback;
import com.microsoft.typespec.http.client.generator.core.Javagen;
import com.microsoft.typespec.http.client.generator.core.extension.jsonrpc.Connection;
import com.microsoft.typespec.http.client.generator.core.extension.model.Message;
import com.microsoft.typespec.http.client.generator.core.extension.model.codemodel.CodeModel;
import com.microsoft.typespec.http.client.generator.core.extension.plugin.JavaSettings;
import com.microsoft.typespec.http.client.generator.core.mapper.Mappers;
import com.microsoft.typespec.http.client.generator.core.model.clientmodel.AsyncSyncClient;
import com.microsoft.typespec.http.client.generator.core.model.clientmodel.Client;
import com.microsoft.typespec.http.client.generator.core.model.clientmodel.ClientException;
import com.microsoft.typespec.http.client.generator.core.model.clientmodel.ClientModel;
import com.microsoft.typespec.http.client.generator.core.model.clientmodel.ConvenienceMethod;
import com.microsoft.typespec.http.client.generator.core.model.javamodel.JavaPackage;
import com.microsoft.typespec.http.client.generator.core.preprocessor.Preprocessor;
import com.microsoft.typespec.http.client.generator.core.preprocessor.tranformer.Transformer;
import com.microsoft.typespec.http.client.generator.core.util.ClientModelUtil;
import com.microsoft.typespec.http.client.generator.mapper.TypeSpecAzureVNextMapperFactory;
import com.microsoft.typespec.http.client.generator.mapper.TypeSpecClientCoreMapperFactory;
import com.microsoft.typespec.http.client.generator.mapper.TypeSpecMapperFactory;
import com.microsoft.typespec.http.client.generator.model.EmitterOptions;
import com.microsoft.typespec.http.client.generator.util.FileUtil;
import com.microsoft.typespec.http.client.generator.util.ModelUtil;
import java.io.File;
import java.io.OutputStream;
import java.nio.file.Paths;
import java.util.HashMap;
import java.util.List;
import java.util.Map;
import java.util.TreeMap;
import java.util.stream.Collectors;
import org.slf4j.Logger;
import org.slf4j.LoggerFactory;

public class TypeSpecPlugin extends Javagen {

    private static final Logger LOGGER = LoggerFactory.getLogger(TypeSpecPlugin.class);

    private final EmitterOptions emitterOptions;

    private final Map<String, String> crossLanguageDefinitionsMap = new TreeMap<>();

    public Client processClient(CodeModel codeModel) {
        // transform code model
        codeModel = new Transformer().transform(Preprocessor.convertOptionalConstantsToEnum(codeModel));

        // map to client model
        Client client = Mappers.getClientMapper().map(codeModel);

        client.getAsyncClients()
            .forEach(asyncClient -> crossLanguageDefinitionsMap.put(
                asyncClient.getPackageName() + "." + asyncClient.getClassName(),
                asyncClient.getCrossLanguageDefinitionId()));

        client.getSyncClients()
            .forEach(syncClient -> crossLanguageDefinitionsMap.put(
                syncClient.getPackageName() + "." + syncClient.getClassName(),
                syncClient.getCrossLanguageDefinitionId()));

        client.getClientBuilders()
            .forEach(clientBuilder -> crossLanguageDefinitionsMap.put(
                clientBuilder.getPackageName() + "." + clientBuilder.getClassName(),
                clientBuilder.getCrossLanguageDefinitionId()));

        for (AsyncSyncClient asyncClient : client.getAsyncClients()) {
            List<ConvenienceMethod> convenienceMethods = asyncClient.getConvenienceMethods();
            for (ConvenienceMethod convenienceMethod : convenienceMethods) {
                convenienceMethod.getConvenienceMethods()
                    .stream()
                    .filter(method -> !method.getName().endsWith("Async"))
                    .forEach(method -> crossLanguageDefinitionsMap.put(
                        asyncClient.getPackageName() + "." + asyncClient.getClassName() + "." + method.getName(),
                        method.getCrossLanguageDefinitionId()));
                if (!convenienceMethod.getProtocolMethod().getName().endsWith("Async")) {
                    crossLanguageDefinitionsMap.put(
                        asyncClient.getPackageName() + "." + asyncClient.getClassName() + "."
                            + convenienceMethod.getProtocolMethod().getName(),
                        convenienceMethod.getProtocolMethod().getCrossLanguageDefinitionId());
                }
            }
        }

        for (AsyncSyncClient syncClient : client.getSyncClients()) {
            List<ConvenienceMethod> convenienceMethods = syncClient.getConvenienceMethods();
            for (ConvenienceMethod convenienceMethod : convenienceMethods) {
                convenienceMethod.getConvenienceMethods()
                    .stream()
                    .filter(method -> !method.getName().endsWith("Async"))
                    .forEach(method -> crossLanguageDefinitionsMap.put(
                        syncClient.getPackageName() + "." + syncClient.getClassName() + "." + method.getName(),
                        method.getCrossLanguageDefinitionId()));

                if (!convenienceMethod.getProtocolMethod().getName().endsWith("Async")) {
                    crossLanguageDefinitionsMap.put(
                        syncClient.getPackageName() + "." + syncClient.getClassName() + "."
                            + convenienceMethod.getProtocolMethod().getName(),
                        convenienceMethod.getProtocolMethod().getCrossLanguageDefinitionId());
                }

            }
        }
        return client;
    }

    public JavaPackage processTemplates(CodeModel codeModel, Client client, JavaSettings settings) {
        return super.writeToTemplates(codeModel, client, settings, false);
    }

    @Override
    protected void writeClientModels(Client client, JavaPackage javaPackage, JavaSettings settings) {
        // Client model
        client.getModels().stream().filter(ModelUtil::isGeneratingModel).forEach(model -> {
            crossLanguageDefinitionsMap.put(model.getPackage() + "." + model.getName(),
                model.getCrossLanguageDefinitionId());
            javaPackage.addModel(model.getPackage(), model.getName(), model);
        });

        // Enum
        client.getEnums().stream().filter(ModelUtil::isGeneratingModel).forEach(model -> {
            crossLanguageDefinitionsMap.put(model.getPackage() + "." + model.getName(),
                model.getCrossLanguageDefinitionId());
            javaPackage.addEnum(model.getPackage(), model.getName(), model);
        });

        // Response
        client.getResponseModels()
            .stream()
            .filter(ModelUtil::isGeneratingModel)
            .forEach(model -> javaPackage.addClientResponse(model.getPackage(), model.getName(), model));

        // Exception
        for (ClientException exception : client.getExceptions()) {
            javaPackage.addException(exception.getPackage(), exception.getName(), exception);
        }

        // Union
        client.getUnionModels().stream().filter(ModelUtil::isGeneratingModel).forEach(javaPackage::addUnionModel);
    }

    @Override
    protected void writeHelperClasses(Client client, CodeModel codeModel, JavaPackage javaPackage,
        JavaSettings settings) {
        // JsonMergePatchHelper
        List<ClientModel> jsonMergePatchModels = client.getModels()
            .stream()
            .filter(
                model -> ModelUtil.isGeneratingModel(model) && ClientModelUtil.isJsonMergePatchModel(model, settings))
            .collect(Collectors.toList());
        if (!jsonMergePatchModels.isEmpty()) {
            javaPackage.addJsonMergePatchHelper(jsonMergePatchModels);
        }

        // MultipartFormDataHelper
        final boolean generateMultipartFormDataHelper = client.getModels()
            .stream()
            .filter(ModelUtil::isGeneratingModel)
            .anyMatch(ClientModelUtil::isMultipartModel);
        if (generateMultipartFormDataHelper) {
            if (JavaSettings.getInstance().isAzureV1()) {
                javaPackage.addJavaFromResources(settings.getPackage(settings.getImplementationSubpackage()),
                    ClientModelUtil.MULTI_PART_FORM_DATA_HELPER_CLASS_NAME);
            } else {
                javaPackage.addJavaFromResources(settings.getPackage(settings.getImplementationSubpackage()),
                    ClientModelUtil.GENERIC_MULTI_PART_FORM_DATA_HELPER_CLASS_NAME,
                    ClientModelUtil.MULTI_PART_FORM_DATA_HELPER_CLASS_NAME);
            }
        }

        // OperationLocationPollingStrategy
        if (ClientModelUtil.requireOperationLocationPollingStrategy(codeModel)) {
            if (JavaSettings.getInstance().isAzureV2()) {
                javaPackage.addJavaFromResources(settings.getPackage(settings.getImplementationSubpackage()),
                    ClientModelUtil.CLIENT_CORE_OPERATION_LOCATION_POLLING_STRATEGY,
                    ClientModelUtil.OPERATION_LOCATION_POLLING_STRATEGY);
                javaPackage.addJavaFromResources(settings.getPackage(settings.getImplementationSubpackage()),
                    ClientModelUtil.CLIENT_CORE_POLLING_UTILS, ClientModelUtil.POLLING_UTILS);
            } else {
                javaPackage.addJavaFromResources(settings.getPackage(settings.getImplementationSubpackage()),
                    ClientModelUtil.OPERATION_LOCATION_POLLING_STRATEGY);
                javaPackage.addJavaFromResources(settings.getPackage(settings.getImplementationSubpackage()),
                    ClientModelUtil.SYNC_OPERATION_LOCATION_POLLING_STRATEGY);
                javaPackage.addJavaFromResources(settings.getPackage(settings.getImplementationSubpackage()),
                    ClientModelUtil.POLLING_UTILS);
            }

        }
    }

    @Override
    public void writeFile(String fileName, String content, List<Object> sourceMap) {
        File outputFile = FileUtil.writeToFile(emitterOptions.getOutputDir(), fileName, content);
        LOGGER.info("Write file: {}", outputFile.getAbsolutePath());
    }

    private static final Map<String, Object> SETTINGS_MAP = new HashMap<>();

    static {
        SETTINGS_MAP.put("data-plane", true);

        SETTINGS_MAP.put("sdk-integration", true);
        SETTINGS_MAP.put("regenerate-pom", true);

        SETTINGS_MAP.put("license-header", "MICROSOFT_MIT_SMALL_TYPESPEC");
        SETTINGS_MAP.put("generate-client-interfaces", false);
        SETTINGS_MAP.put("generate-client-as-impl", true);
        SETTINGS_MAP.put("generate-sync-async-clients", true);
        SETTINGS_MAP.put("generate-builder-per-client", false);
        SETTINGS_MAP.put("sync-methods", "all");
        SETTINGS_MAP.put("enable-sync-stack", true);
        SETTINGS_MAP.put("enable-page-size", true);

        SETTINGS_MAP.put("use-default-http-status-code-to-exception-type-mapping", true);
        SETTINGS_MAP.put("polling", new HashMap<String, Object>());

        SETTINGS_MAP.put("client-logger", true);
        SETTINGS_MAP.put("required-fields-as-ctor-args", true);
        SETTINGS_MAP.put("required-parameter-client-methods", true);
        SETTINGS_MAP.put("generic-response-type", true);
        SETTINGS_MAP.put("output-model-immutable", true);
        SETTINGS_MAP.put("client-flattened-annotation-target", "disabled");
        SETTINGS_MAP.put("disable-required-property-annotation", true);
        // Defaulting to KeyCredential and not providing TypeSpec services to generate with AzureKeyCredential.
        SETTINGS_MAP.put("use-key-credential", true);
        SETTINGS_MAP.put("use-rest-proxy", true);
    }

    public Map<String, String> getCrossLanguageDefinitionMap() {
        return this.crossLanguageDefinitionsMap;
    }

    public static class MockConnection extends Connection {
        public MockConnection() {
            super(new OutputStream() {
                @Override
                public void write(int b) {
                    // NO-OP
                }
            }, null);
            // it's a mock connection, we don't need it to do anything
            stop();
        }
    }

    public TypeSpecPlugin(EmitterOptions options, boolean sdkIntegration) {
        super(new MockConnection(), "dummy", "dummy");
        this.emitterOptions = options;
        SETTINGS_MAP.put("namespace", options.getNamespace());
        if (!CoreUtils.isNullOrEmpty(options.getOutputDir())) {
            SETTINGS_MAP.put("output-folder", options.getOutputDir());
        }
        if (!CoreUtils.isNullOrEmpty(options.getServiceName())) {
            SETTINGS_MAP.put("service-name", options.getServiceName());
        }
        if (options.getPartialUpdate() != null) {
            SETTINGS_MAP.put("partial-update", options.getPartialUpdate());
        }
        if (!CoreUtils.isNullOrEmpty(options.getServiceVersions())) {
            SETTINGS_MAP.put("service-versions", options.getServiceVersions());
        }
        if (options.getGenerateSamples() != null) {
            SETTINGS_MAP.put("generate-samples", options.getGenerateSamples());
        }
        if (options.getGenerateTests() != null) {
            SETTINGS_MAP.put("generate-tests", options.getGenerateTests());
        }
        if (options.getEnableSyncStack() != null) {
            SETTINGS_MAP.put("enable-sync-stack", options.getEnableSyncStack());
        }
        if (options.getStreamStyleSerialization() != null) {
            SETTINGS_MAP.put("stream-style-serialization", options.getStreamStyleSerialization());
        }
        if (options.getUseObjectForUnknown()) {
            SETTINGS_MAP.put("use-object-for-unknown", emitterOptions.getUseObjectForUnknown());
        }
        if (options.getUseRestProxy() != null) {
            SETTINGS_MAP.put("use-rest-proxy", emitterOptions.getUseRestProxy());
        }

        SETTINGS_MAP.put("sdk-integration", sdkIntegration);
        SETTINGS_MAP.put("regenerate-pom", sdkIntegration);

        if (options.getCustomTypes() != null) {
            SETTINGS_MAP.put("custom-types", options.getCustomTypes());
        }

        if (options.getCustomTypeSubpackage() != null) {
            SETTINGS_MAP.put("custom-types-subpackage", options.getCustomTypeSubpackage());
        }

        if (options.getModelsSubpackage() != null) {
            SETTINGS_MAP.put("models-subpackage", options.getModelsSubpackage());
        }

        if (options.getCustomizationClass() != null) {
            SETTINGS_MAP.put("customization-class",
                Paths.get(options.getOutputDir()).resolve(options.getCustomizationClass()).toAbsolutePath().toString());
        }

        if (emitterOptions.getPolling() != null) {
            SETTINGS_MAP.put("polling", options.getPolling());
        }

        if (options.getFlavor() != null) {
            SETTINGS_MAP.put("flavor", options.getFlavor());
        }

        if (options.getFlavor() != null && !"azure".equalsIgnoreCase(options.getFlavor())) {
<<<<<<< HEAD
=======
            SETTINGS_MAP.put("data-plane", false);
            SETTINGS_MAP.put("sdk-integration", false);

>>>>>>> f7fc86f9
            SETTINGS_MAP.put("sync-methods", "sync-only");
            SETTINGS_MAP.put("enable-page-size", false);
            SETTINGS_MAP.put("use-default-http-status-code-to-exception-type-mapping", false);
            SETTINGS_MAP.put("generate-samples", false);
            SETTINGS_MAP.put("generate-tests", false);

            if (options.getLicenseHeader() != null) {
                SETTINGS_MAP.put("license-header", options.getLicenseHeader());
            } else {
                SETTINGS_MAP.remove("license-header");
            }
            SETTINGS_MAP.put("disable-typed-headers-methods", true);
        }

        if (options.getFlavor() != null && "azurev2".equalsIgnoreCase(options.getFlavor())) {
            SETTINGS_MAP.put("data-plane", false);
            SETTINGS_MAP.put("sdk-integration", false);
            SETTINGS_MAP.put("license-header", "MICROSOFT_MIT_SMALL_TYPESPEC");
            SETTINGS_MAP.put("use-default-http-status-code-to-exception-type-mapping", false);

            SETTINGS_MAP.put("sync-methods", "sync-only");
            SETTINGS_MAP.put("generate-samples", false);
            SETTINGS_MAP.put("generate-tests", false);
            SETTINGS_MAP.put("disable-typed-headers-methods", true);
        }

        JavaSettingsAccessor.setHost(this);
        LOGGER.info("Output folder: {}", options.getOutputDir());
        LOGGER.info("Namespace: {}", JavaSettings.getInstance().getPackage());

        if (options.getFlavor() != null && options.getFlavor().equalsIgnoreCase("azure")) {
            Mappers.setFactory(new TypeSpecMapperFactory());
        } else if (options.getFlavor() != null && options.getFlavor().equalsIgnoreCase("azurev2")) {
            Mappers.setFactory(new TypeSpecAzureVNextMapperFactory());
        } else {
            Mappers.setFactory(new TypeSpecClientCoreMapperFactory());
        }
    }

    @SuppressWarnings("unchecked")
    @Override
    public <T> T getValue(String key, ReadValueCallback<String, T> converter) {
        return (T) SETTINGS_MAP.get(key);
    }

    @SuppressWarnings("unchecked")
    @Override
    public <T> T getValueWithJsonReader(String key, ReadValueCallback<JsonReader, T> converter) {
        return (T) SETTINGS_MAP.get(key);
    }

    @Override
    public void message(Message message) {
        String log = message.getText();
        switch (message.getChannel()) {
            case INFORMATION:
                LOGGER.info(log);
                break;

            case WARNING:
                LOGGER.warn(log);
                break;

            case ERROR:
            case FATAL:
                LOGGER.error(log);
                break;

            case DEBUG:
                LOGGER.debug(log);
                break;

            default:
                LOGGER.info(log);
                break;
        }
    }
}<|MERGE_RESOLUTION|>--- conflicted
+++ resolved
@@ -311,12 +311,7 @@
         }
 
         if (options.getFlavor() != null && !"azure".equalsIgnoreCase(options.getFlavor())) {
-<<<<<<< HEAD
-=======
-            SETTINGS_MAP.put("data-plane", false);
             SETTINGS_MAP.put("sdk-integration", false);
-
->>>>>>> f7fc86f9
             SETTINGS_MAP.put("sync-methods", "sync-only");
             SETTINGS_MAP.put("enable-page-size", false);
             SETTINGS_MAP.put("use-default-http-status-code-to-exception-type-mapping", false);
