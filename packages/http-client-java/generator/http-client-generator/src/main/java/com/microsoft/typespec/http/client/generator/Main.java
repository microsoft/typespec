// Copyright (c) Microsoft Corporation. All rights reserved.
// Licensed under the MIT License.

package com.microsoft.typespec.http.client.generator;

import com.microsoft.typespec.http.client.generator.core.extension.model.codemodel.AnnotatedPropertyUtils;
import com.microsoft.typespec.http.client.generator.core.extension.model.codemodel.CodeModel;
import com.microsoft.typespec.http.client.generator.core.extension.model.codemodel.CodeModelCustomConstructor;
import com.microsoft.typespec.http.client.generator.core.extension.plugin.JavaSettings;
import com.microsoft.typespec.http.client.generator.fluent.TypeSpecFluentPlugin;
import com.microsoft.typespec.http.client.generator.mgmt.model.javamodel.FluentJavaPackage;
import com.microsoft.typespec.http.client.generator.core.model.clientmodel.Client;
import com.microsoft.typespec.http.client.generator.core.model.javamodel.JavaFile;
import com.microsoft.typespec.http.client.generator.core.model.javamodel.JavaPackage;
import com.microsoft.typespec.http.client.generator.core.postprocessor.Postprocessor;
import com.microsoft.typespec.http.client.generator.core.util.ClientModelUtil;
import com.azure.core.util.Configuration;
import com.azure.core.util.CoreUtils;
import com.azure.json.JsonProviders;
import com.azure.json.JsonReader;
import com.microsoft.typespec.http.client.generator.model.EmitterOptions;
import org.slf4j.Logger;
import org.slf4j.LoggerFactory;
import org.yaml.snakeyaml.DumperOptions;
import org.yaml.snakeyaml.LoaderOptions;
import org.yaml.snakeyaml.Yaml;
import org.yaml.snakeyaml.constructor.Constructor;
import org.yaml.snakeyaml.inspector.TrustedTagInspector;
import org.yaml.snakeyaml.representer.Representer;

import java.io.IOException;
import java.nio.file.Files;
import java.nio.file.Path;
import java.nio.file.Paths;
import java.util.Arrays;
import java.util.Locale;
import java.util.Map;
import java.util.Set;
import java.util.concurrent.ConcurrentHashMap;
import java.util.concurrent.atomic.AtomicBoolean;
import java.util.stream.Collectors;
import java.util.stream.Stream;

public class Main {
  private static final Logger LOGGER = LoggerFactory.getLogger(Main.class);
  private static final String DEFAULT_OUTPUT_DIR = "http-client-generator-test/tsp-output/";
<<<<<<< HEAD

=======
>>>>>>> f4c87106

  private static Yaml yaml = null;

  // java -jar target/azure-typespec-extension-jar-with-dependencies.jar
  public static void main(String[] args) throws IOException {
    // parameters
    String inputYamlFileName = DEFAULT_OUTPUT_DIR + "code-model.yaml";
    if (args.length >= 1) {
      inputYamlFileName = args[0];
    }

    LOGGER.info("Code model file: {}", inputYamlFileName);

    // load code-model.yaml
    CodeModel codeModel = loadCodeModel(inputYamlFileName);

    EmitterOptions emitterOptions = loadEmitterOptions(codeModel);

    boolean sdkIntegration = true;
    String outputDir = emitterOptions.getOutputDir();
    Path outputDirPath = Paths.get(outputDir);
    if (Files.exists(outputDirPath)) {
      if (emitterOptions.getArm()) {
        // check ../../parents/azure-client-sdk-parent
        sdkIntegration = Files.exists(Paths.get(outputDir, "../../parents/azure-client-sdk-parent"));
      } else {
        try (Stream<Path> filestream = Files.list(outputDirPath)) {
          Set<String> filenames = filestream.map(p -> p.getFileName().toString())
            .map(name -> name.toLowerCase(Locale.ROOT))
            .collect(Collectors.toSet());

          // if there is already pom and source, do not overwrite them (includes README.md, CHANGELOG.md etc.)
          sdkIntegration = !filenames.containsAll(Arrays.asList("pom.xml", "src"));
        }
      }
    }

    if (emitterOptions.getArm()) {
      handleFluent(codeModel, emitterOptions, sdkIntegration);
    } else {
      handleDPG(codeModel, emitterOptions, sdkIntegration, outputDir);
    }
    // ensure the process exits as expected
    System.exit(0);
  }

  private static void handleFluent(CodeModel codeModel, EmitterOptions emitterOptions, boolean sdkIntegration) {
    // initialize plugin
    TypeSpecFluentPlugin fluentPlugin = new TypeSpecFluentPlugin(emitterOptions, sdkIntegration);

    codeModel = fluentPlugin.preProcess(codeModel);

    // client
    Client client = fluentPlugin.processClient(codeModel);

    // template
    FluentJavaPackage javaPackage = fluentPlugin.processTemplates(codeModel, client);

    // write

    // java files
    Postprocessor.writeToFiles(javaPackage.getJavaFiles()
        .stream()
        .collect(Collectors.toMap(JavaFile::getFilePath, file -> file.getContents().toString())), fluentPlugin,
      fluentPlugin.getLogger());

    // XML include POM
    javaPackage.getXmlFiles()
      .forEach(xmlFile -> fluentPlugin.writeFile(xmlFile.getFilePath(), xmlFile.getContents().toString(), null));
    // Others
    javaPackage.getTextFiles()
      .forEach(textFile -> fluentPlugin.writeFile(textFile.getFilePath(), textFile.getContents(), null));
  }

  private static void handleDPG(CodeModel codeModel, EmitterOptions emitterOptions, boolean sdkIntegration,
                                String outputDir) {
    // initialize plugin
    TypeSpecPlugin typeSpecPlugin = new TypeSpecPlugin(emitterOptions, sdkIntegration);

    // client
    Client client = typeSpecPlugin.processClient(codeModel);

    // template
    JavaPackage javaPackage = typeSpecPlugin.processTemplates(codeModel, client, JavaSettings.getInstance());

    LOGGER.info("Count of Java files: {}", javaPackage.getJavaFiles().size());
    LOGGER.info("Count of XML files: {}", javaPackage.getXmlFiles().size());
    LOGGER.info("Count of text files: {}", javaPackage.getTextFiles().size());

    // handle partial update
    Map<String, String> javaFiles = new ConcurrentHashMap<>();
    JavaSettings settings = JavaSettings.getInstance();
    javaPackage.getJavaFiles()
      .parallelStream()
      .forEach(javaFile -> javaFiles.put(javaFile.getFilePath(), javaFile.getContents().toString()));

    // handle customization
    // write output
    // java files
    new Postprocessor(typeSpecPlugin).postProcess(javaFiles);

    // XML include POM
    javaPackage.getXmlFiles()
      .forEach(
        xmlFile -> typeSpecPlugin.writeFile(xmlFile.getFilePath(), xmlFile.getContents().toString(), null));
    // Others
    javaPackage.getTextFiles()
      .forEach(textFile -> typeSpecPlugin.writeFile(textFile.getFilePath(), textFile.getContents(), null));
    // resources
    String artifactId = ClientModelUtil.getArtifactId();
    if (settings.isBranded()) {
      if (!CoreUtils.isNullOrEmpty(artifactId)) {
        typeSpecPlugin.writeFile("src/main/resources/" + artifactId + ".properties",
          "name=${project.artifactId}\nversion=${project.version}\n", null);
      }
    }

    boolean includeApiViewProperties = emitterOptions.includeApiViewProperties() != null
      && emitterOptions.includeApiViewProperties();
    if (includeApiViewProperties && !CoreUtils.isNullOrEmpty(typeSpecPlugin.getCrossLanguageDefinitionMap())) {
      String flavor = emitterOptions.getFlavor() == null ? "azure" : emitterOptions.getFlavor();
      StringBuilder sb = new StringBuilder(
        "{\n  \"flavor\": \"" + flavor + "\", \n  \"CrossLanguageDefinitionId\": {\n");
      AtomicBoolean first = new AtomicBoolean(true);
      typeSpecPlugin.getCrossLanguageDefinitionMap().forEach((key, value) -> {
        if (first.get()) {
          first.set(false);
        } else {
          sb.append(",\n");
        }
        sb.append("    \"").append(key).append("\": \"").append(value).append("\"");
      });
      sb.append("\n  }\n}\n");

      typeSpecPlugin.writeFile("src/main/resources/META-INF/" + artifactId + "_apiview_properties.json",
        sb.toString(), null);
    }
  }

  private static EmitterOptions loadEmitterOptions(CodeModel codeModel) {

    EmitterOptions options = null;
    String emitterOptionsJson = Configuration.getGlobalConfiguration().get("emitterOptions");

    if (emitterOptionsJson != null) {
      try (JsonReader jsonReader = JsonProviders.createReader(emitterOptionsJson)) {
        options = EmitterOptions.fromJson(jsonReader);
        // namespace
        if (CoreUtils.isNullOrEmpty(options.getNamespace())) {
          if (codeModel.getLanguage().getJava() != null && !CoreUtils.isNullOrEmpty(
            codeModel.getLanguage().getJava().getNamespace())) {
            options.setNamespace(codeModel.getLanguage().getJava().getNamespace());
          }
        }

        // output path
        if (CoreUtils.isNullOrEmpty(options.getOutputDir())) {
          options.setOutputDir(DEFAULT_OUTPUT_DIR);
        } else if (!options.getOutputDir().endsWith("/")) {
          options.setOutputDir(options.getOutputDir() + "/");
        }
      } catch (IOException e) {
        LOGGER.info("Read emitter options failed, emitter options json: {}", emitterOptionsJson);
      }
    }

    if (options == null) {
      // default if emitterOptions fails
      options = new EmitterOptions();
      options.setOutputDir(DEFAULT_OUTPUT_DIR);
      if (codeModel.getLanguage().getJava() != null && !CoreUtils.isNullOrEmpty(
        codeModel.getLanguage().getJava().getNamespace())) {
        options.setNamespace(codeModel.getLanguage().getJava().getNamespace());
      }
    }
    return options;
  }

  private static CodeModel loadCodeModel(String filename) throws IOException {
    String file = Files.readString(Paths.get(filename));
    return getYaml().loadAs(file, CodeModel.class);
  }

  private static Yaml getYaml() {
    if (yaml == null) {
      Representer representer = new Representer(new DumperOptions());
      representer.setPropertyUtils(new AnnotatedPropertyUtils());
      representer.getPropertyUtils().setSkipMissingProperties(true);
      LoaderOptions loaderOptions = new LoaderOptions();
      loaderOptions.setCodePointLimit(50 * 1024 * 1024);
      loaderOptions.setMaxAliasesForCollections(Integer.MAX_VALUE);
      loaderOptions.setNestingDepthLimit(Integer.MAX_VALUE);
      loaderOptions.setTagInspector(new TrustedTagInspector());
      Constructor constructor = new CodeModelCustomConstructor(loaderOptions);
      yaml = new Yaml(constructor, representer, new DumperOptions(), loaderOptions);
    }
    return yaml;
  }
}<|MERGE_RESOLUTION|>--- conflicted
+++ resolved
@@ -44,10 +44,6 @@
 public class Main {
   private static final Logger LOGGER = LoggerFactory.getLogger(Main.class);
   private static final String DEFAULT_OUTPUT_DIR = "http-client-generator-test/tsp-output/";
-<<<<<<< HEAD
-
-=======
->>>>>>> f4c87106
 
   private static Yaml yaml = null;
 
