--- conflicted
+++ resolved
@@ -138,49 +138,6 @@
      * @param settings the settings that may use to resolve the expected response.
      * @param builder the builder to update with the expected response fields.
      */
-<<<<<<< HEAD
-    protected IType getAsyncRestResponseReturnType(Operation operation, IType responseBodyType,
-        boolean isProtocolMethod, JavaSettings settings, boolean ignoreTypedHeaders) {
-        if (isProtocolMethod) {
-            IType singleValueType;
-            if (responseBodyType.equals(PrimitiveType.VOID)) {
-                singleValueType = GenericType.Response(ClassType.VOID);
-            } else {
-                singleValueType = GenericType.Response(responseBodyType);
-            }
-            return createSingleValueAsyncReturnType(singleValueType);
-        } else if (operation.getExtensions() != null
-            && operation.getExtensions().isXmsLongRunningOperation()
-            && settings.isFluent()
-            && (operation.getExtensions().getXmsPageable() == null
-                || !(operation.getExtensions().getXmsPageable().getNextOperation() == operation))) {
-            // LRO in fluent uses Flux<ByteBuffer> for PollerFactory in azure-core-management for async
-            return createBinaryContentAsyncReturnType();
-        } else if (SchemaUtil.responseContainsHeaderSchemas(operation, settings)) {
-            // SchemaResponse
-            // method with schema in headers would require a ClientResponse
-            if (settings.isGenericResponseTypes()) {
-                // If the response body type is InputStream it needs to be converted to Flux<ByteBuffer> to be
-                // asynchronous, unless this is sync-stack.
-                if (responseBodyType == ClassType.INPUT_STREAM) {
-                    responseBodyType = GenericType.FLUX_BYTE_BUFFER;
-                }
-                IType genericResponseType = GenericType.RestResponse(
-                    Mappers.getSchemaMapper().map(ClientMapper.parseHeader(operation, settings)), responseBodyType);
-
-                if (ignoreTypedHeaders || settings.isDisableTypedHeadersMethods()) {
-                    if (responseBodyType == GenericType.FLUX_BYTE_BUFFER) {
-                        return createStreamContentAsyncReturnType();
-                    }
-                    genericResponseType = GenericType.Response(responseBodyType);
-                }
-                return createSingleValueAsyncReturnType(genericResponseType);
-            } else {
-                ClassType clientResponseClassType = ClientMapper.getClientResponseClassType(operation,
-                    ClientModels.getInstance().getModels(), settings);
-                return createClientResponseAsyncReturnType(clientResponseClassType);
-            }
-=======
     private void buildExpectedResponseFields(Operation operation, JavaSettings settings, ProxyMethod.Builder builder) {
         final boolean isDataPlaneClient = settings.isDataPlaneClient();
         final IType bodyType = MapperUtils.getExpectedResponseBodyType(operation, settings);
@@ -189,7 +146,6 @@
             builder.rawResponseBodyType(bodyType);
             // branded (azure) Data Plane Generator uses BinaryData as return type not the model.
             bodyTypeMapped = SchemaUtil.tryMapToBinaryData(bodyType, operation);
->>>>>>> bd14b16c
         } else {
             // unbranded, Management Plane, vanilla Generator uses the actual model as return type.
             bodyTypeMapped = bodyType;
