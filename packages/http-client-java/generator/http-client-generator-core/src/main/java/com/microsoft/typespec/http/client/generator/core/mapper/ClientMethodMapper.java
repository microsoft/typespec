--- conflicted
+++ resolved
@@ -147,79 +147,11 @@
                 if (proxyMethod.getImplementation() != null) {
                     continue;
                 }
-<<<<<<< HEAD
-                ClientMethodsReturnDescription methodsReturnDescription = ClientMethodsReturnDescription
-                    .create(operation, isProtocolMethod, proxyMethod.isCustomHeaderIgnored());
-                builder.proxyMethod(proxyMethod);
-                List<ClientMethodParameter> parameters = new ArrayList<>();
-                List<String> requiredParameterExpressions = new ArrayList<>();
-                Map<String, String> validateExpressions = new HashMap<>();
-                ParametersTransformationProcessor transformationProcessor
-                    = new ParametersTransformationProcessor(isProtocolMethod);
-
-                List<Parameter> codeModelParameters = getCodeModelParameters(request, isProtocolMethod);
-
-                if (operation.isPageable()) {
-                    codeModelParameters = getPageableParams(operation, codeModelParameters);
-                }
-
-                final boolean isJsonPatch = MethodUtil.isContentTypeInRequest(request, "application/json-patch+json");
-
-                final boolean proxyMethodUsesBinaryData = proxyMethod.hasParameterOfType(ClassType.BINARY_DATA);
-
-                for (Parameter parameter : codeModelParameters) {
-                    ClientMethodParameter clientMethodParameter
-                        = Mappers.getClientParameterMapper().map(parameter, isProtocolMethod);
-
-                    if (isJsonPatch) {
-                        clientMethodParameter
-                            = CustomClientParameterMapper.getInstance().map(parameter, isProtocolMethod);
-                    }
-
-                    // If the codemodel parameter and proxy method parameter types don't match, update the client
-                    // method param to use proxy method parameter type.
-                    if (proxyMethodUsesBinaryData
-                        && clientMethodParameter.getClientType() == GenericType.FLUX_BYTE_BUFFER) {
-                        clientMethodParameter = updateClientMethodParameter(clientMethodParameter);
-                    }
-
-                    if (request.getSignatureParameters().contains(parameter)) {
-                        parameters.add(clientMethodParameter);
-                    }
-
-                    transformationProcessor.addParameter(clientMethodParameter, parameter);
-
-                    if (!parameter.isConstant() && parameter.getGroupedBy() == null) {
-                        final MethodParameter methodParameter;
-                        final String expression;
-                        if (parameter.getImplementation() != Parameter.ImplementationLocation.CLIENT) {
-                            methodParameter = clientMethodParameter;
-                            expression = methodParameter.getName();
-                        } else {
-                            ProxyMethodParameter proxyParameter = Mappers.getProxyParameterMapper().map(parameter);
-                            methodParameter = proxyParameter;
-                            expression = proxyParameter.getParameterReference();
-                        }
-
-                        if (methodParameter.isRequired() && methodParameter.isReferenceClientType()) {
-                            requiredParameterExpressions.add(expression);
-                        }
-                        final String validation = methodParameter.getClientType().validate(expression);
-                        if (validation != null) {
-                            validateExpressions.put(expression, validation);
-                        }
-                    }
-                }
-
-                final ParameterTransformations transformations = transformationProcessor.process(request);
-                final MethodOverloadType defaultOverloadType = hasNonRequiredParameters(parameters)
-=======
                 final List<Parameter> codeModelParameters
                     = getCodeModelParameters(request, operation, isProtocolMethod);
                 final ClientMethodParameterProcessor.Result result = ClientMethodParameterProcessor.process(request,
                     codeModelParameters, proxyMethod.hasParameterOfType(ClassType.BINARY_DATA), isProtocolMethod);
                 final MethodOverloadType defaultOverloadType = result.hasNonRequiredParameters
->>>>>>> 64258fd9
                     ? MethodOverloadType.OVERLOAD_MAXIMUM
                     : MethodOverloadType.OVERLOAD_MINIMUM_MAXIMUM;
 
@@ -324,22 +256,11 @@
             .collect(Collectors.toList());
     }
 
-<<<<<<< HEAD
-    protected List<Parameter> getPageableParams(Operation operation, List<Parameter> codeModelParameters) {
-        // remove maxpagesize parameter from client method API, for Azure, it would be in e.g.
-        // PagedIterable.iterableByPage(int)
-
-        // also remove continuationToken etc. for unbranded
-        codeModelParameters = codeModelParameters.stream()
-            .filter(p -> !MethodUtil.shouldHideParameterInPageable(p, operation.getExtensions().getXmsPageable()))
-            .collect(Collectors.toList());
-        return codeModelParameters;
-=======
     /**
      * Extension point of additional methods for LRO.
      */
     protected void createAdditionalLroMethods(ClientMethod lroBaseMethod, List<ClientMethod> methods,
-        CreateClientMethodArgs createClientMethodArgs) {
+                                              CreateClientMethodArgs createClientMethodArgs) {
     }
 
     private static void setJavaDoc(ClientMethod.Builder builder, Operation operation) {
@@ -369,15 +290,14 @@
         if (operation.getExternalDocs() != null) {
             final ExternalDocumentation externalDocumentation
                 = new ExternalDocumentation.Builder().description(operation.getExternalDocs().getDescription())
-                    .url(operation.getExternalDocs().getUrl())
-                    .build();
+                .url(operation.getExternalDocs().getUrl())
+                .build();
             builder.methodDocumentation(externalDocumentation);
         }
->>>>>>> 64258fd9
     }
 
     private static List<Request> getCodeModelRequests(Operation operation, boolean isProtocolMethod,
-        Map<Request, List<ProxyMethod>> proxyMethodsMap) {
+                                                      Map<Request, List<ProxyMethod>> proxyMethodsMap) {
         if (!isProtocolMethod
             && operation.getConvenienceApi() != null
             && operation.getConvenienceApi().getRequests() != null) {
@@ -394,7 +314,7 @@
     }
 
     private static List<Parameter> getCodeModelParameters(Request request, Operation operation,
-        boolean isProtocolMethod) {
+                                                          boolean isProtocolMethod) {
         final Stream<Parameter> parameters;
         if (isProtocolMethod) {
             // Required path, body, header and query parameters are allowed
@@ -402,9 +322,9 @@
                 RequestParameterLocation location = p.getProtocol().getHttp().getIn();
                 return p.isRequired()
                     && (location == RequestParameterLocation.PATH
-                        || location == RequestParameterLocation.BODY
-                        || location == RequestParameterLocation.HEADER
-                        || location == RequestParameterLocation.QUERY);
+                    || location == RequestParameterLocation.BODY
+                    || location == RequestParameterLocation.HEADER
+                    || location == RequestParameterLocation.QUERY);
             });
         } else {
             parameters = request.getParameters().stream().filter(p -> !p.isFlattened());
@@ -466,7 +386,7 @@
     }
 
     private static void createOverloadForVersioning(boolean isProtocolMethod, List<ClientMethod> methods,
-        ClientMethod baseMethod) {
+                                                    ClientMethod baseMethod) {
         final List<ClientMethodParameter> parameters = baseMethod.getParameters();
         if (!isProtocolMethod && JavaSettings.getInstance().isDataPlaneClient()) {
             if (parameters.stream().anyMatch(p -> p.getVersioning() != null && p.getVersioning().getAdded() != null)) {
@@ -499,8 +419,8 @@
             List<ClientMethodParameter> overloadedParameters = allParameters.stream()
                 .filter(p -> (p.getVersioning() == null || p.getVersioning().getAdded() == null)
                     || (p.getVersioning() != null
-                        && p.getVersioning().getAdded() != null
-                        && p.getVersioning().getAdded().contains(version)))
+                    && p.getVersioning().getAdded() != null
+                    && p.getVersioning().getAdded().contains(version)))
                 .collect(Collectors.toList());
 
             if (!overloadedParameters.equals(allParameters)
@@ -515,7 +435,7 @@
     }
 
     private void createPagingClientMethods(boolean isSync, ClientMethod baseMethod, PagingMetadata pagingMetadata,
-        List<ClientMethod> methods, CreateClientMethodArgs createClientMethodArgs) {
+                                           List<ClientMethod> methods, CreateClientMethodArgs createClientMethodArgs) {
 
         createSinglePageClientMethods(isSync, baseMethod, pagingMetadata, methods, createClientMethodArgs);
         if (pagingMetadata.isNextMethod()) {
@@ -526,7 +446,7 @@
     }
 
     private void createSinglePageClientMethods(boolean isSync, ClientMethod baseMethod, PagingMetadata pagingMetadata,
-        List<ClientMethod> methods, CreateClientMethodArgs createMethodArgs) {
+                                               List<ClientMethod> methods, CreateClientMethodArgs createMethodArgs) {
 
         final JavaSettings settings = createMethodArgs.settings;
         final boolean isProtocolMethod = createMethodArgs.isProtocolMethod;
@@ -571,7 +491,7 @@
     }
 
     private void createPageStreamingClientMethods(boolean isSync, ClientMethod baseMethod,
-        PagingMetadata pagingMetadata, List<ClientMethod> methods, CreateClientMethodArgs createMethodArgs) {
+                                                  PagingMetadata pagingMetadata, List<ClientMethod> methods, CreateClientMethodArgs createMethodArgs) {
 
         final JavaSettings settings = createMethodArgs.settings;
         final boolean isProtocolMethod = createMethodArgs.isProtocolMethod;
@@ -639,7 +559,7 @@
     }
 
     private void createLroWithResponseClientMethods(boolean isSync, ClientMethod baseMethod, List<ClientMethod> methods,
-        CreateClientMethodArgs createMethodArgs) {
+                                                    CreateClientMethodArgs createMethodArgs) {
 
         final JavaSettings settings = createMethodArgs.settings;
         final boolean isProtocolMethod = createMethodArgs.isProtocolMethod;
@@ -688,7 +608,7 @@
     }
 
     private void createFluentLroWithResponseSyncClientMethods(Operation operation, ClientMethod baseMethod,
-        List<ClientMethod> methods, CreateClientMethodArgs createMethodArgs) {
+                                                              List<ClientMethod> methods, CreateClientMethodArgs createMethodArgs) {
 
         final JavaSettings settings = createMethodArgs.settings;
         final boolean isProtocolMethod = createMethodArgs.isProtocolMethod;
@@ -727,7 +647,7 @@
     }
 
     private void createProtocolLroBeginClientMethods(ClientMethod baseMethod, PollingMetadata pollingMetadata,
-        List<ClientMethod> methods, CreateClientMethodArgs createMethodArgs) {
+                                                     List<ClientMethod> methods, CreateClientMethodArgs createMethodArgs) {
 
         assert createMethodArgs.isProtocolMethod;
         final MethodNamer methodNamer = createMethodArgs.methodNamer;
@@ -761,7 +681,7 @@
     }
 
     private void createLroBeginClientMethods(ClientMethod lroBaseMethod, String asyncMethodName, String syncMethodName,
-        List<ClientMethod> methods, CreateClientMethodArgs createMethodArgs) {
+                                             List<ClientMethod> methods, CreateClientMethodArgs createMethodArgs) {
 
         final JavaSettings settings = createMethodArgs.settings;
 
@@ -780,7 +700,7 @@
     }
 
     private void createLroBeginClientMethods(boolean isSync, ClientMethod lroBaseMethod, String methodName,
-        List<ClientMethod> methods, CreateClientMethodArgs createMethodArgs) {
+                                             List<ClientMethod> methods, CreateClientMethodArgs createMethodArgs) {
 
         final boolean isProtocolMethod = createMethodArgs.isProtocolMethod;
         final MethodOverloadType defaultOverloadType = createMethodArgs.defaultOverloadType;
@@ -829,7 +749,7 @@
     }
 
     private void createSimpleClientMethods(boolean isSync, ClientMethod baseMethod, List<ClientMethod> methods,
-        CreateClientMethodArgs createClientMethodArgs) {
+                                           CreateClientMethodArgs createClientMethodArgs) {
 
         createSimpleWithResponseClientMethods(isSync, baseMethod, methods, createClientMethodArgs);
         if (baseMethod.getProxyMethod().isCustomHeaderIgnored()) {
@@ -839,7 +759,7 @@
     }
 
     private void createSimpleWithResponseClientMethods(boolean isSync, ClientMethod baseMethod,
-        List<ClientMethod> methods, CreateClientMethodArgs createMethodArgs) {
+                                                       List<ClientMethod> methods, CreateClientMethodArgs createMethodArgs) {
 
         final boolean isProtocolMethod = createMethodArgs.isProtocolMethod;
         final MethodOverloadType defaultOverloadType = createMethodArgs.defaultOverloadType;
@@ -879,7 +799,7 @@
     }
 
     private void createSimpleValueClientMethods(boolean isSync, ClientMethod baseMethod, List<ClientMethod> methods,
-        CreateClientMethodArgs createMethodArgs) {
+                                                CreateClientMethodArgs createMethodArgs) {
 
         final boolean isProtocolMethod = createMethodArgs.isProtocolMethod;
         final MethodOverloadType defaultOverloadType = createMethodArgs.defaultOverloadType;
@@ -976,7 +896,7 @@
      * @return method visibility, null if do not generate.
      */
     protected JavaVisibility methodVisibility(ClientMethodType methodType, MethodOverloadType methodOverloadType,
-        boolean hasContextParameter, boolean isProtocolMethod) {
+                                              boolean hasContextParameter, boolean isProtocolMethod) {
 
         JavaSettings settings = JavaSettings.getInstance();
         if (settings.isDataPlaneClient()) {
@@ -1009,9 +929,9 @@
                     || (methodType == ClientMethodType.PagingSync && !hasContextParameter)
                     || (methodType == ClientMethodType.LongRunningBeginAsync && !hasContextParameter)
                     || (methodType == ClientMethodType.LongRunningBeginSync && !hasContextParameter))
-                        // || (methodType == ClientMethodType.SimpleSyncRestResponse && hasContextParameter))
-                        ? VISIBLE
-                        : NOT_GENERATE;
+                    // || (methodType == ClientMethodType.SimpleSyncRestResponse && hasContextParameter))
+                    ? VISIBLE
+                    : NOT_GENERATE;
             }
         } else {
             if (methodType == ClientMethodType.SimpleSyncRestResponse && !hasContextParameter) {
@@ -1046,7 +966,7 @@
      * @param isProtocolMethod Is protocol method.
      */
     protected void addClientMethodWithContext(List<ClientMethod> methods, ClientMethod baseMethod,
-        JavaVisibility visibility, boolean isProtocolMethod) {
+                                              JavaVisibility visibility, boolean isProtocolMethod) {
         final ClientMethodParameter contextParameter = getContextParameter(isProtocolMethod);
         final List<ClientMethodParameter> parameters = new ArrayList<>(baseMethod.getParameters());
         if (JavaSettings.getInstance().isAzureV1()
@@ -1064,7 +984,7 @@
     }
 
     private static MethodNamer resolveMethodNamer(ProxyMethod proxyMethod, ConvenienceApi convenienceApi,
-        boolean isProtocolMethod) {
+                                                  boolean isProtocolMethod) {
         if (!isProtocolMethod && convenienceApi != null) {
             return new MethodNamer(SchemaUtil.getJavaName(convenienceApi));
         } else {
@@ -1076,7 +996,7 @@
     }
 
     protected static MethodPageDetails.ContinuationToken fromContinuationToken(XmsPageable xmsPageable,
-        IType responseBodyType) {
+                                                                               IType responseBodyType) {
         // TODO: anu remove this method once ClientCoreClientMethodMapper is refactored similar to ClientMethodMapper
         return PagingMetadata.getContinuationToken(xmsPageable, responseBodyType);
     }
@@ -1093,8 +1013,8 @@
         public final boolean generateRequiredOnlyParametersOverload;
 
         CreateClientMethodArgs(JavaSettings settings, boolean isProtocolMethod,
-            ClientMethodsReturnDescription methodsReturnDescription, MethodOverloadType defaultOverloadType,
-            MethodNamer methodNamer) {
+                               ClientMethodsReturnDescription methodsReturnDescription, MethodOverloadType defaultOverloadType,
+                               MethodNamer methodNamer) {
             this.settings = settings;
             this.isProtocolMethod = isProtocolMethod;
             this.methodsReturnDescription = methodsReturnDescription;
