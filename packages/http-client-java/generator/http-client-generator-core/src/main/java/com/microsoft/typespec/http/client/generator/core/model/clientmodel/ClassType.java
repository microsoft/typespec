--- conflicted
+++ resolved
@@ -3,13 +3,10 @@
 
 package com.microsoft.typespec.http.client.generator.core.model.clientmodel;
 
-<<<<<<< HEAD
 import com.azure.core.util.ExpandableEnum;
 import com.microsoft.typespec.http.client.generator.core.extension.model.extensionmodel.XmsExtensions;
 import com.microsoft.typespec.http.client.generator.core.extension.plugin.JavaSettings;
 import com.microsoft.typespec.http.client.generator.core.util.TemplateUtil;
-=======
->>>>>>> 3fdc695c
 import com.azure.core.client.traits.ConfigurationTrait;
 import com.azure.core.client.traits.EndpointTrait;
 import com.azure.core.client.traits.HttpTrait;
@@ -185,6 +182,7 @@
     public static final ClassType RESPONSE = getClassTypeBuilder(Response.class).build();
     public static final ClassType SIMPLE_RESPONSE = getClassTypeBuilder(SimpleResponse.class).build();
     public static final ClassType EXPANDABLE_STRING_ENUM = getClassTypeBuilder(ExpandableStringEnum.class).build();
+    public static final ClassType EXPANDABLE_ENUM = getClassTypeBuilder(ExpandableEnum.class).build();
     public static final ClassType HTTP_PIPELINE_BUILDER = getClassTypeBuilder(HttpPipelineBuilder.class).build();
     public static final ClassType KEY_CREDENTIAL_POLICY = getClassTypeBuilder(KeyCredentialPolicy.class).build();
     public static final ClassType KEY_CREDENTIAL_TRAIT = getClassTypeBuilder(KeyCredentialTrait.class).build();
@@ -376,543 +374,10 @@
     public static final ClassType TOKEN_CREDENTIAL
         = new ClassType.Builder(false).knownClass(TokenCredential.class).build();
 
-<<<<<<< HEAD
-  }
-
-  private static final Map<Class<?>, ClassDetails> CLASS_TYPE_MAPPING = new HashMap<Class<?>, ClassDetails>() {{
-    put(RestProxy.class, new ClassDetails(RestProxy.class, "io.clientcore.core.http.RestProxy"));
-    put(HttpPipeline.class, new ClassDetails(HttpPipeline.class, "io.clientcore.core.http.pipeline.HttpPipeline"));
-    put(HttpPipelineBuilder.class, new ClassDetails(HttpPipelineBuilder.class, "io.clientcore.core.http.pipeline.HttpPipelineBuilder"));
-    put(Context.class, new ClassDetails(Context.class, "io.clientcore.core.util.Context"));
-    put(HttpClient.class, new ClassDetails(HttpClient.class, "io.clientcore.core.http.client.HttpClient"));
-    put(HttpLogOptions.class, new ClassDetails(HttpLogOptions.class, "io.clientcore.core.http.models.HttpLogOptions"));
-    put(HttpPipelinePolicy.class, new ClassDetails(HttpPipelinePolicy.class, "io.clientcore.core.http.pipeline.HttpPipelinePolicy"));
-    put(KeyCredentialPolicy.class, new ClassDetails(KeyCredentialPolicy.class, "io.clientcore.core.http.pipeline.KeyCredentialPolicy"));
-    put(RetryPolicy.class, new ClassDetails(RetryPolicy.class, "io.clientcore.core.http.pipeline.HttpRetryPolicy"));
-    put(RedirectPolicy.class, new ClassDetails(RedirectPolicy.class, "io.clientcore.core.http.pipeline.HttpRedirectPolicy"));
-    put(Configuration.class, new ClassDetails(Configuration.class, "io.clientcore.core.util.configuration.Configuration"));
-    put(HttpHeaders.class, new ClassDetails(HttpHeaders.class, "io.clientcore.core.models.Headers"));
-    put(HttpHeaderName.class, new ClassDetails(HttpHeaderName.class, "io.clientcore.core.http.models.HttpHeaderName"));
-    put(HttpRequest.class, new ClassDetails(HttpRequest.class, "io.clientcore.core.http.models.HttpRequest"));
-    put(RequestOptions.class, new ClassDetails(RequestOptions.class, "io.clientcore.core.http.models.RequestOptions"));
-    put(BinaryData.class, new ClassDetails(BinaryData.class, "io.clientcore.core.util.binarydata.BinaryData"));
-    put(RetryOptions.class, new ClassDetails(RetryOptions.class, "io.clientcore.core.http.models.HttpRetryOptions"));
-    put(ProxyOptions.class, new ClassDetails(ProxyOptions.class, "io.clientcore.core.http.models.ProxyOptions"));
-    put(Response.class, new ClassDetails(Response.class, "io.clientcore.core.http.models.Response"));
-    put(SimpleResponse.class, new ClassDetails(SimpleResponse.class, "io.clientcore.core.http.SimpleResponse"));
-    put(ExpandableStringEnum.class, new ClassDetails(ExpandableStringEnum.class, "io.clientcore.core.util.ExpandableEnum"));
-    put(HttpResponseException.class, new ClassDetails(HttpResponseException.class, "io.clientcore.core.http.exception.HttpResponseException"));
-    put(HttpTrait.class, new ClassDetails(HttpTrait.class, "io.clientcore.core.models.traits.HttpTrait"));
-    put(ConfigurationTrait.class, new ClassDetails(ConfigurationTrait.class, "io.clientcore.core.models.traits.ConfigurationTrait"));
-    put(EndpointTrait.class, new ClassDetails(EndpointTrait.class, "io.clientcore.core.models.traits.EndpointTrait"));
-    put(KeyCredentialTrait.class, new ClassDetails(KeyCredentialTrait.class, "io.clientcore.core.models.traits.KeyCredentialTrait"));
-    put(TypeReference.class, new ClassDetails(TypeReference.class, "io.clientcore.core.models.TypeReference"));
-    put(ClientLogger.class, new ClassDetails(ClientLogger.class, "io.clientcore.core.util.ClientLogger"));
-    put(LogLevel.class, new ClassDetails(LogLevel.class, "io.clientcore.core.util.ClientLogger.LogLevel"));
-  }};
-
-  private static ClassType.Builder getClassTypeBuilder(Class<?> classKey) {
-    if (!JavaSettings.getInstance().isBranded()) {
-      if (CLASS_TYPE_MAPPING.containsKey(classKey)) {
-        return new ClassType.Builder(false).knownClass(CLASS_TYPE_MAPPING.get(classKey).getGenericClass());
-      } else {
-        return new Builder(false).packageName(classKey.getPackage().getName()
-            .replace(ExternalPackage.AZURE_CORE_PACKAGE_NAME, ExternalPackage.CLIENTCORE_PACKAGE_NAME)
-            .replace(ExternalPackage.AZURE_JSON_PACKAGE_NAME, ExternalPackage.CLIENTCORE_JSON_PACKAGE_NAME))
-          .name(classKey.getSimpleName());
-      }
-    } else {
-      if (CLASS_TYPE_MAPPING.containsKey(classKey)) {
-        return new ClassType.Builder(false).knownClass(CLASS_TYPE_MAPPING.get(classKey).getAzureClass());
-      } else {
-        return new Builder(false).packageName(classKey.getPackage().getName()).name(classKey.getSimpleName());
-      }
-    }
-  }
-
-  public static final ClassType REQUEST_CONDITIONS = new Builder().knownClass(RequestConditions.class).build();
-  public static final ClassType MATCH_CONDITIONS = new Builder().knownClass(MatchConditions.class).build();
-  public static final ClassType CORE_UTILS = getClassTypeBuilder(CoreUtils.class).build();
-  public static final ClassType RESPONSE = getClassTypeBuilder(Response.class).build();
-  public static final ClassType SIMPLE_RESPONSE = getClassTypeBuilder(SimpleResponse.class).build();
-  public static final ClassType EXPANDABLE_STRING_ENUM = getClassTypeBuilder(ExpandableStringEnum.class).build();
-  public static final ClassType EXPANDABLE_ENUM = getClassTypeBuilder(ExpandableEnum.class).build();
-  public static final ClassType HTTP_PIPELINE_BUILDER = getClassTypeBuilder(HttpPipelineBuilder.class).build();
-  public static final ClassType KEY_CREDENTIAL_POLICY = getClassTypeBuilder(KeyCredentialPolicy.class).build();
-  public static final ClassType KEY_CREDENTIAL_TRAIT = getClassTypeBuilder(KeyCredentialTrait.class).build();
-  public static final ClassType ENDPOINT_TRAIT = getClassTypeBuilder(EndpointTrait.class).build();
-  public static final ClassType HTTP_TRAIT = getClassTypeBuilder(HttpTrait.class).build();
-  public static final ClassType CONFIGURATION_TRAIT = getClassTypeBuilder(ConfigurationTrait.class).build();
-  public static final ClassType PROXY_TRAIT = new ClassType.Builder(false)
-    .packageName("io.clientcore.core.models.traits").name("ProxyTrait")
-    .build();
-  public static final ClassType POLL_OPERATION_DETAILS = getClassTypeBuilder(PollOperationDetails.class).build();
-  public static final ClassType JSON_SERIALIZABLE = getClassTypeBuilder(JsonSerializable.class).build();
-  public static final ClassType JSON_WRITER = getClassTypeBuilder(JsonWriter.class).build();
-  public static final ClassType JSON_READER = getClassTypeBuilder(JsonReader.class).build();
-  public static final ClassType JSON_TOKEN = getClassTypeBuilder(JsonToken.class).build();
-
-  public static final ClassType VOID = new ClassType.Builder(false).knownClass(Void.class).build();
-
-  public static final ClassType BOOLEAN = new Builder(false).knownClass(Boolean.class)
-    .defaultValueExpressionConverter(String::toLowerCase)
-    .jsonToken("JsonToken.BOOLEAN")
-    .jsonDeserializationMethod("getNullable(JsonReader::getBoolean)")
-    .serializationMethodBase("writeBoolean")
-    .xmlElementDeserializationMethod("getNullableElement(Boolean::parseBoolean)")
-    .xmlAttributeDeserializationTemplate("%s.getNullableAttribute(%s, %s, Boolean::parseBoolean)")
-    .build();
-
-  public static final ClassType BYTE = new Builder(false).knownClass(Byte.class)
-    .jsonDeserializationMethod("getNullable(JsonReader::getInt)")
-    .jsonToken("JsonToken.NUMBER")
-    .serializationMethodBase("writeNumber")
-    .xmlElementDeserializationMethod("getNullableElement(Byte::parseByte)")
-    .xmlAttributeDeserializationTemplate("%s.getNullableAttribute(%s, %s, Byte::parseByte)")
-    .build();
-
-  public static final ClassType INTEGER = new Builder(false).knownClass(Integer.class)
-    .defaultValueExpressionConverter(Function.identity())
-    .jsonToken("JsonToken.NUMBER")
-    .jsonDeserializationMethod("getNullable(JsonReader::getInt)")
-    .serializationMethodBase("writeNumber")
-    .xmlElementDeserializationMethod("getNullableElement(Integer::parseInt)")
-    .xmlAttributeDeserializationTemplate("%s.getNullableAttribute(%s, %s, Integer::parseInt)")
-    .build();
-
-  public static final ClassType INTEGER_AS_STRING = new Builder(false)
-    .knownClass(Integer.class)
-    .defaultValueExpressionConverter(defaultValueExpression -> "Integer.parseInt(\"" + defaultValueExpression + "\")")
-    .jsonToken("JsonToken.NUMBER")
-    .jsonDeserializationMethod("getNullable(nonNullReader -> Integer.parseInt(nonNullReader.getString()))")
-    .serializationMethodBase("writeString")
-    .serializationValueGetterModifier(valueGetter -> "Objects.toString(" + valueGetter + ", null)")
-    .xmlElementDeserializationMethod("getNullableElement(Integer::valueOf)")
-    .xmlAttributeDeserializationTemplate("%s.getNullableAttribute(%s, %s, Integer::valueOf)")
-    .build();
-
-  public static final ClassType LONG = new Builder(false)
-    .prototypeAsLong()
-    .build();
-
-  public static final ClassType LONG_AS_STRING = new Builder(false)
-    .prototypeAsLong()
-    .defaultValueExpressionConverter(defaultValueExpression -> "Long.parseLong(\"" + defaultValueExpression + "\")")
-    .jsonToken("JsonToken.STRING")
-    .jsonDeserializationMethod("getNullable(nonNullReader -> Long.parseLong(nonNullReader.getString()))")
-    .serializationMethodBase("writeString")
-    .serializationValueGetterModifier(valueGetter -> "Objects.toString(" + valueGetter + ", null)")
-    .xmlElementDeserializationMethod("getNullableElement(Long::valueOf)")
-    .xmlAttributeDeserializationTemplate("%s.getNullableAttribute(%s, %s, Long::valueOf)")
-    .build();
-
-  public static final ClassType FLOAT = new Builder(false).knownClass(Float.class)
-    .defaultValueExpressionConverter(defaultValueExpression -> Float.parseFloat(defaultValueExpression) + "F")
-    .jsonToken("JsonToken.NUMBER")
-    .jsonDeserializationMethod("getNullable(JsonReader::getFloat)")
-    .serializationMethodBase("writeNumber")
-    .xmlElementDeserializationMethod("getNullableElement(Float::parseFloat)")
-    .xmlAttributeDeserializationTemplate("%s.getNullableAttribute(%s, %s, Float::parseFloat)")
-    .build();
-
-  public static final ClassType DOUBLE = new Builder(false).knownClass(Double.class)
-    .prototypeAsDouble()
-    .build();
-
-  public static final ClassType CHARACTER = new Builder(false).knownClass(Character.class)
-    .defaultValueExpressionConverter(defaultValueExpression -> String.valueOf((defaultValueExpression.charAt(0))))
-    .jsonToken("JsonToken.STRING")
-    .serializationValueGetterModifier(valueGetter -> "Objects.toString(" + valueGetter + ", null)")
-    .jsonDeserializationMethod("getNullable(nonNullReader -> nonNullReader.getString().charAt(0))")
-    .serializationMethodBase("writeString")
-    .xmlElementDeserializationMethod("getNullableElement(nonNullString -> nonNullString.charAt(0))")
-    .xmlAttributeDeserializationTemplate("%s.getNullableAttribute(%s, %s, nonNullString -> nonNullString.charAt(0))")
-    .build();
-
-  public static final ClassType STRING = new Builder(false).knownClass(String.class)
-    .defaultValueExpressionConverter(defaultValueExpression -> "\"" + TemplateUtil.escapeString(defaultValueExpression) + "\"")
-    .jsonToken("JsonToken.STRING")
-    .jsonDeserializationMethod("getString()")
-    .serializationMethodBase("writeString")
-    .xmlElementDeserializationMethod("getStringElement()")
-    .xmlAttributeDeserializationTemplate("%s.getStringAttribute(%s, %s)")
-    .build();
-
-  public static final ClassType BASE_64_URL = getClassTypeBuilder(Base64Url.class)
-    .serializationValueGetterModifier(valueGetter -> "Objects.toString(" + valueGetter + ", null)")
-    .jsonToken("JsonToken.STRING")
-    .jsonDeserializationMethod("getNullable(nonNullReader -> new Base64Url(nonNullReader.getString()))")
-    .serializationMethodBase("writeString")
-    .xmlElementDeserializationMethod("getNullableElement(Base64Url::new)")
-    .xmlAttributeDeserializationTemplate("%s.getNullableAttribute(%s, %s, Base64Url::new)")
-    .build();
-
-  public static final ClassType ANDROID_BASE_64_URL = new ClassType.Builder(false)
-    .packageName("com.azure.android.core.util").name("Base64Url")
-    .build();
-
-  public static final ClassType LOCAL_DATE = new Builder(false).knownClass(java.time.LocalDate.class)
-    .defaultValueExpressionConverter(defaultValueExpression -> "LocalDate.parse(\"" + defaultValueExpression + "\")")
-    .jsonToken("JsonToken.STRING")
-    .serializationValueGetterModifier(valueGetter -> "Objects.toString(" + valueGetter + ", null)")
-    .jsonDeserializationMethod("getNullable(nonNullReader -> LocalDate.parse(nonNullReader.getString()))")
-    .serializationMethodBase("writeString")
-    .xmlElementDeserializationMethod("getNullableElement(LocalDate::parse)")
-    .xmlAttributeDeserializationTemplate("%s.getNullableAttribute(%s, %s, LocalDate::parse)")
-    .build();
-
-  public static final ClassType ANDROID_LOCAL_DATE = new ClassType.Builder(false)
-    .packageName("org.threeten.bp").name("LocalDate")
-    .build();
-
-  public static final ClassType DATE_TIME = new Builder(false).knownClass(OffsetDateTime.class)
-    .defaultValueExpressionConverter(defaultValueExpression -> "OffsetDateTime.parse(\"" + defaultValueExpression + "\")")
-    .jsonToken("JsonToken.STRING")
-    .serializationValueGetterModifier(valueGetter -> valueGetter + " == null ? null : DateTimeFormatter.ISO_OFFSET_DATE_TIME.format(" + valueGetter + ")")
-    .jsonDeserializationMethod("getNullable(nonNullReader -> " + CORE_UTILS.getName() + ".parseBestOffsetDateTime(nonNullReader.getString()))")
-    .serializationMethodBase("writeString")
-    .xmlElementDeserializationMethod("getNullableElement(dateString -> " + CORE_UTILS.getName() + ".parseBestOffsetDateTime(dateString))")
-    .xmlAttributeDeserializationTemplate("%s.getNullableAttribute(%s, %s, dateString -> " + CORE_UTILS.getName() + ".parseBestOffsetDateTime(dateString))")
-    .build();
-
-  public static final ClassType DURATION = new Builder(false).knownClass(Duration.class)
-    .defaultValueExpressionConverter(defaultValueExpression -> "Duration.parse(\"" + defaultValueExpression + "\")")
-    .jsonToken("JsonToken.STRING")
-    .serializationValueGetterModifier(valueGetter -> CORE_UTILS.getName() + ".durationToStringWithDays(" + valueGetter + ")")
-    .jsonDeserializationMethod("getNullable(nonNullReader -> Duration.parse(nonNullReader.getString()))")
-    .serializationMethodBase("writeString")
-    .xmlElementDeserializationMethod("getNullableElement(Duration::parse)")
-    .xmlAttributeDeserializationTemplate("%s.getNullableAttribute(%s, %s, Duration::parse)")
-    .build();
-
-  public static final ClassType ANDROID_DURATION = new ClassType.Builder(false)
-    .packageName("org.threeten.bp").name("Duration")
-    .build();
-
-  public static final ClassType DATE_TIME_RFC_1123 = getClassTypeBuilder(DateTimeRfc1123.class)
-    .defaultValueExpressionConverter(defaultValueExpression -> "new DateTimeRfc1123(\"" + defaultValueExpression + "\")")
-    .jsonToken("JsonToken.STRING")
-    .serializationValueGetterModifier(valueGetter -> "Objects.toString(" + valueGetter + ", null)")
-    .jsonDeserializationMethod("getNullable(nonNullReader -> new DateTimeRfc1123(nonNullReader.getString()))")
-    .serializationMethodBase("writeString")
-    .xmlElementDeserializationMethod("getNullableElement(DateTimeRfc1123::new)")
-    .xmlAttributeDeserializationTemplate("%s.getNullableAttribute(%s, %s, DateTimeRfc1123::new)")
-    .build();
-
-  public static final ClassType ANDROID_DATE_TIME_RFC_1123 = new ClassType.Builder(false)
-    .packageName("com.azure.android.core.util").name("DateTimeRfc1123")
-    .build();
-
-  public static final ClassType BIG_DECIMAL = new Builder(false).knownClass(BigDecimal.class)
-    .defaultValueExpressionConverter(defaultValueExpression -> "new BigDecimal(\"" + defaultValueExpression + "\")")
-    .jsonToken("JsonToken.NUMBER")
-    .serializationMethodBase("writeNumber")
-    .jsonDeserializationMethod("getNullable(nonNullReader -> new BigDecimal(nonNullReader.getString()))")
-    .xmlElementDeserializationMethod("getNullableElement(BigDecimal::new)")
-    .xmlAttributeDeserializationTemplate("%s.getNullableAttribute(%s, %s, BigDecimal::new)")
-    .build();
-
-  public static final ClassType UUID = new Builder(false).knownClass(java.util.UUID.class)
-    .defaultValueExpressionConverter(defaultValueExpression -> "UUID.fromString(\"" + defaultValueExpression + "\")")
-    .jsonToken("JsonToken.STRING")
-    .serializationValueGetterModifier(valueGetter -> "Objects.toString(" + valueGetter + ", null)")
-    .jsonDeserializationMethod("getNullable(nonNullReader -> UUID.fromString(nonNullReader.getString()))")
-    .serializationMethodBase("writeString")
-    .xmlElementDeserializationMethod("getNullableElement(UUID::fromString)")
-    .xmlAttributeDeserializationTemplate("%s.getNullableAttribute(%s, %s, UUID::fromString)")
-    .build();
-
-  public static final ClassType OBJECT = new ClassType.Builder(false)
-    .knownClass(Object.class)
-    .build();
-
-  public static final ClassType TOKEN_CREDENTIAL = new ClassType.Builder(false).knownClass(TokenCredential.class)
-    .build();
-
-  public static final ClassType ANDROID_HTTP_RESPONSE_EXCEPTION = new ClassType.Builder(false)
-    .packageName("com.azure.android.core.http.exception").name("HttpResponseException")
-    .build();
-
-  public static final ClassType UNIX_TIME_DATE_TIME = new ClassType.Builder(false)
-    .defaultValueExpressionConverter(defaultValueExpression -> "OffsetDateTime.parse(\"" + defaultValueExpression + "\")")
-    .jsonToken("JsonToken.STRING")
-    .knownClass(OffsetDateTime.class)
-    .serializationValueGetterModifier(valueGetter -> "Objects.toString(" + valueGetter + ", null)")
-    .jsonDeserializationMethod("getNullable(nonNullReader -> OffsetDateTime.parse(nonNullReader.getString()))")
-    .serializationMethodBase("writeString")
-    .xmlElementDeserializationMethod("getNullableElement(OffsetDateTime::parse)")
-    .xmlAttributeDeserializationTemplate("%s.getNullableAttribute(%s, %s, OffsetDateTime::parse)")
-    .build();
-
-  public static final ClassType ANDROID_DATE_TIME = new ClassType.Builder(false)
-    .packageName("org.threeten.bp").name("OffsetDateTime")
-    .build();
-
-  public static final ClassType UNIX_TIME_LONG = new ClassType.Builder(false)
-    .prototypeAsLong()
-    .build();
-
-  public static final ClassType DURATION_LONG = new ClassType.Builder(false)
-    .prototypeAsLong()
-    .build();
-
-  public static final ClassType DURATION_DOUBLE = new ClassType.Builder(false)
-    .prototypeAsDouble()
-    .build();
-
-  public static final ClassType HTTP_PIPELINE = getClassTypeBuilder(HttpPipeline.class).build();
-
-  public static final ClassType ANDROID_HTTP_PIPELINE = new ClassType.Builder(false)
-    .packageName("com.azure.android.core.http").name("HttpPipeline")
-    .build();
-
-  public static final ClassType REST_PROXY = getClassTypeBuilder(RestProxy.class).build();
-
-  public static final ClassType ANDROID_REST_PROXY = new ClassType.Builder(false)
-    .packageName("com.azure.android.core.rest").name("RestProxy")
-    .build();
-
-  public static final ClassType SERIALIZER_ADAPTER = new ClassType.Builder(false).knownClass(SerializerAdapter.class)
-    .build();
-  public static final ClassType JSON_SERIALIZER = getClassTypeBuilder(JsonSerializer.class)
-    .build();
-
-  public static final ClassType ANDROID_JACKSON_SERDER = new ClassType.Builder(false)
-    .packageName("com.azure.android.core.serde.jackson").name("JacksonSerder")
-    .build();
-
-  public static final ClassType FUNCTION = new ClassType.Builder(false).knownClass(Function.class).build();
-
-  public static final ClassType BYTE_BUFFER = new ClassType.Builder(false).knownClass(ByteBuffer.class).build();
-
-  public static final ClassType URL = new Builder(false)
-    .defaultValueExpressionConverter(defaultValueExpression -> "new URL(\"" + defaultValueExpression + "\")")
-    .knownClass(java.net.URL.class)
-    .jsonToken("JsonToken.STRING")
-    .serializationValueGetterModifier(valueGetter -> "Objects.toString(" + valueGetter + ", null)")
-    .jsonDeserializationMethod("getNullable(nonNullReader -> new URL(nonNullReader.getString()))")
-    .serializationMethodBase("writeString")
-    .xmlElementDeserializationMethod("getNullableElement(urlString -> { try { return new URL(urlString); } catch (MalformedURLException e) { throw new XMLStreamException(e); } })")
-    .xmlAttributeDeserializationTemplate("%s.getNullableAttribute(%s, %s, URL::new)")
-    .build();
-
-  public static final ClassType STREAM_RESPONSE = new ClassType.Builder(false).knownClass(StreamResponse.class)
-    .build();
-
-  public static final ClassType INPUT_STREAM = new ClassType.Builder(false).knownClass(InputStream.class)
-    .build();
-
-  public static final ClassType CONTEXT = ClassType.getClassTypeBuilder(Context.class)
-    .defaultValueExpressionConverter(epr -> "com.azure.core.util.Context.NONE")
-    .build();
-
-  public static final ClassType ANDROID_CONTEXT = new ClassType.Builder(false)
-    .packageName("com.azure.android.core.util").name("Context")
-    .build();
-
-  public static final ClassType CLIENT_LOGGER = ClassType.getClassTypeBuilder(ClientLogger.class).build();
-  public static final ClassType LOG_LEVEL = ClassType.getClassTypeBuilder(LogLevel.class).build();
-
-  public static final ClassType AZURE_ENVIRONMENT = new ClassType.Builder(false)
-    .packageName("com.azure.core.management").name("AzureEnvironment")
-    .build();
-
-  public static final ClassType HTTP_CLIENT = getClassTypeBuilder(HttpClient.class).build();
-
-  public static final ClassType ANDROID_HTTP_CLIENT = new ClassType.Builder(false)
-    .packageName("com.azure.android.core.http").name("HttpClient")
-    .build();
-
-  public static final ClassType HTTP_PIPELINE_POLICY = getClassTypeBuilder(HttpPipelinePolicy.class).build();
-
-  public static final ClassType ANDROID_HTTP_PIPELINE_POLICY = new ClassType.Builder(false)
-    .packageName("com.azure.android.core.http").name("HttpPipelinePolicy")
-    .build();
-
-  public static final ClassType HTTP_LOG_OPTIONS = getClassTypeBuilder(HttpLogOptions.class).build();
-
-  public static final ClassType ANDROID_HTTP_LOG_OPTIONS = new ClassType.Builder(false)
-    .packageName("com.azure.android.core.http.policy").name("HttpLogOptions")
-    .build();
-
-  public static final ClassType CONFIGURATION = getClassTypeBuilder(Configuration.class).build();
-
-  public static final ClassType SERVICE_VERSION = new ClassType.Builder(false).knownClass(ServiceVersion.class)
-    .build();
-
-  public static final ClassType AZURE_KEY_CREDENTIAL = new ClassType.Builder(false)
-    .knownClass(AzureKeyCredential.class)
-    .build();
-
-  public static final ClassType KEY_CREDENTIAL = getClassTypeBuilder(KeyCredential.class).build();
-
-  public static final ClassType RETRY_POLICY = getClassTypeBuilder(RetryPolicy.class).build();
-  public static final ClassType REDIRECT_POLICY = getClassTypeBuilder(RedirectPolicy.class).build();
-
-  public static final ClassType RETRY_OPTIONS = getClassTypeBuilder(RetryOptions.class).build();
-
-  public static final ClassType REDIRECT_OPTIONS = new ClassType.Builder(false)
-    .packageName("io.clientcore.core.http.models").name("HttpRedirectOptions")
-    .build();
-
-  public static final ClassType ANDROID_RETRY_POLICY = new ClassType.Builder(false)
-    .packageName("com.azure.android.core.http.policy").name("RetryPolicy")
-    .build();
-
-  public static final ClassType JSON_PATCH_DOCUMENT = new ClassType.Builder(false).knownClass(JsonPatchDocument.class)
-    .jsonToken("JsonToken.START_OBJECT")
-    .build();
-
-  public static final ClassType BINARY_DATA = getClassTypeBuilder(BinaryData.class)
-    .defaultValueExpressionConverter(defaultValueExpression -> "BinaryData.fromObject(\"" + defaultValueExpression + "\")")
-    // When used as model property, serialization code will not use the "writeUntyped(nullableVar)",
-    // because some backend would fail the request on "null" value.
-    .serializationMethodBase("writeUntyped")
-    .serializationValueGetterModifier(valueGetter -> valueGetter + " == null ? null : " + valueGetter + ".toObject(Object.class)")
-    .jsonDeserializationMethod("getNullable(nonNullReader -> BinaryData.fromObject(nonNullReader.readUntyped()))")
-    .xmlElementDeserializationMethod("getNullableElement(BinaryData::fromObject)")
-    .xmlAttributeDeserializationTemplate("%s.getNullableAttribute(%s, %s, BinaryData::fromObject)")
-    .build();
-
-  public static final ClassType REQUEST_OPTIONS = getClassTypeBuilder(RequestOptions.class).build();
-  public static final ClassType PROXY_OPTIONS = getClassTypeBuilder(ProxyOptions.class).build();
-  public static final ClassType CLIENT_OPTIONS = getClassTypeBuilder(ClientOptions.class).build();
-  public static final ClassType HTTP_REQUEST = getClassTypeBuilder(HttpRequest.class).build();
-  public static final ClassType HTTP_HEADERS = getClassTypeBuilder(HttpHeaders.class).build();
-  public static final ClassType HTTP_HEADER_NAME = getClassTypeBuilder(HttpHeaderName.class).build();
-
-  // Java exception types
-  public static final ClassType HTTP_RESPONSE_EXCEPTION = getClassTypeBuilder(HttpResponseException.class).build();
-  public static final ClassType CLIENT_AUTHENTICATION_EXCEPTION = getClassTypeBuilder(ClientAuthenticationException.class)
-    .build();
-  public static final ClassType RESOURCE_EXISTS_EXCEPTION = getClassTypeBuilder(ResourceExistsException.class)
-    .build();
-  public static final ClassType RESOURCE_MODIFIED_EXCEPTION = getClassTypeBuilder(ResourceModifiedException.class)
-    .build();
-  public static final ClassType RESOURCE_NOT_FOUND_EXCEPTION = getClassTypeBuilder(ResourceNotFoundException.class)
-    .build();
-  public static final ClassType TOO_MANY_REDIRECTS_EXCEPTION = getClassTypeBuilder(TooManyRedirectsException.class)
-    .build();
-  public static final ClassType RESPONSE_ERROR = new Builder()
-    .knownClass(ResponseError.class)
-    .jsonToken("JsonToken.START_OBJECT")
-    .build();
-  public static final ClassType RESPONSE_INNER_ERROR = new Builder()
-    .packageName("com.azure.core.models").name("ResponseInnerError")
-    .jsonToken("JsonToken.START_OBJECT")
-    .build();
-
-  private final String fullName;
-  private final String packageName;
-  private final String name;
-  private final List<String> implementationImports;
-  private final XmsExtensions extensions;
-  private final Function<String, String> defaultValueExpressionConverter;
-  private final boolean isSwaggerType;
-  private final Function<String, String> serializationValueGetterModifier;
-  private final String jsonToken;
-  private final String serializationMethodBase;
-  private final String jsonDeserializationMethod;
-  private final String xmlAttributeDeserializationTemplate;
-  private final String xmlElementDeserializationMethod;
-  private final boolean usedInXml;
-
-  private ClassType(String packageKeyword, String name, List<String> implementationImports, XmsExtensions extensions,
-                    Function<String, String> defaultValueExpressionConverter, boolean isSwaggerType, String jsonToken,
-                    String serializationMethodBase, Function<String, String> serializationValueGetterModifier,
-                    String jsonDeserializationMethod, String xmlAttributeDeserializationTemplate,
-                    String xmlElementDeserializationMethod, boolean usedInXml) {
-    this.fullName = packageKeyword + "." + name;
-    this.packageName = packageKeyword;
-    this.name = name;
-    this.implementationImports = implementationImports;
-    this.extensions = extensions;
-    this.defaultValueExpressionConverter = defaultValueExpressionConverter;
-    this.isSwaggerType = isSwaggerType;
-    this.jsonToken = jsonToken;
-    this.serializationMethodBase = serializationMethodBase;
-    this.serializationValueGetterModifier = serializationValueGetterModifier;
-    this.jsonDeserializationMethod = jsonDeserializationMethod;
-    this.xmlAttributeDeserializationTemplate = xmlAttributeDeserializationTemplate;
-    this.xmlElementDeserializationMethod = xmlElementDeserializationMethod;
-    this.usedInXml = usedInXml;
-  }
-
-  public final String getPackage() {
-    return packageName;
-  }
-
-  public final String getName() {
-    return name;
-  }
-
-  private List<String> getImplementationImports() {
-    return implementationImports;
-  }
-
-  public XmsExtensions getExtensions() {
-    return extensions;
-  }
-
-  private Function<String, String> getDefaultValueExpressionConverter() {
-    return defaultValueExpressionConverter;
-  }
-
-  public final boolean isBoxedType() {
-    // TODO (alzimmer): This should be a property on the ClassType
-    return this.equals(ClassType.VOID)
-      || this.equals(ClassType.BOOLEAN)
-      || this.equals(ClassType.BYTE)
-      || this.equals(ClassType.INTEGER)
-      || this.equals(ClassType.LONG)
-      || this.equals(ClassType.FLOAT)
-      || this.equals(ClassType.DOUBLE);
-  }
-
-  @Override
-  public String toString() {
-    return name;
-  }
-
-  @Override
-  public boolean equals(final Object other) {
-    if (this == other) {
-      return true;
-    }
-    if (!(other instanceof ClassType)) {
-      return false;
-    }
-    ClassType that = (ClassType) other;
-    return Objects.equals(this.name, that.name) && Objects.equals(this.packageName, that.packageName);
-  }
-
-  @Override
-  public int hashCode() {
-    return Objects.hash(packageName, name);
-  }
-
-  public final IType asNullable() {
-    return this;
-  }
-
-  public final boolean contains(IType type) {
-    return this.equals(type);
-  }
-
-  public final String getFullName() {
-    return fullName;
-  }
-
-  public final void addImportsTo(Set<String> imports, boolean includeImplementationImports) {
-    if (!getPackage().equals("java.lang")) {
-      imports.add(fullName);
-    }
-=======
     public static final ClassType ANDROID_HTTP_RESPONSE_EXCEPTION
         = new ClassType.Builder(false).packageName("com.azure.android.core.http.exception")
             .name("HttpResponseException")
             .build();
->>>>>>> 3fdc695c
 
     public static final ClassType UNIX_TIME_DATE_TIME = new ClassType.Builder(false)
         .defaultValueExpressionConverter(
