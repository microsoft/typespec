--- conflicted
+++ resolved
@@ -29,7 +29,6 @@
 public final class MapperUtils {
     /**
      * Create enum client type from code model.
-<<<<<<< HEAD
      *
      * @param enumType                      code model schema for enum
      * @param expandable                    whether it's expandable enum
@@ -52,16 +51,6 @@
      * @return enum client type
      */
     public static IType createEnumType(ChoiceSchema enumType, boolean expandable, boolean useCodeModelNameForEnumMember, String serializationMethodName, String deserializationMethodName, IType wireType) {
-=======
-     * 
-     * @param enumType code model schema for enum
-     * @param expandable whether it's expandable enum
-     * @param useCodeModelNameForEnumMember whether to use code model enum member name for client enum member name
-     * @return enum client type
-     */
-    public static IType createEnumType(ChoiceSchema enumType, boolean expandable,
-        boolean useCodeModelNameForEnumMember) {
->>>>>>> 3fdc695c
         JavaSettings settings = JavaSettings.getInstance();
         String enumTypeName = enumType.getLanguage().getJava().getName();
 
@@ -113,18 +102,13 @@
                 }
             }
 
-<<<<<<< HEAD
             return new EnumType.Builder()
                 .packageName(enumPackage)
-=======
-            return new EnumType.Builder().packageName(enumPackage)
->>>>>>> 3fdc695c
                 .name(enumTypeName)
                 .description(description)
                 .expandable(expandable)
                 .values(enumValues)
                 .elementType(Mappers.getSchemaMapper().map(enumType.getChoiceType()))
-<<<<<<< HEAD
                 .implementationDetails(new ImplementationDetails.Builder()
                     .usages(SchemaUtil.mapSchemaContext(enumType.getUsage()))
                     .build())
@@ -132,12 +116,6 @@
                 .fromMethodName(deserializationMethodName)
                 .toMethodName(serializationMethodName)
                 .wireType(wireType)
-=======
-                .implementationDetails(
-                    new ImplementationDetails.Builder().usages(SchemaUtil.mapSchemaContext(enumType.getUsage()))
-                        .build())
-                .crossLanguageDefinitionId(enumType.getCrossLanguageDefinitionId())
->>>>>>> 3fdc695c
                 .build();
         }
     }
