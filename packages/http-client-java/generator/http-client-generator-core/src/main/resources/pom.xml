--- conflicted
+++ resolved
@@ -40,31 +40,19 @@
     <dependency>
       <groupId>com.azure</groupId>
       <artifactId>azure-core</artifactId>
-<<<<<<< HEAD
-      <version>1.53.0</version>
-=======
       <version>1.54.0</version>
->>>>>>> cebe5a42
     </dependency>
     <dependency>
       <groupId>com.azure</groupId>
       <artifactId>azure-core-http-netty</artifactId>
-<<<<<<< HEAD
-      <version>1.15.5</version>
-=======
       <version>1.15.6</version>
->>>>>>> cebe5a42
     </dependency>
 
     <!-- Test Dependencies -->
     <dependency>
       <groupId>com.azure</groupId>
       <artifactId>azure-core-test</artifactId>
-<<<<<<< HEAD
-      <version>1.27.0-beta.2</version>
-=======
       <version>1.27.0-beta.3</version>
->>>>>>> cebe5a42
       <scope>test</scope>
     </dependency>
   </dependencies>
