<?xml version="1.0" encoding="UTF-8"?>
<project xmlns="http://maven.apache.org/POM/4.0.0"
         xmlns:xsi="http://www.w3.org/2001/XMLSchema-instance"
         xsi:schemaLocation="http://maven.apache.org/POM/4.0.0 http://maven.apache.org/xsd/maven-4.0.0.xsd">
<<<<<<< HEAD
    <modelVersion>4.0.0</modelVersion>

    <groupId>com.microsoft.typespec</groupId>
    <artifactId>typespec-java-generator</artifactId>
    <version>1.0.0-beta.1</version>
    <packaging>pom</packaging>

    <properties>
        <maven.compiler.source>11</maven.compiler.source>
        <maven.compiler.target>11</maven.compiler.target>
        <project.build.sourceEncoding>UTF-8</project.build.sourceEncoding>
    </properties>

    <modules>
        <module>http-client-generator</module>
        <module>http-client-generator-mgmt</module>
        <module>http-client-generator-core</module>
    </modules>

    <profiles>
        <profile>
            <id>test</id>
            <activation>
                <property>
                    <name>test</name>
                </property>
            </activation>
            <modules>
                <module>http-client-generator-test</module>
            </modules>
        </profile>
    </profiles>

    <build>
        <pluginManagement>
            <plugins>
                <plugin>
                    <groupId>org.apache.maven.plugins</groupId>
                    <artifactId>maven-surefire-plugin</artifactId>
                    <version>3.2.5</version>
                </plugin>
            </plugins>
        </pluginManagement>
    </build>
=======
  <modelVersion>4.0.0</modelVersion>

  <groupId>com.microsoft.typespec</groupId>
  <artifactId>typespec-java-generator</artifactId>
  <version>1.0.0-beta.1</version>
  <packaging>pom</packaging>

  <properties>
    <maven.compiler.source>11</maven.compiler.source>
    <maven.compiler.target>11</maven.compiler.target>
    <project.build.sourceEncoding>UTF-8</project.build.sourceEncoding>

    <spotless.config.path></spotless.config.path>
  </properties>

  <modules>
    <module>http-client-generator</module>
    <module>http-client-generator-mgmt</module>
    <module>http-client-generator-core</module>
  </modules>

  <profiles>
    <profile>
      <id>test</id>
      <activation>
        <property>
          <name>test</name>
        </property>
      </activation>
      <modules>
        <module>http-client-generator-test</module>
      </modules>
    </profile>
  </profiles>

  <build>
    <pluginManagement>
      <plugins>
        <plugin>
          <groupId>org.apache.maven.plugins</groupId>
          <artifactId>maven-clean-plugin</artifactId>
          <version>3.4.0</version>
        </plugin>

        <plugin>
          <groupId>org.apache.maven.plugins</groupId>
          <artifactId>maven-resources-plugin</artifactId>
          <version>3.3.1</version>
        </plugin>

        <plugin>
          <groupId>org.apache.maven.plugins</groupId>
          <artifactId>maven-compiler-plugin</artifactId>
          <version>3.13.0</version>
          <configuration>
            <source>${maven.compiler.source}</source>
            <target>${maven.compiler.target}</target>
          </configuration>
        </plugin>

        <plugin>
          <groupId>org.apache.maven.plugins</groupId>
          <artifactId>maven-surefire-plugin</artifactId>
          <version>3.5.0</version>
        </plugin>

        <plugin>
          <groupId>org.apache.maven.plugins</groupId>
          <artifactId>maven-jar-plugin</artifactId>
          <version>3.4.2</version>
        </plugin>

        <plugin>
          <groupId>org.apache.maven.plugins</groupId>
          <artifactId>maven-javadoc-plugin</artifactId>
          <version>3.10.0</version>
        </plugin>

        <plugin>
          <groupId>org.apache.maven.plugins</groupId>
          <artifactId>maven-install-plugin</artifactId>
          <version>3.1.3</version>
        </plugin>

        <plugin>
          <groupId>com.diffplug.spotless</groupId>
          <artifactId>spotless-maven-plugin</artifactId>
          <version>2.40.0</version>
          <configuration>
            <java>
              <includes>
                <include>src/main/java/**/*.java</include>
                <include>src/samples/java/**/*.java</include>
                <include>src/test/java/**/*.java</include>
              </includes>

              <removeUnusedImports/>
              <importOrder/>
              <eclipse>
                <version>4.21</version>
                <file>${spotless.config.path}eclipse-format-azure-sdk-for-java.xml</file>
              </eclipse>
            </java>
          </configuration>
        </plugin>
      </plugins>
    </pluginManagement>

    <plugins>
      <plugin>
        <groupId>com.diffplug.spotless</groupId>
        <artifactId>spotless-maven-plugin</artifactId>
        <version>2.40.0</version>
        <executions>
          <execution>
            <id>spotless-apply</id>
            <goals>
              <goal>apply</goal>
            </goals>
            <phase>process-sources</phase>
          </execution>
          <execution>
            <id>spotless-check</id>
            <goals>
              <goal>check</goal>
            </goals>
            <phase>verify</phase>
          </execution>
        </executions>
      </plugin>
    </plugins>
  </build>
>>>>>>> 8eb635f7
</project><|MERGE_RESOLUTION|>--- conflicted
+++ resolved
@@ -2,7 +2,6 @@
 <project xmlns="http://maven.apache.org/POM/4.0.0"
          xmlns:xsi="http://www.w3.org/2001/XMLSchema-instance"
          xsi:schemaLocation="http://maven.apache.org/POM/4.0.0 http://maven.apache.org/xsd/maven-4.0.0.xsd">
-<<<<<<< HEAD
     <modelVersion>4.0.0</modelVersion>
 
     <groupId>com.microsoft.typespec</groupId>
@@ -14,6 +13,7 @@
         <maven.compiler.source>11</maven.compiler.source>
         <maven.compiler.target>11</maven.compiler.target>
         <project.build.sourceEncoding>UTF-8</project.build.sourceEncoding>
+        <spotless.config.path></spotless.config.path>
     </properties>
 
     <modules>
@@ -37,148 +37,99 @@
     </profiles>
 
     <build>
-        <pluginManagement>
-            <plugins>
-                <plugin>
-                    <groupId>org.apache.maven.plugins</groupId>
-                    <artifactId>maven-surefire-plugin</artifactId>
-                    <version>3.2.5</version>
-                </plugin>
-            </plugins>
-        </pluginManagement>
-    </build>
-=======
-  <modelVersion>4.0.0</modelVersion>
+    <pluginManagement>
+        <plugins>
+            <plugin>
+                <groupId>org.apache.maven.plugins</groupId>
+                <artifactId>maven-clean-plugin</artifactId>
+                <version>3.4.0</version>
+            </plugin>
 
-  <groupId>com.microsoft.typespec</groupId>
-  <artifactId>typespec-java-generator</artifactId>
-  <version>1.0.0-beta.1</version>
-  <packaging>pom</packaging>
+            <plugin>
+                <groupId>org.apache.maven.plugins</groupId>
+                <artifactId>maven-resources-plugin</artifactId>
+                <version>3.3.1</version>
+            </plugin>
 
-  <properties>
-    <maven.compiler.source>11</maven.compiler.source>
-    <maven.compiler.target>11</maven.compiler.target>
-    <project.build.sourceEncoding>UTF-8</project.build.sourceEncoding>
+            <plugin>
+                <groupId>org.apache.maven.plugins</groupId>
+                <artifactId>maven-compiler-plugin</artifactId>
+                <version>3.13.0</version>
+                <configuration>
+                    <source>${maven.compiler.source}</source>
+                    <target>${maven.compiler.target}</target>
+                </configuration>
+            </plugin>
 
-    <spotless.config.path></spotless.config.path>
-  </properties>
+            <plugin>
+                <groupId>org.apache.maven.plugins</groupId>
+                <artifactId>maven-surefire-plugin</artifactId>
+                <version>3.5.0</version>
+            </plugin>
 
-  <modules>
-    <module>http-client-generator</module>
-    <module>http-client-generator-mgmt</module>
-    <module>http-client-generator-core</module>
-  </modules>
+            <plugin>
+                <groupId>org.apache.maven.plugins</groupId>
+                <artifactId>maven-jar-plugin</artifactId>
+                <version>3.4.2</version>
+            </plugin>
 
-  <profiles>
-    <profile>
-      <id>test</id>
-      <activation>
-        <property>
-          <name>test</name>
-        </property>
-      </activation>
-      <modules>
-        <module>http-client-generator-test</module>
-      </modules>
-    </profile>
-  </profiles>
+            <plugin>
+                <groupId>org.apache.maven.plugins</groupId>
+                <artifactId>maven-javadoc-plugin</artifactId>
+                <version>3.10.0</version>
+            </plugin>
 
-  <build>
-    <pluginManagement>
-      <plugins>
-        <plugin>
-          <groupId>org.apache.maven.plugins</groupId>
-          <artifactId>maven-clean-plugin</artifactId>
-          <version>3.4.0</version>
-        </plugin>
+            <plugin>
+                <groupId>org.apache.maven.plugins</groupId>
+                <artifactId>maven-install-plugin</artifactId>
+                <version>3.1.3</version>
+            </plugin>
 
-        <plugin>
-          <groupId>org.apache.maven.plugins</groupId>
-          <artifactId>maven-resources-plugin</artifactId>
-          <version>3.3.1</version>
-        </plugin>
+            <plugin>
+                <groupId>com.diffplug.spotless</groupId>
+                <artifactId>spotless-maven-plugin</artifactId>
+                <version>2.40.0</version>
+                <configuration>
+                    <java>
+                        <includes>
+                            <include>src/main/java/**/*.java</include>
+                            <include>src/samples/java/**/*.java</include>
+                            <include>src/test/java/**/*.java</include>
+                        </includes>
 
-        <plugin>
-          <groupId>org.apache.maven.plugins</groupId>
-          <artifactId>maven-compiler-plugin</artifactId>
-          <version>3.13.0</version>
-          <configuration>
-            <source>${maven.compiler.source}</source>
-            <target>${maven.compiler.target}</target>
-          </configuration>
-        </plugin>
-
-        <plugin>
-          <groupId>org.apache.maven.plugins</groupId>
-          <artifactId>maven-surefire-plugin</artifactId>
-          <version>3.5.0</version>
-        </plugin>
-
-        <plugin>
-          <groupId>org.apache.maven.plugins</groupId>
-          <artifactId>maven-jar-plugin</artifactId>
-          <version>3.4.2</version>
-        </plugin>
-
-        <plugin>
-          <groupId>org.apache.maven.plugins</groupId>
-          <artifactId>maven-javadoc-plugin</artifactId>
-          <version>3.10.0</version>
-        </plugin>
-
-        <plugin>
-          <groupId>org.apache.maven.plugins</groupId>
-          <artifactId>maven-install-plugin</artifactId>
-          <version>3.1.3</version>
-        </plugin>
-
-        <plugin>
-          <groupId>com.diffplug.spotless</groupId>
-          <artifactId>spotless-maven-plugin</artifactId>
-          <version>2.40.0</version>
-          <configuration>
-            <java>
-              <includes>
-                <include>src/main/java/**/*.java</include>
-                <include>src/samples/java/**/*.java</include>
-                <include>src/test/java/**/*.java</include>
-              </includes>
-
-              <removeUnusedImports/>
-              <importOrder/>
-              <eclipse>
-                <version>4.21</version>
-                <file>${spotless.config.path}eclipse-format-azure-sdk-for-java.xml</file>
-              </eclipse>
-            </java>
-          </configuration>
-        </plugin>
-      </plugins>
+                        <removeUnusedImports/>
+                        <importOrder/>
+                        <eclipse>
+                            <version>4.21</version>
+                            <file>${spotless.config.path}eclipse-format-azure-sdk-for-java.xml</file>
+                        </eclipse>
+                    </java>
+                </configuration>
+            </plugin>
+        </plugins>
     </pluginManagement>
 
     <plugins>
-      <plugin>
-        <groupId>com.diffplug.spotless</groupId>
-        <artifactId>spotless-maven-plugin</artifactId>
-        <version>2.40.0</version>
-        <executions>
-          <execution>
-            <id>spotless-apply</id>
-            <goals>
-              <goal>apply</goal>
-            </goals>
-            <phase>process-sources</phase>
-          </execution>
-          <execution>
-            <id>spotless-check</id>
-            <goals>
-              <goal>check</goal>
-            </goals>
-            <phase>verify</phase>
-          </execution>
-        </executions>
-      </plugin>
+        <plugin>
+            <groupId>com.diffplug.spotless</groupId>
+            <artifactId>spotless-maven-plugin</artifactId>
+            <version>2.40.0</version>
+            <executions>
+                <execution>
+                    <id>spotless-apply</id>
+                    <goals>
+                        <goal>apply</goal>
+                    </goals>
+                    <phase>process-sources</phase>
+                </execution>
+                <execution>
+                    <id>spotless-check</id>
+                    <goals>
+                        <goal>check</goal>
+                    </goals>
+                    <phase>verify</phase>
+                </execution>
+            </executions>
+        </plugin>
     </plugins>
-  </build>
->>>>>>> 8eb635f7
 </project>