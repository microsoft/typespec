--- conflicted
+++ resolved
@@ -67,17 +67,13 @@
     public static ClassType resourceModelInterfaceClassType(String innerModelClassName) {
         JavaSettings settings = JavaSettings.getInstance();
         String modelName = innerModelClassName.substring(0, innerModelClassName.length() - "Inner".length());
-<<<<<<< HEAD
-        if (reservedClassNames().contains(modelName)) {
+        if (RESERVED_CLASS_NAMES.contains(modelName)) {
             /*
              * Intention for the naming here is to avoid below code when using the Resource interface:
              *
              * Response resource = collection.getById("id");
              * Response<ActionResult> response = resource.actionWithResponse(Context.NONE);
              */
-=======
-        if (RESERVED_CLASS_NAMES.contains(modelName)) {
->>>>>>> 51ed31e2
             modelName += "Model";
         }
         return new ClassType.Builder().packageName(settings.getPackage(settings.getModelsSubpackage()))
