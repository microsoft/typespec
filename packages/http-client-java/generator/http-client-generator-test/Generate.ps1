# Use case:
#
# The purpose of this script is to compact the steps required to regenerate TypeSpec into a single script.
#
param (
  [int] $Parallelization = [Environment]::ProcessorCount
)


$ExitCode = 0

if ($Parallelization -lt 1) {
  $Parallelization = 1
}

Write-Host "Parallelization: $Parallelization"


$generateScript = {
  $tspFile = $_

  $tspClientFile = $tspFile -replace 'main.tsp', 'client.tsp'
  if (($tspClientFile -match 'client.tsp$') -and (Test-Path $tspClientFile)) {
    $tspFile = $tspClientFile
  }

  # With TypeSpec code generation being parallelized, we need to make sure that the output directory is unique
  # for each test run. We do this by appending a random number to the output directory.
  # Without this, we could have multiple runs trying to write to the same directory which introduces race conditions.
  $tspOptions = "--option ""@typespec/http-client-java.emitter-output-dir={project-root}/tsp-output/$(Get-Random)"""
  if ($tspFile -match "type[\\/]enum[\\/]extensible[\\/]") {
    # override namespace for reserved keyword "enum"
    $tspOptions += " --option ""@typespec/http-client-java.namespace=type.enums.extensible"""
  } elseif ($tspFile -match "type[\\/]enum[\\/]fixed[\\/]") {
    # override namespace for reserved keyword "enum"
    $tspOptions += " --option ""@typespec/http-client-java.namespace=type.enums.fixed"""
  } elseif ($tspFile -match "azure[\\/]example[\\/]basic[\\/]") {
    # override examples-dir
    $tspOptions += " --option ""@typespec/http-client-java.examples-dir={project-root}/specs/azure/example/basic/examples"""
  } elseif ($tspFile -match "resiliency[\\/]srv-driven[\\/]old\.tsp") {
    # override namespace for "resiliency/srv-driven/old.tsp" (make it different to that from "main.tsp")
    $tspOptions += " --option ""@typespec/http-client-java.namespace=resiliency.servicedriven.v1"""
    # enable advanced versioning for resiliency test
    $tspOptions += " --option ""@typespec/http-client-java.advanced-versioning=true"""
    $tspOptions += " --option ""@typespec/http-client-java.api-version=all"""
  } elseif ($tspFile -match "resiliency[\\/]srv-driven[\\/]main\.tsp") {
    # enable advanced versioning for resiliency test
    $tspOptions += " --option ""@typespec/http-client-java.advanced-versioning=true"""
    $tspOptions += " --option ""@typespec/http-client-java.api-version=all"""
  } elseif ($tspFile -match "azure[\\/]resource-manager[\\/].*[\\/]main\.tsp") {
    # for mgmt, do not generate tests due to random mock values
    $tspOptions += " --option ""@typespec/http-client-java.generate-tests=false"""
    # also generate with group-etag-headers=false since mgmt doesn't support etag grouping yet
    $tspOptions += " --option ""@typespec/http-client-java.group-etag-headers=false"""
  } elseif ($tspFile -match "tsp[\\/]versioning.tsp") {
    # test generating from specific api-version
    $tspOptions += " --option ""@typespec/http-client-java.api-version=2022-09-01"""
    # exclude preview from service versions
    $tspOptions += " --option ""@typespec/http-client-java.service-version-exclude-preview=true"""
  } elseif ($tspFile -match "type[\\/]array" -or $tspFile -match "type[\\/]dictionary") {
    # TODO https://github.com/Azure/autorest.java/issues/2964
    # also serve as a test for "use-object-for-unknown" emitter option
    $tspOptions += " --option ""@typespec/http-client-java.use-object-for-unknown=true"""
  } elseif ($tspFile -match "arm.tsp") {
    # for mgmt, do not generate tests due to random mock values
    $tspOptions += " --option ""@typespec/http-client-java.generate-tests=false"""
<<<<<<< HEAD
    # also generate with group-etag-headers=false since mgmt doesn't support etag grouping yet
    $tspOptions += " --option ""@typespec/http-client-java.group-etag-headers=false"""
=======
    # also don't generate with stream-style-serialization as azure-core-management hasn't migrated to azure-json yet
    $tspOptions += " --option ""@typespec/http-client-java.stream-style-serialization=false"""
>>>>>>> bd14b16c
    # also test generating from specific api-version
    $tspOptions += " --option ""@typespec/http-client-java.api-version=2023-11-01"""
    # exclude preview from service versions
    $tspOptions += " --option ""@typespec/http-client-java.service-version-exclude-preview=true"""
    # enable sync-stack
    $tspOptions += " --option ""@typespec/http-client-java.enable-sync-stack=true"""
  } elseif ($tspFile -match "arm-stream-style-serialization.tsp") {
    # for mgmt, do not generate tests due to random mock values
    $tspOptions += " --option ""@typespec/http-client-java.generate-tests=false"""
  } elseif ($tspFile -match "subclient.tsp") {
    $tspOptions += " --option ""@typespec/http-client-java.enable-subclient=true"""
  }

  # Test customization for one of the TypeSpec definitions - naming.tsp
  if ($tspFile -match "tsp[\\/]naming.tsp$") {
    # Add the customization-class option for Java emitter
    $tspOptions += " --option ""@typespec/http-client-java.customization-class=../../customization/src/main/java/CustomizationTest.java"""
  }

  $tspTrace = "--trace import-resolution --trace projection --trace http-client-java"
  $tspCommand = "npx --no-install tsp compile $tspFile $tspOptions $tspTrace"

  # output of "tsp compile" seems trigger powershell error or exit, hence the ">$null 2>&1"
  $timer = [Diagnostics.Stopwatch]::StartNew()
  Invoke-Expression $tspCommand >$null 2>&1
  $timer.Stop()

  $global:ExitCode = $global:ExitCode -bor $LASTEXITCODE

  if ($LASTEXITCODE -ne 0) {
    Write-Host "
  ========================
  $tspCommand
  ========================
  FAILED (Time elapsed: $($timer.ToString()))
    "
  } else {
    Write-Host "
  ========================
  $tspCommand
  ========================
  SUCCEEDED (Time elapsed: $($timer.ToString()))
    "
  }

  if ($global:ExitCode -ne 0) {
    throw "Failed to generate from tsp $tspFile"
  }
}

./Setup.ps1

New-Item -Path ./existingcode/src/main/java/tsptest -ItemType Directory -Force | Out-Null

if (Test-Path ./src/main/java/tsptest/partialupdate) {
  Copy-Item -Path ./src/main/java/tsptest/partialupdate -Destination ./existingcode/src/main/java/tsptest/partialupdate -Recurse -Force
}

if (Test-Path ./src/main) {
  Remove-Item ./src/main -Recurse -Force
}
if (Test-Path ./src/samples) {
  Remove-Item ./src/samples -Recurse -Force
}
if (Test-Path ./tsp-output) {
  Remove-Item ./tsp-output -Recurse -Force
}

# generate for other local test sources except partial update
$job = Get-Item ./tsp/* -Filter "*.tsp" -Exclude "*partialupdate*" | ForEach-Object -Parallel $generateScript -ThrottleLimit $Parallelization -AsJob

$job | Wait-Job -Timeout 600
$job | Receive-Job

# partial update test
npx --no-install tsp compile ./tsp/partialupdate.tsp --option="@typespec/http-client-java.emitter-output-dir={project-root}/existingcode"
Copy-Item -Path ./existingcode/src/main/java/tsptest/partialupdate -Destination ./src/main/java/tsptest/partialupdate -Recurse -Force
Remove-Item ./existingcode -Recurse -Force

# generate for http-specs/azure-http-specs test sources
Copy-Item -Path node_modules/@typespec/http-specs/specs -Destination ./ -Recurse -Force
Copy-Item -Path node_modules/@azure-tools/azure-http-specs/specs -Destination ./ -Recurse -Force
# remove xml tests, emitter has not supported xml model
Remove-Item ./specs/payload/xml -Recurse -Force

$job = (Get-ChildItem ./specs -Include "main.tsp","old.tsp" -File -Recurse) | ForEach-Object -Parallel $generateScript -ThrottleLimit $Parallelization -AsJob

$job | Wait-Job -Timeout 1200
$job | Receive-Job

Remove-Item ./specs -Recurse -Force

Copy-Item -Path ./tsp-output/*/src -Destination ./ -Recurse -Force -Exclude @("ReadmeSamples.java", "module-info.java")

Remove-Item ./tsp-output -Recurse -Force

if (Test-Path ./src/main/resources/META-INF/client-structure-service_apiview_properties.json) {
  # client structure is generated from multiple client.tsp files and the last one to execute overwrites
  # the api view properties file. Because the tests run in parallel, the order is not guaranteed. This
  # causes git diff check to fail as the checked in file is not the same as the generated one.
  Remove-Item ./src/main/resources/META-INF/client-structure-service_apiview_properties.json -Force
}

if ($ExitCode -ne 0) {
  throw "Failed to generate from tsp"
}<|MERGE_RESOLUTION|>--- conflicted
+++ resolved
@@ -64,13 +64,6 @@
   } elseif ($tspFile -match "arm.tsp") {
     # for mgmt, do not generate tests due to random mock values
     $tspOptions += " --option ""@typespec/http-client-java.generate-tests=false"""
-<<<<<<< HEAD
-    # also generate with group-etag-headers=false since mgmt doesn't support etag grouping yet
-    $tspOptions += " --option ""@typespec/http-client-java.group-etag-headers=false"""
-=======
-    # also don't generate with stream-style-serialization as azure-core-management hasn't migrated to azure-json yet
-    $tspOptions += " --option ""@typespec/http-client-java.stream-style-serialization=false"""
->>>>>>> bd14b16c
     # also test generating from specific api-version
     $tspOptions += " --option ""@typespec/http-client-java.api-version=2023-11-01"""
     # exclude preview from service versions
