--- conflicted
+++ resolved
@@ -4,13 +4,10 @@
 package azure.resourcemanager.resources;
 
 import azure.resourcemanager.resources.fluent.models.SingletonTrackedResourceInner;
-<<<<<<< HEAD
 import azure.resourcemanager.resources.models.ExtensionsResource;
 import azure.resourcemanager.resources.models.ExtensionsResourceProperties;
-=======
 import azure.resourcemanager.resources.models.LocationResource;
 import azure.resourcemanager.resources.models.LocationResourceProperties;
->>>>>>> 1c5d61fc
 import azure.resourcemanager.resources.models.NestedProxyResource;
 import azure.resourcemanager.resources.models.NestedProxyResourceProperties;
 import azure.resourcemanager.resources.models.NotificationDetails;
@@ -44,7 +41,6 @@
     private static final ProvisioningState RESOURCE_PROVISIONING_STATE = ProvisioningState.SUCCEEDED;
     private static final String RESOURCE_GROUP_NAME = "test-rg";
     private static final String NOTIFICATION_DETAILS_MESSAGE = "Resource action at top level.";
-<<<<<<< HEAD
     private static final String EXTENSION_RESOURCE_NAME = "extension";
     private static final String EXTENSION_RESOURCE_SUBSCRIPTION_URL
         = "/subscriptions/00000000-0000-0000-0000-000000000000";
@@ -55,18 +51,15 @@
     private static final String EXTENSION_RESOURCE_TYPE = "Azure.ResourceManager.Resources/extensionsResources";
     private static final String EXTENSION_BASE_RESOURCE_ID
         = "/providers/Azure.ResourceManager.Resources/extensionsResources/extension";
-=======
     private static final String LOCATION_RESOURCE_NAME = "resource";
     private static final String LOCATION_RESOURCE_LOCATION = "eastus";
     private static final String LOCATION_RESOURCE_ID
         = "/subscriptions/00000000-0000-0000-0000-000000000000/providers/Azure.ResourceManager.Resources/locations/eastus/locationResources/resource";
     private static final String LOCATION_RESOURCE_TYPE = "Azure.ResourceManager.Resources/locationResources";
->>>>>>> 1c5d61fc
     private final ResourcesManager manager
         = ResourcesManager.authenticate(ArmUtils.createTestHttpPipeline(), ArmUtils.getAzureProfile());
 
     @Test
-<<<<<<< HEAD
     public void testExtensionsResources() {
         ExtensionsResourceProperties properties
             = new ExtensionsResourceProperties().withDescription(RESOURCE_DESCRIPTION_VALID);
@@ -264,7 +257,9 @@
         Assertions.assertEquals(ProvisioningState.SUCCEEDED, properties.provisioningState());
 
         manager.extensionsResources().deleteByResourceGroup(EXTENSION_RESOURCE_PROVIDER_URL, EXTENSION_RESOURCE_NAME);
-=======
+    }
+
+    @Test
     public void tetsLocationResources() {
         LocationResourceProperties properties
             = new LocationResourceProperties().withDescription(RESOURCE_DESCRIPTION_VALID);
@@ -315,7 +310,6 @@
         Assertions.assertEquals(ProvisioningState.SUCCEEDED, properties.provisioningState());
 
         manager.locationResources().deleteByResourceGroup(LOCATION_RESOURCE_LOCATION, LOCATION_RESOURCE_NAME);
->>>>>>> 1c5d61fc
     }
 
     @Test
