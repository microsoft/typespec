--- conflicted
+++ resolved
@@ -12,13 +12,9 @@
     "spector-stop": "tsp-spector server stop"
   },
   "dependencies": {
-<<<<<<< HEAD
+    "@typespec/spector": "0.1.0-alpha.10",
+    "@typespec/spec-api": "0.1.0-alpha.3",
     "@typespec/http-specs": "0.1.0-alpha.16",
-=======
-    "@typespec/http-specs": "0.1.0-alpha.15",
-    "@typespec/spec-api": "0.1.0-alpha.2",
-    "@typespec/spector": "0.1.0-alpha.9",
->>>>>>> 77aa2453
     "@typespec/http-client-java": "file:../../typespec-http-client-java-0.2.0.tgz",
     "@typespec/http-client-java-tests": "file:"
   },
