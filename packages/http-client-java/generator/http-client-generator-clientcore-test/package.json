--- conflicted
+++ resolved
@@ -24,11 +24,7 @@
     "@typespec/openapi": "~0.65.0",
     "@typespec/xml": "~0.65.0",
     "@azure-tools/typespec-azure-core": "~0.51.0",
-<<<<<<< HEAD
-    "@azure-tools/typespec-client-generator-core": "0.51.1",
-=======
     "@azure-tools/typespec-client-generator-core": "~0.51.3",
->>>>>>> c8f6ad00
     "@azure-tools/typespec-azure-resource-manager": "~0.51.0",
     "@azure-tools/typespec-autorest": "~0.51.0"
   },
