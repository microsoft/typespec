--- conflicted
+++ resolved
@@ -15,12 +15,8 @@
     "@typespec/spector": "0.1.0-alpha.13",
     "@typespec/spec-api": "0.1.0-alpha.6",
     "@typespec/http-specs": "0.1.0-alpha.22",
-<<<<<<< HEAD
     "@typespec/json-schema": "1.0.0",
-    "@typespec/http-client-java": "file:../../typespec-http-client-java-0.4.0.tgz",
-=======
     "@typespec/http-client-java": "file:../../typespec-http-client-java-0.4.1.tgz",
->>>>>>> 52644f51
     "@typespec/http-client-java-tests": "file:"
   },
   "overrides": {
