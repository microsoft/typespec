--- conflicted
+++ resolved
@@ -42,19 +42,15 @@
     "yargs": "~17.7.2",
     "strip-json-comments": "~5.0.0",
     "cspell": "~6.31.1",
-    "semver": "^7.3.8"
+    "semver": "^7.5.4"
   },
   "devDependencies": {
     "@types/mocha": "~10.0.1",
     "@types/node": "~18.11.9",
     "@types/yargs": "~17.0.24",
     "@typespec/eslint-config-typespec": "workspace:~0.48.0",
-<<<<<<< HEAD
-    "@types/semver": "^7.3.13",
-    "eslint": "^8.42.0",
-=======
+    "@types/semver": "^7.5.2",
     "eslint": "^8.49.0",
->>>>>>> 8415d528
     "mocha": "~10.2.0",
     "mocha-junit-reporter": "~2.2.1",
     "mocha-multi-reporters": "~1.5.1",
