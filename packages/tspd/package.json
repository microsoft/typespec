{
  "name": "@typespec/tspd",
  "version": "0.46.0",
  "author": "Microsoft Corporation",
  "description": "TypeSpec library for generating typespec docs",
  "homepage": "https://microsoft.github.io/typespec",
  "readme": "https://github.com/microsoft/typespec/blob/main/README.md",
  "license": "MIT",
  "repository": {
    "type": "git",
    "url": "git+https://github.com/microsoft/typespec.git"
  },
  "bugs": {
    "url": "https://github.com/microsoft/typespec/issues"
  },
  "keywords": [
    "typespec"
  ],
  "type": "module",
  "bin": {
    "tspd": "./cmd/tspd.js"
  },
  "main": "./dist/src/index.js",
  "exports": {
    ".": {
      "default": "./dist/src/index.js",
      "types": "./dist/src/index.d.ts"
    },
    "./ref-doc": {
      "default": "./dist/src/ref-doc/index.js",
      "types": "./dist/src/ref-doc/index.d.ts"
    },
    "./ref-doc/emitters/docusaurus": {
      "default": "./dist/src/ref-doc/emitters/docusaurus.js",
      "types": "./dist/src/ref-doc/emitters/docusaurus.d.ts"
    }
  },
  "engines": {
    "node": ">=16.0.0"
  },
  "scripts": {
    "clean": "rimraf ./dist ./temp",
    "build": "tsc -p .",
    "watch": "tsc -p . --watch",
    "test": "mocha",
    "test-official": "c8 mocha --forbid-only --reporter mocha-multi-reporters",
    "lint": "eslint . --ext .ts --max-warnings=0",
    "lint:fix": "eslint . --fix --ext .ts"
  },
  "files": [
    "lib/*.tsp",
    "dist/**",
    "!dist/test/**"
  ],
  "dependencies": {
<<<<<<< HEAD
    "@typespec/compiler": "workspace:~0.48.0",
    "yaml": "~2.3.2",
    "prettier": "~3.0.3",
=======
    "@typespec/compiler": "workspace:~0.48.1",
    "yaml": "~2.3.1",
    "prettier": "~3.0.1",
>>>>>>> f2786dea
    "picocolors": "~1.0.0",
    "yargs": "~17.7.2"
  },
  "devDependencies": {
    "@typespec/compiler": "workspace:~0.48.1",
    "@typespec/eslint-config-typespec": "workspace:~0.48.0",
    "@typespec/prettier-plugin-typespec": "workspace:~0.48.0",
    "@types/mocha": "~10.0.1",
    "@types/node": "~18.11.9",
    "@types/yargs": "~17.0.24",
    "c8": "~8.0.1",
    "eslint": "^8.49.0",
    "mocha-junit-reporter": "~2.2.1",
    "mocha-multi-reporters": "~1.5.1",
    "mocha": "~10.2.0",
    "source-map-support": "~0.5.21",
    "rimraf": "~5.0.1",
    "typedoc-plugin-markdown": "~4.0.0-next.20",
    "typedoc": "~0.25.1",
    "typescript": "~5.2.2"
  }
}<|MERGE_RESOLUTION|>--- conflicted
+++ resolved
@@ -53,15 +53,9 @@
     "!dist/test/**"
   ],
   "dependencies": {
-<<<<<<< HEAD
-    "@typespec/compiler": "workspace:~0.48.0",
+    "@typespec/compiler": "workspace:~0.48.1",
     "yaml": "~2.3.2",
     "prettier": "~3.0.3",
-=======
-    "@typespec/compiler": "workspace:~0.48.1",
-    "yaml": "~2.3.1",
-    "prettier": "~3.0.1",
->>>>>>> f2786dea
     "picocolors": "~1.0.0",
     "yargs": "~17.7.2"
   },
