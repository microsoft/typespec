--- conflicted
+++ resolved
@@ -55,27 +55,14 @@
     "!dist/test/**"
   ],
   "dependencies": {
-<<<<<<< HEAD
-    "@typespec/compiler": "workspace:~0.53.1",
-    "yaml": "~2.3.4",
-    "prettier": "~3.1.1",
-=======
     "@typespec/compiler": "workspace:~",
->>>>>>> 02cd6f4d
     "picocolors": "~1.0.0",
     "prettier": "~3.2.5",
     "yaml": "~2.3.4",
     "yargs": "~17.7.2"
   },
   "devDependencies": {
-<<<<<<< HEAD
-    "@typespec/compiler": "workspace:~0.53.1",
-    "@typespec/eslint-config-typespec": "workspace:~0.53.0",
-    "@typespec/prettier-plugin-typespec": "workspace:~0.53.0",
-    "@types/node": "~18.11.9",
-=======
     "@types/node": "~18.11.19",
->>>>>>> 02cd6f4d
     "@types/yargs": "~17.0.32",
     "@typespec/compiler": "workspace:~",
     "@typespec/eslint-config-typespec": "workspace:~",
