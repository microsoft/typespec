{
  "name": "@typespec/http-server-csharp",
  "version": "0.58.0-alpha.14",
  "author": "Microsoft Corporation",
  "description": "TypeSpec service code generator for c-sharp",
  "homepage": "https://typespec.io",
  "readme": "https://github.com/microsoft/typespec/blob/main/packages/http-server-csharp/README.md",
  "license": "MIT",
  "repository": {
    "type": "git",
    "url": "git+https://github.com/microsoft/typespec.git"
  },
  "bugs": {
    "url": "https://github.com/microsoft/typespec/issues"
  },
  "keywords": [
    "typespec",
    "service",
    "c-sharp"
  ],
  "type": "module",
  "bin": {
    "hscs-scaffold": "./cmd/hscs.js"
  },
  "main": "dist/src/lib/index.js",
  "exports": {
    ".": {
      "types": "./dist/src/lib/index.d.ts",
      "default": "./dist/src/lib/index.js"
    },
    "./testing": {
      "types": "./dist/src/lib/testing/index.d.ts",
      "default": "./dist/src/lib/testing/index.js"
    }
  },
  "engines": {
    "node": ">=20.0.0"
  },
  "scripts": {
    "clean": "rimraf ./dist ./temp",
    "build": "tsc -p .",
    "watch": "tsc -p . --watch",
    "test": "vitest run",
    "test:watch": "vitest -w",
    "test:ui": "vitest --ui",
    "test:ci": "vitest run --coverage --reporter=junit --reporter=default",
    "lint": "eslint . --max-warnings=0",
    "lint:fix": "eslint . --fix",
    "regen-docs": "tspd doc .  --enable-experimental  --output-dir ../../website/src/content/docs/docs/emitters/servers/http-server-csharp/reference --skip-js",
    "emit:scenarios": "tsx eng/scripts/emit-scenarios.js --build true",
    "test:scenarios": "vitest run --config ./vitest.config.scenarios.js"
  },
  "files": [
    "lib/**/*.tsp",
    "dist/**",
    "!dist/test/**"
  ],
  "peerDependencies": {
    "@typespec/compiler": "workspace:^",
    "@typespec/http": "workspace:^",
    "@typespec/rest": "workspace:^",
    "@typespec/versioning": "workspace:^",
    "@typespec/json-schema": "workspace:^"
  },
  "dependencies": {
    "@typespec/asset-emitter": "workspace:^",
    "change-case": "~5.4.4",
    "cross-spawn": "^7.0.6",
    "picocolors": "~1.1.1",
    "yaml": "~2.7.0",
    "yargs": "~17.7.2"
  },
  "devDependencies": {
    "@types/cross-spawn": "~6.0.6",
    "@types/node": "~22.13.11",
    "@types/yargs": "~17.0.33",
    "@typespec/compiler": "workspace:^",
    "@typespec/http": "workspace:^",
    "@typespec/http-specs": "workspace:^",
    "@typespec/internal-build-utils": "workspace:^",
    "@typespec/library-linter": "workspace:^",
    "@typespec/openapi": "workspace:^",
    "@typespec/rest": "workspace:^",
    "@typespec/spector": "workspace:^",
    "@typespec/tspd": "workspace:^",
    "@typespec/versioning": "workspace:^",
<<<<<<< HEAD
    "@typespec/json-schema": "workspace:^",
    "@vitest/coverage-v8": "^3.0.9",
    "@vitest/ui": "^3.0.9",
=======
    "@vitest/coverage-v8": "^3.1.2",
    "@vitest/ui": "^3.1.2",
>>>>>>> 34733d7d
    "fs-extra": "^11.2.0",
    "globby": "~14.1.0",
    "inquirer": "^12.5.0",
    "ora": "^8.1.1",
    "p-limit": "^6.2.0",
    "pathe": "^2.0.3",
    "typescript": "~5.8.2",
    "vitest": "^3.1.2"
  }
}<|MERGE_RESOLUTION|>--- conflicted
+++ resolved
@@ -84,14 +84,9 @@
     "@typespec/spector": "workspace:^",
     "@typespec/tspd": "workspace:^",
     "@typespec/versioning": "workspace:^",
-<<<<<<< HEAD
     "@typespec/json-schema": "workspace:^",
-    "@vitest/coverage-v8": "^3.0.9",
-    "@vitest/ui": "^3.0.9",
-=======
     "@vitest/coverage-v8": "^3.1.2",
     "@vitest/ui": "^3.1.2",
->>>>>>> 34733d7d
     "fs-extra": "^11.2.0",
     "globby": "~14.1.0",
     "inquirer": "^12.5.0",
