--- conflicted
+++ resolved
@@ -951,18 +951,9 @@
       i = 0;
       for (const parameter of optionalParams) {
         signature.push(
-<<<<<<< HEAD
-          code`${this.emitter.emitTypeReference(
-            this.#metaInfo.getEffectivePayloadType(
-              bodyParam.type,
-              Visibility.Create | Visibility.Update,
-            ),
-          )} body`,
-=======
           code`${this.#emitOperationSignatureParameter(operation, parameter)}${
             ++i < optionalParams.length ? ", " : ""
           }`,
->>>>>>> b7e35b6d
         );
       }
 
