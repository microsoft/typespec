--- conflicted
+++ resolved
@@ -1,4 +1,4 @@
-import { AssetEmitter, EmitterOutput, Scope, StringBuilder, code } from "@typespec/asset-emitter";
+import { AssetEmitter, EmitterOutput, StringBuilder, code } from "@typespec/asset-emitter";
 import {
   IntrinsicScalarName,
   IntrinsicType,
@@ -1145,17 +1145,11 @@
 export class CSharpOperationHelpers {
   constructor(inEmitter: AssetEmitter<string, CSharpServiceEmitterOptions>) {
     this.emitter = inEmitter;
-<<<<<<< HEAD
     this.#anonymousModels = new Map<Model, EmittedTypeInfo & { hasUniqueItems: boolean }>();
     this.#opCache = new Map<Operation, CSharpOperationParameter[]>();
   }
   emitter: AssetEmitter<string, CSharpServiceEmitterOptions>;
   #anonymousModels: Map<Model, EmittedTypeInfo & { hasUniqueItems: boolean }>;
-=======
-    this.#opCache = new Map<Operation, CSharpOperationParameter[]>();
-  }
-  emitter: AssetEmitter<string, CSharpServiceEmitterOptions>;
->>>>>>> 58483678
   #opCache: Map<Operation, CSharpOperationParameter[]>;
   getResponse(program: Program, operation: HttpOperation): CSharpType {
     return new CSharpType({
@@ -1471,7 +1465,6 @@
           const { defaultValue: itemDefault } = this.getTypeInfo(program, value);
           defaults.push(itemDefault);
         }
-<<<<<<< HEAD
         const collectionType = CSharpServiceOptions.getInstance().collectionType;
 
         switch (collectionType) {
@@ -1484,7 +1477,7 @@
           case CollectionType.Array:
           default:
             return {
-              typeReference: code`${csharpType.getTypeReference()}[]`,
+              typeReference: code`${csharpType.getTypeReference()}[]`, //          typeReference: code`${csharpType.getTypeReference(myEmitter.getContext().scope)}[]`,
               defaultValue: `{${defaults.join(", ")}}`,
               nullableType: csharpType.isNullable,
             };
@@ -1501,15 +1494,6 @@
           return cachedResult;
         }
 
-=======
-        return {
-          typeReference: code`${csharpType.getTypeReference(myEmitter.getContext().scope)}[]`,
-          defaultValue: `[${defaults.join(", ")}]`,
-          nullableType: csharpType.isNullable,
-        };
-      case "Model":
-        let modelResult: EmittedTypeInfo;
->>>>>>> 58483678
         if (isRecord(tsType)) {
           modelResult = {
             typeReference: code`${RecordType.getTypeReference(myEmitter.getContext().scope)}`,
@@ -1538,12 +1522,6 @@
             hasUniqueItems: hasUniqueItems,
           };
         }
-<<<<<<< HEAD
-
-        this.#anonymousModels.set(tsType, modelResult);
-
-=======
->>>>>>> 58483678
         return modelResult;
       case "ModelProperty":
         return this.getTypeInfo(program, tsType.type, tsType);
@@ -1805,11 +1783,11 @@
       return { value: getMinValue(program, statusCodeProperty) ?? `default` };
   }
 }
-<<<<<<< HEAD
 
 export function isByteType(type: Type): boolean {
   return type.kind === "Scalar" && ["int8", "uint8"].includes(type.name);
-=======
+}
+
 export function getImports(scope?: Scope<string>, visited?: Set<Scope<string>>): string[] {
   if (scope === undefined) return [];
   if (!visited) visited = new Set<Scope<string>>();
@@ -1823,5 +1801,4 @@
     default:
       return [];
   }
->>>>>>> 58483678
 }