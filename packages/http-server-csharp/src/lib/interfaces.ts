--- conflicted
+++ resolved
@@ -56,15 +56,7 @@
     return checkOrAddNamespaceToScope(this.namespace, scope, visited);
   }
   public getTypeReference(scope?: Scope<string>): string {
-<<<<<<< HEAD
-    if (this.isNamespaceInScope(scope)) {
-      return this.name;
-    }
-
-    return `${this.namespace}.${this.name}`;
-=======
     return this.isNamespaceInScope(scope) ? this.name : `${this.namespace}.${this.name}`;
->>>>>>> 58483678
   }
 
   public equals(other: CSharpType | undefined): boolean {
@@ -72,70 +64,6 @@
   }
 }
 
-<<<<<<< HEAD
-export enum CollectionType {
-  ISet = "ISet",
-  ICollection = "ICollection",
-  IEnumerable = "IEnumerable",
-  Array = "[]",
-}
-
-export function resolveCollectionType(option?: string): CollectionType {
-  switch (option) {
-    case "enumerable":
-      return CollectionType.IEnumerable;
-    case "array":
-    default:
-      return CollectionType.Array;
-  }
-}
-
-export class CSharpCollectionType extends CSharpType {
-  collectionType: CollectionType;
-  itemTypeName: string;
-
-  static readonly implementationType: Record<CollectionType, string> = {
-    [CollectionType.ISet]: "HashSet",
-    [CollectionType.ICollection]: "List",
-    [CollectionType.IEnumerable]: "List",
-    [CollectionType.Array]: "[]",
-  };
-
-  public constructor(
-    csharpType: {
-      name: string;
-      namespace: string;
-      isBuiltIn?: boolean;
-      isValueType?: boolean;
-      isNullable?: boolean;
-      isClass?: boolean;
-      isCollection?: boolean;
-    },
-    collectionType: CollectionType,
-    itemTypeName: string,
-  ) {
-    super(csharpType);
-    this.collectionType = collectionType;
-    this.itemTypeName = itemTypeName;
-  }
-
-  public getTypeReference(scope?: Scope<string> | undefined): string {
-    if (this.isNamespaceInScope(scope)) {
-      return this.name;
-    }
-    return `${this.collectionType}<${this.namespace}.${this.itemTypeName}>`;
-  }
-
-  public getImplementationType(): string {
-    switch (this.collectionType) {
-      case CollectionType.ISet:
-      case CollectionType.ICollection:
-      case CollectionType.IEnumerable:
-        return `new ${CSharpCollectionType.implementationType[this.collectionType]}<${this.itemTypeName}>()`;
-      default:
-        return `[]`;
-    }
-=======
 export function checkOrAddNamespaceToScope(
   ns: string,
   scope?: Scope<string>,
@@ -171,7 +99,71 @@
     }
     default:
       return false;
->>>>>>> 58483678
+  }
+}
+
+export enum CollectionType {
+  ISet = "ISet",
+  ICollection = "ICollection",
+  IEnumerable = "IEnumerable",
+  Array = "[]",
+}
+
+export function resolveCollectionType(option?: string): CollectionType {
+  switch (option) {
+    case "enumerable":
+      return CollectionType.IEnumerable;
+    case "array":
+    default:
+      return CollectionType.Array;
+  }
+}
+
+export class CSharpCollectionType extends CSharpType {
+  collectionType: CollectionType;
+  itemTypeName: string;
+
+  static readonly implementationType: Record<CollectionType, string> = {
+    [CollectionType.ISet]: "HashSet",
+    [CollectionType.ICollection]: "List",
+    [CollectionType.IEnumerable]: "List",
+    [CollectionType.Array]: "[]",
+  };
+
+  public constructor(
+    csharpType: {
+      name: string;
+      namespace: string;
+      isBuiltIn?: boolean;
+      isValueType?: boolean;
+      isNullable?: boolean;
+      isClass?: boolean;
+      isCollection?: boolean;
+    },
+    collectionType: CollectionType,
+    itemTypeName: string,
+  ) {
+    super(csharpType);
+    this.collectionType = collectionType;
+    this.itemTypeName = itemTypeName;
+  }
+
+  public getTypeReference(scope?: Scope<string> | undefined): string {
+    if (this.isNamespaceInScope(scope)) {
+      return this.name;
+    }
+    return `${this.collectionType}<${this.namespace}.${this.itemTypeName}>`;
+  }
+
+  public getImplementationType(): string {
+    switch (this.collectionType) {
+      case CollectionType.ISet:
+      case CollectionType.ICollection:
+      case CollectionType.IEnumerable:
+        return `new ${CSharpCollectionType.implementationType[this.collectionType]}<${this.itemTypeName}>()`;
+      default:
+        return `[]`;
+    }
   }
 }
 
