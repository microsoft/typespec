{
  "name": "@typespec/openapi3",
  "version": "0.60.0",
  "author": "Microsoft Corporation",
  "description": "TypeSpec library for emitting OpenAPI 3.0 from the TypeSpec REST protocol binding and converting OpenAPI3 to TypeSpec",
  "homepage": "https://typespec.io",
  "readme": "https://github.com/microsoft/typespec/blob/main/README.md",
  "license": "MIT",
  "repository": {
    "type": "git",
    "url": "git+https://github.com/microsoft/typespec.git"
  },
  "bugs": {
    "url": "https://github.com/microsoft/typespec/issues"
  },
  "keywords": [
    "typespec"
  ],
  "bin": {
    "tsp-openapi3": "cmd/tsp-openapi3.js"
  },
  "type": "module",
  "main": "dist/src/index.js",
  "tspMain": "lib/main.tsp",
  "exports": {
    ".": {
      "types": "./dist/src/index.d.ts",
      "default": "./dist/src/index.js"
    },
    "./testing": {
      "types": "./dist/src/testing/index.d.ts",
      "default": "./dist/src/testing/index.js"
    }
  },
  "engines": {
    "node": ">=18.0.0"
  },
  "scripts": {
    "clean": "rimraf ./dist ./temp",
    "build": "npm run gen-version && npm run gen-extern-signature && tsc -p . && npm run lint-typespec-library",
    "watch": "tsc -p . --watch",
    "gen-extern-signature": "tspd --enable-experimental gen-extern-signature .",
    "lint-typespec-library": "tsp compile . --warn-as-error --import @typespec/library-linter --no-emit",
    "test": "vitest run",
    "test:watch": "vitest -w",
    "test:ui": "vitest --ui",
    "test:ci": "vitest run --coverage --reporter=junit --reporter=default",
    "lint": "eslint . --max-warnings=0",
    "lint:fix": "eslint . --fix",
    "regen-docs": "tspd doc .  --enable-experimental  --output-dir ../../docs/emitters/openapi3/reference",
    "regen-specs": "cross-env RECORD=true vitest run",
    "gen-version": "node scripts/generate-version.js"
  },
  "files": [
    "lib/*.tsp",
    "dist/**",
    "!dist/test/**"
  ],
  "dependencies": {
    "@readme/openapi-parser": "~2.6.0",
    "yaml": "~2.5.1"
  },
  "peerDependencies": {
    "@typespec/compiler": "workspace:~",
    "@typespec/http": "workspace:~",
    "@typespec/openapi": "workspace:~",
    "@typespec/versioning": "workspace:~",
    "@typespec/xml": "workspace:~"
  },
  "devDependencies": {
    "@types/node": "~22.5.4",
    "@types/yargs": "~17.0.33",
    "@typespec/compiler": "workspace:~",
    "@typespec/http": "workspace:~",
    "@typespec/library-linter": "workspace:~",
    "@typespec/openapi": "workspace:~",
    "@typespec/rest": "workspace:~",
    "@typespec/tspd": "workspace:~",
    "@typespec/versioning": "workspace:~",
<<<<<<< HEAD
    "@typespec/xml": "workspace:~",
    "@vitest/coverage-v8": "^2.0.4",
    "@vitest/ui": "^2.0.4",
=======
    "@vitest/coverage-v8": "^2.1.0",
    "@vitest/ui": "^2.1.0",
>>>>>>> 4b942c9f
    "c8": "^10.1.2",
    "cross-env": "~7.0.3",
    "rimraf": "~6.0.1",
    "typescript": "~5.6.2",
    "vitest": "^2.1.0"
  }
}<|MERGE_RESOLUTION|>--- conflicted
+++ resolved
@@ -77,14 +77,9 @@
     "@typespec/rest": "workspace:~",
     "@typespec/tspd": "workspace:~",
     "@typespec/versioning": "workspace:~",
-<<<<<<< HEAD
     "@typespec/xml": "workspace:~",
-    "@vitest/coverage-v8": "^2.0.4",
-    "@vitest/ui": "^2.0.4",
-=======
     "@vitest/coverage-v8": "^2.1.0",
     "@vitest/ui": "^2.1.0",
->>>>>>> 4b942c9f
     "c8": "^10.1.2",
     "cross-env": "~7.0.3",
     "rimraf": "~6.0.1",
