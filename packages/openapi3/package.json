--- conflicted
+++ resolved
@@ -56,11 +56,7 @@
   },
   "peerDependencies": {
     "@typespec/versioning": "~0.45.0",
-<<<<<<< HEAD
-    "@typespec/compiler": "~0.45.2",
-=======
     "@typespec/compiler": "~0.45.1",
->>>>>>> e3a9d8bb
     "@typespec/http": "~0.45.0",
     "@typespec/rest": "~0.45.0",
     "@typespec/openapi": "~0.45.0"
@@ -69,11 +65,7 @@
     "@types/mocha": "~10.0.0",
     "@types/node": "~18.11.9",
     "@types/js-yaml": "~4.0.1",
-<<<<<<< HEAD
-    "@typespec/compiler": "~0.45.2",
-=======
     "@typespec/compiler": "~0.45.1",
->>>>>>> e3a9d8bb
     "@typespec/http": "~0.45.0",
     "@typespec/rest": "~0.45.0",
     "@typespec/openapi": "~0.45.0",
