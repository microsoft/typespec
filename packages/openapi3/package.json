--- conflicted
+++ resolved
@@ -65,12 +65,7 @@
   "devDependencies": {
     "@types/mocha": "~10.0.1",
     "@types/node": "~18.11.9",
-<<<<<<< HEAD
-    "@typespec/compiler": "workspace:~0.47.0",
-=======
-    "@types/js-yaml": "~4.0.1",
     "@typespec/compiler": "workspace:~0.47.1",
->>>>>>> 6d98cd0a
     "@typespec/http": "workspace:~0.47.0",
     "@typespec/rest": "workspace:~0.47.0",
     "@typespec/openapi": "workspace:~0.47.0",
