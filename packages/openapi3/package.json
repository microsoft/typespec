{
  "name": "@typespec/openapi3",
  "version": "1.5.0",
  "author": "Microsoft Corporation",
  "description": "TypeSpec library for emitting OpenAPI 3.0 and OpenAPI 3.1 from the TypeSpec REST protocol binding and converting OpenAPI3 to TypeSpec",
  "homepage": "https://typespec.io",
  "readme": "https://github.com/microsoft/typespec/blob/main/README.md",
  "license": "MIT",
  "repository": {
    "type": "git",
    "url": "git+https://github.com/microsoft/typespec.git"
  },
  "bugs": {
    "url": "https://github.com/microsoft/typespec/issues"
  },
  "keywords": [
    "typespec"
  ],
  "bin": {
    "tsp-openapi3": "cmd/tsp-openapi3.js"
  },
  "type": "module",
  "main": "dist/src/index.js",
  "tspMain": "lib/main.tsp",
  "exports": {
    ".": {
      "typespec": "./lib/main.tsp",
      "types": "./dist/src/index.d.ts",
      "default": "./dist/src/index.js"
    },
    "./testing": {
      "types": "./dist/src/testing/index.d.ts",
      "default": "./dist/src/testing/index.js"
    }
  },
  "imports": {
    "#test/*": "./test/*"
  },
  "engines": {
    "node": ">=20.0.0"
  },
  "scripts": {
    "clean": "rimraf ./dist ./temp",
    "build": "pnpm gen-version && pnpm gen-extern-signature && tsc -p . && pnpm lint-typespec-library",
    "watch": "tsc -p . --watch",
    "gen-extern-signature": "tspd --enable-experimental gen-extern-signature .",
    "lint-typespec-library": "tsp compile . --warn-as-error --import @typespec/library-linter --no-emit",
    "test": "vitest run",
    "test:watch": "vitest -w",
    "test:ui": "vitest --ui",
    "test:ci": "vitest run --coverage --reporter=junit --reporter=default",
    "lint": "eslint . --max-warnings=0",
    "lint:fix": "eslint . --fix",
    "regen-docs": "tspd doc .  --enable-experimental --llmstxt --output-dir ../../website/src/content/docs/docs/emitters/openapi3/reference",
    "regen-specs": "cross-env RECORD=true vitest run",
    "gen-version": "node scripts/generate-version.js",
    "api-extractor": "api-extractor run --local --verbose"
  },
  "files": [
    "lib/*.tsp",
    "dist/**",
    "!dist/test/**"
  ],
  "dependencies": {
<<<<<<< HEAD
    "@apidevtools/swagger-parser": "~12.1.0",
=======
    "@scalar/json-magic": "^0.6.1",
    "@scalar/openapi-parser": "^0.22.3",
    "@scalar/openapi-types": "^0.5.0",
>>>>>>> 91a4347f
    "@typespec/asset-emitter": "workspace:^",
    "yaml": "~2.8.0"
  },
  "peerDependencies": {
    "@typespec/compiler": "workspace:^",
    "@typespec/http": "workspace:^",
    "@typespec/json-schema": "workspace:^",
    "@typespec/openapi": "workspace:^",
    "@typespec/versioning": "workspace:^"
  },
  "peerDependenciesMeta": {
    "@typespec/json-schema": {
      "optional": true
    },
    "@typespec/xml": {
      "optional": true
    },
    "@typespec/versioning": {
      "optional": true
    }
  },
  "devDependencies": {
    "@types/node": "~24.9.1",
    "@types/yargs": "~17.0.33",
    "@typespec/compiler": "workspace:^",
    "@typespec/http": "workspace:^",
    "@typespec/json-schema": "workspace:^",
    "@typespec/library-linter": "workspace:^",
    "@typespec/openapi": "workspace:^",
    "@typespec/rest": "workspace:^",
    "@typespec/tspd": "workspace:^",
    "@typespec/versioning": "workspace:^",
    "@typespec/xml": "workspace:^",
    "@vitest/coverage-v8": "^4.0.4",
    "@vitest/ui": "^4.0.4",
    "c8": "^10.1.3",
    "cross-env": "~10.1.0",
    "rimraf": "~6.0.1",
    "typescript": "~5.9.2",
    "vitest": "^4.0.4"
  }
}<|MERGE_RESOLUTION|>--- conflicted
+++ resolved
@@ -62,13 +62,9 @@
     "!dist/test/**"
   ],
   "dependencies": {
-<<<<<<< HEAD
-    "@apidevtools/swagger-parser": "~12.1.0",
-=======
     "@scalar/json-magic": "^0.6.1",
     "@scalar/openapi-parser": "^0.22.3",
     "@scalar/openapi-types": "^0.5.0",
->>>>>>> 91a4347f
     "@typespec/asset-emitter": "workspace:^",
     "yaml": "~2.8.0"
   },
