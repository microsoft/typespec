{
  "name": "@typespec/openapi3",
  "version": "0.57.0",
  "author": "Microsoft Corporation",
  "description": "TypeSpec library for emitting OpenAPI 3.0 from the TypeSpec REST protocol binding and converting OpenAPI3 to TypeSpec",
  "homepage": "https://typespec.io",
  "readme": "https://github.com/microsoft/typespec/blob/main/README.md",
  "license": "MIT",
  "repository": {
    "type": "git",
    "url": "git+https://github.com/microsoft/typespec.git"
  },
  "bugs": {
    "url": "https://github.com/microsoft/typespec/issues"
  },
  "keywords": [
    "typespec"
  ],
  "bin": {
    "tsp-openapi3": "cmd/tsp-openapi3.js"
  },
  "type": "module",
  "main": "dist/src/index.js",
  "tspMain": "lib/main.tsp",
  "exports": {
    ".": {
      "types": "./dist/src/index.d.ts",
      "default": "./dist/src/index.js"
    },
    "./testing": {
      "types": "./dist/src/testing/index.d.ts",
      "default": "./dist/src/testing/index.js"
    }
  },
  "engines": {
    "node": ">=18.0.0"
  },
  "scripts": {
    "clean": "rimraf ./dist ./temp",
    "build": "npm run gen-version && npm run gen-extern-signature && tsc -p . && npm run lint-typespec-library",
    "watch": "tsc -p . --watch",
    "gen-extern-signature": "tspd --enable-experimental gen-extern-signature .",
    "lint-typespec-library": "tsp compile . --warn-as-error --import @typespec/library-linter --no-emit",
    "test": "vitest run",
    "test:watch": "vitest -w",
    "test:ui": "vitest --ui",
    "test:ci": "vitest run --coverage --reporter=junit --reporter=default",
    "lint": "eslint . --max-warnings=0",
    "lint:fix": "eslint . --fix",
    "regen-docs": "tspd doc .  --enable-experimental  --output-dir ../../docs/emitters/openapi3/reference",
    "regen-specs": "cross-env RECORD=true vitest run",
    "gen-version": "node scripts/generate-version.js"
  },
  "files": [
    "lib/*.tsp",
    "dist/**",
    "!dist/test/**"
  ],
  "dependencies": {
<<<<<<< HEAD
    "@readme/openapi-parser": "~2.6.0",
    "@typespec/prettier-plugin-typespec": "workspace:~",
    "prettier": "~3.2.5",
    "yaml": "~2.4.2",
    "yargs": "~17.7.2"
=======
    "yaml": "~2.4.5"
>>>>>>> f3c2c9b6
  },
  "peerDependencies": {
    "@typespec/compiler": "workspace:~",
    "@typespec/http": "workspace:~",
    "@typespec/openapi": "workspace:~",
    "@typespec/versioning": "workspace:~"
  },
  "devDependencies": {
    "@types/node": "~18.11.19",
    "@types/yargs": "~17.0.32",
    "@typespec/compiler": "workspace:~",
    "@typespec/http": "workspace:~",
    "@typespec/library-linter": "workspace:~",
    "@typespec/openapi": "workspace:~",
    "@typespec/rest": "workspace:~",
    "@typespec/tspd": "workspace:~",
    "@typespec/versioning": "workspace:~",
    "@vitest/coverage-v8": "^1.6.0",
    "@vitest/ui": "^1.6.0",
<<<<<<< HEAD
    "c8": "^9.1.0",
    "cross-env": "~7.0.3",
    "rimraf": "~5.0.7",
    "ts-node": "~10.9.2",
    "typescript": "~5.4.5",
=======
    "c8": "^10.1.2",
    "rimraf": "~5.0.7",
    "typescript": "~5.5.3",
>>>>>>> f3c2c9b6
    "vitest": "^1.6.0"
  }
}<|MERGE_RESOLUTION|>--- conflicted
+++ resolved
@@ -57,15 +57,11 @@
     "!dist/test/**"
   ],
   "dependencies": {
-<<<<<<< HEAD
     "@readme/openapi-parser": "~2.6.0",
     "@typespec/prettier-plugin-typespec": "workspace:~",
     "prettier": "~3.2.5",
-    "yaml": "~2.4.2",
+    "yaml": "~2.4.5",
     "yargs": "~17.7.2"
-=======
-    "yaml": "~2.4.5"
->>>>>>> f3c2c9b6
   },
   "peerDependencies": {
     "@typespec/compiler": "workspace:~",
@@ -85,17 +81,11 @@
     "@typespec/versioning": "workspace:~",
     "@vitest/coverage-v8": "^1.6.0",
     "@vitest/ui": "^1.6.0",
-<<<<<<< HEAD
-    "c8": "^9.1.0",
+    "c8": "^10.1.2",
     "cross-env": "~7.0.3",
     "rimraf": "~5.0.7",
     "ts-node": "~10.9.2",
-    "typescript": "~5.4.5",
-=======
-    "c8": "^10.1.2",
-    "rimraf": "~5.0.7",
     "typescript": "~5.5.3",
->>>>>>> f3c2c9b6
     "vitest": "^1.6.0"
   }
 }