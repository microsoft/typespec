--- conflicted
+++ resolved
@@ -58,11 +58,7 @@
   },
   "devDependencies": {
     "@types/mocha": "~9.1.0",
-<<<<<<< HEAD
-    "@types/node": "~16.11.7",
-=======
     "@types/node": "~16.0.3",
->>>>>>> b4d8ef5a
     "@cadl-lang/compiler": "~0.30.0",
     "@cadl-lang/rest": "~0.13.0",
     "@cadl-lang/openapi": "~0.8.0",
