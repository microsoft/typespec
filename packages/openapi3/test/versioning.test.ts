--- conflicted
+++ resolved
@@ -1,7 +1,4 @@
-<<<<<<< HEAD
-=======
 import { DecoratorContext, NamespaceType } from "@cadl-lang/compiler";
->>>>>>> 0909bda3
 import { createTestWrapper } from "@cadl-lang/compiler/testing";
 import { deepStrictEqual, strictEqual } from "assert";
 import { createOpenAPITestHost, openApiFor } from "./test-host.js";
@@ -105,12 +102,6 @@
     });
   });
 
-<<<<<<< HEAD
-  it("doesn't throw errors when using UpdateableProperties", async () => {
-    // if this test throws a duplicate name diagnostic, check that getEffectiveType
-    // is returning the projected type.
-    const host = await createOpenAPITestHost();
-=======
   it("doesn't lose parent namespace", async () => {
     const host = await createOpenAPITestHost();
 
@@ -121,28 +112,60 @@
       },
     });
 
->>>>>>> 0909bda3
     const runner = createTestWrapper(
       host,
       (code) =>
         `import "@cadl-lang/rest"; import "@cadl-lang/openapi";
           import "@cadl-lang/openapi3"; import "@cadl-lang/versioning";
-<<<<<<< HEAD
-=======
           import "./test.js";
-
->>>>>>> 0909bda3
           using Cadl.Rest; using Cadl.Http; using OpenAPI; using Cadl.Versioning; ${code}`,
       { emitters: { "@cadl-lang/openapi3": {} } }
     );
 
     await runner.compile(`
-<<<<<<< HEAD
+    @versioned(Contoso.Library.Versions)
+    namespace Contoso.Library {
+      namespace Blah { }
+      enum Versions { v1 };
+    }
+    @armNamespace
+    @serviceTitle("Widgets 'r' Us")
+    @versionedDependency(Contoso.Library.Versions.v1)
+    namespace Contoso.WidgetService {
+      model Widget {
+        @key
+        @segment("widgets")
+        id: string;
+      }
+      interface Operations {
+        @test
+        op get(id: string): Widget;
+      }
+    }
+    `);
+
+    strictEqual(storedNamespace, "Contoso.WidgetService");
+  });
+
+  it("doesn't throw errors when using UpdateableProperties", async () => {
+    // if this test throws a duplicate name diagnostic, check that getEffectiveType
+    // is returning the projected type.
+    const host = await createOpenAPITestHost();
+    const runner = createTestWrapper(
+      host,
+      (code) =>
+        `import "@cadl-lang/rest"; import "@cadl-lang/openapi";
+          import "@cadl-lang/openapi3"; import "@cadl-lang/versioning";
+          using Cadl.Rest; using Cadl.Http; using OpenAPI; using Cadl.Versioning; ${code}`,
+      { emitters: { "@cadl-lang/openapi3": {} } }
+    );
+
+    await runner.compile(`
       @versioned(Library.Versions)
       namespace Library {
         enum Versions { v1, v2 };
       }
-      
+
       @serviceTitle("Service")
       @versionedDependency(Library.Versions.v1)
       namespace Service {
@@ -152,45 +175,18 @@
           name: string;
           details?: WidgetDetails;
         }
-      
+
         model WidgetDetails {};
-      
+
         @autoRoute
         interface Projects {
           @doc("Gets the details of a widget.")
           get(): Widget;
-          
+
           // Comment out the next line to make the error go away!
           oops(...UpdateableProperties<Widget>): Widget;
         }
       }
     `);
-=======
-
-    @versioned(Contoso.Library.Versions)
-    namespace Contoso.Library {
-      namespace Blah { }
-      enum Versions { v1 };
-    }
-
-    @armNamespace
-    @serviceTitle("Widgets 'r' Us")
-    @versionedDependency(Contoso.Library.Versions.v1)
-    namespace Contoso.WidgetService {
-      model Widget {
-        @key
-        @segment("widgets")
-        id: string;
-      }
-
-      interface Operations {
-        @test
-        op get(id: string): Widget;
-      }
-    }
-    `);
-
-    strictEqual(storedNamespace, "Contoso.WidgetService");
->>>>>>> 0909bda3
   });
 });