--- conflicted
+++ resolved
@@ -92,11 +92,7 @@
     "./main.tsp",
     `import "@typespec/http"; import "@typespec/rest"; import "@typespec/openapi"; import "@typespec/openapi3";import "@typespec/xml"; ${
       versions ? `import "@typespec/versioning"; using TypeSpec.Versioning;` : ""
-<<<<<<< HEAD
     }using TypeSpec.Rest;using TypeSpec.Http;using TypeSpec.OpenAPI;using TypeSpec.Xml;${code}`
-=======
-    }using TypeSpec.Rest;using TypeSpec.Http;using TypeSpec.OpenAPI;${code}`,
->>>>>>> 2d183a78
   );
   const diagnostics = await host.diagnose("./main.tsp", {
     noEmit: false,
