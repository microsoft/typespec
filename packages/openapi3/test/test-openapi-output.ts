import { deepStrictEqual, match, ok, strictEqual } from "assert";
import { createOpenAPITestHost, openApiFor } from "./testHost.js";

describe("openapi3: definitions", () => {
  it("defines models", async () => {
    const res = await oapiForModel(
      "Foo",
      `model Foo {
        x: int32;
      };`
    );

    ok(res.isRef);
    deepStrictEqual(res.schemas.Foo, {
      type: "object",
      properties: {
        x: { type: "integer", format: "int32" },
      },
      required: ["x"],
    });
  });

  it("doesn't define anonymous or unconnected models", async () => {
    const res = await oapiForModel(
      "{ ... Foo }",
      `model Foo {
        x: int32;
      };`
    );

    ok(!res.isRef);
    strictEqual(Object.keys(res.schemas).length, 0);
    deepStrictEqual(res.useSchema, {
      type: "object",
      properties: {
        x: { type: "integer", format: "int32" },
      },
      required: ["x"],
      "x-cadl-name": "(anonymous model)",
    });
  });

  it("defines templated models", async () => {
    const res = await oapiForModel(
      "Foo<int32>",
      `model Foo<T> {
        x: T;
      };`
    );

    ok(res.isRef);
    ok(res.schemas.Foo_int32, "expected definition named Foo_int32");
    deepStrictEqual(res.schemas.Foo_int32, {
      type: "object",
      properties: {
        x: { type: "integer", format: "int32" },
      },
      required: ["x"],
    });
  });

  it("defines templated models when template param is in a namespace", async () => {
    const res = await oapiForModel(
      "Foo<Test.M>",
      `
      namespace Test {
        model M {}
      }
      model Foo<T> {
        x: T;
      };`
    );

    ok(res.isRef);
    ok(res.schemas["Foo_Test.M"], "expected definition named Foo_Test.M");
    deepStrictEqual(res.schemas["Foo_Test.M"], {
      type: "object",
      properties: {
        x: { $ref: "#/components/schemas/Test.M" },
      },
      required: ["x"],
    });
  });

  it("defines models extended from models", async () => {
    const res = await oapiForModel(
      "Bar",
      `
      model Foo {
        y: int32;
      };
      model Bar extends Foo {}`
    );

    ok(res.isRef);
    ok(res.schemas.Foo, "expected definition named Foo");
    ok(res.schemas.Bar, "expected definition named Bar");
    deepStrictEqual(res.schemas.Bar, {
      type: "object",
      properties: {},
      allOf: [{ $ref: "#/components/schemas/Foo" }],
    });

    deepStrictEqual(res.schemas.Foo, {
      type: "object",
      properties: { y: { type: "integer", format: "int32" } },
      required: ["y"],
    });
  });

  it("defines models with properties extended from models", async () => {
    const res = await oapiForModel(
      "Bar",
      `
      model Foo {
        y: int32;
      };
      model Bar extends Foo {
        x: int32;
      }`
    );

    ok(res.isRef);
    ok(res.schemas.Foo, "expected definition named Foo");
    ok(res.schemas.Bar, "expected definition named Bar");
    deepStrictEqual(res.schemas.Bar, {
      type: "object",
      properties: { x: { type: "integer", format: "int32" } },
      allOf: [{ $ref: "#/components/schemas/Foo" }],
      required: ["x"],
    });

    deepStrictEqual(res.schemas.Foo, {
      type: "object",
      properties: { y: { type: "integer", format: "int32" } },
      required: ["y"],
    });
  });

  it("defines models extended from templated models", async () => {
    const res = await oapiForModel(
      "Bar",
      `
      model Foo<T> {
        y: T;
      };
      model Bar extends Foo<int32> {}`
    );

    ok(res.isRef);
    ok(res.schemas["Foo_int32"] === undefined, "no definition named Foo_int32");
    ok(res.schemas.Bar, "expected definition named Bar");
    deepStrictEqual(res.schemas.Bar, {
      type: "object",
      properties: { y: { type: "integer", format: "int32" } },
      required: ["y"],
    });
  });

  it("defines models with properties extended from templated models", async () => {
    const res = await oapiForModel(
      "Bar",
      `
      model Foo<T> {
        y: T;
      };
      model Bar extends Foo<int32> {
        x: int32
      }`
    );

    ok(res.isRef);
    ok(res.schemas.Foo_int32, "expected definition named Foo_int32");
    ok(res.schemas.Bar, "expected definition named Bar");
    deepStrictEqual(res.schemas.Bar, {
      type: "object",
      properties: { x: { type: "integer", format: "int32" } },
      allOf: [{ $ref: "#/components/schemas/Foo_int32" }],
      required: ["x"],
    });

    deepStrictEqual(res.schemas.Foo_int32, {
      type: "object",
      properties: { y: { type: "integer", format: "int32" } },
      required: ["y"],
    });
  });

  it("defines templated models with properties extended from templated models", async () => {
    const res = await oapiForModel(
      "Bar<int32>",
      `
      model Foo<T> {
        y: T;
      };
      model Bar<T> extends Foo<T> {
        x: T
      }`
    );

    ok(res.isRef);
    ok(res.schemas.Foo_int32, "expected definition named Foo_int32");
    ok(res.schemas.Bar_int32, "expected definition named Bar_int32");
    deepStrictEqual(res.schemas.Bar_int32, {
      type: "object",
      properties: { x: { type: "integer", format: "int32" } },
      allOf: [{ $ref: "#/components/schemas/Foo_int32" }],
      required: ["x"],
    });

    deepStrictEqual(res.schemas.Foo_int32, {
      type: "object",
      properties: { y: { type: "integer", format: "int32" } },
      required: ["y"],
    });
  });

  it("defines models with no properties extended", async () => {
    const res = await oapiForModel(
      "Bar",
      `
      model Foo {};
      model Bar extends Foo {};`
    );

    ok(res.isRef);
    ok(res.schemas.Foo, "expected definition named Foo");
    ok(res.schemas.Bar, "expected definition named Bar");
    deepStrictEqual(res.schemas.Bar, {
      type: "object",
      properties: {},
      allOf: [{ $ref: "#/components/schemas/Foo" }],
    });

    deepStrictEqual(res.schemas.Foo, {
      type: "object",
      properties: {},
    });
  });

  it("defines models with no properties extended twice", async () => {
    const res = await oapiForModel(
      "Baz",
      `
      model Foo { x: int32 };
      model Bar extends Foo {};
      model Baz extends Bar {};`
    );

    ok(res.isRef);
    ok(res.schemas.Foo, "expected definition named Foo");
    ok(res.schemas.Bar, "expected definition named Bar");
    ok(res.schemas.Baz, "expected definition named Baz");
    deepStrictEqual(res.schemas.Baz, {
      type: "object",
      properties: {},
      allOf: [{ $ref: "#/components/schemas/Bar" }],
    });

    deepStrictEqual(res.schemas.Bar, {
      type: "object",
      properties: {},
      allOf: [{ $ref: "#/components/schemas/Foo" }],
    });

    deepStrictEqual(res.schemas.Foo, {
      type: "object",
      properties: {
        x: {
          format: "int32",
          type: "integer",
        },
      },
      required: ["x"],
    });
  });

  it("defines models extended from primitives", async () => {
    const res = await oapiForModel(
      "Pet",
      `
      model shortString extends string {}
      model Pet { name: shortString };
      `
    );

    ok(res.isRef);
    ok(res.schemas.shortString, "expected definition named shortString");
    ok(res.schemas.Pet, "expected definition named Pet");
    deepStrictEqual(res.schemas.shortString, {
      type: "string",
    });
  });

  it("defines models extended from primitives with attrs", async () => {
    const res = await oapiForModel(
      "Pet",
      `
      @maxLength(10) @minLength(10)
      model shortString extends string {}
      model Pet { name: shortString };
      `
    );

    ok(res.isRef);
    ok(res.schemas.shortString, "expected definition named shortString");
    ok(res.schemas.Pet, "expected definition named Pet");
    deepStrictEqual(res.schemas.shortString, {
      type: "string",
      minLength: 10,
      maxLength: 10,
    });
  });

  it("defines models extended from primitives with new attrs", async () => {
    const res = await oapiForModel(
      "Pet",
      `
      @maxLength(10)
      model shortString extends string {}
      @minLength(1)
      model shortButNotEmptyString extends shortString {};
      model Pet { name: shortButNotEmptyString, breed: shortString };
      `
    );
    ok(res.isRef);
    ok(res.schemas.shortString, "expected definition named shortString");
    ok(res.schemas.shortButNotEmptyString, "expected definition named shortButNotEmptyString");
    ok(res.schemas.Pet, "expected definition named Pet");

    deepStrictEqual(res.schemas.shortString, {
      type: "string",
      maxLength: 10,
    });
    deepStrictEqual(res.schemas.shortButNotEmptyString, {
      type: "string",
      minLength: 1,
      maxLength: 10,
    });
  });

  it("defines enum types", async () => {
    const res = await oapiForModel(
      "Pet",
      `
      enum PetType {
        Dog, Cat
      }
      model Pet { type: PetType };
      `
    );
    ok(res.isRef);
    strictEqual(res.schemas.Pet.properties.type.$ref, "#/components/schemas/PetType");
    deepStrictEqual(res.schemas.PetType.enum, ["Dog", "Cat"]);
  });

  it("defines nullable properties", async () => {
    const res = await oapiForModel(
      "Pet",
      `
      model Pet {
        name: string | null;
      };
      `
    );
    ok(res.isRef);
    deepStrictEqual(res.schemas.Pet, {
      type: "object",
      properties: {
        name: {
          type: "string",
          nullable: true,
          "x-cadl-name": "Cadl.string | Cadl.null",
        },
      },
      required: ["name"],
    });
  });

  it("defines enums with a nullable variant", async () => {
    const res = await oapiForModel(
      "Pet",
      `
      model Pet {
        type: "cat" | "dog" | null;
      };
    `
    );
    ok(res.isRef);
    deepStrictEqual(res.schemas.Pet, {
      type: "object",
      properties: {
        type: {
          type: "string",
          enum: ["cat", "dog"],
          nullable: true,
          "x-cadl-name": "cat | dog | Cadl.null",
        },
      },
      required: ["type"],
    });
  });

  it("throws diagnostics for empty enum definitions", async () => {
    let testHost = await createOpenAPITestHost();
    testHost.addCadlFile(
      "main.cadl",
      `
      import "rest";
      import "openapi3";
      using Cadl.Http;
      enum PetType {
      }
      model Pet { type: PetType };
      @route("/")
      namespace root {
        op read(): Pet;
      }
    `
    );

    const diagnostics = await testHost.diagnose("./");
    strictEqual(diagnostics.length, 1);
    match(diagnostics[0].message, /Empty unions are not supported for OpenAPI v3/);
  });

  it("defines request bodies as unions of models", async () => {
    const openApi = await openApiFor(`
      model Cat {
        meow: int32;
      }
      model Dog {
        bark: string;
      }
      @route("/")
      namespace root {
        op create(@body body: Cat | Dog): OkResponse<{}>;
      }
      `);
    ok(openApi.components.schemas.Cat, "expected definition named Cat");
    ok(openApi.components.schemas.Dog, "expected definition named Dog");
    deepStrictEqual(openApi.paths["/"].post.requestBody.content["application/json"].schema, {
      "x-cadl-name": "Cat | Dog",
      anyOf: [{ $ref: "#/components/schemas/Cat" }, { $ref: "#/components/schemas/Dog" }],
    });
  });

  it("defines request bodies as unions of model and non-model types", async () => {
    const openApi = await openApiFor(`
      model Cat {
        meow: int32;
      }
      @route("/")
      namespace root {
        op create(@body body: Cat | string): OkResponse<{}>;
      }
      `);
    ok(openApi.components.schemas.Cat, "expected definition named Cat");
    deepStrictEqual(openApi.paths["/"].post.requestBody.content["application/json"].schema, {
      "x-cadl-name": "Cat | Cadl.string",
      anyOf: [{ $ref: "#/components/schemas/Cat" }, { type: "string" }],
    });
  });

  it("defines request bodies aliased to a union of models", async () => {
    const openApi = await openApiFor(`
    model Cat {
      meow: int32;
    }
    model Dog {
      bark: string;
    }
    alias Pet = Cat | Dog;
    @route("/")
    namespace root {
      op create(@body body: Pet): OkResponse<{}>;
    }
    `);
    ok(openApi.components.schemas.Cat, "expected definition named Cat");
    ok(openApi.components.schemas.Dog, "expected definition named Dog");
    deepStrictEqual(openApi.paths["/"].post.requestBody.content["application/json"].schema, {
      "x-cadl-name": "Cat | Dog",
      anyOf: [{ $ref: "#/components/schemas/Cat" }, { $ref: "#/components/schemas/Dog" }],
    });
  });

  it("defines response bodies as unions of models", async () => {
    const openApi = await openApiFor(`
      model Cat {
        meow: int32;
      }
      model Dog {
        bark: string;
      }
      @route("/")
      namespace root {
        op read(): { @body body: Cat | Dog };
      }
      `);
    ok(openApi.components.schemas.Cat, "expected definition named Cat");
    ok(openApi.components.schemas.Dog, "expected definition named Dog");
    deepStrictEqual(openApi.paths["/"].get.responses["200"].content["application/json"].schema, {
      "x-cadl-name": "Cat | Dog",
      anyOf: [{ $ref: "#/components/schemas/Cat" }, { $ref: "#/components/schemas/Dog" }],
    });
  });

  it("defines response bodies as unions of model and non-model types", async () => {
    const openApi = await openApiFor(`
    model Cat {
      meow: int32;
    }
    @route("/")
    namespace root {
      op read(): { @body body: Cat | string };
    }
    `);
    ok(openApi.components.schemas.Cat, "expected definition named Cat");
    deepStrictEqual(openApi.paths["/"].get.responses["200"].content["application/json"].schema, {
      "x-cadl-name": "Cat | Cadl.string",
      anyOf: [{ $ref: "#/components/schemas/Cat" }, { type: "string" }],
    });
  });

  it("defines response bodies aliased to a union from models", async () => {
    const openApi = await openApiFor(`
      model Cat {
        meow: int32;
      }
      model Dog {
        bark: string;
      }
      alias Pet = Cat | Dog;
      @route("/")
      namespace root {
        op read(): { @body body: Pet };
      }
      `);
    ok(openApi.components.schemas.Cat, "expected definition named Cat");
    ok(openApi.components.schemas.Dog, "expected definition named Dog");
    deepStrictEqual(openApi.paths["/"].get.responses["200"].content["application/json"].schema, {
      "x-cadl-name": "Cat | Dog",
      anyOf: [{ $ref: "#/components/schemas/Cat" }, { $ref: "#/components/schemas/Dog" }],
    });
  });

  it("defines response bodies unioned in OkResponse as unions of models", async () => {
    const openApi = await openApiFor(`
      model Cat {
        meow: int32;
      }
      model Dog {
        bark: string;
      }
      @route("/")
      namespace root {
        op read(): OkResponse<Cat | Dog>;
      }
      `);
    ok(openApi.components.schemas.Cat, "expected definition named Cat");
    ok(openApi.components.schemas.Dog, "expected definition named Dog");
    deepStrictEqual(openApi.paths["/"].get.responses["200"].content["application/json"].schema, {
      "x-cadl-name": "Cat | Dog",
      anyOf: [{ $ref: "#/components/schemas/Cat" }, { $ref: "#/components/schemas/Dog" }],
    });
  });

  it("defines unions with named variants similarly to unnamed unions (it ignores variant names)", async () => {
    const openApi = await openApiFor(`
      model Cat {
        meow: int32;
      }
      model Dog {
        bark: string;
      }
      union Pet { cat: Cat, dog: Dog }
      @route("/")
      namespace root {
        op read(): { @body body: Pet };
      }
      `);
    ok(openApi.components.schemas.Cat, "expected definition named Cat");
    ok(openApi.components.schemas.Dog, "expected definition named Dog");
    ok(openApi.components.schemas.Pet, "expected definition named Pet");
    deepStrictEqual(openApi.components.schemas.Pet, {
      anyOf: [{ $ref: "#/components/schemas/Cat" }, { $ref: "#/components/schemas/Dog" }],
    });
    deepStrictEqual(openApi.paths["/"].get.responses["200"].content["application/json"].schema, {
      $ref: "#/components/schemas/Pet",
    });
  });

  it("defines oneOf schema for unions with @oneOf decorator", async () => {
    const openApi = await openApiFor(`
      model Cat {
        meow: int32;
      }
      model Dog {
        bark: string;
      }
      @oneOf
      union Pet { cat: Cat, dog: Dog }
      @route("/")
      namespace root {
        op read(): { @body body: Pet };
      }
      `);
    ok(openApi.components.schemas.Cat, "expected definition named Cat");
    ok(openApi.components.schemas.Dog, "expected definition named Dog");
    ok(openApi.components.schemas.Pet, "expected definition named Pet");
    deepStrictEqual(openApi.components.schemas.Pet, {
      oneOf: [{ $ref: "#/components/schemas/Cat" }, { $ref: "#/components/schemas/Dog" }],
    });
    deepStrictEqual(openApi.paths["/"].get.responses["200"].content["application/json"].schema, {
      $ref: "#/components/schemas/Pet",
    });
  });
});

describe("openapi3: primitives", () => {
  const cases = [
    ["int8", { type: "integer", format: "int8" }],
    ["int16", { type: "integer", format: "int16" }],
    ["int32", { type: "integer", format: "int32" }],
    ["int64", { type: "integer", format: "int64" }],
    ["safeint", { type: "integer", format: "int64" }],
    ["uint8", { type: "integer", format: "uint8" }],
    ["uint16", { type: "integer", format: "uint16" }],
    ["uint32", { type: "integer", format: "uint32" }],
    ["uint64", { type: "integer", format: "uint64" }],
    ["float32", { type: "number", format: "float" }],
    ["float64", { type: "number", format: "double" }],
    ["string", { type: "string" }],
    ["boolean", { type: "boolean" }],
    ["plainDate", { type: "string", format: "date" }],
    ["zonedDateTime", { type: "string", format: "date-time" }],
    ["plainTime", { type: "string", format: "time" }],
    ["duration", { type: "string", format: "duration" }],
    ["bytes", { type: "string", format: "byte" }],
  ];

  for (const test of cases) {
    it("knows schema for " + test[0], async () => {
      const res = await oapiForModel(
        "Pet",
        `
        model Pet { name: ${test[0]} };
        `
      );

      const schema = res.schemas.Pet.properties.name;
      deepStrictEqual(schema, test[1]);
    });
  }
});

describe("openapi3: literals", () => {
  const cases = [
    ["1", { type: "number", enum: [1] }],
    ['"hello"', { type: "string", enum: ["hello"] }],
    ["false", { type: "boolean", enum: [false] }],
    ["true", { type: "boolean", enum: [true] }],
  ];

  for (const test of cases) {
    it("knows schema for " + test[0], async () => {
      const res = await oapiForModel(
        "Pet",
        `
        model Pet { name: ${test[0]} };
        `
      );

      const schema = res.schemas.Pet.properties.name;
      deepStrictEqual(schema, test[1]);
    });
  }
});

describe("openapi3: operations", () => {
  it("define operations with param with defaults", async () => {
    const res = await openApiFor(
      `
      @route("/")
      namespace root {
        @get()
        op read(@query queryWithDefault?: string = "defaultValue"): string;
      }
      `
    );

    deepStrictEqual(res.paths["/"].get.parameters[0].schema.default, "defaultValue");
  });

  it("define operations with param with decorators", async () => {
    const res = await openApiFor(
      `
      @route("/thing")
      namespace root {
        @get("{name}")
        op getThing(
          @format("^[a-zA-Z0-9-]{3,24}$")
          @path name: string,

          @minValue(1)
          @maxValue(10)
          @query count: int32
        ): string;
      }
      `
    );

    const getThing = res.paths["/thing/{name}"].get;
    ok(getThing);
    ok(getThing.parameters[0].schema);
    ok(getThing.parameters[0].schema.pattern);
    strictEqual(getThing.parameters[0].schema.pattern, "^[a-zA-Z0-9-]{3,24}$");

    ok(getThing.parameters[1].schema);
    ok(getThing.parameters[1].schema.minimum);
    ok(getThing.parameters[1].schema.maximum);
    strictEqual(getThing.parameters[1].schema.minimum, 1);
    strictEqual(getThing.parameters[1].schema.maximum, 10);
  });
});

describe("openapi3: responses", () => {
  it("define responses with response headers", async () => {
    const res = await openApiFor(
      `
      model ETagHeader {
        @header eTag: string;
      }
      model Key {
        key: string;
      }
      @route("/")
      namespace root {
        @get()
        op read(): Key & ETagHeader;
      }
      `
    );
    ok(res.paths["/"].get.responses["200"].headers);
    ok(res.paths["/"].get.responses["200"].headers["e-tag"]);
  });

  it("defines responses with primitive types", async () => {
    const res = await openApiFor(
      `
      @route("/")
      namespace root {
        @get()
        op read(): string;
      }
      `
    );
    ok(res.paths["/"].get.responses["200"]);
    ok(res.paths["/"].get.responses["200"].content);
    strictEqual(
      res.paths["/"].get.responses["200"].content["application/json"].schema.type,
      "string"
    );
  });

  describe("binary responses", () => {
<<<<<<< HEAD
    it("bytes responses should default to application/octet-stream", async () => {
=======
    it("bytes responses should default to application/json with byte format", async () => {
>>>>>>> c54c5a02
      const res = await openApiFor(
        `
      @route("/")
      namespace root {
        @get op read(): bytes;
      }
      `
      );

      const response = res.paths["/"].get.responses["200"];
      ok(response);
      ok(response.content);
<<<<<<< HEAD
      strictEqual(response.content["application/octet-stream"].schema.type, "string");
      strictEqual(response.content["application/octet-stream"].schema.format, "binary");
    });

    it("@body body: bytes responses should default to application/octet-stream", async () => {
=======
      strictEqual(response.content["application/json"].schema.type, "string");
      strictEqual(response.content["application/json"].schema.format, "byte");
    });

    it("@body body: bytes responses default to application/json with bytes format", async () => {
>>>>>>> c54c5a02
      const res = await openApiFor(
        `
      @route("/")
      namespace root {
        @get op read(): {@body body: bytes};
      }
      `
      );

      const response = res.paths["/"].get.responses["200"];
      ok(response);
      ok(response.content);
<<<<<<< HEAD
      strictEqual(response.content["application/octet-stream"].schema.type, "string");
      strictEqual(response.content["application/octet-stream"].schema.format, "binary");
    });

    it("@header contentType should override binary content type", async () => {
=======
      strictEqual(response.content["application/json"].schema.type, "string");
      strictEqual(response.content["application/json"].schema.format, "byte");
    });

    it("@header contentType text/plain should keep format to byte", async () => {
      const res = await openApiFor(
        `
      @route("/")
      namespace root {
        @get op read(): {@header contentType: "text/plain", @body body: bytes};
      }
      `
      );

      const response = res.paths["/"].get.responses["200"];
      ok(response);
      ok(response.content);
      strictEqual(response.content["text/plain"].schema.type, "string");
      strictEqual(response.content["text/plain"].schema.format, "byte");
    });

    it("@header contentType not json or text should set format to binary", async () => {
>>>>>>> c54c5a02
      const res = await openApiFor(
        `
      @route("/")
      namespace root {
        @get op read(): {@header contentType: "image/png", @body body: bytes};
      }
      `
      );

      const response = res.paths["/"].get.responses["200"];
      ok(response);
      ok(response.content);
      strictEqual(response.content["image/png"].schema.type, "string");
      strictEqual(response.content["image/png"].schema.format, "binary");
    });
  });
});

describe("openapi3: request", () => {
  describe("binary request", () => {
<<<<<<< HEAD
    it("bytes request should default to application/octet-stream", async () => {
=======
    it("bytes request should default to application/json byte", async () => {
>>>>>>> c54c5a02
      const res = await openApiFor(
        `
      @route("/")
      namespace root {
        @post op read(@body body: bytes): {};
      }
      `
      );

      const requestBody = res.paths["/"].post.requestBody;
      ok(requestBody);
<<<<<<< HEAD
      strictEqual(requestBody.content["application/octet-stream"].schema.type, "string");
      strictEqual(requestBody.content["application/octet-stream"].schema.format, "binary");
    });

    it("bytes request should respect @header contentType", async () => {
=======
      strictEqual(requestBody.content["application/json"].schema.type, "string");
      strictEqual(requestBody.content["application/json"].schema.format, "byte");
    });

    it("bytes request should respect @header contentType and use binary format when not json or text", async () => {
>>>>>>> c54c5a02
      const res = await openApiFor(
        `
      @route("/")
      namespace root {
        @post op read(@header contentType: "image/png", @body body: bytes): {};
      }
      `
      );

      const requestBody = res.paths["/"].post.requestBody;
      ok(requestBody);
      strictEqual(requestBody.content["image/png"].schema.type, "string");
      strictEqual(requestBody.content["image/png"].schema.format, "binary");
    });
  });
});

describe("openapi3: extension decorator", () => {
  it("adds an arbitrary extension to a model", async () => {
    const oapi = await openApiFor(
      `
      @extension("x-model-extension", "foobar")
      model Pet {
        name: string;
      }
      @route("/")
      namespace root {
        @get()
        op read(): Pet;
      }
      `
    );
    ok(oapi.components.schemas.Pet);
    strictEqual(oapi.components.schemas.Pet["x-model-extension"], "foobar");
  });

  it("adds an arbitrary extension to an operation", async () => {
    const oapi = await openApiFor(
      `
      model Pet {
        name: string;
      }
      @route("/")
      namespace root {
        @get()
        @extension("x-operation-extension", "barbaz")
        op list(): Pet[];
      }
      `
    );
    ok(oapi.paths["/"].get);
    strictEqual(oapi.paths["/"].get["x-operation-extension"], "barbaz");
  });

  it("adds an arbitrary extension to a parameter", async () => {
    const oapi = await openApiFor(
      `
      model Pet {
        name: string;
      }
      model PetId {
        @path
        @extension("x-parameter-extension", "foobaz")
        petId: string;
      }
      @route("/Pets")
      namespace root {
        @get()
        op get(... PetId): Pet;
      }
      `
    );
    ok(oapi.paths["/Pets/{petId}"].get);
    strictEqual(
      oapi.paths["/Pets/{petId}"].get.parameters[0]["$ref"],
      "#/components/parameters/PetId"
    );
    strictEqual(oapi.components.parameters.PetId.name, "petId");
    strictEqual(oapi.components.parameters.PetId["x-parameter-extension"], "foobaz");
  });
});

async function oapiForModel(name: string, modelDef: string) {
  const oapi = await openApiFor(`
    ${modelDef};
    @route("/")
    namespace root {
      op read(): ${name};
    }
  `);

  const useSchema = oapi.paths["/"].get.responses[200].content["application/json"].schema;

  return {
    isRef: !!useSchema.$ref,
    useSchema,
    schemas: oapi.components.schemas || {},
  };
}<|MERGE_RESOLUTION|>--- conflicted
+++ resolved
@@ -764,11 +764,7 @@
   });
 
   describe("binary responses", () => {
-<<<<<<< HEAD
-    it("bytes responses should default to application/octet-stream", async () => {
-=======
     it("bytes responses should default to application/json with byte format", async () => {
->>>>>>> c54c5a02
       const res = await openApiFor(
         `
       @route("/")
@@ -781,19 +777,11 @@
       const response = res.paths["/"].get.responses["200"];
       ok(response);
       ok(response.content);
-<<<<<<< HEAD
-      strictEqual(response.content["application/octet-stream"].schema.type, "string");
-      strictEqual(response.content["application/octet-stream"].schema.format, "binary");
-    });
-
-    it("@body body: bytes responses should default to application/octet-stream", async () => {
-=======
       strictEqual(response.content["application/json"].schema.type, "string");
       strictEqual(response.content["application/json"].schema.format, "byte");
     });
 
     it("@body body: bytes responses default to application/json with bytes format", async () => {
->>>>>>> c54c5a02
       const res = await openApiFor(
         `
       @route("/")
@@ -806,13 +794,6 @@
       const response = res.paths["/"].get.responses["200"];
       ok(response);
       ok(response.content);
-<<<<<<< HEAD
-      strictEqual(response.content["application/octet-stream"].schema.type, "string");
-      strictEqual(response.content["application/octet-stream"].schema.format, "binary");
-    });
-
-    it("@header contentType should override binary content type", async () => {
-=======
       strictEqual(response.content["application/json"].schema.type, "string");
       strictEqual(response.content["application/json"].schema.format, "byte");
     });
@@ -835,7 +816,6 @@
     });
 
     it("@header contentType not json or text should set format to binary", async () => {
->>>>>>> c54c5a02
       const res = await openApiFor(
         `
       @route("/")
@@ -856,11 +836,7 @@
 
 describe("openapi3: request", () => {
   describe("binary request", () => {
-<<<<<<< HEAD
-    it("bytes request should default to application/octet-stream", async () => {
-=======
     it("bytes request should default to application/json byte", async () => {
->>>>>>> c54c5a02
       const res = await openApiFor(
         `
       @route("/")
@@ -872,19 +848,11 @@
 
       const requestBody = res.paths["/"].post.requestBody;
       ok(requestBody);
-<<<<<<< HEAD
-      strictEqual(requestBody.content["application/octet-stream"].schema.type, "string");
-      strictEqual(requestBody.content["application/octet-stream"].schema.format, "binary");
-    });
-
-    it("bytes request should respect @header contentType", async () => {
-=======
       strictEqual(requestBody.content["application/json"].schema.type, "string");
       strictEqual(requestBody.content["application/json"].schema.format, "byte");
     });
 
     it("bytes request should respect @header contentType and use binary format when not json or text", async () => {
->>>>>>> c54c5a02
       const res = await openApiFor(
         `
       @route("/")
