--- conflicted
+++ resolved
@@ -67,8 +67,6 @@
       },
     });
   });
-<<<<<<< HEAD
-=======
 
   it("doc of property is carried to the description field", async () => {
     const res = await openApiFor(
@@ -79,120 +77,6 @@
     const schema = res.paths["/"].post.requestBody.content["multipart/form-data"].schema;
     expect(schema.properties.name.description).toEqual("My doc");
   });
-
-  describe("legacy implicit form", () => {
-    it("add MultiPart suffix to model name", async () => {
-      const res = await openApiFor(
-        `
-      model Form { @header contentType: "multipart/form-data", name: string, profileImage: bytes }
-      #suppress "deprecated" "For testing to migrate for 1.0-rc"
-      op upload(...Form): void;
-      `,
-      );
-      const op = res.paths["/"].post;
-      deepStrictEqual(op.requestBody.content["multipart/form-data"], {
-        schema: {
-          $ref: "#/components/schemas/FormMultiPart",
-        },
-      });
-    });
-
-    it("part of union type doesn't conflict if used in json as well`", async () => {
-      const res = await openApiFor(
-        `
-      union  MyUnion {string, int32}
-      #suppress "deprecated" "For testing to migrate for 1.0-rc"
-      op upload(@header contentType: "multipart/form-data", profileImage: MyUnion): void;
-      `,
-      );
-      const op = res.paths["/"].post;
-      deepStrictEqual(op.requestBody.content["multipart/form-data"], {
-        schema: {
-          type: "object",
-          properties: {
-            profileImage: {
-              $ref: "#/components/schemas/MyUnion",
-            },
-          },
-          required: ["profileImage"],
-        },
-      });
-    });
-
-    it("part of type `string` produce `type: string`", async () => {
-      const res = await openApiFor(
-        `
-      #suppress "deprecated" "For testing to migrate for 1.0-rc"
-      op upload(@header contentType: "multipart/form-data", name: string): void;
-      `,
-      );
-      const op = res.paths["/"].post;
-      deepStrictEqual(op.requestBody.content["multipart/form-data"], {
-        schema: {
-          type: "object",
-          properties: {
-            name: {
-              type: "string",
-            },
-          },
-          required: ["name"],
-        },
-      });
-    });
-
-    it("part of type `object` produce an object", async () => {
-      const res = await openApiFor(
-        `
-      #suppress "deprecated" "For testing to migrate for 1.0-rc"
-      op upload(@header contentType: "multipart/form-data", address: {city: string, street: string}): void;
-      `,
-      );
-      const op = res.paths["/"].post;
-      deepStrictEqual(op.requestBody.content["multipart/form-data"], {
-        schema: {
-          type: "object",
-          properties: {
-            address: {
-              type: "object",
-              properties: {
-                city: {
-                  type: "string",
-                },
-                street: {
-                  type: "string",
-                },
-              },
-              required: ["city", "street"],
-            },
-          },
-          required: ["address"],
-        },
-      });
-    });
-
-    it("enum used in both a json payload and multipart part shouldn't create 2 models", async () => {
-      const res = await openApiFor(
-        `
-      enum FilePurpose {
-        one,
-        two,
-      }
-      
-      interface Files {
-        @get listFiles(purpose: FilePurpose): string;
-        #suppress "deprecated" "For testing to migrate for 1.0-rc"
-        @post uploadFile(@header contentType: "multipart/form-data", purpose: FilePurpose): string;
-      }
-      `,
-      );
-      expect(Object.keys(res.components.schemas).length).toBe(1);
-      deepStrictEqual(res.components.schemas.FilePurpose, {
-        type: "string",
-        enum: ["one", "two"],
-      });
-    });
-  });
->>>>>>> 52f275a6
 });
 
 worksFor(["3.0.0"], ({ openApiFor }) => {
