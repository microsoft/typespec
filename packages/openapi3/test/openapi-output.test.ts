import { deepStrictEqual, ok, strictEqual } from "assert";
import { describe, it } from "vitest";
import { worksFor } from "./works-for.js";

worksFor(["3.0.0", "3.1.0"], ({ oapiForModel, openApiFor, openapiWithOptions }) => {
  describe("openapi3: types included", () => {
    it("emit unreferenced types by default", async () => {
      const output = await openapiWithOptions(
        `
      model NotReferenced {name: string}
      model Referenced {name: string}

      op test(): Referenced;
    `,
        {},
      );
      deepStrictEqual(Object.keys(output.components!.schemas!), ["NotReferenced", "Referenced"]);
    });

    it("emit only referenced types when using omit-unreachable-types", async () => {
      const output = await openapiWithOptions(
        `
      model NotReferenced {name: string}
      model Referenced {name: string}

      op test(): Referenced;
    `,
        {
          "omit-unreachable-types": true,
        },
      );
      deepStrictEqual(Object.keys(output.components!.schemas!), ["Referenced"]);
    });
  });

  describe("openapi3: x-typespec-name", () => {
    it("doesn't include x-typespec-name by default", async () => {
      const output = await openapiWithOptions(
        `
      model Foo {names: string[]}
    `,
        {},
      );
      ok(!("x-typespec-name" in output.components!.schemas!.Foo.properties!.names));
    });

    it(`doesn't include x-typespec-name when option include-x-typespec-name: "never"`, async () => {
      const output = await openapiWithOptions(
        `
      model Foo {names: string[]}
    `,
        { "include-x-typespec-name": "never" },
      );
      ok(!("x-typespec-name" in output.components!.schemas!.Foo.properties!.names));
    });

    it(`include x-typespec-name when option include-x-typespec-name: "inline-only"`, async () => {
      const output = await openapiWithOptions(
        `
      model Foo {names: string[]}
    `,
        { "include-x-typespec-name": "inline-only" },
      );
      const prop: any = output.components!.schemas!.Foo.properties!.names;
      strictEqual(prop["x-typespec-name"], `string[]`);
    });
  });

  describe("openapi3: literals", () => {
    const cases = [
      ["1", { type: "number", enum: [1] }],
      ['"hello"', { type: "string", enum: ["hello"] }],
      ["false", { type: "boolean", enum: [false] }],
      ["true", { type: "boolean", enum: [true] }],
    ];

    for (const test of cases) {
      it("knows schema for " + test[0], async () => {
        const res = await oapiForModel(
          "Pet",
          `
        model Pet { name: ${test[0]} };
        `,
        );

        const schema = res.schemas.Pet.properties.name;
        deepStrictEqual(schema, test[1]);
      });
    }
  });

  describe("openapi3: operations", () => {
    it("define operations with param with defaults", async () => {
      const res = await openApiFor(
        `
      @route("/")
      @get()
      op read(@query queryWithDefault?: string = "defaultValue"): string;
      `,
      );

      strictEqual(res.paths["/"].get.operationId, "read");
      deepStrictEqual(res.paths["/"].get.parameters[0].schema.default, "defaultValue");
    });

    it("define operations with param with decorators", async () => {
      const res = await openApiFor(
        `
      @get
      @route("/thing/{name}")
      op getThing(
        @pattern("^[a-zA-Z0-9-]{3,24}$")
        @path name: string,

        @minValue(1)
        @maxValue(10)
        @query count: int32
      ): string;
      `,
      );

      const getThing = res.paths["/thing/{name}"].get;

      strictEqual(getThing.operationId, "getThing");

      ok(getThing);
      ok(getThing.parameters[0].schema);
      ok(getThing.parameters[0].schema.pattern);
      strictEqual(getThing.parameters[0].schema.pattern, "^[a-zA-Z0-9-]{3,24}$");

      ok(getThing.parameters[1].schema);
      ok(getThing.parameters[1].schema.minimum);
      ok(getThing.parameters[1].schema.maximum);
      strictEqual(getThing.parameters[1].schema.minimum, 1);
      strictEqual(getThing.parameters[1].schema.maximum, 10);
    });

    it("deprecate operations with #deprecated", async () => {
      const res = await openApiFor(
        `
      #deprecated "use something else"
      op read(@query query: string): string;
      `,
      );

      strictEqual(res.paths["/"].get.deprecated, true);
    });
  });
<<<<<<< HEAD
=======

  it("deprecate inline parameters with #deprecated", async () => {
    const res = await openApiFor(
      `
      op read(
        #deprecated "Cannot use foo"
        @query foo: string,
      ): void;
      `,
    );

    strictEqual(res.paths["/"].get.parameters[0].deprecated, true);
  });

  it("deprecate parameters with #deprecated", async () => {
    const res = await openApiFor(
      `
      model PetId {
        #deprecated "Cannot use foo"
        @query foo: string;
      }
      op get(...PetId): void;
      `,
    );

    strictEqual(res.paths["/"].get.parameters[0]["$ref"], "#/components/parameters/PetId");
    strictEqual(res.components.parameters.PetId.deprecated, true);
  });

  it("deprecate one in multi parameters with #deprecated", async () => {
    const res = await openApiFor(
      `
      model PetId {
        #deprecated "Cannot use foo"
        @query foo: string;

        @path name: string,
      }
      op get(...PetId): void;
      `,
    );
    const getThing = res.paths["/{name}"].get;
    strictEqual(getThing.parameters[0]["$ref"], "#/components/parameters/PetId.foo");
    strictEqual(getThing.parameters[1]["$ref"], "#/components/parameters/PetId.name");
    strictEqual(res.components.parameters["PetId.foo"].deprecated, true);
    strictEqual(res.components.parameters["PetId.name"].deprecated, undefined);
  });
});
>>>>>>> b81c9dfc

  describe("openapi3: request", () => {
    describe("binary request", () => {
      it("bytes request should default to application/json byte", async () => {
        const res = await openApiFor(`
        @post op read(@body body: bytes): {};
      `);

        const requestBody = res.paths["/"].post.requestBody;
        ok(requestBody);
        strictEqual(requestBody.content["application/json"].schema.type, "string");
        strictEqual(requestBody.content["application/json"].schema.format, "byte");
      });

      it("bytes request should respect @header contentType and use binary format when not json or text", async () => {
        const res = await openApiFor(`
        @post op read(@header contentType: "image/png", @body body: bytes): {};
      `);

        const requestBody = res.paths["/"].post.requestBody;
        ok(requestBody);
        strictEqual(requestBody.content["image/png"].schema.type, "string");
        strictEqual(requestBody.content["image/png"].schema.format, "binary");
      });
    });
  });

  describe("openapi3: extension decorator", () => {
    it("adds an arbitrary extension to a model", async () => {
      const oapi = await openApiFor(`
      @extension("x-model-extension", "foobar")
      model Pet {
        name: string;
      }
      @get() op read(): Pet;
      `);
      ok(oapi.components.schemas.Pet);
      strictEqual(oapi.components.schemas.Pet["x-model-extension"], "foobar");
    });

    it("adds an arbitrary extension to an operation", async () => {
      const oapi = await openApiFor(
        `
      model Pet {
        name: string;
      }
      @get()
      @extension("x-operation-extension", "barbaz")
      op list(): Pet[];
      `,
      );
      ok(oapi.paths["/"].get);
      strictEqual(oapi.paths["/"].get["x-operation-extension"], "barbaz");
    });

    it("adds an arbitrary extension to a parameter", async () => {
      const oapi = await openApiFor(
        `
      model Pet {
        name: string;
      }
      model PetId {
        @path
        @extension("x-parameter-extension", "foobaz")
        petId: string;
      }
      @route("/Pets")
      @get()
      op get(... PetId): Pet;
      `,
      );
      ok(oapi.paths["/Pets/{petId}"].get);
      strictEqual(
        oapi.paths["/Pets/{petId}"].get.parameters[0]["$ref"],
        "#/components/parameters/PetId",
      );
      strictEqual(oapi.components.parameters.PetId.name, "petId");
      strictEqual(oapi.components.parameters.PetId["x-parameter-extension"], "foobaz");
    });

    it("adds an extension to a namespace", async () => {
      const oapi = await openApiFor(
        `
      @extension("x-namespace-extension", "foobar")
      @service namespace Service {};
      `,
      );

      strictEqual(oapi["x-namespace-extension"], "foobar");
    });

    it("check format and pattern decorator on model", async () => {
      const oapi = await openApiFor(
        `
      model Pet extends PetId {
        @pattern("^[a-zA-Z0-9-]{3,24}$")
        name: string;
      }
      model PetId {
        @path
        @pattern("^[a-zA-Z0-9-]{3,24}$")
        @format("UUID")
        petId: string;
      }
      @route("/Pets")
      @get()
      op get(... PetId): Pet;
      `,
      );
      ok(oapi.paths["/Pets/{petId}"].get);
      strictEqual(
        oapi.paths["/Pets/{petId}"].get.parameters[0]["$ref"],
        "#/components/parameters/PetId",
      );
      strictEqual(oapi.components.parameters.PetId.name, "petId");
      strictEqual(oapi.components.schemas.Pet.properties.name.pattern, "^[a-zA-Z0-9-]{3,24}$");
      strictEqual(oapi.components.parameters.PetId.schema.format, "UUID");
      strictEqual(oapi.components.parameters.PetId.schema.pattern, "^[a-zA-Z0-9-]{3,24}$");
    });
  });

  describe("openapi3: useRef decorator", () => {
    it("adds a ref extension to a model", async () => {
      const oapi = await openApiFor(`
      @test @useRef("../common.json#/definitions/Foo")
      model Foo {
        @statusCode
        status: 200;
        name: string;
      }
      @get op get(): Foo;
    `);
      ok(oapi.paths["/"].get);
      strictEqual(oapi.paths["/"].get.responses["200"]["$ref"], "../common.json#/definitions/Foo");
    });

    it("adds a ref extension to a multiple models", async () => {
      const oapi = await openApiFor(`
      @test @useRef("../common.json#/definitions/Foo")
      model Foo {
        @statusCode
        status: 200;
        name: string;
      }
      @test @useRef("https://example.com/example.yml")
      model Foo2 {
        @statusCode
        status: 201;
        name: string;
      }
      @get op get(): Foo | Foo2;
    `);
      ok(oapi.paths["/"].get);
      strictEqual(oapi.paths["/"].get.responses["200"]["$ref"], "../common.json#/definitions/Foo");
      strictEqual(oapi.paths["/"].get.responses["201"]["$ref"], "https://example.com/example.yml");
    });
  });
});<|MERGE_RESOLUTION|>--- conflicted
+++ resolved
@@ -146,8 +146,6 @@
       strictEqual(res.paths["/"].get.deprecated, true);
     });
   });
-<<<<<<< HEAD
-=======
 
   it("deprecate inline parameters with #deprecated", async () => {
     const res = await openApiFor(
@@ -196,7 +194,6 @@
     strictEqual(res.components.parameters["PetId.name"].deprecated, undefined);
   });
 });
->>>>>>> b81c9dfc
 
   describe("openapi3: request", () => {
     describe("binary request", () => {
