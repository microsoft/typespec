--- conflicted
+++ resolved
@@ -1,12 +1,8 @@
 /* eslint-disable vitest/no-identical-title */
 import { deepStrictEqual, strictEqual } from "assert";
-<<<<<<< HEAD
 import { describe, expect, it } from "vitest";
-import { worksFor } from "./works-for.js";
-=======
-import { describe, it } from "vitest";
 import { supportedVersions, worksFor } from "./works-for.js";
->>>>>>> b56fc208
+
 
 describe("numeric constraints", () => {
   const scalarNumberTypes = [
