import { Numeric } from "@typespec/compiler";
import { expectDiagnostics } from "@typespec/compiler/testing";
import { assert, describe, expect, it } from "vitest";
import { expectDecorators } from "./utils/expect.js";
<<<<<<< HEAD
import { tspAndDiagnosticsForOpenAPI3, tspForOpenAPI3 } from "./utils/tsp-for-openapi3.js";
=======
import { tspForOpenAPI3 } from "./utils/tsp-for-openapi3.js";
>>>>>>> 81c83ddb

describe("converts top-level parameters", () => {
  it.each(["query", "header", "path"] as const)(`Supports location: %s`, async (location) => {
    const serviceNamespace = await tspForOpenAPI3({
      parameters: {
        Foo: {
          name: "foo",
          in: location,
          required: true,
          schema: {
            type: "string",
          },
        },
      },
    });

    const parametersNamespace = serviceNamespace.namespaces.get("Parameters");
    assert(parametersNamespace, "Parameters namespace not found");

    const models = parametersNamespace.models;

    /* model Foo { @<location> foo: string, } */
    const Foo = models.get("Foo");
    assert(Foo, "Foo model not found");
    expect(Foo.properties.size).toBe(1);
    expect(Foo.properties.get("foo")).toMatchObject({
      optional: false,
      type: { kind: "Scalar", name: "string" },
      decorators: [{ definition: { name: `@${location}` } }],
    });
  });

  it(`Supports string schema constraints`, async () => {
    const serviceNamespace = await tspForOpenAPI3({
      parameters: {
        Foo: {
          name: "foo",
          in: "query",
          required: true,
          schema: {
            type: "string",
            minLength: 3,
            maxLength: 10,
            pattern: "^[a-z]+$",
            format: "UUID",
          },
        },
      },
    });

    const parametersNamespace = serviceNamespace.namespaces.get("Parameters");
    assert(parametersNamespace, "Parameters namespace not found");

    const models = parametersNamespace.models;

    /* model Foo { @query @format("UUID") @pattern("^[a-z]+$") @maxLength(10) @minLength(3) foo: string, } */
    const Foo = models.get("Foo");
    assert(Foo, "Foo model not found");
    expect(Foo.properties.size).toBe(1);
    expect(Foo.properties.get("foo")).toMatchObject({
      optional: false,
      type: { kind: "Scalar", name: "string" },
      decorators: [
        { definition: { name: "@query" } },
        { definition: { name: "@format" }, args: [{ jsValue: "UUID" }] },
        { definition: { name: "@pattern" }, args: [{ jsValue: "^[a-z]+$" }] },
        { definition: { name: "@maxLength" }, args: [{ jsValue: Numeric("10") }] },
        { definition: { name: "@minLength" }, args: [{ jsValue: Numeric("3") }] },
      ],
    });
  });

  it(`Supports numeric schema constraints`, async () => {
    const serviceNamespace = await tspForOpenAPI3({
      parameters: {
        Foo: {
          name: "foo",
          in: "query",
          required: true,
          schema: {
            type: "integer",
            minimum: 3,
            maximum: 10,
            format: "int32",
          },
        },
      },
    });

    const parametersNamespace = serviceNamespace.namespaces.get("Parameters");
    assert(parametersNamespace, "Parameters namespace not found");

    const models = parametersNamespace.models;

    /* model Foo { @query @maxValue(10) @minValue(3) foo: string, } */
    const Foo = models.get("Foo");
    assert(Foo, "Foo model not found");
    expect(Foo.properties.size).toBe(1);
    expect(Foo.properties.get("foo")).toMatchObject({
      optional: false,
      type: { kind: "Scalar", name: "int32" },
      decorators: [
        { definition: { name: "@query" } },
        { definition: { name: "@maxValue" }, args: [{ jsValue: Numeric("10") }] },
        { definition: { name: "@minValue" }, args: [{ jsValue: Numeric("3") }] },
      ],
    });
  });

  it("supports optionality", async () => {
    const serviceNamespace = await tspForOpenAPI3({
      parameters: {
        RequiredFoo: {
          name: "foo",
          in: "query",
          required: true,
          schema: {
            type: "string",
          },
        },
        OptionalFoo: {
          name: "foo",
          in: "query",
          schema: {
            type: "string",
          },
        },
      },
    });

    const parametersNamespace = serviceNamespace.namespaces.get("Parameters");
    assert(parametersNamespace, "Parameters namespace not found");

    const models = parametersNamespace.models;

    /* model RequiredFoo { @query foo: string, } */
    const RequiredFoo = models.get("RequiredFoo");
    assert(RequiredFoo, "RequiredFoo model not found");
    expect(RequiredFoo.properties.size).toBe(1);
    expect(RequiredFoo.properties.get("foo")).toMatchObject({
      optional: false,
      type: { kind: "Scalar", name: "string" },
      decorators: [{ definition: { name: "@query" } }],
    });

    /* model OptionalFoo { @query foo?: string, } */
    const OptionalFoo = models.get("OptionalFoo");
    assert(OptionalFoo, "RequiredFoo model not found");
    expect(OptionalFoo.properties.size).toBe(1);
    expect(OptionalFoo.properties.get("foo")).toMatchObject({
      optional: true,
      type: { kind: "Scalar", name: "string" },
      decorators: [{ definition: { name: "@query" } }],
    });
  });

  it("supports doc generation", async () => {
    const serviceNamespace = await tspForOpenAPI3({
      parameters: {
        Foo: {
          name: "foo",
          in: "query",
          description: "Docs for foo",
          schema: {
            type: "string",
          },
        },
      },
    });

    const parametersNamespace = serviceNamespace.namespaces.get("Parameters");
    assert(parametersNamespace, "Parameters namespace not found");

    const models = parametersNamespace.models;

    /*
    model Foo {
      // Docs for foo
      @query foo?: string,
    }
    Note: actual doc comment uses jsdoc syntax
    */
    const Foo = models.get("Foo");
    assert(Foo, "Foo model not found");
    expect(Foo.properties.size).toBe(1);
    const foo = Foo.properties.get("foo");
    expect(foo).toMatchObject({
      optional: true,
      type: { kind: "Scalar", name: "string" },
    });
    expect(foo?.decorators.find((d) => d.definition?.name === "@query")).toBeTruthy();
    const docDecorator = foo?.decorators.find((d) => d.decorator?.name === "$docFromComment");
    expect(docDecorator?.args[1]).toMatchObject({ jsValue: "Docs for foo" });
  });

  it("supports referenced schemas", async () => {
    const serviceNamespace = await tspForOpenAPI3({
      schemas: {
        Foo: {
          type: "string",
        },
      },
      parameters: {
        Foo: {
          name: "foo",
          in: "query",
          schema: {
            $ref: "#/components/schemas/Foo",
          } as any,
        },
      },
    });
    const parametersNamespace = serviceNamespace.namespaces.get("Parameters");
    assert(parametersNamespace, "Parameters namespace not found");

    const models = parametersNamespace.models;

    /* model Foo { @query foo?: TestService.Foo, } */
    const Foo = models.get("Foo");
    assert(Foo, "Foo model not found");
    expect(Foo.properties.size).toBe(1);
    expect(Foo.properties.get("foo")).toMatchObject({
      optional: true,
      decorators: [{ definition: { name: "@query" } }],
    });
    expect(Foo.properties.get("foo")?.type).toBe(serviceNamespace.scalars.get("Foo"));
  });

  it("supports title", async () => {
    const serviceNamespace = await tspForOpenAPI3({
      parameters: {
        Foo: {
          name: "foo",
          in: "query",
          schema: {
            type: "string",
            title: "Foo Title",
          },
        },
      },
    });

    const parametersNamespace = serviceNamespace.namespaces.get("Parameters");
    assert(parametersNamespace, "Parameters namespace not found");

    const models = parametersNamespace.models;

    /* model Foo { @query @summary("Foo Title") foo?: string, } */
    const Foo = models.get("Foo");
    assert(Foo, "Foo model not found");
    expect(Foo.properties.size).toBe(1);
    expect(Foo.properties.get("foo")).toMatchObject({
      optional: true,
      type: { kind: "Scalar", name: "string" },
    });
    expectDecorators(Foo.properties.get("foo")!.decorators, [
      { name: "query" },
      { name: "summary", args: [{ jsValue: "Foo Title" }] },
    ]);
  });

  it.each(["model", "interface", "namespace", "hyphen-name"])(
    `escapes invalid names: %s`,
    async (reservedKeyword) => {
      const serviceNamespace = await tspForOpenAPI3({
        parameters: {
          [reservedKeyword]: {
            name: reservedKeyword,
            in: "query",
            required: true,
            schema: {
              type: "string",
            },
          },
        },
      });

      const parametersNamespace = serviceNamespace.namespaces.get("Parameters");
      assert(parametersNamespace, "Parameters namespace not found");

      const models = parametersNamespace.models;

      /* model `{reservedKeyWord}` { @query `{reservedKeyword}`: string, } */
      const escapedModel = models.get(reservedKeyword);
      assert(escapedModel, "escapedModel model not found");
      expect(escapedModel.properties.size).toBe(1);
      expect(escapedModel.properties.get(reservedKeyword)).toMatchObject({
        optional: false,
        type: { kind: "Scalar", name: "string" },
        decorators: [{ definition: { name: "@query" } }],
      });
    },
  );
});

describe("header", () => {
  it(`sets no args if style is not set`, async () => {
    const serviceNamespace = await tspForOpenAPI3({
      parameters: {
        Foo: {
          name: "foo",
          in: "header",
          schema: {
            type: "string",
          },
        },
      },
    });

    const parametersNamespace = serviceNamespace.namespaces.get("Parameters");
    assert(parametersNamespace, "Parameters namespace not found");

    const models = parametersNamespace.models;

    /* model Foo { @header foo: string, } */
    const Foo = models.get("Foo");
    assert(Foo, "Foo model not found");
    expect(Foo.properties.size).toBe(1);
    const fooProperty = Foo.properties.get("foo");
    assert(fooProperty, "foo property not found");
    expectDecorators(fooProperty.decorators, [{ name: "header" }]);
  });

  it(`sets format to 'simple' when style is set to 'simple'`, async () => {
    const serviceNamespace = await tspForOpenAPI3({
      parameters: {
        Foo: {
          name: "foo",
          in: "header",
          schema: {
            type: "array",
            items: {
              type: "string",
            },
          },
          style: "simple",
        },
      },
    });

    const parametersNamespace = serviceNamespace.namespaces.get("Parameters");
    assert(parametersNamespace, "Parameters namespace not found");

    const models = parametersNamespace.models;

    /* model Foo { @header({ format: "simple" }) foo: string[], } */
    const Foo = models.get("Foo");
    assert(Foo, "Foo model not found");
    expect(Foo.properties.size).toBe(1);
    const fooProperty = Foo.properties.get("foo");
    assert(fooProperty, "foo property not found");
    expectDecorators(fooProperty.decorators, [{ name: "header", args: [{ format: "simple" }] }]);
  });
});

describe("query", () => {
  it(`sets explode: true for default OpenAPI 3 parameter`, async () => {
    const serviceNamespace = await tspForOpenAPI3({
      parameters: {
        Foo: {
          name: "foo",
          in: "query",
          required: true,
          schema: {
            type: "array",
            items: {
              type: "string",
            },
          },
        },
      },
    });

    const parametersNamespace = serviceNamespace.namespaces.get("Parameters");
    assert(parametersNamespace, "Parameters namespace not found");

    const models = parametersNamespace.models;

    /* model Foo { @query(#{ explode: true }) foo: string[], } */
    const Foo = models.get("Foo");
    assert(Foo, "Foo model not found");
    expect(Foo.properties.size).toBe(1);
    const fooProperty = Foo.properties.get("foo");
    assert(fooProperty, "foo property not found");
    expectDecorators(fooProperty.decorators, [{ name: "query", args: [{ explode: true }] }]);
  });

  describe("explicit explode: false", () => {
    const explode = false;
    it.each(["", "form"])("sets no args when style: %s", async (style) => {
      const serviceNamespace = await tspForOpenAPI3({
        parameters: {
          Foo: {
            name: "foo",
            in: "query",
            schema: {
              type: "array",
              items: {
                type: "string",
              },
            },
            style: style as any,
            explode,
          },
        },
      });

      const parametersNamespace = serviceNamespace.namespaces.get("Parameters");
      assert(parametersNamespace, "Parameters namespace not found");

      const models = parametersNamespace.models;

      /* model Foo { @query foo: string[], } */
      const Foo = models.get("Foo");
      assert(Foo, "Foo model not found");
      expect(Foo.properties.size).toBe(1);
      const fooProperty = Foo.properties.get("foo");
      assert(fooProperty, "foo property not found");
      expectDecorators(fooProperty.decorators, [{ name: "query" }]);
    });

    it.each([
      { style: "spaceDelimited", format: "ssv" },
      { style: "pipeDelimited", format: "pipes" },
    ])("sets explode and format args when style: $style", async ({ style, format }) => {
      const [serviceNamespace, diagnostics] = await tspAndDiagnosticsForOpenAPI3({
        parameters: {
          Foo: {
            name: "foo",
            in: "query",
            schema: {
              type: "array",
              items: {
                type: "string",
              },
            },
            style: style as any,
            explode,
          },
        },
      });

      // Expect a deprecated warning due to the use of format in the query args
      expectDiagnostics(diagnostics, [{ code: "deprecated" }]);

      const parametersNamespace = serviceNamespace.namespaces.get("Parameters");
      assert(parametersNamespace, "Parameters namespace not found");

      const models = parametersNamespace.models;

      /* model Foo { @query(#{explode: false, format: $format}) foo: string[], } */
      const Foo = models.get("Foo");
      assert(Foo, "Foo model not found");
      expect(Foo.properties.size).toBe(1);
      const fooProperty = Foo.properties.get("foo");
      assert(fooProperty, "foo property not found");
      expectDecorators(fooProperty.decorators, [{ name: "query", args: [{ explode, format }] }]);
    });
  });

  describe("explicit explode: true", () => {
    const explode = true;
    it.each(["", "form"])("sets only explode in query args", async (style) => {
      const serviceNamespace = await tspForOpenAPI3({
        parameters: {
          Foo: {
            name: "foo",
            in: "query",
            schema: {
              type: "array",
              items: {
                type: "string",
              },
            },
            style: style as any,
            explode,
          },
        },
      });

      const parametersNamespace = serviceNamespace.namespaces.get("Parameters");
      assert(parametersNamespace, "Parameters namespace not found");

      const models = parametersNamespace.models;

      /* model Foo { @query(#{explode: true}) foo: string[], } */
      const Foo = models.get("Foo");
      assert(Foo, "Foo model not found");
      expect(Foo.properties.size).toBe(1);
      const fooProperty = Foo.properties.get("foo");
      assert(fooProperty, "foo property not found");
      expectDecorators(fooProperty.decorators, [{ name: "query", args: [{ explode }] }]);
    });

    it.each([
      { style: "spaceDelimited", format: "ssv" },
      { style: "pipeDelimited", format: "pipes" },
    ])("sets explode and format args when style: $style", async ({ style, format }) => {
      const [serviceNamespace, diagnostics] = await tspAndDiagnosticsForOpenAPI3({
        parameters: {
          Foo: {
            name: "foo",
            in: "query",
            schema: {
              type: "array",
              items: {
                type: "string",
              },
            },
            style: style as any,
            explode,
          },
        },
      });

      // Expect a deprecated warning due to the use of format in the query args
      expectDiagnostics(diagnostics, [{ code: "deprecated" }]);

      const parametersNamespace = serviceNamespace.namespaces.get("Parameters");
      assert(parametersNamespace, "Parameters namespace not found");

      const models = parametersNamespace.models;

      /* model Foo { @query(#{explode: false, format: $format}) foo: string[], } */
      const Foo = models.get("Foo");
      assert(Foo, "Foo model not found");
      expect(Foo.properties.size).toBe(1);
      const fooProperty = Foo.properties.get("foo");
      assert(fooProperty, "foo property not found");
      expectDecorators(fooProperty.decorators, [
        { name: "query", args: [{ explode: true, format }] },
      ]);
    });
  });
});<|MERGE_RESOLUTION|>--- conflicted
+++ resolved
@@ -2,11 +2,7 @@
 import { expectDiagnostics } from "@typespec/compiler/testing";
 import { assert, describe, expect, it } from "vitest";
 import { expectDecorators } from "./utils/expect.js";
-<<<<<<< HEAD
 import { tspAndDiagnosticsForOpenAPI3, tspForOpenAPI3 } from "./utils/tsp-for-openapi3.js";
-=======
-import { tspForOpenAPI3 } from "./utils/tsp-for-openapi3.js";
->>>>>>> 81c83ddb
 
 describe("converts top-level parameters", () => {
   it.each(["query", "header", "path"] as const)(`Supports location: %s`, async (location) => {
