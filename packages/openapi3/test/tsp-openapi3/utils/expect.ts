--- conflicted
+++ resolved
@@ -1,10 +1,5 @@
-<<<<<<< HEAD
 import { DecoratorApplication, isType, Numeric, typespecTypeToJson } from "@typespec/compiler";
-import { expect } from "vitest";
-=======
-import { DecoratorApplication, isType, Numeric } from "@typespec/compiler";
 import { assert, expect } from "vitest";
->>>>>>> 81c83ddb
 
 export interface DecoratorMatch {
   /**
