import { Diagnostic, Namespace, Program } from "@typespec/compiler";
import {
  createTestHost as coreCreateTestHost,
  expectDiagnosticEmpty,
} from "@typespec/compiler/testing";
import { HttpTestLibrary } from "@typespec/http/testing";
import { OpenAPITestLibrary } from "@typespec/openapi/testing";
import assert from "node:assert";
import { convertOpenAPI3Document } from "../../../src/index.js";
import { OpenAPI3TestLibrary } from "../../../src/testing/index.js";
import {
  OpenAPI3Document,
  OpenAPI3Header,
  OpenAPI3Parameter,
  OpenAPI3PathItem,
  OpenAPI3RequestBody,
  OpenAPI3Response,
  OpenAPI3Schema,
  Refable,
} from "../../../src/types.js";

function wrapCodeInTest(code: string): string {
  // Find the 1st namespace declaration and decorate it
  const serviceIndex = code.indexOf("@service");
  return `${code.slice(0, serviceIndex)}@test\n${code.slice(serviceIndex)}`;
}

export interface OpenAPI3Options {
  headers?: Record<string, OpenAPI3Header>;
  responses?: Record<string, OpenAPI3Response>;
  requestBodies?: Record<string, Refable<OpenAPI3RequestBody>>;
  schemas?: Record<string, Refable<OpenAPI3Schema>>;
  parameters?: Record<string, Refable<OpenAPI3Parameter>>;
  paths?: Record<string, OpenAPI3PathItem>;
}

async function createTestHost() {
  return coreCreateTestHost({
    libraries: [HttpTestLibrary, OpenAPITestLibrary, OpenAPI3TestLibrary],
  });
}

export async function validateTsp(code: string) {
  const host = await createTestHost();
  host.addTypeSpecFile("main.tsp", code);
  const [, diagnostics] = await host.compileAndDiagnose("main.tsp");
  expectDiagnosticEmpty(diagnostics);
}

export async function tspForOpenAPI3(props: OpenAPI3Options) {
  const { namespace: TestService, diagnostics } = await compileForOpenAPI3(props);
  expectDiagnosticEmpty(diagnostics);
  return TestService;
}

export async function compileForOpenAPI3(props: OpenAPI3Options): Promise<{
  namespace: Namespace;
  diagnostics: readonly Diagnostic[];
  program: Program;
}> {
  const openApi3Doc = buildOpenAPI3Doc(props);

  const code = await convertOpenAPI3Document(openApi3Doc);
  const testableCode = wrapCodeInTest(code);
<<<<<<< HEAD
  const host = await createTestHost({
    libraries: [HttpTestLibrary, OpenAPITestLibrary, OpenAPI3TestLibrary],
    diagnosticFilter: (diag) => diag.severity !== "hint",
  });
=======
  const host = await createTestHost();
>>>>>>> 5f1e99b7
  host.addTypeSpecFile("main.tsp", testableCode);

  const [types, diagnostics] = await host.compileAndDiagnose("main.tsp");
  const { TestService } = types;

  assert(
    TestService?.kind === "Namespace",
    `Expected TestService to be a namespace, instead got ${TestService?.kind}`,
  );
  return {
    namespace: TestService,
    diagnostics,
    program: host.program,
  };
}

export async function renderTypeSpecForOpenAPI3(props: OpenAPI3Options): Promise<string> {
  const openApi3Doc = buildOpenAPI3Doc(props);

  return convertOpenAPI3Document(openApi3Doc);
}

function buildOpenAPI3Doc(props: OpenAPI3Options): OpenAPI3Document {
  return {
    info: {
      title: "Test Service",
      version: "1.0.0",
    },
    openapi: "3.0.0",
    paths: { ...props.paths },
    components: {
      headers: {
        ...(props.headers as any),
      },
      responses: {
        ...(props.responses as any),
      },
      requestBodies: {
        ...(props.requestBodies as any),
      },
      schemas: {
        ...(props.schemas as any),
      },
      parameters: {
        ...(props.parameters as any),
      },
    },
  };
}<|MERGE_RESOLUTION|>--- conflicted
+++ resolved
@@ -62,14 +62,7 @@
 
   const code = await convertOpenAPI3Document(openApi3Doc);
   const testableCode = wrapCodeInTest(code);
-<<<<<<< HEAD
-  const host = await createTestHost({
-    libraries: [HttpTestLibrary, OpenAPITestLibrary, OpenAPI3TestLibrary],
-    diagnosticFilter: (diag) => diag.severity !== "hint",
-  });
-=======
   const host = await createTestHost();
->>>>>>> 5f1e99b7
   host.addTypeSpecFile("main.tsp", testableCode);
 
   const [types, diagnostics] = await host.compileAndDiagnose("main.tsp");
