--- conflicted
+++ resolved
@@ -304,12 +304,6 @@
       ]);
     });
 
-<<<<<<< HEAD
-    it("encodes parameter keys in references", async () => {
-      const oapi = await openApiFor(`
-      model Pet extends Pet$Id {
-        name: string;
-=======
   it("errors on invalid parameter keys", async () => {
     const diagnostics = await diagnoseOpenApiFor(
       `
@@ -319,27 +313,11 @@
         
         @query()
         $top?: int32;
->>>>>>> b81c9dfc
       }
       @service
       namespace Endpoints {
         op list(...Pet): void;
       }
-<<<<<<< HEAD
-
-      @route("/Pets")
-      @get()
-      op get(... Pet$Id): Pet;
-      `);
-
-      ok(oapi.paths["/Pets/{petId}"].get);
-      strictEqual(
-        oapi.paths["/Pets/{petId}"].get.parameters[0]["$ref"],
-        "#/components/parameters/Pet%24Id",
-      );
-      strictEqual(oapi.components.parameters["Pet$Id"].name, "petId");
-    });
-=======
       `,
       { "omit-unreachable-types": true },
     );
@@ -353,7 +331,6 @@
       },
     ]);
   });
->>>>>>> b81c9dfc
 
     it("inline spread of parameters from anonymous model", async () => {
       const oapi = await openApiFor(
