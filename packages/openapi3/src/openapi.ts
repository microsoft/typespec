--- conflicted
+++ resolved
@@ -67,11 +67,8 @@
   HttpOperationResponse,
   isStatusCode,
   OperationDetails,
-<<<<<<< HEAD
+  reportIfNoRoutes,
   ServiceAuthentication,
-=======
-  reportIfNoRoutes,
->>>>>>> 829d555c
 } from "@cadl-lang/rest/http";
 import { buildVersionProjections } from "@cadl-lang/versioning";
 import { getOneOf, getRef } from "./decorators.js";
