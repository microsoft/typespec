--- conflicted
+++ resolved
@@ -104,11 +104,8 @@
   OpenAPI3StatusCode,
   Refable,
 } from "./types.js";
-<<<<<<< HEAD
+import { deepEquals } from "./util.js";
 import { resolveVisibilityUsage, VisibilityUsageTracker } from "./visibility-usage.js";
-=======
-import { deepEquals } from "./util.js";
->>>>>>> ad2aaca5
 
 const defaultFileType: FileType = "yaml";
 const defaultOptions = {
