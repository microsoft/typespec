--- conflicted
+++ resolved
@@ -1337,13 +1337,13 @@
       ...getOpenAPIParameterBase(parameter.param, visibility),
     } as any;
 
-    const format = mapParameterFormat(parameter);
-    if (format === undefined) {
+    const attributes = getParameterAttributes(parameter);
+    if (attributes === undefined) {
       param.schema = {
         type: "string",
       };
     } else {
-      Object.assign(param, format);
+      Object.assign(param, attributes);
     }
 
     return param;
@@ -1507,39 +1507,9 @@
       if (schema.enum && apply.schema.enum) {
         schema.enum = [...new Set([...schema.enum, ...apply.schema.enum])];
       }
-<<<<<<< HEAD
-      param.schema = schema;
-    } else {
-      Object.assign(param, base);
-    }
-    return param;
-  }
-
-  function populateParameter(
-    ph: OpenAPI3Parameter,
-    parameter: HttpOperationParameter,
-    visibility: Visibility
-  ) {
-    ph.name = parameter.name;
-    ph.in = parameter.type;
-
-    const paramBase = getOpenAPIParameterBase(parameter.param, visibility);
-    if (paramBase) {
-      ph = mergeOpenApiParameters(ph, paramBase);
-    }
-
-    const attributes = getParameterAttributes(parameter);
-    if (attributes === undefined) {
-      ph.schema = {
-        type: "string",
-      };
-    } else {
-      Object.assign(ph, attributes);
-=======
       target.schema = schema;
     } else {
       Object.assign(target, apply);
->>>>>>> 325cb47a
     }
     return target;
   }
