import {
  BooleanLiteral,
  compilerAssert,
  DiscriminatedUnion,
  emitFile,
  EmitOptionsFor,
  Enum,
  EnumMember,
  getAllTags,
  getDiscriminatedUnion,
  getDiscriminator,
  getDoc,
  getFormat,
  getKnownValues,
  getMaxItems,
  getMaxLength,
  getMaxValue,
  getMinItems,
  getMinLength,
  getMinValue,
  getPattern,
  getPropertyType,
  getService,
  getSummary,
  ignoreDiagnostics,
  IntrinsicScalarName,
  IntrinsicType,
  isErrorType,
  isGlobalNamespace,
  isNeverType,
  isNullType,
  isNumericType,
  isSecret,
  isStringType,
  isTemplateDeclaration,
  isTemplateDeclarationOrInstance,
  listServices,
  Model,
  ModelProperty,
  Namespace,
  navigateTypesInNamespace,
  NewLine,
  NumericLiteral,
  Program,
  ProjectionApplication,
  projectProgram,
  resolvePath,
<<<<<<< HEAD
  Scalar,
=======
  Service,
>>>>>>> 7f4e676d
  StringLiteral,
  TwoLevelMap,
  Type,
  TypeNameOptions,
  Union,
  UnionVariant,
} from "@cadl-lang/compiler";

import {
  checkDuplicateTypeName,
  getExtensions,
  getExternalDocs,
  getParameterKey,
  getTypeName,
  isReadonlyProperty,
  resolveOperationId,
  shouldInline,
} from "@cadl-lang/openapi";
import { http } from "@cadl-lang/rest";
import {
  createMetadataInfo,
  getAuthentication,
  getContentTypes,
  getHttpService,
  getRequestVisibility,
  getStatusCodeDescription,
  getVisibilitySuffix,
  HttpAuth,
  HttpOperation,
  HttpOperationParameter,
  HttpOperationParameters,
  HttpOperationResponse,
  isContentTypeHeader,
  isOverloadSameEndpoint,
  MetadataInfo,
  reportIfNoRoutes,
  ServiceAuthentication,
  Visibility,
} from "@cadl-lang/rest/http";
import { buildVersionProjections } from "@cadl-lang/versioning";
import { getOneOf, getRef } from "./decorators.js";
import { OpenAPI3EmitterOptions, OpenAPILibrary, reportDiagnostic } from "./lib.js";
import {
  OpenAPI3Discriminator,
  OpenAPI3Document,
  OpenAPI3Header,
  OpenAPI3OAuthFlows,
  OpenAPI3Operation,
  OpenAPI3Parameter,
  OpenAPI3ParameterBase,
  OpenAPI3Schema,
  OpenAPI3SchemaProperty,
  OpenAPI3SecurityScheme,
  OpenAPI3Server,
  OpenAPI3ServerVariable,
} from "./types.js";

const defaultOptions = {
  "output-file": "openapi.json",
  "new-line": "lf",
  "omit-unreachable-types": false,
} as const;

export async function $onEmit(p: Program, emitterOptions?: EmitOptionsFor<OpenAPILibrary>) {
  const options = resolveOptions(p, emitterOptions ?? {});
  const emitter = createOAPIEmitter(p, options);
  await emitter.emitOpenAPI();
}

export function resolveOptions(
  program: Program,
  options: OpenAPI3EmitterOptions
): ResolvedOpenAPI3EmitterOptions {
  const resolvedOptions = { ...defaultOptions, ...options };

  return {
    newLine: resolvedOptions["new-line"],
    omitUnreachableTypes: resolvedOptions["omit-unreachable-types"],
    outputFile: resolvePath(
      resolvedOptions["output-dir"] ?? program.compilerOptions.outputDir ?? "./cadl-output",
      resolvedOptions["output-file"]
    ),
  };
}

export interface ResolvedOpenAPI3EmitterOptions {
  outputFile: string;
  newLine: NewLine;
  omitUnreachableTypes: boolean;
}

/**
 * Represents a node that will hold a JSON reference. The value is computed
 * at the end so that we can defer decisions about the name that is
 * referenced.
 */
class Ref {
  value?: string;
  toJSON() {
    compilerAssert(this.value, "Reference value never set.");
    return this.value;
  }
}

/**
 * Represents a non-inlined schema that will be emitted as a definition.
 * Computation of the OpenAPI schema object is deferred.
 */
interface PendingSchema {
  /** The CADL type for the schema */
  type: Type;

  /** The visibility to apply when computing the schema */
  visibility: Visibility;

  /**
   * The JSON reference to use to point to this schema.
   *
   * Note that its value will not be computed until all schemas have been
   * computed as we will add a suffix to the name if more than one schema
   * must be emitted for the type for different visibilities.
   */
  ref: Ref;
}

/**
 * Represents a schema that is ready to emit as its OpenAPI representation
 * has been produced.
 */
interface ProcessedSchema extends PendingSchema {
  schema: OpenAPI3Schema;
}

function createOAPIEmitter(program: Program, options: ResolvedOpenAPI3EmitterOptions) {
  let root: OpenAPI3Document;

  // Get the service namespace string for use in name shortening
  let serviceNamespace: string | undefined;
  let currentPath: any;
  let currentEndpoint: OpenAPI3Operation;

  let metadataInfo: MetadataInfo;

  // Keep a map of all Types+Visibility combinations that were encountered
  // that need schema definitions.
  let pendingSchemas = new TwoLevelMap<Type, Visibility, PendingSchema>();

  // Reuse a single ref object per Type+Visibility combination.
  let refs = new TwoLevelMap<Type, Visibility, Ref>();

  // Keep track of inline types still in the process of having their schema computed
  // This is used to detect cycles in inline types, which is an
  let inProgressInlineTypes = new Set<Type>();

  // Map model properties that represent shared parameters to their parameter
  // definition that will go in #/components/parameters. Inlined parameters do not go in
  // this map.
  let params: Map<ModelProperty, any>;

  // De-dupe the per-endpoint tags that will be added into the #/tags
  let tags: Set<string>;

  const typeNameOptions: TypeNameOptions = {
    // shorten type names by removing Cadl and service namespace
    namespaceFilter(ns) {
      const name = program.checker.getNamespaceString(ns);
      return name !== "Cadl" && name !== serviceNamespace;
    },
  };

  return { emitOpenAPI };

  function initializeEmitter(service: Service, version?: string) {
    const auth = processAuth(service.type);

    root = {
      openapi: "3.0.0",
      info: {
        title: service.title ?? "(title)",
        version: version ?? service.version ?? "0000-00-00",
        description: getDoc(program, service.type),
      },
      externalDocs: getExternalDocs(program, service.type),
      tags: [],
      paths: {},
      security: auth?.security,
      components: {
        parameters: {},
        requestBodies: {},
        responses: {},
        schemas: {},
        examples: {},
        securitySchemes: auth?.securitySchemes ?? {},
      },
    };
    const servers = http.getServers(program, service.type);
    if (servers) {
      root.servers = resolveServers(servers);
    }

    serviceNamespace = program.checker.getNamespaceString(service.type);
    currentPath = root.paths;
    pendingSchemas = new TwoLevelMap();
    refs = new TwoLevelMap();
    metadataInfo = createMetadataInfo(program, {
      canShareProperty: (p) => isReadonlyProperty(program, p),
    });
    inProgressInlineTypes = new Set();
    params = new Map();
    tags = new Set();
  }

  // Todo: Should be able to replace with isRelatedTo(prop.type, "string") https://github.com/microsoft/cadl/pull/571
  function isValidServerVariableType(program: Program, type: Type): boolean {
    switch (type.kind) {
      case "String":
        return true;
      case "Scalar":
        return ignoreDiagnostics(
          program.checker.isTypeAssignableTo(type, program.checker.getStdType("string"), type)
        );
      case "Enum":
        for (const member of type.members.values()) {
          if (member.value && typeof member.value !== "string") {
            return false;
          }
        }
        return true;
      case "Union":
        for (const option of type.options) {
          if (!isValidServerVariableType(program, option)) {
            return false;
          }
        }
        return true;
      default:
        return false;
    }
  }

  function validateValidServerVariable(program: Program, prop: ModelProperty) {
    const isValid = isValidServerVariableType(program, prop.type);

    if (!isValid) {
      reportDiagnostic(program, {
        code: "invalid-server-variable",
        format: { propName: prop.name },
        target: prop,
      });
    }
    return isValid;
  }

  function resolveServers(servers: http.HttpServer[]): OpenAPI3Server[] {
    return servers.map((server) => {
      const variables: Record<string, OpenAPI3ServerVariable> = {};
      for (const [name, prop] of server.parameters) {
        if (!validateValidServerVariable(program, prop)) {
          continue;
        }

        const variable: OpenAPI3ServerVariable = {
          default: prop.default ? getDefaultValue(prop.default) : "",
          description: getDoc(program, prop),
        };

        if (prop.type.kind === "Enum") {
          variable.enum = getSchemaForEnum(prop.type).enum;
        } else if (prop.type.kind === "Union") {
          variable.enum = getSchemaForUnion(prop.type, Visibility.All).enum;
        } else if (prop.type.kind === "String") {
          variable.enum = [prop.type.value];
        }
        attachExtensions(program, prop, variable);
        variables[name] = variable;
      }
      return {
        url: server.url,
        description: server.description,
        variables,
      };
    });
  }

  async function emitOpenAPI() {
    const services = listServices(program);
    if (services.length === 0) {
      services.push({ type: program.getGlobalNamespaceType() });
    }
    for (const service of services) {
      const commonProjections: ProjectionApplication[] = [
        {
          projectionName: "target",
          arguments: ["json"],
        },
      ];
      const originalProgram = program;
      const versions = buildVersionProjections(program, service.type);
      for (const record of versions) {
        if (record.version) {
          record.projections.push({
            projectionName: "atVersion",
            arguments: [record.version],
          });
        }

        const projectedProgram = (program = projectProgram(originalProgram, [
          ...commonProjections,
          ...record.projections,
        ]));
        const projectedServiceNs: Namespace = projectedProgram.projector.projectedTypes.get(
          service.type
        ) as Namespace;

        await emitOpenAPIFromVersion(
          projectedServiceNs === projectedProgram.getGlobalNamespaceType()
            ? { type: projectedProgram.getGlobalNamespaceType() }
            : getService(program, projectedServiceNs)!,
          services.length > 1,
          record.version
        );
      }
    }
  }

  function resolveOutputFile(service: Service, multipleService: boolean, version?: string): string {
    const suffix = [];
    if (multipleService) {
      suffix.push(program.checker.getNamespaceString(service.type));
    }
    if (version) {
      suffix.push(version);
    }
    return suffix.length > 0
      ? options.outputFile.replace(".json", `.${suffix.join(".")}.json`)
      : options.outputFile;
  }
  async function emitOpenAPIFromVersion(
    service: Service,
    multipleService: boolean,
    version?: string
  ) {
    initializeEmitter(service, version);
    try {
      const httpService = ignoreDiagnostics(getHttpService(program, service.type));
      reportIfNoRoutes(program, httpService.operations);

      for (const operation of httpService.operations) {
        if (operation.overloading !== undefined && isOverloadSameEndpoint(operation as any)) {
          continue;
        } else {
          emitOperation(operation);
        }
      }
      emitParameters();
      emitUnreferencedSchemas(service.type);
      emitSchemas();
      emitTags();

      // Clean up empty entries
      if (root.components) {
        for (const elem of Object.keys(root.components)) {
          if (Object.keys(root.components[elem as any]).length === 0) {
            delete root.components[elem as any];
          }
        }
      }

      if (!program.compilerOptions.noEmit && !program.hasError()) {
        // Write out the OpenAPI document to the output path

        await emitFile(program, {
          path: resolveOutputFile(service, multipleService, version),
          content: prettierOutput(JSON.stringify(root, null, 2)),
          newLine: options.newLine,
        });
      }
    } catch (err) {
      if (err instanceof ErrorTypeFoundError) {
        // Return early, there must be a parse error if an ErrorType was
        // inserted into the Cadl output
        return;
      } else {
        throw err;
      }
    }
  }

  function emitOperation(operation: HttpOperation): void {
    const { path: fullPath, operation: op, verb, parameters } = operation;

    // If path contains a query string, issue msg and don't emit this endpoint
    if (fullPath.indexOf("?") > 0) {
      reportDiagnostic(program, { code: "path-query", target: op });
      return;
    }

    if (!root.paths[fullPath]) {
      root.paths[fullPath] = {};
    }

    currentPath = root.paths[fullPath];
    if (!currentPath[verb]) {
      currentPath[verb] = {};
    }
    currentEndpoint = currentPath[verb];

    const currentTags = getAllTags(program, op);
    if (currentTags) {
      currentEndpoint.tags = currentTags;
      for (const tag of currentTags) {
        // Add to root tags if not already there
        tags.add(tag);
      }
    }

    currentEndpoint.operationId = resolveOperationId(program, op);
    applyExternalDocs(op, currentEndpoint);

    // Set up basic endpoint fields
    currentEndpoint.summary = getSummary(program, op);
    currentEndpoint.description = getDoc(program, op);
    currentEndpoint.parameters = [];
    currentEndpoint.responses = {};

    const visibility = getRequestVisibility(verb);
    emitEndpointParameters(parameters.parameters, visibility);
    emitRequestBody(parameters, visibility);
    emitResponses(operation.responses);

    attachExtensions(program, op, currentEndpoint);
  }

  function emitResponses(responses: HttpOperationResponse[]) {
    for (const response of responses) {
      emitResponseObject(response);
    }
  }

  function isBinaryPayload(body: Type, contentType: string) {
    return (
      body.kind === "Scalar" &&
      body.name === "bytes" &&
      contentType !== "application/json" &&
      contentType !== "text/plain"
    );
  }

  function getOpenAPIStatuscode(response: HttpOperationResponse): string {
    switch (response.statusCode) {
      case "*":
        return "default";
      default:
        return response.statusCode;
    }
  }

  function emitResponseObject(response: Readonly<HttpOperationResponse>) {
    const statusCode = getOpenAPIStatuscode(response);
    const openapiResponse = currentEndpoint.responses[statusCode] ?? {
      description: response.description ?? getResponseDescriptionForStatusCode(statusCode),
    };

    for (const data of response.responses) {
      if (data.headers && Object.keys(data.headers).length > 0) {
        openapiResponse.headers ??= {};
        // OpenAPI can't represent different headers per content type.
        // So we merge headers here, and report any duplicates.
        // It may be possible in principle to not error for identically declared
        // headers.
        for (const [key, value] of Object.entries(data.headers)) {
          if (openapiResponse.headers[key]) {
            reportDiagnostic(program, {
              code: "duplicate-header",
              format: { header: key },
              target: response.type,
            });
            continue;
          }
          openapiResponse.headers[key] = getResponseHeader(value);
        }
      }

      if (data.body !== undefined) {
        openapiResponse.content ??= {};
        for (const contentType of data.body.contentTypes) {
          const isBinary = isBinaryPayload(data.body.type, contentType);
          const schema = isBinary
            ? { type: "string", format: "binary" }
            : getSchemaOrRef(data.body.type, Visibility.Read);
          openapiResponse.content[contentType] = { schema };
        }
      }
    }

    currentEndpoint.responses[statusCode] = openapiResponse;
  }

  function getResponseDescriptionForStatusCode(statusCode: string) {
    if (statusCode === "default") {
      return "An unexpected error response.";
    }
    return getStatusCodeDescription(statusCode) ?? "unknown";
  }

  function getResponseHeader(prop: ModelProperty): OpenAPI3Header {
    return getOpenAPIParameterBase(prop, Visibility.Read);
  }

  function getSchemaOrRef(type: Type, visibility: Visibility): any {
    const refUrl = getRef(program, type);
    if (refUrl) {
      return {
        $ref: refUrl,
      };
    }

    if (type.kind === "Scalar" && program.checker.isStdType(type)) {
      return getSchemaForScalar(type);
    }

    if (type.kind === "String" || type.kind === "Number" || type.kind === "Boolean") {
      // For literal types, we just want to emit them directly as well.
      return mapCadlTypeToOpenAPI(type, visibility);
    }

    if (type.kind === "Intrinsic" && type.name === "unknown") {
      return getSchemaForIntrinsicType(type);
    }

    if (type.kind === "EnumMember") {
      // Enum members are just the OA representation of their values.
      if (typeof type.value === "number") {
        return { type: "number", enum: [type.value] };
      } else {
        return { type: "string", enum: [type.value ?? type.name] };
      }
    }

    if (type.kind === "ModelProperty") {
      return resolveProperty(type, visibility);
    }

    type = metadataInfo.getEffectivePayloadType(type, visibility);

    const name = getTypeName(program, type, typeNameOptions);
    if (shouldInline(program, type)) {
      const schema = getSchemaForInlineType(type, visibility, name);

      if (schema === undefined && isErrorType(type)) {
        // Exit early so that syntax errors are exposed.  This error will
        // be caught and handled in emitOpenAPI.
        throw new ErrorTypeFoundError();
      }

      // helps to read output and correlate to Cadl
      if (schema) {
        schema["x-cadl-name"] = name;
      }
      return schema;
    } else {
      // Use shared schema when type is not transformed by visibility.
      if (!metadataInfo.isTransformed(type, visibility)) {
        visibility = Visibility.All;
      }
      const pending = pendingSchemas.getOrAdd(type, visibility, () => ({
        type,
        visibility,
        ref: refs.getOrAdd(type, visibility, () => new Ref()),
      }));
      return { $ref: pending.ref };
    }
  }

  function getSchemaForInlineType(type: Type, visibility: Visibility, name: string) {
    if (inProgressInlineTypes.has(type)) {
      reportDiagnostic(program, {
        code: "inline-cycle",
        format: { type: name },
        target: type,
      });
      return {};
    }
    inProgressInlineTypes.add(type);
    const schema = getSchemaForType(type, visibility);
    inProgressInlineTypes.delete(type);
    return schema;
  }

  function getParamPlaceholder(property: ModelProperty) {
    let spreadParam = false;

    if (property.sourceProperty) {
      // chase our sources all the way back to the first place this property
      // was defined.
      spreadParam = true;
      property = property.sourceProperty;
      while (property.sourceProperty) {
        property = property.sourceProperty;
      }
    }

    const refUrl = getRef(program, property);
    if (refUrl) {
      return {
        $ref: refUrl,
      };
    }

    if (params.has(property)) {
      return params.get(property);
    }

    const placeholder = {};

    // only parameters inherited by spreading from non-inlined type are shared in #/components/parameters
    if (spreadParam && property.model && !shouldInline(program, property.model)) {
      params.set(property, placeholder);
    }

    return placeholder;
  }

  function emitEndpointParameters(parameters: HttpOperationParameter[], visibility: Visibility) {
    for (const parameter of parameters) {
      const { type, param } = parameter;
      if (params.has(param)) {
        currentEndpoint.parameters.push(params.get(param));
        continue;
      }

      switch (type) {
        case "path":
          emitParameter(parameter, visibility);
          break;
        case "query":
          emitParameter(parameter, visibility);
          break;
        case "header":
          if (!isContentTypeHeader(program, param)) {
            emitParameter(parameter, visibility);
          }
          break;
      }
    }
  }

  function emitRequestBody(parameters: HttpOperationParameters, visibility: Visibility) {
    const bodyType = parameters.bodyType;
    const bodyParam = parameters.bodyParameter;

    if (bodyType === undefined) {
      return;
    }

    const requestBody: any = {
      description: bodyParam ? getDoc(program, bodyParam) : undefined,
      content: {},
    };

    const contentTypeParam = parameters.parameters.find((p) =>
      isContentTypeHeader(program, p.param)
    );
    const contentTypes = contentTypeParam
      ? ignoreDiagnostics(getContentTypes(contentTypeParam.param))
      : ["application/json"];
    for (const contentType of contentTypes) {
      const isBinary = isBinaryPayload(bodyType, contentType);
      const bodySchema = isBinary
        ? { type: "string", format: "binary" }
        : getSchemaOrRef(bodyType, visibility);
      const contentEntry: any = {
        schema: bodySchema,
      };
      requestBody.content[contentType] = contentEntry;
    }

    currentEndpoint.requestBody = requestBody;
  }

  function emitParameter(parameter: HttpOperationParameter, visibility: Visibility) {
    const ph = getParamPlaceholder(parameter.param);
    currentEndpoint.parameters.push(ph);

    // If the parameter already has a $ref, don't bother populating it
    if (!("$ref" in ph)) {
      populateParameter(ph, parameter, visibility);
    }
  }

  function getOpenAPIParameterBase(
    param: ModelProperty,
    visibility: Visibility
  ): OpenAPI3ParameterBase {
    const schema = applyIntrinsicDecorators(param, getSchemaForType(param.type, visibility));
    if (param.default) {
      schema.default = getDefaultValue(param.default);
    }
    // Description is already provided in the parameter itself.
    delete schema.description;

    const oaiParam: OpenAPI3ParameterBase = {
      required: !param.optional,
      description: getDoc(program, param),
      schema,
    };

    attachExtensions(program, param, oaiParam);

    return oaiParam;
  }

  function populateParameter(
    ph: OpenAPI3Parameter,
    parameter: HttpOperationParameter,
    visibility: Visibility
  ) {
    ph.name = parameter.name;
    ph.in = parameter.type;
    Object.assign(ph, getOpenAPIParameterBase(parameter.param, visibility));
  }

  function emitParameters() {
    for (const [property, param] of params) {
      const key = getParameterKey(
        program,
        property,
        param,
        root.components!.parameters!,
        typeNameOptions
      );

      root.components!.parameters![key] = { ...param };
      for (const key of Object.keys(param)) {
        delete param[key];
      }

      param.$ref = "#/components/parameters/" + encodeURIComponent(key);
    }
  }

  function emitUnreferencedSchemas(namespace: Namespace) {
    if (options.omitUnreachableTypes) {
      return;
    }
    const computeSchema = (x: Type) => getSchemaOrRef(x, Visibility.All);

    const skipSubNamespaces = isGlobalNamespace(program, namespace);
    navigateTypesInNamespace(
      namespace,
      {
        model: (x) => x.name !== "" && computeSchema(x),
        enum: computeSchema,
        union: (x) => x.name !== undefined && computeSchema(x),
      },
      { skipSubNamespaces }
    );
  }

  function emitSchemas() {
    // Process pending schemas. Note that getSchemaForType may pull in new
    // pending schemas so we iterate until there are no pending schemas
    // remaining.
    const processedSchemas = new TwoLevelMap<Type, Visibility, ProcessedSchema>();
    while (pendingSchemas.size > 0) {
      for (const [type, group] of pendingSchemas) {
        for (const [visibility, pending] of group) {
          processedSchemas.getOrAdd(type, visibility, () => ({
            ...pending,
            schema: getSchemaForType(type, visibility),
          }));
        }
        pendingSchemas.delete(type);
      }
    }

    // Emit the processed schemas. Only now can we compute the names as it
    // depends on whether we have produced multiple schemas for a single
    // CADL type.
    for (const group of processedSchemas.values()) {
      for (const [visibility, processed] of group) {
        let name = getTypeName(program, processed.type, typeNameOptions);
        if (group.size > 1) {
          name += getVisibilitySuffix(visibility);
        }
        checkDuplicateTypeName(program, processed.type, name, root.components!.schemas);
        processed.ref.value = "#/components/schemas/" + encodeURIComponent(name);
        root.components!.schemas![name] = processed.schema;
      }
    }
  }

  function emitTags() {
    for (const tag of tags) {
      root.tags!.push({ name: tag });
    }
  }

  function getSchemaForType(type: Type, visibility: Visibility) {
    const builtinType = mapCadlTypeToOpenAPI(type, visibility);
    if (builtinType !== undefined) return builtinType;

    switch (type.kind) {
      case "Intrinsic":
        return getSchemaForIntrinsicType(type);
      case "Model":
        return getSchemaForModel(type, visibility);
      case "Scalar":
        return getSchemaForScalar(type);
      case "Union":
        return getSchemaForUnion(type, visibility);
      case "UnionVariant":
        return getSchemaForUnionVariant(type, visibility);
      case "Enum":
        return getSchemaForEnum(type);
      case "Tuple":
        return { type: "array", items: {} };
    }

    reportDiagnostic(program, {
      code: "invalid-schema",
      format: { type: type.kind },
      target: type,
    });
    return undefined;
  }

  function getSchemaForIntrinsicType(type: IntrinsicType): OpenAPI3Schema {
    switch (type.name) {
      case "unknown":
        return {};
    }

    reportDiagnostic(program, {
      code: "invalid-schema",
      format: { type: type.name },
      target: type,
    });
    return {};
  }

  function getSchemaForEnum(e: Enum) {
    const values = [];
    if (e.members.size == 0) {
      reportUnsupportedUnion("empty");
      return undefined;
    }
    const type = enumMemberType(e.members.values().next().value);
    for (const option of e.members.values()) {
      if (type !== enumMemberType(option)) {
        reportUnsupportedUnion();
        continue;
      }

      values.push(option.value ?? option.name);
    }

    const schema: any = { type, description: getDoc(program, e) };
    if (values.length > 0) {
      schema.enum = values;
    }

    return schema;
    function enumMemberType(member: EnumMember) {
      if (typeof member.value === "number") {
        return "number";
      }
      return "string";
    }

    function reportUnsupportedUnion(messageId: "default" | "empty" = "default") {
      reportDiagnostic(program, { code: "union-unsupported", messageId, target: e });
    }
  }

  /**
   * A Cadl union maps to a variety of OA3 structures according to the following rules:
   *
   * * A union containing `null` makes a `nullable` schema comprised of the remaining
   *   union variants.
   * * A union containing literal types are converted to OA3 enums. All literals of the
   *   same type are combined into single enums.
   * * A union that contains multiple items (after removing null and combining like-typed
   *   literals into enums) is an `anyOf` union unless `oneOf` is applied to the union
   *   declaration.
   */
  function getSchemaForUnion(union: Union, visibility: Visibility) {
    const variants = Array.from(union.variants.values());
    const literalVariantEnumByType: Record<string, any> = {};
    const ofType = getOneOf(program, union) ? "oneOf" : "anyOf";
    const schemaMembers: { schema: any; type: Type | null }[] = [];
    let nullable = false;
    const discriminator = getDiscriminator(program, union);

    for (const variant of variants) {
      if (isNullType(variant.type)) {
        nullable = true;
        continue;
      }

      if (isLiteralType(variant.type)) {
        if (!literalVariantEnumByType[variant.type.kind]) {
          const enumSchema = mapCadlTypeToOpenAPI(variant.type, visibility);
          literalVariantEnumByType[variant.type.kind] = enumSchema;
          schemaMembers.push({ schema: enumSchema, type: null });
        } else {
          literalVariantEnumByType[variant.type.kind].enum.push(variant.type.value);
        }
        continue;
      }

      schemaMembers.push({ schema: getSchemaOrRef(variant.type, visibility), type: variant.type });
    }

    if (schemaMembers.length === 0) {
      if (nullable) {
        // This union is equivalent to just `null` but OA3 has no way to specify
        // null as a value, so we throw an error.
        reportDiagnostic(program, { code: "union-null", target: union });
        return {};
      } else {
        // completely empty union can maybe only happen with bugs?
        compilerAssert(false, "Attempting to emit an empty union");
      }
    }

    if (schemaMembers.length === 1) {
      // we can just return the single schema member after applying nullable
      const schema = schemaMembers[0].schema;
      const type = schemaMembers[0].type;

      if (nullable) {
        if (schema.$ref) {
          // but we can't make a ref "nullable", so wrap in an allOf (for models)
          // or oneOf (for all other types)
          if (type && type.kind === "Model") {
            return { type: "object", allOf: [schema], nullable: true };
          } else {
            return { oneOf: [schema], nullable: true };
          }
        } else {
          schema.nullable = true;
        }
      }

      return schema;
    }

    const schema: any = {
      [ofType]: schemaMembers.map((m) => m.schema),
    };

    if (nullable) {
      schema.nullable = true;
    }

    if (discriminator) {
      // the decorator validates that all the variants will be a model type
      // with the discriminator field present.
      schema.discriminator = discriminator;
      // Diagnostic already reported in compiler for unions
      const discriminatedUnion = ignoreDiagnostics(getDiscriminatedUnion(union, discriminator));
      if (discriminatedUnion.variants.size > 0) {
        schema.discriminator.mapping = getDiscriminatorMapping(discriminatedUnion, visibility);
      }
    }

    return schema;
  }

  function getSchemaForUnionVariant(variant: UnionVariant, visibility: Visibility) {
    const schema: any = getSchemaForType(variant.type, visibility);
    return schema;
  }

  function isLiteralType(type: Type): type is StringLiteral | NumericLiteral | BooleanLiteral {
    return type.kind === "Boolean" || type.kind === "String" || type.kind === "Number";
  }

  function getDefaultValue(type: Type): any {
    switch (type.kind) {
      case "String":
        return type.value;
      case "Number":
        return type.value;
      case "Boolean":
        return type.value;
      case "Tuple":
        return type.values.map(getDefaultValue);
      case "EnumMember":
        return type.value ?? type.name;
      default:
        reportDiagnostic(program, {
          code: "invalid-default",
          format: { type: type.kind },
          target: type,
        });
    }
  }

  function includeDerivedModel(model: Model): boolean {
    return (
      !isTemplateDeclaration(model) &&
      (model.templateArguments === undefined ||
        model.templateArguments?.length === 0 ||
        model.derivedModels.length > 0)
    );
  }

  function getSchemaForModel(model: Model, visibility: Visibility) {
    let modelSchema: OpenAPI3Schema & Required<Pick<OpenAPI3Schema, "properties">> = {
      type: "object",
      properties: {},
      description: getDoc(program, model),
    };

    const derivedModels = model.derivedModels.filter(includeDerivedModel);
    // getSchemaOrRef on all children to push them into components.schemas
    for (const child of derivedModels) {
      getSchemaOrRef(child, visibility);
    }

    const discriminator = getDiscriminator(program, model);
    if (discriminator) {
      const [union] = getDiscriminatedUnion(model, discriminator);

      const openApiDiscriminator: OpenAPI3Discriminator = { ...discriminator };
      if (union.variants.size > 0) {
        openApiDiscriminator.mapping = getDiscriminatorMapping(union, visibility);
      }

      modelSchema.discriminator = openApiDiscriminator;
      modelSchema.properties[discriminator.propertyName] = {
        type: "string",
        description: `Discriminator property for ${model.name}.`,
      };
    }

    applyExternalDocs(model, modelSchema);

    for (const [name, prop] of model.properties) {
      if (!metadataInfo.isPayloadProperty(prop, visibility)) {
        continue;
      }

      if (isNeverType(prop.type)) {
        // If the property has a type of 'never', don't include it in the schema
        continue;
      }

      if (!prop.optional) {
        if (!modelSchema.required) {
          modelSchema.required = [];
        }
        modelSchema.required.push(name);
      }

      modelSchema.properties[name] = resolveProperty(prop, visibility);
    }

    // Special case: if a model type extends a single *templated* base type and
    // has no properties of its own, absorb the definition of the base model
    // into this schema definition.  The assumption here is that any model type
    // defined like this is just meant to rename the underlying instance of a
    // templated type.
    if (
      model.baseModel &&
      isTemplateDeclarationOrInstance(model.baseModel) &&
      Object.keys(modelSchema.properties).length === 0
    ) {
      // Take the base model schema but carry across the documentation property
      // that we set before
      const baseSchema = getSchemaForType(model.baseModel, visibility);
      modelSchema = {
        ...baseSchema,
        description: modelSchema.description,
      };
    } else if (model.baseModel) {
      modelSchema.allOf = [getSchemaOrRef(model.baseModel, visibility)];
    }

    // Attach any OpenAPI extensions
    attachExtensions(program, model, modelSchema);
    return modelSchema;
  }

  function resolveProperty(prop: ModelProperty, visibility: Visibility): OpenAPI3SchemaProperty {
    const description = getDoc(program, prop);

    const schema = getSchemaOrRef(prop.type, visibility);
    // Apply decorators on the property to the type's schema
    const additionalProps: Partial<OpenAPI3Schema> = applyIntrinsicDecorators(prop, {});
    if (description) {
      additionalProps.description = description;
    }

    if (prop.default) {
      additionalProps.default = getDefaultValue(prop.default);
    }

    if (isReadonlyProperty(program, prop)) {
      additionalProps.readOnly = true;
    }

    // Attach any additional OpenAPI extensions
    attachExtensions(program, prop, additionalProps);
    if (schema && "$ref" in schema) {
      if (Object.keys(additionalProps).length === 0) {
        return schema;
      } else {
        return {
          allOf: [schema],
          ...additionalProps,
        };
      }
    } else {
      return { ...schema, ...additionalProps };
    }
  }

  function attachExtensions(program: Program, type: Type, emitObject: any) {
    // Attach any OpenAPI extensions
    const extensions = getExtensions(program, type);
    if (extensions) {
      for (const key of extensions.keys()) {
        emitObject[key] = extensions.get(key);
      }
    }
  }

  function getDiscriminatorMapping(union: DiscriminatedUnion, visibility: Visibility) {
    const mapping: Record<string, string> | undefined = {};
    for (const [key, model] of union.variants.entries()) {
      mapping[key] = getSchemaOrRef(model, visibility).$ref;
    }
    return mapping;
  }

  function applyIntrinsicDecorators(
    cadlType: Scalar | ModelProperty,
    target: OpenAPI3Schema
  ): OpenAPI3Schema {
    const newTarget = { ...target };
    const docStr = getDoc(program, cadlType);
    const isString = isStringType(program, getPropertyType(cadlType));
    const isNumeric = isNumericType(program, getPropertyType(cadlType));

    if (!target.description && docStr) {
      newTarget.description = docStr;
    }
    const formatStr = getFormat(program, cadlType);
    if (isString && !target.format && formatStr) {
      newTarget.format = formatStr;
    }

    const pattern = getPattern(program, cadlType);
    if (isString && !target.pattern && pattern) {
      newTarget.pattern = pattern;
    }

    const minLength = getMinLength(program, cadlType);
    if (isString && !target.minLength && minLength !== undefined) {
      newTarget.minLength = minLength;
    }

    const maxLength = getMaxLength(program, cadlType);
    if (isString && !target.maxLength && maxLength !== undefined) {
      newTarget.maxLength = maxLength;
    }

    const minValue = getMinValue(program, cadlType);
    if (isNumeric && !target.minimum && minValue !== undefined) {
      newTarget.minimum = minValue;
    }

    const maxValue = getMaxValue(program, cadlType);
    if (isNumeric && !target.maximum && maxValue !== undefined) {
      newTarget.maximum = maxValue;
    }

    const minItems = getMinItems(program, cadlType);
    if (!target.minItems && minItems !== undefined) {
      newTarget.minItems = minItems;
    }

    const maxItems = getMaxItems(program, cadlType);
    if (!target.maxItems && maxItems !== undefined) {
      newTarget.maxItems = maxItems;
    }

    if (isSecret(program, cadlType)) {
      newTarget.format = "password";
    }

    if (isString) {
      const values = getKnownValues(program, cadlType);
      if (values) {
        return {
          oneOf: [newTarget, getSchemaForEnum(values)],
        };
      }
    }

    attachExtensions(program, cadlType, newTarget);

    return newTarget;
  }

  function applyExternalDocs(cadlType: Type, target: Record<string, unknown>) {
    const externalDocs = getExternalDocs(program, cadlType);
    if (externalDocs) {
      target.externalDocs = externalDocs;
    }
  }

  // Map an Cadl type to an OA schema. Returns undefined when the resulting
  // OA schema is just a regular object schema.
  function mapCadlTypeToOpenAPI(cadlType: Type, visibility: Visibility): any {
    switch (cadlType.kind) {
      case "Number":
        return { type: "number", enum: [cadlType.value] };
      case "String":
        return { type: "string", enum: [cadlType.value] };
      case "Boolean":
        return { type: "boolean", enum: [cadlType.value] };
      case "Model":
        return mapCadlIntrinsicModelToOpenAPI(cadlType, visibility);
    }
  }

  /**
   * Map Cadl intrinsic models to open api definitions
   */
  function mapCadlIntrinsicModelToOpenAPI(
    cadlType: Model,
    visibility: Visibility
  ): any | undefined {
    if (cadlType.indexer) {
      if (isNeverType(cadlType.indexer.key)) {
      } else {
        const name = cadlType.indexer.key.name;
        if (name === "string") {
          return {
            type: "object",
            additionalProperties: getSchemaOrRef(cadlType.indexer.value!, visibility),
          };
        } else if (name === "integer") {
          return {
            type: "array",
            items: getSchemaOrRef(cadlType.indexer.value!, visibility | Visibility.Item),
          };
        }
      }
    }
  }

  function getSchemaForScalar(scalar: Scalar): OpenAPI3Schema {
    let result: OpenAPI3Schema = {};
    if (program.checker.isStdType(scalar)) {
      result = getSchemaForStdScalars(scalar);
    } else if (scalar.baseScalar) {
      result = getSchemaForScalar(scalar.baseScalar);
    }
    return applyIntrinsicDecorators(scalar, result);
  }

  function getSchemaForStdScalars(scalar: Scalar & { name: IntrinsicScalarName }): OpenAPI3Schema {
    switch (scalar.name) {
      case "bytes":
        return { type: "string", format: "byte" };
      case "int8":
        return { type: "integer", format: "int8" };
      case "int16":
        return { type: "integer", format: "int16" };
      case "int32":
        return { type: "integer", format: "int32" };
      case "int64":
        return { type: "integer", format: "int64" };
      case "safeint":
        return { type: "integer", format: "int64" };
      case "uint8":
        return { type: "integer", format: "uint8" };
      case "uint16":
        return { type: "integer", format: "uint16" };
      case "uint32":
        return { type: "integer", format: "uint32" };
      case "uint64":
        return { type: "integer", format: "uint64" };
      case "float64":
        return { type: "number", format: "double" };
      case "float32":
        return { type: "number", format: "float" };
      case "string":
        return { type: "string" };
      case "boolean":
        return { type: "boolean" };
      case "plainDate":
        return { type: "string", format: "date" };
      case "zonedDateTime":
        return { type: "string", format: "date-time" };
      case "plainTime":
        return { type: "string", format: "time" };
      case "duration":
        return { type: "string", format: "duration" };
      case "uri":
        return { type: "string", format: "uri" };
      case "integer":
      case "numeric":
      case "float":
        return {}; // Waiting on design for more precise type https://github.com/microsoft/cadl/issues/1260
      default:
        const _assertNever: never = scalar.name;
        return {};
    }
  }

  function processAuth(serviceNamespace: Namespace):
    | {
        securitySchemes: Record<string, OpenAPI3SecurityScheme>;
        security: Record<string, string[]>[];
      }
    | undefined {
    const authentication = getAuthentication(program, serviceNamespace);
    if (authentication) {
      return processServiceAuthentication(authentication);
    }
    return undefined;
  }

  function processServiceAuthentication(authentication: ServiceAuthentication): {
    securitySchemes: Record<string, OpenAPI3SecurityScheme>;
    security: Record<string, string[]>[];
  } {
    const oaiSchemes: Record<string, OpenAPI3SecurityScheme> = {};
    const security: Record<string, string[]>[] = [];
    for (const option of authentication.options) {
      const oai3SecurityOption: Record<string, string[]> = {};
      for (const scheme of option.schemes) {
        const [oaiScheme, scopes] = getOpenAPI3Scheme(scheme);
        oaiSchemes[scheme.id] = oaiScheme;
        oai3SecurityOption[scheme.id] = scopes;
      }
      security.push(oai3SecurityOption);
    }
    return { securitySchemes: oaiSchemes, security };
  }

  function getOpenAPI3Scheme(auth: HttpAuth): [OpenAPI3SecurityScheme, string[]] {
    switch (auth.type) {
      case "http":
        return [{ type: "http", scheme: auth.scheme, description: auth.description }, []];
      case "apiKey":
        return [
          { type: "apiKey", in: auth.in, name: auth.name, description: auth.description },
          [],
        ];
      case "oauth2":
        const flows: OpenAPI3OAuthFlows = {};
        const scopes: string[] = [];
        for (const flow of auth.flows) {
          scopes.push(...flow.scopes.map((x) => x.value));
          flows[flow.type] = {
            authorizationUrl: (flow as any).authorizationUrl,
            tokenUrl: (flow as any).tokenUrl,
            refreshUrl: flow.refreshUrl,
            scopes: Object.fromEntries(flow.scopes.map((x) => [x.value, x.description ?? ""])),
          };
        }
        return [{ type: "oauth2", flows, description: auth.description }, scopes];
      default:
        const _assertNever: never = auth;
        compilerAssert(false, "Unreachable");
    }
  }
}

function prettierOutput(output: string) {
  return output + "\n";
}

class ErrorTypeFoundError extends Error {
  constructor() {
    super("Error type found in evaluated Cadl output");
  }
}<|MERGE_RESOLUTION|>--- conflicted
+++ resolved
@@ -45,11 +45,8 @@
   ProjectionApplication,
   projectProgram,
   resolvePath,
-<<<<<<< HEAD
   Scalar,
-=======
   Service,
->>>>>>> 7f4e676d
   StringLiteral,
   TwoLevelMap,
   Type,
