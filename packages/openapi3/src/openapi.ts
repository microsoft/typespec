import { AssetEmitter, EmitEntity } from "@typespec/asset-emitter";
import {
  compilerAssert,
  createDiagnosticCollector,
  Diagnostic,
  DiagnosticCollector,
  EmitContext,
  emitFile,
  Example,
  getAllTags,
  getAnyExtensionFromPath,
  getDoc,
  getEncode,
  getFormat,
  getMaxItems,
  getMaxLength,
  getMaxValue,
  getMaxValueExclusive,
  getMinItems,
  getMinLength,
  getMinValue,
  getMinValueExclusive,
  getNamespaceFullName,
  getPattern,
  getService,
  getSummary,
  ignoreDiagnostics,
  interpolatePath,
  isDeprecated,
  isGlobalNamespace,
  isNeverType,
  isSecret,
  isVoidType,
  listServices,
  ModelProperty,
  Namespace,
  navigateTypesInNamespace,
  NewLine,
  Program,
  resolvePath,
  Service,
  Type,
  TypeNameOptions,
} from "@typespec/compiler";
import {
  unsafe_mutateSubgraphWithNamespace,
  unsafe_MutatorWithNamespace,
} from "@typespec/compiler/experimental";
import {
  AuthenticationOptionReference,
  AuthenticationReference,
  createMetadataInfo,
  getHttpService,
  getServers,
  getStatusCodeDescription,
  HttpAuth,
  HttpOperation,
  HttpOperationMultipartBody,
  HttpOperationPart,
  HttpOperationResponse,
  HttpOperationResponseContent,
  HttpPayloadBody,
  HttpProperty,
  HttpServer,
  HttpServiceAuthentication,
  isOrExtendsHttpFile,
  isOverloadSameEndpoint,
  MetadataInfo,
  reportIfNoRoutes,
  resolveAuthentication,
  resolveRequestVisibility,
  Visibility,
} from "@typespec/http";
import {
  getExtensions,
  getExternalDocs,
  getOpenAPITypeName,
  getParameterKey,
  getTagsMetadata,
  isReadonlyProperty,
  resolveOperationId,
  shouldInline,
} from "@typespec/openapi";
import { stringify } from "yaml";
import { getRef } from "./decorators.js";
import { getExampleOrExamples, OperationExamples, resolveOperationExamples } from "./examples.js";
import { JsonSchemaModule, resolveJsonSchemaModule } from "./json-schema.js";
import { createDiagnostic, FileType, OpenAPI3EmitterOptions, OpenAPIVersion } from "./lib.js";
import { getOpenApiSpecProps } from "./openapi-spec-mappings.js";
import { getOpenAPI3StatusCodes } from "./status-codes.js";
import {
  OpenAPI3Encoding,
  OpenAPI3Header,
  OpenAPI3MediaType,
  OpenAPI3OAuthFlows,
  OpenAPI3Operation,
  OpenAPI3Parameter,
  OpenAPI3ParameterBase,
  OpenAPI3RequestBody,
  OpenAPI3Response,
  OpenAPI3Schema,
  OpenAPI3SecurityScheme,
  OpenAPI3Server,
  OpenAPI3ServerVariable,
  OpenAPI3ServiceRecord,
  OpenAPI3StatusCode,
  OpenAPI3Tag,
  OpenAPI3VersionedServiceRecord,
  OpenAPISchema3_1,
  Refable,
  SupportedOpenAPIDocuments,
} from "./types.js";
import {
  deepEquals,
  ensureValidComponentFixedFieldKey,
  getDefaultValue,
  isBytesKeptRaw,
  isSharedHttpOperation,
  SharedHttpOperation,
} from "./util.js";
import { resolveVersioningModule } from "./versioning-module.js";
import { resolveVisibilityUsage, VisibilityUsageTracker } from "./visibility-usage.js";
import { resolveXmlModule, XmlModule } from "./xml-module.js";

const defaultFileType: FileType = "yaml";
const defaultOptions = {
  "new-line": "lf",
  "omit-unreachable-types": false,
  "include-x-typespec-name": "never",
  "safeint-strategy": "int64",
  "seal-object-schemas": false,
} as const;

export async function $onEmit(context: EmitContext<OpenAPI3EmitterOptions>) {
  const options = resolveOptions(context);
  for (const specVersion of options.openapiVersions) {
    const emitter = createOAPIEmitter(context, options, specVersion);
    await emitter.emitOpenAPI();
  }
}

type IrrelevantOpenAPI3EmitterOptionsForObject = "file-type" | "output-file" | "new-line";

type HttpParameterProperties = Extract<
  HttpProperty,
  { kind: "header" | "query" | "path" | "cookie" }
>;

/**
 * Get the OpenAPI 3 document records from the given program. The documents are
 * returned as a JS object.
 *
 * @param program The program to emit to OpenAPI 3
 * @param options OpenAPI 3 emit options
 * @returns An array of OpenAPI 3 document records.
 */
export async function getOpenAPI3(
  program: Program,
  options: Omit<OpenAPI3EmitterOptions, IrrelevantOpenAPI3EmitterOptionsForObject> = {},
): Promise<OpenAPI3ServiceRecord[]> {
  const context: EmitContext<any> = {
    program,

    // this value doesn't matter for getting the OpenAPI3 objects
    emitterOutputDir: "tsp-output",

    options: options,
  };

  const resolvedOptions = resolveOptions(context);
  const serviceRecords: OpenAPI3ServiceRecord[] = [];
  for (const specVersion of resolvedOptions.openapiVersions) {
    const emitter = createOAPIEmitter(context, resolvedOptions, specVersion);
    serviceRecords.push(...(await emitter.getOpenAPI()));
  }
  return serviceRecords;
}

function findFileTypeFromFilename(filename: string | undefined): FileType {
  if (filename === undefined) {
    return defaultFileType;
  }
  switch (getAnyExtensionFromPath(filename)) {
    case ".yaml":
    case ".yml":
      return "yaml";
    case ".json":
      return "json";
    default:
      return defaultFileType;
  }
}
export function resolveOptions(
  context: EmitContext<OpenAPI3EmitterOptions>,
): ResolvedOpenAPI3EmitterOptions {
  const resolvedOptions = { ...defaultOptions, ...context.options };

  const fileType =
    resolvedOptions["file-type"] ?? findFileTypeFromFilename(resolvedOptions["output-file"]);

  const outputFile =
    resolvedOptions["output-file"] ?? `openapi.{service-name-if-multiple}.{version}.${fileType}`;

  const openapiVersions = resolvedOptions["openapi-versions"] ?? ["3.0.0"];

  const specDir = openapiVersions.length > 1 ? "{openapi-version}" : "";

  return {
    fileType,
    newLine: resolvedOptions["new-line"],
    omitUnreachableTypes: resolvedOptions["omit-unreachable-types"],
    includeXTypeSpecName: resolvedOptions["include-x-typespec-name"],
    safeintStrategy: resolvedOptions["safeint-strategy"],
    outputFile: resolvePath(context.emitterOutputDir, specDir, outputFile),
    openapiVersions,
    sealObjectSchemas: resolvedOptions["seal-object-schemas"],
  };
}

export interface ResolvedOpenAPI3EmitterOptions {
  fileType: FileType;
  outputFile: string;
  openapiVersions: OpenAPIVersion[];
  newLine: NewLine;
  omitUnreachableTypes: boolean;
  includeXTypeSpecName: "inline-only" | "never";
  safeintStrategy: "double-int" | "int64";
  sealObjectSchemas: boolean;
}

function createOAPIEmitter(
  context: EmitContext<OpenAPI3EmitterOptions>,
  options: ResolvedOpenAPI3EmitterOptions,
  specVersion: OpenAPIVersion = "3.0.0",
) {
  const {
    applyEncoding,
    createRootDoc,
    createSchemaEmitter,
    getRawBinarySchema,
    isRawBinarySchema,
  } = getOpenApiSpecProps(specVersion);
  const program = context.program;
  let schemaEmitter: AssetEmitter<OpenAPI3Schema | OpenAPISchema3_1, OpenAPI3EmitterOptions>;

  let root: SupportedOpenAPIDocuments;
  let diagnostics: DiagnosticCollector;
  let currentService: Service;
  let serviceAuth: HttpServiceAuthentication;
  // Get the service namespace string for use in name shortening
  let serviceNamespaceName: string | undefined;
  let currentPath: any;

  let metadataInfo: MetadataInfo;
  let visibilityUsage: VisibilityUsageTracker;

  // Map model properties that represent shared parameters to their parameter
  // definition that will go in #/components/parameters. Inlined parameters do not go in
  // this map.
  let params: Map<ModelProperty, any>;

  // Keep track of models that have had properties spread into parameters. We won't
  // consider these unreferenced when emitting unreferenced types.
  let paramModels: Set<Type>;

  // De-dupe the per-endpoint tags that will be added into the #/tags
  let tags: Set<string>;

  // The per-endpoint tags that will be added into the #/tags
  const tagsMetadata: { [name: string]: OpenAPI3Tag } = {};

  const typeNameOptions: TypeNameOptions = {
    // shorten type names by removing TypeSpec and service namespace
    namespaceFilter(ns) {
      const name = getNamespaceFullName(ns);
      return name !== serviceNamespaceName;
    },
  };

  return { emitOpenAPI, getOpenAPI };

  async function emitOpenAPI() {
    const services = await getOpenAPI();
    // first, emit diagnostics
    for (const serviceRecord of services) {
      if (serviceRecord.versioned) {
        for (const documentRecord of serviceRecord.versions) {
          program.reportDiagnostics(documentRecord.diagnostics);
        }
      } else {
        program.reportDiagnostics(serviceRecord.diagnostics);
      }
    }

    if (program.compilerOptions.dryRun || program.hasError()) {
      return;
    }

    const multipleService = services.length > 1;

    for (const serviceRecord of services) {
      if (serviceRecord.versioned) {
        for (const documentRecord of serviceRecord.versions) {
          await emitFile(program, {
            path: resolveOutputFile(serviceRecord.service, multipleService, documentRecord.version),
            content: serializeDocument(documentRecord.document, options.fileType),
            newLine: options.newLine,
          });
        }
      } else {
        await emitFile(program, {
          path: resolveOutputFile(serviceRecord.service, multipleService),
          content: serializeDocument(serviceRecord.document, options.fileType),
          newLine: options.newLine,
        });
      }
    }
  }

  function initializeEmitter(
    service: Service,
    allHttpAuthentications: HttpAuth[],
    defaultAuth: AuthenticationReference,
    optionalDependencies: { jsonSchemaModule?: JsonSchemaModule; xmlModule?: XmlModule },
    version?: string,
  ) {
    diagnostics = createDiagnosticCollector();
    currentService = service;
    metadataInfo = createMetadataInfo(program, {
      canonicalVisibility: Visibility.Read,
      canShareProperty: (p) => isReadonlyProperty(program, p),
    });
    visibilityUsage = resolveVisibilityUsage(
      program,
      metadataInfo,
      service.type,
      options.omitUnreachableTypes,
    );

    schemaEmitter = createSchemaEmitter({
      program,
      context,
      metadataInfo,
      visibilityUsage,
      options,
      optionalDependencies,
    });

    const securitySchemes = getOpenAPISecuritySchemes(allHttpAuthentications);
    const security = getOpenAPISecurity(defaultAuth);

    root = createRootDoc(program, service.type, version);
    if (security.length > 0) {
      root.security = security;
    }
    root.components!.securitySchemes = securitySchemes;

    const servers = getServers(program, service.type);
    if (servers) {
      root.servers = resolveServers(servers);
    }

    attachExtensions(program, service.type, root);
    serviceNamespaceName = getNamespaceFullName(service.type);
    currentPath = root.paths;

    params = new Map();
    paramModels = new Set();
    tags = new Set();

    // Get Tags Metadata
    const metadata = getTagsMetadata(program, service.type);
    if (metadata) {
      for (const [name, tag] of Object.entries(metadata)) {
        const tagData: OpenAPI3Tag = { name: name, ...tag };
        tagsMetadata[name] = tagData;
      }
    }
  }

  function isValidServerVariableType(program: Program, type: Type): boolean {
    switch (type.kind) {
      case "String":
      case "Union":
      case "Scalar":
        return ignoreDiagnostics(
          program.checker.isTypeAssignableTo(type, program.checker.getStdType("string"), type),
        );
      case "Enum":
        for (const member of type.members.values()) {
          if (member.value && typeof member.value !== "string") {
            return false;
          }
        }
        return true;
      default:
        return false;
    }
  }

  function validateValidServerVariable(program: Program, prop: ModelProperty) {
    const isValid = isValidServerVariableType(program, prop.type);

    if (!isValid) {
      diagnostics.add(
        createDiagnostic({
          code: "invalid-server-variable",
          format: { propName: prop.name },
          target: prop,
        }),
      );
    }
    return isValid;
  }

  function resolveServers(servers: HttpServer[]): OpenAPI3Server[] {
    return servers.map((server) => {
      const variables: Record<string, OpenAPI3ServerVariable> = {};
      for (const [name, prop] of server.parameters) {
        if (!validateValidServerVariable(program, prop)) {
          continue;
        }

        const variable: OpenAPI3ServerVariable = {
          default: prop.defaultValue ? getDefaultValue(program, prop.defaultValue, prop) : "",
          description: getDoc(program, prop),
        };

        if (prop.type.kind === "Enum") {
          variable.enum = getSchemaValue(prop.type, Visibility.Read, "application/json")
            .enum as any;
        } else if (prop.type.kind === "Union") {
          variable.enum = getSchemaValue(prop.type, Visibility.Read, "application/json")
            .enum as any;
        } else if (prop.type.kind === "String") {
          variable.enum = [prop.type.value];
        }
        attachExtensions(program, prop, variable);
        variables[name] = variable;
      }
      return {
        url: server.url,
        description: server.description,
        variables,
      };
    });
  }

  async function getOpenAPI(): Promise<OpenAPI3ServiceRecord[]> {
    const versioningModule = await resolveVersioningModule();
    const serviceRecords: OpenAPI3ServiceRecord[] = [];
    const services = listServices(program);
    if (services.length === 0) {
      services.push({ type: program.getGlobalNamespaceType() });
    }
    for (const service of services) {
      const versions = versioningModule?.getVersioningMutators(program, service.type);
      if (versions === undefined) {
        const document = await getOpenApiFromVersion(service);
        if (document === undefined) {
          // an error occurred producing this document, so don't return it
          return serviceRecords;
        }
        serviceRecords.push({
          service,
          versioned: false,
          document: document[0],
          diagnostics: document[1],
        });
      } else if (versions.kind === "transient") {
        const document = await getVersionSnapshotDocument(service, versions.mutator);
        if (document === undefined) {
          // an error occurred producing this document, so don't return it
          return serviceRecords;
        }
        serviceRecords.push({
          service,
          versioned: false,
          document: document[0],
          diagnostics: document[1],
        });
      } else {
        // versioned spec
        const serviceRecord: OpenAPI3VersionedServiceRecord = {
          service,
          versioned: true,
          versions: [],
        };
        serviceRecords.push(serviceRecord);

        for (const snapshot of versions.snapshots) {
          const document = await getVersionSnapshotDocument(
            service,
            snapshot.mutator,
            snapshot.version?.value,
          );
          if (document === undefined) {
            // an error occurred producing this document
            continue;
          }

          serviceRecord.versions.push({
            service,
            version: snapshot.version!.value,
            document: document[0],
            diagnostics: document[1],
          });
        }
      }
    }

    return serviceRecords;
  }

  async function getVersionSnapshotDocument(
    service: Service,
    mutator: unsafe_MutatorWithNamespace,
    version?: string,
  ) {
    const subgraph = unsafe_mutateSubgraphWithNamespace(program, [mutator], service.type);

    compilerAssert(subgraph.type.kind === "Namespace", "Should not have mutated to another type");
    const document = await getOpenApiFromVersion(getService(program, subgraph.type)!, version);

    return document;
  }

  function resolveOutputFile(service: Service, multipleService: boolean, version?: string): string {
    return interpolatePath(options.outputFile, {
      "openapi-version": specVersion,
      "service-name-if-multiple": multipleService ? getNamespaceFullName(service.type) : undefined,
      "service-name": getNamespaceFullName(service.type),
      version,
    });
  }

  /**
   * Validates that common responses are consistent and returns the minimal set that describes the differences.
   */
  function deduplicateCommonResponses(
    statusCodeResponses: HttpOperationResponse[],
  ): HttpOperationResponse[] {
    const ref = statusCodeResponses[0];
    const sameTypeKind = statusCodeResponses.every((r) => r.type.kind === ref.type.kind);
    const sameTypeValue = statusCodeResponses.every((r) => r.type === ref.type);
    if (sameTypeKind && sameTypeValue) {
      // response is consistent and in all shared operations. Only need one copy.
      return [ref];
    } else {
      return statusCodeResponses;
    }
  }

  /**
   * Validates that common parameters are consistent and returns the minimal set that describes the differences.
   */
  function resolveSharedRouteParameters(ops: HttpOperation[]): HttpProperty[] {
    const finalProps: HttpParameterProperties[] = [];
    const properties = new Map<string, HttpParameterProperties[]>();
    for (const op of ops) {
      for (const property of op.parameters.properties) {
        if (!isHttpParameterProperty(property)) {
          continue;
        }
        const existing = properties.get(property.options.name);
        if (existing) {
          existing.push(property);
        } else {
          properties.set(property.options.name, [property]);
        }
      }
    }

    if (properties.size === 0) {
      return [];
    }
    for (const sharedParams of properties.values()) {
      const reference = sharedParams[0];

      const inAllOps = ops.length === sharedParams.length;
      const sameLocations = sharedParams.every((p) => p.kind === reference.kind);
      const sameOptionality = sharedParams.every(
        (p) => p.property.optional === reference.property.optional,
      );
      const sameTypeKind = sharedParams.every(
        (p) => p.property.type.kind === reference.property.type.kind,
      );
      const sameTypeValue = sharedParams.every((p) => p.property.type === reference.property.type);

      if (inAllOps && sameLocations && sameOptionality && sameTypeKind && sameTypeValue) {
        // param is consistent and in all shared operations. Only need one copy.
        finalProps.push(reference);
      } else if (!inAllOps && sameLocations && sameOptionality && sameTypeKind && sameTypeValue) {
        // param is consistent when used, but does not appear in all shared operations. Only need one copy, but it must be optional.
        reference.property.optional = true;
        finalProps.push(reference);
      } else if (inAllOps && !(sameLocations && sameOptionality && sameTypeKind)) {
        // param is in all shared operations, but is not consistent. Need multiple copies, which must be optional.
        // exception allowed when the params only differ by their value (e.g. string enum values)
        sharedParams.forEach((p) => {
          p.property.optional = true;
        });
        finalProps.push(...sharedParams);
      } else {
        finalProps.push(...sharedParams);
      }
    }
    return finalProps;
  }

  function buildSharedOperation(operations: HttpOperation[]): SharedHttpOperation {
    return {
      kind: "shared",
      operations: operations,
    };
  }

  /**
   * Groups HttpOperations together if they share the same route.
   */
  function resolveOperations(operations: HttpOperation[]): (HttpOperation | SharedHttpOperation)[] {
    const result: (HttpOperation | SharedHttpOperation)[] = [];
    const pathMap = new Map<string, HttpOperation[]>();
    operations.forEach((op) => {
      // we don't emit overloads anyhow so emit them from grouping
      if (op.overloading !== undefined && isOverloadSameEndpoint(op as any)) {
        return;
      }
      const opKey = `${op.verb}|${op.path}`;
      pathMap.has(opKey) ? pathMap.get(opKey)!.push(op) : pathMap.set(opKey, [op]);
    });

    // now push either the singular HttpOperations or the constructed SharedHttpOperations
    for (const [_, ops] of pathMap) {
      if (ops.length === 1) {
        result.push(ops[0]);
      } else {
        result.push(buildSharedOperation(ops));
      }
    }
    return result;
  }

  async function getOpenApiFromVersion(
    service: Service,
    version?: string,
  ): Promise<[SupportedOpenAPIDocuments, Readonly<Diagnostic[]>] | undefined> {
    try {
      const httpService = ignoreDiagnostics(getHttpService(program, service.type));
      const auth = (serviceAuth = resolveAuthentication(httpService));

      const xmlModule = await resolveXmlModule();
      const jsonSchemaModule = await resolveJsonSchemaModule();
      initializeEmitter(
        service,
        auth.schemes,
        auth.defaultAuth,
        { xmlModule, jsonSchemaModule },
        version,
      );
      reportIfNoRoutes(program, httpService.operations);

      for (const op of resolveOperations(httpService.operations)) {
        const result = getOperationOrSharedOperation(op);
        if (result) {
          const { operation, path, verb } = result;
          currentPath[path] ??= {};
          currentPath[path][verb] = operation;
        }
      }
      emitParameters();
      emitSchemas(service.type);
      emitTags();

      // Clean up empty entries
      if (root.components) {
        for (const elem of Object.keys(root.components)) {
          if (Object.keys(root.components[elem as any]).length === 0) {
            delete root.components[elem as any];
          }
        }
      }
      return [root, diagnostics.diagnostics];
    } catch (err) {
      if (err instanceof ErrorTypeFoundError) {
        // Return early, there must be a parse error if an ErrorType was
        // inserted into the TypeSpec output
        return;
      } else {
        throw err;
      }
    }
  }

  function joinOps(
    operations: HttpOperation[],
    func: (program: Program, type: Type) => string | undefined,
    joinChar: string,
  ): string | undefined {
    const values = operations
      .map((op) => func(program, op.operation))
      .filter((op) => op !== undefined) as string[];
    if (values.length) {
      return values.join(joinChar);
    } else {
      return undefined;
    }
  }

  function computeSharedOperationId(shared: SharedHttpOperation) {
    const operationIds = shared.operations.map((op) => resolveOperationId(program, op.operation));
    const uniqueOpIds = new Set<string>(operationIds);
    if (uniqueOpIds.size === 1) return uniqueOpIds.values().next().value;
    return operationIds.join("_");
  }

  function getOperationOrSharedOperation(operation: HttpOperation | SharedHttpOperation):
    | {
        operation: OpenAPI3Operation;
        path: string;
        verb: string;
      }
    | undefined {
    if (isSharedHttpOperation(operation)) {
      return getSharedOperation(operation);
    } else {
      return getOperation(operation);
    }
  }

  function getSharedOperation(shared: SharedHttpOperation): {
    operation: OpenAPI3Operation;
    path: string;
    verb: string;
  } {
    const operations = shared.operations;
    const verb = operations[0].verb;
    const path = operations[0].path;
    const examples = resolveOperationExamples(program, shared);
    const oai3Operation: OpenAPI3Operation = {
      operationId: computeSharedOperationId(shared),
      parameters: [],
      description: joinOps(operations, getDoc, " "),
      summary: joinOps(operations, getSummary, " "),
      responses: getSharedResponses(shared, examples),
    };

    for (const op of operations) {
      applyExternalDocs(op.operation, oai3Operation);
      attachExtensions(program, op.operation, oai3Operation);
      if (isDeprecated(program, op.operation)) {
        oai3Operation.deprecated = true;
      }
    }

    for (const op of operations) {
      const opTags = getAllTags(program, op.operation);
      if (opTags) {
        const currentTags = oai3Operation.tags;
        if (currentTags) {
          // combine tags but eliminate duplicates
          oai3Operation.tags = [...new Set([...currentTags, ...opTags])];
        } else {
          oai3Operation.tags = opTags;
        }
        for (const tag of opTags) {
          // Add to root tags if not already there
          tags.add(tag);
        }
      }
    }

    // Error out if shared routes do not have consistent `@parameterVisibility`. We can
    // lift this restriction in the future if a use case develops.
    const visibilities = operations.map((op) =>
      resolveRequestVisibility(program, op.operation, verb),
    );
    if (visibilities.some((v) => v !== visibilities[0])) {
      diagnostics.add(
        createDiagnostic({
          code: "inconsistent-shared-route-request-visibility",
          target: operations[0].operation,
        }),
      );
    }
    const visibility = visibilities[0];
    oai3Operation.parameters = getEndpointParameters(
      resolveSharedRouteParameters(operations),
      visibility,
    );

    const bodies = [
      ...new Set(operations.map((op) => op.parameters.body).filter((x) => x !== undefined)),
    ];
    if (bodies) {
      oai3Operation.requestBody = getRequestBody(bodies, visibility, examples);
    }
    const authReference = serviceAuth.operationsAuth.get(shared.operations[0].operation);
    if (authReference) {
      oai3Operation.security = getEndpointSecurity(authReference);
    }

    return { operation: oai3Operation, verb, path };
  }

  function getOperation(
    operation: HttpOperation,
  ): { operation: OpenAPI3Operation; path: string; verb: string } | undefined {
    const { path: fullPath, operation: op, verb, parameters } = operation;
    // If path contains a query string, issue msg and don't emit this endpoint
    if (fullPath.indexOf("?") > 0) {
      diagnostics.add(createDiagnostic({ code: "path-query", target: op }));
      return undefined;
    }
    const visibility = resolveRequestVisibility(program, operation.operation, verb);
    const examples = resolveOperationExamples(program, operation);
    const oai3Operation: OpenAPI3Operation = {
      operationId: resolveOperationId(program, operation.operation),
      summary: getSummary(program, operation.operation),
      description: getDoc(program, operation.operation),
      parameters: getEndpointParameters(parameters.properties, visibility),
      responses: getResponses(operation, operation.responses, examples),
    };
    const currentTags = getAllTags(program, op);
    if (currentTags) {
      oai3Operation.tags = currentTags;
      for (const tag of currentTags) {
        // Add to root tags if not already there
        tags.add(tag);
      }
    }

    applyExternalDocs(op, oai3Operation);
    // Set up basic endpoint fields

    if (parameters.body) {
      oai3Operation.requestBody = getRequestBody(
        parameters.body && [parameters.body],
        visibility,
        examples,
      );
    }
    const authReference = serviceAuth.operationsAuth.get(operation.operation);
    if (authReference) {
      oai3Operation.security = getEndpointSecurity(authReference);
    }
    if (isDeprecated(program, op)) {
      oai3Operation.deprecated = true;
    }
    attachExtensions(program, op, oai3Operation);
    return { operation: oai3Operation, path: fullPath, verb };
  }

  function getSharedResponses(
    operation: SharedHttpOperation,
    examples: OperationExamples,
  ): Record<string, Refable<OpenAPI3Response>> {
    const responseMap = new Map<string, HttpOperationResponse[]>();
    for (const op of operation.operations) {
      for (const response of op.responses) {
        const statusCodes = diagnostics.pipe(
          getOpenAPI3StatusCodes(program, response.statusCodes, op.operation),
        );
        for (const statusCode of statusCodes) {
          if (responseMap.has(statusCode)) {
            responseMap.get(statusCode)!.push(response);
          } else {
            responseMap.set(statusCode, [response]);
          }
        }
      }
    }
    const result: Record<string, Refable<OpenAPI3Response>> = {};

    for (const [statusCode, statusCodeResponses] of responseMap) {
      const dedupeResponses = deduplicateCommonResponses(statusCodeResponses);
      result[statusCode] = getResponseForStatusCode(
        operation,
        statusCode,
        dedupeResponses,
        examples,
      );
    }
    return result;
  }

  function getResponses(
    operation: HttpOperation,
    responses: HttpOperationResponse[],
    examples: OperationExamples,
  ): Record<string, Refable<OpenAPI3Response>> {
    const result: Record<string, Refable<OpenAPI3Response>> = {};
    for (const response of responses) {
      for (const statusCode of diagnostics.pipe(
        getOpenAPI3StatusCodes(program, response.statusCodes, response.type),
      )) {
        result[statusCode] = getResponseForStatusCode(operation, statusCode, [response], examples);
      }
    }
    return result;
  }

  function isBinaryPayload(body: Type, contentType: string) {
    return (
      body.kind === "Scalar" &&
      body.name === "bytes" &&
      contentType !== "application/json" &&
      contentType !== "text/plain"
    );
  }

  function getResponseForStatusCode(
    operation: HttpOperation | SharedHttpOperation,
    statusCode: OpenAPI3StatusCode,
    responses: HttpOperationResponse[],
    examples: OperationExamples,
  ): Refable<OpenAPI3Response> {
    const openApiResponse: OpenAPI3Response = {
      description: "",
    };
    const schemaMap = new Map<string, any[]>();
    for (const response of responses) {
      const refUrl = getRef(program, response.type);
      if (refUrl) {
        return { $ref: refUrl };
      }
      if (response.description && response.description !== openApiResponse.description) {
        openApiResponse.description = openApiResponse.description
          ? `${openApiResponse.description} ${response.description}`
          : response.description;
      }
      emitResponseHeaders(openApiResponse, response.responses, response.type);
      emitResponseContent(
        operation,
        openApiResponse,
        response.responses,
        statusCode,
        examples,
        schemaMap,
      );
      if (!openApiResponse.description) {
        openApiResponse.description = getResponseDescriptionForStatusCode(statusCode);
      }
    }

    return openApiResponse;
  }

  function emitResponseHeaders(obj: any, responses: HttpOperationResponseContent[], target: Type) {
    for (const data of responses) {
      if (data.headers && Object.keys(data.headers).length > 0) {
        obj.headers ??= {};
        // OpenAPI can't represent different headers per content type.
        // So we merge headers here, and report any duplicates unless they are identical
        for (const [key, value] of Object.entries(data.headers)) {
          const headerVal = getResponseHeader(value);
          const existing = obj.headers[key];
          if (existing) {
            if (!deepEquals(existing, headerVal)) {
              diagnostics.add(
                createDiagnostic({
                  code: "duplicate-header",
                  format: { header: key },
                  target: target,
                }),
              );
            }
            continue;
          }
          obj.headers[key] = headerVal;
        }
      }
    }
  }

  function emitResponseContent(
    operation: HttpOperation | SharedHttpOperation,
    obj: OpenAPI3Response,
    responses: HttpOperationResponseContent[],
    statusCode: OpenAPI3StatusCode,
    examples: OperationExamples,
    schemaMap: Map<string, OpenAPI3MediaType[]> | undefined = undefined,
  ) {
    schemaMap ??= new Map<string, OpenAPI3MediaType[]>();
    for (const data of responses) {
      if (data.body === undefined || isVoidType(data.body.type)) {
        continue;
      }
      obj.content ??= {};
      for (const contentType of data.body.contentTypes) {
        const contents = getBodyContentEntry(
          data.body,
          Visibility.Read,
          contentType,
          examples.responses[statusCode]?.[contentType],
        );
        if (schemaMap.has(contentType)) {
          schemaMap.get(contentType)!.push(contents);
        } else {
          schemaMap.set(contentType, [contents]);
        }
      }

      for (const [contentType, contents] of schemaMap) {
        if (contents.length === 1) {
          obj.content[contentType] = contents[0];
        } else {
          obj.content[contentType] = {
            schema: { anyOf: contents.map((x) => x.schema) as any },
          };
        }
      }
    }
  }

  function getResponseDescriptionForStatusCode(statusCode: string) {
    if (statusCode === "default") {
      return "An unexpected error response.";
    }
    return getStatusCodeDescription(statusCode) ?? "unknown";
  }

  function getResponseHeader(prop: ModelProperty): OpenAPI3Header | undefined {
    return getOpenAPIParameterBase(prop, Visibility.Read);
  }

  function callSchemaEmitter(
    type: Type,
    visibility: Visibility,
    ignoreMetadataAnnotations?: boolean,
    contentType?: string,
  ): Refable<OpenAPI3Schema> {
    const result = emitTypeWithSchemaEmitter(
      type,
      visibility,
      ignoreMetadataAnnotations,
      contentType,
    );

    switch (result.kind) {
      case "code":
        return result.value as any;
      case "declaration":
        return { $ref: `#/components/schemas/${result.name}` };
      case "circular":
        diagnostics.add(
          createDiagnostic({
            code: "inline-cycle",
            format: { type: getOpenAPITypeName(program, type, typeNameOptions) },
            target: type,
          }),
        );
        return {};
      case "none":
        return {};
    }
  }

  function getSchemaValue(type: Type, visibility: Visibility, contentType: string): OpenAPI3Schema {
    const result = emitTypeWithSchemaEmitter(type, visibility, false, contentType);

    switch (result.kind) {
      case "code":
      case "declaration":
        return result.value as any;
      case "circular":
        diagnostics.add(
          createDiagnostic({
            code: "inline-cycle",
            format: { type: getOpenAPITypeName(program, type, typeNameOptions) },
            target: type,
          }),
        );
        return {};
      case "none":
        return {};
    }
  }

  function emitTypeWithSchemaEmitter(
    type: Type,
    visibility: Visibility,
    ignoreMetadataAnnotations?: boolean,
    contentType?: string,
  ): EmitEntity<OpenAPI3Schema> {
    if (!metadataInfo.isTransformed(type, visibility)) {
      visibility = Visibility.Read;
    }
    contentType = contentType === "application/json" ? undefined : contentType;
    return schemaEmitter.emitType(type, {
      referenceContext: {
        visibility,
        serviceNamespaceName: serviceNamespaceName,
        ignoreMetadataAnnotations: ignoreMetadataAnnotations ?? false,
        contentType,
      },
    }) as any;
  }

  function getBodyContentEntry(
    body: HttpPayloadBody,
    visibility: Visibility,
    contentType: string,
    examples?: [Example, Type][],
  ): OpenAPI3MediaType {
    const isBinary = isBinaryPayload(body.type, contentType);
    if (isBinary) {
      return { schema: getRawBinarySchema(contentType) } as OpenAPI3MediaType;
    }

    const oai3Examples = examples && getExampleOrExamples(program, examples);
    switch (body.bodyKind) {
      case "single":
        return {
          schema: getSchemaForSingleBody(
            body.type,
            visibility,
            body.isExplicit && body.containsMetadataAnnotations,
            undefined,
          ),
          ...oai3Examples,
        };
      case "multipart":
        return {
          ...getBodyContentForMultipartBody(body, visibility, contentType),
          ...oai3Examples,
        };
      case "file":
        return {
          schema: getRawBinarySchema(contentType) as any,
        };
    }
  }

  function getSchemaForSingleBody(
    type: Type,
    visibility: Visibility,
    ignoreMetadataAnnotations: boolean,
    multipart: string | undefined,
  ): any {
    const effectiveType = metadataInfo.getEffectivePayloadType(type, visibility);
    return callSchemaEmitter(
      effectiveType,
      visibility,
      ignoreMetadataAnnotations,
      multipart ?? "application/json",
    );
  }

  function getBodyContentForMultipartBody(
    body: HttpOperationMultipartBody,
    visibility: Visibility,
    contentType: string,
  ): OpenAPI3MediaType {
    const properties: Record<string, OpenAPI3Schema> = {};
    const requiredProperties: string[] = [];
    const encodings: Record<string, OpenAPI3Encoding> = {};
    for (const [partIndex, part] of body.parts.entries()) {
      const partName = part.name ?? `part${partIndex}`;
<<<<<<< HEAD
      let schema =
        part.body.bodyKind === "file"
          ? getRawBinarySchema()
          : isBytesKeptRaw(program, part.body.type)
            ? getRawBinarySchema()
            : getSchemaForSingleBody(
                part.body.type,
                visibility,
                part.body.isExplicit && part.body.containsMetadataAnnotations,
                part.body.type.kind === "Union" ? contentType : undefined,
              );
=======
      let schema = isBytesKeptRaw(program, part.body.type)
        ? getRawBinarySchema()
        : getSchemaForSingleBody(
            part.body.type,
            visibility,
            part.body.isExplicit && part.body.containsMetadataAnnotations,
            part.body.type.kind === "Union" &&
              [...part.body.type.variants.values()].some((x) =>
                isBinaryPayload(x.type, contentType),
              )
              ? contentType
              : undefined,
          );
>>>>>>> b32a502d

      if (part.multi) {
        schema = {
          type: "array",
          items: schema,
        };
      }

      if (part.property) {
        const doc = getDoc(program, part.property);
        if (doc) {
          schema = { ...schema, description: doc };
        }
      }

      properties[partName] = schema;

      const encoding = resolveEncodingForMultipartPart(part, visibility, schema);
      if (encoding) {
        encodings[partName] = encoding;
      }
      if (!part.optional) {
        requiredProperties.push(partName);
      }
    }

    const schema: OpenAPI3Schema = {
      type: "object",
      properties,
      required: requiredProperties,
    };

    const name =
      "name" in body.type && body.type.name !== ""
        ? getOpenAPITypeName(program, body.type, typeNameOptions)
        : undefined;
    if (name) {
      root.components!.schemas![name] = schema;
    }
    const result: OpenAPI3MediaType = {
      schema: name ? { $ref: "#/components/schemas/" + name } : schema,
    };

    if (Object.keys(encodings).length > 0) {
      result.encoding = encodings;
    }
    return result;
  }

  function resolveEncodingForMultipartPart(
    part: HttpOperationPart,
    visibility: Visibility,
    schema: OpenAPI3Schema,
  ): OpenAPI3Encoding | undefined {
    const encoding: OpenAPI3Encoding = {};
    if (!isDefaultContentTypeForOpenAPI3(part.body.contentTypes, schema)) {
      encoding.contentType = part.body.contentTypes.join(", ");
    }
    const headers = part.headers;
    if (headers.length > 0) {
      encoding.headers = {};
      for (const header of headers) {
        const schema = getOpenAPIParameterBase(header.property, visibility);
        if (schema !== undefined) {
          encoding.headers[header.options.name] = schema;
        }
      }
    }
    if (Object.keys(encoding).length === 0) {
      return undefined;
    }
    return encoding;
  }

  function isDefaultContentTypeForOpenAPI3(
    contentTypes: string[],
    schema: OpenAPI3Schema,
  ): boolean {
    if (contentTypes.length === 0) {
      return false;
    }
    if (contentTypes.length > 1) {
      return false;
    }
    const contentType = contentTypes[0];

    switch (contentType) {
      case "text/plain":
        return schema.type === "string" || schema.type === "number";
      case "application/octet-stream":
        return (
          isRawBinarySchema(schema) ||
          (schema.type === "array" && !!schema.items && isRawBinarySchema(schema.items as any))
        );
      case "application/json":
        return schema.type === "object";
    }

    return false;
  }

  function getParameter(
    httpProperty: HttpParameterProperties,
    visibility: Visibility,
  ): OpenAPI3Parameter {
    const param: OpenAPI3Parameter = {
      name: httpProperty.options.name,
      in: httpProperty.kind,
      ...getOpenAPIParameterBase(httpProperty.property, visibility),
    } as any;

    const attributes = getParameterAttributes(httpProperty);
    if (attributes === undefined) {
      param.schema = {
        type: "string",
      };
    } else {
      Object.assign(param, attributes);
    }

    if (isDeprecated(program, httpProperty.property)) {
      param.deprecated = true;
    }

    return param;
  }

  function getEndpointParameters(
    properties: HttpProperty[],
    visibility: Visibility,
  ): Refable<OpenAPI3Parameter>[] {
    const result: Refable<OpenAPI3Parameter>[] = [];
    for (const httpProp of properties) {
      if (params.has(httpProp.property)) {
        result.push(params.get(httpProp.property));
        continue;
      }
      if (!isHttpParameterProperty(httpProp)) {
        continue;
      }
      const param = getParameterOrRef(httpProp, visibility);
      if (param) {
        const existing = result.find(
          (x) => !("$ref" in param) && !("$ref" in x) && x.name === param.name && x.in === param.in,
        );
        if (existing && !("$ref" in param) && !("$ref" in existing)) {
          mergeOpenApiParameters(existing, param);
        } else {
          result.push(param);
        }
      }
    }
    return result;
  }

  function getRequestBody(
    bodies: HttpPayloadBody[] | undefined,
    visibility: Visibility,
    examples: OperationExamples,
  ): OpenAPI3RequestBody | undefined {
    if (bodies === undefined || bodies.every((x) => isVoidType(x.type))) {
      return undefined;
    }
    const requestBody: OpenAPI3RequestBody = {
      required: bodies.every((body) => (body.property ? !body.property.optional : true)),
      content: {},
    };
    const schemaMap = new Map<string, OpenAPI3MediaType[]>();
    for (const body of bodies.filter((x) => !isVoidType(x.type))) {
      const desc = body.property ? getDoc(program, body.property) : undefined;
      if (desc) {
        requestBody.description = requestBody.description
          ? `${requestBody.description} ${desc}`
          : desc;
      }
      const contentTypes = body.contentTypes.length > 0 ? body.contentTypes : ["application/json"];
      for (const contentType of contentTypes) {
        const existing = schemaMap.get(contentType);
        const entry = getBodyContentEntry(
          body,
          visibility,
          contentType,
          examples.requestBody[contentType],
        );
        if (existing) {
          existing.push(entry);
        } else {
          schemaMap.set(contentType, [entry]);
        }
      }
    }

    for (const [contentType, schemaArray] of schemaMap) {
      if (schemaArray.length === 1) {
        requestBody.content[contentType] = schemaArray[0];
      } else {
        requestBody.content[contentType] = {
          schema: { anyOf: schemaArray.map((x) => x.schema).filter((x) => x !== undefined) },
          encoding: schemaArray.find((x) => x.encoding)?.encoding,
        };
      }
    }

    return requestBody;
  }

  function getParameterOrRef(
    httpProperty: HttpParameterProperties,
    visibility: Visibility,
  ): Refable<OpenAPI3Parameter> | undefined {
    if (isNeverType(httpProperty.property.type)) {
      return undefined;
    }

    let spreadParam = false;
    let property = httpProperty.property;

    if (property.sourceProperty) {
      // chase our sources all the way back to the first place this property
      // was defined.
      spreadParam = true;
      property = property.sourceProperty;
      while (property.sourceProperty) {
        property = property.sourceProperty;
      }
    }

    const refUrl = getRef(program, property);
    if (refUrl) {
      return {
        $ref: refUrl,
      };
    }

    if (params.has(property)) {
      return params.get(property);
    }

    const param = getParameter(httpProperty, visibility);

    // only parameters inherited by spreading from non-inlined type are shared in #/components/parameters
    if (spreadParam && property.model && !shouldInline(program, property.model)) {
      params.set(property, param);
      paramModels.add(property.model);
    }

    return param;
  }

  function getOpenAPIParameterBase(
    param: ModelProperty,
    visibility: Visibility,
  ): OpenAPI3ParameterBase | undefined {
    const typeSchema = getSchemaForType(param.type, visibility);
    if (!typeSchema) {
      return undefined;
    }
    const schema = applyEncoding(
      program,
      param,
      applyIntrinsicDecorators(param, typeSchema),
      options,
    );

    if (param.defaultValue) {
      schema.default = getDefaultValue(program, param.defaultValue, param);
    }
    // Description is already provided in the parameter itself.
    delete schema.description;

    const oaiParam: OpenAPI3ParameterBase = {
      required: !param.optional,
      description: getDoc(program, param),
      schema,
    };

    attachExtensions(program, param, oaiParam);

    return oaiParam;
  }

  function mergeOpenApiParameters(
    target: OpenAPI3Parameter,
    apply: OpenAPI3Parameter,
  ): OpenAPI3Parameter {
    if (target.schema) {
      const schema = target.schema;
      if (schema.enum && apply.schema.enum) {
        schema.enum = [...new Set([...schema.enum, ...apply.schema.enum])];
      }
      target.schema = schema;
    } else {
      Object.assign(target, apply);
    }
    return target;
  }

  function getParameterAttributes(
    httpProperty: HttpParameterProperties,
  ): { style?: string; explode?: boolean } | undefined {
    switch (httpProperty.kind) {
      case "header":
        return getHeaderParameterAttributes(httpProperty);
      case "cookie":
        // style and explode options are omitted from cookies
        // https://github.com/microsoft/typespec/pull/4761#discussion_r1803365689
        return { explode: false };
      case "query":
        return getQueryParameterAttributes(httpProperty);
      case "path":
        return getPathParameterAttributes(httpProperty);
    }
  }

  function getPathParameterAttributes(httpProperty: HttpProperty & { kind: "path" }) {
    if (httpProperty.options.allowReserved) {
      diagnostics.add(
        createDiagnostic({
          code: "path-reserved-expansion",
          target: httpProperty.property,
        }),
      );
    }

    const attributes: { style?: string; explode?: boolean } = {};

    if (httpProperty.options.explode) {
      attributes.explode = true;
    }

    switch (httpProperty.options.style) {
      case "label":
        attributes.style = "label";
        break;
      case "matrix":
        attributes.style = "matrix";
        break;
      case "simple":
        break;
      case "path":
        diagnostics.add(
          createDiagnostic({
            code: "invalid-style",
            messageId: httpProperty.property.optional ? "optionalPath" : "default",
            format: { style: httpProperty.options.style, paramType: "path" },
            target: httpProperty.property,
          }),
        );
        break;
      default:
        diagnostics.add(
          createDiagnostic({
            code: "invalid-style",
            format: { style: httpProperty.options.style, paramType: "path" },
            target: httpProperty.property,
          }),
        );
    }

    return attributes;
  }

  function getQueryParameterAttributes(httpProperty: HttpProperty & { kind: "query" }) {
    const attributes: { style?: string; explode?: boolean } = {};

    if (httpProperty.options.explode !== true) {
      // For query parameters(style: form) the default is explode: true https://spec.openapis.org/oas/v3.0.2#fixed-fields-9
      attributes.explode = false;
    }
    const style = getParameterStyle(httpProperty.property);
    if (style) {
      attributes.style = style;
    }

    return attributes;
  }

  function getParameterStyle(type: ModelProperty): string | undefined {
    const encode = getEncode(program, type);
    if (!encode) return;

    if (encode.encoding === "ArrayEncoding.pipeDelimited") {
      return "pipeDelimited";
    } else if (encode.encoding === "ArrayEncoding.spaceDelimited") {
      return "spaceDelimited";
    }
    return;
  }

  function getHeaderParameterAttributes(httpProperty: HttpProperty & { kind: "header" }) {
    const attributes: { style?: "simple"; explode?: boolean } = {};
    if (httpProperty.options.explode) {
      // The default for headers is false, so only need to specify when true https://spec.openapis.org/oas/v3.0.4.html#fixed-fields-for-use-with-schema-0
      attributes.explode = true;
    }
    return attributes;
  }

  function emitParameters() {
    for (const [property, param] of params) {
      const key = getParameterKey(
        program,
        property,
        param,
        root.components!.parameters!,
        typeNameOptions,
      );
      const validKey = ensureValidComponentFixedFieldKey(program, property, key);
      root.components!.parameters![validKey] = { ...param };
      for (const key of Object.keys(param)) {
        delete param[key];
      }
      param.$ref = "#/components/parameters/" + encodeURIComponent(validKey);
    }
  }

  function emitSchemas(serviceNamespace: Namespace) {
    if (!options.omitUnreachableTypes) {
      processUnreferencedSchemas();
    }

    const files = schemaEmitter.getSourceFiles();
    if (files.length > 0) {
      compilerAssert(
        files.length === 1,
        `Should only have a single file for now but got ${files.length}`,
      );
      const schemas = root.components!.schemas!;
      const declarations = files[0].globalScope.declarations;
      for (const declaration of declarations) {
        schemas[declaration.name] = declaration.value as any;
      }
    }

    function processUnreferencedSchemas() {
      const addSchema = (type: Type) => {
        if (isOrExtendsHttpFile(program, type)) {
          return;
        }
        if (
          visibilityUsage.isUnreachable(type) &&
          !paramModels.has(type) &&
          !shouldInline(program, type)
        ) {
          callSchemaEmitter(type, Visibility.All);
        }
      };
      const skipSubNamespaces = isGlobalNamespace(program, serviceNamespace);
      navigateTypesInNamespace(
        serviceNamespace,
        {
          model: addSchema,
          scalar: addSchema,
          enum: addSchema,
          union: addSchema,
        },
        { skipSubNamespaces },
      );
    }
  }

  function emitTags() {
    // emit Tag from op
    for (const tag of tags) {
      if (!tagsMetadata[tag]) {
        root.tags!.push({ name: tag });
      }
    }

    for (const key in tagsMetadata) {
      root.tags!.push(tagsMetadata[key]);
    }
  }

  function getSchemaForType(type: Type, visibility: Visibility): OpenAPI3Schema | undefined {
    return callSchemaEmitter(type, visibility) as any;
  }

  function attachExtensions(program: Program, type: Type, emitObject: any) {
    // Attach any OpenAPI extensions
    const extensions = getExtensions(program, type);
    if (extensions) {
      for (const key of extensions.keys()) {
        emitObject[key] = extensions.get(key);
      }
    }
  }

  function applyIntrinsicDecorators(typespecType: Type, target: OpenAPI3Schema): OpenAPI3Schema {
    const newTarget = { ...target };
    const docStr = getDoc(program, typespecType);

    if (docStr) {
      newTarget.description = docStr;
    }
    const formatStr = getFormat(program, typespecType);
    if (formatStr) {
      newTarget.format = formatStr;
    }

    const pattern = getPattern(program, typespecType);
    if (pattern) {
      newTarget.pattern = pattern;
    }

    const minLength = getMinLength(program, typespecType);
    if (minLength !== undefined) {
      newTarget.minLength = minLength;
    }

    const maxLength = getMaxLength(program, typespecType);
    if (maxLength !== undefined) {
      newTarget.maxLength = maxLength;
    }

    const minValue = getMinValue(program, typespecType);
    if (minValue !== undefined) {
      newTarget.minimum = minValue;
    }

    const minValueExclusive = getMinValueExclusive(program, typespecType);
    if (minValueExclusive !== undefined) {
      newTarget.minimum = minValueExclusive;
      newTarget.exclusiveMinimum = true;
    }

    const maxValue = getMaxValue(program, typespecType);
    if (maxValue !== undefined) {
      newTarget.maximum = maxValue;
    }

    const maxValueExclusive = getMaxValueExclusive(program, typespecType);
    if (maxValueExclusive !== undefined) {
      newTarget.maximum = maxValueExclusive;
      newTarget.exclusiveMaximum = true;
    }

    const minItems = getMinItems(program, typespecType);
    if (!target.minItems && minItems !== undefined) {
      newTarget.minItems = minItems;
    }

    const maxItems = getMaxItems(program, typespecType);
    if (!target.maxItems && maxItems !== undefined) {
      newTarget.maxItems = maxItems;
    }

    if (isSecret(program, typespecType)) {
      newTarget.format = "password";
    }

    const title = getSummary(program, typespecType);
    if (title) {
      newTarget.title = title;
    }

    attachExtensions(program, typespecType, newTarget);

    return newTarget;
  }

  function applyExternalDocs(typespecType: Type, target: Record<string, unknown>) {
    const externalDocs = getExternalDocs(program, typespecType);
    if (externalDocs) {
      target.externalDocs = externalDocs;
    }
  }

  function getOpenAPISecuritySchemes(
    httpAuthentications: HttpAuth[],
  ): Record<string, OpenAPI3SecurityScheme> {
    const schemes: Record<string, OpenAPI3SecurityScheme> = {};
    for (const httpAuth of httpAuthentications) {
      const scheme = getOpenAPI3Scheme(httpAuth);
      if (scheme) {
        schemes[httpAuth.id] = scheme;
      }
    }
    return schemes;
  }

  function getOpenAPISecurity(authReference: AuthenticationReference) {
    const security = authReference.options.map((authOption: AuthenticationOptionReference) => {
      const securityOption: Record<string, string[]> = {};
      for (const httpAuthRef of authOption.all) {
        switch (httpAuthRef.kind) {
          case "noAuth":
            // should emit "{}" as a security option https://github.com/OAI/OpenAPI-Specification/issues/14#issuecomment-297457320
            continue;
          case "oauth2":
            securityOption[httpAuthRef.auth.id] = httpAuthRef.scopes;
            continue;
          default:
            securityOption[httpAuthRef.auth.id] = [];
        }
      }
      return securityOption;
    });
    return security;
  }

  function getEndpointSecurity(
    authReference: AuthenticationReference,
  ): Record<string, string[]>[] | undefined {
    const security = getOpenAPISecurity(authReference);
    if (deepEquals(security, root.security)) {
      return undefined;
    }
    if (security.length > 0) {
      return security;
    }
    return undefined;
  }

  function getOpenAPI3Scheme(auth: HttpAuth): OpenAPI3SecurityScheme | undefined {
    const scheme = getOpenAPI3SchemeInternal(auth);

    if (scheme) {
      attachExtensions(program, auth.model, scheme);
    }
    return scheme;
  }
  function getOpenAPI3SchemeInternal(auth: HttpAuth): OpenAPI3SecurityScheme | undefined {
    switch (auth.type) {
      case "http":
        return { type: "http", scheme: auth.scheme, description: auth.description };
      case "apiKey":
        return { type: "apiKey", in: auth.in, name: auth.name, description: auth.description };
      case "oauth2":
        const flows: OpenAPI3OAuthFlows = {};
        const scopes: string[] = [];
        for (const flow of auth.flows) {
          scopes.push(...flow.scopes.map((x) => x.value));
          flows[flow.type] = {
            authorizationUrl: (flow as any).authorizationUrl,
            tokenUrl: (flow as any).tokenUrl,
            refreshUrl: flow.refreshUrl,
            scopes: Object.fromEntries(flow.scopes.map((x) => [x.value, x.description ?? ""])),
          };
        }
        return { type: "oauth2", flows, description: auth.description };
      case "openIdConnect":
        return {
          type: "openIdConnect",
          openIdConnectUrl: auth.openIdConnectUrl,
          description: auth.description,
        };
      case "noAuth":
        return undefined;
      default:
        diagnostics.add(
          createDiagnostic({
            code: "unsupported-auth",
            format: { authType: (auth as any).type },
            target: currentService.type,
          }),
        );
        return undefined;
    }
  }
}

function serializeDocument(root: SupportedOpenAPIDocuments, fileType: FileType): string {
  sortOpenAPIDocument(root);
  switch (fileType) {
    case "json":
      return prettierOutput(JSON.stringify(root, null, 2));
    case "yaml":
      return stringify(root, {
        singleQuote: true,
        aliasDuplicateObjects: false,
        lineWidth: 0,
        compat: "yaml-1.1",
      });
  }
}

function prettierOutput(output: string) {
  return output + "\n";
}

class ErrorTypeFoundError extends Error {
  constructor() {
    super("Error type found in evaluated TypeSpec output");
  }
}

function sortObjectByKeys<T extends Record<string, unknown>>(obj: T): T {
  return Object.keys(obj)
    .sort()
    .reduce((sortedObj: any, key: string) => {
      sortedObj[key] = obj[key];
      return sortedObj;
    }, {});
}

function sortOpenAPIDocument(doc: SupportedOpenAPIDocuments): void {
  doc.paths = sortObjectByKeys(doc.paths);
  if (doc.components?.schemas) {
    doc.components.schemas = sortObjectByKeys(doc.components.schemas);
  }
  if (doc.components?.parameters) {
    doc.components.parameters = sortObjectByKeys(doc.components.parameters);
  }
}

function isHttpParameterProperty(
  httpProperty: HttpProperty,
): httpProperty is HttpParameterProperties {
  return ["header", "query", "path", "cookie"].includes(httpProperty.kind);
}<|MERGE_RESOLUTION|>--- conflicted
+++ resolved
@@ -1157,7 +1157,6 @@
     const encodings: Record<string, OpenAPI3Encoding> = {};
     for (const [partIndex, part] of body.parts.entries()) {
       const partName = part.name ?? `part${partIndex}`;
-<<<<<<< HEAD
       let schema =
         part.body.bodyKind === "file"
           ? getRawBinarySchema()
@@ -1167,23 +1166,13 @@
                 part.body.type,
                 visibility,
                 part.body.isExplicit && part.body.containsMetadataAnnotations,
-                part.body.type.kind === "Union" ? contentType : undefined,
+                part.body.type.kind === "Union" &&
+                  [...part.body.type.variants.values()].some((x) =>
+                    isBinaryPayload(x.type, contentType),
+                  )
+                  ? contentType
+                  : undefined,
               );
-=======
-      let schema = isBytesKeptRaw(program, part.body.type)
-        ? getRawBinarySchema()
-        : getSchemaForSingleBody(
-            part.body.type,
-            visibility,
-            part.body.isExplicit && part.body.containsMetadataAnnotations,
-            part.body.type.kind === "Union" &&
-              [...part.body.type.variants.values()].some((x) =>
-                isBinaryPayload(x.type, contentType),
-              )
-              ? contentType
-              : undefined,
-          );
->>>>>>> b32a502d
 
       if (part.multi) {
         schema = {
