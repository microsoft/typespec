import {
  compilerAssert,
  createDiagnosticCollector,
  Diagnostic,
  DiagnosticCollector,
  EmitContext,
  emitFile,
  Example,
  getAllTags,
  getAnyExtensionFromPath,
  getDoc,
  getFormat,
  getMaxItems,
  getMaxLength,
  getMaxValue,
  getMaxValueExclusive,
  getMinItems,
  getMinLength,
  getMinValue,
  getMinValueExclusive,
  getNamespaceFullName,
  getPattern,
  getService,
  getSummary,
  ignoreDiagnostics,
  interpolatePath,
  isDeprecated,
  isGlobalNamespace,
  isNeverType,
  isSecret,
  isVoidType,
  listServices,
  ModelProperty,
  Namespace,
  navigateTypesInNamespace,
  NewLine,
  Program,
  resolvePath,
  Service,
  Type,
  TypeNameOptions,
} from "@typespec/compiler";
import { AssetEmitter, EmitEntity } from "@typespec/compiler/emitter-framework";
import {
  unsafe_mutateSubgraphWithNamespace,
  unsafe_MutatorWithNamespace,
} from "@typespec/compiler/experimental";
import {
  AuthenticationOptionReference,
  AuthenticationReference,
  createMetadataInfo,
  getHttpService,
  getServers,
  getStatusCodeDescription,
  HttpAuth,
  HttpOperation,
  HttpOperationBody,
  HttpOperationMultipartBody,
  HttpOperationPart,
  HttpOperationResponse,
  HttpOperationResponseContent,
  HttpProperty,
  HttpServer,
  HttpServiceAuthentication,
  isOrExtendsHttpFile,
  isOverloadSameEndpoint,
  MetadataInfo,
  reportIfNoRoutes,
  resolveAuthentication,
  resolveRequestVisibility,
  Visibility,
} from "@typespec/http";
import {
  getExtensions,
  getExternalDocs,
  getOpenAPITypeName,
  getParameterKey,
  getTagsMetadata,
  isReadonlyProperty,
  resolveOperationId,
  shouldInline,
} from "@typespec/openapi";
import { stringify } from "yaml";
import { getRef } from "./decorators.js";
import { getExampleOrExamples, OperationExamples, resolveOperationExamples } from "./examples.js";
import { JsonSchemaModule, resolveJsonSchemaModule } from "./json-schema.js";
import { createDiagnostic, FileType, OpenAPI3EmitterOptions, OpenAPIVersion } from "./lib.js";
import { getOpenApiSpecProps } from "./openapi-spec-mappings.js";
import { getOpenAPI3StatusCodes } from "./status-codes.js";
import {
  OpenAPI3Encoding,
  OpenAPI3Header,
  OpenAPI3MediaType,
  OpenAPI3OAuthFlows,
  OpenAPI3Operation,
  OpenAPI3Parameter,
  OpenAPI3ParameterBase,
  OpenAPI3RequestBody,
  OpenAPI3Response,
  OpenAPI3Schema,
  OpenAPI3SecurityScheme,
  OpenAPI3Server,
  OpenAPI3ServerVariable,
  OpenAPI3ServiceRecord,
  OpenAPI3StatusCode,
  OpenAPI3Tag,
  OpenAPI3VersionedServiceRecord,
  OpenAPISchema3_1,
  Refable,
  SupportedOpenAPIDocuments,
} from "./types.js";
import {
  deepEquals,
  ensureValidComponentFixedFieldKey,
  getDefaultValue,
  isBytesKeptRaw,
  isSharedHttpOperation,
  SharedHttpOperation,
} from "./util.js";
import { resolveVersioningModule } from "./versioning-module.js";
import { resolveVisibilityUsage, VisibilityUsageTracker } from "./visibility-usage.js";
import { resolveXmlModule, XmlModule } from "./xml-module.js";

const defaultFileType: FileType = "yaml";
const defaultOptions = {
  "new-line": "lf",
  "omit-unreachable-types": false,
  "include-x-typespec-name": "never",
  "safeint-strategy": "int64",
  "seal-object-schemas": false,
} as const;

export async function $onEmit(context: EmitContext<OpenAPI3EmitterOptions>) {
  const options = resolveOptions(context);
  for (const specVersion of options.openapiVersions) {
    const emitter = createOAPIEmitter(context, options, specVersion);
    await emitter.emitOpenAPI();
  }
}

type IrrelevantOpenAPI3EmitterOptionsForObject = "file-type" | "output-file" | "new-line";

type HttpParameterProperties = Extract<
  HttpProperty,
  { kind: "header" | "query" | "path" | "cookie" }
>;

/**
 * Get the OpenAPI 3 document records from the given program. The documents are
 * returned as a JS object.
 *
 * @param program The program to emit to OpenAPI 3
 * @param options OpenAPI 3 emit options
 * @returns An array of OpenAPI 3 document records.
 */
export async function getOpenAPI3(
  program: Program,
  options: Omit<OpenAPI3EmitterOptions, IrrelevantOpenAPI3EmitterOptionsForObject> = {},
): Promise<OpenAPI3ServiceRecord[]> {
  const context: EmitContext<any> = {
    program,

    // this value doesn't matter for getting the OpenAPI3 objects
    emitterOutputDir: "tsp-output",

    options: options,
  };

  const resolvedOptions = resolveOptions(context);
  const serviceRecords: OpenAPI3ServiceRecord[] = [];
  for (const specVersion of resolvedOptions.openapiVersions) {
    const emitter = createOAPIEmitter(context, resolvedOptions, specVersion);
    serviceRecords.push(...(await emitter.getOpenAPI()));
  }
  return serviceRecords;
}

function findFileTypeFromFilename(filename: string | undefined): FileType {
  if (filename === undefined) {
    return defaultFileType;
  }
  switch (getAnyExtensionFromPath(filename)) {
    case ".yaml":
    case ".yml":
      return "yaml";
    case ".json":
      return "json";
    default:
      return defaultFileType;
  }
}
export function resolveOptions(
  context: EmitContext<OpenAPI3EmitterOptions>,
): ResolvedOpenAPI3EmitterOptions {
  const resolvedOptions = { ...defaultOptions, ...context.options };

  const fileType =
    resolvedOptions["file-type"] ?? findFileTypeFromFilename(resolvedOptions["output-file"]);

  const outputFile =
    resolvedOptions["output-file"] ?? `openapi.{service-name-if-multiple}.{version}.${fileType}`;

  const openapiVersions = resolvedOptions["openapi-versions"] ?? ["3.0.0"];

  const specDir = openapiVersions.length > 1 ? "{openapi-version}" : "";

  return {
    fileType,
    newLine: resolvedOptions["new-line"],
    omitUnreachableTypes: resolvedOptions["omit-unreachable-types"],
    includeXTypeSpecName: resolvedOptions["include-x-typespec-name"],
    safeintStrategy: resolvedOptions["safeint-strategy"],
    outputFile: resolvePath(context.emitterOutputDir, specDir, outputFile),
    openapiVersions,
    sealObjectSchemas: resolvedOptions["seal-object-schemas"],
  };
}

export interface ResolvedOpenAPI3EmitterOptions {
  fileType: FileType;
  outputFile: string;
  openapiVersions: OpenAPIVersion[];
  newLine: NewLine;
  omitUnreachableTypes: boolean;
  includeXTypeSpecName: "inline-only" | "never";
  safeintStrategy: "double-int" | "int64";
  sealObjectSchemas: boolean;
}

function createOAPIEmitter(
  context: EmitContext<OpenAPI3EmitterOptions>,
  options: ResolvedOpenAPI3EmitterOptions,
  specVersion: OpenAPIVersion = "3.0.0",
) {
  const {
    applyEncoding,
    createRootDoc,
    createSchemaEmitter,
    getRawBinarySchema,
    isRawBinarySchema,
  } = getOpenApiSpecProps(specVersion);
  const program = context.program;
  let schemaEmitter: AssetEmitter<OpenAPI3Schema | OpenAPISchema3_1, OpenAPI3EmitterOptions>;

  let root: SupportedOpenAPIDocuments;
  let diagnostics: DiagnosticCollector;
  let currentService: Service;
  let serviceAuth: HttpServiceAuthentication;
  // Get the service namespace string for use in name shortening
  let serviceNamespaceName: string | undefined;
  let currentPath: any;

  let metadataInfo: MetadataInfo;
  let visibilityUsage: VisibilityUsageTracker;

  // Map model properties that represent shared parameters to their parameter
  // definition that will go in #/components/parameters. Inlined parameters do not go in
  // this map.
  let params: Map<ModelProperty, any>;

  // Keep track of models that have had properties spread into parameters. We won't
  // consider these unreferenced when emitting unreferenced types.
  let paramModels: Set<Type>;

  // De-dupe the per-endpoint tags that will be added into the #/tags
  let tags: Set<string>;

  // The per-endpoint tags that will be added into the #/tags
  const tagsMetadata: { [name: string]: OpenAPI3Tag } = {};

  const typeNameOptions: TypeNameOptions = {
    // shorten type names by removing TypeSpec and service namespace
    namespaceFilter(ns) {
      const name = getNamespaceFullName(ns);
      return name !== serviceNamespaceName;
    },
  };

  return { emitOpenAPI, getOpenAPI };

  async function emitOpenAPI() {
    const services = await getOpenAPI();
    // first, emit diagnostics
    for (const serviceRecord of services) {
      if (serviceRecord.versioned) {
        for (const documentRecord of serviceRecord.versions) {
          program.reportDiagnostics(documentRecord.diagnostics);
        }
      } else {
        program.reportDiagnostics(serviceRecord.diagnostics);
      }
    }

    if (program.compilerOptions.noEmit || program.hasError()) {
      return;
    }

    const multipleService = services.length > 1;

    for (const serviceRecord of services) {
      if (serviceRecord.versioned) {
        for (const documentRecord of serviceRecord.versions) {
          await emitFile(program, {
            path: resolveOutputFile(serviceRecord.service, multipleService, documentRecord.version),
            content: serializeDocument(documentRecord.document, options.fileType),
            newLine: options.newLine,
          });
        }
      } else {
        await emitFile(program, {
          path: resolveOutputFile(serviceRecord.service, multipleService),
          content: serializeDocument(serviceRecord.document, options.fileType),
          newLine: options.newLine,
        });
      }
    }
  }

  function initializeEmitter(
    service: Service,
    allHttpAuthentications: HttpAuth[],
    defaultAuth: AuthenticationReference,
    optionalDependencies: { jsonSchemaModule?: JsonSchemaModule; xmlModule?: XmlModule },
    version?: string,
  ) {
    diagnostics = createDiagnosticCollector();
    currentService = service;
    metadataInfo = createMetadataInfo(program, {
      canonicalVisibility: Visibility.Read,
      canShareProperty: (p) => isReadonlyProperty(program, p),
    });
    visibilityUsage = resolveVisibilityUsage(
      program,
      metadataInfo,
      service.type,
      options.omitUnreachableTypes,
    );

    schemaEmitter = createSchemaEmitter({
      program,
      context,
      metadataInfo,
      visibilityUsage,
      options,
      optionalDependencies,
    });

    const securitySchemes = getOpenAPISecuritySchemes(allHttpAuthentications);
    const security = getOpenAPISecurity(defaultAuth);

    root = createRootDoc(program, service.type, version);
    if (security.length > 0) {
      root.security = security;
    }
    root.components!.securitySchemes = securitySchemes;

    const servers = getServers(program, service.type);
    if (servers) {
      root.servers = resolveServers(servers);
    }

    attachExtensions(program, service.type, root);
    serviceNamespaceName = getNamespaceFullName(service.type);
    currentPath = root.paths;

    params = new Map();
    paramModels = new Set();
    tags = new Set();

    // Get Tags Metadata
    const metadata = getTagsMetadata(program, service.type);
    if (metadata) {
      for (const [name, tag] of Object.entries(metadata)) {
        const tagData: OpenAPI3Tag = { name: name, ...tag };
        tagsMetadata[name] = tagData;
      }
    }
  }

  function isValidServerVariableType(program: Program, type: Type): boolean {
    switch (type.kind) {
      case "String":
      case "Union":
      case "Scalar":
        return ignoreDiagnostics(
          program.checker.isTypeAssignableTo(type, program.checker.getStdType("string"), type),
        );
      case "Enum":
        for (const member of type.members.values()) {
          if (member.value && typeof member.value !== "string") {
            return false;
          }
        }
        return true;
      default:
        return false;
    }
  }

  function validateValidServerVariable(program: Program, prop: ModelProperty) {
    const isValid = isValidServerVariableType(program, prop.type);

    if (!isValid) {
      diagnostics.add(
        createDiagnostic({
          code: "invalid-server-variable",
          format: { propName: prop.name },
          target: prop,
        }),
      );
    }
    return isValid;
  }

  function resolveServers(servers: HttpServer[]): OpenAPI3Server[] {
    return servers.map((server) => {
      const variables: Record<string, OpenAPI3ServerVariable> = {};
      for (const [name, prop] of server.parameters) {
        if (!validateValidServerVariable(program, prop)) {
          continue;
        }

        const variable: OpenAPI3ServerVariable = {
          default: prop.defaultValue ? getDefaultValue(program, prop.defaultValue, prop) : "",
          description: getDoc(program, prop),
        };

        if (prop.type.kind === "Enum") {
          variable.enum = getSchemaValue(prop.type, Visibility.Read, "application/json")
            .enum as any;
        } else if (prop.type.kind === "Union") {
          variable.enum = getSchemaValue(prop.type, Visibility.Read, "application/json")
            .enum as any;
        } else if (prop.type.kind === "String") {
          variable.enum = [prop.type.value];
        }
        attachExtensions(program, prop, variable);
        variables[name] = variable;
      }
      return {
        url: server.url,
        description: server.description,
        variables,
      };
    });
  }

  async function getOpenAPI(): Promise<OpenAPI3ServiceRecord[]> {
    const versioningModule = await resolveVersioningModule();
    const serviceRecords: OpenAPI3ServiceRecord[] = [];
    const services = listServices(program);
    if (services.length === 0) {
      services.push({ type: program.getGlobalNamespaceType() });
    }
    for (const service of services) {
      const versions = versioningModule?.getVersioningMutators(program, service.type);
      if (versions === undefined) {
        const document = await getOpenApiFromVersion(service);
        if (document === undefined) {
          // an error occurred producing this document, so don't return it
          return serviceRecords;
        }
        serviceRecords.push({
          service,
          versioned: false,
          document: document[0],
          diagnostics: document[1],
        });
      } else if (versions.kind === "transient") {
        const document = await getVersionSnapshotDocument(service, versions.mutator);
        if (document === undefined) {
          // an error occurred producing this document, so don't return it
          return serviceRecords;
        }
        serviceRecords.push({
          service,
          versioned: false,
          document: document[0],
          diagnostics: document[1],
        });
      } else {
        // versioned spec
        const serviceRecord: OpenAPI3VersionedServiceRecord = {
          service,
          versioned: true,
          versions: [],
        };
        serviceRecords.push(serviceRecord);

        for (const snapshot of versions.snapshots) {
          const document = await getVersionSnapshotDocument(
            service,
            snapshot.mutator,
            snapshot.version?.value,
          );
          if (document === undefined) {
            // an error occurred producing this document
            continue;
          }

          serviceRecord.versions.push({
            service,
            version: snapshot.version!.value,
            document: document[0],
            diagnostics: document[1],
          });
        }
      }
    }

    return serviceRecords;
  }

  async function getVersionSnapshotDocument(
    service: Service,
    mutator: unsafe_MutatorWithNamespace,
    version?: string,
  ) {
    const subgraph = unsafe_mutateSubgraphWithNamespace(program, [mutator], service.type);

    compilerAssert(subgraph.type.kind === "Namespace", "Should not have mutated to another type");
    const document = await getOpenApiFromVersion(getService(program, subgraph.type)!, version);

    return document;
  }

  function resolveOutputFile(service: Service, multipleService: boolean, version?: string): string {
    return interpolatePath(options.outputFile, {
      "openapi-version": specVersion,
      "service-name-if-multiple": multipleService ? getNamespaceFullName(service.type) : undefined,
      "service-name": getNamespaceFullName(service.type),
      version,
    });
  }

  /**
   * Validates that common responses are consistent and returns the minimal set that describes the differences.
   */
  function deduplicateCommonResponses(
    statusCodeResponses: HttpOperationResponse[],
  ): HttpOperationResponse[] {
    const ref = statusCodeResponses[0];
    const sameTypeKind = statusCodeResponses.every((r) => r.type.kind === ref.type.kind);
    const sameTypeValue = statusCodeResponses.every((r) => r.type === ref.type);
    if (sameTypeKind && sameTypeValue) {
      // response is consistent and in all shared operations. Only need one copy.
      return [ref];
    } else {
      return statusCodeResponses;
    }
  }

  /**
   * Validates that common parameters are consistent and returns the minimal set that describes the differences.
   */
  function resolveSharedRouteParameters(ops: HttpOperation[]): HttpProperty[] {
    const finalProps: HttpParameterProperties[] = [];
    const properties = new Map<string, HttpParameterProperties[]>();
    for (const op of ops) {
      for (const property of op.parameters.properties) {
        if (!isHttpParameterProperty(property)) {
          continue;
        }
        const existing = properties.get(property.options.name);
        if (existing) {
          existing.push(property);
        } else {
          properties.set(property.options.name, [property]);
        }
      }
    }

    if (properties.size === 0) {
      return [];
    }
    for (const sharedParams of properties.values()) {
      const reference = sharedParams[0];

      const inAllOps = ops.length === sharedParams.length;
      const sameLocations = sharedParams.every((p) => p.options.type === reference.options.type);
      const sameOptionality = sharedParams.every(
        (p) => p.property.optional === reference.property.optional,
      );
      const sameTypeKind = sharedParams.every(
        (p) => p.property.type.kind === reference.property.type.kind,
      );
      const sameTypeValue = sharedParams.every((p) => p.property.type === reference.property.type);

      if (inAllOps && sameLocations && sameOptionality && sameTypeKind && sameTypeValue) {
        // param is consistent and in all shared operations. Only need one copy.
        finalProps.push(reference);
      } else if (!inAllOps && sameLocations && sameOptionality && sameTypeKind && sameTypeValue) {
        // param is consistent when used, but does not appear in all shared operations. Only need one copy, but it must be optional.
        reference.property.optional = true;
        finalProps.push(reference);
      } else if (inAllOps && !(sameLocations && sameOptionality && sameTypeKind)) {
        // param is in all shared operations, but is not consistent. Need multiple copies, which must be optional.
        // exception allowed when the params only differ by their value (e.g. string enum values)
        sharedParams.forEach((p) => {
          p.property.optional = true;
        });
        finalProps.push(...sharedParams);
      } else {
        finalProps.push(...sharedParams);
      }
    }
    return finalProps;
  }

  function buildSharedOperation(operations: HttpOperation[]): SharedHttpOperation {
    return {
      kind: "shared",
      operations: operations,
    };
  }

  /**
   * Groups HttpOperations together if they share the same route.
   */
  function resolveOperations(operations: HttpOperation[]): (HttpOperation | SharedHttpOperation)[] {
    const result: (HttpOperation | SharedHttpOperation)[] = [];
    const pathMap = new Map<string, HttpOperation[]>();
    operations.forEach((op) => {
      // we don't emit overloads anyhow so emit them from grouping
      if (op.overloading !== undefined && isOverloadSameEndpoint(op as any)) {
        return;
      }
      const opKey = `${op.verb}|${op.path}`;
      pathMap.has(opKey) ? pathMap.get(opKey)!.push(op) : pathMap.set(opKey, [op]);
    });

    // now push either the singular HttpOperations or the constructed SharedHttpOperations
    for (const [_, ops] of pathMap) {
      if (ops.length === 1) {
        result.push(ops[0]);
      } else {
        result.push(buildSharedOperation(ops));
      }
    }
    return result;
  }

  async function getOpenApiFromVersion(
    service: Service,
    version?: string,
  ): Promise<[SupportedOpenAPIDocuments, Readonly<Diagnostic[]>] | undefined> {
    try {
      const httpService = ignoreDiagnostics(getHttpService(program, service.type));
      const auth = (serviceAuth = resolveAuthentication(httpService));

      const xmlModule = await resolveXmlModule();
      const jsonSchemaModule = await resolveJsonSchemaModule();
      initializeEmitter(
        service,
        auth.schemes,
        auth.defaultAuth,
        { xmlModule, jsonSchemaModule },
        version,
      );
      reportIfNoRoutes(program, httpService.operations);

      for (const op of resolveOperations(httpService.operations)) {
        const result = getOperationOrSharedOperation(op);
        if (result) {
          const { operation, path, verb } = result;
          currentPath[path] ??= {};
          currentPath[path][verb] = operation;
        }
      }
      emitParameters();
      emitSchemas(service.type);
      emitTags();

      // Clean up empty entries
      if (root.components) {
        for (const elem of Object.keys(root.components)) {
          if (Object.keys(root.components[elem as any]).length === 0) {
            delete root.components[elem as any];
          }
        }
      }
      return [root, diagnostics.diagnostics];
    } catch (err) {
      if (err instanceof ErrorTypeFoundError) {
        // Return early, there must be a parse error if an ErrorType was
        // inserted into the TypeSpec output
        return;
      } else {
        throw err;
      }
    }
  }

  function joinOps(
    operations: HttpOperation[],
    func: (program: Program, type: Type) => string | undefined,
    joinChar: string,
  ): string | undefined {
    const values = operations
      .map((op) => func(program, op.operation))
      .filter((op) => op !== undefined) as string[];
    if (values.length) {
      return values.join(joinChar);
    } else {
      return undefined;
    }
  }

  function computeSharedOperationId(shared: SharedHttpOperation) {
    const operationIds = shared.operations.map((op) => resolveOperationId(program, op.operation));
    const uniqueOpIds = new Set<string>(operationIds);
    if (uniqueOpIds.size === 1) return uniqueOpIds.values().next().value;
    return operationIds.join("_");
  }

  function getOperationOrSharedOperation(operation: HttpOperation | SharedHttpOperation):
    | {
        operation: OpenAPI3Operation;
        path: string;
        verb: string;
      }
    | undefined {
    if (isSharedHttpOperation(operation)) {
      return getSharedOperation(operation);
    } else {
      return getOperation(operation);
    }
  }

  function getSharedOperation(shared: SharedHttpOperation): {
    operation: OpenAPI3Operation;
    path: string;
    verb: string;
  } {
    const operations = shared.operations;
    const verb = operations[0].verb;
    const path = operations[0].path;
    const examples = resolveOperationExamples(program, shared);
    const oai3Operation: OpenAPI3Operation = {
      operationId: computeSharedOperationId(shared),
      parameters: [],
      description: joinOps(operations, getDoc, " "),
      summary: joinOps(operations, getSummary, " "),
      responses: getSharedResponses(shared, examples),
    };

    for (const op of operations) {
      applyExternalDocs(op.operation, oai3Operation);
      attachExtensions(program, op.operation, oai3Operation);
      if (isDeprecated(program, op.operation)) {
        oai3Operation.deprecated = true;
      }
    }

    for (const op of operations) {
      const opTags = getAllTags(program, op.operation);
      if (opTags) {
        const currentTags = oai3Operation.tags;
        if (currentTags) {
          // combine tags but eliminate duplicates
          oai3Operation.tags = [...new Set([...currentTags, ...opTags])];
        } else {
          oai3Operation.tags = opTags;
        }
        for (const tag of opTags) {
          // Add to root tags if not already there
          tags.add(tag);
        }
      }
    }

    // Error out if shared routes do not have consistent `@parameterVisibility`. We can
    // lift this restriction in the future if a use case develops.
    const visibilities = operations.map((op) =>
      resolveRequestVisibility(program, op.operation, verb),
    );
    if (visibilities.some((v) => v !== visibilities[0])) {
      diagnostics.add(
        createDiagnostic({
          code: "inconsistent-shared-route-request-visibility",
          target: operations[0].operation,
        }),
      );
    }
    const visibility = visibilities[0];
    oai3Operation.parameters = getEndpointParameters(
      resolveSharedRouteParameters(operations),
      visibility,
    );

    const bodies = [
      ...new Set(operations.map((op) => op.parameters.body).filter((x) => x !== undefined)),
    ];
    if (bodies) {
      oai3Operation.requestBody = getRequestBody(bodies, visibility, examples);
    }
    const authReference = serviceAuth.operationsAuth.get(shared.operations[0].operation);
    if (authReference) {
      oai3Operation.security = getEndpointSecurity(authReference);
    }

    return { operation: oai3Operation, verb, path };
  }

  function getOperation(
    operation: HttpOperation,
  ): { operation: OpenAPI3Operation; path: string; verb: string } | undefined {
    const { path: fullPath, operation: op, verb, parameters } = operation;
    // If path contains a query string, issue msg and don't emit this endpoint
    if (fullPath.indexOf("?") > 0) {
      diagnostics.add(createDiagnostic({ code: "path-query", target: op }));
      return undefined;
    }
    const visibility = resolveRequestVisibility(program, operation.operation, verb);
    const examples = resolveOperationExamples(program, operation);
    const oai3Operation: OpenAPI3Operation = {
      operationId: resolveOperationId(program, operation.operation),
      summary: getSummary(program, operation.operation),
      description: getDoc(program, operation.operation),
      parameters: getEndpointParameters(parameters.properties, visibility),
      responses: getResponses(operation, operation.responses, examples),
    };
    const currentTags = getAllTags(program, op);
    if (currentTags) {
      oai3Operation.tags = currentTags;
      for (const tag of currentTags) {
        // Add to root tags if not already there
        tags.add(tag);
      }
    }

    applyExternalDocs(op, oai3Operation);
    // Set up basic endpoint fields

    if (parameters.body) {
      oai3Operation.requestBody = getRequestBody(
        parameters.body && [parameters.body],
        visibility,
        examples,
      );
    }
    const authReference = serviceAuth.operationsAuth.get(operation.operation);
    if (authReference) {
      oai3Operation.security = getEndpointSecurity(authReference);
    }
    if (isDeprecated(program, op)) {
      oai3Operation.deprecated = true;
    }
    attachExtensions(program, op, oai3Operation);
    return { operation: oai3Operation, path: fullPath, verb };
  }

  function getSharedResponses(
    operation: SharedHttpOperation,
    examples: OperationExamples,
  ): Record<string, Refable<OpenAPI3Response>> {
    const responseMap = new Map<string, HttpOperationResponse[]>();
    for (const op of operation.operations) {
      for (const response of op.responses) {
        const statusCodes = diagnostics.pipe(
          getOpenAPI3StatusCodes(program, response.statusCodes, op.operation),
        );
        for (const statusCode of statusCodes) {
          if (responseMap.has(statusCode)) {
            responseMap.get(statusCode)!.push(response);
          } else {
            responseMap.set(statusCode, [response]);
          }
        }
      }
    }
    const result: Record<string, Refable<OpenAPI3Response>> = {};

    for (const [statusCode, statusCodeResponses] of responseMap) {
      const dedupeResponses = deduplicateCommonResponses(statusCodeResponses);
      result[statusCode] = getResponseForStatusCode(
        operation,
        statusCode,
        dedupeResponses,
        examples,
      );
    }
    return result;
  }

  function getResponses(
    operation: HttpOperation,
    responses: HttpOperationResponse[],
    examples: OperationExamples,
  ): Record<string, Refable<OpenAPI3Response>> {
    const result: Record<string, Refable<OpenAPI3Response>> = {};
    for (const response of responses) {
      for (const statusCode of diagnostics.pipe(
        getOpenAPI3StatusCodes(program, response.statusCodes, response.type),
      )) {
        result[statusCode] = getResponseForStatusCode(operation, statusCode, [response], examples);
      }
    }
    return result;
  }

  function isBinaryPayload(body: Type, contentType: string) {
    return (
      body.kind === "Scalar" &&
      body.name === "bytes" &&
      contentType !== "application/json" &&
      contentType !== "text/plain"
    );
  }

  function getResponseForStatusCode(
    operation: HttpOperation | SharedHttpOperation,
    statusCode: OpenAPI3StatusCode,
    responses: HttpOperationResponse[],
    examples: OperationExamples,
  ): Refable<OpenAPI3Response> {
    const openApiResponse: OpenAPI3Response = {
      description: "",
    };
    const schemaMap = new Map<string, any[]>();
    for (const response of responses) {
      const refUrl = getRef(program, response.type);
      if (refUrl) {
        return { $ref: refUrl };
      }
      if (response.description && response.description !== openApiResponse.description) {
        openApiResponse.description = openApiResponse.description
          ? `${openApiResponse.description} ${response.description}`
          : response.description;
      }
      emitResponseHeaders(openApiResponse, response.responses, response.type);
      emitResponseContent(
        operation,
        openApiResponse,
        response.responses,
        statusCode,
        examples,
        schemaMap,
      );
      if (!openApiResponse.description) {
        openApiResponse.description = getResponseDescriptionForStatusCode(statusCode);
      }
    }

    return openApiResponse;
  }

  function emitResponseHeaders(obj: any, responses: HttpOperationResponseContent[], target: Type) {
    for (const data of responses) {
      if (data.headers && Object.keys(data.headers).length > 0) {
        obj.headers ??= {};
        // OpenAPI can't represent different headers per content type.
        // So we merge headers here, and report any duplicates unless they are identical
        for (const [key, value] of Object.entries(data.headers)) {
          const headerVal = getResponseHeader(value);
          const existing = obj.headers[key];
          if (existing) {
            if (!deepEquals(existing, headerVal)) {
              diagnostics.add(
                createDiagnostic({
                  code: "duplicate-header",
                  format: { header: key },
                  target: target,
                }),
              );
            }
            continue;
          }
          obj.headers[key] = headerVal;
        }
      }
    }
  }

  function emitResponseContent(
    operation: HttpOperation | SharedHttpOperation,
    obj: OpenAPI3Response,
    responses: HttpOperationResponseContent[],
    statusCode: OpenAPI3StatusCode,
    examples: OperationExamples,
    schemaMap: Map<string, OpenAPI3MediaType[]> | undefined = undefined,
  ) {
    schemaMap ??= new Map<string, OpenAPI3MediaType[]>();
    for (const data of responses) {
      if (data.body === undefined || isVoidType(data.body.type)) {
        continue;
      }
      obj.content ??= {};
      for (const contentType of data.body.contentTypes) {
        const contents = getBodyContentEntry(
          data.body,
          Visibility.Read,
          contentType,
          examples.responses[statusCode]?.[contentType],
        );
        if (schemaMap.has(contentType)) {
          schemaMap.get(contentType)!.push(contents);
        } else {
          schemaMap.set(contentType, [contents]);
        }
      }

      for (const [contentType, contents] of schemaMap) {
        if (contents.length === 1) {
          obj.content[contentType] = contents[0];
        } else {
          obj.content[contentType] = {
            schema: { anyOf: contents.map((x) => x.schema) as any },
          };
        }
      }
    }
  }

  function getResponseDescriptionForStatusCode(statusCode: string) {
    if (statusCode === "default") {
      return "An unexpected error response.";
    }
    return getStatusCodeDescription(statusCode) ?? "unknown";
  }

  function getResponseHeader(prop: ModelProperty): OpenAPI3Header | undefined {
    return getOpenAPIParameterBase(prop, Visibility.Read);
  }

  function callSchemaEmitter(
    type: Type,
    visibility: Visibility,
    ignoreMetadataAnnotations?: boolean,
    contentType?: string,
  ): Refable<OpenAPI3Schema> {
    const result = emitTypeWithSchemaEmitter(
      type,
      visibility,
      ignoreMetadataAnnotations,
      contentType,
    );

    switch (result.kind) {
      case "code":
        return result.value as any;
      case "declaration":
        return { $ref: `#/components/schemas/${result.name}` };
      case "circular":
        diagnostics.add(
          createDiagnostic({
            code: "inline-cycle",
            format: { type: getOpenAPITypeName(program, type, typeNameOptions) },
            target: type,
          }),
        );
        return {};
      case "none":
        return {};
    }
  }

  function getSchemaValue(type: Type, visibility: Visibility, contentType: string): OpenAPI3Schema {
    const result = emitTypeWithSchemaEmitter(type, visibility, false, contentType);

    switch (result.kind) {
      case "code":
      case "declaration":
        return result.value as any;
      case "circular":
        diagnostics.add(
          createDiagnostic({
            code: "inline-cycle",
            format: { type: getOpenAPITypeName(program, type, typeNameOptions) },
            target: type,
          }),
        );
        return {};
      case "none":
        return {};
    }
  }

  function emitTypeWithSchemaEmitter(
    type: Type,
    visibility: Visibility,
    ignoreMetadataAnnotations?: boolean,
    contentType?: string,
  ): EmitEntity<OpenAPI3Schema> {
    if (!metadataInfo.isTransformed(type, visibility)) {
      visibility = Visibility.Read;
    }
    contentType = contentType === "application/json" ? undefined : contentType;
    return schemaEmitter.emitType(type, {
      referenceContext: {
        visibility,
        serviceNamespaceName: serviceNamespaceName,
        ignoreMetadataAnnotations: ignoreMetadataAnnotations ?? false,
        contentType,
      },
    }) as any;
  }

  function getBodyContentEntry(
    body: HttpOperationBody | HttpOperationMultipartBody,
    visibility: Visibility,
    contentType: string,
    examples?: [Example, Type][],
  ): OpenAPI3MediaType {
    const isBinary = isBinaryPayload(body.type, contentType);
    if (isBinary) {
      return { schema: getRawBinarySchema(contentType) } as OpenAPI3MediaType;
    }

    const oai3Examples = examples && getExampleOrExamples(program, examples);
    switch (body.bodyKind) {
      case "single":
        return {
          schema: getSchemaForSingleBody(
            body.type,
            visibility,
            body.isExplicit && body.containsMetadataAnnotations,
            contentType.startsWith("multipart/") ? contentType : undefined,
          ),
          ...oai3Examples,
        };
      case "multipart":
        return {
          ...getBodyContentForMultipartBody(body, visibility, contentType),
          ...oai3Examples,
        };
    }
  }

  function getSchemaForSingleBody(
    type: Type,
    visibility: Visibility,
    ignoreMetadataAnnotations: boolean,
    multipart: string | undefined,
  ): any {
    const effectiveType = metadataInfo.getEffectivePayloadType(type, visibility);
    return callSchemaEmitter(
      effectiveType,
      visibility,
      ignoreMetadataAnnotations,
      multipart ?? "application/json",
    );
  }

  function getBodyContentForMultipartBody(
    body: HttpOperationMultipartBody,
    visibility: Visibility,
    contentType: string,
  ): OpenAPI3MediaType {
    const properties: Record<string, OpenAPI3Schema> = {};
    const requiredProperties: string[] = [];
    const encodings: Record<string, OpenAPI3Encoding> = {};
    for (const [partIndex, part] of body.parts.entries()) {
      const partName = part.name ?? `part${partIndex}`;
      let schema = isBytesKeptRaw(program, part.body.type)
        ? getRawBinarySchema()
        : getSchemaForSingleBody(
            part.body.type,
            visibility,
            part.body.isExplicit && part.body.containsMetadataAnnotations,
            part.body.type.kind === "Union" ? contentType : undefined,
          );

      if (part.multi) {
        schema = {
          type: "array",
          items: schema,
        };
      }
      properties[partName] = schema;

      const encoding = resolveEncodingForMultipartPart(part, visibility, schema);
      if (encoding) {
        encodings[partName] = encoding;
      }
      if (!part.optional) {
        requiredProperties.push(partName);
      }
    }

    const schema: OpenAPI3Schema = {
      type: "object",
      properties,
      required: requiredProperties,
    };

    const name =
      "name" in body.type && body.type.name !== ""
        ? getOpenAPITypeName(program, body.type, typeNameOptions)
        : undefined;
    if (name) {
      root.components!.schemas![name] = schema;
    }
    const result: OpenAPI3MediaType = {
      schema: name ? { $ref: "#/components/schemas/" + name } : schema,
    };

    if (Object.keys(encodings).length > 0) {
      result.encoding = encodings;
    }
    return result;
  }

  function resolveEncodingForMultipartPart(
    part: HttpOperationPart,
    visibility: Visibility,
    schema: OpenAPI3Schema,
  ): OpenAPI3Encoding | undefined {
    const encoding: OpenAPI3Encoding = {};
    if (!isDefaultContentTypeForOpenAPI3(part.body.contentTypes, schema)) {
      encoding.contentType = part.body.contentTypes.join(", ");
    }
    const headers = part.headers;
    if (headers.length > 0) {
      encoding.headers = {};
      for (const header of headers) {
        const schema = getOpenAPIParameterBase(header.property, visibility);
        if (schema !== undefined) {
          encoding.headers[header.options.name] = schema;
        }
      }
    }
    if (Object.keys(encoding).length === 0) {
      return undefined;
    }
    return encoding;
  }

  function isDefaultContentTypeForOpenAPI3(
    contentTypes: string[],
    schema: OpenAPI3Schema,
  ): boolean {
    if (contentTypes.length === 0) {
      return false;
    }
    if (contentTypes.length > 1) {
      return false;
    }
    const contentType = contentTypes[0];

    switch (contentType) {
      case "text/plain":
        return schema.type === "string" || schema.type === "number";
      case "application/octet-stream":
        return (
          isRawBinarySchema(schema) ||
          (schema.type === "array" && !!schema.items && isRawBinarySchema(schema.items as any))
        );
      case "application/json":
        return schema.type === "object";
    }

    return false;
  }

  function getParameter(
    httpProperty: HttpParameterProperties,
    visibility: Visibility,
  ): OpenAPI3Parameter {
    const param: OpenAPI3Parameter = {
      name: httpProperty.options.name,
      in: httpProperty.options.type,
      ...getOpenAPIParameterBase(httpProperty.property, visibility),
    } as any;

    const attributes = getParameterAttributes(httpProperty);
    if (attributes === undefined) {
      param.schema = {
        type: "string",
      };
    } else {
      Object.assign(param, attributes);
    }

    if (isDeprecated(program, httpProperty.property)) {
      param.deprecated = true;
    }

    return param;
  }

  function getEndpointParameters(
    properties: HttpProperty[],
    visibility: Visibility,
  ): Refable<OpenAPI3Parameter>[] {
    const result: Refable<OpenAPI3Parameter>[] = [];
    for (const httpProp of properties) {
      if (params.has(httpProp.property)) {
        result.push(params.get(httpProp.property));
        continue;
      }
      if (!isHttpParameterProperty(httpProp)) {
        continue;
      }
      const param = getParameterOrRef(httpProp, visibility);
      if (param) {
        const existing = result.find(
          (x) => !("$ref" in param) && !("$ref" in x) && x.name === param.name && x.in === param.in,
        );
        if (existing && !("$ref" in param) && !("$ref" in existing)) {
          mergeOpenApiParameters(existing, param);
        } else {
          result.push(param);
        }
      }
    }
    return result;
  }

  function getRequestBody(
    bodies: (HttpOperationBody | HttpOperationMultipartBody)[] | undefined,
    visibility: Visibility,
    examples: OperationExamples,
  ): OpenAPI3RequestBody | undefined {
    if (bodies === undefined || bodies.every((x) => isVoidType(x.type))) {
      return undefined;
    }
    const requestBody: OpenAPI3RequestBody = {
      required: bodies.every((body) => (body.property ? !body.property.optional : true)),
      content: {},
    };
    const schemaMap = new Map<string, OpenAPI3MediaType[]>();
    for (const body of bodies.filter((x) => !isVoidType(x.type))) {
      const desc = body.property ? getDoc(program, body.property) : undefined;
      if (desc) {
        requestBody.description = requestBody.description
          ? `${requestBody.description} ${desc}`
          : desc;
      }
      const contentTypes = body.contentTypes.length > 0 ? body.contentTypes : ["application/json"];
      for (const contentType of contentTypes) {
        const existing = schemaMap.get(contentType);
        const entry = getBodyContentEntry(
          body,
          visibility,
          contentType,
          examples.requestBody[contentType],
        );
        if (existing) {
          existing.push(entry);
        } else {
          schemaMap.set(contentType, [entry]);
        }
      }
    }

    for (const [contentType, schemaArray] of schemaMap) {
      if (schemaArray.length === 1) {
        requestBody.content[contentType] = schemaArray[0];
      } else {
        requestBody.content[contentType] = {
          schema: { anyOf: schemaArray.map((x) => x.schema).filter((x) => x !== undefined) },
          encoding: schemaArray.find((x) => x.encoding)?.encoding,
        };
      }
    }

    return requestBody;
  }

  function getParameterOrRef(
    httpProperty: HttpParameterProperties,
    visibility: Visibility,
  ): Refable<OpenAPI3Parameter> | undefined {
    if (isNeverType(httpProperty.property.type)) {
      return undefined;
    }

    let spreadParam = false;
    let property = httpProperty.property;

    if (property.sourceProperty) {
      // chase our sources all the way back to the first place this property
      // was defined.
      spreadParam = true;
      property = property.sourceProperty;
      while (property.sourceProperty) {
        property = property.sourceProperty;
      }
    }

    const refUrl = getRef(program, property);
    if (refUrl) {
      return {
        $ref: refUrl,
      };
    }

    if (params.has(property)) {
      return params.get(property);
    }

    const param = getParameter(httpProperty, visibility);

    // only parameters inherited by spreading from non-inlined type are shared in #/components/parameters
    if (spreadParam && property.model && !shouldInline(program, property.model)) {
      params.set(property, param);
      paramModels.add(property.model);
    }

    return param;
  }

  function getOpenAPIParameterBase(
    param: ModelProperty,
    visibility: Visibility,
  ): OpenAPI3ParameterBase | undefined {
    const typeSchema = getSchemaForType(param.type, visibility);
    if (!typeSchema) {
      return undefined;
    }
    const schema = applyEncoding(
      program,
      param,
      applyIntrinsicDecorators(param, typeSchema),
      options,
    );
    if (param.defaultValue) {
      schema.default = getDefaultValue(program, param.defaultValue, param);
    }
    // Description is already provided in the parameter itself.
    delete schema.description;

    const oaiParam: OpenAPI3ParameterBase = {
      required: !param.optional,
      description: getDoc(program, param),
      schema,
    };

    attachExtensions(program, param, oaiParam);

    return oaiParam;
  }

  function mergeOpenApiParameters(
    target: OpenAPI3Parameter,
    apply: OpenAPI3Parameter,
  ): OpenAPI3Parameter {
    if (target.schema) {
      const schema = target.schema;
      if (schema.enum && apply.schema.enum) {
        schema.enum = [...new Set([...schema.enum, ...apply.schema.enum])];
      }
      target.schema = schema;
    } else {
      Object.assign(target, apply);
    }
    return target;
  }

  function getParameterAttributes(
    httpProperty: HttpParameterProperties,
  ): { style?: string; explode?: boolean } | undefined {
    switch (httpProperty.kind) {
      case "header":
        return getHeaderParameterAttributes(httpProperty);
      case "cookie":
        // style and explode options are omitted from cookies
        // https://github.com/microsoft/typespec/pull/4761#discussion_r1803365689
        return { explode: false };
      case "query":
        return getQueryParameterAttributes(httpProperty);
      case "path":
        return getPathParameterAttributes(httpProperty);
    }
  }

  function getPathParameterAttributes(httpProperty: HttpProperty & { kind: "path" }) {
    if (httpProperty.options.allowReserved) {
      diagnostics.add(
        createDiagnostic({
          code: "path-reserved-expansion",
          target: httpProperty.property,
        }),
      );
    }

    const attributes: { style?: string; explode?: boolean } = {};

    if (httpProperty.options.explode) {
      attributes.explode = true;
    }

    switch (httpProperty.options.style) {
      case "label":
        attributes.style = "label";
        break;
      case "matrix":
        attributes.style = "matrix";
        break;
      case "simple":
        break;
      default:
        diagnostics.add(
          createDiagnostic({
            code: "invalid-style",
            format: { style: httpProperty.options.style, paramType: "path" },
            target: httpProperty.property,
          }),
        );
    }

    return attributes;
  }

  function getQueryParameterAttributes(httpProperty: HttpProperty & { kind: "query" }) {
    const attributes: { style?: string; explode?: boolean } = {};

    if (httpProperty.options.explode !== true) {
      // For query parameters(style: form) the default is explode: true https://spec.openapis.org/oas/v3.0.2#fixed-fields-9
      attributes.explode = false;
    }
<<<<<<< HEAD
    return attributes;
=======

    // eslint-disable-next-line @typescript-eslint/no-deprecated
    switch (httpProperty.options.format) {
      case "ssv":
        return { style: "spaceDelimited", explode: false };
      case "pipes":
        return { style: "pipeDelimited", explode: false };
      case "csv":
      case "simple":
        return { explode: false };
      case undefined:
      case "multi":
      case "form":
        return attributes;
      default:
        diagnostics.add(
          createDiagnostic({
            code: "invalid-format",
            format: {
              paramType: "query",
              // eslint-disable-next-line @typescript-eslint/no-deprecated
              value: httpProperty.options.format,
            },
            target: httpProperty.property,
          }),
        );
        return undefined;
    }
>>>>>>> b4b7705c
  }

  function getHeaderParameterAttributes(httpProperty: HttpProperty & { kind: "header" }) {
    const attributes: { style?: "simple"; explode?: boolean } = {};
    if (httpProperty.options.explode) {
      // The default for headers is false, so only need to specify when true https://spec.openapis.org/oas/v3.0.4.html#fixed-fields-for-use-with-schema-0
      attributes.explode = true;
    }
<<<<<<< HEAD
=======

    // eslint-disable-next-line @typescript-eslint/no-deprecated
    switch (httpProperty.options.format) {
      case undefined:
        return attributes;
      case "csv":
      case "simple":
        attributes.style = "simple";
        break;
      default:
        diagnostics.add(
          createDiagnostic({
            code: "invalid-format",
            format: {
              paramType: "header",
              // eslint-disable-next-line @typescript-eslint/no-deprecated
              value: httpProperty.options.format,
            },
            target: httpProperty.property,
          }),
        );
        return undefined;
    }
>>>>>>> b4b7705c
    return attributes;
  }

  function emitParameters() {
    for (const [property, param] of params) {
      const key = getParameterKey(
        program,
        property,
        param,
        root.components!.parameters!,
        typeNameOptions,
      );
      const validKey = ensureValidComponentFixedFieldKey(program, property, key);
      root.components!.parameters![validKey] = { ...param };
      for (const key of Object.keys(param)) {
        delete param[key];
      }
      param.$ref = "#/components/parameters/" + encodeURIComponent(validKey);
    }
  }

  function emitSchemas(serviceNamespace: Namespace) {
    if (!options.omitUnreachableTypes) {
      processUnreferencedSchemas();
    }

    const files = schemaEmitter.getSourceFiles();
    if (files.length > 0) {
      compilerAssert(
        files.length === 1,
        `Should only have a single file for now but got ${files.length}`,
      );
      const schemas = root.components!.schemas!;
      const declarations = files[0].globalScope.declarations;
      for (const declaration of declarations) {
        schemas[declaration.name] = declaration.value as any;
      }
    }

    function processUnreferencedSchemas() {
      const addSchema = (type: Type) => {
        if (isOrExtendsHttpFile(program, type)) {
          return;
        }
        if (
          visibilityUsage.isUnreachable(type) &&
          !paramModels.has(type) &&
          !shouldInline(program, type)
        ) {
          callSchemaEmitter(type, Visibility.All);
        }
      };
      const skipSubNamespaces = isGlobalNamespace(program, serviceNamespace);
      navigateTypesInNamespace(
        serviceNamespace,
        {
          model: addSchema,
          scalar: addSchema,
          enum: addSchema,
          union: addSchema,
        },
        { skipSubNamespaces },
      );
    }
  }

  function emitTags() {
    // emit Tag from op
    for (const tag of tags) {
      if (!tagsMetadata[tag]) {
        root.tags!.push({ name: tag });
      }
    }

    for (const key in tagsMetadata) {
      root.tags!.push(tagsMetadata[key]);
    }
  }

  function getSchemaForType(type: Type, visibility: Visibility): OpenAPI3Schema | undefined {
    return callSchemaEmitter(type, visibility) as any;
  }

  function attachExtensions(program: Program, type: Type, emitObject: any) {
    // Attach any OpenAPI extensions
    const extensions = getExtensions(program, type);
    if (extensions) {
      for (const key of extensions.keys()) {
        emitObject[key] = extensions.get(key);
      }
    }
  }

  function applyIntrinsicDecorators(typespecType: Type, target: OpenAPI3Schema): OpenAPI3Schema {
    const newTarget = { ...target };
    const docStr = getDoc(program, typespecType);

    if (docStr) {
      newTarget.description = docStr;
    }
    const formatStr = getFormat(program, typespecType);
    if (formatStr) {
      newTarget.format = formatStr;
    }

    const pattern = getPattern(program, typespecType);
    if (pattern) {
      newTarget.pattern = pattern;
    }

    const minLength = getMinLength(program, typespecType);
    if (minLength !== undefined) {
      newTarget.minLength = minLength;
    }

    const maxLength = getMaxLength(program, typespecType);
    if (maxLength !== undefined) {
      newTarget.maxLength = maxLength;
    }

    const minValue = getMinValue(program, typespecType);
    if (minValue !== undefined) {
      newTarget.minimum = minValue;
    }

    const minValueExclusive = getMinValueExclusive(program, typespecType);
    if (minValueExclusive !== undefined) {
      newTarget.minimum = minValueExclusive;
      newTarget.exclusiveMinimum = true;
    }

    const maxValue = getMaxValue(program, typespecType);
    if (maxValue !== undefined) {
      newTarget.maximum = maxValue;
    }

    const maxValueExclusive = getMaxValueExclusive(program, typespecType);
    if (maxValueExclusive !== undefined) {
      newTarget.maximum = maxValueExclusive;
      newTarget.exclusiveMaximum = true;
    }

    const minItems = getMinItems(program, typespecType);
    if (!target.minItems && minItems !== undefined) {
      newTarget.minItems = minItems;
    }

    const maxItems = getMaxItems(program, typespecType);
    if (!target.maxItems && maxItems !== undefined) {
      newTarget.maxItems = maxItems;
    }

    if (isSecret(program, typespecType)) {
      newTarget.format = "password";
    }

    const title = getSummary(program, typespecType);
    if (title) {
      newTarget.title = title;
    }

    attachExtensions(program, typespecType, newTarget);

    return newTarget;
  }

  function applyExternalDocs(typespecType: Type, target: Record<string, unknown>) {
    const externalDocs = getExternalDocs(program, typespecType);
    if (externalDocs) {
      target.externalDocs = externalDocs;
    }
  }

  function getOpenAPISecuritySchemes(
    httpAuthentications: HttpAuth[],
  ): Record<string, OpenAPI3SecurityScheme> {
    const schemes: Record<string, OpenAPI3SecurityScheme> = {};
    for (const httpAuth of httpAuthentications) {
      const scheme = getOpenAPI3Scheme(httpAuth);
      if (scheme) {
        schemes[httpAuth.id] = scheme;
      }
    }
    return schemes;
  }

  function getOpenAPISecurity(authReference: AuthenticationReference) {
    const security = authReference.options.map((authOption: AuthenticationOptionReference) => {
      const securityOption: Record<string, string[]> = {};
      for (const httpAuthRef of authOption.all) {
        switch (httpAuthRef.kind) {
          case "noAuth":
            // should emit "{}" as a security option https://github.com/OAI/OpenAPI-Specification/issues/14#issuecomment-297457320
            continue;
          case "oauth2":
            securityOption[httpAuthRef.auth.id] = httpAuthRef.scopes;
            continue;
          default:
            securityOption[httpAuthRef.auth.id] = [];
        }
      }
      return securityOption;
    });
    return security;
  }

  function getEndpointSecurity(
    authReference: AuthenticationReference,
  ): Record<string, string[]>[] | undefined {
    const security = getOpenAPISecurity(authReference);
    if (deepEquals(security, root.security)) {
      return undefined;
    }
    if (security.length > 0) {
      return security;
    }
    return undefined;
  }

  function getOpenAPI3Scheme(auth: HttpAuth): OpenAPI3SecurityScheme | undefined {
    const scheme = getOpenAPI3SchemeInternal(auth);

    if (scheme) {
      attachExtensions(program, auth.model, scheme);
    }
    return scheme;
  }
  function getOpenAPI3SchemeInternal(auth: HttpAuth): OpenAPI3SecurityScheme | undefined {
    switch (auth.type) {
      case "http":
        return { type: "http", scheme: auth.scheme, description: auth.description };
      case "apiKey":
        return { type: "apiKey", in: auth.in, name: auth.name, description: auth.description };
      case "oauth2":
        const flows: OpenAPI3OAuthFlows = {};
        const scopes: string[] = [];
        for (const flow of auth.flows) {
          scopes.push(...flow.scopes.map((x) => x.value));
          flows[flow.type] = {
            authorizationUrl: (flow as any).authorizationUrl,
            tokenUrl: (flow as any).tokenUrl,
            refreshUrl: flow.refreshUrl,
            scopes: Object.fromEntries(flow.scopes.map((x) => [x.value, x.description ?? ""])),
          };
        }
        return { type: "oauth2", flows, description: auth.description };
      case "openIdConnect":
        return {
          type: "openIdConnect",
          openIdConnectUrl: auth.openIdConnectUrl,
          description: auth.description,
        };
      case "noAuth":
        return undefined;
      default:
        diagnostics.add(
          createDiagnostic({
            code: "unsupported-auth",
            format: { authType: (auth as any).type },
            target: currentService.type,
          }),
        );
        return undefined;
    }
  }
}

function serializeDocument(root: SupportedOpenAPIDocuments, fileType: FileType): string {
  sortOpenAPIDocument(root);
  switch (fileType) {
    case "json":
      return prettierOutput(JSON.stringify(root, null, 2));
    case "yaml":
      return stringify(root, {
        singleQuote: true,
        aliasDuplicateObjects: false,
        lineWidth: 0,
        compat: "yaml-1.1",
      });
  }
}

function prettierOutput(output: string) {
  return output + "\n";
}

class ErrorTypeFoundError extends Error {
  constructor() {
    super("Error type found in evaluated TypeSpec output");
  }
}

function sortObjectByKeys<T extends Record<string, unknown>>(obj: T): T {
  return Object.keys(obj)
    .sort()
    .reduce((sortedObj: any, key: string) => {
      sortedObj[key] = obj[key];
      return sortedObj;
    }, {});
}

function sortOpenAPIDocument(doc: SupportedOpenAPIDocuments): void {
  doc.paths = sortObjectByKeys(doc.paths);
  if (doc.components?.schemas) {
    doc.components.schemas = sortObjectByKeys(doc.components.schemas);
  }
  if (doc.components?.parameters) {
    doc.components.parameters = sortObjectByKeys(doc.components.parameters);
  }
}

function isHttpParameterProperty(
  httpProperty: HttpProperty,
): httpProperty is HttpParameterProperties {
  return ["header", "query", "path", "cookie"].includes(httpProperty.kind);
}<|MERGE_RESOLUTION|>--- conflicted
+++ resolved
@@ -1510,38 +1510,7 @@
       // For query parameters(style: form) the default is explode: true https://spec.openapis.org/oas/v3.0.2#fixed-fields-9
       attributes.explode = false;
     }
-<<<<<<< HEAD
     return attributes;
-=======
-
-    // eslint-disable-next-line @typescript-eslint/no-deprecated
-    switch (httpProperty.options.format) {
-      case "ssv":
-        return { style: "spaceDelimited", explode: false };
-      case "pipes":
-        return { style: "pipeDelimited", explode: false };
-      case "csv":
-      case "simple":
-        return { explode: false };
-      case undefined:
-      case "multi":
-      case "form":
-        return attributes;
-      default:
-        diagnostics.add(
-          createDiagnostic({
-            code: "invalid-format",
-            format: {
-              paramType: "query",
-              // eslint-disable-next-line @typescript-eslint/no-deprecated
-              value: httpProperty.options.format,
-            },
-            target: httpProperty.property,
-          }),
-        );
-        return undefined;
-    }
->>>>>>> b4b7705c
   }
 
   function getHeaderParameterAttributes(httpProperty: HttpProperty & { kind: "header" }) {
@@ -1550,32 +1519,6 @@
       // The default for headers is false, so only need to specify when true https://spec.openapis.org/oas/v3.0.4.html#fixed-fields-for-use-with-schema-0
       attributes.explode = true;
     }
-<<<<<<< HEAD
-=======
-
-    // eslint-disable-next-line @typescript-eslint/no-deprecated
-    switch (httpProperty.options.format) {
-      case undefined:
-        return attributes;
-      case "csv":
-      case "simple":
-        attributes.style = "simple";
-        break;
-      default:
-        diagnostics.add(
-          createDiagnostic({
-            code: "invalid-format",
-            format: {
-              paramType: "header",
-              // eslint-disable-next-line @typescript-eslint/no-deprecated
-              value: httpProperty.options.format,
-            },
-            target: httpProperty.property,
-          }),
-        );
-        return undefined;
-    }
->>>>>>> b4b7705c
     return attributes;
   }
 
