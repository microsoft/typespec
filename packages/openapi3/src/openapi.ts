import {
  BooleanLiteral,
  compilerAssert,
  emitFile,
  EmitOptionsFor,
  Enum,
  EnumMember,
  getAllTags,
  getDoc,
  getEffectiveModelType,
  getFormat,
  getIntrinsicModelName,
  getKnownValues,
  getMaxLength,
  getMaxValue,
  getMinLength,
  getMinValue,
  getPattern,
  getProperty,
  getPropertyType,
  getServiceNamespace,
  getServiceNamespaceString,
  getServiceTitle,
  getServiceVersion,
  getSummary,
  ignoreDiagnostics,
  isErrorType,
  isIntrinsic,
  isNeverType,
  isNumericType,
  isSecret,
  isStringType,
  isTemplateDeclaration,
  isTemplateDeclarationOrInstance,
  Model,
  ModelProperty,
  Namespace,
  NewLine,
  NumericLiteral,
  Program,
  ProjectionApplication,
  projectProgram,
  resolvePath,
  StringLiteral,
  TwoLevelMap,
  Type,
  TypeNameOptions,
  Union,
  UnionVariant,
} from "@cadl-lang/compiler";

import {
  checkDuplicateTypeName,
  getExtensions,
  getExternalDocs,
  getParameterKey,
  getTypeName,
  isReadonlyProperty,
  resolveOperationId,
  shouldInline,
} from "@cadl-lang/openapi";
import { Discriminator, getDiscriminator, http } from "@cadl-lang/rest";
import {
  createMetadataInfo,
  getAllHttpServices,
  getAuthentication,
  getContentTypes,
  getRequestVisibility,
  getStatusCodeDescription,
  getVisibilitySuffix,
  HttpAuth,
  HttpOperation,
  HttpOperationParameter,
  HttpOperationParameters,
  HttpOperationResponse,
  MetadataInfo,
  reportIfNoRoutes,
  ServiceAuthentication,
  Visibility,
} from "@cadl-lang/rest/http";
import { buildVersionProjections } from "@cadl-lang/versioning";
import { getOneOf, getRef } from "./decorators.js";
import { OpenAPI3EmitterOptions, OpenAPILibrary, reportDiagnostic } from "./lib.js";
import {
  OpenAPI3Discriminator,
  OpenAPI3Document,
  OpenAPI3Header,
  OpenAPI3OAuthFlows,
  OpenAPI3Operation,
  OpenAPI3Parameter,
  OpenAPI3ParameterBase,
  OpenAPI3ParameterType,
  OpenAPI3Schema,
  OpenAPI3SchemaProperty,
  OpenAPI3SecurityScheme,
  OpenAPI3Server,
  OpenAPI3ServerVariable,
} from "./types.js";

const defaultOptions = {
  "output-file": "openapi.json",
  "new-line": "lf",
} as const;

export async function $onEmit(p: Program, emitterOptions?: EmitOptionsFor<OpenAPILibrary>) {
  const options = resolveOptions(p, emitterOptions ?? {});
  const emitter = createOAPIEmitter(p, options);
  await emitter.emitOpenAPI();
}

export function resolveOptions(
  program: Program,
  options: OpenAPI3EmitterOptions
): ResolvedOpenAPI3EmitterOptions {
  const resolvedOptions = { ...defaultOptions, ...options };

  return {
    newLine: resolvedOptions["new-line"],
    outputFile: resolvePath(
      program.compilerOptions.outputPath ?? "./cadl-output",
      resolvedOptions["output-file"]
    ),
  };
}

export interface ResolvedOpenAPI3EmitterOptions {
  outputFile: string;
  newLine: NewLine;
}

/**
 * Represents a node that will hold a JSON reference. The value is computed
 * at the end so that we can defer decisions about the name that is
 * referenced.
 */
class Ref {
  value?: string;
  toJSON() {
    compilerAssert(this.value, "Reference value never set.");
    return this.value;
  }
}

/**
 * Represents a schema that will be emitted. This is created when a non-inlined
 */
interface PendingSchema {
  /** The CADL type for the schema */
  type: Type;

  /** The visibility to apply when computing the schema */
  visibility: Visibility;

  /**
   * The JSON reference to use to point to this schema.
   *
   * Note that its value will not be computed until all schemas have been
   * computed as we will add a suffix to the name if more than one schema
   * must be emitted for the type for different visibilities.
   */
  ref: Ref;
}

/**
 * Represents a schema that is ready to emit as its OpenAPI representation
 * has been produced.
 */
interface ProcessedSchema extends PendingSchema {
  schema: OpenAPI3Schema;
}

function createOAPIEmitter(program: Program, options: ResolvedOpenAPI3EmitterOptions) {
  let root: OpenAPI3Document;

  // Get the service namespace string for use in name shortening
  let serviceNamespace: string | undefined;
  let currentPath: any;
  let currentEndpoint: OpenAPI3Operation;

  let metadataInfo: MetadataInfo;

  // Keep a map of all Types+Visibility combinations that were encountered
  // that need schema definitions.
  let pendingSchemas = new TwoLevelMap<Type, Visibility, PendingSchema>();

  // Reuse a single ref object per Type+Visibility combination.
  let refs = new TwoLevelMap<Type, Visibility, Ref>();

  // Keep track of inline types still in the process of having their schema computed
  // This is used to detect cycles in inline types, which is an
  let inProgressInlineTypes = new Set<Type>();

  // Map model properties that represent shared parameters to their parameter
  // definition that will go in #/components/parameters. Inlined parameters do not go in
  // this map.
  let params: Map<ModelProperty, any>;

  // De-dupe the per-endpoint tags that will be added into the #/tags
  let tags: Set<string>;

  const typeNameOptions: TypeNameOptions = {
    // shorten type names by removing Cadl and service namespace
    namespaceFilter(ns) {
      const name = program.checker.getNamespaceString(ns);
      return name !== "Cadl" && name !== serviceNamespace;
    },
  };

  return { emitOpenAPI };

  function initializeEmitter(serviceNamespaceType: Namespace, version?: string) {
    const auth = processAuth(serviceNamespaceType);

    root = {
      openapi: "3.0.0",
      info: {
        title: getServiceTitle(program),
        version: version ?? getServiceVersion(program),
        description: getDoc(program, serviceNamespaceType),
      },
      externalDocs: getExternalDocs(program, serviceNamespaceType),
      tags: [],
      paths: {},
      security: auth?.security,
      components: {
        parameters: {},
        requestBodies: {},
        responses: {},
        schemas: {},
        examples: {},
        securitySchemes: auth?.securitySchemes ?? {},
      },
    };
    const servers = http.getServers(program, serviceNamespaceType);
    if (servers) {
      root.servers = resolveServers(servers);
    }

    serviceNamespace = getServiceNamespaceString(program);
    currentPath = root.paths;
    pendingSchemas = new TwoLevelMap();
    refs = new TwoLevelMap();
    metadataInfo = createMetadataInfo(program, {
      canShareProperty: (p) => isReadonlyProperty(program, p),
    });
    inProgressInlineTypes = new Set();
    params = new Map();
    tags = new Set();
  }

  // Todo: Should be able to replace with isRelatedTo(prop.type, "string") https://github.com/microsoft/cadl/pull/571
  function isValidServerVariableType(program: Program, type: Type): boolean {
    switch (type.kind) {
      case "String":
        return true;
      case "Model":
        const name = getIntrinsicModelName(program, type);
        return name === "string";
      case "Enum":
        for (const member of type.members.values()) {
          if (member.value && typeof member.value !== "string") {
            return false;
          }
        }
        return true;
      case "Union":
        for (const option of type.options) {
          if (!isValidServerVariableType(program, option)) {
            return false;
          }
        }
        return true;
      default:
        return false;
    }
  }

  function validateValidServerVariable(program: Program, prop: ModelProperty) {
    const isValid = isValidServerVariableType(program, prop.type);

    if (!isValid) {
      reportDiagnostic(program, {
        code: "invalid-server-variable",
        format: { propName: prop.name },
        target: prop,
      });
    }
    return isValid;
  }

  function resolveServers(servers: http.HttpServer[]): OpenAPI3Server[] {
    return servers.map((server) => {
      const variables: Record<string, OpenAPI3ServerVariable> = {};
      for (const [name, prop] of server.parameters) {
        if (!validateValidServerVariable(program, prop)) {
          continue;
        }

        const variable: OpenAPI3ServerVariable = {
          default: prop.default ? getDefaultValue(prop.default) : "",
          description: getDoc(program, prop),
        };

        if (prop.type.kind === "Enum") {
          variable.enum = getSchemaForEnum(prop.type).enum;
        } else if (prop.type.kind === "Union") {
          variable.enum = getSchemaForUnion(prop.type, Visibility.All).enum;
        } else if (prop.type.kind === "String") {
          variable.enum = [prop.type.value];
        }
        attachExtensions(program, prop, variable);
        variables[name] = variable;
      }
      return {
        url: server.url,
        description: server.description,
        variables,
      };
    });
  }

  async function emitOpenAPI() {
    const serviceNs = getServiceNamespace(program);
    if (!serviceNs) {
      return;
    }
    const commonProjections: ProjectionApplication[] = [
      {
        projectionName: "target",
        arguments: ["json"],
      },
    ];
    const originalProgram = program;
    const versions = buildVersionProjections(program, serviceNs);
    for (const record of versions) {
      if (record.version) {
        record.projections.push({
          projectionName: "atVersion",
          arguments: [record.version],
        });
      }

      program = projectProgram(originalProgram, [...commonProjections, ...record.projections]);

      await emitOpenAPIFromVersion(serviceNs, record.version);
    }
  }

  async function emitOpenAPIFromVersion(serviceNamespace: Namespace, version?: string) {
    initializeEmitter(serviceNamespace, version);
    try {
      const [services] = getAllHttpServices(program);
      const service = services[0];
      reportIfNoRoutes(program, service.operations);

      for (const operation of service.operations) {
        emitOperation(operation);
      }
      emitParameters();
      emitSchemas();
      emitTags();

      // Clean up empty entries
      if (root.components) {
        for (const elem of Object.keys(root.components)) {
          if (Object.keys(root.components[elem as any]).length === 0) {
            delete root.components[elem as any];
          }
        }
      }

      if (!program.compilerOptions.noEmit && !program.hasError()) {
        // Write out the OpenAPI document to the output path
        const outPath = version
          ? resolvePath(options.outputFile.replace(".json", `.${version}.json`))
          : resolvePath(options.outputFile);

        await emitFile(program, {
          path: outPath,
          content: prettierOutput(JSON.stringify(root, null, 2)),
          newLine: options.newLine,
        });
      }
    } catch (err) {
      if (err instanceof ErrorTypeFoundError) {
        // Return early, there must be a parse error if an ErrorType was
        // inserted into the Cadl output
        return;
      } else {
        throw err;
      }
    }
  }

  function emitOperation(operation: HttpOperation): void {
    const { path: fullPath, operation: op, verb, parameters } = operation;

    // If path contains a query string, issue msg and don't emit this endpoint
    if (fullPath.indexOf("?") > 0) {
      reportDiagnostic(program, { code: "path-query", target: op });
      return;
    }

    if (!root.paths[fullPath]) {
      root.paths[fullPath] = {};
    }

    currentPath = root.paths[fullPath];
    if (!currentPath[verb]) {
      currentPath[verb] = {};
    }
    currentEndpoint = currentPath[verb];

    const currentTags = getAllTags(program, op);
    if (currentTags) {
      currentEndpoint.tags = currentTags;
      for (const tag of currentTags) {
        // Add to root tags if not already there
        tags.add(tag);
      }
    }

    currentEndpoint.operationId = resolveOperationId(program, op);
    applyExternalDocs(op, currentEndpoint);

    // Set up basic endpoint fields
    currentEndpoint.summary = getSummary(program, op);
    currentEndpoint.description = getDoc(program, op);
    currentEndpoint.parameters = [];
    currentEndpoint.responses = {};

    const visibility = getRequestVisibility(verb);
    emitEndpointParameters(parameters.parameters, visibility);
    emitRequestBody(parameters, visibility);
    emitResponses(operation.responses);

    attachExtensions(program, op, currentEndpoint);
  }

  function emitResponses(responses: HttpOperationResponse[]) {
    for (const response of responses) {
      emitResponseObject(response);
    }
  }

  function isBinaryPayload(body: Type, contentType: string) {
    return (
      body.kind === "Model" &&
      body.name === "bytes" &&
      contentType !== "application/json" &&
      contentType !== "text/plain"
    );
  }

  function getOpenAPIStatuscode(response: HttpOperationResponse): string {
    switch (response.statusCode) {
      case "*":
        return "default";
      default:
        return response.statusCode;
    }
  }

  function emitResponseObject(response: Readonly<HttpOperationResponse>) {
    const statusCode = getOpenAPIStatuscode(response);
    const openapiResponse = currentEndpoint.responses[statusCode] ?? {
      description: response.description ?? getResponseDescriptionForStatusCode(statusCode),
    };

    for (const data of response.responses) {
      if (data.headers && Object.keys(data.headers).length > 0) {
        openapiResponse.headers ??= {};
        // OpenAPI can't represent different headers per content type.
        // So we merge headers here, and report any duplicates.
        // It may be possible in principle to not error for identically declared
        // headers.
        for (const [key, value] of Object.entries(data.headers)) {
          if (openapiResponse.headers[key]) {
            reportDiagnostic(program, {
              code: "duplicate-header",
              format: { header: key },
              target: response.type,
            });
            continue;
          }
          openapiResponse.headers[key] = getResponseHeader(value);
        }
      }

      if (data.body !== undefined) {
        openapiResponse.content ??= {};
        for (const contentType of data.body.contentTypes) {
          const isBinary = isBinaryPayload(data.body.type, contentType);
          const schema = isBinary
            ? { type: "string", format: "binary" }
            : getSchemaOrRef(data.body.type, Visibility.Read);
          openapiResponse.content[contentType] = { schema };
        }
      }
    }

    currentEndpoint.responses[statusCode] = openapiResponse;
  }

  function getResponseDescriptionForStatusCode(statusCode: string) {
    if (statusCode === "default") {
      return "An unexpected error response.";
    }
    return getStatusCodeDescription(statusCode) ?? "unknown";
  }

<<<<<<< HEAD
  function getResponseHeader(prop: ModelProperty) {
    const header: any = {};
    populateParameter(header, prop, "header", Visibility.Read);
    delete header.in;
    delete header.name;
    delete header.required;
    return header;
=======
  function getResponseHeader(prop: ModelProperty): OpenAPI3Header {
    return getOpenAPIParameterBase(prop);
>>>>>>> 320e6bb3
  }

  function getSchemaOrRef(type: Type, visibility: Visibility): any {
    const refUrl = getRef(program, type);
    if (refUrl) {
      return {
        $ref: refUrl,
      };
    }

    if (type.kind === "Model" && type.name === getIntrinsicModelName(program, type)) {
      // if the model is one of the Cadl Intrinsic type.
      // it's a base Cadl "primitive" that corresponds directly to an OpenAPI
      // primitive. In such cases, we don't want to emit a ref and instead just
      // emit the base type directly.
      const builtIn = mapCadlIntrinsicModelToOpenAPI(type, visibility);
      if (builtIn !== undefined) {
        return builtIn;
      }
    }

    if (type.kind === "String" || type.kind === "Number" || type.kind === "Boolean") {
      // For literal types, we just want to emit them directly as well.
      return mapCadlTypeToOpenAPI(type, visibility);
    }

    if (type.kind === "EnumMember") {
      // Enum members are just the OA representation of their values.
      if (typeof type.value === "number") {
        return { type: "number", enum: [type.value] };
      } else {
        return { type: "string", enum: [type.value ?? type.name] };
      }
    }

    type = getEffectiveSchemaType(type, visibility);

    const name = getTypeName(program, type, typeNameOptions);
    if (shouldInline(program, type)) {
      const schema = getSchemaForInlineType(type, visibility, name);

      if (schema === undefined && isErrorType(type)) {
        // Exit early so that syntax errors are exposed.  This error will
        // be caught and handled in emitOpenAPI.
        throw new ErrorTypeFoundError();
      }

      // helps to read output and correlate to Cadl
      if (schema) {
        schema["x-cadl-name"] = name;
      }
      return schema;
    } else {
      // Use shared schema when type is not transformed by visibility.
      if (!metadataInfo.isTransformed(type, visibility)) {
        visibility = Visibility.All;
      }
      const pending = pendingSchemas.getOrAdd(type, visibility, () => ({
        type,
        visibility,
        ref: refs.getOrAdd(type, visibility, () => new Ref()),
      }));
      return { $ref: pending.ref };
    }
  }

  function getSchemaForInlineType(type: Type, visibility: Visibility, name: string) {
    if (inProgressInlineTypes.has(type)) {
      reportDiagnostic(program, {
        code: "inline-cycle",
        format: { type: name },
        target: type,
      });
      return {};
    }
    inProgressInlineTypes.add(type);
    const schema = getSchemaForType(type, visibility);
    inProgressInlineTypes.delete(type);
    return schema;
  }

  /**
   * If type is an anonymous model, tries to find a named model that has the same
   * set of properties when non-schema properties are excluded.
   */
  function getEffectiveSchemaType(type: Type, visibility: Visibility): Type {
    if (type.kind === "Model" && !type.name) {
      const effective = getEffectiveModelType(program, type, (p) =>
        metadataInfo.isPayloadProperty(p, visibility)
      );
      if (effective.name) {
        return effective;
      }
    }
    return type;
  }

  function getParamPlaceholder(property: ModelProperty) {
    let spreadParam = false;

    if (property.sourceProperty) {
      // chase our sources all the way back to the first place this property
      // was defined.
      spreadParam = true;
      property = property.sourceProperty;
      while (property.sourceProperty) {
        property = property.sourceProperty;
      }
    }

    const refUrl = getRef(program, property);
    if (refUrl) {
      return {
        $ref: refUrl,
      };
    }

    if (params.has(property)) {
      return params.get(property);
    }

    const placeholder = {};

    // only parameters inherited by spreading from non-inlined type are shared in #/components/parameters
    if (spreadParam && property.model && !shouldInline(program, property.model)) {
      params.set(property, placeholder);
    }

    return placeholder;
  }

  function emitEndpointParameters(parameters: HttpOperationParameter[], visibility: Visibility) {
    for (const { type, name, param } of parameters) {
      if (params.has(param)) {
        currentEndpoint.parameters.push(params.get(param));
        continue;
      }

      switch (type) {
        case "path":
          emitParameter(param, "path", visibility);
          break;
        case "query":
          emitParameter(param, "query", visibility);
          break;
        case "header":
          if (name !== "content-type") {
            emitParameter(param, "header", visibility);
          }
          break;
      }
    }
  }

  function emitRequestBody(parameters: HttpOperationParameters, visibility: Visibility) {
    const bodyType = parameters.bodyType;
    const bodyParam = parameters.bodyParameter;

    if (bodyType === undefined) {
      return;
    }

    const requestBody: any = {
      description: bodyParam ? getDoc(program, bodyParam) : undefined,
      content: {},
    };

    const contentTypeParam = parameters.parameters.find(
      (p) => p.type === "header" && p.name === "content-type"
    );
    const contentTypes = contentTypeParam
      ? ignoreDiagnostics(getContentTypes(contentTypeParam.param))
      : ["application/json"];
    for (const contentType of contentTypes) {
      const isBinary = isBinaryPayload(bodyType, contentType);
      const bodySchema = isBinary
        ? { type: "string", format: "binary" }
        : getSchemaOrRef(bodyType, visibility);
      const contentEntry: any = {
        schema: bodySchema,
      };
      requestBody.content[contentType] = contentEntry;
    }

    currentEndpoint.requestBody = requestBody;
  }

  function emitParameter(
    param: ModelProperty,
    kind: OpenAPI3ParameterType,
    visibility: Visibility
  ) {
    const ph = getParamPlaceholder(param);
    currentEndpoint.parameters.push(ph);

    // If the parameter already has a $ref, don't bother populating it
    if (!("$ref" in ph)) {
      populateParameter(ph, param, kind, visibility);
    }
  }

  function getOpenAPIParameterBase(param: ModelProperty): OpenAPI3ParameterBase {
    const schema = applyIntrinsicDecorators(param, getSchemaForType(param.type));
    if (param.default) {
      schema.default = getDefaultValue(param.default);
    }
    // Description is already provided in the parameter itself.
    delete schema.description;

    const oaiParam: OpenAPI3ParameterBase = {
      required: !param.optional,
      description: getDoc(program, param),
      schema,
    };

    attachExtensions(program, param, oaiParam);

    return oaiParam;
  }

  function populateParameter(
    ph: OpenAPI3Parameter,
    param: ModelProperty,
    kind: OpenAPI3ParameterType,
    visibility: Visibility
  ) {
    ph.name = param.name;
    ph.in = kind;
<<<<<<< HEAD
    ph.required = !param.optional;
    ph.description = getDoc(program, param);

    // Apply decorators to the schema for the parameter.
    const schema = applyIntrinsicDecorators(param, getSchemaForType(param.type, visibility));

    if (param.default) {
      schema.default = getDefaultValue(param.default);
    }
    attachExtensions(program, param, ph);
    // Description is already provided in the parameter itself.
    delete schema.description;
    ph.schema = schema;
=======
    Object.assign(ph, getOpenAPIParameterBase(param));
>>>>>>> 320e6bb3
  }

  function emitParameters() {
    for (const [property, param] of params) {
      const key = getParameterKey(
        program,
        property,
        param,
        root.components!.parameters!,
        typeNameOptions
      );

      root.components!.parameters![key] = { ...param };
      for (const key of Object.keys(param)) {
        delete param[key];
      }

      param.$ref = "#/components/parameters/" + encodeURIComponent(key);
    }
  }

  function emitSchemas() {
    // Process pending schemas. Note that getSchemaForType may pull in new
    // pending schemas so we iterate until there are no pending schemas
    // remaining.
    const processedSchemas = new TwoLevelMap<Type, Visibility, ProcessedSchema>();
    while (pendingSchemas.size > 0) {
      for (const [type, group] of pendingSchemas) {
        for (const [visibility, pending] of group) {
          processedSchemas.getOrAdd(type, visibility, () => ({
            ...pending,
            schema: getSchemaForType(type, visibility),
          }));
        }
        pendingSchemas.delete(type);
      }
    }

    // Emit the processed schemas. Only now can we compute the names as it
    // depends on whether we have produced multiple schemas for a single
    // CADL type.
    for (const group of processedSchemas.values()) {
      for (const [visibility, processed] of group) {
        let name = getTypeName(program, processed.type, typeNameOptions);
        if (group.size > 1) {
          name += getVisibilitySuffix(visibility);
        }
        checkDuplicateTypeName(program, processed.type, name, root.components!.schemas);
        processed.ref.value = "#/components/schemas/" + encodeURIComponent(name);
        root.components!.schemas![name] = processed.schema;
      }
    }
  }

  function emitTags() {
    for (const tag of tags) {
      root.tags!.push({ name: tag });
    }
  }

  function getSchemaForType(type: Type, visibility: Visibility) {
    const builtinType = mapCadlTypeToOpenAPI(type, visibility);
    if (builtinType !== undefined) return builtinType;

    if (type.kind === "Model") {
      return getSchemaForModel(type, visibility);
    } else if (type.kind === "Union") {
      return getSchemaForUnion(type, visibility);
    } else if (type.kind === "UnionVariant") {
      return getSchemaForUnionVariant(type, visibility);
    } else if (type.kind === "Enum") {
      return getSchemaForEnum(type);
    }

    reportDiagnostic(program, {
      code: "invalid-schema",
      format: { type: type.kind },
      target: type,
    });
    return undefined;
  }

  function getSchemaForEnum(e: Enum) {
    const values = [];
    if (e.members.size == 0) {
      reportUnsupportedUnion("empty");
      return undefined;
    }
    const type = enumMemberType(e.members.values().next().value);
    for (const option of e.members.values()) {
      if (type !== enumMemberType(option)) {
        reportUnsupportedUnion();
        continue;
      }

      values.push(option.value ?? option.name);
    }

    const schema: any = { type, description: getDoc(program, e) };
    if (values.length > 0) {
      schema.enum = values;
    }

    return schema;
    function enumMemberType(member: EnumMember) {
      if (typeof member.value === "number") {
        return "number";
      }
      return "string";
    }

    function reportUnsupportedUnion(messageId: "default" | "empty" = "default") {
      reportDiagnostic(program, { code: "union-unsupported", messageId, target: e });
    }
  }

  /**
   * A Cadl union maps to a variety of OA3 structures according to the following rules:
   *
   * * A union containing `null` makes a `nullable` schema comprised of the remaining
   *   union variants.
   * * A union containing literal types are converted to OA3 enums. All literals of the
   *   same type are combined into single enums.
   * * A union that contains multiple items (after removing null and combining like-typed
   *   literals into enums) is an `anyOf` union unless `oneOf` is applied to the union
   *   declaration.
   */
  function getSchemaForUnion(union: Union, visibility: Visibility) {
    const variants = Array.from(union.variants.values());
    const literalVariantEnumByType: Record<string, any> = {};
    const ofType = getOneOf(program, union) ? "oneOf" : "anyOf";
    const schemaMembers: { schema: any; type: Type | null }[] = [];
    let nullable = false;
    const discriminator = getDiscriminator(program, union);

    for (const variant of variants) {
      if (isNullType(variant.type)) {
        nullable = true;
        continue;
      }

      if (isLiteralType(variant.type)) {
        if (!literalVariantEnumByType[variant.type.kind]) {
          const enumSchema = mapCadlTypeToOpenAPI(variant.type, visibility);
          literalVariantEnumByType[variant.type.kind] = enumSchema;
          schemaMembers.push({ schema: enumSchema, type: null });
        } else {
          literalVariantEnumByType[variant.type.kind].enum.push(variant.type.value);
        }
        continue;
      }

      schemaMembers.push({ schema: getSchemaOrRef(variant.type, visibility), type: variant.type });
    }

    if (schemaMembers.length === 0) {
      if (nullable) {
        // This union is equivalent to just `null` but OA3 has no way to specify
        // null as a value, so we throw an error.
        reportDiagnostic(program, { code: "union-null", target: union });
        return {};
      } else {
        // completely empty union can maybe only happen with bugs?
        compilerAssert(false, "Attempting to emit an empty union");
      }
    }

    if (schemaMembers.length === 1) {
      // we can just return the single schema member after applying nullable
      const schema = schemaMembers[0].schema;
      const type = schemaMembers[0].type;

      if (nullable) {
        if (schema.$ref) {
          // but we can't make a ref "nullable", so wrap in an allOf (for models)
          // or oneOf (for all other types)
          if (type && type.kind === "Model") {
            return { type: "object", allOf: [schema], nullable: true };
          } else {
            return { oneOf: [schema], nullable: true };
          }
        } else {
          schema.nullable = true;
        }
      }

      return schema;
    }

    const schema: any = {
      [ofType]: schemaMembers.map((m) => m.schema),
    };

    if (nullable) {
      schema.nullable = true;
    }

    if (discriminator) {
      // the decorator validates that all the variants will be a model type
      // with the discriminator field present.
      schema.discriminator = discriminator;
      const mapping = getDiscriminatorMapping(
        discriminator,
        variants.map((v) => v.type) as Model[],
        visibility
      );
      if (mapping) {
        schema.discriminator.mapping = mapping;
      }
    }

    return schema;
  }

  function getSchemaForUnionVariant(variant: UnionVariant, visibility: Visibility) {
    const schema: any = getSchemaForType(variant.type, visibility);
    return schema;
  }

  function isNullType(type: Type): boolean {
    return isIntrinsic(program, type) && getIntrinsicModelName(program, type) === "null";
  }

  function isLiteralType(type: Type): type is StringLiteral | NumericLiteral | BooleanLiteral {
    return type.kind === "Boolean" || type.kind === "String" || type.kind === "Number";
  }

  function getDefaultValue(type: Type): any {
    switch (type.kind) {
      case "String":
        return type.value;
      case "Number":
        return type.value;
      case "Boolean":
        return type.value;
      case "Tuple":
        return type.values.map(getDefaultValue);
      case "EnumMember":
        return type.value ?? type.name;
      default:
        reportDiagnostic(program, {
          code: "invalid-default",
          format: { type: type.kind },
          target: type,
        });
    }
  }

  function includeDerivedModel(model: Model): boolean {
    return (
      !isTemplateDeclaration(model) &&
      (model.templateArguments === undefined ||
        model.templateArguments?.length === 0 ||
        model.derivedModels.length > 0)
    );
  }

  function getSchemaForModel(model: Model, visibility: Visibility) {
    let modelSchema: OpenAPI3Schema & Required<Pick<OpenAPI3Schema, "properties">> = {
      type: "object",
      properties: {},
      description: getDoc(program, model),
    };

    const derivedModels = model.derivedModels.filter(includeDerivedModel);
    // getSchemaOrRef on all children to push them into components.schemas
    for (const child of derivedModels) {
      getSchemaOrRef(child, visibility);
    }

    const discriminator = getDiscriminator(program, model);
    if (discriminator) {
      if (!validateDiscriminator(discriminator, derivedModels)) {
        // appropriate diagnostic is generated with the validate function
        return {};
      }

      const openApiDiscriminator: OpenAPI3Discriminator = { ...discriminator };
      const mapping = getDiscriminatorMapping(discriminator, derivedModels, visibility);
      if (mapping) {
        openApiDiscriminator.mapping = mapping;
      }

      modelSchema.discriminator = openApiDiscriminator;
      modelSchema.properties[discriminator.propertyName] = {
        type: "string",
        description: `Discriminator property for ${model.name}.`,
      };
    }

    applyExternalDocs(model, modelSchema);

    for (const [name, prop] of model.properties) {
      if (!metadataInfo.isPayloadProperty(prop, visibility)) {
        continue;
      }

      if (!prop.optional) {
        if (!modelSchema.required) {
          modelSchema.required = [];
        }
        modelSchema.required.push(name);
      }

      modelSchema.properties[name] = resolveProperty(prop, visibility);
    }

    // Special case: if a model type extends a single *templated* base type and
    // has no properties of its own, absorb the definition of the base model
    // into this schema definition.  The assumption here is that any model type
    // defined like this is just meant to rename the underlying instance of a
    // templated type.
    if (
      model.baseModel &&
      isTemplateDeclarationOrInstance(model.baseModel) &&
      Object.keys(modelSchema.properties).length === 0
    ) {
      // Take the base model schema but carry across the documentation property
      // that we set before
      const baseSchema = getSchemaForType(model.baseModel, visibility);
      modelSchema = {
        ...baseSchema,
        description: modelSchema.description,
      };
    } else if (model.baseModel) {
      modelSchema.allOf = [getSchemaOrRef(model.baseModel, visibility)];
    }

    // Attach any OpenAPI extensions
    attachExtensions(program, model, modelSchema);
    return modelSchema;
  }

  function resolveProperty(prop: ModelProperty, visibility: Visibility): OpenAPI3SchemaProperty {
    const description = getDoc(program, prop);

    const schema = getSchemaOrRef(prop.type, visibility);
    // Apply decorators on the property to the type's schema
    const additionalProps: Partial<OpenAPI3Schema> = applyIntrinsicDecorators(prop, {});
    if (description) {
      additionalProps.description = description;
    }

    if (prop.default) {
      additionalProps.default = getDefaultValue(prop.default);
    }

    if (isReadonlyProperty(program, prop)) {
      additionalProps.readOnly = true;
    }

    // Attach any additional OpenAPI extensions
    attachExtensions(program, prop, additionalProps);
    if (schema && "$ref" in schema) {
      if (Object.keys(additionalProps).length === 0) {
        return schema;
      } else {
        return {
          allOf: [schema],
          ...additionalProps,
        };
      }
    } else {
      return { ...schema, ...additionalProps };
    }
  }

  function attachExtensions(program: Program, type: Type, emitObject: any) {
    // Attach any OpenAPI extensions
    const extensions = getExtensions(program, type);
    if (extensions) {
      for (const key of extensions.keys()) {
        emitObject[key] = extensions.get(key);
      }
    }
  }

  function validateDiscriminator(
    discriminator: Discriminator,
    childModels: readonly Model[]
  ): boolean {
    const { propertyName } = discriminator;
    const retValues = childModels.map((t) => {
      const prop = getProperty(t, propertyName);
      if (!prop) {
        reportDiagnostic(program, { code: "discriminator", messageId: "missing", target: t });
        return false;
      }
      let retval = true;
      if (!isOasString(prop.type)) {
        reportDiagnostic(program, { code: "discriminator", messageId: "type", target: prop });
        retval = false;
      }
      if (prop.optional) {
        reportDiagnostic(program, { code: "discriminator", messageId: "required", target: prop });
        retval = false;
      }
      return retval;
    });
    // Map of discriminator value to the model in which it is declared
    const discriminatorValues = new Map<string, string>();
    for (const t of childModels) {
      // Get the discriminator property directly in the child model
      const prop = t.properties?.get(propertyName);
      // Issue warning diagnostic if discriminator property missing or is not a string literal
      if (!prop || !isStringLiteral(prop.type)) {
        reportDiagnostic(program, {
          code: "discriminator-value",
          messageId: "literal",
          target: prop || t,
        });
      }
      if (prop) {
        const values = getStringValues(prop.type);
        values.forEach((val) => {
          if (discriminatorValues.has(val)) {
            reportDiagnostic(program, {
              code: "discriminator",
              messageId: "duplicate",
              format: { val: val, model1: discriminatorValues.get(val)!, model2: t.name },
              target: prop,
            });
            retValues.push(false);
          } else {
            discriminatorValues.set(val, t.name);
          }
        });
      }
    }
    return retValues.every((v) => v);
  }

  function getDiscriminatorMapping(
    { propertyName }: Discriminator,
    derivedModels: readonly Model[],
    visibility: Visibility
  ) {
    let mapping: Record<string, string> | undefined = undefined;

    for (const model of derivedModels) {
      const prop = model.properties?.get(propertyName);
      if (!prop) {
        continue;
      }
      for (const key of getStringValues(prop.type)) {
        mapping ??= {};
        mapping[key] = getSchemaOrRef(model, visibility).$ref;
      }
    }
    return mapping;
  }

  // An openapi "string" can be defined in several different ways in Cadl
  function isOasString(type: Type): boolean {
    if (type.kind === "String") {
      // A string literal
      return true;
    } else if (type.kind === "Model" && type.name === "string") {
      // string type
      return true;
    } else if (type.kind === "Union") {
      // A union where all variants are an OasString
      return type.options.every((o) => isOasString(o));
    }
    return false;
  }

  function isStringLiteral(type: Type): boolean {
    return (
      type.kind === "String" ||
      (type.kind === "Union" && type.options.every((o) => o.kind === "String"))
    );
  }

  // Return any string literal values for type
  function getStringValues(type: Type): string[] {
    if (type.kind === "String") {
      return [type.value];
    } else if (type.kind === "Union") {
      return type.options.flatMap(getStringValues).filter((v) => v);
    } else if (type.kind === "EnumMember" && typeof type.value !== "number") {
      return [type.value ?? type.name];
    }
    return [];
  }

  function applyIntrinsicDecorators(
    cadlType: Model | ModelProperty,
    target: OpenAPI3Schema
  ): OpenAPI3Schema {
    const newTarget = { ...target };
    const docStr = getDoc(program, cadlType);
    const isString = isStringType(program, getPropertyType(cadlType));
    const isNumeric = isNumericType(program, getPropertyType(cadlType));

    if (!target.description && docStr) {
      newTarget.description = docStr;
    }
    const formatStr = getFormat(program, cadlType);
    if (isString && !target.format && formatStr) {
      newTarget.format = formatStr;
    }

    const pattern = getPattern(program, cadlType);
    if (isString && !target.pattern && pattern) {
      newTarget.pattern = pattern;
    }

    const minLength = getMinLength(program, cadlType);
    if (isString && !target.minLength && minLength !== undefined) {
      newTarget.minLength = minLength;
    }

    const maxLength = getMaxLength(program, cadlType);
    if (isString && !target.maxLength && maxLength !== undefined) {
      newTarget.maxLength = maxLength;
    }

    const minValue = getMinValue(program, cadlType);
    if (isNumeric && !target.minimum && minValue !== undefined) {
      newTarget.minimum = minValue;
    }

    const maxValue = getMaxValue(program, cadlType);
    if (isNumeric && !target.maximum && maxValue !== undefined) {
      newTarget.maximum = maxValue;
    }

    if (isSecret(program, cadlType)) {
      newTarget.format = "password";
    }

    if (isString) {
      const values = getKnownValues(program, cadlType);
      if (values) {
        return {
          oneOf: [newTarget, getSchemaForEnum(values)],
        };
      }
    }

    return newTarget;
  }

  function applyExternalDocs(cadlType: Type, target: Record<string, unknown>) {
    const externalDocs = getExternalDocs(program, cadlType);
    if (externalDocs) {
      target.externalDocs = externalDocs;
    }
  }

  // Map an Cadl type to an OA schema. Returns undefined when the resulting
  // OA schema is just a regular object schema.
  function mapCadlTypeToOpenAPI(cadlType: Type, visibility: Visibility): any {
    switch (cadlType.kind) {
      case "Number":
        return { type: "number", enum: [cadlType.value] };
      case "String":
        return { type: "string", enum: [cadlType.value] };
      case "Boolean":
        return { type: "boolean", enum: [cadlType.value] };
      case "Model":
        return mapCadlIntrinsicModelToOpenAPI(cadlType, visibility);
    }
  }

  /**
   * Map Cadl intrinsic models to open api definitions
   */
  function mapCadlIntrinsicModelToOpenAPI(
    cadlType: Model,
    visibility: Visibility
  ): any | undefined {
    if (cadlType.indexer) {
      if (isNeverType(cadlType.indexer.key)) {
      } else {
        const name = getIntrinsicModelName(program, cadlType.indexer.key);
        if (name === "string") {
          return {
            type: "object",
            additionalProperties: getSchemaOrRef(cadlType.indexer.value!, visibility),
          };
        } else if (name === "integer") {
          return {
            type: "array",
            items: getSchemaOrRef(cadlType.indexer.value!, visibility | Visibility.Item),
          };
        }
      }
    }
    if (!isIntrinsic(program, cadlType)) {
      return undefined;
    }
    const name = getIntrinsicModelName(program, cadlType);
    switch (name) {
      case "bytes":
        return { type: "string", format: "byte" };
      case "int8":
        return applyIntrinsicDecorators(cadlType, { type: "integer", format: "int8" });
      case "int16":
        return applyIntrinsicDecorators(cadlType, { type: "integer", format: "int16" });
      case "int32":
        return applyIntrinsicDecorators(cadlType, { type: "integer", format: "int32" });
      case "int64":
        return applyIntrinsicDecorators(cadlType, { type: "integer", format: "int64" });
      case "safeint":
        return applyIntrinsicDecorators(cadlType, { type: "integer", format: "int64" });
      case "uint8":
        return applyIntrinsicDecorators(cadlType, { type: "integer", format: "uint8" });
      case "uint16":
        return applyIntrinsicDecorators(cadlType, { type: "integer", format: "uint16" });
      case "uint32":
        return applyIntrinsicDecorators(cadlType, { type: "integer", format: "uint32" });
      case "uint64":
        return applyIntrinsicDecorators(cadlType, { type: "integer", format: "uint64" });
      case "float64":
        return applyIntrinsicDecorators(cadlType, { type: "number", format: "double" });
      case "float32":
        return applyIntrinsicDecorators(cadlType, { type: "number", format: "float" });
      case "string":
        return applyIntrinsicDecorators(cadlType, { type: "string" });
      case "boolean":
        return { type: "boolean" };
      case "plainDate":
        return { type: "string", format: "date" };
      case "zonedDateTime":
        return { type: "string", format: "date-time" };
      case "plainTime":
        return { type: "string", format: "time" };
      case "duration":
        return { type: "string", format: "duration" };
    }
  }

  function processAuth(serviceNamespace: Namespace):
    | {
        securitySchemes: Record<string, OpenAPI3SecurityScheme>;
        security: Record<string, string[]>[];
      }
    | undefined {
    const authentication = getAuthentication(program, serviceNamespace);
    if (authentication) {
      return processServiceAuthentication(authentication);
    }
    return undefined;
  }

  function processServiceAuthentication(authentication: ServiceAuthentication): {
    securitySchemes: Record<string, OpenAPI3SecurityScheme>;
    security: Record<string, string[]>[];
  } {
    const oaiSchemes: Record<string, OpenAPI3SecurityScheme> = {};
    const security: Record<string, string[]>[] = [];
    for (const option of authentication.options) {
      const oai3SecurityOption: Record<string, string[]> = {};
      for (const scheme of option.schemes) {
        const [oaiScheme, scopes] = getOpenAPI3Scheme(scheme);
        oaiSchemes[scheme.id] = oaiScheme;
        oai3SecurityOption[scheme.id] = scopes;
      }
      security.push(oai3SecurityOption);
    }
    return { securitySchemes: oaiSchemes, security };
  }

  function getOpenAPI3Scheme(auth: HttpAuth): [OpenAPI3SecurityScheme, string[]] {
    switch (auth.type) {
      case "http":
        return [{ type: "http", scheme: auth.scheme, description: auth.description }, []];
      case "apiKey":
        return [
          { type: "apiKey", in: auth.in, name: auth.name, description: auth.description },
          [],
        ];
      case "oauth2":
        const flows: OpenAPI3OAuthFlows = {};
        const scopes: string[] = [];
        for (const flow of auth.flows) {
          scopes.push(...flow.scopes.map((x) => x.value));
          flows[flow.type] = {
            authorizationUrl: (flow as any).authorizationUrl,
            tokenUrl: (flow as any).tokenUrl,
            refreshUrl: flow.refreshUrl,
            scopes: Object.fromEntries(flow.scopes.map((x) => [x.value, x.description ?? ""])),
          };
        }
        return [{ type: "oauth2", flows, description: auth.description }, scopes];
      default:
        const _assertNever: never = auth;
        compilerAssert(false, "Unreachable");
    }
  }
}

function prettierOutput(output: string) {
  return output + "\n";
}

class ErrorTypeFoundError extends Error {
  constructor() {
    super("Error type found in evaluated Cadl output");
  }
}<|MERGE_RESOLUTION|>--- conflicted
+++ resolved
@@ -509,18 +509,8 @@
     return getStatusCodeDescription(statusCode) ?? "unknown";
   }
 
-<<<<<<< HEAD
-  function getResponseHeader(prop: ModelProperty) {
-    const header: any = {};
-    populateParameter(header, prop, "header", Visibility.Read);
-    delete header.in;
-    delete header.name;
-    delete header.required;
-    return header;
-=======
   function getResponseHeader(prop: ModelProperty): OpenAPI3Header {
-    return getOpenAPIParameterBase(prop);
->>>>>>> 320e6bb3
+    return getOpenAPIParameterBase(prop, Visibility.Read);
   }
 
   function getSchemaOrRef(type: Type, visibility: Visibility): any {
@@ -722,8 +712,11 @@
     }
   }
 
-  function getOpenAPIParameterBase(param: ModelProperty): OpenAPI3ParameterBase {
-    const schema = applyIntrinsicDecorators(param, getSchemaForType(param.type));
+  function getOpenAPIParameterBase(
+    param: ModelProperty,
+    visibility: Visibility
+  ): OpenAPI3ParameterBase {
+    const schema = applyIntrinsicDecorators(param, getSchemaForType(param.type, visibility));
     if (param.default) {
       schema.default = getDefaultValue(param.default);
     }
@@ -749,23 +742,7 @@
   ) {
     ph.name = param.name;
     ph.in = kind;
-<<<<<<< HEAD
-    ph.required = !param.optional;
-    ph.description = getDoc(program, param);
-
-    // Apply decorators to the schema for the parameter.
-    const schema = applyIntrinsicDecorators(param, getSchemaForType(param.type, visibility));
-
-    if (param.default) {
-      schema.default = getDefaultValue(param.default);
-    }
-    attachExtensions(program, param, ph);
-    // Description is already provided in the parameter itself.
-    delete schema.description;
-    ph.schema = schema;
-=======
-    Object.assign(ph, getOpenAPIParameterBase(param));
->>>>>>> 320e6bb3
+    Object.assign(ph, getOpenAPIParameterBase(param, visibility));
   }
 
   function emitParameters() {
