import {
  ArrayType,
  checkIfServiceNamespace,
  EnumMemberType,
  EnumType,
  findChildModels,
  getAllTags,
  getDoc,
  getFormat,
  getMaxLength,
  getMaxValue,
  getMinLength,
  getMinValue,
  getProperty,
  getServiceHost,
  getServiceNamespaceString,
  getServiceTitle,
  getServiceVersion,
  getVisibility,
  isErrorType,
  isIntrinsic,
  isNumericType,
  isSecret,
  isStringType,
  ModelType,
  ModelTypeProperty,
  NamespaceType,
  OperationType,
  Program,
  Type,
  UnionType,
  UnionTypeVariant,
} from "@cadl-lang/compiler";
import { getAllRoutes, getDiscriminator, http, OperationDetails } from "@cadl-lang/rest";
import * as path from "path";
import { reportDiagnostic } from "./lib.js";

const { getHeaderFieldName, getPathParamName, getQueryParamName, isBody } = http;

export async function $onBuild(p: Program) {
  const options: OpenAPIEmitterOptions = {
    outputFile: p.compilerOptions.swaggerOutputFile || path.resolve("./openapi.json"),
  };

  const emitter = createOAPIEmitter(p, options);
  await emitter.emitOpenAPI();
}

const operationIdsKey = Symbol();
export function $operationId(program: Program, entity: Type, opId: string) {
  if (entity.kind !== "Operation") {
    reportDiagnostic(program, {
      code: "decorator-wrong-type",
      format: { decorator: "operationId", entityKind: entity.kind },
      target: entity,
    });
    return;
  }
  program.stateMap(operationIdsKey).set(entity, opId);
}

const pageableOperationsKey = Symbol();
export function $pageable(program: Program, entity: Type, nextLinkName: string = "nextLink") {
  if (entity.kind !== "Operation") {
    reportDiagnostic(program, {
      code: "decorator-wrong-type",
      format: { decorator: "pageable", entityKind: entity.kind },
      target: entity,
    });
    return;
  }
  program.stateMap(pageableOperationsKey).set(entity, nextLinkName);
}

function getPageable(program: Program, entity: Type): string | undefined {
  return program.stateMap(pageableOperationsKey).get(entity);
}

const refTargetsKey = Symbol();

export function $useRef(program: Program, entity: Type, refUrl: string): void {
  if (entity.kind === "Model" || entity.kind === "ModelProperty") {
    program.stateMap(refTargetsKey).set(entity, refUrl);
  } else {
    reportDiagnostic(program, {
      code: "decorator-wrong-type",
      messageId: "modelsOperations",
      format: { decoratorName: "useRef" },
      target: entity,
    });
  }
}

function getRef(program: Program, entity: Type): string | undefined {
  return program.stateMap(refTargetsKey).get(entity);
}

const oneOfKey = Symbol();
export function $oneOf(program: Program, entity: Type) {
  if (entity.kind !== "Union") {
    reportDiagnostic(program, {
      code: "decorator-wrong-type",
      format: { decorator: "oneOf", entityKind: entity.kind },
      target: entity,
    });
    return;
  }
  program.stateMap(oneOfKey).set(entity, true);
}

function getOneOf(program: Program, entity: Type): boolean {
  return program.stateMap(oneOfKey).get(entity);
}

// NOTE: These functions aren't meant to be used directly as decorators but as a
// helper functions for other decorators.  The security information given here
// will be inserted into the `security` and `securityDefinitions` sections of
// the emitted OpenAPI document.

const securityDetailsKey = Symbol();
const securityRequirementsKey = "requirements";
const securityDefinitionsKey = "definitions";

function getSecurityRequirements(program: Program) {
  const definitions = program.stateMap(securityDetailsKey);
  return definitions?.has(securityRequirementsKey) ? definitions.get(securityRequirementsKey) : [];
}

function setSecurityRequirements(program: Program, requirements: any[]) {
  program.stateMap(securityDetailsKey).set(securityRequirementsKey, requirements);
}

function getSecurityDefinitions(program: Program) {
  const definitions = program.stateMap(securityDetailsKey);
  return definitions?.has(securityDefinitionsKey) ? definitions.get(securityDefinitionsKey) : {};
}

function setSecurityDefinitions(program: Program, definitions: any) {
  program.stateMap(securityDetailsKey).set(securityDefinitionsKey, definitions);
}

export function addSecurityRequirement(
  program: Program,
  namespace: NamespaceType,
  name: string,
  scopes: string[]
): void {
  if (!checkIfServiceNamespace(program, namespace)) {
    reportDiagnostic(program, {
      code: "security-service-namespace",
      target: namespace,
    });
  }

  const req: any = {};
  req[name] = scopes;
  const requirements = getSecurityRequirements(program);
  requirements.push(req);
  setSecurityRequirements(program, requirements);
}

export function addSecurityDefinition(
  program: Program,
  namespace: NamespaceType,
  name: string,
  details: any
): void {
  if (!checkIfServiceNamespace(program, namespace)) {
    reportDiagnostic(program, {
      code: "security-service-namespace",
      target: namespace,
    });
    return;
  }

  const definitions = getSecurityDefinitions(program);
  definitions[name] = details;
  setSecurityDefinitions(program, definitions);
}

const openApiExtensions = new Map<Type, Map<string, any>>();
export function $extension(program: Program, entity: Type, extensionName: string, value: any) {
  let typeExtensions = openApiExtensions.get(entity) ?? new Map<string, any>();
  typeExtensions.set(extensionName, value);
  openApiExtensions.set(entity, typeExtensions);
}

function getExtensions(entity: Type): Map<string, any> {
  return openApiExtensions.get(entity) ?? new Map<string, any>();
}

export interface OpenAPIEmitterOptions {
  outputFile: string;
}

function createOAPIEmitter(program: Program, options: OpenAPIEmitterOptions) {
  const root: any = {
    openapi: "3.0.0",
    info: {
      title: getServiceTitle(program),
      version: getServiceVersion(program),
    },
    tags: [],
    paths: {},
    components: {
      parameters: {},
      requestBodies: {},
      responses: {},
      schemas: {},
      examples: {},
      securitySchemes: {},
    },
  };

  const host = getServiceHost(program);
  if (host) {
    root.servers = [
      {
        url: "https://" + host,
      },
    ];
  }

  // Get the service namespace string for use in name shortening
  const serviceNamespace: string | undefined = getServiceNamespaceString(program);

  let currentBasePath: string | undefined = "";
  let currentPath: any = root.paths;
  let currentEndpoint: any;

  // Keep a list of all Types encountered that need schema definitions
  const schemas = new Set<Type>();

  // Map model properties that represent shared parameters to their parameter
  // definition that will go in #/components/parameters. Inlined parameters do not go in
  // this map.
  const params = new Map<ModelTypeProperty, any>();

  // De-dupe the per-endpoint tags that will be added into the #/tags
  const tags = new Set<string>();

  return { emitOpenAPI };

  async function emitOpenAPI() {
    try {
      getAllRoutes(program).forEach(emitOperation);
      emitReferences();
      emitTags();

      // Clean up empty entries
      for (let elem of Object.keys(root.components)) {
        if (Object.keys(root.components[elem]).length === 0) {
          delete root.components[elem];
        }
      }

      if (!program.compilerOptions.noEmit && !program.hasError()) {
        // Write out the OpenAPI document to the output path
        await program.host.writeFile(
          path.resolve(options.outputFile),
          prettierOutput(JSON.stringify(root, null, 2))
        );
      }
    } catch (err) {
      if (err instanceof ErrorTypeFoundError) {
        // Return early, there must be a parse error if an ErrorType was
        // inserted into the Cadl output
        return;
      } else {
        throw err;
      }
    }
  }

  function emitOperation(operation: OperationDetails): void {
    const { path: fullPath, operation: op, groupName, verb, parameters } = operation;

    // If path contains a query string, issue msg and don't emit this endpoint
    if (fullPath.indexOf("?") > 0) {
      reportDiagnostic(program, { code: "path-query", target: op });
      return;
    }

    if (!root.paths[fullPath]) {
      root.paths[fullPath] = {};
    }

    currentPath = root.paths[fullPath];
    if (!currentPath[verb]) {
      currentPath[verb] = {};
    }
    currentEndpoint = currentPath[verb];

    if (program.stateMap(operationIdsKey).has(op)) {
      currentEndpoint.operationId = program.stateMap(operationIdsKey).get(op);
    } else {
      // Synthesize an operation ID
      currentEndpoint.operationId = (groupName.length > 0 ? `${groupName}_` : "") + op.name;
    }

    // allow operation extensions
    attachExtensions(op, currentEndpoint);
    currentEndpoint.summary = getDoc(program, op);
    currentEndpoint.parameters = [];
    currentEndpoint.responses = {};

    const currentTags = getAllTags(program, op);
    if (currentTags) {
      currentEndpoint.tags = currentTags;
      for (const tag of currentTags) {
        // Add to root tags if not already there
        tags.add(tag);
      }
    }

    emitEndpointParameters(op, op.parameters, parameters);
    emitRequestBody(op, op.parameters, parameters);
    emitResponses(op.returnType);
  }

  function emitResponses(responseType: Type) {
    if (responseType.kind === "Union") {
      for (const [i, option] of responseType.options.entries()) {
        emitResponseObject(option, i === 0 ? "200" : "default");
      }
    } else {
      emitResponseObject(responseType);
    }
  }

  function isBinaryPayload(body: Type, contentType: string) {
    return (
      body.kind === "Model" &&
      body.name === "bytes" &&
      contentType !== "application/json" &&
      contentType !== "text/plain"
    );
  }

  function emitResponseObject(responseModel: Type, statusCode: string = "200") {
<<<<<<< HEAD
    let contentType: string | undefined;
=======
    let contentType: string = "application/json";
>>>>>>> c54c5a02
    if (
      responseModel.kind === "Model" &&
      !responseModel.baseModel &&
      responseModel.properties.size === 0
    ) {
<<<<<<< HEAD
      const isBinary = responseModel.name === "bytes";
=======
      const isBinary = isBinaryPayload(responseModel, contentType);
>>>>>>> c54c5a02
      const schema = isBinary
        ? { type: "string", format: "binary" }
        : mapCadlTypeToOpenAPI(responseModel);
      if (schema) {
        currentEndpoint.responses[statusCode] = {
          description: getResponseDescription(responseModel, statusCode),
          content: {
            [isBinary ? "application/octet-stream" : "application/json"]: {
              schema: schema,
            },
          },
        };
      } else {
        currentEndpoint.responses[204] = {
          description: "No content",
        };
      }

      return;
    }

    let contentEntry: any = {};
    let headers: any = {};

    let bodyModel = responseModel;
    if (responseModel.kind === "Model") {
      for (const prop of responseModel.properties.values()) {
        if (isBody(program, prop)) {
          if (bodyModel !== responseModel) {
            reportDiagnostic(program, { code: "duplicate-body", target: responseModel });
            continue;
          }

          bodyModel = prop.type;
        }
        const type = prop.type;
        const headerName = getHeaderFieldName(program, prop);
        switch (headerName) {
          case undefined:
            break;
          case "status-code":
            if (type.kind === "Number") {
              statusCode = String(type.value);
            }
            break;
          case "content-type":
            if (type.kind === "String") {
              contentType = type.value;
            }
            break;
          default:
            headers[headerName] = getResponseHeader(prop);
            break;
        }
      }
    }

<<<<<<< HEAD
    const isBinary = bodyModel.kind === "Model" && bodyModel.name === "bytes";
    if (contentType === undefined && isBinary) {
      contentType = "application/octet-stream";
    }
=======
    const isBinary = isBinaryPayload(bodyModel, contentType);
>>>>>>> c54c5a02
    contentEntry.schema = isBinary
      ? { type: "string", format: "binary" }
      : getSchemaOrRef(bodyModel);

    const response: any = {
      description: getResponseDescription(responseModel, statusCode),
      content: {
        [contentType ?? "application/json"]: contentEntry,
      },
    };
    if (Object.keys(headers).length > 0) {
      response.headers = headers;
    }
    currentEndpoint.responses[statusCode] = response;
  }

  function getResponseDescription(responseModel: Type, statusCode: string) {
    const desc = getDoc(program, responseModel);
    if (desc) {
      return desc;
    }

    if (statusCode === "default") {
      return "An unexpected error response";
    }
    return "A successful response";
  }

  function getResponseHeader(prop: ModelTypeProperty) {
    const header: any = {};
    populateParameter(header, prop, undefined);
    delete header.in;
    delete header.name;
    delete header.required;
    return header;
  }

  function getSchemaOrRef(type: Type): any {
    const refUrl = getRef(program, type);
    if (refUrl) {
      return {
        $ref: refUrl,
      };
    }

    if (type.kind === "Model" && !type.baseModel) {
      // If this is a model that isn't derived from anything, there's a chance
      // it's a base Cadl "primitive" that corresponds directly to an OpenAPI
      // primitive. In such cases, we don't want to emit a ref and instead just
      // emit the base type directly.
      const builtIn = mapCadlTypeToOpenAPI(type);
      if (builtIn !== undefined) {
        return builtIn;
      }
    }

    if (type.kind === "String" || type.kind === "Number" || type.kind === "Boolean") {
      // For literal types, we just want to emit them directly as well.
      return mapCadlTypeToOpenAPI(type);
    }
    const name = getTypeNameForSchemaProperties(type);
    if (!isRefSafeName(name)) {
      // Schema's name is not reference-able in OpenAPI so we inline it.
      // This will usually happen with instantiated/anonymous types, but could also
      // happen if Cadl identifier uses characters that are problematic for OpenAPI.
      // Users will have to rename / alias type to have it get ref'ed.
      const schema = getSchemaForType(type);

      if (schema === undefined && isErrorType(type)) {
        // Exit early so that syntax errors are exposed.  This error will
        // be caught and handled in emitOpenAPI.
        throw new ErrorTypeFoundError();
      }

      // helps to read output and correlate to Cadl
      if (schema) {
        schema["x-cadl-name"] = name;
      }
      return schema;
    } else {
      const placeholder = {
        $ref: "#/components/schemas/" + name,
      };
      schemas.add(type);
      return placeholder;
    }
  }

  function getParamPlaceholder(parent: ModelType | undefined, property: ModelTypeProperty) {
    let spreadParam = false;

    if (property.sourceProperty) {
      // chase our sources all the way back to the first place this property
      // was defined.
      spreadParam = true;
      property = property.sourceProperty;
      while (property.sourceProperty) {
        property = property.sourceProperty;
      }
    }

    const refUrl = getRef(program, property);
    if (refUrl) {
      return {
        $ref: refUrl,
      };
    }

    if (params.has(property)) {
      return params.get(property);
    }

    const placeholder = {};
    // only parameters inherited by spreading or from interface are shared in #/parameters
    // bt: not sure about the interface part of this comment?

    if (spreadParam) {
      params.set(property, placeholder);
    }

    return placeholder;
  }

  function emitEndpointParameters(
    op: OperationType,
    parent: ModelType | undefined,
    methodParams: ModelTypeProperty[]
  ) {
    for (const param of methodParams) {
      // If param is a global parameter, just skip it
      if (params.has(param)) {
        currentEndpoint.parameters.push(params.get(param));
        continue;
      }
      const queryInfo = getQueryParamName(program, param);
      const pathInfo = getPathParamName(program, param);
      const headerInfo = getHeaderFieldName(program, param);
      // Body parameters are handled elsewhere

      if (pathInfo) {
        emitParameter(parent, param, "path");
      } else if (queryInfo) {
        emitParameter(parent, param, "query");
      } else if (headerInfo) {
        if (headerInfo !== "content-type") {
          emitParameter(parent, param, "header");
        }
      }
    }
  }

  function emitRequestBody(
    op: OperationType,
    parent: ModelType | undefined,
    methodParams: ModelTypeProperty[]
  ) {
    const bodyParams = methodParams.filter((p) => isBody(program, p));
    if (bodyParams.length === 0) {
      return;
    }
    if (bodyParams.length > 1) {
      reportDiagnostic(program, { code: "duplicate-body", target: op });
    }
    const bodyParam = bodyParams[0];
    const bodyType = bodyParam.type;
<<<<<<< HEAD
    const isBinary = bodyType.kind === "Model" && bodyType.name === "bytes";
    const bodySchema = isBinary ? { type: "string", format: "binary" } : getSchemaOrRef(bodyType);
=======
>>>>>>> c54c5a02

    const requestBody: any = {
      description: getDoc(program, bodyParam),
      content: {},
    };

    const contentTypeParam = methodParams.find(
      (p) => getHeaderFieldName(program, p) === "content-type"
    );
    const contentTypes = contentTypeParam
      ? getContentTypes(contentTypeParam)
      : [isBinary ? "application/octet-stream" : "application/json"];
    for (let contentType of contentTypes) {
      const isBinary = isBinaryPayload(bodyType, contentType);
      const bodySchema = isBinary ? { type: "string", format: "binary" } : getSchemaOrRef(bodyType);
      const contentEntry: any = {
        schema: bodySchema,
      };
      requestBody.content[contentType] = contentEntry;
    }

    currentEndpoint.requestBody = requestBody;
  }

  function getContentTypes(param: ModelTypeProperty): string[] {
    if (param.type.kind === "String") {
      return [param.type.value];
    } else if (param.type.kind === "Union") {
      const contentTypes = [];
      for (const option of param.type.options) {
        if (option.kind === "String") {
          contentTypes.push(option.value);
        } else {
          reportDiagnostic(program, {
            code: "content-type-string",
            messageId: "unionOfString",
            target: param,
          });
          continue;
        }
      }

      return contentTypes;
    }

    reportDiagnostic(program, { code: "content-type-string", target: param });

    return [];
  }

  function getModelTypeIfNullable(type: Type): ModelType | undefined {
    if (type.kind === "Model") {
      return type;
    } else if (type.kind === "Union") {
      // Remove all `null` types and make sure there's a single model type
      const nonNulls = type.options.filter((o) => !isNullType(o));
      if (nonNulls.every((t) => t.kind === "Model")) {
        return nonNulls.length === 1 ? (nonNulls[0] as ModelType) : undefined;
      }
    }

    return undefined;
  }

  function emitParameter(parent: ModelType | undefined, param: ModelTypeProperty, kind: string) {
    const ph = getParamPlaceholder(parent, param);
    currentEndpoint.parameters.push(ph);

    // If the parameter already has a $ref, don't bother populating it
    if (!("$ref" in ph)) {
      populateParameter(ph, param, kind);
    }
  }

  function populateParameter(ph: any, param: ModelTypeProperty, kind: string | undefined) {
    ph.name = param.name;
    ph.in = kind;
    ph.required = !param.optional;
    ph.description = getDoc(program, param);

    // Apply decorators to the schema for the parameter.
    let schema = applyIntrinsicDecorators(param, getSchemaForType(param.type));
    if (param.type.kind === "Array") {
      schema.items = getSchemaForType(param.type.elementType);
    }
    if (param.default) {
      schema.default = getDefaultValue(param.default);
    }
    attachExtensions(param, ph);
    ph.schema = schema;
  }

  function emitReferences() {
    for (const [property, param] of params) {
      const key = getParameterKey(property, param);

      root.components.parameters[key] = { ...param };

      for (const key of Object.keys(param)) {
        delete param[key];
      }

      param["$ref"] = "#/components/parameters/" + key;
    }

    for (const type of schemas) {
      const name = getTypeNameForSchemaProperties(type);
      const schemaForType = getSchemaForType(type);
      if (schemaForType) {
        root.components.schemas[name] = schemaForType;
      }
    }
  }

  function emitTags() {
    for (const tag of tags) {
      root.tags.push({ name: tag });
    }
  }

  function getParameterKey(property: ModelTypeProperty, param: any) {
    const parent = program.checker!.getTypeForNode(property.node.parent!) as ModelType;
    let key = program.checker!.getTypeName(parent);
    if (parent.properties.size > 1) {
      key += `.${property.name}`;
    }

    // Try to shorten the type name to exclude the top-level service namespace
    let baseKey = getRefSafeName(key);
    if (serviceNamespace && key.startsWith(serviceNamespace)) {
      baseKey = key.substring(serviceNamespace.length + 1);

      // If no parameter exists with the shortened name, use it, otherwise use the fully-qualified name
      if (root.components.parameters[baseKey] === undefined) {
        key = baseKey;
      }
    }

    return key;
  }

  function getSchemaForType(type: Type) {
    const builtinType = mapCadlTypeToOpenAPI(type);
    if (builtinType !== undefined) return builtinType;

    if (type.kind === "Array") {
      return getSchemaForArray(type);
    } else if (type.kind === "Model") {
      return getSchemaForModel(type);
    } else if (type.kind === "Union") {
      return getSchemaForUnion(type);
    } else if (type.kind === "UnionVariant") {
      return getSchemaForUnionVariant(type);
    } else if (type.kind === "Enum") {
      return getSchemaForEnum(type);
    }

    reportDiagnostic(program, {
      code: "invalid-schema",
      format: { type: type.kind },
      target: type,
    });
    return undefined;
  }

  function getSchemaForEnum(e: EnumType) {
    const values = [];
    if (e.members.length == 0) {
      reportUnsupportedUnion("empty");
      return undefined;
    }
    const type = enumMemberType(e.members[0]);
    for (const option of e.members) {
      if (type !== enumMemberType(option)) {
        reportUnsupportedUnion();
        continue;
      }

      values.push(option.value ? option.value : option.name);
    }

    const schema: any = { type, description: getDoc(program, e) };
    if (values.length > 0) {
      schema.enum = values;
    }

    return schema;
    function enumMemberType(member: EnumMemberType) {
      if (!member.value || typeof member.value === "string") return "string";
      return "number";
    }

    function reportUnsupportedUnion(messageId: "default" | "empty" = "default") {
      reportDiagnostic(program, { code: "union-unsupported", messageId, target: e });
    }
  }

  function getSchemaForUnion(union: UnionType) {
    let type: string;
    const nonNullOptions = union.options.filter((t) => !isNullType(t));
    const nullable = union.options.length != nonNullOptions.length;
    if (nonNullOptions.length === 0) {
      reportDiagnostic(program, { code: "union-null", target: union });
      return {};
    }

    const kind = nonNullOptions[0].kind;
    switch (kind) {
      case "String":
        type = "string";
        break;
      case "Number":
        type = "number";
        break;
      case "Boolean":
        type = "boolean";
        break;
      case "Model":
        type = "model";
        break;
      case "UnionVariant":
        type = "model";
        break;
      default:
        reportUnsupportedUnion();
        return {};
    }

    if (type === "model") {
      if (nonNullOptions.length === 1) {
        // Get the schema for the model type
        const schema: any = getSchemaForType(nonNullOptions[0]);
        if (nullable) {
          schema["nullable"] = true;
        }

        return schema;
      } else {
        const variants = nonNullOptions.map((s) => getSchemaOrRef(s));
        const ofType = getOneOf(program, union) ? "oneOf" : "anyOf";
        const schema: any = { [ofType]: nonNullOptions.map((s) => getSchemaOrRef(s)) };
        return schema;
      }
    }

    const values = [];
    for (const option of nonNullOptions) {
      if (option.kind != kind) {
        reportUnsupportedUnion();
      }

      // We already know it's not a model type
      values.push((option as any).value);
    }

    const schema: any = { type };
    if (values.length > 0) {
      schema.enum = values;
    }
    if (nullable) {
      schema["nullable"] = true;
    }

    return schema;

    function reportUnsupportedUnion() {
      reportDiagnostic(program, { code: "union-unsupported", target: union });
    }
  }

  function getSchemaForUnionVariant(variant: UnionTypeVariant) {
    const schema: any = getSchemaForType(variant.type);
    return schema;
  }

  function getSchemaForArray(array: ArrayType) {
    const target = array.elementType;

    return {
      type: "array",
      items: getSchemaOrRef(target),
    };
  }

  function isNullType(type: Type): boolean {
    return type.kind === "Model" && type.name === "null" && isIntrinsic(program, type);
  }

  function getDefaultValue(type: Type): any {
    switch (type.kind) {
      case "String":
        return type.value;
      case "Number":
        return type.value;
      case "Boolean":
        return type.value;
      case "Tuple":
        return type.values.map(getDefaultValue);
      default:
        reportDiagnostic(program, {
          code: "invalid-default",
          format: { type: type.kind },
          target: type,
        });
    }
  }

  function getSchemaForModel(model: ModelType) {
    let modelSchema: any = {
      type: "object",
      properties: {},
      description: getDoc(program, model),
    };

    const discriminator = getDiscriminator(program, model);
    if (discriminator) {
      const childModels = findChildModels(program, model);

      if (!validateDiscriminator(discriminator, childModels)) {
        // appropriate diagnostic is generated with the validate function
        return {};
      }

      // getSchemaOrRef on all children to push them into components.schemas
      for (let child of childModels) {
        getSchemaOrRef(child);
      }

      const mapping = getDiscriminatorMapping(discriminator, childModels);
      if (mapping) {
        discriminator.mapping = mapping;
      }

      modelSchema.discriminator = discriminator;
    }

    for (const [name, prop] of model.properties) {
      if (!isSchemaProperty(prop)) {
        continue;
      }

      const description = getDoc(program, prop);
      if (!prop.optional) {
        if (!modelSchema.required) {
          modelSchema.required = [];
        }
        modelSchema.required.push(name);
      }

      // Apply decorators on the property to the type's schema
      modelSchema.properties[name] = applyIntrinsicDecorators(prop, getSchemaOrRef(prop.type));
      if (description) {
        modelSchema.properties[name].description = description;
      }

      if (prop.default) {
        modelSchema.properties[name].default = getDefaultValue(prop.default);
      }

      // Should the property be marked as readOnly?
      const vis = getVisibility(program, prop);
      if (vis && vis.includes("read") && vis.length == 1) {
        modelSchema.properties[name].readOnly = true;
      }

      // Attach any additional OpenAPI extensions
      attachExtensions(prop, modelSchema.properties[name]);
    }

    // Special case: if a model type extends a single *templated* base type and
    // has no properties of its own, absorb the definition of the base model
    // into this schema definition.  The assumption here is that any model type
    // defined like this is just meant to rename the underlying instance of a
    // templated type.
    if (
      model.baseModel &&
      model.baseModel.templateArguments &&
      model.baseModel.templateArguments.length > 0 &&
      Object.keys(modelSchema.properties).length === 0
    ) {
      // Take the base model schema but carry across the documentation property
      // that we set before
      const baseSchema = getSchemaForType(model.baseModel);
      modelSchema = {
        ...baseSchema,
        description: modelSchema.description,
      };
    } else if (model.baseModel) {
      modelSchema.allOf = [getSchemaOrRef(model.baseModel)];
    }

    // Attach any OpenAPI extensions
    attachExtensions(model, modelSchema);
    return modelSchema;
  }

  function attachExtensions(type: Type, emitObject: any) {
    // Attach any OpenAPI extensions
    const extensions = getExtensions(type);
    if (extensions) {
      for (const key of extensions.keys()) {
        emitObject[key] = extensions.get(key);
      }
    }
  }

  function validateDiscriminator(discriminator: any, childModels: ModelType[]): boolean {
    const { propertyName } = discriminator;
    var retVals = childModels.map((t) => {
      const prop = getProperty(t, propertyName);
      if (!prop) {
        reportDiagnostic(program, { code: "discriminator", messageId: "missing", target: t });
        return false;
      }
      var retval = true;
      if (!isOasString(prop.type)) {
        reportDiagnostic(program, { code: "discriminator", messageId: "type", target: prop });
        retval = false;
      }
      if (prop.optional) {
        reportDiagnostic(program, { code: "discriminator", messageId: "required", target: prop });
        retval = false;
      }
      return retval;
    });
    // Map of discriminator value to the model in which it is declared
    const discriminatorValues = new Map<string, string>();
    for (let t of childModels) {
      // Get the discriminator property directly in the child model
      const prop = t.properties?.get(propertyName);
      // Issue warning diagnostic if discriminator property missing or is not a string literal
      if (!prop || !isStringLiteral(prop.type)) {
        reportDiagnostic(program, {
          code: "discriminator-value",
          messageId: "literal",
          target: prop || t,
        });
      }
      if (prop) {
        const vals = getStringValues(prop.type);
        vals.forEach((val) => {
          if (discriminatorValues.has(val)) {
            reportDiagnostic(program, {
              code: "discriminator",
              messageId: "duplicate",
              format: { val: val, model1: discriminatorValues.get(val)!, model2: t.name },
              target: prop,
            });
            retVals.push(false);
          } else {
            discriminatorValues.set(val, t.name);
          }
        });
      }
    }
    return retVals.every((v) => v);
  }

  function getDiscriminatorMapping(discriminator: any, childModels: ModelType[]) {
    const { propertyName } = discriminator;
    const getMapping = (t: ModelType): any => {
      const prop = t.properties?.get(propertyName);
      if (prop) {
        return getStringValues(prop.type).flatMap((v) => [{ [v]: getSchemaOrRef(t).$ref }]);
      }
      return undefined;
    };
    var mappings = childModels.flatMap(getMapping).filter((v) => v); // only defined values
    return mappings.length > 0 ? mappings.reduce((a, s) => ({ ...a, ...s }), {}) : undefined;
  }

  // An openapi "string" can be defined in several different ways in Cadl
  function isOasString(type: Type): boolean {
    if (type.kind === "String") {
      // A string literal
      return true;
    } else if (type.kind === "Model" && type.name === "string") {
      // string type
      return true;
    } else if (type.kind === "Union") {
      // A union where all variants are an OasString
      return type.options.every((o) => isOasString(o));
    }
    return false;
  }

  function isStringLiteral(type: Type): boolean {
    return (
      type.kind === "String" ||
      (type.kind === "Union" && type.options.every((o) => o.kind === "String"))
    );
  }

  // Return any string literal values for type
  function getStringValues(type: Type): string[] {
    if (type.kind === "String") {
      return [type.value];
    } else if (type.kind === "Union") {
      return type.options.flatMap(getStringValues).filter((v) => v);
    }
    return [];
  }

  /**
   * A "schema property" here is a property that is emitted to OpenAPI schema.
   *
   * Headers, parameters, status codes are not schema properties even they are
   * represented as properties in Cadl.
   */
  function isSchemaProperty(property: ModelTypeProperty) {
    const headerInfo = getHeaderFieldName(program, property);
    const queryInfo = getQueryParamName(program, property);
    const pathInfo = getPathParamName(program, property);
    return !(headerInfo || queryInfo || pathInfo);
  }

  function getTypeNameForSchemaProperties(type: Type) {
    // Try to shorten the type name to exclude the top-level service namespace
    let typeName = program!.checker!.getTypeName(type).replace(/<([\w\.]+)>/, "_$1");

    if (isRefSafeName(typeName)) {
      if (serviceNamespace) {
        typeName = typeName.replace(RegExp(serviceNamespace + "\\.", "g"), "");
      }
      // exclude the Cadl namespace in type names
      typeName = typeName.replace(/($|_)(Cadl\.)/g, "$1");
    }

    return typeName;
  }

  function hasSchemaProperties(properties: Map<string, ModelTypeProperty>) {
    for (const property of properties.values()) {
      if (isSchemaProperty(property)) {
        return true;
      }
    }
    return false;
  }

  function applyIntrinsicDecorators(cadlType: Type, target: any): any {
    const pattern = getFormat(program, cadlType);
    if (isStringType(program, cadlType) && !target.pattern && pattern) {
      target = {
        ...target,
        pattern,
      };
    }

    const minLength = getMinLength(program, cadlType);
    if (isStringType(program, cadlType) && !target.minLength && minLength !== undefined) {
      target = {
        ...target,
        minLength,
      };
    }

    const maxLength = getMaxLength(program, cadlType);
    if (isStringType(program, cadlType) && !target.maxLength && maxLength !== undefined) {
      target = {
        ...target,
        maxLength,
      };
    }

    const minValue = getMinValue(program, cadlType);
    if (isNumericType(program, cadlType) && !target.minimum && minValue !== undefined) {
      target = {
        ...target,
        minimum: minValue,
      };
    }

    const maxValue = getMaxValue(program, cadlType);
    if (isNumericType(program, cadlType) && !target.maximum && maxValue !== undefined) {
      target = {
        ...target,
        maximum: maxValue,
      };
    }

    if (isSecret(program, cadlType)) {
      target = {
        ...target,
        format: "password",
      };
    }

    return target;
  }

  // Map an Cadl type to an OA schema. Returns undefined when the resulting
  // OA schema is just a regular object schema.
  function mapCadlTypeToOpenAPI(cadlType: Type): any {
    switch (cadlType.kind) {
      case "Number":
        return { type: "number", enum: [cadlType.value] };
      case "String":
        return { type: "string", enum: [cadlType.value] };
      case "Boolean":
        return { type: "boolean", enum: [cadlType.value] };
      case "Model":
        switch (cadlType.name) {
          case "bytes":
            return { type: "string", format: "byte" };
          case "int8":
            return applyIntrinsicDecorators(cadlType, { type: "integer", format: "int8" });
          case "int16":
            return applyIntrinsicDecorators(cadlType, { type: "integer", format: "int16" });
          case "int32":
            return applyIntrinsicDecorators(cadlType, { type: "integer", format: "int32" });
          case "int64":
            return applyIntrinsicDecorators(cadlType, { type: "integer", format: "int64" });
          case "safeint":
            return applyIntrinsicDecorators(cadlType, { type: "integer", format: "int64" });
          case "uint8":
            return applyIntrinsicDecorators(cadlType, { type: "integer", format: "uint8" });
          case "uint16":
            return applyIntrinsicDecorators(cadlType, { type: "integer", format: "uint16" });
          case "uint32":
            return applyIntrinsicDecorators(cadlType, { type: "integer", format: "uint32" });
          case "uint64":
            return applyIntrinsicDecorators(cadlType, { type: "integer", format: "uint64" });
          case "float64":
            return applyIntrinsicDecorators(cadlType, { type: "number", format: "double" });
          case "float32":
            return applyIntrinsicDecorators(cadlType, { type: "number", format: "float" });
          case "string":
            return applyIntrinsicDecorators(cadlType, { type: "string" });
          case "boolean":
            return { type: "boolean" };
          case "plainDate":
            return { type: "string", format: "date" };
          case "zonedDateTime":
            return { type: "string", format: "date-time" };
          case "plainTime":
            return { type: "string", format: "time" };
          case "duration":
            return { type: "string", format: "duration" };
          case "Map":
            // We assert on valType because Map types always have a type
            const valType = cadlType.properties.get("v");
            return {
              type: "object",
              additionalProperties: getSchemaOrRef(valType!.type),
            };
        }
    }
    // The base model doesn't correspond to a primitive OA type, but it could
    // derive from one. Let's check.
    if (cadlType.kind === "Model" && cadlType.baseModel) {
      const baseSchema = mapCadlTypeToOpenAPI(cadlType.baseModel);
      if (baseSchema) {
        return applyIntrinsicDecorators(cadlType, baseSchema);
      }
    }
  }
}

function isRefSafeName(name: string) {
  return /^[A-Za-z0-9-_.]+$/.test(name);
}

function getRefSafeName(name: string) {
  return name.replace(/^[A-Za-z0-9-_.]/g, "_");
}

function prettierOutput(output: string) {
  return output + "\n";
}

class ErrorTypeFoundError extends Error {
  constructor() {
    super("Error type found in evaluated Cadl output");
  }
}<|MERGE_RESOLUTION|>--- conflicted
+++ resolved
@@ -338,21 +338,13 @@
   }
 
   function emitResponseObject(responseModel: Type, statusCode: string = "200") {
-<<<<<<< HEAD
-    let contentType: string | undefined;
-=======
     let contentType: string = "application/json";
->>>>>>> c54c5a02
     if (
       responseModel.kind === "Model" &&
       !responseModel.baseModel &&
       responseModel.properties.size === 0
     ) {
-<<<<<<< HEAD
-      const isBinary = responseModel.name === "bytes";
-=======
       const isBinary = isBinaryPayload(responseModel, contentType);
->>>>>>> c54c5a02
       const schema = isBinary
         ? { type: "string", format: "binary" }
         : mapCadlTypeToOpenAPI(responseModel);
@@ -360,7 +352,7 @@
         currentEndpoint.responses[statusCode] = {
           description: getResponseDescription(responseModel, statusCode),
           content: {
-            [isBinary ? "application/octet-stream" : "application/json"]: {
+            [contentType]: {
               schema: schema,
             },
           },
@@ -410,14 +402,7 @@
       }
     }
 
-<<<<<<< HEAD
-    const isBinary = bodyModel.kind === "Model" && bodyModel.name === "bytes";
-    if (contentType === undefined && isBinary) {
-      contentType = "application/octet-stream";
-    }
-=======
     const isBinary = isBinaryPayload(bodyModel, contentType);
->>>>>>> c54c5a02
     contentEntry.schema = isBinary
       ? { type: "string", format: "binary" }
       : getSchemaOrRef(bodyModel);
@@ -583,11 +568,6 @@
     }
     const bodyParam = bodyParams[0];
     const bodyType = bodyParam.type;
-<<<<<<< HEAD
-    const isBinary = bodyType.kind === "Model" && bodyType.name === "bytes";
-    const bodySchema = isBinary ? { type: "string", format: "binary" } : getSchemaOrRef(bodyType);
-=======
->>>>>>> c54c5a02
 
     const requestBody: any = {
       description: getDoc(program, bodyParam),
@@ -599,7 +579,7 @@
     );
     const contentTypes = contentTypeParam
       ? getContentTypes(contentTypeParam)
-      : [isBinary ? "application/octet-stream" : "application/json"];
+      : ["application/json"];
     for (let contentType of contentTypes) {
       const isBinary = isBinaryPayload(bodyType, contentType);
       const bodySchema = isBinary ? { type: "string", format: "binary" } : getSchemaOrRef(bodyType);
