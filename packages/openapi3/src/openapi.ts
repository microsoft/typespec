import {
  ArrayType,
  checkIfServiceNamespace,
  EnumMemberType,
  EnumType,
  findChildModels,
  getAllTags,
  getDoc,
  getMaxLength,
  getMaxValue,
  getMinLength,
  getMinValue,
  getPattern,
  getProperty,
  getServiceHost,
  getServiceNamespaceString,
  getServiceTitle,
  getServiceVersion,
  getVisibility,
  isErrorType,
  isIntrinsic,
  isNumericType,
  isSecret,
  isStringType,
  ModelType,
  ModelTypeProperty,
  NamespaceType,
  OperationType,
  Program,
  resolvePath,
  Type,
  UnionType,
  UnionTypeVariant,
} from "@cadl-lang/compiler";
<<<<<<< HEAD
import {
  getAllRoutes,
  getDiscriminator,
  http,
  HttpOperationParameter,
  HttpOperationParameters,
  OperationDetails,
} from "@cadl-lang/rest";
import * as path from "path";
=======
import { getAllRoutes, getDiscriminator, http, OperationDetails } from "@cadl-lang/rest";
>>>>>>> 5a0383c2
import { reportDiagnostic } from "./lib.js";

const { getHeaderFieldName, getPathParamName, getQueryParamName, isBody, isStatusCode } = http;

export async function $onBuild(p: Program) {
  const options: OpenAPIEmitterOptions = {
    outputFile: p.compilerOptions.swaggerOutputFile || resolvePath("./openapi.json"),
  };

  const emitter = createOAPIEmitter(p, options);
  await emitter.emitOpenAPI();
}

const operationIdsKey = Symbol();
export function $operationId(program: Program, entity: Type, opId: string) {
  if (entity.kind !== "Operation") {
    reportDiagnostic(program, {
      code: "decorator-wrong-type",
      format: { decorator: "operationId", entityKind: entity.kind },
      target: entity,
    });
    return;
  }
  program.stateMap(operationIdsKey).set(entity, opId);
}

const pageableOperationsKey = Symbol();
export function $pageable(program: Program, entity: Type, nextLinkName: string = "nextLink") {
  if (entity.kind !== "Operation") {
    reportDiagnostic(program, {
      code: "decorator-wrong-type",
      format: { decorator: "pageable", entityKind: entity.kind },
      target: entity,
    });
    return;
  }
  program.stateMap(pageableOperationsKey).set(entity, nextLinkName);
}

function getPageable(program: Program, entity: Type): string | undefined {
  return program.stateMap(pageableOperationsKey).get(entity);
}

const refTargetsKey = Symbol();

export function $useRef(program: Program, entity: Type, refUrl: string): void {
  if (entity.kind === "Model" || entity.kind === "ModelProperty") {
    program.stateMap(refTargetsKey).set(entity, refUrl);
  } else {
    reportDiagnostic(program, {
      code: "decorator-wrong-type",
      messageId: "modelsOperations",
      format: { decoratorName: "useRef" },
      target: entity,
    });
  }
}

function getRef(program: Program, entity: Type): string | undefined {
  return program.stateMap(refTargetsKey).get(entity);
}

const oneOfKey = Symbol();
export function $oneOf(program: Program, entity: Type) {
  if (entity.kind !== "Union") {
    reportDiagnostic(program, {
      code: "decorator-wrong-type",
      format: { decorator: "oneOf", entityKind: entity.kind },
      target: entity,
    });
    return;
  }
  program.stateMap(oneOfKey).set(entity, true);
}

function getOneOf(program: Program, entity: Type): boolean {
  return program.stateMap(oneOfKey).get(entity);
}

// NOTE: These functions aren't meant to be used directly as decorators but as a
// helper functions for other decorators.  The security information given here
// will be inserted into the `security` and `securityDefinitions` sections of
// the emitted OpenAPI document.

const securityDetailsKey = Symbol();
const securityRequirementsKey = "requirements";
const securityDefinitionsKey = "definitions";

function getSecurityRequirements(program: Program) {
  const definitions = program.stateMap(securityDetailsKey);
  return definitions?.has(securityRequirementsKey) ? definitions.get(securityRequirementsKey) : [];
}

function setSecurityRequirements(program: Program, requirements: any[]) {
  program.stateMap(securityDetailsKey).set(securityRequirementsKey, requirements);
}

function getSecurityDefinitions(program: Program) {
  const definitions = program.stateMap(securityDetailsKey);
  return definitions?.has(securityDefinitionsKey) ? definitions.get(securityDefinitionsKey) : {};
}

function setSecurityDefinitions(program: Program, definitions: any) {
  program.stateMap(securityDetailsKey).set(securityDefinitionsKey, definitions);
}

export function addSecurityRequirement(
  program: Program,
  namespace: NamespaceType,
  name: string,
  scopes: string[]
): void {
  if (!checkIfServiceNamespace(program, namespace)) {
    reportDiagnostic(program, {
      code: "security-service-namespace",
      target: namespace,
    });
  }

  const req: any = {};
  req[name] = scopes;
  const requirements = getSecurityRequirements(program);
  requirements.push(req);
  setSecurityRequirements(program, requirements);
}

export function addSecurityDefinition(
  program: Program,
  namespace: NamespaceType,
  name: string,
  details: any
): void {
  if (!checkIfServiceNamespace(program, namespace)) {
    reportDiagnostic(program, {
      code: "security-service-namespace",
      target: namespace,
    });
    return;
  }

  const definitions = getSecurityDefinitions(program);
  definitions[name] = details;
  setSecurityDefinitions(program, definitions);
}

const openApiExtensions = new Map<Type, Map<string, any>>();
export function $extension(program: Program, entity: Type, extensionName: string, value: any) {
  let typeExtensions = openApiExtensions.get(entity) ?? new Map<string, any>();
  typeExtensions.set(extensionName, value);
  openApiExtensions.set(entity, typeExtensions);
}

function getExtensions(entity: Type): Map<string, any> {
  return openApiExtensions.get(entity) ?? new Map<string, any>();
}

export interface OpenAPIEmitterOptions {
  outputFile: string;
}

function createOAPIEmitter(program: Program, options: OpenAPIEmitterOptions) {
  const root: any = {
    openapi: "3.0.0",
    info: {
      title: getServiceTitle(program),
      version: getServiceVersion(program),
    },
    tags: [],
    paths: {},
    components: {
      parameters: {},
      requestBodies: {},
      responses: {},
      schemas: {},
      examples: {},
      securitySchemes: {},
    },
  };

  const host = getServiceHost(program);
  if (host) {
    root.servers = [
      {
        url: "https://" + host,
      },
    ];
  }

  // Get the service namespace string for use in name shortening
  const serviceNamespace: string | undefined = getServiceNamespaceString(program);

  let currentBasePath: string | undefined = "";
  let currentPath: any = root.paths;
  let currentEndpoint: any;

  // Keep a list of all Types encountered that need schema definitions
  const schemas = new Set<Type>();

  // Map model properties that represent shared parameters to their parameter
  // definition that will go in #/components/parameters. Inlined parameters do not go in
  // this map.
  const params = new Map<ModelTypeProperty, any>();

  // De-dupe the per-endpoint tags that will be added into the #/tags
  const tags = new Set<string>();

  return { emitOpenAPI };

  async function emitOpenAPI() {
    try {
      getAllRoutes(program).forEach(emitOperation);
      emitReferences();
      emitTags();

      // Clean up empty entries
      for (let elem of Object.keys(root.components)) {
        if (Object.keys(root.components[elem]).length === 0) {
          delete root.components[elem];
        }
      }

      if (!program.compilerOptions.noEmit && !program.hasError()) {
        // Write out the OpenAPI document to the output path
        await program.host.writeFile(
          resolvePath(options.outputFile),
          prettierOutput(JSON.stringify(root, null, 2))
        );
      }
    } catch (err) {
      if (err instanceof ErrorTypeFoundError) {
        // Return early, there must be a parse error if an ErrorType was
        // inserted into the Cadl output
        return;
      } else {
        throw err;
      }
    }
  }

  function emitOperation(operation: OperationDetails): void {
    const { path: fullPath, operation: op, groupName, verb, parameters } = operation;

    // If path contains a query string, issue msg and don't emit this endpoint
    if (fullPath.indexOf("?") > 0) {
      reportDiagnostic(program, { code: "path-query", target: op });
      return;
    }

    if (!root.paths[fullPath]) {
      root.paths[fullPath] = {};
    }

    currentPath = root.paths[fullPath];
    if (!currentPath[verb]) {
      currentPath[verb] = {};
    }
    currentEndpoint = currentPath[verb];

    if (program.stateMap(operationIdsKey).has(op)) {
      currentEndpoint.operationId = program.stateMap(operationIdsKey).get(op);
    } else {
      // Synthesize an operation ID
      currentEndpoint.operationId = (groupName.length > 0 ? `${groupName}_` : "") + op.name;
    }

    // allow operation extensions
    attachExtensions(op, currentEndpoint);
    currentEndpoint.summary = getDoc(program, op);
    currentEndpoint.parameters = [];
    currentEndpoint.responses = {};

    const currentTags = getAllTags(program, op);
    if (currentTags) {
      currentEndpoint.tags = currentTags;
      for (const tag of currentTags) {
        // Add to root tags if not already there
        tags.add(tag);
      }
    }

    emitEndpointParameters(op, op.parameters, parameters.parameters);
    emitRequestBody(op, op.parameters, parameters);
    emitResponses(op.returnType);
  }

  function emitResponses(responseType: Type) {
    if (responseType.kind === "Union") {
      for (const [i, option] of responseType.options.entries()) {
        emitResponseObject(option);
      }
    } else {
      emitResponseObject(responseType);
    }
  }

  function isBinaryPayload(body: Type, contentType: string) {
    return (
      body.kind === "Model" &&
      body.name === "bytes" &&
      contentType !== "application/json" &&
      contentType !== "text/plain"
    );
  }

  function emitResponseObject(responseModel: Type) {
    let statusCode = undefined;
    let contentType = "application/json";
    if (
      responseModel.kind === "Model" &&
      !responseModel.baseModel &&
      responseModel.properties.size === 0
    ) {
      const isBinary = isBinaryPayload(responseModel, contentType);
      const schema = isBinary
        ? { type: "string", format: "binary" }
        : mapCadlTypeToOpenAPI(responseModel);
      if (schema) {
        currentEndpoint.responses["200"] = {
          description: getResponseDescription(responseModel, "200"),
          content: {
            [contentType]: {
              schema: schema,
            },
          },
        };
      } else {
        currentEndpoint.responses["204"] = {
          description: "No content",
        };
      }

      return;
    }

    let contentEntry: any = {};
    let headers: any = {};

    let bodyModel = responseModel;
    if (responseModel.kind === "Model") {
      for (const prop of responseModel.properties.values()) {
        if (isBody(program, prop)) {
          if (bodyModel !== responseModel) {
            reportDiagnostic(program, { code: "duplicate-body", target: responseModel });
            continue;
          }

          bodyModel = prop.type;
        }
        if (isStatusCode(program, prop)) {
          if (statusCode) {
            reportDiagnostic(program, { code: "duplicate-status-code", target: responseModel });
            continue;
          }
          if (prop.type.kind === "Number") {
            statusCode = String(prop.type.value);
          } else if (prop.type.kind === "String") {
            statusCode = prop.type.value;
          }
        }
        const type = prop.type;
        const headerName = getHeaderFieldName(program, prop);
        switch (headerName) {
          case undefined:
            break;
          case "content-type":
            if (type.kind === "String") {
              contentType = type.value;
            }
            break;
          default:
            headers[headerName] = getResponseHeader(prop);
            break;
        }
      }
    }

    const isBinary = isBinaryPayload(bodyModel, contentType);
    contentEntry.schema = isBinary
      ? { type: "string", format: "binary" }
      : getSchemaOrRef(bodyModel);

    // If no status code was defined in the response model, use 200.
    statusCode ??= "200";

    const response: any = {
      description: getResponseDescription(responseModel, statusCode),
      content: {
        [contentType ?? "application/json"]: contentEntry,
      },
    };
    if (Object.keys(headers).length > 0) {
      response.headers = headers;
    }
    currentEndpoint.responses[statusCode] = response;
  }

  function getResponseDescription(responseModel: Type, statusCode: string) {
    const desc = getDoc(program, responseModel);
    if (desc) {
      return desc;
    }

    if (statusCode === "default") {
      return "An unexpected error response";
    }
    return "A successful response";
  }

  function getResponseHeader(prop: ModelTypeProperty) {
    const header: any = {};
    populateParameter(header, prop, undefined);
    delete header.in;
    delete header.name;
    delete header.required;
    return header;
  }

  function getSchemaOrRef(type: Type): any {
    const refUrl = getRef(program, type);
    if (refUrl) {
      return {
        $ref: refUrl,
      };
    }

    if (type.kind === "Model" && !type.baseModel) {
      // If this is a model that isn't derived from anything, there's a chance
      // it's a base Cadl "primitive" that corresponds directly to an OpenAPI
      // primitive. In such cases, we don't want to emit a ref and instead just
      // emit the base type directly.
      const builtIn = mapCadlTypeToOpenAPI(type);
      if (builtIn !== undefined) {
        return builtIn;
      }
    }

    if (type.kind === "String" || type.kind === "Number" || type.kind === "Boolean") {
      // For literal types, we just want to emit them directly as well.
      return mapCadlTypeToOpenAPI(type);
    }
    const name = getTypeNameForSchemaProperties(type);
    if (!isRefSafeName(name)) {
      // Schema's name is not reference-able in OpenAPI so we inline it.
      // This will usually happen with instantiated/anonymous types, but could also
      // happen if Cadl identifier uses characters that are problematic for OpenAPI.
      // Users will have to rename / alias type to have it get ref'ed.
      const schema = getSchemaForType(type);

      if (schema === undefined && isErrorType(type)) {
        // Exit early so that syntax errors are exposed.  This error will
        // be caught and handled in emitOpenAPI.
        throw new ErrorTypeFoundError();
      }

      // helps to read output and correlate to Cadl
      if (schema) {
        schema["x-cadl-name"] = name;
      }
      return schema;
    } else {
      const placeholder = {
        $ref: "#/components/schemas/" + name,
      };
      schemas.add(type);
      return placeholder;
    }
  }

  function getParamPlaceholder(parent: ModelType | undefined, property: ModelTypeProperty) {
    let spreadParam = false;

    if (property.sourceProperty) {
      // chase our sources all the way back to the first place this property
      // was defined.
      spreadParam = true;
      property = property.sourceProperty;
      while (property.sourceProperty) {
        property = property.sourceProperty;
      }
    }

    const refUrl = getRef(program, property);
    if (refUrl) {
      return {
        $ref: refUrl,
      };
    }

    if (params.has(property)) {
      return params.get(property);
    }

    const placeholder = {};
    // only parameters inherited by spreading or from interface are shared in #/parameters
    // bt: not sure about the interface part of this comment?

    if (spreadParam) {
      params.set(property, placeholder);
    }

    return placeholder;
  }

  function emitEndpointParameters(
    op: OperationType,
    parent: ModelType | undefined,
    parameters: HttpOperationParameter[]
  ) {
    for (const { type, name, param } of parameters) {
      // If param is a global parameter, just skip it
      if (params.has(param)) {
        currentEndpoint.parameters.push(params.get(param));
        continue;
      }

      switch (type) {
        case "path":
          emitParameter(parent, param, "path");
          break;
        case "query":
          emitParameter(parent, param, "query");
          break;
        case "header":
          if (name !== "content-type") {
            emitParameter(parent, param, "header");
          }
          break;
      }
    }
  }

  function emitRequestBody(
    op: OperationType,
    parent: ModelType | undefined,
    parameters: HttpOperationParameters
  ) {
    if (parameters.body === undefined) {
      return;
    }

    const bodyParam = parameters.body;
    const bodyType = bodyParam.type;

    const requestBody: any = {
      description: getDoc(program, bodyParam),
      content: {},
    };

    const contentTypeParam = parameters.parameters.find(
      (p) => p.type === "header" && p.name === "content-type"
    );
    const contentTypes = contentTypeParam
      ? getContentTypes(contentTypeParam.param)
      : ["application/json"];
    for (let contentType of contentTypes) {
      const isBinary = isBinaryPayload(bodyType, contentType);
      const bodySchema = isBinary ? { type: "string", format: "binary" } : getSchemaOrRef(bodyType);
      const contentEntry: any = {
        schema: bodySchema,
      };
      requestBody.content[contentType] = contentEntry;
    }

    currentEndpoint.requestBody = requestBody;
  }

  function getContentTypes(param: ModelTypeProperty): string[] {
    if (param.type.kind === "String") {
      return [param.type.value];
    } else if (param.type.kind === "Union") {
      const contentTypes = [];
      for (const option of param.type.options) {
        if (option.kind === "String") {
          contentTypes.push(option.value);
        } else {
          reportDiagnostic(program, {
            code: "content-type-string",
            messageId: "unionOfString",
            target: param,
          });
          continue;
        }
      }

      return contentTypes;
    }

    reportDiagnostic(program, { code: "content-type-string", target: param });

    return [];
  }

  function getModelTypeIfNullable(type: Type): ModelType | undefined {
    if (type.kind === "Model") {
      return type;
    } else if (type.kind === "Union") {
      // Remove all `null` types and make sure there's a single model type
      const nonNulls = type.options.filter((o) => !isNullType(o));
      if (nonNulls.every((t) => t.kind === "Model")) {
        return nonNulls.length === 1 ? (nonNulls[0] as ModelType) : undefined;
      }
    }

    return undefined;
  }

  function emitParameter(parent: ModelType | undefined, param: ModelTypeProperty, kind: string) {
    const ph = getParamPlaceholder(parent, param);
    currentEndpoint.parameters.push(ph);

    // If the parameter already has a $ref, don't bother populating it
    if (!("$ref" in ph)) {
      populateParameter(ph, param, kind);
    }
  }

  function populateParameter(ph: any, param: ModelTypeProperty, kind: string | undefined) {
    ph.name = param.name;
    ph.in = kind;
    ph.required = !param.optional;
    ph.description = getDoc(program, param);

    // Apply decorators to the schema for the parameter.
    let schema = applyIntrinsicDecorators(param, getSchemaForType(param.type));
    if (param.type.kind === "Array") {
      schema.items = getSchemaForType(param.type.elementType);
    }
    if (param.default) {
      schema.default = getDefaultValue(param.default);
    }
    attachExtensions(param, ph);
    ph.schema = schema;
  }

  function emitReferences() {
    for (const [property, param] of params) {
      const key = getParameterKey(property, param);

      root.components.parameters[key] = { ...param };

      for (const key of Object.keys(param)) {
        delete param[key];
      }

      param["$ref"] = "#/components/parameters/" + key;
    }

    for (const type of schemas) {
      const name = getTypeNameForSchemaProperties(type);
      const schemaForType = getSchemaForType(type);
      if (schemaForType) {
        root.components.schemas[name] = schemaForType;
      }
    }
  }

  function emitTags() {
    for (const tag of tags) {
      root.tags.push({ name: tag });
    }
  }

  function getParameterKey(property: ModelTypeProperty, param: any) {
    const parent = program.checker!.getTypeForNode(property.node.parent!) as ModelType;
    let key = program.checker!.getTypeName(parent);
    if (parent.properties.size > 1) {
      key += `.${property.name}`;
    }

    // Try to shorten the type name to exclude the top-level service namespace
    let baseKey = getRefSafeName(key);
    if (serviceNamespace && key.startsWith(serviceNamespace)) {
      baseKey = key.substring(serviceNamespace.length + 1);

      // If no parameter exists with the shortened name, use it, otherwise use the fully-qualified name
      if (root.components.parameters[baseKey] === undefined) {
        key = baseKey;
      }
    }

    return key;
  }

  function getSchemaForType(type: Type) {
    const builtinType = mapCadlTypeToOpenAPI(type);
    if (builtinType !== undefined) return builtinType;

    if (type.kind === "Array") {
      return getSchemaForArray(type);
    } else if (type.kind === "Model") {
      return getSchemaForModel(type);
    } else if (type.kind === "Union") {
      return getSchemaForUnion(type);
    } else if (type.kind === "UnionVariant") {
      return getSchemaForUnionVariant(type);
    } else if (type.kind === "Enum") {
      return getSchemaForEnum(type);
    }

    reportDiagnostic(program, {
      code: "invalid-schema",
      format: { type: type.kind },
      target: type,
    });
    return undefined;
  }

  function getSchemaForEnum(e: EnumType) {
    const values = [];
    if (e.members.length == 0) {
      reportUnsupportedUnion("empty");
      return undefined;
    }
    const type = enumMemberType(e.members[0]);
    for (const option of e.members) {
      if (type !== enumMemberType(option)) {
        reportUnsupportedUnion();
        continue;
      }

      values.push(option.value ? option.value : option.name);
    }

    const schema: any = { type, description: getDoc(program, e) };
    if (values.length > 0) {
      schema.enum = values;
    }

    return schema;
    function enumMemberType(member: EnumMemberType) {
      if (!member.value || typeof member.value === "string") return "string";
      return "number";
    }

    function reportUnsupportedUnion(messageId: "default" | "empty" = "default") {
      reportDiagnostic(program, { code: "union-unsupported", messageId, target: e });
    }
  }

  function getSchemaForUnion(union: UnionType) {
    let type: string;
    const nonNullOptions = union.options.filter((t) => !isNullType(t));
    const nullable = union.options.length != nonNullOptions.length;
    if (nonNullOptions.length === 0) {
      reportDiagnostic(program, { code: "union-null", target: union });
      return {};
    }

    const kind = nonNullOptions[0].kind;
    switch (kind) {
      case "String":
        type = "string";
        break;
      case "Number":
        type = "number";
        break;
      case "Boolean":
        type = "boolean";
        break;
      case "Model":
        type = "model";
        break;
      case "UnionVariant":
        type = "model";
        break;
      case "Array":
        type = "array";
        break;
      default:
        reportUnsupportedUnionType(nonNullOptions[0]);
        return {};
    }

    if (type === "model" || type === "array") {
      if (nonNullOptions.length === 1) {
        // Get the schema for the model type
        const schema: any = getSchemaForType(nonNullOptions[0]);
        if (nullable) {
          schema["nullable"] = true;
        }

        return schema;
      } else {
        const variants = nonNullOptions.map((s) => getSchemaOrRef(s));
        const ofType = getOneOf(program, union) ? "oneOf" : "anyOf";
        const schema: any = { [ofType]: nonNullOptions.map((s) => getSchemaOrRef(s)) };
        return schema;
      }
    }

    const values = [];
    for (const option of nonNullOptions) {
      if (option.kind != kind) {
        reportUnsupportedUnion();
      }

      // We already know it's not a model type
      values.push((option as any).value);
    }

    const schema: any = { type };
    if (values.length > 0) {
      schema.enum = values;
    }
    if (nullable) {
      schema["nullable"] = true;
    }

    return schema;

    function reportUnsupportedUnionType(type: Type) {
      reportDiagnostic(program, {
        code: "union-unsupported",
        messageId: "type",
        format: { kind: type.kind },
        target: type,
      });
    }

    function reportUnsupportedUnion() {
      reportDiagnostic(program, { code: "union-unsupported", target: union });
    }
  }

  function getSchemaForUnionVariant(variant: UnionTypeVariant) {
    const schema: any = getSchemaForType(variant.type);
    return schema;
  }

  function getSchemaForArray(array: ArrayType) {
    const target = array.elementType;

    return {
      type: "array",
      items: getSchemaOrRef(target),
    };
  }

  function isNullType(type: Type): boolean {
    return type.kind === "Model" && type.name === "null" && isIntrinsic(program, type);
  }

  function getDefaultValue(type: Type): any {
    switch (type.kind) {
      case "String":
        return type.value;
      case "Number":
        return type.value;
      case "Boolean":
        return type.value;
      case "Tuple":
        return type.values.map(getDefaultValue);
      default:
        reportDiagnostic(program, {
          code: "invalid-default",
          format: { type: type.kind },
          target: type,
        });
    }
  }

  function getSchemaForModel(model: ModelType) {
    let modelSchema: any = {
      type: "object",
      properties: {},
      description: getDoc(program, model),
    };

    const discriminator = getDiscriminator(program, model);
    if (discriminator) {
      const childModels = findChildModels(program, model);

      if (!validateDiscriminator(discriminator, childModels)) {
        // appropriate diagnostic is generated with the validate function
        return {};
      }

      // getSchemaOrRef on all children to push them into components.schemas
      for (let child of childModels) {
        getSchemaOrRef(child);
      }

      const mapping = getDiscriminatorMapping(discriminator, childModels);
      if (mapping) {
        discriminator.mapping = mapping;
      }

      modelSchema.discriminator = discriminator;
    }

    for (const [name, prop] of model.properties) {
      if (!isSchemaProperty(prop)) {
        continue;
      }

      const description = getDoc(program, prop);
      if (!prop.optional) {
        if (!modelSchema.required) {
          modelSchema.required = [];
        }
        modelSchema.required.push(name);
      }

      // Apply decorators on the property to the type's schema
      modelSchema.properties[name] = applyIntrinsicDecorators(prop, getSchemaOrRef(prop.type));
      if (description) {
        modelSchema.properties[name].description = description;
      }

      if (prop.default) {
        modelSchema.properties[name].default = getDefaultValue(prop.default);
      }

      // Should the property be marked as readOnly?
      const vis = getVisibility(program, prop);
      if (vis && vis.includes("read") && vis.length == 1) {
        modelSchema.properties[name].readOnly = true;
      }

      // Attach any additional OpenAPI extensions
      attachExtensions(prop, modelSchema.properties[name]);
    }

    // Special case: if a model type extends a single *templated* base type and
    // has no properties of its own, absorb the definition of the base model
    // into this schema definition.  The assumption here is that any model type
    // defined like this is just meant to rename the underlying instance of a
    // templated type.
    if (
      model.baseModel &&
      model.baseModel.templateArguments &&
      model.baseModel.templateArguments.length > 0 &&
      Object.keys(modelSchema.properties).length === 0
    ) {
      // Take the base model schema but carry across the documentation property
      // that we set before
      const baseSchema = getSchemaForType(model.baseModel);
      modelSchema = {
        ...baseSchema,
        description: modelSchema.description,
      };
    } else if (model.baseModel) {
      modelSchema.allOf = [getSchemaOrRef(model.baseModel)];
    }

    // Attach any OpenAPI extensions
    attachExtensions(model, modelSchema);
    return modelSchema;
  }

  function attachExtensions(type: Type, emitObject: any) {
    // Attach any OpenAPI extensions
    const extensions = getExtensions(type);
    if (extensions) {
      for (const key of extensions.keys()) {
        emitObject[key] = extensions.get(key);
      }
    }
  }

  function validateDiscriminator(discriminator: any, childModels: ModelType[]): boolean {
    const { propertyName } = discriminator;
    var retVals = childModels.map((t) => {
      const prop = getProperty(t, propertyName);
      if (!prop) {
        reportDiagnostic(program, { code: "discriminator", messageId: "missing", target: t });
        return false;
      }
      var retval = true;
      if (!isOasString(prop.type)) {
        reportDiagnostic(program, { code: "discriminator", messageId: "type", target: prop });
        retval = false;
      }
      if (prop.optional) {
        reportDiagnostic(program, { code: "discriminator", messageId: "required", target: prop });
        retval = false;
      }
      return retval;
    });
    // Map of discriminator value to the model in which it is declared
    const discriminatorValues = new Map<string, string>();
    for (let t of childModels) {
      // Get the discriminator property directly in the child model
      const prop = t.properties?.get(propertyName);
      // Issue warning diagnostic if discriminator property missing or is not a string literal
      if (!prop || !isStringLiteral(prop.type)) {
        reportDiagnostic(program, {
          code: "discriminator-value",
          messageId: "literal",
          target: prop || t,
        });
      }
      if (prop) {
        const vals = getStringValues(prop.type);
        vals.forEach((val) => {
          if (discriminatorValues.has(val)) {
            reportDiagnostic(program, {
              code: "discriminator",
              messageId: "duplicate",
              format: { val: val, model1: discriminatorValues.get(val)!, model2: t.name },
              target: prop,
            });
            retVals.push(false);
          } else {
            discriminatorValues.set(val, t.name);
          }
        });
      }
    }
    return retVals.every((v) => v);
  }

  function getDiscriminatorMapping(discriminator: any, childModels: ModelType[]) {
    const { propertyName } = discriminator;
    const getMapping = (t: ModelType): any => {
      const prop = t.properties?.get(propertyName);
      if (prop) {
        return getStringValues(prop.type).flatMap((v) => [{ [v]: getSchemaOrRef(t).$ref }]);
      }
      return undefined;
    };
    var mappings = childModels.flatMap(getMapping).filter((v) => v); // only defined values
    return mappings.length > 0 ? mappings.reduce((a, s) => ({ ...a, ...s }), {}) : undefined;
  }

  // An openapi "string" can be defined in several different ways in Cadl
  function isOasString(type: Type): boolean {
    if (type.kind === "String") {
      // A string literal
      return true;
    } else if (type.kind === "Model" && type.name === "string") {
      // string type
      return true;
    } else if (type.kind === "Union") {
      // A union where all variants are an OasString
      return type.options.every((o) => isOasString(o));
    }
    return false;
  }

  function isStringLiteral(type: Type): boolean {
    return (
      type.kind === "String" ||
      (type.kind === "Union" && type.options.every((o) => o.kind === "String"))
    );
  }

  // Return any string literal values for type
  function getStringValues(type: Type): string[] {
    if (type.kind === "String") {
      return [type.value];
    } else if (type.kind === "Union") {
      return type.options.flatMap(getStringValues).filter((v) => v);
    }
    return [];
  }

  /**
   * A "schema property" here is a property that is emitted to OpenAPI schema.
   *
   * Headers, parameters, status codes are not schema properties even they are
   * represented as properties in Cadl.
   */
  function isSchemaProperty(property: ModelTypeProperty) {
    const headerInfo = getHeaderFieldName(program, property);
    const queryInfo = getQueryParamName(program, property);
    const pathInfo = getPathParamName(program, property);
    const statusCodeinfo = isStatusCode(program, property);
    return !(headerInfo || queryInfo || pathInfo || statusCodeinfo);
  }

  function getTypeNameForSchemaProperties(type: Type) {
    // Try to shorten the type name to exclude the top-level service namespace
    let typeName = program!.checker!.getTypeName(type).replace(/<([\w\.]+)>/, "_$1");

    if (isRefSafeName(typeName)) {
      if (serviceNamespace) {
        typeName = typeName.replace(RegExp(serviceNamespace + "\\.", "g"), "");
      }
      // exclude the Cadl namespace in type names
      typeName = typeName.replace(/($|_)(Cadl\.)/g, "$1");
    }

    return typeName;
  }

  function hasSchemaProperties(properties: Map<string, ModelTypeProperty>) {
    for (const property of properties.values()) {
      if (isSchemaProperty(property)) {
        return true;
      }
    }
    return false;
  }

  function applyIntrinsicDecorators(cadlType: Type, target: any): any {
    const pattern = getPattern(program, cadlType);
    if (isStringType(program, cadlType) && !target.pattern && pattern) {
      target = {
        ...target,
        pattern,
      };
    }

    const minLength = getMinLength(program, cadlType);
    if (isStringType(program, cadlType) && !target.minLength && minLength !== undefined) {
      target = {
        ...target,
        minLength,
      };
    }

    const maxLength = getMaxLength(program, cadlType);
    if (isStringType(program, cadlType) && !target.maxLength && maxLength !== undefined) {
      target = {
        ...target,
        maxLength,
      };
    }

    const minValue = getMinValue(program, cadlType);
    if (isNumericType(program, cadlType) && !target.minimum && minValue !== undefined) {
      target = {
        ...target,
        minimum: minValue,
      };
    }

    const maxValue = getMaxValue(program, cadlType);
    if (isNumericType(program, cadlType) && !target.maximum && maxValue !== undefined) {
      target = {
        ...target,
        maximum: maxValue,
      };
    }

    if (isSecret(program, cadlType)) {
      target = {
        ...target,
        format: "password",
      };
    }

    return target;
  }

  // Map an Cadl type to an OA schema. Returns undefined when the resulting
  // OA schema is just a regular object schema.
  function mapCadlTypeToOpenAPI(cadlType: Type): any {
    switch (cadlType.kind) {
      case "Number":
        return { type: "number", enum: [cadlType.value] };
      case "String":
        return { type: "string", enum: [cadlType.value] };
      case "Boolean":
        return { type: "boolean", enum: [cadlType.value] };
      case "Model":
        switch (cadlType.name) {
          case "bytes":
            return { type: "string", format: "byte" };
          case "int8":
            return applyIntrinsicDecorators(cadlType, { type: "integer", format: "int8" });
          case "int16":
            return applyIntrinsicDecorators(cadlType, { type: "integer", format: "int16" });
          case "int32":
            return applyIntrinsicDecorators(cadlType, { type: "integer", format: "int32" });
          case "int64":
            return applyIntrinsicDecorators(cadlType, { type: "integer", format: "int64" });
          case "safeint":
            return applyIntrinsicDecorators(cadlType, { type: "integer", format: "int64" });
          case "uint8":
            return applyIntrinsicDecorators(cadlType, { type: "integer", format: "uint8" });
          case "uint16":
            return applyIntrinsicDecorators(cadlType, { type: "integer", format: "uint16" });
          case "uint32":
            return applyIntrinsicDecorators(cadlType, { type: "integer", format: "uint32" });
          case "uint64":
            return applyIntrinsicDecorators(cadlType, { type: "integer", format: "uint64" });
          case "float64":
            return applyIntrinsicDecorators(cadlType, { type: "number", format: "double" });
          case "float32":
            return applyIntrinsicDecorators(cadlType, { type: "number", format: "float" });
          case "string":
            return applyIntrinsicDecorators(cadlType, { type: "string" });
          case "boolean":
            return { type: "boolean" };
          case "plainDate":
            return { type: "string", format: "date" };
          case "zonedDateTime":
            return { type: "string", format: "date-time" };
          case "plainTime":
            return { type: "string", format: "time" };
          case "duration":
            return { type: "string", format: "duration" };
          case "Map":
            // We assert on valType because Map types always have a type
            const valType = cadlType.properties.get("v");
            return {
              type: "object",
              additionalProperties: getSchemaOrRef(valType!.type),
            };
        }
    }
    // The base model doesn't correspond to a primitive OA type, but it could
    // derive from one. Let's check.
    if (cadlType.kind === "Model" && cadlType.baseModel) {
      const baseSchema = mapCadlTypeToOpenAPI(cadlType.baseModel);
      if (baseSchema) {
        return applyIntrinsicDecorators(cadlType, baseSchema);
      }
    }
  }
}

function isRefSafeName(name: string) {
  return /^[A-Za-z0-9-_.]+$/.test(name);
}

function getRefSafeName(name: string) {
  return name.replace(/^[A-Za-z0-9-_.]/g, "_");
}

function prettierOutput(output: string) {
  return output + "\n";
}

class ErrorTypeFoundError extends Error {
  constructor() {
    super("Error type found in evaluated Cadl output");
  }
}<|MERGE_RESOLUTION|>--- conflicted
+++ resolved
@@ -32,7 +32,6 @@
   UnionType,
   UnionTypeVariant,
 } from "@cadl-lang/compiler";
-<<<<<<< HEAD
 import {
   getAllRoutes,
   getDiscriminator,
@@ -41,10 +40,6 @@
   HttpOperationParameters,
   OperationDetails,
 } from "@cadl-lang/rest";
-import * as path from "path";
-=======
-import { getAllRoutes, getDiscriminator, http, OperationDetails } from "@cadl-lang/rest";
->>>>>>> 5a0383c2
 import { reportDiagnostic } from "./lib.js";
 
 const { getHeaderFieldName, getPathParamName, getQueryParamName, isBody, isStatusCode } = http;
