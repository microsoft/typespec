--- conflicted
+++ resolved
@@ -95,11 +95,8 @@
 import { buildVersionProjections, VersionProjections } from "@typespec/versioning";
 import { stringify } from "yaml";
 import { getRef } from "./decorators.js";
-<<<<<<< HEAD
+import { applyEncoding } from "./encoding.js";
 import { getBodyValue, getContentTypeValue, getStatusCodeValue } from "./examples.js";
-=======
-import { applyEncoding } from "./encoding.js";
->>>>>>> 5a8b2ccd
 import { createDiagnostic, FileType, OpenAPI3EmitterOptions } from "./lib.js";
 import { getDefaultValue, isBytesKeptRaw, OpenAPI3SchemaEmitter } from "./schema-emitter.js";
 import {
