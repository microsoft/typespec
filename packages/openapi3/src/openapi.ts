import {
  ArrayType,
  checkIfServiceNamespace,
  EnumMemberType,
  EnumType,
  getAllTags,
  getDoc,
  getFormat,
  getMaxLength,
  getMaxValue,
  getMinLength,
  getMinValue,
  getServiceHost,
  getServiceNamespaceString,
  getServiceTitle,
  getServiceVersion,
  getVisibility,
<<<<<<< HEAD
  InterfaceType,
  IntrinsicType,
=======
>>>>>>> 76cbed69
  isErrorType,
  isIntrinsic,
  isNumericType,
  isSecret,
  isStringType,
  ModelType,
  ModelTypeProperty,
  NamespaceType,
  OperationType,
  Program,
  Type,
  UnionType,
  UnionTypeVariant,
} from "@cadl-lang/compiler";
<<<<<<< HEAD
import { getInterfaceOperations, http, OperationDetails } from "@cadl-lang/rest";
import { getVersions } from "@cadl-lang/versioning";
import * as path from "path";
import { reportDiagnostic } from "./lib.js";
const {
  basePathForRoute,
  getHeaderFieldName,
  getOperationRoute,
  getPathParamName,
  getQueryParamName,
  getRoutes,
  hasBody,
  isBody,
} = http;
=======
import { getAllRoutes, http, OperationDetails } from "@cadl-lang/rest";
import * as path from "path";
import { reportDiagnostic } from "./lib.js";

const { getHeaderFieldName, getPathParamName, getQueryParamName, isBody } = http;
>>>>>>> 76cbed69

export async function $onBuild(p: Program) {
  const options: OpenAPIEmitterOptions = {
    outputFile: p.compilerOptions.swaggerOutputFile || path.resolve("./openapi.json"),
  };

  const emitter = createOAPIEmitter(p, options);
  await emitter.emitOpenAPI();
}

const operationIdsKey = Symbol();
export function $operationId(program: Program, entity: Type, opId: string) {
  if (entity.kind !== "Operation") {
    reportDiagnostic(program, {
      code: "decorator-wrong-type",
      format: { decoratorName: "operationId", entityKind: entity.kind },
      target: entity,
    });
    return;
  }
  program.stateMap(operationIdsKey).set(entity, opId);
}

const pageableOperationsKey = Symbol();
export function $pageable(program: Program, entity: Type, nextLinkName: string = "nextLink") {
  if (entity.kind !== "Operation") {
    reportDiagnostic(program, {
      code: "decorator-wrong-type",
      format: { decoratorName: "pageable", entityKind: entity.kind },
      target: entity,
    });
    return;
  }
  program.stateMap(pageableOperationsKey).set(entity, nextLinkName);
}

function getPageable(program: Program, entity: Type): string | undefined {
  return program.stateMap(pageableOperationsKey).get(entity);
}

const refTargetsKey = Symbol();

export function $useRef(program: Program, entity: Type, refUrl: string): void {
  if (entity.kind === "Model" || entity.kind === "ModelProperty") {
    program.stateMap(refTargetsKey).set(entity, refUrl);
  } else {
    reportDiagnostic(program, {
      code: "decorator-wrong-type",
      messageId: "modelsOperations",
      format: { decoratorName: "useRef" },
      target: entity,
    });
  }
}

function getRef(program: Program, entity: Type): string | undefined {
  return program.stateMap(refTargetsKey).get(entity);
}

const oneOfKey = Symbol();
export function $oneOf(program: Program, entity: Type) {
  if (entity.kind !== "Union") {
    reportDiagnostic(program, {
      code: "decorator-wrong-type",
      format: { decoratorName: "oneOf", entityKind: entity.kind },
      target: entity,
    });
    return;
  }
  program.stateMap(oneOfKey).set(entity, true);
}

function getOneOf(program: Program, entity: Type): boolean {
  return program.stateMap(oneOfKey).get(entity);
}

// NOTE: These functions aren't meant to be used directly as decorators but as a
// helper functions for other decorators.  The security information given here
// will be inserted into the `security` and `securityDefinitions` sections of
// the emitted OpenAPI document.

const securityDetailsKey = Symbol();
const securityRequirementsKey = "requirements";
const securityDefinitionsKey = "definitions";

function getSecurityRequirements(program: Program) {
  const definitions = program.stateMap(securityDetailsKey);
  return definitions?.has(securityRequirementsKey) ? definitions.get(securityRequirementsKey) : [];
}

function setSecurityRequirements(program: Program, requirements: any[]) {
  program.stateMap(securityDetailsKey).set(securityRequirementsKey, requirements);
}

function getSecurityDefinitions(program: Program) {
  const definitions = program.stateMap(securityDetailsKey);
  return definitions?.has(securityDefinitionsKey) ? definitions.get(securityDefinitionsKey) : {};
}

function setSecurityDefinitions(program: Program, definitions: any) {
  program.stateMap(securityDetailsKey).set(securityDefinitionsKey, definitions);
}

export function addSecurityRequirement(
  program: Program,
  namespace: NamespaceType,
  name: string,
  scopes: string[]
): void {
  if (!checkIfServiceNamespace(program, namespace)) {
    reportDiagnostic(program, {
      code: "security-service-namespace",
      target: namespace,
    });
  }

  const req: any = {};
  req[name] = scopes;
  const requirements = getSecurityRequirements(program);
  requirements.push(req);
  setSecurityRequirements(program, requirements);
}

export function addSecurityDefinition(
  program: Program,
  namespace: NamespaceType,
  name: string,
  details: any
): void {
  if (!checkIfServiceNamespace(program, namespace)) {
    reportDiagnostic(program, {
      code: "security-service-namespace",
      target: namespace,
    });
    return;
  }

  const definitions = getSecurityDefinitions(program);
  definitions[name] = details;
  setSecurityDefinitions(program, definitions);
}

const openApiExtensions = new Map<Type, Map<string, any>>();
export function $extension(program: Program, entity: Type, extensionName: string, value: any) {
  let typeExtensions = openApiExtensions.get(entity) ?? new Map<string, any>();
  typeExtensions.set(extensionName, value);
  openApiExtensions.set(entity, typeExtensions);
}

function getExtensions(entity: Type): Map<string, any> {
  return openApiExtensions.get(entity) ?? new Map<string, any>();
}

export interface OpenAPIEmitterOptions {
  outputFile: string;
}

function createOAPIEmitter(program: Program, options: OpenAPIEmitterOptions) {
  let root: any;

  // Get the service namespace string for use in name shortening
  const serviceNamespace: string | undefined = getServiceNamespaceString(program);

  let currentBasePath: string | undefined;
  let currentPath: any;
  let currentEndpoint: any;
  let currentVersion: string | number | undefined;

  // Keep a list of all Types encountered that need schema definitions
  const schemas = new Set<Type>();

  // Map model properties that represent shared parameters to their parameter
  // definition that will go in #/components/parameters. Inlined parameters do not go in
  // this map.
  const params = new Map<ModelTypeProperty, any>();

  // De-dupe the per-endpoint tags that will be added into the #/tags
  const tags = new Set<string>();

  return { emitOpenAPI };

  function initializeOpenAPI() {
    root = {
      openapi: "3.0.0",
      info: {
        title: getServiceTitle(program),
        version: getServiceVersion(program),
      },
      tags: [],
      paths: {},
      components: {
        parameters: {},
        requestBodies: {},
        responses: {},
        schemas: {},
        examples: {},
        securitySchemes: {},
      },
    };

    const host = getServiceHost(program);
    if (host) {
      root.servers = [
        {
          url: "https://" + host,
        },
      ];
    }

    currentBasePath = "";
    currentPath = root.paths;
    currentEndpoint = undefined;
    currentVersion = undefined;
  }
  async function emitOpenAPI() {
    const service = getServiceNamespace(program);
    if (!service) {
      throw new Error("Service namespace not found");
    }
    const versions = getVersions(program, service);
    if (versions.length === 0) {
      await emitOpenAPIForVersion(service, undefined);
    } else {
      for (const version of versions) {
        await emitOpenAPIForVersion(service, version);
      }
    }
  }

  async function emitOpenAPIForVersion(
    service: NamespaceType,
    version: string | number | undefined
  ) {
    try {
<<<<<<< HEAD
      const routes = getRoutes(program);
      if (routes.length === 0) {
        return;
      }
      let versions: (string | number | undefined)[] = getVersions(program, routes[0]);
      if (versions.length === 0) {
        versions = [undefined];
      }
      for (const version of versions) {
        initializeOpenAPI();
        currentVersion = version;
        for (let route of routes) {
          if (route.kind !== "Namespace" && route.kind !== "Interface") {
            reportDiagnostic(program, {
              code: "resource-namespace",
              target: route,
            });
            continue;
          }

          // An interface can have @route applied but is handled by emitInterface
          if (route.kind === "Namespace") {
            emitRoute(route as NamespaceType);
          }
        }

        const actualNamespace = getServiceNamespace(program);
        if (actualNamespace) {
          emitInterfaces(actualNamespace);
        }

        emitReferences();
        emitTags();
=======
      getAllRoutes(program).forEach(emitOperation);
      emitReferences();
      emitTags();
>>>>>>> 76cbed69

        // Clean up empty entries
        for (let elem of Object.keys(root.components)) {
          if (Object.keys(root.components[elem]).length === 0) {
            delete root.components[elem];
          }
        }

        if (!program.compilerOptions.noEmit && !program.hasError()) {
          // Write out the OpenAPI document to the output path
          await program.host.writeFile(
            path.resolve(
              options.outputFile.replace(".json", version ? `.${version}.json` : ".json")
            ),
            prettierOutput(JSON.stringify(root, null, 2))
          );
        }
      }
    } catch (err) {
      if (err instanceof ErrorTypeFoundError) {
        // Return early, there must be a parse error if an ErrorType was
        // inserted into the Cadl output
        return;
      } else {
        throw err;
      }
    }
  }

<<<<<<< HEAD
  function emitRoute(route: NamespaceType): void {
    currentBasePath = basePathForRoute(program, route);

    for (const [_, op] of route.operations) {
      if (currentVersion) {
        const projectedOp = program.checker!.project(op, op.projections[0].to!, [
          currentVersion,
        ]) as OperationType | IntrinsicType;
        if (projectedOp.kind === "Intrinsic") {
          continue;
        }
        emitEndpoint(route, projectedOp);
      } else {
        emitEndpoint(route, op);
      }
    }
  }

  function emitInterfaces(namespace: NamespaceType): void {
    for (const [_, iface] of namespace.interfaces) {
      emitInterface(iface);
    }

    // Walk interfaces of sub-namespaces
    for (const [_, subNs] of namespace.namespaces) {
      emitInterfaces(subNs);
    }
  }

  function emitInterface(iface: InterfaceType): void {
    if (currentVersion) {
      const piface = program.checker!.project(iface, iface.projections[0].to!, [currentVersion]) as
        | InterfaceType
        | IntrinsicType;
      if (piface.kind === "Intrinsic") {
        return;
      }
      const operations = getInterfaceOperations(program, piface);
      for (const op of operations) {
        emitInterfaceOperation(piface, op);
      }
    } else {
      const operations = getInterfaceOperations(program, iface);
      for (const op of operations) {
        emitInterfaceOperation(iface, op);
      }
    }
  }

  function emitInterfaceOperation(iface: InterfaceType, operation: OperationDetails): void {
    const { path: fullPath, operation: op, verb, parameters } = operation;

    if (!root.paths[fullPath]) {
      root.paths[fullPath] = {};
    }

    currentPath = root.paths[fullPath];
    if (!currentPath[verb]) {
      currentPath[verb] = {};
    }
    currentEndpoint = currentPath[verb];

    if (program.stateMap(operationIdsKey).has(op)) {
      currentEndpoint.operationId = program.stateMap(operationIdsKey).get(op);
    } else {
      // Synthesize an operation ID
      currentEndpoint.operationId = `${iface.name}_${op.name}`;
    }

    // allow operation extensions
    attachExtensions(op, currentEndpoint);
    currentEndpoint.summary = getDoc(program, op);
    currentEndpoint.parameters = [];
    currentEndpoint.responses = {};

    emitEndpointParameters(op, op.parameters, parameters);
    emitRequestBody(op, op.parameters, parameters);
    emitResponses(op.returnType);
  }

  function getPathParameters(ns: NamespaceType, op: OperationType) {
    return [...(op.parameters?.properties.values() ?? [])].filter(
      (param) => getPathParamName(program, param) !== undefined
    );
  }

  /**
   * Translates endpoint names like `read` to REST verbs like `get`.
   */
  function pathForEndpoint(
    op: OperationType,
    pathParams: ModelTypeProperty[]
  ): [string, string[], string] {
    const paramByName = new Map(pathParams.map((p) => [p.name, p]));
    const route = getOperationRoute(program, op);
    const inferredVerb = verbForEndpoint(op.name);
    const verb = route?.verb || inferredVerb || "get";

    // Build the full route path including any sub-path
    const routePath =
      (currentBasePath || "") +
      (route?.subPath
        ? `/${route?.subPath?.replace(/^\//g, "")}`
        : !inferredVerb && !route
        ? "/get"
        : "");

    // Find path parameter names
    const declaredPathParamNames = routePath.match(/\{\w+\}/g)?.map((s) => s.slice(1, -1)) ?? [];

    // For each param in the declared path parameters (e.g. /foo/{id} has one, id),
    // delete it because it doesn't need to be added to the path.
    for (const declaredParam of declaredPathParamNames) {
      const param = paramByName.get(declaredParam);
      if (!param) {
        reportDiagnostic(program, {
          code: "missing-path-param",
          format: { param: declaredParam },
          target: op,
        });
        continue;
      }

      paramByName.delete(declaredParam);
    }

    // Add any remaining declared path params
    const pathSegments = [];
    for (const name of paramByName.keys()) {
      pathSegments.push(name);
    }

    return [verb, pathSegments, routePath];
  }

  function verbForEndpoint(name: string): http.HttpVerb | undefined {
    switch (name) {
      case "list":
        return "get";
      case "create":
        return "post";
      case "read":
        return "get";
      case "update":
        return "patch";
      case "delete":
        return "delete";
      case "deleteAll":
        return "delete";
    }

    return undefined;
  }

  function emitEndpoint(resource: NamespaceType, op: OperationType) {
    const params = getPathParameters(resource, op);
    const [verb, newPathParams, resolvedPath] = pathForEndpoint(op, params);
    const fullPath =
      resolvedPath +
      (newPathParams.length > 0 ? "/" + newPathParams.map((p) => "{" + p + "}").join("/") : "");
=======
  function emitOperation(operation: OperationDetails): void {
    const { path: fullPath, operation: op, groupName, verb, parameters } = operation;
>>>>>>> 76cbed69

    // If path contains a query string, issue msg and don't emit this endpoint
    if (fullPath.indexOf("?") > 0) {
      reportDiagnostic(program, { code: "path-query", target: op });
      return;
    }

    if (!root.paths[fullPath]) {
      root.paths[fullPath] = {};
    }

    currentPath = root.paths[fullPath];
    if (!currentPath[verb]) {
      currentPath[verb] = {};
    }
    currentEndpoint = currentPath[verb];

    if (program.stateMap(operationIdsKey).has(op)) {
      currentEndpoint.operationId = program.stateMap(operationIdsKey).get(op);
    } else {
      // Synthesize an operation ID
      currentEndpoint.operationId = (groupName.length > 0 ? `${groupName}_` : "") + op.name;
    }

    // allow operation extensions
    attachExtensions(op, currentEndpoint);
    currentEndpoint.summary = getDoc(program, op);
    currentEndpoint.parameters = [];
    currentEndpoint.responses = {};

    const currentTags = getAllTags(program, op);
    if (currentTags) {
      currentEndpoint.tags = currentTags;
      for (const tag of currentTags) {
        // Add to root tags if not already there
        tags.add(tag);
      }
    }

    emitEndpointParameters(op, op.parameters, parameters);
    emitRequestBody(op, op.parameters, parameters);
    emitResponses(op.returnType);
  }

  function emitResponses(responseType: Type) {
    if (responseType.kind === "Union") {
      for (const [i, option] of responseType.options.entries()) {
        emitResponseObject(option, i === 0 ? "200" : "default");
      }
    } else {
      emitResponseObject(responseType);
    }
  }

  function emitResponseObject(responseModel: Type, statusCode: string = "200") {
    let contentType = "application/json";
    if (
      responseModel.kind === "Model" &&
      !responseModel.baseModel &&
      responseModel.properties.size === 0
    ) {
      const schema = mapCadlTypeToOpenAPI(responseModel);
      if (schema) {
        currentEndpoint.responses[statusCode] = {
          description: getResponseDescription(responseModel, statusCode),
          content: {
            [contentType]: {
              schema: schema,
            },
          },
        };
      } else {
        currentEndpoint.responses[204] = {
          description: "No content",
        };
      }

      return;
    }

    let contentEntry: any = {};
    let headers: any = {};

    let bodyModel = responseModel;
    if (responseModel.kind === "Model") {
      for (const prop of responseModel.properties.values()) {
        if (isBody(program, prop)) {
          if (bodyModel !== responseModel) {
            reportDiagnostic(program, { code: "duplicate-body", target: responseModel });
            continue;
          }

          bodyModel = prop.type;
        }
        const type = prop.type;
        const headerName = getHeaderFieldName(program, prop);
        switch (headerName) {
          case undefined:
            break;
          case "status-code":
            if (type.kind === "Number") {
              statusCode = String(type.value);
            }
            break;
          case "content-type":
            if (type.kind === "String") {
              contentType = type.value;
            }
            break;
          default:
            headers[headerName] = getResponseHeader(prop);
            break;
        }
      }
    }

    contentEntry.schema = getSchemaOrRef(bodyModel);

    const response: any = {
      description: getResponseDescription(responseModel, statusCode),
      content: {
        [contentType]: contentEntry,
      },
    };
    if (Object.keys(headers).length > 0) {
      response.headers = headers;
    }
    currentEndpoint.responses[statusCode] = response;
  }

  function getResponseDescription(responseModel: Type, statusCode: string) {
    const desc = getDoc(program, responseModel);
    if (desc) {
      return desc;
    }

    if (statusCode === "default") {
      return "An unexpected error response";
    }
    return "A successful response";
  }

  function getResponseHeader(prop: ModelTypeProperty) {
    const header: any = {};
    populateParameter(header, prop, undefined);
    delete header.in;
    delete header.name;
    delete header.required;
    return header;
  }

  function getSchemaOrRef(type: Type): any {
    const refUrl = getRef(program, type);
    if (refUrl) {
      return {
        $ref: refUrl,
      };
    }

    if (type.kind === "Model" && !type.baseModel) {
      // If this is a model that isn't derived from anything, there's a chance
      // it's a base Cadl "primitive" that corresponds directly to an OpenAPI
      // primitive. In such cases, we don't want to emit a ref and instead just
      // emit the base type directly.
      const builtIn = mapCadlTypeToOpenAPI(type);
      if (builtIn !== undefined) {
        return builtIn;
      }
    }

    if (type.kind === "String" || type.kind === "Number" || type.kind === "Boolean") {
      // For literal types, we just want to emit them directly as well.
      return mapCadlTypeToOpenAPI(type);
    }
    const name = getTypeNameForSchemaProperties(type);
    if (!isRefSafeName(name)) {
      // Schema's name is not reference-able in OpenAPI so we inline it.
      // This will usually happen with instantiated/anonymous types, but could also
      // happen if Cadl identifier uses characters that are problematic for OpenAPI.
      // Users will have to rename / alias type to have it get ref'ed.
      const schema = getSchemaForType(type);

      if (schema === undefined && isErrorType(type)) {
        // Exit early so that syntax errors are exposed.  This error will
        // be caught and handled in emitOpenAPI.
        throw new ErrorTypeFoundError();
      }

      // helps to read output and correlate to Cadl
      if (schema) {
        schema["x-cadl-name"] = name;
      }
      return schema;
    } else {
      const placeholder = {
        $ref: "#/components/schemas/" + name,
      };
      schemas.add(type);
      return placeholder;
    }
  }

  function getParamPlaceholder(parent: ModelType | undefined, property: ModelTypeProperty) {
    let spreadParam = false;

    if (property.sourceProperty) {
      // chase our sources all the way back to the first place this property
      // was defined.
      spreadParam = true;
      property = property.sourceProperty;
      while (property.sourceProperty) {
        property = property.sourceProperty;
      }
    }

    const refUrl = getRef(program, property);
    if (refUrl) {
      return {
        $ref: refUrl,
      };
    }

    if (params.has(property)) {
      return params.get(property);
    }

    const placeholder = {};
    // only parameters inherited by spreading or from interface are shared in #/parameters
    // bt: not sure about the interface part of this comment?

    if (spreadParam) {
      params.set(property, placeholder);
    }

    return placeholder;
  }

  function emitEndpointParameters(
    op: OperationType,
    parent: ModelType | undefined,
    methodParams: ModelTypeProperty[]
  ) {
    for (const param of methodParams) {
      // If param is a global parameter, just skip it
      if (params.has(param)) {
        currentEndpoint.parameters.push(params.get(param));
        continue;
      }
      const queryInfo = getQueryParamName(program, param);
      const pathInfo = getPathParamName(program, param);
      const headerInfo = getHeaderFieldName(program, param);
      // Body parameters are handled elsewhere

      if (pathInfo) {
        emitParameter(parent, param, "path");
      } else if (queryInfo) {
        emitParameter(parent, param, "query");
      } else if (headerInfo) {
        if (headerInfo !== "content-type") {
          emitParameter(parent, param, "header");
        }
      }
    }
  }

  function emitRequestBody(
    op: OperationType,
    parent: ModelType | undefined,
    methodParams: ModelTypeProperty[]
  ) {
    const bodyParams = methodParams.filter((p) => isBody(program, p));
    if (bodyParams.length === 0) {
      return;
    }
    if (bodyParams.length > 1) {
      reportDiagnostic(program, { code: "duplicate-body", target: op });
    }
    const bodyParam = bodyParams[0];
    const bodyType = bodyParam.type;
    const bodySchema = getSchemaOrRef(bodyType);

    const requestBody: any = {
      description: getDoc(program, bodyParam),
      content: {},
    };

    const contentTypeParam = methodParams.find(
      (p) => getHeaderFieldName(program, p) === "content-type"
    );
    const contentTypes = contentTypeParam
      ? getContentTypes(contentTypeParam)
      : ["application/json"];
    for (let contentType of contentTypes) {
      const contentEntry: any = {
        schema: bodySchema,
      };
      requestBody.content[contentType] = contentEntry;
    }

    currentEndpoint.requestBody = requestBody;
  }

  function getContentTypes(param: ModelTypeProperty): string[] {
    if (param.type.kind === "String") {
      return [param.type.value];
    } else if (param.type.kind === "Union") {
      const contentTypes = [];
      for (const option of param.type.options) {
        if (option.kind === "String") {
          contentTypes.push(option.value);
        } else {
          reportDiagnostic(program, {
            code: "content-type-string",
            messageId: "unionOfString",
            target: param,
          });
          continue;
        }
      }

      return contentTypes;
    }

    reportDiagnostic(program, { code: "content-type-string", target: param });

    return [];
  }

  function getModelTypeIfNullable(type: Type): ModelType | undefined {
    if (type.kind === "Model") {
      return type;
    } else if (type.kind === "Union") {
      // Remove all `null` types and make sure there's a single model type
      const nonNulls = type.options.filter((o) => !isNullType(o));
      if (nonNulls.every((t) => t.kind === "Model")) {
        return nonNulls.length === 1 ? (nonNulls[0] as ModelType) : undefined;
      }
    }

    return undefined;
  }

  function emitParameter(parent: ModelType | undefined, param: ModelTypeProperty, kind: string) {
    const ph = getParamPlaceholder(parent, param);
    currentEndpoint.parameters.push(ph);

    // If the parameter already has a $ref, don't bother populating it
    if (!("$ref" in ph)) {
      populateParameter(ph, param, kind);
    }
  }

  function populateParameter(ph: any, param: ModelTypeProperty, kind: string | undefined) {
    ph.name = param.name;
    ph.in = kind;
    ph.required = !param.optional;
    ph.description = getDoc(program, param);

    // Apply decorators to the schema for the parameter.
    let schema = applyIntrinsicDecorators(param, getSchemaForType(param.type));
    if (param.type.kind === "Array") {
      schema.items = getSchemaForType(param.type.elementType);
    }
    if (param.default) {
      schema.default = getDefaultValue(param.default);
    }
    attachExtensions(param, ph);
    ph.schema = schema;
  }

  function emitReferences() {
    for (const [property, param] of params) {
      const key = getParameterKey(property, param);

      root.components.parameters[key] = { ...param };

      for (const key of Object.keys(param)) {
        delete param[key];
      }

      param["$ref"] = "#/components/parameters/" + key;
    }

    for (const type of schemas) {
      const name = getTypeNameForSchemaProperties(type);
      const schemaForType = getSchemaForType(type);
      if (schemaForType) {
        root.components.schemas[name] = schemaForType;
      }
    }
  }

  function emitTags() {
    for (const tag of tags) {
      root.tags.push({ name: tag });
    }
  }

  function getParameterKey(property: ModelTypeProperty, param: any) {
    const parent = program.checker!.getTypeForNode(property.node.parent!) as ModelType;
    let key = program.checker!.getTypeName(parent);
    if (parent.properties.size > 1) {
      key += `.${property.name}`;
    }

    // Try to shorten the type name to exclude the top-level service namespace
    let baseKey = getRefSafeName(key);
    if (serviceNamespace && key.startsWith(serviceNamespace)) {
      baseKey = key.substring(serviceNamespace.length + 1);

      // If no parameter exists with the shortened name, use it, otherwise use the fully-qualified name
      if (root.components.parameters[baseKey] === undefined) {
        key = baseKey;
      }
    }

    return key;
  }

  function getSchemaForType(type: Type) {
    const builtinType = mapCadlTypeToOpenAPI(type);
    if (builtinType !== undefined) return builtinType;

    if (type.kind === "Array") {
      return getSchemaForArray(type);
    } else if (type.kind === "Model") {
      return getSchemaForModel(type);
    } else if (type.kind === "Union") {
      return getSchemaForUnion(type);
    } else if (type.kind === "UnionVariant") {
      return getSchemaForUnionVariant(type);
    } else if (type.kind === "Enum") {
      return getSchemaForEnum(type);
    }

    reportDiagnostic(program, {
      code: "invalid-schema",
      format: { type: type.kind },
      target: type,
    });
    return undefined;
  }

  function getSchemaForEnum(e: EnumType) {
    const values = [];
    if (e.members.length == 0) {
      reportUnsupportedUnion("empty");
      return undefined;
    }
    const type = enumMemberType(e.members[0]);
    for (const option of e.members) {
      if (type !== enumMemberType(option)) {
        reportUnsupportedUnion();
        continue;
      }

      values.push(option.value ? option.value : option.name);
    }

    const schema: any = { type, description: getDoc(program, e) };
    if (values.length > 0) {
      schema.enum = values;
    }

    return schema;
    function enumMemberType(member: EnumMemberType) {
      if (!member.value || typeof member.value === "string") return "string";
      return "number";
    }

    function reportUnsupportedUnion(messageId: "default" | "empty" = "default") {
      reportDiagnostic(program, { code: "union-unsupported", messageId, target: e });
    }
  }

  function getSchemaForUnion(union: UnionType) {
    let type: string;
    const nonNullOptions = union.options.filter((t) => !isNullType(t));
    const nullable = union.options.length != nonNullOptions.length;
    if (nonNullOptions.length === 0) {
      reportDiagnostic(program, { code: "union-null", target: union });
      return {};
    }

    const kind = nonNullOptions[0].kind;
    switch (kind) {
      case "String":
        type = "string";
        break;
      case "Number":
        type = "number";
        break;
      case "Boolean":
        type = "boolean";
        break;
      case "Model":
        type = "model";
        break;
      case "UnionVariant":
        type = "model";
        break;
      default:
        reportUnsupportedUnion();
        return {};
    }

    if (type === "model") {
      if (nonNullOptions.length === 1) {
        // Get the schema for the model type
        const schema: any = getSchemaForType(nonNullOptions[0]);
        if (nullable) {
          schema["nullable"] = true;
        }

        return schema;
      } else {
        const variants = nonNullOptions.map((s) => getSchemaOrRef(s));
        const ofType = getOneOf(program, union) ? "oneOf" : "anyOf";
        const schema: any = { [ofType]: nonNullOptions.map((s) => getSchemaOrRef(s)) };
        return schema;
      }
    }

    const values = [];
    for (const option of nonNullOptions) {
      if (option.kind != kind) {
        reportUnsupportedUnion();
      }

      // We already know it's not a model type
      values.push((option as any).value);
    }

    const schema: any = { type };
    if (values.length > 0) {
      schema.enum = values;
    }
    if (nullable) {
      schema["nullable"] = true;
    }

    return schema;

    function reportUnsupportedUnion() {
      reportDiagnostic(program, { code: "union-unsupported", target: union });
    }
  }

  function getSchemaForUnionVariant(variant: UnionTypeVariant) {
    const schema: any = getSchemaForType(variant.type);
    return schema;
  }

  function getSchemaForArray(array: ArrayType) {
    const target = array.elementType;

    return {
      type: "array",
      items: getSchemaOrRef(target),
    };
  }

  function isNullType(type: Type): boolean {
    return type.kind === "Model" && type.name === "null" && isIntrinsic(program, type);
  }

  function getDefaultValue(type: Type): any {
    switch (type.kind) {
      case "String":
        return type.value;
      case "Number":
        return type.value;
      case "Boolean":
        return type.value;
      case "Tuple":
        return type.values.map(getDefaultValue);
      default:
        reportDiagnostic(program, {
          code: "invalid-default",
          format: { type: type.kind },
          target: type,
        });
    }
  }

  function getSchemaForModel(model: ModelType) {
    let modelSchema: any = {
      type: "object",
      properties: {},
      description: getDoc(program, model),
    };

    for (const [name, prop] of model.properties) {
      if (!isSchemaProperty(prop)) {
        continue;
      }

      const description = getDoc(program, prop);
      if (!prop.optional) {
        if (!modelSchema.required) {
          modelSchema.required = [];
        }
        modelSchema.required.push(name);
      }

      // Apply decorators on the property to the type's schema
      modelSchema.properties[name] = applyIntrinsicDecorators(prop, getSchemaOrRef(prop.type));
      if (description) {
        modelSchema.properties[name].description = description;
      }

      if (prop.default) {
        modelSchema.properties[name].default = getDefaultValue(prop.default);
      }

      // Should the property be marked as readOnly?
      const vis = getVisibility(program, prop);
      if (vis && vis.includes("read") && vis.length == 1) {
        modelSchema.properties[name].readOnly = true;
      }

      // Attach any additional OpenAPI extensions
      attachExtensions(prop, modelSchema.properties[name]);
    }

    // Special case: if a model type extends a single *templated* base type and
    // has no properties of its own, absorb the definition of the base model
    // into this schema definition.  The assumption here is that any model type
    // defined like this is just meant to rename the underlying instance of a
    // templated type.
    if (
      model.baseModel &&
      model.baseModel.templateArguments &&
      model.baseModel.templateArguments.length > 0 &&
      Object.keys(modelSchema.properties).length === 0
    ) {
      // Take the base model schema but carry across the documentation property
      // that we set before
      const baseSchema = getSchemaForType(model.baseModel);
      modelSchema = {
        ...baseSchema,
        description: modelSchema.description,
      };
    } else if (model.baseModel) {
      modelSchema.allOf = [getSchemaOrRef(model.baseModel)];
    }

    // Attach any OpenAPI extensions
    attachExtensions(model, modelSchema);
    return modelSchema;
  }

  function attachExtensions(type: Type, emitObject: any) {
    // Attach any OpenAPI extensions
    const extensions = getExtensions(type);
    if (extensions) {
      for (const key of extensions.keys()) {
        emitObject[key] = extensions.get(key);
      }
    }
  }

  /**
   * A "schema property" here is a property that is emitted to OpenAPI schema.
   *
   * Headers, parameters, status codes are not schema properties even they are
   * represented as properties in Cadl.
   */
  function isSchemaProperty(property: ModelTypeProperty) {
    const headerInfo = getHeaderFieldName(program, property);
    const queryInfo = getQueryParamName(program, property);
    const pathInfo = getPathParamName(program, property);
    return !(headerInfo || queryInfo || pathInfo);
  }

  function getTypeNameForSchemaProperties(type: Type) {
    // Try to shorten the type name to exclude the top-level service namespace
    let typeName = program!.checker!.getTypeName(type).replace(/<([\w\.]+)>/, "_$1");

    if (isRefSafeName(typeName)) {
      if (serviceNamespace) {
        typeName = typeName.replace(RegExp(serviceNamespace + "\\.", "g"), "");
      }
      // exclude the Cadl namespace in type names
      typeName = typeName.replace(/($|_)(Cadl\.)/g, "$1");
    }

    return typeName;
  }

  function hasSchemaProperties(properties: Map<string, ModelTypeProperty>) {
    for (const property of properties.values()) {
      if (isSchemaProperty(property)) {
        return true;
      }
    }
    return false;
  }

  function applyIntrinsicDecorators(cadlType: Type, target: any): any {
    const pattern = getFormat(program, cadlType);
    if (isStringType(program, cadlType) && !target.pattern && pattern) {
      target = {
        ...target,
        pattern,
      };
    }

    const minLength = getMinLength(program, cadlType);
    if (isStringType(program, cadlType) && !target.minLength && minLength !== undefined) {
      target = {
        ...target,
        minLength,
      };
    }

    const maxLength = getMaxLength(program, cadlType);
    if (isStringType(program, cadlType) && !target.maxLength && maxLength !== undefined) {
      target = {
        ...target,
        maxLength,
      };
    }

    const minValue = getMinValue(program, cadlType);
    if (isNumericType(program, cadlType) && !target.minimum && minValue !== undefined) {
      target = {
        ...target,
        minimum: minValue,
      };
    }

    const maxValue = getMaxValue(program, cadlType);
    if (isNumericType(program, cadlType) && !target.maximum && maxValue !== undefined) {
      target = {
        ...target,
        maximum: maxValue,
      };
    }

    if (isSecret(program, cadlType)) {
      target = {
        ...target,
        format: "password",
      };
    }

    return target;
  }

  // Map an Cadl type to an OA schema. Returns undefined when the resulting
  // OA schema is just a regular object schema.
  function mapCadlTypeToOpenAPI(cadlType: Type): any {
    switch (cadlType.kind) {
      case "Number":
        return { type: "number", enum: [cadlType.value] };
      case "String":
        return { type: "string", enum: [cadlType.value] };
      case "Boolean":
        return { type: "boolean", enum: [cadlType.value] };
      case "Model":
        switch (cadlType.name) {
          case "bytes":
            return { type: "string", format: "byte" };
          case "int8":
            return applyIntrinsicDecorators(cadlType, { type: "integer", format: "int8" });
          case "int16":
            return applyIntrinsicDecorators(cadlType, { type: "integer", format: "int16" });
          case "int32":
            return applyIntrinsicDecorators(cadlType, { type: "integer", format: "int32" });
          case "int64":
            return applyIntrinsicDecorators(cadlType, { type: "integer", format: "int64" });
          case "safeint":
            return applyIntrinsicDecorators(cadlType, { type: "integer", format: "int64" });
          case "uint8":
            return applyIntrinsicDecorators(cadlType, { type: "integer", format: "uint8" });
          case "uint16":
            return applyIntrinsicDecorators(cadlType, { type: "integer", format: "uint16" });
          case "uint32":
            return applyIntrinsicDecorators(cadlType, { type: "integer", format: "uint32" });
          case "uint64":
            return applyIntrinsicDecorators(cadlType, { type: "integer", format: "uint64" });
          case "float64":
            return applyIntrinsicDecorators(cadlType, { type: "number", format: "double" });
          case "float32":
            return applyIntrinsicDecorators(cadlType, { type: "number", format: "float" });
          case "string":
            return applyIntrinsicDecorators(cadlType, { type: "string" });
          case "boolean":
            return { type: "boolean" };
          case "plainDate":
            return { type: "string", format: "date" };
          case "zonedDateTime":
            return { type: "string", format: "date-time" };
          case "plainTime":
            return { type: "string", format: "time" };
          case "duration":
            return { type: "string", format: "duration" };
          case "Map":
            // We assert on valType because Map types always have a type
            const valType = cadlType.properties.get("v");
            return {
              type: "object",
              additionalProperties: getSchemaOrRef(valType!.type),
            };
        }
    }
    // The base model doesn't correspond to a primitive OA type, but it could
    // derive from one. Let's check.
    if (cadlType.kind === "Model" && cadlType.baseModel) {
      const baseSchema = mapCadlTypeToOpenAPI(cadlType.baseModel);
      if (baseSchema) {
        return applyIntrinsicDecorators(cadlType, baseSchema);
      }
    }
  }
}

function isRefSafeName(name: string) {
  return /^[A-Za-z0-9-_.]+$/.test(name);
}

function getRefSafeName(name: string) {
  return name.replace(/^[A-Za-z0-9-_.]/g, "_");
}

function prettierOutput(output: string) {
  return output + "\n";
}

class ErrorTypeFoundError extends Error {
  constructor() {
    super("Error type found in evaluated Cadl output");
  }
}<|MERGE_RESOLUTION|>--- conflicted
+++ resolved
@@ -15,11 +15,6 @@
   getServiceTitle,
   getServiceVersion,
   getVisibility,
-<<<<<<< HEAD
-  InterfaceType,
-  IntrinsicType,
-=======
->>>>>>> 76cbed69
   isErrorType,
   isIntrinsic,
   isNumericType,
@@ -34,28 +29,11 @@
   UnionType,
   UnionTypeVariant,
 } from "@cadl-lang/compiler";
-<<<<<<< HEAD
-import { getInterfaceOperations, http, OperationDetails } from "@cadl-lang/rest";
-import { getVersions } from "@cadl-lang/versioning";
-import * as path from "path";
-import { reportDiagnostic } from "./lib.js";
-const {
-  basePathForRoute,
-  getHeaderFieldName,
-  getOperationRoute,
-  getPathParamName,
-  getQueryParamName,
-  getRoutes,
-  hasBody,
-  isBody,
-} = http;
-=======
 import { getAllRoutes, http, OperationDetails } from "@cadl-lang/rest";
 import * as path from "path";
 import { reportDiagnostic } from "./lib.js";
 
 const { getHeaderFieldName, getPathParamName, getQueryParamName, isBody } = http;
->>>>>>> 76cbed69
 
 export async function $onBuild(p: Program) {
   const options: OpenAPIEmitterOptions = {
@@ -214,15 +192,39 @@
 }
 
 function createOAPIEmitter(program: Program, options: OpenAPIEmitterOptions) {
-  let root: any;
+  const root: any = {
+    openapi: "3.0.0",
+    info: {
+      title: getServiceTitle(program),
+      version: getServiceVersion(program),
+    },
+    tags: [],
+    paths: {},
+    components: {
+      parameters: {},
+      requestBodies: {},
+      responses: {},
+      schemas: {},
+      examples: {},
+      securitySchemes: {},
+    },
+  };
+
+  const host = getServiceHost(program);
+  if (host) {
+    root.servers = [
+      {
+        url: "https://" + host,
+      },
+    ];
+  }
 
   // Get the service namespace string for use in name shortening
   const serviceNamespace: string | undefined = getServiceNamespaceString(program);
 
-  let currentBasePath: string | undefined;
-  let currentPath: any;
+  let currentBasePath: string | undefined = "";
+  let currentPath: any = root.paths;
   let currentEndpoint: any;
-  let currentVersion: string | number | undefined;
 
   // Keep a list of all Types encountered that need schema definitions
   const schemas = new Set<Type>();
@@ -237,115 +239,25 @@
 
   return { emitOpenAPI };
 
-  function initializeOpenAPI() {
-    root = {
-      openapi: "3.0.0",
-      info: {
-        title: getServiceTitle(program),
-        version: getServiceVersion(program),
-      },
-      tags: [],
-      paths: {},
-      components: {
-        parameters: {},
-        requestBodies: {},
-        responses: {},
-        schemas: {},
-        examples: {},
-        securitySchemes: {},
-      },
-    };
-
-    const host = getServiceHost(program);
-    if (host) {
-      root.servers = [
-        {
-          url: "https://" + host,
-        },
-      ];
-    }
-
-    currentBasePath = "";
-    currentPath = root.paths;
-    currentEndpoint = undefined;
-    currentVersion = undefined;
-  }
   async function emitOpenAPI() {
-    const service = getServiceNamespace(program);
-    if (!service) {
-      throw new Error("Service namespace not found");
-    }
-    const versions = getVersions(program, service);
-    if (versions.length === 0) {
-      await emitOpenAPIForVersion(service, undefined);
-    } else {
-      for (const version of versions) {
-        await emitOpenAPIForVersion(service, version);
-      }
-    }
-  }
-
-  async function emitOpenAPIForVersion(
-    service: NamespaceType,
-    version: string | number | undefined
-  ) {
     try {
-<<<<<<< HEAD
-      const routes = getRoutes(program);
-      if (routes.length === 0) {
-        return;
-      }
-      let versions: (string | number | undefined)[] = getVersions(program, routes[0]);
-      if (versions.length === 0) {
-        versions = [undefined];
-      }
-      for (const version of versions) {
-        initializeOpenAPI();
-        currentVersion = version;
-        for (let route of routes) {
-          if (route.kind !== "Namespace" && route.kind !== "Interface") {
-            reportDiagnostic(program, {
-              code: "resource-namespace",
-              target: route,
-            });
-            continue;
-          }
-
-          // An interface can have @route applied but is handled by emitInterface
-          if (route.kind === "Namespace") {
-            emitRoute(route as NamespaceType);
-          }
-        }
-
-        const actualNamespace = getServiceNamespace(program);
-        if (actualNamespace) {
-          emitInterfaces(actualNamespace);
-        }
-
-        emitReferences();
-        emitTags();
-=======
       getAllRoutes(program).forEach(emitOperation);
       emitReferences();
       emitTags();
->>>>>>> 76cbed69
-
-        // Clean up empty entries
-        for (let elem of Object.keys(root.components)) {
-          if (Object.keys(root.components[elem]).length === 0) {
-            delete root.components[elem];
-          }
+
+      // Clean up empty entries
+      for (let elem of Object.keys(root.components)) {
+        if (Object.keys(root.components[elem]).length === 0) {
+          delete root.components[elem];
         }
-
-        if (!program.compilerOptions.noEmit && !program.hasError()) {
-          // Write out the OpenAPI document to the output path
-          await program.host.writeFile(
-            path.resolve(
-              options.outputFile.replace(".json", version ? `.${version}.json` : ".json")
-            ),
-            prettierOutput(JSON.stringify(root, null, 2))
-          );
-        }
+      }
+
+      if (!program.compilerOptions.noEmit && !program.hasError()) {
+        // Write out the OpenAPI document to the output path
+        await program.host.writeFile(
+          path.resolve(options.outputFile),
+          prettierOutput(JSON.stringify(root, null, 2))
+        );
       }
     } catch (err) {
       if (err instanceof ErrorTypeFoundError) {
@@ -358,171 +270,8 @@
     }
   }
 
-<<<<<<< HEAD
-  function emitRoute(route: NamespaceType): void {
-    currentBasePath = basePathForRoute(program, route);
-
-    for (const [_, op] of route.operations) {
-      if (currentVersion) {
-        const projectedOp = program.checker!.project(op, op.projections[0].to!, [
-          currentVersion,
-        ]) as OperationType | IntrinsicType;
-        if (projectedOp.kind === "Intrinsic") {
-          continue;
-        }
-        emitEndpoint(route, projectedOp);
-      } else {
-        emitEndpoint(route, op);
-      }
-    }
-  }
-
-  function emitInterfaces(namespace: NamespaceType): void {
-    for (const [_, iface] of namespace.interfaces) {
-      emitInterface(iface);
-    }
-
-    // Walk interfaces of sub-namespaces
-    for (const [_, subNs] of namespace.namespaces) {
-      emitInterfaces(subNs);
-    }
-  }
-
-  function emitInterface(iface: InterfaceType): void {
-    if (currentVersion) {
-      const piface = program.checker!.project(iface, iface.projections[0].to!, [currentVersion]) as
-        | InterfaceType
-        | IntrinsicType;
-      if (piface.kind === "Intrinsic") {
-        return;
-      }
-      const operations = getInterfaceOperations(program, piface);
-      for (const op of operations) {
-        emitInterfaceOperation(piface, op);
-      }
-    } else {
-      const operations = getInterfaceOperations(program, iface);
-      for (const op of operations) {
-        emitInterfaceOperation(iface, op);
-      }
-    }
-  }
-
-  function emitInterfaceOperation(iface: InterfaceType, operation: OperationDetails): void {
-    const { path: fullPath, operation: op, verb, parameters } = operation;
-
-    if (!root.paths[fullPath]) {
-      root.paths[fullPath] = {};
-    }
-
-    currentPath = root.paths[fullPath];
-    if (!currentPath[verb]) {
-      currentPath[verb] = {};
-    }
-    currentEndpoint = currentPath[verb];
-
-    if (program.stateMap(operationIdsKey).has(op)) {
-      currentEndpoint.operationId = program.stateMap(operationIdsKey).get(op);
-    } else {
-      // Synthesize an operation ID
-      currentEndpoint.operationId = `${iface.name}_${op.name}`;
-    }
-
-    // allow operation extensions
-    attachExtensions(op, currentEndpoint);
-    currentEndpoint.summary = getDoc(program, op);
-    currentEndpoint.parameters = [];
-    currentEndpoint.responses = {};
-
-    emitEndpointParameters(op, op.parameters, parameters);
-    emitRequestBody(op, op.parameters, parameters);
-    emitResponses(op.returnType);
-  }
-
-  function getPathParameters(ns: NamespaceType, op: OperationType) {
-    return [...(op.parameters?.properties.values() ?? [])].filter(
-      (param) => getPathParamName(program, param) !== undefined
-    );
-  }
-
-  /**
-   * Translates endpoint names like `read` to REST verbs like `get`.
-   */
-  function pathForEndpoint(
-    op: OperationType,
-    pathParams: ModelTypeProperty[]
-  ): [string, string[], string] {
-    const paramByName = new Map(pathParams.map((p) => [p.name, p]));
-    const route = getOperationRoute(program, op);
-    const inferredVerb = verbForEndpoint(op.name);
-    const verb = route?.verb || inferredVerb || "get";
-
-    // Build the full route path including any sub-path
-    const routePath =
-      (currentBasePath || "") +
-      (route?.subPath
-        ? `/${route?.subPath?.replace(/^\//g, "")}`
-        : !inferredVerb && !route
-        ? "/get"
-        : "");
-
-    // Find path parameter names
-    const declaredPathParamNames = routePath.match(/\{\w+\}/g)?.map((s) => s.slice(1, -1)) ?? [];
-
-    // For each param in the declared path parameters (e.g. /foo/{id} has one, id),
-    // delete it because it doesn't need to be added to the path.
-    for (const declaredParam of declaredPathParamNames) {
-      const param = paramByName.get(declaredParam);
-      if (!param) {
-        reportDiagnostic(program, {
-          code: "missing-path-param",
-          format: { param: declaredParam },
-          target: op,
-        });
-        continue;
-      }
-
-      paramByName.delete(declaredParam);
-    }
-
-    // Add any remaining declared path params
-    const pathSegments = [];
-    for (const name of paramByName.keys()) {
-      pathSegments.push(name);
-    }
-
-    return [verb, pathSegments, routePath];
-  }
-
-  function verbForEndpoint(name: string): http.HttpVerb | undefined {
-    switch (name) {
-      case "list":
-        return "get";
-      case "create":
-        return "post";
-      case "read":
-        return "get";
-      case "update":
-        return "patch";
-      case "delete":
-        return "delete";
-      case "deleteAll":
-        return "delete";
-    }
-
-    return undefined;
-  }
-
-  function emitEndpoint(resource: NamespaceType, op: OperationType) {
-    const params = getPathParameters(resource, op);
-    const [verb, newPathParams, resolvedPath] = pathForEndpoint(op, params);
-    const fullPath =
-      resolvedPath +
-      (newPathParams.length > 0 ? "/" + newPathParams.map((p) => "{" + p + "}").join("/") : "");
-=======
   function emitOperation(operation: OperationDetails): void {
     const { path: fullPath, operation: op, groupName, verb, parameters } = operation;
->>>>>>> 76cbed69
 
     // If path contains a query string, issue msg and don't emit this endpoint
     if (fullPath.indexOf("?") > 0) {
