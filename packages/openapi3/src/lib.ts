import { createTypeSpecLibrary, JSONSchemaType, paramMessage } from "@typespec/compiler";

export type FileType = "yaml" | "json";
export interface OpenAPI3EmitterOptions {
  /**
   * If the content should be serialized as YAML or JSON.
   * @default yaml, it not specified infer from the `output-file` extension
   */

  "file-type"?: FileType;

  /**
   * Name of the output file.
   * Output file will interpolate the following values:
   *  - service-name: Name of the service if multiple
   *  - version: Version of the service if multiple
   *
   * @default `{service-name}.{version}.openapi.yaml` or `.json` if {@link OpenAPI3EmitterOptions["file-type"]} is `"json"`
   *
   * @example Single service no versioning
   *  - `openapi.yaml`
   *
   * @example Multiple services no versioning
   *  - `openapi.Org1.Service1.yaml`
   *  - `openapi.Org1.Service2.yaml`
   *
   * @example Single service with versioning
   *  - `openapi.v1.yaml`
   *  - `openapi.v2.yaml`
   *
   * @example Multiple service with versioning
   *  - `openapi.Org1.Service1.v1.yaml`
   *  - `openapi.Org1.Service1.v2.yaml`
   *  - `openapi.Org1.Service2.v1.0.yaml`
   *  - `openapi.Org1.Service2.v1.1.yaml`
   */
  "output-file"?: string;

  /**
   * Set the newline character for emitting files.
   * @default lf
   */
  "new-line"?: "crlf" | "lf";

  /**
   * Omit unreachable types.
   * By default all types declared under the service namespace will be included. With this flag on only types references in an operation will be emitted.
   */
  "omit-unreachable-types"?: boolean;

  /**
   * If the generated openapi types should have the `x-typespec-name` extension set with the name of the TypeSpec type that created it.
   * This extension is meant for debugging and should not be depended on.
   * @default "never"
   */
  "include-x-typespec-name"?: "inline-only" | "never";

  /**
   * How to handle safeint type. Options are:
   *  - `double-int`: Will produce `type: integer, format: double-int`
   *  - `int64`: Will produce `type: integer, format: int64`
   * @default "int64"
   */
  "safeint-strategy"?: "double-int" | "int64";
}

const EmitterOptionsSchema: JSONSchemaType<OpenAPI3EmitterOptions> = {
  type: "object",
  additionalProperties: false,
  properties: {
    "file-type": {
      type: "string",
      enum: ["yaml", "json"],
      nullable: true,
      description:
        "If the content should be serialized as YAML or JSON. Default 'yaml', it not specified infer from the `output-file` extension",
    },
    "output-file": {
      type: "string",
      nullable: true,
      description: [
        "Name of the output file.",
        " Output file will interpolate the following values:",
        "  - service-name: Name of the service if multiple",
        "  - version: Version of the service if multiple",
        "",
        ' Default: `{service-name}.{version}.openapi.yaml` or `.json` if `file-type` is `"json"`',
        "",
        " Example Single service no versioning",
        "  - `openapi.yaml`",
        "",
        " Example Multiple services no versioning",
        "  - `openapi.Org1.Service1.yaml`",
        "  - `openapi.Org1.Service2.yaml`",
        "",
        " Example Single service with versioning",
        "  - `openapi.v1.yaml`",
        "  - `openapi.v2.yaml`",
        "",
        " Example Multiple service with versioning",
        "  - `openapi.Org1.Service1.v1.yaml`",
        "  - `openapi.Org1.Service1.v2.yaml`",
        "  - `openapi.Org1.Service2.v1.0.yaml`",
        "  - `openapi.Org1.Service2.v1.1.yaml`    ",
      ].join("\n"),
    },
    "new-line": {
      type: "string",
      enum: ["crlf", "lf"],
      default: "lf",
      nullable: true,
      description: "Set the newline character for emitting files.",
    },
    "omit-unreachable-types": {
      type: "boolean",
      nullable: true,
      description:
        "Omit unreachable types.\nBy default all types declared under the service namespace will be included. With this flag on only types references in an operation will be emitted.",
    },
    "include-x-typespec-name": {
      type: "string",
      enum: ["inline-only", "never"],
      nullable: true,
      default: "never",
      description:
        "If the generated openapi types should have the `x-typespec-name` extension set with the name of the TypeSpec type that created it.\nThis extension is meant for debugging and should not be depended on.",
    },
    "safeint-strategy": {
      type: "string",
      enum: ["double-int", "int64"],
      nullable: true,
      default: "int64",
      description: [
        "How to handle safeint type. Options are:",
        " - `double-int`: Will produce `type: integer, format: double-int`",
        " - `int64`: Will produce `type: integer, format: int64`",
        "",
        "Default: `int64`",
      ].join("\n"),
    },
  },
  required: [],
};

export const libDef = {
  name: "@typespec/openapi3",
  diagnostics: {
    "oneof-union": {
      severity: "error",
      messages: {
        default:
          "@oneOf decorator can only be used on a union or a model property which type is a union.",
      },
    },
    "inconsistent-shared-route-request-visibility": {
      severity: "error",
      messages: {
        default: "All operations with `@sharedRoutes` must have the same `@requestVisibility`.",
      },
    },
    "invalid-server-variable": {
      severity: "error",
      messages: {
        default: paramMessage`Server variable '${"propName"}' must be assignable to 'string'. It must either be a string, enum of string or union of strings.`,
      },
    },
    "invalid-format": {
      severity: "warning",
      messages: {
        default: paramMessage`Collection format '${"value"}' is not supported in OpenAPI3 ${"paramType"} parameters. Defaulting to type 'string'.`,
      },
    },
    "invalid-style": {
      severity: "warning",
      messages: {
        default: paramMessage`Style '${"style"}' is not supported in OpenAPI3 ${"paramType"} parameters. Defaulting to style 'simple'.`,
      },
    },
    "path-reserved-expansion": {
      severity: "warning",
      messages: {
        default: `Reserved expansion of path parameter with '+' operator #{allowReserved: true} is not supported in OpenAPI3.`,
      },
    },
    "resource-namespace": {
      severity: "error",
      messages: {
        default: "Resource goes on namespace",
      },
    },
    "path-query": {
      severity: "error",
      messages: {
        default: `OpenAPI does not allow paths containing a query string.`,
      },
    },
    "duplicate-header": {
      severity: "error",
      messages: {
        default: paramMessage`The header ${"header"} is defined across multiple content types`,
      },
    },
    "status-code-in-default-response": {
      severity: "error",
      messages: {
        default: "a default response should not have an explicit status code",
      },
    },

    "invalid-schema": {
      severity: "error",
      messages: {
        default: paramMessage`Couldn't get schema for type ${"type"}`,
      },
    },
    "union-null": {
      severity: "error",
      messages: {
        default: "Cannot have a union containing only null types.",
      },
    },
    "empty-union": {
      severity: "error",
      messages: {
        default:
          "Empty unions are not supported for OpenAPI v3 - enums must have at least one value.",
      },
    },
    "empty-enum": {
      severity: "error",
      messages: {
        default:
          "Empty enums are not supported for OpenAPI v3 - enums must have at least one value.",
      },
    },
    "enum-unique-type": {
      severity: "error",
      messages: {
        default: "Enums are not supported unless all options are literals of the same type.",
      },
    },
    "inline-cycle": {
      severity: "error",
      messages: {
        default: paramMessage`Cycle detected in '${"type"}'. Use @friendlyName decorator to assign an OpenAPI definition name and make it non-inline.`,
      },
    },
    "unsupported-status-code-range": {
      severity: "error",
      messages: {
        default: paramMessage`Status code range '${"start"} to '${"end"}' is not supported. OpenAPI 3.0 can only represent range 1XX, 2XX, 3XX, 4XX and 5XX. Example: \`@minValue(400) @maxValue(499)\` for 4XX.`,
      },
    },
    "invalid-model-property": {
      severity: "error",
      messages: {
        default: paramMessage`'${"type"}' cannot be specified as a model property.`,
      },
    },
    "unsupported-auth": {
      severity: "warning",
      messages: {
        default: paramMessage`Authentication "${"authType"}" is not a known authentication by the openapi3 emitter, it will be ignored.`,
      },
    },
<<<<<<< HEAD
    "duplicate-tag": {
      severity: "error",
      messages: {
        default: paramMessage`"Duplicate tag '${"tagName"}' found. Tag names must be unique in OpenAPI3."`,
=======
    "xml-attribute-invalid-property-type": {
      severity: "warning",
      messages: {
        default: paramMessage`XML \`@attribute\` can only be primitive types in the OpenAPI 3 emitter, Property '${"name"}' type will be changed to type: string.`,
      },
    },
    "xml-unwrapped-invalid-property-type": {
      severity: "warning",
      messages: {
        default: paramMessage`XML \`@unwrapped\` can only used on array properties or primitive ones in the OpenAPI 3 emitter, Property '${"name"}' will be ignored.`,
>>>>>>> 0675e50a
      },
    },
  },
  emitter: {
    options: EmitterOptionsSchema as JSONSchemaType<OpenAPI3EmitterOptions>,
  },
  state: {
    tagsMetadata: { description: "State for the @tagMetadata decorator." },
  },
} as const;

export const $lib = createTypeSpecLibrary(libDef);
export const {
  createDiagnostic,
  reportDiagnostic,
  createStateSymbol,
  stateKeys: OpenAPI3Keys,
} = $lib;

export type OpenAPILibrary = typeof $lib;<|MERGE_RESOLUTION|>--- conflicted
+++ resolved
@@ -263,23 +263,22 @@
         default: paramMessage`Authentication "${"authType"}" is not a known authentication by the openapi3 emitter, it will be ignored.`,
       },
     },
-<<<<<<< HEAD
+    "xml-attribute-invalid-property-type": {
+      severity: "warning",
+      messages: {
+        default: paramMessage`XML \`@attribute\` can only be primitive types in the OpenAPI 3 emitter, Property '${"name"}' type will be changed to type: string.`,
+      },
+    },
+    "xml-unwrapped-invalid-property-type": {
+      severity: "warning",
+      messages: {
+        default: paramMessage`XML \`@unwrapped\` can only used on array properties or primitive ones in the OpenAPI 3 emitter, Property '${"name"}' will be ignored.`,
+      },
+    },
     "duplicate-tag": {
       severity: "error",
       messages: {
         default: paramMessage`"Duplicate tag '${"tagName"}' found. Tag names must be unique in OpenAPI3."`,
-=======
-    "xml-attribute-invalid-property-type": {
-      severity: "warning",
-      messages: {
-        default: paramMessage`XML \`@attribute\` can only be primitive types in the OpenAPI 3 emitter, Property '${"name"}' type will be changed to type: string.`,
-      },
-    },
-    "xml-unwrapped-invalid-property-type": {
-      severity: "warning",
-      messages: {
-        default: paramMessage`XML \`@unwrapped\` can only used on array properties or primitive ones in the OpenAPI 3 emitter, Property '${"name"}' will be ignored.`,
->>>>>>> 0675e50a
       },
     },
   },
