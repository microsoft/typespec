import {
  compilerAssert,
  Enum,
  getDiscriminatedUnion,
  getExamples,
  getMaxValueExclusive,
  getMinValueExclusive,
  IntrinsicScalarName,
  IntrinsicType,
  isNullType,
  Model,
  ModelProperty,
  Scalar,
  serializeValueAsJson,
  Type,
  Union,
} from "@typespec/compiler";
import {
  AssetEmitter,
  createAssetEmitter,
  EmitterOutput,
  ObjectBuilder,
  Placeholder,
  TypeEmitter,
} from "@typespec/compiler/emitter-framework";
import { $ } from "@typespec/compiler/experimental/typekit";
import { MetadataInfo } from "@typespec/http";
import { shouldInline } from "@typespec/openapi";
import { getOneOf } from "./decorators.js";
import { JsonSchemaModule } from "./json-schema.js";
import { OpenAPI3EmitterOptions, reportDiagnostic } from "./lib.js";
import { applyEncoding, getRawBinarySchema } from "./openapi-helpers-3-0.js";
import { CreateSchemaEmitter } from "./openapi-spec-mappings.js";
import { ResolvedOpenAPI3EmitterOptions } from "./openapi.js";
import { Builders, OpenAPI3SchemaEmitterBase } from "./schema-emitter.js";
import { JsonType, OpenAPI3Schema } from "./types.js";
import { isBytesKeptRaw, isLiteralType, literalType } from "./util.js";
import { VisibilityUsageTracker } from "./visibility-usage.js";
import { XmlModule } from "./xml-module.js";

function createWrappedSchemaEmitterClass(
  metadataInfo: MetadataInfo,
  visibilityUsage: VisibilityUsageTracker,
  options: ResolvedOpenAPI3EmitterOptions,
  optionalDependencies: { jsonSchemaModule?: JsonSchemaModule; xmlModule?: XmlModule },
): typeof TypeEmitter<Record<string, any>, OpenAPI3EmitterOptions> {
  return class extends OpenAPI3SchemaEmitter {
    constructor(emitter: AssetEmitter<Record<string, any>, OpenAPI3EmitterOptions>) {
      super(emitter, metadataInfo, visibilityUsage, options, optionalDependencies);
    }
  };
}

export const createSchemaEmitter3_0: CreateSchemaEmitter = ({ program, context, ...rest }) => {
  return createAssetEmitter(
    program,
    createWrappedSchemaEmitterClass(
      rest.metadataInfo,
      rest.visibilityUsage,
      rest.options,
      rest.optionalDependencies,
    ),
    context,
  );
};

/**
 * OpenAPI 3.0 schema emitter. Deals with emitting content of `components/schemas` section.
 */
export class OpenAPI3SchemaEmitter extends OpenAPI3SchemaEmitterBase<OpenAPI3Schema> {
  #applySchemaExamples(
    type: Model | Scalar | Union | Enum | ModelProperty,
    target: ObjectBuilder<any>,
  ) {
    const program = this.emitter.getProgram();
    const examples = getExamples(program, type);
    if (examples.length > 0) {
      target.set("example", serializeValueAsJson(program, examples[0].value, type));
    }
  }

  applyCustomConstraints(
    type: Scalar | Model | ModelProperty | Union | Enum,
    target: ObjectBuilder<OpenAPI3Schema>,
    refSchema?: OpenAPI3Schema,
  ) {
    const program = this.emitter.getProgram();

    const minValueExclusive = getMinValueExclusive(program, type);
    if (minValueExclusive !== undefined) {
      target.minimum = minValueExclusive;
      target.exclusiveMinimum = true;
    }

    const maxValueExclusive = getMaxValueExclusive(program, type);
    if (maxValueExclusive !== undefined) {
      target.maximum = maxValueExclusive;
      target.exclusiveMaximum = true;
    }

    this.#applySchemaExamples(type, target);
  }

  applyEncoding(
    typespecType: Scalar | ModelProperty,
    target: OpenAPI3Schema | Placeholder<OpenAPI3Schema>,
  ): OpenAPI3Schema {
    return applyEncoding(this.emitter.getProgram(), typespecType, target as any, this._options);
  }

  getRawBinarySchema(): OpenAPI3Schema {
    return getRawBinarySchema();
  }

  enumSchema(en: Enum): OpenAPI3Schema {
    const program = this.emitter.getProgram();
    if (en.members.size === 0) {
      reportDiagnostic(program, { code: "empty-enum", target: en });
      return {};
    }

    const enumTypes = new Set<JsonType>();
    const enumValues = new Set<string | number>();
    for (const member of en.members.values()) {
      enumTypes.add(typeof member.value === "number" ? "number" : "string");
      enumValues.add(member.value ?? member.name);
    }

    if (enumTypes.size > 1) {
      reportDiagnostic(program, { code: "enum-unique-type", target: en });
    }

    const schema: OpenAPI3Schema = {
      type: enumTypes.values().next().value!,
      enum: [...enumValues],
    };

    return this.applyConstraints(en, schema);
  }

  unionSchema(union: Union): ObjectBuilder<OpenAPI3Schema> {
    const program = this.emitter.getProgram();
    const [discriminated] = getDiscriminatedUnion(program, union);
    if (discriminated) {
      return this.discriminatedUnion(discriminated);
    }
    if (union.variants.size === 0) {
      reportDiagnostic(program, { code: "empty-union", target: union });
      return new ObjectBuilder({});
    }
    const variants = Array.from(union.variants.values());
    const literalVariantEnumByType: Record<string, any[]> = {};
    const ofType = getOneOf(program, union) ? "oneOf" : "anyOf";
    const schemaMembers: UnionSchemaMember[] = [];
    let nullable = false;
    const isMultipart = this.getContentType().startsWith("multipart/");

    for (const variant of variants) {
      if (isNullType(variant.type)) {
        nullable = true;
        continue;
      }

      if (isMultipart && isBytesKeptRaw(program, variant.type)) {
        schemaMembers.push({ schema: this.getRawBinarySchema(), type: variant.type });
        continue;
      }

      if (isLiteralType(variant.type)) {
        if (!literalVariantEnumByType[variant.type.kind]) {
          const enumValue: any[] = [variant.type.value];
          literalVariantEnumByType[variant.type.kind] = enumValue;
          schemaMembers.push({
            schema: { type: literalType(variant.type), enum: enumValue },
            type: null,
          });
        } else {
          literalVariantEnumByType[variant.type.kind].push(variant.type.value);
        }
      } else {
        const enumSchema = this.emitter.emitTypeReference(variant.type, {
          referenceContext: isMultipart ? { contentType: "application/json" } : {},
        });
        compilerAssert(enumSchema.kind === "code", "Unexpected enum schema. Should be kind: code");
        schemaMembers.push({ schema: enumSchema.value, type: variant.type });
      }
    }

    const wrapWithObjectBuilder = (
      schemaMember: UnionSchemaMember,
      { mergeUnionWideConstraints }: { mergeUnionWideConstraints: boolean },
    ): ObjectBuilder<OpenAPI3Schema> => {
      // we can just return the single schema member after applying nullable
      const schema = schemaMember.schema;
      const type = schemaMember.type;

      const additionalProps: Partial<OpenAPI3Schema> = mergeUnionWideConstraints
        ? this.applyConstraints(union, {})
        : {};

      if (mergeUnionWideConstraints && nullable) {
        additionalProps.nullable = true;
      }

      if (Object.keys(additionalProps).length === 0) {
        return new ObjectBuilder(schema);
      } else {
        if (
          (schema instanceof Placeholder || "$ref" in schema) &&
          !(type && shouldInline(program, type))
        ) {
          if (type && type.kind === "Model") {
            return new ObjectBuilder({
              type: "object",
              allOf: Builders.array([schema]),
              ...additionalProps,
            });
          } else if (type && type.kind === "Scalar") {
            // TODO: remove duplicate schemas
            const currentRootScalar = $.scalar.getStdBase(type);

            if (!currentRootScalar) {
              const { nullable, ...additional } = additionalProps;
              return new ObjectBuilder({ ...additional });
            }

            const rootSchema = this.getSchemaForStdScalars(
              currentRootScalar as unknown as Scalar & { name: IntrinsicScalarName },
            );
            return new ObjectBuilder({ ...rootSchema, ...additionalProps });
          } else {
            return new ObjectBuilder({ allOf: Builders.array([schema]), ...additionalProps });
          }
        } else {
          const merged = new ObjectBuilder<OpenAPI3Schema>(schema);
          for (const [key, value] of Object.entries(additionalProps)) {
            merged.set(key, value);
          }
          return merged;
        }
      }
    };

    const checkMerge = (schemaMembers: { schema: any; type: Type | null }[]): boolean => {
      if (nullable) {
        for (const m of schemaMembers) {
          if (m.schema instanceof Placeholder || "$ref" in m.schema) {
            return true;
          }
        }
      }
      return false;
    };

    if (schemaMembers.length === 0) {
      if (nullable) {
        // This union is equivalent to just `null` but OA3 has no way to specify
        // null as a value, so we throw an error.
        reportDiagnostic(program, { code: "union-null", target: union });
        return new ObjectBuilder({});
      } else {
        // completely empty union can maybe only happen with bugs?
        compilerAssert(false, "Attempting to emit an empty union");
      }
    }

    if (schemaMembers.length === 1) {
      return wrapWithObjectBuilder(schemaMembers[0], { mergeUnionWideConstraints: true });
    }

    const isMerge = checkMerge(schemaMembers);

    const schema: OpenAPI3Schema = {
      [ofType]: schemaMembers.map((m) =>
        wrapWithObjectBuilder(m, { mergeUnionWideConstraints: isMerge }),
      ),
    };

    if (!isMerge && nullable) {
      schema.nullable = true;
    }

<<<<<<< HEAD
    this.applyDiscriminator(union, schema);

    // return new ObjectBuilder(schema);
=======
>>>>>>> 44d0ede1
    return this.applyConstraints(union, schema);

    interface UnionSchemaMember {
      schema: any;
      type: Type | null;
    }
  }

  intrinsic(intrinsic: IntrinsicType, name: string): EmitterOutput<object> {
    switch (name) {
      case "unknown":
        return {};
      case "null":
        return { nullable: true };
    }

    reportDiagnostic(this.emitter.getProgram(), {
      code: "invalid-schema",
      format: { type: name },
      target: intrinsic,
    });
    return {};
  }
}<|MERGE_RESOLUTION|>--- conflicted
+++ resolved
@@ -280,12 +280,8 @@
       schema.nullable = true;
     }
 
-<<<<<<< HEAD
     this.applyDiscriminator(union, schema);
 
-    // return new ObjectBuilder(schema);
-=======
->>>>>>> 44d0ede1
     return this.applyConstraints(union, schema);
 
     interface UnionSchemaMember {
