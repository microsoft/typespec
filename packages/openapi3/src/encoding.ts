--- conflicted
+++ resolved
@@ -1,11 +1,6 @@
 import { ObjectBuilder } from "@typespec/asset-emitter";
 import { type ModelProperty, Program, type Scalar, getEncode } from "@typespec/compiler";
-<<<<<<< HEAD
-import { isHeader } from "@typespec/http";
-=======
-import { ObjectBuilder } from "@typespec/compiler/emitter-framework";
 import { isHeader, isQueryParam } from "@typespec/http";
->>>>>>> 46059311
 import type { ResolvedOpenAPI3EmitterOptions } from "./openapi.js";
 import { getSchemaForStdScalars } from "./std-scalar-schemas.js";
 import type { OpenAPI3Schema, OpenAPISchema3_1 } from "./types.js";
