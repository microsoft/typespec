--- conflicted
+++ resolved
@@ -16,21 +16,6 @@
 import pkgJson from "../../package.json" with { type: "json" };
 import { ExtensionStateManager } from "../extension-state-manager.js";
 import logger from "../log/logger.js";
-<<<<<<< HEAD
-import { getBaseFileName, getDirectoryPath, joinPaths, normalizePath } from "../path-utils.js";
-import telemetryClient from "../telemetry/telemetry-client.js";
-import { TelemetryEventName } from "../telemetry/telemetry-event.js";
-import { TspLanguageClient } from "../tsp-language-client.js";
-import {
-  CommandName,
-  InstallGlobalCliCommandArgs,
-  RestartServerCommandArgs,
-  RestartServerCommandResult,
-  Result,
-  ResultCode,
-  SettingName,
-} from "../types.js";
-=======
 import {
   getBaseFileName,
   getDirectoryPath,
@@ -45,7 +30,6 @@
   selectFolder,
   tryExecuteWithUi,
 } from "../ui-utils.js";
->>>>>>> 5bf23662
 import {
   checkInstalledNpm,
   checkInstalledTspCli,
@@ -87,94 +71,6 @@
   context: ExtensionContext,
   stateManager: ExtensionStateManager,
 ) {
-<<<<<<< HEAD
-  await telemetryClient.doOperationWithTelemetry<ResultCode>(
-    TelemetryEventName.CreateProject,
-    async (tel, sendTelEvent) => {
-      return vscode.window.withProgress<ResultCode>(
-        {
-          location: vscode.ProgressLocation.Window,
-          cancellable: false,
-          title: "Creating TypeSpec Project...",
-        },
-        async () => {
-          const selectedRootFolder = await selectProjectRootFolder();
-          if (!selectedRootFolder) {
-            logger.info("Creating TypeSpec Project cancelled when selecting project root folder.");
-            tel.lastStep = "Select project root folder";
-            return ResultCode.Cancelled;
-          }
-          if (!(await checkProjectRootFolderEmpty(selectedRootFolder))) {
-            logger.info(
-              "Creating TypeSpec Project cancelled when checking whether the project root folder is empty.",
-            );
-            tel.lastStep = "Check project root folder";
-            return ResultCode.Cancelled;
-          }
-          const folderName = getBaseFileName(selectedRootFolder);
-
-          if (!client || client.state !== State.Running) {
-            const r = await CheckCompilerAndStartLSPClient(selectedRootFolder, tel.activityId);
-            if (r.code === ResultCode.Cancelled) {
-              logger.info("Creating TypeSpec Project cancelled when installing Compiler/CLI");
-              tel.lastStep = "Install Compiler/CLI";
-              return ResultCode.Cancelled;
-            }
-            if (
-              r.code !== ResultCode.Success ||
-              r.value === undefined ||
-              r.value.state !== State.Running
-            ) {
-              logger.error(
-                "Unexpected Error when checking Compiler/CLI. Please check the previous log for details.",
-                [],
-                {
-                  showOutput: true,
-                  showPopup: true,
-                },
-              );
-              tel.lastStep = "Install Compiler/CLI";
-              return ResultCode.Fail;
-            }
-            client = r.value;
-          }
-
-          const isSupport = await isCompilerSupport(client);
-          if (!isSupport) {
-            logger.info("Creating TypeSpec Project cancelled due to unsupported by compiler.");
-            tel.lastStep = "Check compiler support";
-            return ResultCode.Fail;
-          }
-
-          const templateInfoMap = await loadInitTemplates(client);
-          if (templateInfoMap.size === 0) {
-            logger.error(
-              "Unexpected Error: No templates loaded. Please check the configuration of InitTemplatesUrls or upgrade @typespec/compiler and try again.",
-              [],
-              {
-                showOutput: true,
-                showPopup: true,
-              },
-            );
-            tel.lastStep = "Load templates";
-            return ResultCode.Fail;
-          }
-          const info = await selectTemplate(templateInfoMap);
-          if (info === undefined) {
-            logger.info("Creating TypeSpec Project cancelled when selecting template.");
-            tel.lastStep = "Select template";
-            return ResultCode.Cancelled;
-          } else {
-            logger.info(`Selected template: ${info.source}.${info.name}`);
-          }
-
-          const validateResult = await validateTemplate(info, client);
-          if (!validateResult) {
-            logger.info("Creating TypeSpec Project cancelled when validating template.");
-            tel.lastStep = "Validate template";
-            return ResultCode.Cancelled;
-          }
-=======
   await vscode.window.withProgress(
     {
       location: vscode.ProgressLocation.Window,
@@ -230,63 +126,20 @@
         logger.info("Creating TypeSpec Project cancelled when validating template.");
         return;
       }
->>>>>>> 5bf23662
-
-          const projectName = await vscode.window.showInputBox({
-            prompt: "Please input the project name",
-            value: folderName,
-            ignoreFocusOut: true,
-            validateInput: (value) => {
-              if (isWhitespaceStringOrUndefined(value)) {
-                return "Project name cannot be empty.";
-              }
-              // we don't have a full rule for project name. Just have a simple check to avoid some strange name.
-              const regex = /^(?![./])(?!.*[./]{2})[a-zA-Z0-9-~_@./]*[a-zA-Z0-9-~_@]$/;
-              if (!regex.test(value)) {
-                return "Invalid project name. Only [a-zA-Z0-9-~_@./] are allowed and cannot start/end with [./] or consecutive [./]";
-              }
-              return undefined;
-            },
-          });
-          if (isWhitespaceStringOrUndefined(projectName)) {
-            logger.info("Creating TypeSpec Project cancelled when input project name.", [], {
-              showOutput: false,
-              showPopup: false,
-            });
-            tel.lastStep = "Input project name";
-            return ResultCode.Cancelled;
+
+      const projectName = await vscode.window.showInputBox({
+        prompt: "Please input the project name",
+        value: folderName,
+        ignoreFocusOut: true,
+        validateInput: (value) => {
+          if (isWhitespaceStringOrUndefined(value)) {
+            return "Project name cannot be empty.";
           }
-
-          const includeGitignoreResult = await vscode.window.showQuickPick(["Yes", "No"], {
-            title: TITLE,
-            canPickMany: false,
-            placeHolder: "Do you want to generate a .gitignore file",
-            ignoreFocusOut: true,
-          });
-          if (includeGitignoreResult === undefined) {
-            logger.info(
-              "Creating TypeSpec Project cancelled when selecting whether to include .gitignore.",
-            );
-            tel.lastStep = "Select whether to include .gitignore";
-            return ResultCode.Cancelled;
+          // we don't have a full rule for project name. Just have a simple check to avoid some strange name.
+          const regex = /^(?![./])(?!.*[./]{2})[a-zA-Z0-9-~_@./]*[a-zA-Z0-9-~_@]$/;
+          if (!regex.test(value)) {
+            return "Invalid project name. Only [a-zA-Z0-9-~_@./] are allowed and cannot start/end with [./] or consecutive [./]";
           }
-<<<<<<< HEAD
-          const includeGitignore = includeGitignoreResult === "Yes";
-
-          const librariesToInclude = await selectLibraries(info);
-          if (librariesToInclude === undefined) {
-            logger.info("Creating TypeSpec Project cancelled when selecting libraries to include.");
-            tel.lastStep = "Select libraries";
-            return ResultCode.Cancelled;
-          }
-
-          const selectedEmitters = await selectEmitters(info);
-          if (selectedEmitters === undefined) {
-            logger.info("Creating TypeSpec Project cancelled when selecting emitters.");
-            tel.lastStep = "Select emitters";
-            return ResultCode.Cancelled;
-          }
-=======
           return undefined;
         },
       });
@@ -294,90 +147,19 @@
         logger.info("Creating TypeSpec Project cancelled, project name is blank");
         return;
       }
->>>>>>> 5bf23662
-
-          const inputs = await setInputs(info);
-          if (inputs === undefined) {
-            logger.info("Creating TypeSpec Project cancelled when setting inputs.");
-            tel.lastStep = "Set inputs";
-            return ResultCode.Cancelled;
-          }
-
-          const initTemplateConfig: InitProjectConfig = {
-            template: info.template!,
-            directory: selectedRootFolder,
-            folderName: folderName,
-            baseUri: info.baseUrl,
-            name: projectName!,
-            parameters: inputs ?? {},
-            includeGitignore: includeGitignore,
-            libraries: librariesToInclude,
-            emitters: selectedEmitters,
-          };
-          const initResult = await initProject(client, initTemplateConfig);
-          if (!initResult) {
-            logger.info("Creating TypeSpec Project cancelled when initializing project.", [], {
-              showOutput: false,
-              showPopup: false,
-            });
-            tel.lastStep = "Initialize project";
-            return ResultCode.Cancelled;
-          }
-
-<<<<<<< HEAD
-          const packageJsonPath = joinPaths(selectedRootFolder, "package.json");
-          if (!(await isFile(packageJsonPath))) {
-            logger.warning(
-              "Skip tsp install since no package.json is found in the project folder.",
-            );
-          } else {
-            // just ignore the result from tsp install. We will open the project folder anyway.
-            await tspInstall(client, selectedRootFolder);
-          }
-
-          const msg = Object.entries(selectedEmitters)
-            .filter(([_k, e]) => !isWhitespaceStringOrUndefined(e.message))
-            .map(([k, e]) => `\t${k}: \n\t\t${e.message}`)
-            .join("\n");
-
-          if (!isWhitespaceStringOrUndefined(msg)) {
-            const p = normalizePath(selectedRootFolder);
-            if (
-              vscode.workspace.workspaceFolders?.find((x) => normalizePath(x.uri.fsPath) === p) ===
-              undefined
-            ) {
-              // if the folder is not opened as workspace, persist the message to extension state because
-              // openProjectFolder will reinitialize the extension.
-              stateManager.saveStartUpMessage(
-                {
-                  popupMessage:
-                    "Please review the message from emitters when creating TypeSpec Project",
-                  detail: msg,
-                  level: "warn",
-                },
-                selectedRootFolder,
-              );
-            } else {
-              logger.warning("Please review the message from emitters\n", [msg], {
-                showPopup: true,
-                notificationButtonText: "Review in Output",
-              });
-            }
-          }
-
-          // vscode.openFolder command will re-initialize the extension, so we need to send telemetry event and flush before it.
-          sendTelEvent(ResultCode.Success);
-          await telemetryClient.flush();
-          vscode.commands.executeCommand("vscode.openFolder", vscode.Uri.file(selectedRootFolder), {
-            forceNewWindow: false,
-            forceReuseWindow: true,
-            noRecentEntry: false,
-          });
-          logger.info(`Creating TypeSpec Project completed successfully in ${selectedRootFolder}.`);
-          return ResultCode.Success;
-        },
-      );
-=======
+
+      const selectedEmitters = await selectEmitters(info);
+      if (selectedEmitters === undefined) {
+        logger.info("Creating TypeSpec Project cancelled when selecting emitters.");
+        return;
+      }
+
+      const inputs = await setInputs(info);
+      if (inputs === undefined) {
+        logger.info("Creating TypeSpec Project cancelled when setting inputs.");
+        return;
+      }
+
       const initTemplateConfig = makeScaffoldingConfig(info.template!, {
         baseUri: info.baseUrl,
         name: projectName!,
@@ -493,7 +275,6 @@
           },
         );
       }
->>>>>>> 5bf23662
     },
   );
 }
@@ -884,141 +665,4 @@
   }
   logger.info(`${templateInfoMap.size} templates loaded.`);
   return templateInfoMap;
-<<<<<<< HEAD
-}
-
-async function selectProjectRootFolder(): Promise<string | undefined> {
-  logger.info("Select Project Folder as Root");
-  const folderOptions: OpenDialogOptions = {
-    canSelectMany: false,
-    openLabel: "Select Project Folder as Root",
-    canSelectFolders: true,
-    canSelectFiles: false,
-    title: "Select Folder",
-  };
-
-  const folderUri = await vscode.window.showOpenDialog(folderOptions);
-  if (!folderUri || folderUri.length === 0) {
-    return undefined;
-  }
-  const selectedFolder = folderUri[0].fsPath;
-  logger.info(`Selected root folder: ${selectedFolder}`);
-  return selectedFolder;
-}
-
-async function checkProjectRootFolderEmpty(selectedFolder: string): Promise<boolean> {
-  try {
-    const files = await readdir(selectedFolder);
-    if (files.length > 0) {
-      const cont = await vscode.window.showQuickPick(
-        [
-          {
-            label: "Yes",
-            detail: `Selected Folder: ${selectedFolder}`,
-          },
-          { label: "No" },
-        ],
-        {
-          canPickMany: false,
-          placeHolder:
-            "The folder selected is not empty. Are you sure you want to initialize a new project here?",
-          ignoreFocusOut: true,
-          title: TITLE,
-        },
-      );
-      if (cont?.label !== "Yes") {
-        logger.info("Selected folder is not empty and user confirmed not to continue.");
-        return false;
-      }
-    }
-    return true;
-  } catch (e) {
-    logger.error("Error when checking whether selected folder is empty", [e], {
-      showOutput: true,
-      showPopup: true,
-    });
-    return false;
-  }
-}
-
-async function CheckCompilerAndStartLSPClient(
-  folder: string,
-  activityId: string,
-): Promise<Result<TspLanguageClient>> {
-  // language server may not be started because no workspace is opened or failed to start for some reason
-  // so before trying to start it, let's try to check whether global compiler is available first
-  // to avoid unnecessary error notification when starting LSP which would be confusing (we can't avoid it which
-  // is from base LanguageClient class...).
-  const r = await IsGlobalCompilerAvailable(folder);
-  if (r.code !== ResultCode.Success) {
-    return { code: r.code, details: r.details };
-  }
-  if (!r.value) {
-    const igcArgs: InstallGlobalCliCommandArgs = {
-      activityId,
-      confirm: true,
-      confirmTitle: TITLE,
-      confirmPlaceholder: "Install TypeSpec Compiler CLI.",
-      silentMode: true,
-    };
-    const result = await vscode.commands.executeCommand<Result<void>>(
-      CommandName.InstallGlobalCompilerCli,
-      igcArgs,
-    );
-    if (result.code !== ResultCode.Success) {
-      return { code: result.code, details: result.details };
-    }
-  }
-  logger.info("Try to restart lsp client.");
-  const rsArgs: RestartServerCommandArgs = {
-    activityId,
-    forceRecreate: false,
-    notificationMessage: "Launching TypeSpec language service...",
-  };
-  const restartResult: RestartServerCommandResult =
-    await vscode.commands.executeCommand<RestartServerCommandResult>(
-      CommandName.RestartServer,
-      rsArgs,
-    );
-  return restartResult;
-}
-
-async function IsGlobalCompilerAvailable(folder: string): Promise<Result<boolean>> {
-  const TIMEOUT = 120000; // set timeout to 2 minutes which should be enough for checking compiler
-  return await window.withProgress(
-    {
-      location: vscode.ProgressLocation.Notification,
-      title: "Checking TypeSpec compiler...",
-      cancellable: true,
-    },
-    async (_progress, token) => {
-      let output;
-      try {
-        output = await createPromiseWithCancelAndTimeout(
-          // it's possible for the execution to fail, so don't log to output channel by default to avoid potential confusing
-          spawnExecution("tsp", ["--version"], folder),
-          token,
-          TIMEOUT,
-        );
-        logger.debug("Global compiler is available by checking 'tsp --version'");
-        return { code: ResultCode.Success, value: true };
-      } catch (e) {
-        if (e === ResultCode.Cancelled) {
-          logger.info("Checking compiler is cancelled by user.");
-          return { code: ResultCode.Cancelled };
-        } else if (e === ResultCode.Timeout) {
-          logger.debug(`Checking compiler is timeout after ${TIMEOUT}ms.`);
-          return { code: ResultCode.Timeout };
-        } else {
-          logger.debug(
-            "Global compiler is not available by check 'tsp --version' command which reported error",
-            [e, output],
-          );
-          return { code: ResultCode.Success, value: false };
-        }
-      }
-    },
-  );
-=======
->>>>>>> 5bf23662
 }