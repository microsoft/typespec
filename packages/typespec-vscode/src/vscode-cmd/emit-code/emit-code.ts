import { createHash } from "crypto";
import { readFile, writeFile } from "fs/promises";
import path from "path";
import { inspect } from "util";
import vscode, { QuickInputButton, Uri } from "vscode";
import { Executable } from "vscode-languageclient/node.js";
import { Document, isScalar, isSeq } from "yaml";
import { StartFileName, TspConfigFileName } from "../../const.js";
import { client } from "../../extension.js";
import logger from "../../log/logger.js";
import { InstallAction, npmDependencyType, NpmUtil } from "../../npm-utils.js";
import { getDirectoryPath } from "../../path-utils.js";
import telemetryClient from "../../telemetry/telemetry-client.js";
import { OperationTelemetryEvent } from "../../telemetry/telemetry-event.js";
import { resolveTypeSpecCli } from "../../tsp-executable-resolver.js";
import { ResultCode } from "../../types.js";
import {
  getEntrypointTspFile,
  GetVscodeUriFromPath,
  TraverseMainTspFileInWorkspace,
} from "../../typespec-utils.js";
import {
  ExecOutput,
  isFile,
  spawnExecutionAndLogToOutput,
  tryParseYaml,
  tryReadFile,
} from "../../utils.js";
import { EmitQuickPickItem } from "./emit-quick-pick-item.js";
import {
  Emitter,
  EmitterKind,
  getLanguageAlias,
  getRegisterEmitters,
  getRegisterEmittersByPackage,
  getRegisterEmitterTypes,
  PreDefinedEmitterPickItems,
} from "./emitter.js";

interface EmitQuickPickButton extends QuickInputButton {
  uri: string;
}

async function configureEmitter(context: vscode.ExtensionContext): Promise<Emitter | undefined> {
  const emitterKinds = getRegisterEmitterTypes();
  const toEmitterTypeQuickPickItem = (kind: EmitterKind): any => {
    const registerEmitters = getRegisterEmitters(kind);
    const supportedLanguages = registerEmitters.map((e) => e.language).join(", ");
    return {
      label: PreDefinedEmitterPickItems[kind]?.label ?? kind,
      detail:
        PreDefinedEmitterPickItems[kind]?.detail ??
        `Emit ${kind} code from TypeSpec files. Supported languages are ${supportedLanguages}.`,
      emitterKind: kind,
      iconPath: {
        light: Uri.file(context.asAbsolutePath(`./icons/${kind.toLowerCase()}.light.svg`)),
        dark: Uri.file(context.asAbsolutePath(`./icons/${kind.toLowerCase()}.dark.svg`)),
      },
    };
  };
  const codeTypesToEmit = emitterKinds.map((kind) => toEmitterTypeQuickPickItem(kind));
  const codeType = await vscode.window.showQuickPick(codeTypesToEmit, {
    title: "Emit from TypeSpec",
    canPickMany: false,
    placeHolder: "Select an emitter type",
    ignoreFocusOut: true,
  });
  if (!codeType) {
    logger.info("No emitter type selected. Emitting Cancelled.");
    return undefined;
  }

  const toQuickPickItem = (e: Emitter): EmitQuickPickItem => {
    const buttons = e.sourceRepo
      ? [
          {
            iconPath: new vscode.ThemeIcon("link-external"),
            tooltip: "More details",
            uri: e.sourceRepo,
          },
        ]
      : undefined;
    return {
      language: e.language,
      package: e.package,
      version: e.version,
      requisites: e.requisites,
      sourceRepo: e.sourceRepo,
      emitterKind: e.kind,
      label: e.language,
      detail: `Emit ${e.kind} code for ${e.language} by TypeSpec library ${e.package}.`,
      picked: false,
      fromConfig: false,
      buttons: buttons,
      iconPath: {
        light: Uri.file(
          context.asAbsolutePath(`./icons/${getLanguageAlias(e.language).toLowerCase()}.light.svg`),
        ),
        dark: Uri.file(
          context.asAbsolutePath(`./icons/${getLanguageAlias(e.language).toLowerCase()}.dark.svg`),
        ),
      },
    };
  };

  const registerEmitters = getRegisterEmitters(codeType.emitterKind);
  const all: EmitQuickPickItem[] = [...registerEmitters].map((e) => toQuickPickItem(e));

  const emitterSelector = vscode.window.createQuickPick<EmitQuickPickItem>();
  emitterSelector.items = all;
  emitterSelector.title = `Emit from TypeSpec`;
  emitterSelector.canSelectMany = false;
  emitterSelector.placeholder = `Select a language for${codeType.emitterKind !== EmitterKind.Unknown ? " " + codeType.emitterKind : ""} code emitting`;
  emitterSelector.ignoreFocusOut = true;
  emitterSelector.onDidTriggerItemButton(async (e) => {
    if (e.button.tooltip === "More details") {
      const url = (e.button as EmitQuickPickButton).uri;
      await vscode.env.openExternal(vscode.Uri.parse(url));
    }
  });
  emitterSelector.show();
  const selectedEmitter = await new Promise<EmitQuickPickItem | undefined>((resolve) => {
    emitterSelector.onDidAccept(() => {
      resolve(emitterSelector.selectedItems[0]);
      emitterSelector.hide();
    });

    emitterSelector.onDidHide(() => {
      if (emitterSelector.selectedItems.length === 0) {
        resolve(undefined);
      }
      emitterSelector.dispose();
    });
  });

  if (!selectedEmitter) {
    logger.info("No language selected. Emitting Cancelled.");
    return undefined;
  }
  return {
    language: selectedEmitter.language,
    package: selectedEmitter.package,
    version: selectedEmitter.version,
    sourceRepo: selectedEmitter.sourceRepo,
    requisites: selectedEmitter.requisites,
    kind: selectedEmitter.emitterKind,
  };
}

async function doEmit(
  mainTspFile: string,
  emitters: Emitter[],
  tel: OperationTelemetryEvent,
): Promise<ResultCode> {
  if (!mainTspFile || !(await isFile(mainTspFile))) {
    logger.error(
      "Invalid TypeSpec project. There is no main tsp file in the project. Emitting Cancelled.",
      [],
      { showOutput: false, showPopup: true },
    );
    telemetryClient.logOperationDetailTelemetry(tel.activityId, {
      error: "no main tsp file found in the project.",
    });
    tel.lastStep = "Check main tsp file for emitting";
    return ResultCode.Fail;
  }

  if (emitters.length === 0) {
    logger.info("No emitter. Emitting skipped.");
    tel.lastStep = "Check emitters for emitting";
    return ResultCode.Cancelled;
  }
  const baseDir = getDirectoryPath(mainTspFile);

  const npmUtil = new NpmUtil(baseDir);
  const packagesToInstall: { name: string; version?: string }[] = [];

  const installPackageQuickPickItems = await vscode.window.withProgress(
    {
      location: vscode.ProgressLocation.Notification,
      title: "Calculating packages to install or upgrade ...",
      cancellable: false,
    },
    async () => {
      const installCalculationPromises = emitters.map(async (emitter) => {
        const packageQuickPickItems = [];
        /* install emitter package. */
        logger.debug(`Start to calculate packages for ${emitter.package}`);
        const { action, version } = await npmUtil.calculateNpmPackageInstallAction(
          emitter.package,
          emitter.version,
        );
        if (action === InstallAction.Upgrade || action === InstallAction.Install) {
          const minimumRequisites = emitter.requisites
            ? ` Minimum requisites: install ${emitter.requisites?.join(", ")}`
            : "";
          let packageFullName = emitter.package;
          if (version) {
            packageFullName = `${emitter.package}@${version}`;
          }
          packageQuickPickItems.push({
            label: `${emitter.package}`,
            description: `TypeSpec library for emitting ${emitter.language} from TypeSpec files.`,
            detail: minimumRequisites,
            packageFullName: packageFullName,
            sourceRepo: emitter.sourceRepo,
            picked: true,
            buttons: emitter.sourceRepo
              ? [
                  {
                    iconPath: new vscode.ThemeIcon("link-external"),
                    tooltip: "More details",
                    uri: emitter.sourceRepo,
                  },
                ]
              : undefined,
          });
          packagesToInstall.push({ name: emitter.package, version: version });
        }
        for (const p of packagesToInstall) {
          /* verify dependency packages. */
          try {
            const dependenciesToInstall = (
              await npmUtil.calculateNpmPackageDependencyToUpgrade(p.name, p.version, [
                npmDependencyType.dependencies,
                npmDependencyType.peerDependencies,
              ])
            ).filter((d) => !packagesToInstall.includes(d));
            if (dependenciesToInstall.length > 0) {
              packagesToInstall.push(...dependenciesToInstall);
              for (const dep of dependenciesToInstall) {
                const packageFullName = `${dep.name}@${dep.version ?? "latest"}`;
                packageQuickPickItems.push({
                  label: `${dep.name}`,
                  description: "Required for enabling the emitter library.",
                  packageFullName: packageFullName,
                  picked: true,
                });
              }
            }
          } catch (err) {
            logger.error(`Exception occurred when check dependency packages for ${p}.`);
          }
          logger.debug(`completed calculate libraries for ${emitter.package}`);
        }
        return packageQuickPickItems;
      });

      try {
        const results = await Promise.all(installCalculationPromises);
        return results
          .flat()
          .filter(
            (item, index, self) =>
              index === self.findIndex((i) => i.packageFullName === item.packageFullName),
          );
      } catch (error: any) {
        logger.error("Failed to calculate packages to install:", [error]);
        return [];
      }
    },
  );

  if (installPackageQuickPickItems.length > 0) {
    const installPackagesSelector = vscode.window.createQuickPick();
    installPackagesSelector.items = installPackageQuickPickItems;
    installPackagesSelector.title = `Emit from TypeSpec`;
    installPackagesSelector.canSelectMany = true;
    installPackagesSelector.placeholder = "Here are libraries to install or update.";
    installPackagesSelector.ignoreFocusOut = true;
    installPackagesSelector.selectedItems = [...installPackageQuickPickItems];
    installPackagesSelector.onDidTriggerItemButton(async (e) => {
      if (e.button.tooltip === "More details") {
        const url = (e.button as EmitQuickPickButton).uri;
        await vscode.env.openExternal(vscode.Uri.parse(url));
      }
    });
    installPackagesSelector.show();
    const selectedPackages = await new Promise<readonly any[]>((resolve) => {
      installPackagesSelector.onDidAccept(() => {
        resolve(installPackagesSelector.selectedItems);
        installPackagesSelector.hide();
      });

      installPackagesSelector.onDidHide(() => {
        resolve([]);
        installPackagesSelector.dispose();
      });
    });
    if (!selectedPackages || selectedPackages.length === 0) {
      logger.info("No package selected. Emitting Cancelled.", [], {
        showOutput: true,
        showPopup: true,
      });
      tel.lastStep = "Select packages to install";
      return ResultCode.Cancelled;
    }
    /* npm install packages. */
    if (selectedPackages.length > 0) {
      const installPackages = selectedPackages.map((p) => p.packageFullName);
      logger.info(`Install ${installPackages.join(",")} under directory ${baseDir}`);
      const installResult = await vscode.window.withProgress(
        {
          location: vscode.ProgressLocation.Notification,
          title: "Installing packages...",
          cancellable: false,
        },
        async () => {
          try {
            const npmInstallResult = await npmUtil.npmInstallPackages(installPackages, undefined);
            if (npmInstallResult.exitCode !== 0) {
              telemetryClient.logOperationDetailTelemetry(tel.activityId, {
                error: `npm install failed: ${inspect(npmInstallResult)}`,
              });
              return false;
            } else {
              return true;
            }
          } catch (err: any) {
            telemetryClient.logOperationDetailTelemetry(tel.activityId, {
              error: `npm install failed: ${inspect(err)}`,
            });
            return false;
          }
        },
      );
      if (!installResult) {
        logger.error(`Error occurred when installing packages. Emitting Cancelled.`, [], {
          showOutput: false,
          showPopup: true,
        });
        tel.lastStep = "Install packages";
        return ResultCode.Fail;
      }
    }
  }

  /* emit */
  const cli = await resolveTypeSpecCli(baseDir);
  if (!cli) {
    logger.error(
      "Cannot find TypeSpec CLI. Please install @typespec/compiler. Emitting Cancelled.",
      [],
      {
        showOutput: true,
        showPopup: true,
      },
    );
    telemetryClient.logOperationDetailTelemetry(tel.activityId, {
      error: "Cannot find TypeSpec CLI.",
    });
    tel.lastStep = "Resolve TypeSpec CLI";
    return ResultCode.Fail;
  }
  /*Config emitter output dir and emit in tspconfig.yaml. */
  const defaultEmitOutputDirInConfig = `{output-dir}/{emitter-name}`;
  const tspConfigFile = path.join(baseDir, TspConfigFileName);
  let configYaml = new Document(); //generate a empty yaml
  if (await isFile(tspConfigFile)) {
    const content = await tryReadFile(tspConfigFile);
    if (content) {
      configYaml = tryParseYaml(content.toString()) ?? configYaml;
    }
  }

  const generations: {
    emitter: Emitter;
    outputDir: string;
    options?: Record<string, string>;
    codeInfo: string;
  }[] = [];
  try {
    for (const emitter of emitters) {
      let outputDir = defaultEmitOutputDirInConfig;
      /*update emitter in config.yaml. */
      const emitNode = configYaml.get("emit");
      if (emitNode) {
        if (isSeq(emitNode)) {
          if (Array.isArray(emitNode.items)) {
            const index = emitNode.items.findIndex((item) => {
              if (isScalar(item)) {
                return item.value === emitter.package;
              }
              return false;
            });
            if (index === -1) {
              emitNode.items.push(emitter.package);
            }
          }
        }
      } else {
        configYaml.set("emit", [emitter.package]);
      }
      const emitOutputDir = configYaml.getIn(["options", emitter.package, "emitter-output-dir"]);
      if (!emitOutputDir) {
        configYaml.setIn(
          ["options", emitter.package, "emitter-output-dir"],
          defaultEmitOutputDirInConfig,
        );
      } else {
        outputDir = emitOutputDir as string;
      }
      let codeInfoStr: string = "code";
      if (emitter.kind !== EmitterKind.Unknown) {
        codeInfoStr = `${emitter.kind} code`;
      }
      if (emitter.language) {
        codeInfoStr += ` for ${emitter.language}`;
      }
      outputDir = outputDir
        .replace("{project-root}", baseDir)
        .replace("{output-dir}", `${baseDir}/tsp-output`)
        .replace("{emitter-name}", emitter.package);
      generations.push({ emitter: emitter, outputDir: outputDir, codeInfo: codeInfoStr });
    }
    const newYamlContent = configYaml.toString();
    await writeFile(tspConfigFile, newYamlContent);
  } catch (error: any) {
    logger.error(error);
  }

  const allCodesToGenerate = generations
    .map((g) => `${g.codeInfo} under directory ${g.outputDir}`)
    .join(", ");
  logger.info(`Start to emit ${allCodesToGenerate}...`);
  const codeInfoStr = generations.map((g) => g.codeInfo).join(", ");
  return await vscode.window.withProgress<ResultCode>(
    {
      location: vscode.ProgressLocation.Notification,
      title: `Emitting ${codeInfoStr}...`,
      cancellable: false,
    },
    async (): Promise<ResultCode> => {
      try {
        tel.lastStep = "Emit code";
        const generatePackageNameForTelemetry = (packageName: string): string => {
          const p = getRegisterEmittersByPackage(packageName);
          if (p) {
            // replace / and @ with #, otherwise vscode telemetry library will treat it as a path/email and redacted it.
            return p.package.replace(/[/|@]/g, "#");
          } else {
            // for unknown emitters, hash the package name for privacy.
            return createHash("sha256").update(packageName).digest("hex");
          }
        };
        emitters.forEach(async (e) => {
          telemetryClient.logOperationDetailTelemetry(tel.activityId, {
            emitterName: generatePackageNameForTelemetry(e.package),
            emitterVersion: e.version ?? (await npmUtil.loadNpmPackage(e.package))?.version,
          });
        });
<<<<<<< HEAD

        const compileResult = await client?.compileProject(
          {
            // uri: pathToFileURL(resolve(mainTspFile)).href,
            uri: GetVscodeUriFromPath(mainTspFile).toString(),
          },
          { emit: emitters.map((e) => e.package) },
=======
        telemetryClient.logOperationDetailTelemetry(tel.activityId, {
          CompileStartTime: new Date().toISOString(), // ISO format: YYYY-MM-DDTHH:mm:ss.sssZ
        });
        const compileResult = await compile(
          cli,
          mainTspFile,
          emitters.map((e) => {
            return { name: e.package, options: {} };
          }),
          false,
>>>>>>> 4f9a259f
        );
        if (compileResult?.diagnostics) logger.info(compileResult?.diagnostics);
        if (compileResult?.hasError) {
          logger.error(`Emitting ${codeInfoStr}...Failed`, [], {
            showOutput: true,
            showPopup: true,
          });
          telemetryClient.logOperationDetailTelemetry(tel.activityId, {
            emitResult: `Emitting code failed: ${inspect(compileResult)}`,
          });
          return ResultCode.Fail;
        } else {
          logger.info(`Emitting ${codeInfoStr}...Succeeded`, [], {
            showOutput: true,
            showPopup: true,
          });
          return ResultCode.Success;
        }
        // const compileResult = await compile(
        //   cli,
        //   mainTspFile,
        //   emitters.map((e) => {
        //     return { name: e.package, options: {} };
        //   }),
        //   false,
        // );
        // if (compileResult.exitCode !== 0) {
        //   logger.error(`Emitting ${codeInfoStr}...Failed`, [], {
        //     showOutput: true,
        //     showPopup: true,
        //   });
        //   telemetryClient.logOperationDetailTelemetry(tel.activityId, {
        //     emitResult: `Emitting code failed: ${inspect(compileResult)}`,
        //   });
        //   return ResultCode.Fail;
        // } else {
        //   logger.info(`Emitting ${codeInfoStr}...Succeeded`, [], {
        //     showOutput: true,
        //     showPopup: true,
        //   });
        //   return ResultCode.Success;
        // }
      } catch (err: any) {
        if (typeof err === "object" && "stdout" in err && "stderr" in err && `error` in err) {
          const execOutput = err as ExecOutput;
          const details = [];
          if (execOutput.error) details.push(execOutput.error);
          logger.error(`Emitting ${codeInfoStr}...Failed.`, details, {
            showOutput: true,
            showPopup: true,
          });
        } else {
          logger.error(`Emitting ${codeInfoStr}...Failed.`, [err], {
            showOutput: true,
            showPopup: true,
          });
        }
        telemetryClient.logOperationDetailTelemetry(tel.activityId, {
          emitResult: `Emitting code failed: ${inspect(err)}`,
        });
        return ResultCode.Fail;
      } finally {
        telemetryClient.logOperationDetailTelemetry(tel.activityId, {
          CompileEndTime: new Date().toISOString(), // ISO format: YYYY-MM-DDTHH:mm:ss.sssZ
        });
      }
    },
  );
}

export async function emitCode(
  context: vscode.ExtensionContext,
  uri: vscode.Uri,
  tel: OperationTelemetryEvent,
): Promise<ResultCode> {
  let tspProjectFile: string = "";
  if (!uri) {
    const targetPathes = await TraverseMainTspFileInWorkspace();
    logger.info(`Found ${targetPathes.length} ${StartFileName} files`);
    if (targetPathes.length === 0) {
      logger.info(`No entrypoint file (${StartFileName}) found. Emitting Cancelled.`, [], {
        showOutput: true,
        showPopup: true,
      });
      tel.lastStep = "Check entrypoint file without uri";
      return ResultCode.Cancelled;
    } else if (targetPathes.length === 1) {
      tspProjectFile = targetPathes[0];
    } else {
      const toProjectPickItem = (filePath: string): any => {
        return {
          label: `Project: ${filePath}`,
          path: filePath,
          iconPath: {
            light: Uri.file(context.asAbsolutePath(`./icons/tsp-file.light.svg`)),
            dark: Uri.file(context.asAbsolutePath(`./icons/tsp-file.dark.svg`)),
          },
        };
      };
      const typespecProjectQuickPickItems: any[] = targetPathes.map((filePath) =>
        toProjectPickItem(filePath),
      );
      const selectedProjectFile = await vscode.window.showQuickPick(typespecProjectQuickPickItems, {
        title: "Emit from TypeSpec",
        canPickMany: false,
        placeHolder: "Select a project",
        ignoreFocusOut: true,
      });
      if (!selectedProjectFile) {
        logger.info("No project selected. Emitting Cancelled.", [], {
          showOutput: true,
          showPopup: true,
        });
        tel.lastStep = "Select project for entrypoint";
        return ResultCode.Cancelled;
      }
      tspProjectFile = selectedProjectFile.path;
    }
  } else {
    const doc = uri.toString();
    const tspStartFile = await getEntrypointTspFile(uri.fsPath);
    if (!tspStartFile) {
      logger.info(`No entrypoint file (${StartFileName}). Invalid TypeSpec project.`, [], {
        showOutput: true,
        showPopup: true,
      });
      tel.lastStep = "Check entrypoint file with uri";
      return ResultCode.Cancelled;
    }
    tspProjectFile = tspStartFile;
  }

  logger.info(`Emit from entrypoint file: ${tspProjectFile}`);
  const baseDir = getDirectoryPath(tspProjectFile);
  const tspConfigFile = path.join(baseDir, TspConfigFileName);
  let configYaml = tryParseYaml(""); //generate a empty yaml
  if (await isFile(tspConfigFile)) {
    const content = await readFile(tspConfigFile);
    configYaml = tryParseYaml(content.toString()) ?? configYaml;
  }

  let existingEmitters;
  try {
    const emitNode = configYaml.get("emit");
    if (emitNode) {
      if (isSeq(emitNode)) {
        if (Array.isArray(emitNode.items)) {
          existingEmitters = emitNode.items.map((item) => {
            if (isScalar(item)) {
              return item.value as string;
            }
            return "";
          });
        }
      }
    }
  } catch (error: any) {
    logger.error(error);
  }

  const toEmitterQuickPickItem = (e: Emitter): EmitQuickPickItem => {
    return {
      language: e.language,
      package: e.package,
      version: e.version,
      requisites: e.requisites,
      sourceRepo: e.sourceRepo,
      emitterKind: e.kind,
      label: `${e.language} ${e.kind} code emitter`,
      description: `${e.package}.`,
      // detail: `Generate ${e.kind} code for ${e.language} by TypeSpec library ${e.package}.`,
      picked: true,
      fromConfig: true,
      iconPath: {
        light: Uri.file(
          context.asAbsolutePath(`./icons/${getLanguageAlias(e.language).toLowerCase()}.light.svg`),
        ),
        dark: Uri.file(
          context.asAbsolutePath(`./icons/${getLanguageAlias(e.language).toLowerCase()}.dark.svg`),
        ),
      },
    };
  };
  /* display existing emitters in config.yaml. */
  if (existingEmitters && existingEmitters.length > 0) {
    const fromConfigSeparator = {
      label: "from tspconfig.yaml",
      description: "configured emitters in tspconfig.yaml",
      kind: vscode.QuickPickItemKind.Separator,
      info: undefined,
      package: "",
      fromConfig: false,
      picked: false,
    };
    const existingEmitterQuickPickItems = existingEmitters.map((e) => {
      const emitter = getRegisterEmittersByPackage(e);
      if (emitter) {
        return toEmitterQuickPickItem(emitter);
      } else {
        return {
          label: e,
          description: "Emit code by the emitter library.",
          picked: true,
          fromConfig: true,
          package: e,
          language: e,
          emitterKind: EmitterKind.Unknown,
          kind: vscode.QuickPickItemKind.Default,
        };
      }
    });
    const multipleSelectionSeparatorItem = {
      kind: vscode.QuickPickItemKind.Separator,
      info: undefined,
      label: "multiple selection",
      description: "Select multiple configured emitters for code emitting",
      package: "",
      fromConfig: false,
      picked: false,
    };

    const selectMultipleQuickPick = {
      label: "Select multiple emitters",
      description: "Select multiple configured emitters",
      picked: true,
      fromConfig: false,
      package: "",
      kind: vscode.QuickPickItemKind.Default,
      iconPath: new vscode.ThemeIcon("check-all"),
    };

    const separatorItem = {
      kind: vscode.QuickPickItemKind.Separator,
      info: undefined,
      description: "Choose another emitter for code emitting",
      package: "",
      fromConfig: false,
      picked: false,
    };
    const newEmitterQuickPickItem = {
      label: "Choose another emitter",
      description: "Choose another emitter for code emitting",
      picked: false,
      fromConfig: false,
      package: "",
      kind: vscode.QuickPickItemKind.Default,
      iconPath: new vscode.ThemeIcon("settings-gear"),
    };

    const allPickItems = [];
    allPickItems.push(
      fromConfigSeparator,
      ...existingEmitterQuickPickItems,
      multipleSelectionSeparatorItem,
      selectMultipleQuickPick,
      separatorItem,
      newEmitterQuickPickItem,
    );
    const existingEmittersSelector = vscode.window.createQuickPick<any>();
    existingEmittersSelector.items = allPickItems;
    existingEmittersSelector.title = `Emit from TypeSpec`;
    existingEmittersSelector.canSelectMany = false;
    existingEmittersSelector.placeholder = "Select emitters for code emitting";
    existingEmittersSelector.ignoreFocusOut = true;

    existingEmittersSelector.show();

    const selectedExistingEmitters = await new Promise<EmitQuickPickItem[]>((resolve) => {
      existingEmittersSelector.onDidAccept(async () => {
        const selectedItem = existingEmittersSelector.selectedItems[0];
        if (selectedItem === newEmitterQuickPickItem) {
          const newEmitter = await configureEmitter(context);
          if (!newEmitter) {
            resolve([]);
          } else {
            resolve([toEmitterQuickPickItem(newEmitter)]);
          }
        } else if (selectedItem === selectMultipleQuickPick) {
          const selectedItems = await vscode.window.showQuickPick(existingEmitterQuickPickItems, {
            title: "Emit from TypeSpec",
            canPickMany: true,
            placeHolder: "Select emitters",
            ignoreFocusOut: true,
          });
          if (selectedItems) {
            resolve(selectedItems);
          } else {
            resolve([]);
          }
        } else {
          resolve([...existingEmittersSelector.selectedItems]);
          existingEmittersSelector.hide();
        }
      });

      existingEmittersSelector.onDidHide(() => {
        if (existingEmittersSelector.selectedItems.length === 0) {
          resolve([]);
        }
        existingEmittersSelector.dispose();
      });
    });
    if (!selectedExistingEmitters || selectedExistingEmitters.length === 0) {
      logger.info("No emitter selected. Emitting Cancelled.");
      tel.lastStep = "Select emitters";
      return ResultCode.Cancelled;
    }
    logger.info(`Selected emitters: ${selectedExistingEmitters.map((e) => e.package).join(", ")}`);

    return await doEmit(
      tspProjectFile,
      selectedExistingEmitters.map(
        (e) =>
          getRegisterEmittersByPackage(e.package) ?? {
            package: e.package,
            language: e.package,
            kind: EmitterKind.Unknown,
          },
      ),
      tel,
    );
  } else {
    const selectedEmitter = await configureEmitter(context);
    logger.info(`Selected emitter: ${selectedEmitter?.package}`);
    if (selectedEmitter) {
      return await doEmit(tspProjectFile, [selectedEmitter], tel);
    } else {
      logger.info("No emitter selected. Emitting Cancelled.");
      tel.lastStep = "Select configured emitters";
      return ResultCode.Cancelled;
    }
  }
}

async function compile(
  cli: Executable,
  startFile: string,
  emitters: { name: string; options: Record<string, string> }[],
  logPretty?: boolean,
): Promise<ExecOutput> {
  const args: string[] = cli.args ?? [];
  args.push("compile");
  args.push(startFile);
  if (emitters) {
    for (const emitter of emitters) {
      args.push("--emit", emitter.name);
      if (emitter.options) {
        for (const [key, value] of Object.entries(emitter.options)) {
          args.push("--option", `${emitter.name}.${key}=${value}`);
        }
      }
    }
  }
  if (logPretty !== undefined) {
    args.push("--pretty");
    args.push(logPretty ? "true" : "false");
  }

  return await spawnExecutionAndLogToOutput(cli.command, args, getDirectoryPath(startFile), {
    NO_COLOR: "true",
  });
}<|MERGE_RESOLUTION|>--- conflicted
+++ resolved
@@ -449,26 +449,16 @@
             emitterVersion: e.version ?? (await npmUtil.loadNpmPackage(e.package))?.version,
           });
         });
-<<<<<<< HEAD
-
+
+        telemetryClient.logOperationDetailTelemetry(tel.activityId, {
+          CompileStartTime: new Date().toISOString(), // ISO format: YYYY-MM-DDTHH:mm:ss.sssZ
+        });
         const compileResult = await client?.compileProject(
           {
             // uri: pathToFileURL(resolve(mainTspFile)).href,
             uri: GetVscodeUriFromPath(mainTspFile).toString(),
           },
           { emit: emitters.map((e) => e.package) },
-=======
-        telemetryClient.logOperationDetailTelemetry(tel.activityId, {
-          CompileStartTime: new Date().toISOString(), // ISO format: YYYY-MM-DDTHH:mm:ss.sssZ
-        });
-        const compileResult = await compile(
-          cli,
-          mainTspFile,
-          emitters.map((e) => {
-            return { name: e.package, options: {} };
-          }),
-          false,
->>>>>>> 4f9a259f
         );
         if (compileResult?.diagnostics) logger.info(compileResult?.diagnostics);
         if (compileResult?.hasError) {
