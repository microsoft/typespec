--- conflicted
+++ resolved
@@ -1,10 +1,6 @@
 import type { ModuleResolutionResult, PackageJson, ResolveModuleHost } from "@typespec/compiler";
 import { spawn, SpawnOptions } from "child_process";
-<<<<<<< HEAD
-import { mkdtemp, readFile, realpath, stat } from "fs/promises";
-=======
 import { mkdtemp, readdir, readFile, realpath, stat } from "fs/promises";
->>>>>>> 5bf23662
 import { tmpdir } from "os";
 import { dirname } from "path";
 import { CancellationToken } from "vscode";
@@ -426,10 +422,6 @@
  * @returns the path to the installed node executable, or empty string if not found.
  */
 export async function checkInstalledNode(): Promise<string> {
-<<<<<<< HEAD
-  try {
-    return await which("node");
-=======
   return checkInstalledExecutable("node");
 }
 
@@ -444,7 +436,6 @@
 export async function checkInstalledExecutable(exe: string): Promise<string> {
   try {
     return await which(exe);
->>>>>>> 5bf23662
   } catch (e) {
     return "";
   }
