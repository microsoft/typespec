// import "./pre-extension-activate" first for the code that needs to run before others
// sort-imports-ignore
import "./pre-extension-activate.js";

import { createHash } from "crypto";
import vscode, { commands, ExtensionContext, TabInputText } from "vscode";
import { State } from "vscode-languageclient";
import { createCodeActionProvider } from "./code-action-provider.js";
import { ExtensionStateManager } from "./extension-state-manager.js";
import { ExtensionLogListener, getPopupAction } from "./log/extension-log-listener.js";
import logger from "./log/logger.js";
import { TypeSpecLogOutputChannel } from "./log/typespec-log-output-channel.js";
import { createTaskProvider } from "./task-provider.js";
import telemetryClient from "./telemetry/telemetry-client.js";
import { OperationTelemetryEvent, TelemetryEventName } from "./telemetry/telemetry-event.js";
import { TspLanguageClient } from "./tsp-language-client.js";
import {
  CommandName,
  InstallGlobalCliCommandArgs,
  RestartServerCommandArgs,
  RestartServerCommandResult,
  Result,
  ResultCode,
  SettingName,
} from "./types.js";
import { TraverseTspConfigFileInWorkspace } from "./typespec-utils.js";
import { isWhitespaceStringOrUndefined, tryParseYaml } from "./utils.js";
import { createTypeSpecProject } from "./vscode-cmd/create-tsp-project.js";
import { emitCode } from "./vscode-cmd/emit-code/emit-code.js";
import { importFromOpenApi3 } from "./vscode-cmd/import-from-openapi3.js";
import { installCompilerGlobally } from "./vscode-cmd/install-tsp-compiler.js";
import { clearOpenApi3PreviewTempFolders, showOpenApi3 } from "./vscode-cmd/openapi3-preview.js";

let client: TspLanguageClient | undefined;
/**
 * Workaround: LogOutputChannel doesn't work well with LSP RemoteConsole, so having a customized LogOutputChannel to make them work together properly
 * More detail can be found at https://github.com/microsoft/vscode-discussions/discussions/1149
 */
const outputChannel = new TypeSpecLogOutputChannel("TypeSpec");
logger.registerLogListener("extension-log", new ExtensionLogListener(outputChannel));

const emitterWhiteList = [
  "@typespec/openapi3",
  "@typespec/http-client-csharp",
  "@typespec/http-client-java",
  "@typespec/http-client-js",
  "@typespec/http-client-python",
  "@typespec/http-server-csharp",
  "@typespec/http-server-js",
];

export async function activate(context: ExtensionContext) {
  const stateManager = new ExtensionStateManager(context);
  telemetryClient.Initialize(stateManager);
  context.subscriptions.push(telemetryClient);

  context.subscriptions.push(createTaskProvider());

  context.subscriptions.push(createCodeActionProvider());

  context.subscriptions.push(
    commands.registerCommand(CommandName.ShowOutputChannel, () => {
      outputChannel.show(true /*preserveFocus*/);
    }),
  );

  context.subscriptions.push(
    commands.registerCommand(CommandName.OpenUrl, (url: string) => {
      try {
        vscode.env.openExternal(vscode.Uri.parse(url));
      } catch (error) {
        logger.error(`Failed to open URL: ${url}`, [error as any]);
      }
    }),
  );

  /* emit command. */
  context.subscriptions.push(
    commands.registerCommand(CommandName.EmitCode, async (uri: vscode.Uri) => {
      await vscode.window.withProgress(
        {
          location: vscode.ProgressLocation.Window,
          title: "Emit from TypeSpec...",
          cancellable: false,
        },
        async () => {
          await telemetryClient.doOperationWithTelemetry<ResultCode>(
            TelemetryEventName.EmitCode,
            async (tel): Promise<ResultCode> => {
              return await emitCode(context, uri, tel);
            },
          );
        },
      );
    }),
  );

  context.subscriptions.push(
    commands.registerCommand(
      CommandName.RestartServer,
      async (args: RestartServerCommandArgs | undefined): Promise<RestartServerCommandResult> => {
        return vscode.window.withProgress(
          {
            title: args?.notificationMessage ?? "Restarting TypeSpec language service...",
            location: vscode.ProgressLocation.Notification,
          },
          async () => {
            return await telemetryClient.doOperationWithTelemetry(
              TelemetryEventName.RestartServer,
              async (tel) => {
                if (args?.forceRecreate === true) {
                  logger.info("Forcing to recreate TypeSpec LSP server...");
                  tel.lastStep = "Recreate LSP client in force";
                  return await recreateLSPClient(context, tel.activityId);
                }
                if (client && client.state === State.Running) {
                  tel.lastStep = "Restart LSP client";
                  await client.restart();
                  return { code: ResultCode.Success, value: client };
                } else {
                  logger.info(
                    "TypeSpec LSP server is not running which is not expected, try to recreate and start...",
                  );
                  tel.lastStep = "Recreate LSP client";
                  return await recreateLSPClient(context, tel.activityId);
                }
              },
              args?.activityId,
            );
          },
        );
      },
    ),
  );

  context.subscriptions.push(
    commands.registerCommand(
      CommandName.InstallGlobalCompilerCli,
      async (args: InstallGlobalCliCommandArgs | undefined) => {
        return await installCompilerGlobally(args);
      },
    ),
  );

  context.subscriptions.push(
    commands.registerCommand(CommandName.CreateProject, async () => {
      await createTypeSpecProject(context, stateManager);
    }),
  );

  context.subscriptions.push(
    commands.registerCommand(CommandName.ImportFromOpenApi3, async (uri: vscode.Uri) => {
      await importFromOpenApi3(uri);
    }),
  );

  context.subscriptions.push(
    commands.registerCommand(CommandName.ShowOpenApi3, async (uri: vscode.Uri) => {
      await telemetryClient.doOperationWithTelemetry(
        TelemetryEventName.PreviewOpenApi3,
        async (tel): Promise<ResultCode> => {
          return await showOpenApi3(uri, context, client!, tel);
        },
      );
    }),
  );

  context.subscriptions.push(
    vscode.workspace.onDidChangeConfiguration(async (e: vscode.ConfigurationChangeEvent) => {
      if (e.affectsConfiguration(SettingName.TspServerPath)) {
        logger.info("TypeSpec server path changed, restarting server...");
        await telemetryClient.doOperationWithTelemetry(
          TelemetryEventName.ServerPathSettingChanged,
          async (tel) => {
            return await recreateLSPClient(context, tel.activityId);
          },
        );
      }
    }),
  );

  // Only try to start language server when some workspace has been opened
  // because the LanguageClient class will popup error notification in vscode directly if failing to start
  // which will be confusing to user if no workspace is opened (i.e. in Create TypeSpec project scenario)
  if (
    (vscode.workspace.workspaceFolders?.length ?? 0) > 0 ||
    // still need to check opened files when there is no workspace opened
    vscode.window.tabGroups.all
      .flatMap((tg) => tg.tabs)
      .findIndex((t) => {
        if (!t.input || !(t.input instanceof TabInputText) || !t.input.uri) {
          return false;
        }
        // When an untitled file being renamed to .tsp file, our extension will be activated
        // before the file info being refreshed properly, so need to check the untitled file too here.
        // untitled file has the scheme "untitled"
        if (t.input.uri.scheme === "untitled") {
          return true;
        }
        // only handle .tsp file, not tspconfig.yaml file because
        // vscode won't activate our extension if tspconfig.yaml is opened without workspace because we are using "workspaceContains:..." activation event now.
        // In order to cover "tspconfig.yaml" file, we would need to hook on "onStartupFinish" or "*" activation event
        // and check whether we should do real job in onDidOpenTextDocument event ourselves.
        // Considering
        //   - it's not a good idea to start our extension whenever vscode is started
        //   - the increasement of complaxity to handle activation ourselves
        //   - purely open a tspconfig.yaml file without other .tsp file as well as without workspace is a related corner case
        //   - user can easily workaround this by calling "Restart TypeSpec Server" command
        // We won't handle this case for now and may revisit this if we get more feedbacks from users.
        return t.input.uri.fsPath.endsWith(".tsp");
      }) >= 0
  ) {
    await vscode.window.withProgress(
      {
        title: "Launching TypeSpec language service...",
        location: vscode.ProgressLocation.Notification,
      },
      async () => {
        await telemetryClient.doOperationWithTelemetry(
          TelemetryEventName.StartExtension,
          async (tel: OperationTelemetryEvent) => {
<<<<<<< HEAD
            await shendEmitterTelemetryData(tel.activityId);
=======
            tel.lastStep = "Create LSP client";
>>>>>>> c105d866
            return await recreateLSPClient(context, tel.activityId);
          },
        );
      },
    );
  } else {
    logger.info("No workspace opened, Skip starting TypeSpec language service.");
  }
  showStartUpMessages(stateManager);
  telemetryClient.sendDelayedTelemetryEvents();
}

export async function deactivate() {
  await client?.stop();
  await clearOpenApi3PreviewTempFolders();
}

async function recreateLSPClient(
  context: ExtensionContext,
  activityId: string,
): Promise<Result<TspLanguageClient>> {
  logger.info("Recreating TypeSpec LSP server...");
  const oldClient = client;
  client = await TspLanguageClient.create(activityId, context, outputChannel);
  await oldClient?.stop();
  await client.start(activityId);
  if (client.state === State.Running) {
    telemetryClient.logOperationDetailTelemetry(activityId, {
      compilerVersion: client.initializeResult?.serverInfo?.version ?? "< 0.64.0",
    });
    return { code: ResultCode.Success, value: client };
  } else {
    return { code: ResultCode.Fail, details: "TspLanguageClient is not running." };
  }
}

function showStartUpMessages(stateManager: ExtensionStateManager) {
  vscode.workspace.workspaceFolders?.forEach((workspaceFolder) => {
    const msg = stateManager.loadStartUpMessage(workspaceFolder.uri.fsPath);
    if (msg) {
      logger.log("debug", "Start up message found for folder: " + workspaceFolder.uri.fsPath);
      if (isWhitespaceStringOrUndefined(msg.detail)) {
        logger.log(msg.level, msg.popupMessage, [], {
          showPopup: true,
          popupButtonText: "",
        });
      } else {
        const SHOW_DETAIL = "View Details in Output";
        const popupAction = getPopupAction(msg.level);
        if (popupAction) {
          popupAction(msg.popupMessage, SHOW_DETAIL).then((action) => {
            if (action === SHOW_DETAIL) {
              outputChannel.show(true);
            }
            // log the start up message to Output no matter user clicked the button or not
            // and there are many logs coming when starting the extension, so
            // log the message when the popup is clicked (or disappearing) to make sure these logs are shown at the end of the Output window to catch
            // user's attention.
            logger.log(msg.level, msg.popupMessage + "\n", [msg.detail]);
          });
        }
      }
    } else {
      logger.log("debug", "No start up message found for folder: " + workspaceFolder.uri.fsPath);
    }
    stateManager.cleanUpStartUpMessage(workspaceFolder.uri.fsPath);
  });
}

async function shendEmitterTelemetryData(activityId: string) {
  const uris = await TraverseTspConfigFileInWorkspace();
  if (uris.length === 0) {
    logger.debug(
      "No tspconfig.yaml file found in workspace.Therefore, it is impossible to send telemetry data of emitter",
    );
    return;
  }

  for (const uri of uris) {
    const doc = await vscode.workspace.openTextDocument(uri);
    const yaml = tryParseYaml(doc.getText());
    if (!yaml) {
      const emitTarget = yaml.contents.get("emit");
      emitTarget.items.map((item: any) => {
        const emitterName = item.value;
        telemetryClient.logOperationDetailTelemetry(activityId, {
          emitterName: emitterWhiteList.includes(emitterName)
            ? emitterName.replace(/[/|@]/g, "#")
            : createHash("sha256").update(emitterName).digest("hex"),
        });
      });
    }
  }
}<|MERGE_RESOLUTION|>--- conflicted
+++ resolved
@@ -219,11 +219,8 @@
         await telemetryClient.doOperationWithTelemetry(
           TelemetryEventName.StartExtension,
           async (tel: OperationTelemetryEvent) => {
-<<<<<<< HEAD
+            tel.lastStep = "Create LSP client";
             await shendEmitterTelemetryData(tel.activityId);
-=======
-            tel.lastStep = "Create LSP client";
->>>>>>> c105d866
             return await recreateLSPClient(context, tel.activityId);
           },
         );
