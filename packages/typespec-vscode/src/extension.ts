--- conflicted
+++ resolved
@@ -40,23 +40,17 @@
 logger.registerLogListener("extension-log", new ExtensionLogListener(outputChannel));
 
 export async function activate(context: ExtensionContext) {
-<<<<<<< HEAD
-  const stateManager = new ExtensionStateManager(context);
-  telemetryClient.Initialize(stateManager);
-  /**
-   * workaround: vscode output cannot display ANSI color.
-   * Set the NO_COLOR environment variable to suppress the addition of ANSI color escape codes.
-   */
-  process.env["NO_COLOR"] = "true";
-  context.subscriptions.push(telemetryClient);
-=======
   await telemetryClient.doOperationWithTelemetry(
     TelemetryEventName.StartExtension,
     async (tel: OperationTelemetryEvent) => {
       const stateManager = new ExtensionStateManager(context);
       telemetryClient.Initialize(stateManager);
+      /**
+       * workaround: vscode output cannot display ANSI color.
+       * Set the NO_COLOR environment variable to suppress the addition of ANSI color escape codes.
+       */
+      process.env["NO_COLOR"] = "true";
       context.subscriptions.push(telemetryClient);
->>>>>>> 947186ab
 
       context.subscriptions.push(createTaskProvider());
 
@@ -99,37 +93,6 @@
         }),
       );
 
-<<<<<<< HEAD
-  context.subscriptions.push(
-    commands.registerCommand(
-      CommandName.RestartServer,
-      async (args: RestartServerCommandArgs | undefined): Promise<RestartServerCommandResult> => {
-        return vscode.window.withProgress(
-          {
-            title: args?.notificationMessage ?? "Restarting TypeSpec language service...",
-            location: vscode.ProgressLocation.Notification,
-          },
-          async () => {
-            return await telemetryClient.doOperationWithTelemetry(
-              TelemetryEventName.RestartServer,
-              async (tel) => {
-                if (args?.forceRecreate === true) {
-                  logger.info("Forcing to recreate TypeSpec LSP server...");
-                  tel.lastStep = "Recreate LSP client in force";
-                  return await recreateLSPClient(context, tel.activityId);
-                }
-                if (tspLanguageClient && tspLanguageClient.state === State.Running) {
-                  tel.lastStep = "Restart LSP client";
-                  await tspLanguageClient.restart();
-                  return { code: ResultCode.Success, value: tspLanguageClient };
-                } else {
-                  logger.info(
-                    "TypeSpec LSP server is not running which is not expected, try to recreate and start...",
-                  );
-                  tel.lastStep = "Recreate LSP client";
-                  return await recreateLSPClient(context, tel.activityId);
-                }
-=======
       context.subscriptions.push(
         commands.registerCommand(
           CommandName.RestartServer,
@@ -150,10 +113,10 @@
                       tel.lastStep = "Recreate LSP client in force";
                       return await recreateLSPClient(context, tel.activityId);
                     }
-                    if (client && client.state === State.Running) {
+                    if (tspLanguageClient && tspLanguageClient.state === State.Running) {
                       tel.lastStep = "Restart LSP client";
-                      await client.restart();
-                      return { code: ResultCode.Success, value: client };
+                      await tspLanguageClient.restart();
+                      return { code: ResultCode.Success, value: tspLanguageClient };
                     } else {
                       logger.info(
                         "TypeSpec LSP server is not running which is not expected, try to recreate and start...",
@@ -164,7 +127,6 @@
                   },
                   args?.activityId,
                 );
->>>>>>> 947186ab
               },
             );
           },
@@ -197,21 +159,12 @@
           await telemetryClient.doOperationWithTelemetry(
             TelemetryEventName.PreviewOpenApi3,
             async (tel): Promise<ResultCode> => {
-              return await showOpenApi3(uri, context, client!, tel);
+              return await showOpenApi3(uri, context, tspLanguageClient!, tel);
             },
           );
         }),
       );
 
-<<<<<<< HEAD
-  context.subscriptions.push(
-    commands.registerCommand(CommandName.ShowOpenApi3, async (uri: vscode.Uri) => {
-      await telemetryClient.doOperationWithTelemetry(
-        TelemetryEventName.PreviewOpenApi3,
-        async (tel): Promise<ResultCode> => {
-          return await showOpenApi3(uri, context, tspLanguageClient!, tel);
-        },
-=======
       context.subscriptions.push(
         vscode.workspace.onDidChangeConfiguration(async (e: vscode.ConfigurationChangeEvent) => {
           if (e.affectsConfiguration(SettingName.TspServerPath)) {
@@ -224,7 +177,6 @@
             );
           }
         }),
->>>>>>> 947186ab
       );
 
       // Only try to start language server when some workspace has been opened
@@ -273,12 +225,12 @@
               );
             };
             const tspClientStateToResultCode = () => {
-              return client && client.state === State.Running
+              return tspLanguageClient && tspLanguageClient.state === State.Running
                 ? ResultCode.Success
                 : ResultCode.Fail;
             };
             await startLspWithProgress();
-            if (client) {
+            if (tspLanguageClient) {
               ssTel.lastStep = "LSP client created (first try)";
               return tspClientStateToResultCode();
             }
@@ -350,27 +302,18 @@
   const oldClient = tspLanguageClient;
   setTspLanguageClient(await TspLanguageClient.create(activityId, context, outputChannel));
   await oldClient?.stop();
-<<<<<<< HEAD
-  await tspLanguageClient?.start(activityId);
-  if (tspLanguageClient?.state === State.Running) {
-    telemetryClient.logOperationDetailTelemetry(activityId, {
-      compilerVersion: tspLanguageClient.initializeResult?.serverInfo?.version ?? "< 0.64.0",
-    });
-    return { code: ResultCode.Success, value: tspLanguageClient };
-=======
-  if (!client) {
+  if (!tspLanguageClient) {
     telemetryClient.logOperationDetailTelemetry(activityId, {
       error: "Failed to create TspLanguageClient",
     });
     return { code: ResultCode.Fail, details: "Failed to create TspLanguageClient." };
->>>>>>> 947186ab
   } else {
-    await client.start(activityId);
-    if (client.state === State.Running) {
+    await tspLanguageClient.start(activityId);
+    if (tspLanguageClient.state === State.Running) {
       telemetryClient.logOperationDetailTelemetry(activityId, {
-        compilerVersion: client.initializeResult?.serverInfo?.version ?? "< 0.64.0",
+        compilerVersion: tspLanguageClient.initializeResult?.serverInfo?.version ?? "< 0.64.0",
       });
-      return { code: ResultCode.Success, value: client };
+      return { code: ResultCode.Success, value: tspLanguageClient };
     } else {
       telemetryClient.logOperationDetailTelemetry(activityId, {
         error: `Failed to start TspLanguageClient.`,
