import vscode, { commands, ExtensionContext } from "vscode";
<<<<<<< HEAD
import { createCodeActionProvider } from "./code-action-provider.js";
import { SettingName } from "./const.js";
=======
import { State } from "vscode-languageclient";
import { createCodeActionProvider } from "./code-action-provider.js";
>>>>>>> ff550fab
import { ExtensionLogListener } from "./log/extension-log-listener.js";
import logger from "./log/logger.js";
import { TypeSpecLogOutputChannel } from "./log/typespec-log-output-channel.js";
import { createTaskProvider } from "./task-provider.js";
import { TspLanguageClient } from "./tsp-language-client.js";
<<<<<<< HEAD
import { createCommandOpenUrl } from "./vscode-command.js";
=======
import {
  CommandName,
  InstallGlobalCliCommandArgs,
  RestartServerCommandArgs,
  SettingName,
} from "./types.js";
import { createTypeSpecProject } from "./vscode-cmd/create-tsp-project.js";
import { installCompilerGlobally } from "./vscode-cmd/install-tsp-compiler.js";
>>>>>>> ff550fab

let client: TspLanguageClient | undefined;
/**
 * Workaround: LogOutputChannel doesn't work well with LSP RemoteConsole, so having a customized LogOutputChannel to make them work together properly
 * More detail can be found at https://github.com/microsoft/vscode-discussions/discussions/1149
 */
const outputChannel = new TypeSpecLogOutputChannel("TypeSpec");
logger.registerLogListener("extension-log", new ExtensionLogListener(outputChannel));

export async function activate(context: ExtensionContext) {
  context.subscriptions.push(createTaskProvider());

  context.subscriptions.push(createCodeActionProvider());
<<<<<<< HEAD
  context.subscriptions.push(createCommandOpenUrl());
=======
>>>>>>> ff550fab

  context.subscriptions.push(
    commands.registerCommand(CommandName.ShowOutputChannel, () => {
      outputChannel.show(true /*preserveFocus*/);
    }),
  );

  context.subscriptions.push(
    commands.registerCommand(CommandName.OpenUrl, (url: string) => {
      try {
        vscode.env.openExternal(vscode.Uri.parse(url));
      } catch (error) {
        logger.error(`Failed to open URL: ${url}`, [error as any]);
      }
    }),
  );

  context.subscriptions.push(
    commands.registerCommand(
      CommandName.RestartServer,
      async (args: RestartServerCommandArgs | undefined): Promise<TspLanguageClient> => {
        return vscode.window.withProgress(
          {
            title: "Restarting TypeSpec language service...",
            location: vscode.ProgressLocation.Notification,
          },
          async () => {
            if (args?.forceRecreate === true) {
              logger.info("Forcing to recreate TypeSpec LSP server...");
              return await recreateLSPClient(context, args?.popupRecreateLspError);
            }
            if (client && client.state === State.Running) {
              await client.restart();
              return client;
            } else {
              logger.info(
                "TypeSpec LSP server is not running which is not expected, try to recreate and start...",
              );
              return recreateLSPClient(context, args?.popupRecreateLspError);
            }
          },
        );
      },
    ),
  );

  context.subscriptions.push(
    commands.registerCommand(
      CommandName.InstallGlobalCompilerCli,
      async (args: InstallGlobalCliCommandArgs | undefined) => {
        return await installCompilerGlobally(args);
      },
    ),
  );

  context.subscriptions.push(
    commands.registerCommand(CommandName.CreateProject, async () => {
      await createTypeSpecProject(client);
    }),
  );

  context.subscriptions.push(
    vscode.workspace.onDidChangeConfiguration(async (e: vscode.ConfigurationChangeEvent) => {
      if (e.affectsConfiguration(SettingName.TspServerPath)) {
        logger.info("TypeSpec server path changed, restarting server...");
        await recreateLSPClient(context);
      }
    }),
  );

  return await vscode.window.withProgress(
    {
      title: "Launching TypeSpec language service...",
      location: vscode.ProgressLocation.Notification,
    },
    async () => {
      await recreateLSPClient(context);
    },
  );
}

export async function deactivate() {
  await client?.stop();
}

async function recreateLSPClient(context: ExtensionContext, showPopupWhenError?: boolean) {
  logger.info("Recreating TypeSpec LSP server...");
  const oldClient = client;
  client = await TspLanguageClient.create(context, outputChannel);
  await oldClient?.stop();
  await client.start(showPopupWhenError ?? (vscode.workspace.workspaceFolders?.length ?? 0) > 0);
  return client;
}<|MERGE_RESOLUTION|>--- conflicted
+++ resolved
@@ -1,19 +1,11 @@
 import vscode, { commands, ExtensionContext } from "vscode";
-<<<<<<< HEAD
-import { createCodeActionProvider } from "./code-action-provider.js";
-import { SettingName } from "./const.js";
-=======
 import { State } from "vscode-languageclient";
 import { createCodeActionProvider } from "./code-action-provider.js";
->>>>>>> ff550fab
 import { ExtensionLogListener } from "./log/extension-log-listener.js";
 import logger from "./log/logger.js";
 import { TypeSpecLogOutputChannel } from "./log/typespec-log-output-channel.js";
 import { createTaskProvider } from "./task-provider.js";
 import { TspLanguageClient } from "./tsp-language-client.js";
-<<<<<<< HEAD
-import { createCommandOpenUrl } from "./vscode-command.js";
-=======
 import {
   CommandName,
   InstallGlobalCliCommandArgs,
@@ -22,7 +14,6 @@
 } from "./types.js";
 import { createTypeSpecProject } from "./vscode-cmd/create-tsp-project.js";
 import { installCompilerGlobally } from "./vscode-cmd/install-tsp-compiler.js";
->>>>>>> ff550fab
 
 let client: TspLanguageClient | undefined;
 /**
@@ -36,10 +27,6 @@
   context.subscriptions.push(createTaskProvider());
 
   context.subscriptions.push(createCodeActionProvider());
-<<<<<<< HEAD
-  context.subscriptions.push(createCommandOpenUrl());
-=======
->>>>>>> ff550fab
 
   context.subscriptions.push(
     commands.registerCommand(CommandName.ShowOutputChannel, () => {
