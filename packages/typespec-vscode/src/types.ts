export const enum SettingName {
  TspServerPath = "typespec.tsp-server.path",
  InitTemplatesUrls = "typespec.initTemplatesUrls",
}

export const enum CommandName {
  ShowOutputChannel = "typespec.showOutputChannel",
  RestartServer = "typespec.restartServer",
  InstallGlobalCompilerCli = "typespec.installGlobalCompilerCli",
  CreateProject = "typespec.createProject",
  OpenUrl = "typespec.openUrl",
<<<<<<< HEAD
  ImportFromOpenApi3 = "typespec.importFromOpenApi3",
=======
  GenerateCode = "typespec.generateCode",
>>>>>>> 13817339
}

export interface InstallGlobalCliCommandArgs {
  /**
   * whether to confirm with end user before action
   * default: false
   */
  confirm: boolean;
  confirmTitle?: string;
  confirmPlaceholder?: string;
  /**
   * set to true to disable popup notification and show output channel when running the command
   */
  silentMode?: boolean;
}

export interface RestartServerCommandArgs {
  /**
   * whether to recreate TspLanguageClient instead of just restarting it
   */
  forceRecreate: boolean;
  notificationMessage?: string;
}

export const enum ResultCode {
  Success = "success",
  Fail = "fail",
  Cancelled = "cancelled",
  Timeout = "timeout",
}

interface SuccessResult<T> {
  code: ResultCode.Success;
  value: T;
  details?: any;
}

interface UnsuccessResult {
  code: ResultCode.Fail | ResultCode.Cancelled | ResultCode.Timeout;
  details?: any;
}

export type Result<T = void> = SuccessResult<T> | UnsuccessResult;<|MERGE_RESOLUTION|>--- conflicted
+++ resolved
@@ -9,11 +9,8 @@
   InstallGlobalCompilerCli = "typespec.installGlobalCompilerCli",
   CreateProject = "typespec.createProject",
   OpenUrl = "typespec.openUrl",
-<<<<<<< HEAD
+  GenerateCode = "typespec.generateCode",
   ImportFromOpenApi3 = "typespec.importFromOpenApi3",
-=======
-  GenerateCode = "typespec.generateCode",
->>>>>>> 13817339
 }
 
 export interface InstallGlobalCliCommandArgs {
