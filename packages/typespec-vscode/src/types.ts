import { TspLanguageClient } from "./tsp-language-client.js";

export const enum SettingName {
  TspServerPath = "typespec.tsp-server.path",
  InitTemplatesUrls = "typespec.initTemplatesUrls",
}

export const enum CommandName {
  ShowOutputChannel = "typespec.showOutputChannel",
  RestartServer = "typespec.restartServer",
  InstallGlobalCompilerCli = "typespec.installGlobalCompilerCli",
  CreateProject = "typespec.createProject",
  OpenUrl = "typespec.openUrl",
  EmitCode = "typespec.emitCode",
  ImportFromOpenApi3 = "typespec.importFromOpenApi3",
  ShowOpenApi3 = "typespec.showOpenApi3",
<<<<<<< HEAD
}

export type RestartServerCommandResult = Result<TspLanguageClient>;

export interface BaseCommandArgs {
  activityId: string;
=======
>>>>>>> 5bf23662
}

export interface InstallGlobalCliCommandArgs extends BaseCommandArgs {
  /**
   * whether to confirm with end user before action
   * default: false
   */
  confirm: boolean;
  confirmTitle?: string;
  confirmPlaceholder?: string;
  /**
   * set to true to disable popup notification and show output channel when running the command
   */
  silentMode?: boolean;
}

export interface RestartServerCommandArgs extends BaseCommandArgs {
  /**
   * whether to recreate TspLanguageClient instead of just restarting it
   */
  forceRecreate: boolean;
  notificationMessage?: string;
}

export enum ResultCode {
  Success = "success",
  Fail = "fail",
  Cancelled = "cancelled",
  Timeout = "timeout",
}

interface SuccessResult<T> {
  code: ResultCode.Success;
  value: T;
  details?: any;
}

interface UnsuccessResult {
  code: ResultCode.Fail | ResultCode.Cancelled | ResultCode.Timeout;
  details?: any;
}

export type Result<T = void> = SuccessResult<T> | UnsuccessResult;<|MERGE_RESOLUTION|>--- conflicted
+++ resolved
@@ -14,15 +14,12 @@
   EmitCode = "typespec.emitCode",
   ImportFromOpenApi3 = "typespec.importFromOpenApi3",
   ShowOpenApi3 = "typespec.showOpenApi3",
-<<<<<<< HEAD
 }
 
 export type RestartServerCommandResult = Result<TspLanguageClient>;
 
 export interface BaseCommandArgs {
   activityId: string;
-=======
->>>>>>> 5bf23662
 }
 
 export interface InstallGlobalCliCommandArgs extends BaseCommandArgs {
