import commonjs from "@rollup/plugin-commonjs";
import json from "@rollup/plugin-json";
import resolve from "@rollup/plugin-node-resolve";
import typescript from "@rollup/plugin-typescript";
import { dirname } from "path";
<<<<<<< HEAD
=======
import copy from "rollup-plugin-copy";

>>>>>>> 5fc0e1dc
import { defineConfig } from "rollup";
import { fileURLToPath } from "url";

const projDir = dirname(fileURLToPath(import.meta.url));

const plugins = [(resolve as any)({ preferBuiltins: true }), (commonjs as any)(), (json as any)()];
const baseConfig = defineConfig({
  input: "src/extension.ts",
  output: {
    file: "dist/src/extension.cjs",
    format: "commonjs",
    sourcemap: true,
    exports: "named",
  },
  external: ["vscode"],
  onwarn: (warning, warn) => {
    if (warning.code === "CIRCULAR_DEPENDENCY") {
      // filter out warnings about circular dependencies out of our control
      for (const each of ["node_modules/semver"]) {
        if (warning.message.includes(each)) {
          return;
        }
      }
    }
    warn(warning);
  },
});

export default defineConfig([
  {
    ...baseConfig,
    input: "src/extension.ts",
    output: {
      file: "dist/src/extension.cjs",
      format: "commonjs",
      sourcemap: true,
      exports: "named",
      inlineDynamicImports: true,
    },
    plugins: [
      ...plugins,
      ts("dist/src"),
      copy({
        targets: [
          { src: "node_modules/swagger-ui-dist/swagger-ui.css", dest: "dist" },
          { src: "node_modules/swagger-ui-dist/swagger-ui-bundle.js", dest: "dist" },
          { src: "node_modules/swagger-ui-dist/swagger-ui-standalone-preset.js", dest: "dist" },
        ],
      }),
    ],
  },
  {
    ...baseConfig,
    input: "src/web/extension.ts",
    output: {
      file: "dist/src/web/extension.js", // VSCode web will add extra .js if you use .cjs
      format: "commonjs",
      sourcemap: true,
      inlineDynamicImports: true,
    },
    plugins: [...plugins, ts("dist/src/web")],
  },
  {
    ...baseConfig,
    input: "test/web/suite.ts",
    output: {
      file: "dist/test/web/suite.js", // VSCode web will add extra .js if you use .cjs
      format: "commonjs",
      sourcemap: true,
      inlineDynamicImports: true,
    },
    plugins: [...plugins, ts("dist/test/web")],
  },
]);

function ts(outDir: string) {
  return (typescript as any)({
    compilerOptions: {
      // set sourceRoot to absolute path, otherwise the path in the map file generated is incorrect when outDir is given
      sourceRoot: projDir,
    },
    tsconfig: "./tsconfig.build.json",
    outDir,
  });
}<|MERGE_RESOLUTION|>--- conflicted
+++ resolved
@@ -3,11 +3,7 @@
 import resolve from "@rollup/plugin-node-resolve";
 import typescript from "@rollup/plugin-typescript";
 import { dirname } from "path";
-<<<<<<< HEAD
-=======
 import copy from "rollup-plugin-copy";
-
->>>>>>> 5fc0e1dc
 import { defineConfig } from "rollup";
 import { fileURLToPath } from "url";
 
