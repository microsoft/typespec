--- conflicted
+++ resolved
@@ -3,12 +3,6 @@
 import resolve from "@rollup/plugin-node-resolve";
 import typescript from "@rollup/plugin-typescript";
 import { dirname } from "path";
-<<<<<<< HEAD
-import copy from "rollup-plugin-copy";
-
-import json from "@rollup/plugin-json";
-=======
->>>>>>> 5bf23662
 import { defineConfig } from "rollup";
 import copy from "rollup-plugin-copy";
 import { fileURLToPath } from "url";
@@ -52,11 +46,7 @@
     plugins: [
       ...plugins,
       ts("dist/src"),
-<<<<<<< HEAD
-      copy({
-=======
       (copy as any)({
->>>>>>> 5bf23662
         targets: [
           { src: "node_modules/swagger-ui-dist/swagger-ui.css", dest: "dist" },
           { src: "node_modules/swagger-ui-dist/swagger-ui-bundle.js", dest: "dist" },
