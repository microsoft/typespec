--- conflicted
+++ resolved
@@ -177,17 +177,10 @@
     "c8": "^10.1.2",
     "mocha": "^10.7.3",
     "rimraf": "~6.0.1",
-<<<<<<< HEAD
-    "rollup": "~4.22.4",
-    "typescript": "~5.6.2",
-    "vitest": "^2.1.1",
-    "vscode-languageclient": "~9.0.1",
-    "vscode-languageserver-textdocument": "~1.0.12"
-=======
     "rollup": "~4.24.0",
     "typescript": "~5.6.3",
     "vitest": "^2.1.2",
-    "vscode-languageclient": "~9.0.1"
->>>>>>> 04952e4c
+    "vscode-languageclient": "~9.0.1",
+    "vscode-languageserver-textdocument": "~1.0.12"
   }
 }