--- conflicted
+++ resolved
@@ -241,16 +241,10 @@
   },
   "scripts": {
     "clean": "rimraf ./dist ./temp",
-<<<<<<< HEAD
     "build": "pnpm compile && pnpm check && pnpm copy-templates && pnpm copy-tmlanguage && pnpm generate-language-configuration && pnpm generate-third-party-notices && pnpm package-vsix",
     "check": "tsc --noEmit",
     "compile": "tsx ./scripts/build.ts",
     "watch": "tsx ./scripts/build.ts --watch",
-=======
-    "build": "pnpm compile && pnpm copy-templates && pnpm copy-tmlanguage && pnpm generate-language-configuration && pnpm generate-third-party-notices && pnpm package-vsix",
-    "compile": "rollup --config rollup.config.ts --configPlugin typescript --failAfterWarnings 2>&1",
-    "watch": "rollup --config rollup.config.ts --configPlugin typescript --watch",
->>>>>>> 7d07a725
     "dogfood": "node scripts/dogfood.js",
     "copy-templates": "node scripts/copy-templates.js",
     "copy-tmlanguage": "node scripts/copy-tmlanguage.js",
