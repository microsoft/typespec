--- conflicted
+++ resolved
@@ -119,12 +119,8 @@
   "devDependencies": {
     "@rollup/plugin-commonjs": "~25.0.4",
     "@rollup/plugin-node-resolve": "~15.2.1",
-<<<<<<< HEAD
     "@rollup/plugin-typescript": "~11.1.5",
-    "@types/mocha": "~10.0.1",
-=======
     "@types/mocha": "~10.0.6",
->>>>>>> 9f15ba55
     "@types/node": "~18.11.9",
     "@types/vscode": "~1.85.0",
     "@typespec/compiler": "workspace:~0.51.0",
