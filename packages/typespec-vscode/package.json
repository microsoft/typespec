{
  "name": "typespec-vscode",
  "version": "0.66.0",
  "author": "Microsoft Corporation",
  "description": "TypeSpec language support for VS Code",
  "homepage": "https://typespec.io",
  "readme": "https://github.com/microsoft/typespec/blob/main/README.md",
  "license": "MIT",
  "repository": {
    "type": "git",
    "url": "git+https://github.com/microsoft/typespec.git"
  },
  "bugs": {
    "url": "https://github.com/microsoft/typespec/issues"
  },
  "keywords": [
    "typespec"
  ],
  "preview": false,
  "publisher": "typespec",
  "displayName": "TypeSpec",
  "categories": [
    "Programming Languages",
    "Snippets"
  ],
  "type": "module",
  "main": "./dist/src/extension.cjs",
  "browser": "./dist/src/web/extension.js",
  "engines": {
    "vscode": "^1.97.0"
  },
  "activationEvents": [
    "onLanguage:typespec",
    "onCommand:typespec.restartServer",
    "onCommand:typespec.createProject",
    "workspaceContains:**/tspconfig.yaml"
  ],
  "icon": "./icons/logo.png",
  "contributes": {
    "viewsWelcome": [
      {
        "view": "explorer",
        "contents": "You may [open a folder](command:vscode.openFolder) of an existing TypeSpec project; or create a new TypeSpec project in VS Code.\n[Create TypeSpec Project](command:typespec.createProject)\nTo manually create a  TypeSpec project, follow [this guide](https://typespec.io/docs/).",
        "when": "!workspaceFolderCount"
      }
    ],
    "languages": [
      {
        "id": "typespec",
        "aliases": [
          "TypeSpec",
          "TYPESPEC"
        ],
        "extensions": [
          ".tsp"
        ],
        "icon": {
          "light": "./icons/tsp-file.light.svg",
          "dark": "./icons/tsp-file.dark.svg"
        },
        "configuration": "./dist/language-configuration.json"
      },
      {
        "id": "markdown-typespec"
      }
    ],
    "configuration": [
      {
        "title": "TypeSpec",
        "properties": {
          "typespec.tsp-server.path": {
            "type": "string",
            "default": "",
            "description": "Path to 'tsp-server' command that runs the TypeSpec language server. If not specified, then 'tsp-server' will be resolved in following sequence:\n\n1. from workspace node_modules folder\nExample: ${workspaceFolder}/node_modules/@typespec/compiler\n\n2. from PATH environment variable\nExample: /usr/local/bin/tsp-server",
            "scope": "machine-overridable"
          },
          "typespec.initTemplatesUrls": {
            "type": "array",
            "default": [],
            "description": "List of URLs to fetch templates from when creating a new project.\n\nExample:\n\"typespec.initTemplatesUrls\": [{\n\"name\": \"displayName\",\n\"url\": \"https://urlToTheFileContainsTemplates\"\n}],",
            "scope": "machine-overridable",
            "items": {
              "type": "object",
              "required": [
                "name",
                "url"
              ],
              "properties": {
                "name": {
                  "type": "string",
                  "description": "Name of the template."
                },
                "url": {
                  "type": "string",
                  "description": "URL to fetch the template from."
                }
              },
              "additionalProperties": false
            }
          },
          "typespec.trace.server": {
            "scope": "window",
            "type": "string",
            "enum": [
              "off",
              "messages",
              "verbose"
            ],
            "default": "off",
            "description": "Define whether/how the TypeSpec language server should send traces to client. For the traces to show properly in vscode Output, make sure 'Log Level' is also set to 'Trace' so that they won't be filtered at client side, which can be set through 'Developer: Set Log Level...' command."
          }
        }
      }
    ],
    "menus": {
      "explorer/context": [
        {
          "command": "typespec.importFromOpenApi3",
          "group": "typespec@2"
        },
        {
          "command": "typespec.generateCode",
          "when": "explorerResourceIsFolder || resourceLangId == typespec",
          "group": "typespec@1"
        }
      ],
      "editor/context": [
        {
          "command": "typespec.generateCode",
          "when": "resourceLangId == typespec",
          "group": "typespec@1"
        }
      ]
    },
    "grammars": [
      {
        "language": "typespec",
        "scopeName": "source.tsp",
        "path": "./dist/typespec.tmLanguage"
      },
      {
        "language": "markdown-typespec",
        "scopeName": "markdown.tsp.codeblock",
        "path": "./markdown-typespec.json",
        "injectTo": [
          "text.html.markdown"
        ],
        "embeddedLanguages": {
          "meta.embedded.block.tsp": "typespec"
        }
      }
    ],
    "commands": [
      {
        "command": "typespec.restartServer",
        "title": "Restart TypeSpec server",
        "category": "TypeSpec"
      },
      {
        "command": "typespec.showOutputChannel",
        "title": "Show Output Channel",
        "category": "TypeSpec"
      },
      {
        "command": "typespec.generateCode",
        "title": "Generate from TypeSpec",
        "category": "TypeSpec"
      },
      {
        "command": "typespec.createProject",
        "title": "Create TypeSpec Project",
        "category": "TypeSpec"
      },
      {
        "command": "typespec.installGlobalCompilerCli",
        "title": "Install TypeSpec Compiler/CLI globally",
        "category": "TypeSpec"
      },
      {
        "command": "typespec.importFromOpenApi3",
        "title": "Import TypeSpec from OpenApi3",
        "category": "TypeSpec"
      }
    ],
    "semanticTokenScopes": [
      {
        "scopes": {
          "keyword": [
            "keyword.other.tsp"
          ],
          "macro": [
            "entity.name.tag.tsp"
          ],
          "docCommentTag": [
            "keyword.other.tsp"
          ]
        }
      }
    ],
    "taskDefinitions": [
      {
        "type": "typespec",
        "when": "shellExecutionSupported",
        "required": [
          "path"
        ],
        "properties": {
          "path": {
            "type": "string",
            "description": "The path to trigger tsp compile"
          },
          "args": {
            "type": "string",
            "description": "The arguments to tsp compile"
          }
        }
      }
    ],
    "snippets": [
      {
        "language": "typespec",
        "path": "./snippets.json"
      }
    ]
  },
  "scripts": {
    "clean": "rimraf ./dist ./temp",
    "build": "npm run compile && npm run copy-templates && npm run copy-tmlanguage && npm run generate-language-configuration && npm run generate-third-party-notices && npm run package-vsix",
    "compile": "rollup --config rollup.config.ts --configPlugin typescript --failAfterWarnings 2>&1",
    "watch": "rollup --config rollup.config.ts --configPlugin typescript --watch",
    "dogfood": "node scripts/dogfood.js",
    "copy-templates": "node scripts/copy-templates.js",
    "copy-tmlanguage": "node scripts/copy-tmlanguage.js",
    "generate-language-configuration": "node scripts/generate-language-configuration.js",
    "generate-third-party-notices": "typespec-build-tool generate-third-party-notices",
    "package-vsix": "vsce package",
    "deploy": "vsce publish",
    "open-in-browser": "vscode-test-web --extensionDevelopmentPath=. .",
    "test:e2e": "pnpm test:web",
    "test:web": "vscode-test-web --extensionDevelopmentPath=. --headless --extensionTestsPath=dist/test/web/suite.js ./test/web/data"
  },
  "devDependencies": {
    "@rollup/plugin-commonjs": "~28.0.2",
    "@rollup/plugin-json": "~6.1.0",
    "@rollup/plugin-node-resolve": "~16.0.0",
    "@rollup/plugin-typescript": "~12.1.2",
    "@types/mocha": "^10.0.9",
    "@types/node": "~22.13.9",
    "@types/semver": "^7.5.8",
<<<<<<< HEAD
=======
    "@types/vscode": "~1.97.0",
>>>>>>> 6875a002
    "@types/which": "^3.0.4",
    "@types/vscode": "~1.96.0",
    "@typespec/compiler": "workspace:~",
    "@typespec/internal-build-utils": "workspace:~",
    "@vitest/coverage-v8": "^3.0.7",
    "@vitest/ui": "^3.0.7",
    "@vscode/test-web": "^0.0.67",
    "@vscode/vsce": "~3.2.2",
    "c8": "^10.1.3",
    "mocha": "^11.1.0",
    "rimraf": "~6.0.1",
    "rollup": "~4.34.9",
    "semver": "^7.7.1",
    "typescript": "~5.8.2",
    "vitest": "^3.0.7",
    "vscode-languageclient": "~9.0.1",
    "which": "^5.0.0",
    "yaml": "~2.7.0",
    "ajv": "~8.17.1"
  }
}<|MERGE_RESOLUTION|>--- conflicted
+++ resolved
@@ -247,12 +247,8 @@
     "@types/mocha": "^10.0.9",
     "@types/node": "~22.13.9",
     "@types/semver": "^7.5.8",
-<<<<<<< HEAD
-=======
+    "@types/which": "^3.0.4",
     "@types/vscode": "~1.97.0",
->>>>>>> 6875a002
-    "@types/which": "^3.0.4",
-    "@types/vscode": "~1.96.0",
     "@typespec/compiler": "workspace:~",
     "@typespec/internal-build-utils": "workspace:~",
     "@vitest/coverage-v8": "^3.0.7",
