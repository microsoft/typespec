{
  "name": "typespec-vscode",
  "version": "0.63.0",
  "author": "Microsoft Corporation",
  "description": "TypeSpec language support for VS Code",
  "homepage": "https://typespec.io",
  "readme": "https://github.com/microsoft/typespec/blob/main/README.md",
  "license": "MIT",
  "repository": {
    "type": "git",
    "url": "git+https://github.com/microsoft/typespec.git"
  },
  "bugs": {
    "url": "https://github.com/microsoft/typespec/issues"
  },
  "keywords": [
    "typespec"
  ],
  "preview": true,
  "publisher": "typespec",
  "displayName": "TypeSpec",
  "categories": [
    "Programming Languages",
    "Snippets"
  ],
  "type": "module",
  "main": "./dist/src/extension.cjs",
  "browser": "./dist/src/web/extension.js",
  "engines": {
    "vscode": "^1.94.0"
  },
  "activationEvents": [
    "onLanguage:typespec",
    "onCommand:typespec.restartServer",
    "onCommand:typespec.createProject",
    "workspaceContains:**/tspconfig.yaml"
  ],
  "icon": "./icons/logo.png",
  "contributes": {
    "viewsWelcome": [
      {
        "view": "explorer",
        "contents": "You may [open a folder](command:vscode.openFolder) of an existing TypeSpec project; or create a new TypeSpec project in VS Code.\n[Create TypeSpec Project](command:typespec.createProject)\nTo manually create a  TypeSpec project, follow [this guide](https://typespec.io/docs/).",
        "when": "!workspaceFolderCount"
      }
    ],
    "languages": [
      {
        "id": "typespec",
        "aliases": [
          "TypeSpec",
          "TYPESPEC"
        ],
        "extensions": [
          ".tsp"
        ],
        "icon": {
          "light": "./icons/tsp-file.light.svg",
          "dark": "./icons/tsp-file.dark.svg"
        },
        "configuration": "./dist/language-configuration.json"
      },
      {
        "id": "markdown-typespec"
      }
    ],
    "configuration": [
      {
        "title": "TypeSpec",
        "properties": {
          "typespec.tsp-server.path": {
            "type": "string",
            "default": "",
            "description": "Path to `tsp-server` command that runs the TypeSpec language server.\n\nIf not specified, then `tsp-server` found on PATH is used.\n\nExample (User): /usr/local/bin/tsp-server\nExample (Workspace): ${workspaceFolder}/node_modules/@typespec/compiler",
            "scope": "machine-overridable"
          },
          "typespec.initTemplatesUrls": {
            "type": "array",
            "default": [],
            "description": "List of URLs to fetch templates from when creating a new project.",
            "scope": "machine-overridable",
            "items": {
              "type": "object",
              "required": [
                "name",
                "url"
              ],
              "properties": {
                "name": {
                  "type": "string",
                  "description": "Name of the template."
                },
                "url": {
                  "type": "string",
                  "description": "URL to fetch the template from."
                }
              },
              "additionalProperties": false
            }
          },
          "typespec.trace.server": {
            "scope": "window",
            "type": "string",
            "enum": [
              "off",
              "messages",
              "verbose"
            ],
            "default": "off",
            "description": "Define whether/how the TypeSpec language server should send traces to client. For the traces to show properly in vscode Output, make sure 'Log Level' is also set to 'Trace' so that they won't be filtered at client side, which can be set through 'Developer: Set Log Level...' command."
          },
<<<<<<< HEAD
          "typespec.client.emitter": {
=======
          "typespec.emitters": {
>>>>>>> 9105874e
            "scope": "window",
            "type": "array",
            "items": {
              "type": "object",
              "properties": {
                "language": {
                  "type": "string",
                  "enum": [
                    "DotNet",
                    "Java",
                    "JavaScript",
                    "Python",
<<<<<<< HEAD
                    "Go"
=======
                    "Go",
                    "OpenAPI3",
                    "ProtoBuf",
                    "JsonSchema"
>>>>>>> 9105874e
                  ],
                  "description": "Define the language the emitter will emit."
                },
                "package": {
                  "type": "string",
                  "description": "Define the emitter package.\n\nExample (with version): @typespec/http-client-csharp@1.0.0\n\nExample (without version): @typespec/http-client-csharp"
<<<<<<< HEAD
=======
                },
                "kind": {
                  "type": "string",
                  "enum": [
                    "client",
                    "server",
                    "schema"
                  ],
                  "description": "Define the emitter kind."
>>>>>>> 9105874e
                }
              }
            },
            "default": [
              {
                "language": "DotNet",
<<<<<<< HEAD
                "package": "@typespec/http-client-csharp"
              },
              {
                "language": "Java",
                "package": "@typespec/http-client-java"
              },
              {
                "language": "JavaScript",
                "package": "@azure-tools/typespec-ts"
              },
              {
                "language": "Python",
                "package": "@typespec/http-client-python"
              }
            ],
            "description": "Define the emitter for a language client sdk generation."
          },
          "typespec.server.emitter": {
            "scope": "window",
            "type": "array",
            "items": {
              "type": "object",
              "properties": {
                "language": {
                  "type": "string",
                  "enum": [
                    "DotNet",
                    "Java",
                    "JavaScript",
                    "Python",
                    "Go"
                  ],
                  "description": "Define the language for the emitter."
                },
                "package": {
                  "type": "string",
                  "description": "Define the emitter package.\n\nExample (with version): @typespec/http-server-csharp@1.0.0\n\nExample (without version): @typespec/http-server-csharp"
                }
              }
            },
            "default": [
              {
                "language": "DotNet",
                "package": "@typespec/http-server-csharp"
              },
              {
                "language": "JavaScript",
                "package": "@typespec/http-server-javascript"
              }
            ],
            "description": "Define the emitter for server code generation."
          },
          "typespec.schema.emitter": {
            "scope": "window",
            "type": "array",
            "items": {
              "type": "object",
              "properties": {
                "language": {
                  "type": "string",
                  "enum": [
                    "OpenAPI3",
                    "ProtoBuf",
                    "JsonSchema"
                  ],
                  "description": "Define the language for the emitter."
                },
                "package": {
                  "type": "string",
                  "description": "Define the emitter package.\n\nExample (with version): @typespec/openapi3@1.0.0\n\nExample (without version): @typespec/openapi3"
                }
              }
            },
            "default": [
              {
                "language": "OpenAPI3",
                "package": "@typespec/openapi3"
              }
            ],
            "description": "Define the emitter for a schema."
=======
                "package": "@typespec/http-client-csharp",
                "kind": "client"
              },
              {
                "language": "Java",
                "package": "@typespec/http-client-java",
                "kind": "client"
              },
              {
                "language": "JavaScript",
                "package": "@azure-tools/typespec-ts",
                "kind": "client"
              },
              {
                "language": "Python",
                "package": "@typespec/http-client-python",
                "kind": "client"
              },
              {
                "language": "DotNet",
                "package": "@typespec/http-server-csharp",
                "kind": "server"
              },
              {
                "language": "JavaScript",
                "package": "@typespec/http-server-javascript",
                "kind": "server"
              },
              {
                "language": "OpenAPI3",
                "package": "@typespec/openapi3",
                "kind": "schema"
              }
            ]
>>>>>>> 9105874e
          }
        }
      }
    ],
    "grammars": [
      {
        "language": "typespec",
        "scopeName": "source.tsp",
        "path": "./dist/typespec.tmLanguage"
      },
      {
        "language": "markdown-typespec",
        "scopeName": "markdown.tsp.codeblock",
        "path": "./markdown-typespec.json",
        "injectTo": [
          "text.html.markdown"
        ],
        "embeddedLanguages": {
          "meta.embedded.block.tsp": "typespec"
        }
      }
    ],
    "commands": [
      {
        "command": "typespec.restartServer",
        "title": "Restart TypeSpec server",
        "category": "TypeSpec"
      },
      {
        "command": "typespec.showOutputChannel",
        "title": "Show Output Channel",
        "category": "TypeSpec"
      },
      {
<<<<<<< HEAD
        "command": "typespec.emit",
        "title": "TypeSpec: Emit Code",
=======
        "command": "typespec.generate",
        "title": "Generate from TypeSpec",
>>>>>>> 9105874e
        "category": "TypeSpec"
      },
      {
        "command": "typespec.createProject",
        "title": "Create TypeSpec Project",
        "category": "TypeSpec"
      },
      {
        "command": "typespec.installGlobalCompilerCli",
        "title": "Install TypeSpec Compiler/CLI globally",
        "category": "TypeSpec"
      }
    ],
    "menus": {
      "explorer/context": [
        {
<<<<<<< HEAD
          "command": "typespec.emit",
=======
          "command": "typespec.generate",
>>>>>>> 9105874e
          "when": "explorerResourceIsFolder || resourceLangId == typespec",
          "group": "code_generation"
        }
      ],
      "editor/context": [
        {
<<<<<<< HEAD
          "command": "typespec.emit",
=======
          "command": "typespec.generate",
>>>>>>> 9105874e
          "when": "resourceLangId == typespec",
          "group": "code_generation"
        }
      ]
    },
    "semanticTokenScopes": [
      {
        "scopes": {
          "keyword": [
            "keyword.other.tsp"
          ],
          "macro": [
            "entity.name.tag.tsp"
          ],
          "docCommentTag": [
            "keyword.other.tsp"
          ]
        }
      }
    ],
    "taskDefinitions": [
      {
        "type": "typespec",
        "when": "shellExecutionSupported",
        "required": [
          "path"
        ],
        "properties": {
          "path": {
            "type": "string",
            "description": "The path to trigger tsp compile"
          },
          "args": {
            "type": "string",
            "description": "The arguments to tsp compile"
          }
        }
      }
    ],
    "snippets": [
      {
        "language": "typespec",
        "path": "./snippets.json"
      }
    ]
  },
  "scripts": {
    "clean": "rimraf ./dist ./temp",
    "build": "npm run compile && npm run copy-tmlanguage && npm run generate-language-configuration && npm run generate-third-party-notices && npm run package-vsix",
    "compile": "rollup --config rollup.config.ts --configPlugin typescript --failAfterWarnings 2>&1",
    "watch": "rollup --config rollup.config.ts --configPlugin typescript --watch",
    "dogfood": "node scripts/dogfood.js",
    "copy-tmlanguage": "node scripts/copy-tmlanguage.js",
    "generate-language-configuration": "node scripts/generate-language-configuration.js",
    "generate-third-party-notices": "typespec-build-tool generate-third-party-notices",
    "package-vsix": "vsce package",
    "deploy": "vsce publish",
    "open-in-browser": "vscode-test-web --extensionDevelopmentPath=. .",
    "test:e2e": "pnpm test:web",
    "test:web": "vscode-test-web --extensionDevelopmentPath=. --headless --extensionTestsPath=dist/test/web/suite.js ./test/web/data"
  },
  "dependencies": {
    "@typespec/compiler": "workspace:~"
  },
  "devDependencies": {
    "@rollup/plugin-commonjs": "~28.0.0",
    "@rollup/plugin-node-resolve": "~15.3.0",
    "@rollup/plugin-typescript": "~12.1.0",
    "@types/mocha": "^10.0.9",
    "@types/node": "~22.7.9",
    "@types/vscode": "~1.94.0",
    "@types/semver": "^7.5.8",
    "@typespec/compiler": "workspace:~",
    "@typespec/internal-build-utils": "workspace:~",
    "@vitest/coverage-v8": "^2.1.5",
    "@vitest/ui": "^2.1.2",
    "@vscode/test-web": "^0.0.62",
    "@vscode/vsce": "~3.1.1",
    "c8": "^10.1.2",
    "mocha": "^10.7.3",
    "rimraf": "~6.0.1",
    "rollup": "~4.24.0",
    "typescript": "~5.6.3",
    "vitest": "^2.1.5",
    "vscode-languageclient": "~9.0.1",
    "semver": "^7.6.3"
  }
}<|MERGE_RESOLUTION|>--- conflicted
+++ resolved
@@ -109,11 +109,7 @@
             "default": "off",
             "description": "Define whether/how the TypeSpec language server should send traces to client. For the traces to show properly in vscode Output, make sure 'Log Level' is also set to 'Trace' so that they won't be filtered at client side, which can be set through 'Developer: Set Log Level...' command."
           },
-<<<<<<< HEAD
-          "typespec.client.emitter": {
-=======
           "typespec.emitters": {
->>>>>>> 9105874e
             "scope": "window",
             "type": "array",
             "items": {
@@ -126,22 +122,16 @@
                     "Java",
                     "JavaScript",
                     "Python",
-<<<<<<< HEAD
-                    "Go"
-=======
                     "Go",
                     "OpenAPI3",
                     "ProtoBuf",
                     "JsonSchema"
->>>>>>> 9105874e
                   ],
                   "description": "Define the language the emitter will emit."
                 },
                 "package": {
                   "type": "string",
                   "description": "Define the emitter package.\n\nExample (with version): @typespec/http-client-csharp@1.0.0\n\nExample (without version): @typespec/http-client-csharp"
-<<<<<<< HEAD
-=======
                 },
                 "kind": {
                   "type": "string",
@@ -151,95 +141,12 @@
                     "schema"
                   ],
                   "description": "Define the emitter kind."
->>>>>>> 9105874e
                 }
               }
             },
             "default": [
               {
                 "language": "DotNet",
-<<<<<<< HEAD
-                "package": "@typespec/http-client-csharp"
-              },
-              {
-                "language": "Java",
-                "package": "@typespec/http-client-java"
-              },
-              {
-                "language": "JavaScript",
-                "package": "@azure-tools/typespec-ts"
-              },
-              {
-                "language": "Python",
-                "package": "@typespec/http-client-python"
-              }
-            ],
-            "description": "Define the emitter for a language client sdk generation."
-          },
-          "typespec.server.emitter": {
-            "scope": "window",
-            "type": "array",
-            "items": {
-              "type": "object",
-              "properties": {
-                "language": {
-                  "type": "string",
-                  "enum": [
-                    "DotNet",
-                    "Java",
-                    "JavaScript",
-                    "Python",
-                    "Go"
-                  ],
-                  "description": "Define the language for the emitter."
-                },
-                "package": {
-                  "type": "string",
-                  "description": "Define the emitter package.\n\nExample (with version): @typespec/http-server-csharp@1.0.0\n\nExample (without version): @typespec/http-server-csharp"
-                }
-              }
-            },
-            "default": [
-              {
-                "language": "DotNet",
-                "package": "@typespec/http-server-csharp"
-              },
-              {
-                "language": "JavaScript",
-                "package": "@typespec/http-server-javascript"
-              }
-            ],
-            "description": "Define the emitter for server code generation."
-          },
-          "typespec.schema.emitter": {
-            "scope": "window",
-            "type": "array",
-            "items": {
-              "type": "object",
-              "properties": {
-                "language": {
-                  "type": "string",
-                  "enum": [
-                    "OpenAPI3",
-                    "ProtoBuf",
-                    "JsonSchema"
-                  ],
-                  "description": "Define the language for the emitter."
-                },
-                "package": {
-                  "type": "string",
-                  "description": "Define the emitter package.\n\nExample (with version): @typespec/openapi3@1.0.0\n\nExample (without version): @typespec/openapi3"
-                }
-              }
-            },
-            "default": [
-              {
-                "language": "OpenAPI3",
-                "package": "@typespec/openapi3"
-              }
-            ],
-            "description": "Define the emitter for a schema."
-=======
                 "package": "@typespec/http-client-csharp",
                 "kind": "client"
               },
@@ -274,7 +181,6 @@
                 "kind": "schema"
               }
             ]
->>>>>>> 9105874e
           }
         }
       }
@@ -309,13 +215,8 @@
         "category": "TypeSpec"
       },
       {
-<<<<<<< HEAD
-        "command": "typespec.emit",
-        "title": "TypeSpec: Emit Code",
-=======
         "command": "typespec.generate",
         "title": "Generate from TypeSpec",
->>>>>>> 9105874e
         "category": "TypeSpec"
       },
       {
@@ -332,22 +233,14 @@
     "menus": {
       "explorer/context": [
         {
-<<<<<<< HEAD
-          "command": "typespec.emit",
-=======
           "command": "typespec.generate",
->>>>>>> 9105874e
           "when": "explorerResourceIsFolder || resourceLangId == typespec",
           "group": "code_generation"
         }
       ],
       "editor/context": [
         {
-<<<<<<< HEAD
-          "command": "typespec.emit",
-=======
           "command": "typespec.generate",
->>>>>>> 9105874e
           "when": "resourceLangId == typespec",
           "group": "code_generation"
         }
@@ -408,9 +301,6 @@
     "open-in-browser": "vscode-test-web --extensionDevelopmentPath=. .",
     "test:e2e": "pnpm test:web",
     "test:web": "vscode-test-web --extensionDevelopmentPath=. --headless --extensionTestsPath=dist/test/web/suite.js ./test/web/data"
-  },
-  "dependencies": {
-    "@typespec/compiler": "workspace:~"
   },
   "devDependencies": {
     "@rollup/plugin-commonjs": "~28.0.0",
