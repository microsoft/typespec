--- conflicted
+++ resolved
@@ -120,11 +120,7 @@
     "@types/mocha": "~10.0.0",
     "@types/node": "~18.11.9",
     "@types/vscode": "~1.53.0",
-<<<<<<< HEAD
-    "@typespec/compiler": "~0.45.2",
-=======
     "@typespec/compiler": "~0.45.1",
->>>>>>> e3a9d8bb
     "@typespec/eslint-config-typespec": "~0.7.0",
     "@typespec/internal-build-utils": "~0.4.2",
     "eslint": "^8.36.0",
