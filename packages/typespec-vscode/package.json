{
  "name": "typespec-vscode",
  "version": "0.66.0",
  "author": "Microsoft Corporation",
  "description": "TypeSpec language support for VS Code",
  "homepage": "https://typespec.io",
  "readme": "https://github.com/microsoft/typespec/blob/main/README.md",
  "license": "MIT",
  "repository": {
    "type": "git",
    "url": "git+https://github.com/microsoft/typespec.git"
  },
  "bugs": {
    "url": "https://github.com/microsoft/typespec/issues"
  },
  "keywords": [
    "typespec"
  ],
  "preview": false,
  "publisher": "typespec",
  "displayName": "TypeSpec",
  "categories": [
    "Programming Languages",
    "Snippets"
  ],
  "type": "module",
  "main": "./dist/src/extension.cjs",
  "browser": "./dist/src/web/extension.js",
  "engines": {
    "vscode": "^1.97.0"
  },
  "activationEvents": [
    "onLanguage:typespec",
    "onCommand:typespec.restartServer",
    "onCommand:typespec.createProject",
    "workspaceContains:**/tspconfig.yaml"
  ],
  "icon": "./icons/logo.png",
  "contributes": {
    "viewsWelcome": [
      {
        "view": "explorer",
        "contents": "You may [open a folder](command:vscode.openFolder) of an existing TypeSpec project; or create a new TypeSpec project in VS Code.\n[Create TypeSpec Project](command:typespec.createProject)\nTo manually create a  TypeSpec project, follow [this guide](https://typespec.io/docs/).",
        "when": "!workspaceFolderCount"
      }
    ],
    "languages": [
      {
        "id": "typespec",
        "aliases": [
          "TypeSpec",
          "TYPESPEC"
        ],
        "extensions": [
          ".tsp"
        ],
        "icon": {
          "light": "./icons/tsp-file.light.svg",
          "dark": "./icons/tsp-file.dark.svg"
        },
        "configuration": "./dist/language-configuration.json"
      },
      {
        "id": "markdown-typespec"
      }
    ],
    "configuration": [
      {
        "title": "TypeSpec",
        "properties": {
          "typespec.tsp-server.path": {
            "type": "string",
            "default": "",
            "description": "Path to 'tsp-server' command that runs the TypeSpec language server. If not specified, then 'tsp-server' will be resolved in following sequence:\n\n1. from workspace node_modules folder\nExample: ${workspaceFolder}/node_modules/@typespec/compiler\n\n2. from PATH environment variable\nExample: /usr/local/bin/tsp-server",
            "scope": "machine-overridable"
          },
          "typespec.initTemplatesUrls": {
            "type": "array",
            "default": [],
            "description": "List of URLs to fetch templates from when creating a new project.\n\nExample:\n\"typespec.initTemplatesUrls\": [{\n\"name\": \"displayName\",\n\"url\": \"https://urlToTheFileContainsTemplates\"\n}],",
            "scope": "machine-overridable",
            "items": {
              "type": "object",
              "required": [
                "name",
                "url"
              ],
              "properties": {
                "name": {
                  "type": "string",
                  "description": "Name of the template."
                },
                "url": {
                  "type": "string",
                  "description": "URL to fetch the template from."
                }
              },
              "additionalProperties": false
            }
          },
          "typespec.trace.server": {
            "scope": "window",
            "type": "string",
            "enum": [
              "off",
              "messages",
              "verbose"
            ],
            "default": "off",
            "description": "Define whether/how the TypeSpec language server should send traces to client. For the traces to show properly in vscode Output, make sure 'Log Level' is also set to 'Trace' so that they won't be filtered at client side, which can be set through 'Developer: Set Log Level...' command."
          }
        }
      }
    ],
    "menus": {
      "explorer/context": [
        {
          "command": "typespec.importFromOpenApi3",
          "group": "typespec@2"
        },
        {
          "command": "typespec.generateCode",
          "when": "explorerResourceIsFolder || resourceLangId == typespec",
          "group": "typespec@1"
        }
      ],
      "editor/context": [
        {
          "command": "typespec.generateCode",
          "when": "resourceLangId == typespec",
          "group": "typespec@1"
        }
      ]
    },
    "grammars": [
      {
        "language": "typespec",
        "scopeName": "source.tsp",
        "path": "./dist/typespec.tmLanguage"
      },
      {
        "language": "markdown-typespec",
        "scopeName": "markdown.tsp.codeblock",
        "path": "./markdown-typespec.json",
        "injectTo": [
          "text.html.markdown"
        ],
        "embeddedLanguages": {
          "meta.embedded.block.tsp": "typespec"
        }
      }
    ],
    "commands": [
      {
        "command": "typespec.restartServer",
        "title": "Restart TypeSpec server",
        "category": "TypeSpec"
      },
      {
        "command": "typespec.showOutputChannel",
        "title": "Show Output Channel",
        "category": "TypeSpec"
      },
      {
        "command": "typespec.generateCode",
        "title": "Generate from TypeSpec",
        "category": "TypeSpec"
      },
      {
        "command": "typespec.createProject",
        "title": "Create TypeSpec Project",
        "category": "TypeSpec"
      },
      {
        "command": "typespec.installGlobalCompilerCli",
        "title": "Install TypeSpec Compiler/CLI globally",
        "category": "TypeSpec"
      },
      {
        "command": "typespec.importFromOpenApi3",
        "title": "Import TypeSpec from OpenApi3",
        "category": "TypeSpec"
      }
    ],
    "semanticTokenScopes": [
      {
        "scopes": {
          "keyword": [
            "keyword.other.tsp"
          ],
          "macro": [
            "entity.name.tag.tsp"
          ],
          "docCommentTag": [
            "keyword.other.tsp"
          ]
        }
      }
    ],
    "taskDefinitions": [
      {
        "type": "typespec",
        "when": "shellExecutionSupported",
        "required": [
          "path"
        ],
        "properties": {
          "path": {
            "type": "string",
            "description": "The path to trigger tsp compile"
          },
          "args": {
            "type": "string",
            "description": "The arguments to tsp compile"
          }
        }
      }
    ],
    "snippets": [
      {
        "language": "typespec",
        "path": "./snippets.json"
      }
    ]
  },
  "scripts": {
    "clean": "rimraf ./dist ./temp",
    "build": "npm run compile && npm run copy-templates && npm run copy-tmlanguage && npm run generate-language-configuration && npm run generate-third-party-notices && npm run package-vsix",
    "compile": "rollup --config rollup.config.ts --configPlugin typescript --failAfterWarnings 2>&1",
    "watch": "rollup --config rollup.config.ts --configPlugin typescript --watch",
    "dogfood": "node scripts/dogfood.js",
    "copy-templates": "node scripts/copy-templates.js",
    "copy-tmlanguage": "node scripts/copy-tmlanguage.js",
    "generate-language-configuration": "node scripts/generate-language-configuration.js",
    "generate-third-party-notices": "typespec-build-tool generate-third-party-notices",
    "package-vsix": "vsce package",
    "deploy": "vsce publish",
    "open-in-browser": "vscode-test-web --extensionDevelopmentPath=. .",
    "test:e2e": "pnpm test:web",
    "test:web": "vscode-test-web --extensionDevelopmentPath=. --headless --extensionTestsPath=dist/test/web/suite.js ./test/web/data"
  },
  "devDependencies": {
    "@rollup/plugin-commonjs": "~28.0.2",
    "@rollup/plugin-json": "~6.1.0",
    "@rollup/plugin-node-resolve": "~16.0.0",
    "@rollup/plugin-typescript": "~12.1.2",
    "@types/mocha": "^10.0.9",
    "@types/node": "~22.13.9",
    "@types/semver": "^7.5.8",
    "@types/which": "^3.0.4",
<<<<<<< HEAD
    "@types/vscode": "~1.97.0",
    "@typespec/compiler": "workspace:~",
    "@typespec/internal-build-utils": "workspace:~",
=======
    "@typespec/compiler": "workspace:^",
    "@typespec/internal-build-utils": "workspace:^",
>>>>>>> 9b9dc9ee
    "@vitest/coverage-v8": "^3.0.7",
    "@vitest/ui": "^3.0.7",
    "@vscode/test-web": "^0.0.67",
    "@vscode/vsce": "~3.2.2",
    "c8": "^10.1.3",
    "mocha": "^11.1.0",
    "rimraf": "~6.0.1",
    "rollup": "~4.34.9",
    "semver": "^7.7.1",
    "typescript": "~5.8.2",
    "vitest": "^3.0.7",
    "vscode-languageclient": "~9.0.1",
    "which": "^5.0.0",
    "yaml": "~2.7.0",
    "ajv": "~8.17.1"
  }
}<|MERGE_RESOLUTION|>--- conflicted
+++ resolved
@@ -247,15 +247,10 @@
     "@types/mocha": "^10.0.9",
     "@types/node": "~22.13.9",
     "@types/semver": "^7.5.8",
+    "@types/vscode": "~1.97.0",
     "@types/which": "^3.0.4",
-<<<<<<< HEAD
-    "@types/vscode": "~1.97.0",
-    "@typespec/compiler": "workspace:~",
-    "@typespec/internal-build-utils": "workspace:~",
-=======
     "@typespec/compiler": "workspace:^",
     "@typespec/internal-build-utils": "workspace:^",
->>>>>>> 9b9dc9ee
     "@vitest/coverage-v8": "^3.0.7",
     "@vitest/ui": "^3.0.7",
     "@vscode/test-web": "^0.0.67",
