--- conflicted
+++ resolved
@@ -270,10 +270,7 @@
     "@typespec/internal-build-utils": "workspace:^",
     "@vitest/coverage-v8": "^3.0.7",
     "@vitest/ui": "^3.0.7",
-<<<<<<< HEAD
     "@vscode/extension-telemetry": "^0.6.2",
-=======
->>>>>>> 5bf23662
     "@vscode/test-web": "^0.0.67",
     "@vscode/vsce": "~3.2.2",
     "c8": "^10.1.3",
@@ -287,11 +284,7 @@
     "vitest": "^3.0.7",
     "vscode-languageclient": "~9.0.1",
     "which": "^5.0.0",
-<<<<<<< HEAD
-    "yaml": "~2.7.0"
-=======
     "yaml": "~2.7.0",
     "ajv": "~8.17.1"
->>>>>>> 5bf23662
   }
 }