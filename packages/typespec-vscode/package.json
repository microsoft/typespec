--- conflicted
+++ resolved
@@ -249,10 +249,11 @@
         "category": "TypeSpec"
       },
       {
-<<<<<<< HEAD
         "command": "typespec.emit",
         "title": "TypeSpec: Emit Code",
-=======
+        "category": "TypeSpec"
+      },
+      {
         "command": "typespec.createProject",
         "title": "Create TypeSpec Project",
         "category": "TypeSpec"
@@ -260,7 +261,6 @@
       {
         "command": "typespec.installGlobalCompilerCli",
         "title": "Install TypeSpec Compiler/CLI globally",
->>>>>>> ff550fab
         "category": "TypeSpec"
       }
     ],
@@ -349,7 +349,6 @@
     "@types/semver": "^7.5.8",
     "@typespec/compiler": "workspace:~",
     "@typespec/internal-build-utils": "workspace:~",
-    "@types/semver": "^7.5.8",
     "@vitest/coverage-v8": "^2.1.5",
     "@vitest/ui": "^2.1.2",
     "@vscode/test-web": "^0.0.62",
