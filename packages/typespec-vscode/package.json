--- conflicted
+++ resolved
@@ -173,13 +173,13 @@
         "category": "TypeSpec"
       },
       {
-<<<<<<< HEAD
+        "command": "typespec.importFromOpenApi3",
+        "title": "Import TypeSpec from OpenApi3",
+        "category": "TypeSpec"
+      },
+      {
         "command": "typespec.showOpenApi3",
         "title": "TypeSpec: Show OpenAPI3 Documentation",
-=======
-        "command": "typespec.importFromOpenApi3",
-        "title": "Import TypeSpec from OpenApi3",
->>>>>>> ebc483bc
         "category": "TypeSpec"
       }
     ],
@@ -244,14 +244,9 @@
     "@rollup/plugin-node-resolve": "~16.0.0",
     "@rollup/plugin-typescript": "~12.1.0",
     "@types/mocha": "^10.0.9",
-<<<<<<< HEAD
-    "@types/node": "~22.7.9",
-=======
     "@types/node": "~22.10.10",
     "@types/vscode": "~1.96.0",
->>>>>>> ebc483bc
     "@types/semver": "^7.5.8",
-    "@types/vscode": "~1.94.0",
     "@typespec/compiler": "workspace:~",
     "@typespec/internal-build-utils": "workspace:~",
     "@vitest/coverage-v8": "^3.0.4",
@@ -261,22 +256,14 @@
     "c8": "^10.1.3",
     "mocha": "^11.1.0",
     "rimraf": "~6.0.1",
-<<<<<<< HEAD
-    "rollup": "~4.24.0",
-    "semver": "^7.6.3",
-    "typescript": "~5.6.3",
-    "vitest": "^2.1.5",
-    "vscode-languageclient": "~9.0.1"
-  },
-  "dependencies": {
-    "swagger-ui-dist": "^5.17.14"
-=======
     "rollup": "~4.31.0",
     "semver": "^7.6.3",
     "typescript": "~5.7.3",
     "vitest": "^3.0.4",
     "vscode-languageclient": "~9.0.1",
     "yaml": "~2.7.0"
->>>>>>> ebc483bc
+  },
+  "dependencies": {
+    "swagger-ui-dist": "^5.17.14"
   }
 }