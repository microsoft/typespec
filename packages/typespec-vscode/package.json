--- conflicted
+++ resolved
@@ -240,14 +240,9 @@
     "test:web": "vscode-test-web --extensionDevelopmentPath=. --headless --extensionTestsPath=dist/test/web/suite.js ./test/web/data"
   },
   "devDependencies": {
-<<<<<<< HEAD
-    "@rollup/plugin-commonjs": "~28.0.0",
+    "@rollup/plugin-commonjs": "~28.0.2",
     "@rollup/plugin-json": "~6.1.0",
-    "@rollup/plugin-node-resolve": "~15.3.0",
-=======
-    "@rollup/plugin-commonjs": "~28.0.2",
     "@rollup/plugin-node-resolve": "~16.0.0",
->>>>>>> a56b016d
     "@rollup/plugin-typescript": "~12.1.0",
     "@types/mocha": "^10.0.9",
     "@types/node": "~22.10.10",
@@ -255,22 +250,13 @@
     "@types/semver": "^7.5.8",
     "@typespec/compiler": "workspace:~",
     "@typespec/internal-build-utils": "workspace:~",
-<<<<<<< HEAD
-    "@vitest/coverage-v8": "^2.1.5",
-    "@vitest/ui": "^2.1.2",
-    "@vscode/extension-telemetry": "^0.9.8",
-    "@vscode/test-web": "^0.0.62",
-    "@vscode/vsce": "~3.1.1",
-    "c8": "^10.1.2",
-    "mocha": "^10.7.3",
-=======
     "@vitest/coverage-v8": "^3.0.4",
     "@vitest/ui": "^3.0.3",
+    "@vscode/extension-telemetry": "^0.9.8",
     "@vscode/test-web": "^0.0.65",
     "@vscode/vsce": "~3.2.1",
     "c8": "^10.1.3",
     "mocha": "^11.1.0",
->>>>>>> a56b016d
     "rimraf": "~6.0.1",
     "rollup": "~4.31.0",
     "semver": "^7.6.3",
