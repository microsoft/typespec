import { code, mapJoin, Refkey, refkey } from "@alloy-js/core";
import * as ts from "@alloy-js/typescript";
import { ModelProperty, Value } from "@typespec/compiler";
import { useTsp } from "@typespec/emitter-framework";
import { TypeExpression } from "@typespec/emitter-framework/typescript";
import { HttpAuth, HttpProperty, OAuth2FlowType } from "@typespec/http";
import * as cl from "@typespec/http-client";
import { getClientContextOptionsRef } from "../components/client-context/client-context-options.jsx";
import { httpRuntimeTemplateLib } from "../components/external-packages/ts-http-runtime.js";

export function buildClientParameters(
  client: cl.Client,
  suffixRefkey: Refkey,
): ts.ParameterDescriptor[] {
  const { $ } = useTsp();
  const initialization = $.client.getInitialization(client);

  if (!initialization) {
    return [];
  }

  // We will build the constructor parameters in the following order:
  // 1. Endpoint parameters
  // 2. Credential parameters
  // 3. Client initialization parameters
  //    (endpoint template params, hoisted params from operations, etc.)
  // 4. Client options

  // TODO: Handle multiple endpoints
  const endpointParameters: ts.ParameterDescriptor[] = [
    ...initialization.endpoints[0].parameters.entries(),
  ].map(([name, p]) => ({
    name,
    type: <TypeExpression type={p.type} />,
    optional: p.defaultValue ? true : p.optional,
    refkey: ay.refkey(p.type, suffixRefkey, name),
  }));

  const endpointParam = endpointParameters.find((p) => p.name === "endpoint");
  const templateParams = endpointParameters.filter((p) => p.name !== "endpoint");
  const credentialParameter = buildClientCredentialParameter(client);
  const optionsParam: ts.ParameterDescriptor = {
    name: "options",
    optional: true,
    type: getClientContextOptionsRef(client),
    refkey: ay.refkey(),
  };

  const clientConstructorParams: ts.ParameterDescriptor[] = [];

  if (endpointParam && !endpointParam.optional) {
    clientConstructorParams.push(endpointParam);
  }

<<<<<<< HEAD
  if (credentialParameter) {
    clientConstructorParams.push(credentialParameter);
=======
      return [];
    },
    {} as Record<string, ts.ParameterDescriptor>,
  );

  if (!params.some((p) => p.name === "options")) {
    params.push({
      name: "options",
      refkey: refkey("client-options", suffixRefkey),
      optional: true,
      type: getClientContextOptionsRef(client),
    });
>>>>>>> b6bff8cb
  }

  if (templateParams.length > 0) {
    clientConstructorParams.push(...templateParams);
  }

  clientConstructorParams.push(optionsParam);

  return clientConstructorParams;
}

<<<<<<< HEAD
function buildClientCredentialParameter(client: cl.Client): ts.ParameterDescriptor | undefined {
=======
function buildClientParameterDescriptor(
  modelProperty: ModelProperty,
  suffixRefkey: Refkey,
): ts.ParameterDescriptor | undefined {
>>>>>>> b6bff8cb
  const { $ } = useTsp();

  const initialization = $.client.getInitialization(client);
  if (!initialization) {
    return undefined;
  }

<<<<<<< HEAD
  if (!initialization.authentication?.options.length) {
    return undefined;
  }

  if (
    initialization.authentication.options?.some((authScheme) =>
      authScheme.schemes.some((s) => s.type === "noAuth"),
    )
  ) {
    // If noAuth is used, we need to handle it specially
    return undefined;
=======
    const credentialType = Array.from(
      new Set(authSchemes.filter((s) => s.type !== "noAuth").map((s) => getCredentialType(s))),
    );
    return {
      name: "credential",
      refkey: refkey(modelProperty, suffixRefkey),
      optional: modelProperty.optional,
      type: mapJoin(
        () => credentialType,
        (t) => t,
        { joiner: " | " },
      ),
    };
>>>>>>> b6bff8cb
  }

  // TODO: Need to handle multiple authentication schemes
  const credentialDescriptor: ts.ParameterDescriptor = {
    name: "credential",
    type: ay.mapJoin(
      () => initialization.authentication!.options,
      (authScheme) => {
        return getCredentialType(authScheme.schemes[0]);
      },
      { joiner: " | " },
    ),
    refkey: ay.refkey(),
  };

  return credentialDescriptor;
}

const oauth2FlowRefs: Record<OAuth2FlowType, Refkey> = {
  authorizationCode: httpRuntimeTemplateLib.AuthorizationCodeFlow,
  clientCredentials: httpRuntimeTemplateLib.ClientCredentialsFlow,
  password: httpRuntimeTemplateLib.PasswordFlow,
  implicit: httpRuntimeTemplateLib.ImplicitFlow,
};

function getCredentialType(scheme: HttpAuth) {
  switch (scheme.type) {
    case "apiKey":
      return httpRuntimeTemplateLib.ApiKeyCredential;
    case "http":
      if (scheme.scheme === "Basic") {
        return httpRuntimeTemplateLib.BasicCredential;
      } else {
        return httpRuntimeTemplateLib.BearerTokenCredential;
      }
    case "oauth2":
      const flowType = mapJoin(
        () => scheme.flows,
        (x) => oauth2FlowRefs[x.type],
        { joiner: " | " },
      );
      return code`${httpRuntimeTemplateLib.OAuth2TokenCredential}<${flowType}>`;
    default:
      return null;
  }
}

/**
 * Checks if a parameter has a default value. Only honors default values for content-type.
 * @param property Property to check
 * @returns whether the property has a default value
 */
export function hasDefaultValue(property: HttpProperty): boolean {
  return getDefaultValue(property) !== undefined;
}

export function getDefaultValue(property: ModelProperty): string | number | boolean | undefined;
export function getDefaultValue(property: HttpProperty): string | number | boolean | undefined;
export function getDefaultValue(
  httpOrModelProperty: HttpProperty | ModelProperty,
): string | number | boolean | undefined {
  let property;

  if ("kind" in httpOrModelProperty && httpOrModelProperty.kind === "ModelProperty") {
    property = httpOrModelProperty;
  } else {
    property = httpOrModelProperty.property;
  }

  if (property.defaultValue) {
    if ("value" in property.defaultValue) {
      return getValue(property.defaultValue);
    }
  }

  if ("value" in property.type && property.type.value !== undefined) {
    return JSON.stringify(property.type.value);
  }

  return undefined;
}

function getValue(value: Value | undefined) {
  if (!value) {
    return undefined;
  }
  switch (value.valueKind) {
    case "StringValue":
      return `"${value.value}"`;
    case "NumericValue":
      return value.value.asNumber() ?? undefined;
    case "BooleanValue":
      return value.value;
    default:
      return undefined;
  }
}<|MERGE_RESOLUTION|>--- conflicted
+++ resolved
@@ -33,7 +33,7 @@
     name,
     type: <TypeExpression type={p.type} />,
     optional: p.defaultValue ? true : p.optional,
-    refkey: ay.refkey(p.type, suffixRefkey, name),
+    refkey: refkey(p.type, suffixRefkey, name),
   }));
 
   const endpointParam = endpointParameters.find((p) => p.name === "endpoint");
@@ -43,7 +43,7 @@
     name: "options",
     optional: true,
     type: getClientContextOptionsRef(client),
-    refkey: ay.refkey(),
+    refkey: refkey(),
   };
 
   const clientConstructorParams: ts.ParameterDescriptor[] = [];
@@ -52,23 +52,8 @@
     clientConstructorParams.push(endpointParam);
   }
 
-<<<<<<< HEAD
   if (credentialParameter) {
     clientConstructorParams.push(credentialParameter);
-=======
-      return [];
-    },
-    {} as Record<string, ts.ParameterDescriptor>,
-  );
-
-  if (!params.some((p) => p.name === "options")) {
-    params.push({
-      name: "options",
-      refkey: refkey("client-options", suffixRefkey),
-      optional: true,
-      type: getClientContextOptionsRef(client),
-    });
->>>>>>> b6bff8cb
   }
 
   if (templateParams.length > 0) {
@@ -80,14 +65,7 @@
   return clientConstructorParams;
 }
 
-<<<<<<< HEAD
 function buildClientCredentialParameter(client: cl.Client): ts.ParameterDescriptor | undefined {
-=======
-function buildClientParameterDescriptor(
-  modelProperty: ModelProperty,
-  suffixRefkey: Refkey,
-): ts.ParameterDescriptor | undefined {
->>>>>>> b6bff8cb
   const { $ } = useTsp();
 
   const initialization = $.client.getInitialization(client);
@@ -95,7 +73,6 @@
     return undefined;
   }
 
-<<<<<<< HEAD
   if (!initialization.authentication?.options.length) {
     return undefined;
   }
@@ -107,34 +84,19 @@
   ) {
     // If noAuth is used, we need to handle it specially
     return undefined;
-=======
-    const credentialType = Array.from(
-      new Set(authSchemes.filter((s) => s.type !== "noAuth").map((s) => getCredentialType(s))),
-    );
-    return {
-      name: "credential",
-      refkey: refkey(modelProperty, suffixRefkey),
-      optional: modelProperty.optional,
-      type: mapJoin(
-        () => credentialType,
-        (t) => t,
-        { joiner: " | " },
-      ),
-    };
->>>>>>> b6bff8cb
   }
 
   // TODO: Need to handle multiple authentication schemes
   const credentialDescriptor: ts.ParameterDescriptor = {
     name: "credential",
-    type: ay.mapJoin(
+    type: mapJoin(
       () => initialization.authentication!.options,
       (authScheme) => {
         return getCredentialType(authScheme.schemes[0]);
       },
       { joiner: " | " },
     ),
-    refkey: ay.refkey(),
+    refkey: refkey(),
   };
 
   return credentialDescriptor;
