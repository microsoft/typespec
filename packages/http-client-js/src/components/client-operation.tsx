import { For, List, Refkey, refkey } from "@alloy-js/core";
import * as ts from "@alloy-js/typescript";
import { useTsp } from "@typespec/emitter-framework";
import { FunctionDeclaration, TypeExpression } from "@typespec/emitter-framework/typescript";
import { HttpOperation } from "@typespec/http";
import * as cl from "@typespec/http-client";
import "@typespec/http-client/typekit";
import { reportDiagnostic } from "../lib.js";
import { getClientcontextDeclarationRef } from "./client-context/client-context-declaration.jsx";
import { HttpRequest } from "./http-request.jsx";
import { HttpResponse } from "./http-response.jsx";
import { OperationPipeline } from "./operation-handlers/operation-pipeline.jsx";
import { PaginatedOperationHandler } from "./operation-handlers/paging/paginated-operation-handler.jsx";
import { OperationOptionsDeclaration } from "./operation-options.jsx";
import { getOperationParameters } from "./operation-parameters.jsx";

export interface ClientOperationsProps {
  client: cl.Client;
}

export function ClientOperations(props: ClientOperationsProps) {
  const { $ } = useTsp();
  const namePolicy = ts.useTSNamePolicy();
  const clientOperations = props.client.operations;
  const fileName = namePolicy.getName(props.client.name + "Operations", "variable");

  if (clientOperations.length === 0) {
    return null;
  }

  return (
    <ts.SourceFile path={`${fileName}.ts`}>
<<<<<<< HEAD
      <ay.For each={clientOperations}>
        {(operation) => {
          const httpOperation = $.httpOperation.get(operation);
          return (
            <OperationPipeline
              httpOperation={httpOperation}
              pipeline={{ handlers: [PaginatedOperationHandler] }}
            />
          );
        }}
      </ay.For>
=======
      <For each={clientOperations}>
        {(operation) => (
          <OperationPipeline
            httpOperation={operation.httpOperation}
            pipeline={{ handlers: [PaginatedOperationHandler] }}
          />
        )}
      </For>
>>>>>>> b6bff8cb
    </ts.SourceFile>
  );
}

export interface ClientOperationProps {
  httpOperation: HttpOperation;
  refkey: Refkey;
  internal?: boolean;
}

function getClientOperationOptionsParamRef(httpOperation: HttpOperation): Refkey {
  return refkey(httpOperation, "client-operation-options-parameter");
}

export function ClientOperation(props: ClientOperationProps) {
  const { $ } = useTsp();
  const optionsRefkey = getClientOperationOptionsParamRef(props.httpOperation);
  const client = $.operation.getClient(props.httpOperation.operation);

  if (!client) {
    reportDiagnostic($.program, {
      code: "client-not-found",
      target: props.httpOperation.operation,
    });
    return;
  }

  const returnType = $.httpOperation.getReturnType(props.httpOperation);
  const responseRefkey = refkey(props.httpOperation, "http-response");
  const clientContextInterfaceRef = getClientcontextDeclarationRef(client);
  const signatureParams: ts.ParameterDescriptor[] = [
    {
      name: "client",
      type: clientContextInterfaceRef,
    },
    ...getOperationParameters(props.httpOperation, optionsRefkey),
  ];
  return (
<<<<<<< HEAD
    <ay.List hardline>
      <OperationOptionsDeclaration httpOperation={props.httpOperation} />
=======
    <List hardline>
      <OperationOptionsDeclaration operation={props.httpOperation} />
>>>>>>> b6bff8cb
      <FunctionDeclaration
        export={!props.internal}
        async
        type={props.httpOperation.operation}
        returnType={<TypeExpression type={returnType} />}
        parametersMode="replace"
        parameters={signatureParams}
        refkey={props.refkey}
      >
        <List hardline>
          <HttpRequest
            httpOperation={props.httpOperation}
            responseRefkey={responseRefkey}
            operationOptionsParamRefkey={optionsRefkey}
          />
          <HttpResponse httpOperation={props.httpOperation} responseRefkey={responseRefkey} />
        </List>
      </FunctionDeclaration>
      ;
    </List>
  );
}<|MERGE_RESOLUTION|>--- conflicted
+++ resolved
@@ -30,8 +30,7 @@
 
   return (
     <ts.SourceFile path={`${fileName}.ts`}>
-<<<<<<< HEAD
-      <ay.For each={clientOperations}>
+      <For each={clientOperations}>
         {(operation) => {
           const httpOperation = $.httpOperation.get(operation);
           return (
@@ -41,17 +40,7 @@
             />
           );
         }}
-      </ay.For>
-=======
-      <For each={clientOperations}>
-        {(operation) => (
-          <OperationPipeline
-            httpOperation={operation.httpOperation}
-            pipeline={{ handlers: [PaginatedOperationHandler] }}
-          />
-        )}
       </For>
->>>>>>> b6bff8cb
     </ts.SourceFile>
   );
 }
@@ -90,13 +79,8 @@
     ...getOperationParameters(props.httpOperation, optionsRefkey),
   ];
   return (
-<<<<<<< HEAD
-    <ay.List hardline>
+    <List hardline>
       <OperationOptionsDeclaration httpOperation={props.httpOperation} />
-=======
-    <List hardline>
-      <OperationOptionsDeclaration operation={props.httpOperation} />
->>>>>>> b6bff8cb
       <FunctionDeclaration
         export={!props.internal}
         async
