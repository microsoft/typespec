--- conflicted
+++ resolved
@@ -61,17 +61,10 @@
   const returnType = $.httpOperation.getReturnType(props.httpOperation);
   const responseRefkey = ay.refkey(props.httpOperation, "http-response");
   const clientContextInterfaceRef = getClientcontextDeclarationRef(client);
-<<<<<<< HEAD
-  const signatureParams: Record<string, ts.ParameterDescriptor | ay.Children> = {
-    client: { type: clientContextInterfaceRef, refkey: ay.refkey(client, "client") },
-    ...getOperationParameters(props.httpOperation),
-  };
-=======
   const signatureParams: ts.ParameterDescriptor[] = [
     { name: "client", type: clientContextInterfaceRef, refkey: ay.refkey(client, "client") },
-    ...getOperationParameters(props.clientOperation.httpOperation),
+    ...getOperationParameters(props.httpOperation),
   ];
->>>>>>> 7d07a725
   return (
     <ay.List hardline>
       <OperationOptionsDeclaration operation={props.httpOperation} />
