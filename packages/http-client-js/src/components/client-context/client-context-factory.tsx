--- conflicted
+++ resolved
@@ -25,16 +25,9 @@
   const namePolicy = ts.useTSNamePolicy();
   const factoryFunctionName = namePolicy.getName(`create_${props.client.name}Context`, "function");
 
-<<<<<<< HEAD
-  const parameters = buildClientParameters(props.client, ay.refkey());
+  const parameters = buildClientParameters(props.client, refkey());
   const urlTemplate = $.client.getInitialization(props.client)!.endpoints[0];
-  const endpointRef = ay.refkey();
-=======
-  const clientConstructor = $.client.getConstructor(props.client);
-  const parameters = buildClientParameters(props.client, refkey());
-  const urlTemplate = $.client.getUrlTemplate(props.client);
   const endpointRef = refkey();
->>>>>>> b6bff8cb
   const resolvedEndpoint = (
     <ParametrizedEndpoint
       refkey={endpointRef}
