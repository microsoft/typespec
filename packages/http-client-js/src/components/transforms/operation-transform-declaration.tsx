--- conflicted
+++ resolved
@@ -7,21 +7,12 @@
 import { JsonTransform } from "./json/json-transform.jsx";
 
 export interface TransformDeclarationProps {
-<<<<<<< HEAD
   operation: Operation;
-  refkey?: ay.Refkey;
+  refkey?: Refkey;
 }
 
 export function getTransformDeclarationRef(operation: Operation) {
-  return ay.refkey(operation, "transform");
-=======
-  operation: ClientOperation;
-  refkey?: Refkey;
-}
-
-export function getTransformDeclarationRef(operation: ClientOperation) {
   return refkey(operation, "transform");
->>>>>>> b6bff8cb
 }
 
 export function TransformDeclaration(props: TransformDeclarationProps) {
@@ -62,13 +53,8 @@
 }
 
 interface TransformToTransportDeclarationProps {
-<<<<<<< HEAD
   operation: Operation;
-  refkey: ay.Refkey;
-=======
-  operation: ClientOperation;
   refkey: Refkey;
->>>>>>> b6bff8cb
 }
 
 function TransformToTransportDeclaration(props: TransformToTransportDeclarationProps) {
