import * as ay from "@alloy-js/core";
import * as ts from "@alloy-js/typescript";
import { $ } from "@typespec/compiler/experimental/typekit";
import { ClassMethod } from "@typespec/emitter-framework/typescript";
import * as cl from "@typespec/http-client";
import { useClientLibrary } from "@typespec/http-client";
import { flattenClients } from "../utils/client-discovery.js";
import { buildClientParameters } from "../utils/parameters.jsx";
import { getClientcontextDeclarationRef } from "./client-context/client-context-declaration.jsx";
import { getClientContextFactoryRef } from "./client-context/client-context-factory.jsx";
import { getOperationParameters } from "./operation-parameters.jsx";

export interface ClientProps {}

export function Client(props: ClientProps) {
  const namePolicy = ts.useTSNamePolicy();
  const { topLevel } = useClientLibrary();

  return (
    <ay.For each={topLevel} hardline>
      {(client) => {
        const fileName = namePolicy.getName($.client.getName(client), "variable");
        const flatClients = flattenClients(client);
        return (
          <ts.SourceFile path={`${fileName}.ts`}>
            <ay.For each={flatClients} hardline>
              {(client) => <ClientClass client={client} />}
            </ay.For>
          </ts.SourceFile>
        );
      }}
    </ay.For>
  );
}

export interface ClientClassProps {
  client: cl.Client;
}

export function getClientClassRef(client: cl.Client) {
  return ay.refkey(client.type, "client-class");
}

function getClientContextFieldRef(client: cl.Client) {
  return ay.refkey(client.type, "client-context");
}
export function ClientClass(props: ClientClassProps) {
  const namePolicy = ts.useTSNamePolicy();
  const clientName = namePolicy.getName($.client.getName(props.client), "class");
  const contextMemberRef = getClientContextFieldRef(props.client);
  const contextDeclarationRef = getClientcontextDeclarationRef(props.client);
  const clientClassRef = getClientClassRef(props.client);
  const subClients = props.client.subClients;
  const operations = props.client.operations;
  return (
    <ts.ClassDeclaration export name={clientName} refkey={clientClassRef}>
      <ay.List hardline>
        <ts.ClassField
          name="context"
          jsPrivate
          refkey={contextMemberRef}
          type={contextDeclarationRef}
        />
        <ay.For each={subClients} hardline semicolon>
          {(subClient) => <SubClientClassField client={subClient} />}
        </ay.For>
        <ClientConstructor client={props.client} />
        <ay.For each={operations} hardline semicolon>
          {(op) => {
            const parameters = getOperationParameters(op.httpOperation);
<<<<<<< HEAD
            const args = Object.keys(parameters).map((p) => p);
            const isPaging = Boolean($.operation.getPagingMetadata(op.httpOperation.operation));
=======
            const args = parameters.flatMap((p) => p.refkey);
>>>>>>> 7d07a725

            return (
              <ClassMethod
                async={!isPaging}
                type={op.httpOperation.operation}
                parameters={parameters}
                returnType={null}
                parametersMode="replace"
              >
                return{" "}
                <ts.FunctionCallExpression
                  target={ay.refkey(op.httpOperation.operation)}
                  args={[contextMemberRef, ...args]}
                />
                ;
              </ClassMethod>
            );
          }}
        </ay.For>
      </ay.List>
    </ts.ClassDeclaration>
  );
}

interface SubClientClassFieldProps {
  client: cl.Client;
}

function getSubClientClassFieldRef(client: cl.Client) {
  return ay.refkey(client.type, "client-field");
}

function SubClientClassField(props: SubClientClassFieldProps) {
  const parent = props.client.parent;
  // If sub client has different parameters than client, don't add it as a subclass field
  // Todo: We need to detect the extra parameters and make this field a factory for the subclient
  if (parent && !$.client.haveSameConstructor(props.client, parent)) {
    return null;
  }

  const namePolicy = ts.useTSNamePolicy();
  const fieldName = namePolicy.getName($.client.getName(props.client), "class");
  const subClientClassRef = getClientClassRef(props.client);
  const subClientFieldRef = getSubClientClassFieldRef(props.client);
  return <ts.ClassField name={fieldName} type={subClientClassRef} refkey={subClientFieldRef} />;
}

interface ClientConstructorProps {
  client: cl.Client;
}

function ClientConstructor(props: ClientConstructorProps) {
  const subClients = props.client.subClients.filter((sc) =>
    $.client.haveSameConstructor(sc, props.client),
  );
  const clientContextFieldRef = getClientContextFieldRef(props.client);
  const clientContextFactoryRef = getClientContextFactoryRef(props.client);
  const constructorParameters = buildClientParameters(props.client);
  const args = Object.values(constructorParameters).map((p) => p.refkey);

  return (
    <ts.ClassMethod name="constructor" parameters={constructorParameters}>
      {clientContextFieldRef} ={" "}
      <ts.FunctionCallExpression target={clientContextFactoryRef} args={args} />;<br />
      <ay.For each={subClients} joiner=";" hardline>
        {(subClient) => {
          const subClientFieldRef = getSubClientClassFieldRef(subClient);
          const subClientArgs = calculateSubClientArgs(subClient, constructorParameters);
          return (
            <>
              {subClientFieldRef} = <NewClientExpression client={subClient} args={subClientArgs} />;
            </>
          );
        }}
      </ay.For>
    </ts.ClassMethod>
  );
}

function calculateSubClientArgs(subClient: cl.Client, parentParams: ts.ParameterDescriptor[]) {
  const subClientParams = buildClientParameters(subClient).map((p) => p.name);
  return parentParams
    .filter(({ name }) => subClientParams.includes(name))
    .flatMap((p) => (p.refkey ? p.refkey : []));
}

export interface NewClientExpressionProps {
  client: cl.Client;
  args: ay.Refkey[];
}

function NewClientExpression(props: NewClientExpressionProps) {
  const clientConstructorRef = getClientClassRef(props.client);

  return (
    <>
      new <ts.FunctionCallExpression target={clientConstructorRef} args={props.args} />
    </>
  );
}<|MERGE_RESOLUTION|>--- conflicted
+++ resolved
@@ -68,12 +68,8 @@
         <ay.For each={operations} hardline semicolon>
           {(op) => {
             const parameters = getOperationParameters(op.httpOperation);
-<<<<<<< HEAD
-            const args = Object.keys(parameters).map((p) => p);
+            const args = parameters.flatMap((p) => p.refkey);
             const isPaging = Boolean($.operation.getPagingMetadata(op.httpOperation.operation));
-=======
-            const args = parameters.flatMap((p) => p.refkey);
->>>>>>> 7d07a725
 
             return (
               <ClassMethod
