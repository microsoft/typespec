{
  "name": "@typespec/http-client-js",
  "version": "0.6.0",
  "type": "module",
  "homepage": "https://typespec.io",
  "readme": "https://github.com/microsoft/typespec/blob/main/packages/http-client-js/README.md",
  "scripts": {
    "build": "alloy build",
    "clean": "rimraf ./dist",
    "lint": "eslint . --max-warnings=0",
    "lint:fix": "eslint . --fix",
    "watch": "alloy build --watch",
    "test": "vitest run",
    "test:ui": "vitest --ui",
    "test:watch": "vitest -w",
    "test:regen": "cross-env RECORD=true vitest run",
    "test:ci": "vitest run --coverage --reporter=junit --reporter=default",
    "test:e2e": "pnpm emit:e2e && pnpm build:test && node eng/scripts/run-e2e-tests.js",
    "format": "prettier . --write",
    "build:test": "tsc -p tsconfig.test.json",
    "start:server": "npx tsp-spector server start node_modules/@typespec/http-specs/specs --coverageFile ./temp/tsp-spector-coverage-javascript-standard.json --debug",
    "stop:server": "npx tsp-spector server stop",
    "run:e2e": "node eng/scripts/run-e2e-tests.js",
    "regen-docs": "tspd doc .  --enable-experimental  --output-dir ../../website/src/content/docs/docs/emitters/clients/http-client-js/reference --skip-js",
    "emit:e2e": "node eng/scripts/emit-e2e.js"
  },
  "exports": {
    ".": {
<<<<<<< HEAD
      "import": "./dist/src/index.js",
      "types": "./dist/src/index.d.ts"
    },
    "./testing": {
      "import": "./dist/src/testing/index.js",
      "types": "./dist/src/testing/index.d.ts"
    },
    "./components": {
      "import": "./dist/src/components/index.js",
      "types": "./dist/src/components/index.d.ts"
=======
      "import": "./dist/src/index.js"
    },
    "./testing": {
      "import": "./dist/src/testing/index.js"
    },
    "./components": {
      "import": "./dist/src/components/index.js"
>>>>>>> b6bff8cb
    }
  },
  "keywords": [
    "typespec",
    "javascript",
    "typescript"
  ],
  "bugs": {
    "url": "https://github.com/microsoft/typespec/issues"
  },
  "author": "Microsoft Corporation",
  "license": "MIT",
  "description": "TypeSpec library for emitting Http Client libraries for JavaScript/TypeScript",
  "peerDependencies": {
    "@typespec/compiler": "workspace:^",
    "@typespec/http": "workspace:^",
    "@typespec/rest": "workspace:^"
  },
  "dependencies": {
    "@alloy-js/core": "^0.18.2",
    "@alloy-js/typescript": "^0.18.0",
    "@typespec/emitter-framework": "workspace:^",
    "@typespec/http-client": "workspace:^",
    "prettier": "~3.5.3"
  },
  "devDependencies": {
    "@alloy-js/cli": "^0.18.0",
    "@alloy-js/rollup-plugin": "^0.1.0",
    "@types/yargs": "~17.0.33",
    "@typespec/http": "workspace:^",
    "@typespec/http-specs": "workspace:^",
    "@typespec/spector": "workspace:^",
    "@typespec/ts-http-runtime": "0.2.3",
    "@typespec/tspd": "workspace:^",
    "@typespec/versioning": "workspace:^",
    "@vitest/ui": "^3.1.2",
    "change-case": "~5.4.4",
    "concurrently": "^9.1.2",
    "cross-env": "~7.0.3",
    "execa": "^9.5.2",
    "fs-extra": "^11.2.0",
    "globby": "~14.1.0",
    "inquirer": "^12.5.0",
    "ora": "^8.1.1",
    "p-limit": "^6.2.0",
    "picocolors": "~1.1.1",
    "typescript": "~5.8.2",
    "uri-template": "^2.0.0",
    "vitest": "^3.1.2",
    "yargs": "~18.0.0"
  }
}<|MERGE_RESOLUTION|>--- conflicted
+++ resolved
@@ -26,18 +26,6 @@
   },
   "exports": {
     ".": {
-<<<<<<< HEAD
-      "import": "./dist/src/index.js",
-      "types": "./dist/src/index.d.ts"
-    },
-    "./testing": {
-      "import": "./dist/src/testing/index.js",
-      "types": "./dist/src/testing/index.d.ts"
-    },
-    "./components": {
-      "import": "./dist/src/components/index.js",
-      "types": "./dist/src/components/index.d.ts"
-=======
       "import": "./dist/src/index.js"
     },
     "./testing": {
@@ -45,7 +33,6 @@
     },
     "./components": {
       "import": "./dist/src/components/index.js"
->>>>>>> b6bff8cb
     }
   },
   "keywords": [
