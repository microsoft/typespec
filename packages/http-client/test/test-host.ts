--- conflicted
+++ resolved
@@ -2,14 +2,7 @@
 import { createTester } from "@typespec/compiler/testing";
 
 export const Tester = createTester(resolvePath(import.meta.dirname, ".."), {
-<<<<<<< HEAD
-  libraries: ["@typespec/http", "@typespec/http-client"],
-})
-  .importLibraries()
-  .using("HttpClient", "Http");
-=======
   libraries: ["@typespec/http"],
 })
   .import("@typespec/http")
-  .using("Http");
->>>>>>> 8ca0dca4
+  .using("Http");