{
  "name": "@typespec/http-client",
  "version": "0.4.0",
  "type": "module",
  "main": "dist/src/index.js",
  "license": "MIT",
  "exports": {
    ".": {
      "import": "./dist/src/index.js"
    },
    "./testing": {
      "import": "./dist/src/testing/index.js"
    },
    "./typekit": {
      "import": "./dist/src/typekit/index.js"
    },
    "./components": {
      "import": "./dist/src/components/index.js"
    }
  },
  "peerDependencies": {
    "@alloy-js/core": "^0.11.0",
    "@alloy-js/typescript": "^0.11.0",
    "@typespec/compiler": "workspace:^",
    "@typespec/http": "workspace:^"
  },
  "devDependencies": {
<<<<<<< HEAD
    "@alloy-js/cli": "^0.10.1",
    "@alloy-js/core": "^0.10.0",
    "@alloy-js/rollup-plugin": "^0.1.0",
    "@alloy-js/typescript": "^0.10.0",
=======
    "@alloy-js/babel-preset": "^0.2.0",
    "@alloy-js/core": "^0.11.0",
    "@alloy-js/typescript": "^0.11.0",
    "@babel/cli": "^7.24.8",
    "@babel/core": "^7.26.10",
    "@rollup/plugin-babel": "^6.0.4",
>>>>>>> 9ebb93bf
    "@types/node": "~22.13.11",
    "@typespec/compiler": "workspace:^",
    "@typespec/http": "workspace:^",
    "eslint": "^9.23.0",
    "prettier": "~3.5.3",
    "typescript": "~5.8.2",
    "vitest": "^3.0.9"
  },
  "scripts": {
    "build": "alloy build",
    "clean": "rimraf ./dist",
    "watch": "alloy build --watch",
    "test": "vitest run",
    "test:ui": "vitest --ui",
    "test:watch": "vitest -w",
    "test:ci": "vitest run --coverage --reporter=junit --reporter=default",
    "lint": "eslint src/ test/ --report-unused-disable-directives --max-warnings=0",
    "lint:fix": "eslint . --report-unused-disable-directives --fix",
    "format": "prettier .  --write",
    "format:check": "prettier --check ."
  }
}<|MERGE_RESOLUTION|>--- conflicted
+++ resolved
@@ -25,19 +25,10 @@
     "@typespec/http": "workspace:^"
   },
   "devDependencies": {
-<<<<<<< HEAD
-    "@alloy-js/cli": "^0.10.1",
-    "@alloy-js/core": "^0.10.0",
-    "@alloy-js/rollup-plugin": "^0.1.0",
-    "@alloy-js/typescript": "^0.10.0",
-=======
-    "@alloy-js/babel-preset": "^0.2.0",
+    "@alloy-js/cli": "^0.11.0",
+    "@alloy-js/rollup-plugin": "^0.11.0",
     "@alloy-js/core": "^0.11.0",
     "@alloy-js/typescript": "^0.11.0",
-    "@babel/cli": "^7.24.8",
-    "@babel/core": "^7.26.10",
-    "@rollup/plugin-babel": "^6.0.4",
->>>>>>> 9ebb93bf
     "@types/node": "~22.13.11",
     "@typespec/compiler": "workspace:^",
     "@typespec/http": "workspace:^",
