--- conflicted
+++ resolved
@@ -33,14 +33,8 @@
     "@alloy-js/cli": "^0.20.0",
     "@alloy-js/core": "^0.20.0",
     "@alloy-js/rollup-plugin": "^0.1.0",
-<<<<<<< HEAD
-    "@alloy-js/typescript": "^0.19.0",
-    "@types/node": "~24.1.0",
-    "@typespec/tspd": "workspace:^",
-=======
     "@alloy-js/typescript": "^0.20.0",
     "@types/node": "~24.3.0",
->>>>>>> 8ca0dca4
     "@typespec/compiler": "workspace:^",
     "@typespec/emitter-framework": "workspace:^",
     "@typespec/http": "workspace:^",
