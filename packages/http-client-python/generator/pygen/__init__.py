--- conflicted
+++ resolved
@@ -246,9 +246,6 @@
         with open(self.output_folder / Path(filename), "w", encoding="utf-8") as fd:
             fd.write(file_content)
 
-<<<<<<< HEAD
-    def list_file(self) -> list[str]:
-=======
     def remove_file(self, filename: Union[str, Path]) -> None:
         try:
             file_path = self.output_folder / Path(filename)
@@ -257,8 +254,7 @@
         except FileNotFoundError:
             pass
 
-    def list_file(self) -> List[str]:
->>>>>>> fa3e7a70
+    def list_file(self) -> list[str]:
         return [str(f.relative_to(self.output_folder)) for f in self.output_folder.glob("**/*") if f.is_file()]
 
 
