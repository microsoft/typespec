--- conflicted
+++ resolved
@@ -18,12 +18,8 @@
 description = "Microsoft Azure {{ options.get('package-pprint-name') }} Client Library for Python"
 {% else %}
 description = "{{ code_model.company_name }} {% if code_model.is_azure_flavor and not options.get('package-pprint-name').startswith('Azure ') %}Azure {% endif %}{{ options.get('package-pprint-name') }} Client Library for Python"
-<<<<<<< HEAD
 {% endif %}
-license = {text = "MIT License"}
-=======
 license = "MIT"
->>>>>>> 62c6ae30
 classifiers = [
     "Development Status :: {{ dev_status }}",
     "Programming Language :: Python",
