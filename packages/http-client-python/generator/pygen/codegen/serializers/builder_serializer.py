# pylint: disable=too-many-lines
# -------------------------------------------------------------------------
# Copyright (c) Microsoft Corporation. All rights reserved.
# Licensed under the MIT License. See License.txt in the project root for
# license information.
# --------------------------------------------------------------------------
from abc import abstractmethod
from collections import defaultdict
from typing import Generic, List, Type, TypeVar, Dict, Union, Optional, cast

from ..models import (
    Operation,
    PagingOperation,
    CodeModel,
    LROOperation,
    LROPagingOperation,
    ModelType,
    DictionaryType,
    ListType,
    RequestBuilder,
    ParameterLocation,
    Response,
    BinaryType,
    BodyParameter,
    ParameterMethodLocation,
    OverloadedRequestBuilder,
    Property,
    RequestBuilderType,
    CombinedType,
    JSONModelType,
    DPGModelType,
    ParameterListType,
    ByteArraySchema,
)
from .parameter_serializer import ParameterSerializer, PopKwargType
from ..models.parameter_list import ParameterType
from . import utils
from ...utils import xml_serializable, json_serializable

T = TypeVar("T")
OrderedSet = Dict[T, None]

BuilderType = TypeVar(
    "BuilderType",
    bound=Union[
        RequestBuilder,
        Operation,
        PagingOperation,
        LROOperation,
        LROPagingOperation,
        OverloadedRequestBuilder,
    ],
)
OperationType = TypeVar(
    "OperationType",
    bound=Union[Operation, PagingOperation, LROOperation, LROPagingOperation],
)


def _all_same(data: List[List[str]]) -> bool:
    return len(data) > 1 and all(sorted(data[0]) == sorted(data[i]) for i in range(1, len(data)))


def _xml_config(send_xml: bool, content_types: List[str]) -> str:
    if not (send_xml and "xml" in str(content_types)):
        return ""
    if len(content_types) == 1:
        return ", is_xml=True"
    return ", is_xml='xml' in str(content_type)"


def _escape_str(input_str: str) -> str:
    replace = input_str.replace("'", "\\'")
    return f'"{replace}"'


def _get_polymorphic_subtype_template(polymorphic_subtype: ModelType) -> List[str]:
    retval: List[str] = []
    retval.append("")
    retval.append(f'# JSON input template for discriminator value "{polymorphic_subtype.discriminator_value}":')
    subtype_template = utils.json_dumps_template(
        polymorphic_subtype.get_json_template_representation(),
    )

    def _get_polymorphic_parent(
        polymorphic_subtype: Optional[ModelType],
    ) -> Optional[ModelType]:
        if not polymorphic_subtype:
            return None
        try:
            return next(p for p in polymorphic_subtype.parents if p.discriminated_subtypes)
        except StopIteration:
            return None

    polymorphic_parent = _get_polymorphic_parent(polymorphic_subtype)
    while _get_polymorphic_parent(polymorphic_parent):
        polymorphic_parent = _get_polymorphic_parent(polymorphic_parent)
    retval.extend(f"{cast(ModelType, polymorphic_parent).snake_case_name} = {subtype_template}".splitlines())
    return retval


def _serialize_grouped_body(builder: BuilderType) -> List[str]:
    retval: List[str] = []
    for grouped_parameter in builder.parameters.grouped:
        retval.append(f"{grouped_parameter.client_name} = None")
    groupers = [p for p in builder.parameters if p.grouper]
    for grouper in groupers:
        retval.append(f"if {grouper.client_name} is not None:")
        retval.extend(
            [
                f"    {parameter} = {grouper.client_name}.{property}"
                for property, parameter in grouper.property_to_parameter_name.items()
            ]
        )
    return retval


def _serialize_flattened_body(body_parameter: BodyParameter) -> List[str]:
    retval: List[str] = []
    if not body_parameter.property_to_parameter_name:
        raise ValueError("This method can't be called if the operation doesn't need parameter flattening")

    parameter_string = ", ".join(
        f"{property_name}={parameter_name}"
        for property_name, parameter_name in body_parameter.property_to_parameter_name.items()
    )
    model_type = cast(ModelType, body_parameter.type)
    retval.append(f"{body_parameter.client_name} = _models.{model_type.name}({parameter_string})")
    return retval


def _serialize_json_model_body(body_parameter: BodyParameter, parameters: List[ParameterType]) -> List[str]:
    retval: List[str] = []
    if not body_parameter.property_to_parameter_name:
        raise ValueError("This method can't be called if the operation doesn't need parameter flattening")

    retval.append(f"if {body_parameter.client_name} is _Unset:")
    for p in parameters:
        if p.client_default_value is None and not p.optional and p.default_to_unset_sentinel:
            retval.append(f"    if {p.client_name} is _Unset:")
            retval.append(f"            raise TypeError('missing required argument: {p.client_name}')")
    parameter_string = ", \n".join(
        f'"{property_name}": {parameter_name}'
        for property_name, parameter_name in body_parameter.property_to_parameter_name.items()
    )
    model_type = cast(ModelType, body_parameter.type)
    if isinstance(model_type, CombinedType) and model_type.target_model_subtype((JSONModelType,)):
        model_type = model_type.target_model_subtype((JSONModelType,))
    retval.append(f"    {body_parameter.client_name} = {{{parameter_string}}}")
    retval.append(f"    {body_parameter.client_name} =  {{")
    retval.append(f"        k: v for k, v in {body_parameter.client_name}.items() if v is not None")
    retval.append("    }")
    return retval


def _serialize_multipart_body(builder: BuilderType) -> List[str]:
    retval: List[str] = []
    body_param = builder.parameters.body_parameter
    # we have to construct our form data before passing to the request as well
    retval.append("# Construct form data")
    retval.append(f"_{body_param.client_name} = {{")
    for param in body_param.entries:
        retval.append(f'    "{param.wire_name}": {param.client_name},')
    retval.append("}")
    return retval


def _get_json_response_template_to_status_codes(
    builder: OperationType,
) -> Dict[str, List[str]]:
    retval = defaultdict(list)
    for response in builder.responses:
        json_template = response.get_json_template_representation()
        if not json_template:
            continue
        status_codes = [str(status_code) for status_code in response.status_codes]
        response_json = utils.json_dumps_template(json_template)
        retval[response_json].extend(status_codes)
    return retval


def is_json_model_type(parameters: ParameterListType) -> bool:
    return (
        parameters.has_body
        and parameters.body_parameter.has_json_model_type
        and any(p.in_flattened_body for p in parameters.parameters)
    )


class _BuilderBaseSerializer(Generic[BuilderType]):
    def __init__(self, code_model: CodeModel, async_mode: bool) -> None:
        self.code_model = code_model
        self.async_mode = async_mode
        self.parameter_serializer = ParameterSerializer()

    @property
    @abstractmethod
    def _need_self_param(self) -> bool: ...

    @property
    @abstractmethod
    def _function_def(self) -> str:
        """The def keyword for the builder we're serializing, i.e. 'def' or 'async def'"""

    @property
    @abstractmethod
    def _call_method(self) -> str:
        """How to call network calls. Await if we have to await network calls"""

    @property
    @abstractmethod
    def serializer_name(self) -> str:
        """Name of serializer"""

    @abstractmethod
    def response_docstring(self, builder: BuilderType) -> List[str]:
        """Response portion of the docstring"""

    def decorators(self, builder: BuilderType) -> List[str]:
        """Decorators for the method"""
        retval: List[str] = []
        if builder.is_overload:
            return ["@overload"]
        if self.code_model.options["tracing"] and builder.want_tracing:
            retval.append(f"@distributed_trace{'_async' if self.async_mode else ''}")
        return retval

    def _method_signature(self, builder: BuilderType) -> str:
        return self.parameter_serializer.serialize_method(
            function_def=self._function_def,
            method_name=builder.name,
            need_self_param=self._need_self_param,
            method_param_signatures=builder.method_signature(self.async_mode),
            pylint_disable=builder.pylint_disable(self.async_mode),
        )

    def method_signature_and_response_type_annotation(
        self, builder: BuilderType, *, want_decorators: Optional[bool] = True
    ) -> str:
        response_type_annotation = builder.response_type_annotation(async_mode=self.async_mode)
        method_signature = self._method_signature(builder)
        decorators = self.decorators(builder)
        decorators_str = ""
        if decorators and want_decorators:
            decorators_str = "\n".join(decorators) + "\n"
        return decorators_str + utils.method_signature_and_response_type_annotation_template(
            method_signature=method_signature,
            response_type_annotation=response_type_annotation,
        )

    def description_and_summary(self, builder: BuilderType) -> List[str]:
        description_list: List[str] = []
        description_list.append(f"{builder.summary.strip() if builder.summary else builder.description.strip()}")
        if builder.summary and builder.description:
            description_list.append("")
            description_list.append(builder.description.strip())
        description_list.append("")
        return description_list

    @staticmethod
    def line_too_long(docs: List[str], indentation: int = 0) -> bool:
        return any(len(line) > (120 - indentation) for line in docs)

    def example_template(self, builder: BuilderType) -> List[str]:
        template = []
        if builder.abstract:
            return []
        if self._json_input_example_template(builder):
            template.append("")
            template += self._json_input_example_template(builder)
        return template

    def param_description(self, builder: BuilderType) -> List[str]:
        description_list: List[str] = []
        for param in builder.parameters.method:
            if (
                not param.in_docstring
                or param.hide_in_operation_signature
                or param.method_location == ParameterMethodLocation.KWARG
            ):
                continue
            description_list.extend(
                f":{param.description_keyword} {param.client_name}: {param.description}".replace("\n", "\n ").split(
                    "\n"
                )
            )
            docstring_type = param.docstring_type(
                async_mode=self.async_mode,
            )
            description_list.append(f":{param.docstring_type_keyword} {param.client_name}: {docstring_type}")
        return description_list

    def param_description_and_response_docstring(self, builder: BuilderType) -> List[str]:
        if builder.abstract:
            return []
        return self.param_description(builder) + self.response_docstring(builder)

    @property
    @abstractmethod
    def _json_response_template_name(self) -> str: ...

    def _json_input_example_template(self, builder: BuilderType) -> List[str]:
        template: List[str] = []
        if not builder.parameters.has_body or builder.parameters.body_parameter.flattened:
            # No input template if now body parameter
            return template

        body_param = builder.parameters.body_parameter
        if not isinstance(body_param.type, (ListType, DictionaryType, ModelType, CombinedType)):
            return template

        if (
            isinstance(body_param.type, (ListType, DictionaryType))
            and self.code_model.options["models_mode"] == "msrest"
        ):
            return template

        if isinstance(body_param.type, ModelType) and body_param.type.base == "msrest":
            return template

        json_type = body_param.type
        if isinstance(body_param.type, CombinedType):
            target_model_type = body_param.type.target_model_subtype((JSONModelType, DPGModelType))
            if target_model_type is None:
                return template
            json_type = target_model_type

        polymorphic_subtypes: List[ModelType] = []
        json_type.get_polymorphic_subtypes(polymorphic_subtypes)
        if polymorphic_subtypes:
            # we just assume one kind of polymorphic body for input
            discriminator_name = cast(Property, polymorphic_subtypes[0].discriminator).wire_name
            template.append(
                "# The input is polymorphic. The following are possible polymorphic "
                f'inputs based off discriminator "{discriminator_name}":'
            )
            for idx in range(
                min(
                    self.code_model.options["polymorphic_examples"],
                    len(polymorphic_subtypes),
                )
            ):
                template.extend(_get_polymorphic_subtype_template(polymorphic_subtypes[idx]))
            template.append("")
        template.append("# JSON input template you can fill out and use as your body input.")
        json_template = utils.json_dumps_template(
            json_type.get_json_template_representation(),
        )
        template.extend(f"{builder.parameters.body_parameter.client_name} = {json_template}".splitlines())
        return template

    def serialize_path(self, builder: BuilderType) -> List[str]:
        return self.parameter_serializer.serialize_path(builder.parameters.path, self.serializer_name)

    @property
    def pipeline_name(self) -> str:
        return f"{'_' if self.code_model.is_azure_flavor else ''}pipeline"


############################## REQUEST BUILDERS ##############################


class RequestBuilderSerializer(_BuilderBaseSerializer[RequestBuilderType]):
    def description_and_summary(self, builder: RequestBuilderType) -> List[str]:
        retval = super().description_and_summary(builder)
        retval += [
            "See https://aka.ms/azsdk/dpcodegen/python/send_request for how to incorporate this "
            "request builder into your code flow.",
            "",
        ]
        return retval

    @property
    def _call_method(self) -> str:
        return ""

    @property
    def serializer_name(self) -> str:
        return "_SERIALIZER"

    @property
    def _json_response_template_name(self) -> str:
        return "response.json()"

    @staticmethod
    def declare_non_inputtable_headers_queries(
        builder: RequestBuilderType,
    ) -> List[str]:
        def _get_value(param):
            declaration = param.get_declaration() if param.constant else None
            if param.location in [ParameterLocation.HEADER, ParameterLocation.QUERY]:
                kwarg_dict = "headers" if param.location == ParameterLocation.HEADER else "params"
                return f"_{kwarg_dict}.pop('{param.wire_name}', {declaration})"
            return declaration

        return [
            f"{p.client_name} = {_get_value(p)}"
            for p in (builder.parameters.headers + builder.parameters.query)
            if not p.in_method_signature
        ]

    @property
    def _function_def(self) -> str:
        return "def"

    @property
    def _need_self_param(self) -> bool:
        return False

    def response_docstring(self, builder: RequestBuilderType) -> List[str]:
        request_full_path = f"{self.code_model.core_library}.rest.HttpRequest"
        response_str = (
            f":return: Returns an :class:`~{request_full_path}` that you will pass to the client's "
            + "`send_request` method. See https://aka.ms/azsdk/dpcodegen/python/send_request for how to "
            + "incorporate this response into your code flow."
        )
        rtype_str = f":rtype: ~{request_full_path}"
        return [response_str, rtype_str]

    def pop_kwargs_from_signature(self, builder: RequestBuilderType) -> List[str]:
        return self.parameter_serializer.pop_kwargs_from_signature(
            builder.parameters.kwargs_to_pop,
            check_kwarg_dict=True,
            pop_headers_kwarg=(PopKwargType.CASE_INSENSITIVE if bool(builder.parameters.headers) else PopKwargType.NO),
            pop_params_kwarg=(PopKwargType.CASE_INSENSITIVE if bool(builder.parameters.query) else PopKwargType.NO),
        )

    @staticmethod
    def create_http_request(builder: RequestBuilderType) -> List[str]:
        retval = ["return HttpRequest("]
        retval.append(f'    method="{builder.method}",')
        retval.append("    url=_url,")
        if builder.parameters.query:
            retval.append("    params=_params,")
        if builder.parameters.headers:
            retval.append("    headers=_headers,")
        if builder.parameters.has_body and builder.parameters.body_parameter.in_method_signature:
            body_param = builder.parameters.body_parameter
            if body_param.constant or body_param.method_location != ParameterMethodLocation.KWARG:
                # we only need to pass it through if it's not a kwarg or it's a popped kwarg
                retval.append(
                    f"    {builder.parameters.body_parameter.client_name}="
                    f"{builder.parameters.body_parameter.client_name},"
                )
        retval.append("    **kwargs")
        retval.append(")")
        return retval

    def serialize_headers(self, builder: RequestBuilderType) -> List[str]:
        headers = [
            h
            for h in builder.parameters.headers
            if not builder.has_form_data_body or h.wire_name.lower() != "content-type"
        ]
        retval = ["# Construct headers"] if headers else []
        for header in headers:
            retval.extend(
                self.parameter_serializer.serialize_query_header(
                    header,
                    "headers",
                    self.serializer_name,
                    self.code_model.is_legacy,
                )
            )
        return retval

    def serialize_query(self, builder: RequestBuilderType) -> List[str]:
        retval = ["# Construct parameters"]
        for parameter in builder.parameters.query:
            retval.extend(
                self.parameter_serializer.serialize_query_header(
                    parameter,
                    "params",
                    self.serializer_name,
                    self.code_model.is_legacy,
                )
            )
        return retval

    def construct_url(self, builder: RequestBuilderType) -> str:
        if any(o for o in ["low_level_client", "version_tolerant"] if self.code_model.options.get(o)):
            url_value = _escape_str(builder.url)
        else:
            url_value = f'kwargs.pop("template_url", {_escape_str(builder.url)})'
        return f"_url = {url_value}{'  # pylint: disable=line-too-long' if len(url_value) > 114 else ''}"


############################## NORMAL OPERATIONS ##############################


class _OperationSerializer(_BuilderBaseSerializer[OperationType]):
    def description_and_summary(self, builder: OperationType) -> List[str]:
        retval = super().description_and_summary(builder)
        if builder.deprecated:
            retval.append(".. warning::")
            retval.append("    This method is deprecated")
            retval.append("")
        if builder.external_docs and builder.external_docs.get("url"):
            retval.append(".. seealso::")
            retval.append(f"   - {builder.external_docs['url']}")
            retval.append("")
        return retval

    @property
    def _json_response_template_name(self) -> str:
        return "response"

    def example_template(self, builder: OperationType) -> List[str]:
        if self.code_model.options["models_mode"] in ("msrest", "dpg"):
            return []
        retval = super().example_template(builder)
        for response in builder.responses:
            polymorphic_subtypes: List[ModelType] = []
            if not response.type:
                continue
            response.get_polymorphic_subtypes(polymorphic_subtypes)
            if polymorphic_subtypes:
                # we just assume one kind of polymorphic body for input
                discriminator_name = cast(Property, polymorphic_subtypes[0].discriminator).wire_name
                retval.append("")
                retval.append(
                    "# The response is polymorphic. The following are possible polymorphic "
                    f'responses based off discriminator "{discriminator_name}":'
                )
                for idx in range(
                    min(
                        self.code_model.options["polymorphic_examples"],
                        len(polymorphic_subtypes),
                    )
                ):
                    retval.extend(_get_polymorphic_subtype_template(polymorphic_subtypes[idx]))

        if _get_json_response_template_to_status_codes(builder):
            retval.append("")
            for (
                response_body,
                status_codes,
            ) in _get_json_response_template_to_status_codes(builder).items():
                retval.append("# response body for status code(s): {}".format(", ".join(status_codes)))
                retval.extend(f"{self._json_response_template_name} == {response_body}".splitlines())
        return retval

    def make_pipeline_call(self, builder: OperationType) -> List[str]:
        retval = []
        type_ignore = self.async_mode and builder.group_name == ""  # is in a mixin
        if builder.stream_value is True and not self.code_model.options["version_tolerant"]:
            retval.append("_decompress = kwargs.pop('decompress', True)")
        pylint_disable = " # pylint: disable=protected-access" if self.code_model.is_azure_flavor else ""
        retval.extend(
            [
                f"_stream = {builder.stream_value}",
                f"pipeline_response: PipelineResponse = {self._call_method}self._client.{self.pipeline_name}.run(  "
                + f"{'# type: ignore' if type_ignore else ''}{pylint_disable}",
                "    _request,",
                "    stream=_stream,",
                "    **kwargs",
                ")",
            ]
        )
        return retval

    @property
    def _function_def(self) -> str:
        return "async def" if self.async_mode else "def"

    @property
    def _need_self_param(self) -> bool:
        return True

    @property
    def serializer_name(self) -> str:
        return "self._serialize"

    def decorators(self, builder: OperationType) -> List[str]:
        """Decorators for the method"""
        retval = super().decorators(builder)
        if self._api_version_validation(builder):
            retval.append(self._api_version_validation(builder))
        return retval

    def _api_version_validation(self, builder: OperationType) -> str:
        if builder.is_overload:
            return ""
        retval: List[str] = []
        if builder.added_on:
            retval.append(f'    method_added_on="{builder.added_on}",')
        params_added_on = defaultdict(list)
        for parameter in builder.parameters:
            if parameter.added_on:
                params_added_on[parameter.added_on].append(parameter.client_name)
        if params_added_on:
            retval.append(f"    params_added_on={dict(params_added_on)},")
        if retval:
            retval_str = "\n".join(retval)
            return f"@api_version_validation(\n{retval_str}\n)"
        return ""

    def pop_kwargs_from_signature(self, builder: OperationType) -> List[str]:
        kwargs_to_pop = builder.parameters.kwargs_to_pop
        kwargs = self.parameter_serializer.pop_kwargs_from_signature(
            kwargs_to_pop,
            check_kwarg_dict=True,
            pop_headers_kwarg=(
                PopKwargType.CASE_INSENSITIVE
                if builder.has_kwargs_to_pop_with_default(kwargs_to_pop, ParameterLocation.HEADER)  # type: ignore
                else PopKwargType.SIMPLE
            ),
            pop_params_kwarg=(
                PopKwargType.CASE_INSENSITIVE
                if builder.has_kwargs_to_pop_with_default(kwargs_to_pop, ParameterLocation.QUERY)  # type: ignore
                else PopKwargType.SIMPLE
            ),
            check_client_input=not self.code_model.options["multiapi"],
            operation_name=f"('{builder.name}')" if builder.group_name == "" else "",
        )
        for p in builder.parameters.parameters:
            if p.hide_in_operation_signature:
                kwargs.append(f'{p.client_name} = kwargs.pop("{p.client_name}", None)')
        cls_annotation = builder.cls_type_annotation(async_mode=self.async_mode)
        kwargs.append(f"cls: {cls_annotation} = kwargs.pop(\n    'cls', None\n)")
        return kwargs

    def response_docstring(self, builder: OperationType) -> List[str]:
        response_str = f":return: {builder.response_docstring_text(async_mode=self.async_mode)}"
        rtype_str = f":rtype: {builder.response_docstring_type(async_mode=self.async_mode)}"
        return [
            response_str,
            rtype_str,
            f":raises ~{self.code_model.core_library}.exceptions.HttpResponseError:",
        ]

    def _serialize_body_parameter(self, builder: OperationType) -> List[str]:
        """We need to serialize params if they're not meant to be streamed in.

        This function serializes the body params that need to be serialized.
        """
        retval: List[str] = []
        body_param = builder.parameters.body_parameter
        if body_param.is_form_data:
            model_type = cast(
                ModelType,
                (
                    body_param.type.target_model_subtype((JSONModelType, DPGModelType))
                    if isinstance(body_param.type, CombinedType)
                    else body_param.type
                ),
            )
            file_fields = [p.wire_name for p in model_type.properties if p.is_multipart_file_input]
            data_fields = [p.wire_name for p in model_type.properties if not p.is_multipart_file_input]
            retval.extend(
                [
                    "_body = (",
                    f"    {body_param.client_name}.as_dict()",
                    f"    if isinstance({body_param.client_name}, _model_base.Model) else",
                    f"    {body_param.client_name}",
                    ")",
                    f"_file_fields: List[str] = {file_fields}",
                    f"_data_fields: List[str] = {data_fields}",
                    "_files, _data = prepare_multipart_form_data(_body, _file_fields, _data_fields)",
                ]
            )
            return retval

        body_kwarg_name = builder.request_builder.parameters.body_parameter.client_name
        send_xml = builder.parameters.body_parameter.type.is_xml
        xml_serialization_ctxt = body_param.type.xml_serialization_ctxt if send_xml else None
        ser_ctxt_name = "serialization_ctxt"
        if xml_serialization_ctxt and self.code_model.options["models_mode"]:
            retval.append(f'{ser_ctxt_name} = {{"xml": {{{xml_serialization_ctxt}}}}}')
        if self.code_model.options["models_mode"] == "msrest":
            is_xml_cmd = _xml_config(send_xml, builder.parameters.body_parameter.content_types)
            serialization_ctxt_cmd = f", {ser_ctxt_name}={ser_ctxt_name}" if xml_serialization_ctxt else ""
            create_body_call = (
                f"_{body_kwarg_name} = self._serialize.body({body_param.client_name}, "
                f"'{body_param.type.serialization_type}'{is_xml_cmd}{serialization_ctxt_cmd})"
            )
        elif self.code_model.options["models_mode"] == "dpg":
            if json_serializable(body_param.default_content_type):
                if hasattr(body_param.type, "encode") and body_param.type.encode:  # type: ignore
                    create_body_call = (
                        f"_{body_kwarg_name} = json.dumps({body_param.client_name}, "
                        "cls=SdkJSONEncoder, exclude_readonly=True, "
                        f"format='{body_param.type.encode}')  # type: ignore"  # type: ignore
                    )
                else:
                    create_body_call = (
                        f"_{body_kwarg_name} = json.dumps({body_param.client_name}, "
                        "cls=SdkJSONEncoder, exclude_readonly=True)  # type: ignore"
                    )
            elif xml_serializable(body_param.default_content_type):
                create_body_call = f"_{body_kwarg_name} = _get_element({body_param.client_name})"
            else:
                create_body_call = f"_{body_kwarg_name} = {body_param.client_name}"
        else:
            create_body_call = f"_{body_kwarg_name} = {body_param.client_name}"
        if body_param.optional:
            retval.append(f"if {body_param.client_name} is not None:")
            retval.append("    " + create_body_call)
            retval.append("else:")
            retval.append(f"    _{body_kwarg_name} = None")
        else:
            retval.append(create_body_call)
        return retval

    def _create_body_parameter(
        self,
        builder: OperationType,
    ) -> List[str]:
        """Create the body parameter before we pass it as either json or content to the request builder"""
        retval = []
        body_param = builder.parameters.body_parameter
        if body_param.entries:
            return _serialize_multipart_body(builder)
        body_kwarg_name = builder.request_builder.parameters.body_parameter.client_name
        body_param_type = body_param.type
        if isinstance(body_param_type, BinaryType) or (
            isinstance(body_param.type, ByteArraySchema) and body_param.default_content_type != "application/json"
        ):
            retval.append(f"_{body_kwarg_name} = {body_param.client_name}")
            if (
                not body_param.default_content_type
                and not next(p for p in builder.parameters if p.wire_name.lower() == "content-type").optional
            ):
                content_types = "'" + "', '".join(body_param.content_types) + "'"
                retval.extend(
                    [
                        "if not content_type:",
                        f'    raise TypeError("Missing required keyword-only argument: content_type. '
                        f'Known values are:" + "{content_types}")',
                    ]
                )
        else:
            retval.extend(self._serialize_body_parameter(builder))
        return retval

    def _initialize_overloads(self, builder: OperationType, is_paging: bool = False) -> List[str]:
        retval: List[str] = []
        # For paging, we put body parameter in local place outside `prepare_request`
        if is_paging:
            return retval
        same_content_type = len(set(o.parameters.body_parameter.default_content_type for o in builder.overloads)) == 1
        if same_content_type:
            default_content_type = builder.overloads[0].parameters.body_parameter.default_content_type
            retval.append(f'content_type = content_type or "{default_content_type}"')
        client_names = [
            overload.request_builder.parameters.body_parameter.client_name for overload in builder.overloads
        ]
        for v in sorted(set(client_names), key=client_names.index):
            retval.append(f"_{v} = None")
        try:
            # if there is a binary overload, we do a binary check first.
            binary_overload = cast(
                OperationType,
                next((o for o in builder.overloads if isinstance(o.parameters.body_parameter.type, BinaryType))),
            )
            binary_body_param = binary_overload.parameters.body_parameter
            retval.append(f"if {binary_body_param.type.instance_check_template.format(binary_body_param.client_name)}:")
            if binary_body_param.default_content_type and not same_content_type:
                retval.append(f'    content_type = content_type or "{binary_body_param.default_content_type}"')
            retval.extend(f"    {l}" for l in self._create_body_parameter(binary_overload))
            retval.append("else:")
            other_overload = cast(
                OperationType,
                next((o for o in builder.overloads if not isinstance(o.parameters.body_parameter.type, BinaryType))),
            )
            retval.extend(f"    {l}" for l in self._create_body_parameter(other_overload))
            if other_overload.parameters.body_parameter.default_content_type and not same_content_type:
                retval.append(
                    "    content_type = content_type or "
                    f'"{other_overload.parameters.body_parameter.default_content_type}"'
                )
        except StopIteration:
            for idx, overload in enumerate(builder.overloads):
                if_statement = "if" if idx == 0 else "elif"
                body_param = overload.parameters.body_parameter
                retval.append(
                    f"{if_statement} {body_param.type.instance_check_template.format(body_param.client_name)}:"
                )
                if body_param.default_content_type and not same_content_type:
                    retval.append(f'    content_type = content_type or "{body_param.default_content_type}"')
                retval.extend(f"    {l}" for l in self._create_body_parameter(cast(OperationType, overload)))
        return retval

    def _create_request_builder_call(
        self,
        builder: OperationType,
        request_builder: RequestBuilderType,
        is_next_request: bool = False,
    ) -> List[str]:
        retval: List[str] = []
        if self.code_model.options["builders_visibility"] == "embedded":
            request_path_name = request_builder.name
        else:
            group_name = request_builder.group_name
            request_path_name = "rest{}.{}".format(
                ("_" + group_name) if group_name else "",
                request_builder.name,
            )
        retval.append(f"_request = {request_path_name}(")
        for parameter in request_builder.parameters.method:
            if parameter.location == ParameterLocation.BODY:
                # going to pass in body later based off of overloads
                continue
            if (
                is_next_request
                and builder.operation_type == "paging"
                and not bool(builder.next_request_builder)  # type: ignore
                and parameter.location == ParameterLocation.QUERY
            ):
                # if we don't want to reformat query parameters for next link calls
                # in paging operations with a single swagger operation defintion,
                # we skip passing query params when building the next request
                continue
            type_ignore = (
                parameter.grouped_by
                and parameter.client_default_value is not None
                and next(p for p in builder.parameters if p.grouper and p.client_name == parameter.grouped_by).optional
            )
            retval.append(
                f"    {parameter.client_name}={parameter.name_in_high_level_operation},"
                f"{'  # type: ignore' if type_ignore else ''}"
            )
        if builder.parameters.has_body and builder.parameters.body_parameter.entries:
            # this is for legacy
            client_name = builder.parameters.body_parameter.client_name
            retval.append(f"    {client_name}=_{client_name},")
        elif request_builder.has_form_data_body:
            retval.append("    files=_files,")
            retval.append("    data=_data,")
        elif request_builder.overloads:
            seen_body_params = set()
            for overload in request_builder.overloads:
                body_param = overload.parameters.body_parameter
                if body_param.client_name in seen_body_params:
                    continue
                seen_body_params.add(body_param.client_name)

                retval.append(f"    {body_param.client_name}={body_param.name_in_high_level_operation},")
        elif request_builder.parameters.has_body:
            body_param = request_builder.parameters.body_parameter
            retval.append(f"    {body_param.client_name}={body_param.name_in_high_level_operation},")
        retval.append("    headers=_headers,")
        retval.append("    params=_params,")
        retval.append(")")
        return retval

    def _postprocess_http_request(self, builder: OperationType, template_url: Optional[str] = None) -> List[str]:
        retval: List[str] = []
        if builder.parameters.path:
            retval.extend(self.serialize_path(builder))
        url_to_format = "_request.url"
        if self.code_model.options["version_tolerant"] and template_url:
            url_to_format = template_url
        retval.append(
            "_request.url = self._client.format_url({}{})".format(
                url_to_format,
                ", **path_format_arguments" if builder.parameters.path else "",
            )
        )
        return retval

    def _call_request_builder_helper(
        self,
        builder: OperationType,
        request_builder: RequestBuilderType,
        template_url: Optional[str] = None,
        is_next_request: bool = False,
        is_paging: bool = False,
    ) -> List[str]:
        retval = []
        if builder.parameters.grouped:
            # request builders don't allow grouped parameters, so we group them before making the call
            retval.extend(_serialize_grouped_body(builder))
        if builder.parameters.has_body and builder.parameters.body_parameter.flattened:
            # serialize flattened body before passing to request builder as well
            retval.extend(_serialize_flattened_body(builder.parameters.body_parameter))
        if is_json_model_type(builder.parameters):
            retval.extend(_serialize_json_model_body(builder.parameters.body_parameter, builder.parameters.parameters))
        if builder.has_form_data_body:
            retval.extend(self._create_body_parameter(builder))
        elif builder.overloads:
            # we are only dealing with two overloads. If there are three, we generate an abstract operation
            retval.extend(self._initialize_overloads(builder, is_paging=is_paging))
        elif builder.parameters.has_body:
            # non-overloaded body
            retval.extend(self._create_body_parameter(builder))
        retval.append("")
        retval.extend(self._create_request_builder_call(builder, request_builder, is_next_request))
        retval.extend(self._postprocess_http_request(builder, template_url))
        return retval

    def call_request_builder(self, builder: OperationType, is_paging: bool = False) -> List[str]:
        return self._call_request_builder_helper(builder, builder.request_builder, is_paging=is_paging)

    def response_headers_and_deserialization(
        self,
        builder: OperationType,
        response: Response,
    ) -> List[str]:
        return self.response_headers(response) + self.response_deserialization(builder, response)

    def response_headers(self, response: Response) -> List[str]:
        retval: List[str] = [
            (
                f"response_headers['{response_header.wire_name}']=self._deserialize("
                f"'{response_header.serialization_type}', response.headers.get('{response_header.wire_name}'))"
            )
            for response_header in response.headers
        ]
        if response.headers:
            retval.append("")
        return retval

    def response_deserialization(
        self,
        builder: OperationType,
        response: Response,
    ) -> List[str]:
        retval: List[str] = []
        deserialize_code: List[str] = []
        stream_logic = True
        if builder.has_stream_response:
            if isinstance(response.type, ByteArraySchema):
                deserialized = f"{'await ' if self.async_mode else ''}response.read()"
            else:
                stream_logic = False
                if self.code_model.options["version_tolerant"]:
                    deserialized = "response.iter_bytes()"
                else:
                    deserialized = (
                        f"response.stream_download(self._client.{self.pipeline_name}, decompress=_decompress)"
                    )
            deserialize_code.append(f"deserialized = {deserialized}")
        elif response.type:
            pylint_disable = ""
            if isinstance(response.type, ModelType) and response.type.internal:
                pylint_disable = "  # pylint: disable=protected-access"
            if self.code_model.options["models_mode"] == "msrest":
                deserialize_code.append("deserialized = self._deserialize(")
                deserialize_code.append(f"    '{response.serialization_type}',{pylint_disable}")
                deserialize_code.append(" pipeline_response.http_response")
                deserialize_code.append(")")
            elif self.code_model.options["models_mode"] == "dpg":
                if builder.has_stream_response:
                    deserialize_code.append("deserialized = response.content")
                else:
                    format_filed = (
                        f', format="{response.type.encode}"'
                        if isinstance(response.type, ByteArraySchema)
                        and response.default_content_type == "application/json"
                        else ""
                    )
                    response_attr = "json" if json_serializable(str(response.default_content_type)) else "text"
                    deserialize_func = "_deserialize"
                    if xml_serializable(str(response.default_content_type)):
                        deserialize_func = "_deserialize_xml"
                    deserialize_code.append(f"deserialized = {deserialize_func}(")
                    deserialize_code.append(
                        f"    {response.type.type_annotation(is_operation_file=True)},{pylint_disable}"
                    )
                    deserialize_code.append(f"    response.{response_attr}(){response.result_property}{format_filed}")
                    deserialize_code.append(")")

            else:
                deserialized_value = "ET.fromstring(response.text())" if response.type.is_xml else "response.json()"
                deserialize_code.append("if response.content:")
                deserialize_code.append(f"    deserialized = {deserialized_value}")
                deserialize_code.append("else:")
                deserialize_code.append("    deserialized = None")
        if len(deserialize_code) > 0:
            if builder.expose_stream_keyword and stream_logic:
                retval.append("if _stream:")
                retval.append("    deserialized = response.iter_bytes()")
                retval.append("else:")
                retval.extend([f"    {dc}" for dc in deserialize_code])
            else:
                retval.extend(deserialize_code)
        return retval

    def handle_error_response(self, builder: OperationType) -> List[str]:
        async_await = "await " if self.async_mode else ""
        retval = [f"if response.status_code not in {str(builder.success_status_codes)}:"]
        response_read = [
            "    try:",
            f"        {async_await}response.read()  # Load the body in memory and close the socket",
            "    except (StreamConsumedError, StreamClosedError):",
            "        pass",
        ]
        if builder.stream_value is True:  # _stream is True so no need to judge it
            retval.extend(response_read)
        elif isinstance(builder.stream_value, str):  # _stream is not sure, so we need to judge it
            retval.append("    if _stream:")
            retval.extend([f"    {l}" for l in response_read])
<<<<<<< HEAD
        retval.append(f"    map_error(status_code=response.status_code, response=response, error_map=error_map)")
=======
        retval.append("    map_error(status_code=response.status_code, response=response, error_map=error_map)")
>>>>>>> 4f95f635
        error_model = ""
        if builder.non_default_errors and self.code_model.options["models_mode"]:
            error_model = ", model=error"
            condition = "if"
            retval.append("    error = None")
            for e in builder.non_default_errors:
                # single status code
                if isinstance(e.status_codes[0], int):
                    for status_code in e.status_codes:
                        retval.append(f"    {condition} response.status_code == {status_code}:")
                        if self.code_model.options["models_mode"] == "dpg":
<<<<<<< HEAD
                            retval.append(
                                f"        error = _failsafe_deserialize({e.type.type_annotation(is_operation_file=True, skip_quote=True)},  response.json())"
                            )
=======
                            retval.append(f"        error = _failsafe_deserialize({e.type.type_annotation(is_operation_file=True, skip_quote=True)},  response.json())")  # type: ignore # pylint: disable=line-too-long
>>>>>>> 4f95f635
                        else:
                            retval.append(
                                f"        error = self._deserialize.failsafe_deserialize({e.type.type_annotation(is_operation_file=True, skip_quote=True)}, "  # type: ignore # pylint: disable=line-too-long
                                "pipeline_response)"
                            )
                        # add build-in error type
                        # TODO: we should decide whether need to this wrapper for customized error type
                        if status_code == 401:
                            retval.append(
                                "        raise ClientAuthenticationError(response=response{}{})".format(
                                    error_model,
                                    (", error_format=ARMErrorFormat" if self.code_model.options["azure_arm"] else ""),
                                )
                            )
                        elif status_code == 404:
                            retval.append(
                                "        raise ResourceNotFoundError(response=response{}{})".format(
                                    error_model,
                                    (", error_format=ARMErrorFormat" if self.code_model.options["azure_arm"] else ""),
                                )
                            )
                        elif status_code == 409:
                            retval.append(
                                "        raise ResourceExistsError(response=response{}{})".format(
                                    error_model,
                                    (", error_format=ARMErrorFormat" if self.code_model.options["azure_arm"] else ""),
                                )
                            )
                        elif status_code == 304:
                            retval.append(
                                "        raise ResourceNotModifiedError(response=response{}{})".format(
                                    error_model,
                                    (", error_format=ARMErrorFormat" if self.code_model.options["azure_arm"] else ""),
                                )
                            )
                # ranged status code only exist in typespec and will not have multiple status codes
                else:
                    retval.append(
                        f"    {condition} {e.status_codes[0][0]} <= response.status_code <= {e.status_codes[0][1]}:"
                    )
                    if self.code_model.options["models_mode"] == "dpg":
<<<<<<< HEAD
                        retval.append(
                            f"        error = _failsafe_deserialize({e.type.type_annotation(is_operation_file=True, skip_quote=True)},  response.json())"
                        )
=======
                        retval.append(f"        error = _failsafe_deserialize({e.type.type_annotation(is_operation_file=True, skip_quote=True)},  response.json())")  # type: ignore  # pylint: disable=line-too-long
>>>>>>> 4f95f635
                    else:
                        retval.append(
                            f"        error = self._deserialize.failsafe_deserialize({e.type.type_annotation(is_operation_file=True, skip_quote=True)}, "  # type: ignore  # pylint: disable=line-too-long
                            "pipeline_response)"
                        )
                condition = "elif"
        # default error handling
        if builder.default_error_deserialization and self.code_model.options["models_mode"]:
            error_model = ", model=error"
            indent = "        " if builder.non_default_errors else "    "
            if builder.non_default_errors:
                retval.append("    else:")
            if self.code_model.options["models_mode"] == "dpg":
                retval.append(
                    f"{indent}error = _failsafe_deserialize({builder.default_error_deserialization},  response.json())"
                )
            else:
                retval.append(
                    f"{indent}error = self._deserialize.failsafe_deserialize({builder.default_error_deserialization}, "
                    "pipeline_response)"
                )
        retval.append(
            "    raise HttpResponseError(response=response{}{})".format(
                error_model,
                (", error_format=ARMErrorFormat" if self.code_model.options["azure_arm"] else ""),
            )
        )
        return retval

    def handle_response(self, builder: OperationType) -> List[str]:
        retval: List[str] = ["response = pipeline_response.http_response"]
        retval.append("")
        retval.extend(self.handle_error_response(builder))
        retval.append("")
        if builder.has_optional_return_type:
            retval.append("deserialized = None")
        if builder.any_response_has_headers:
            retval.append("response_headers = {}")
        if builder.has_response_body or builder.any_response_has_headers:  # pylint: disable=too-many-nested-blocks
            if len(builder.responses) > 1:
                status_codes, res_headers, res_deserialization = [], [], []
                for status_code in builder.success_status_codes:
                    response = builder.get_response_from_status(status_code)  # type: ignore
                    if response.headers or response.type:
                        status_codes.append(status_code)
                        res_headers.append(self.response_headers(response))
                        res_deserialization.append(self.response_deserialization(builder, response))

                is_headers_same = _all_same(res_headers)
                is_deserialization_same = _all_same(res_deserialization)
                if is_deserialization_same:
                    if is_headers_same:
                        retval.extend(res_headers[0])
                        retval.extend(res_deserialization[0])
                        retval.append("")
                    else:
                        for status_code, headers in zip(status_codes, res_headers):
                            if headers:
                                retval.append(f"if response.status_code == {status_code}:")
                                retval.extend([f"    {line}" for line in headers])
                                retval.append("")
                        retval.extend(res_deserialization[0])
                        retval.append("")
                else:
                    for status_code, headers, deserialization in zip(status_codes, res_headers, res_deserialization):
                        retval.append(f"if response.status_code == {status_code}:")
                        retval.extend([f"    {line}" for line in headers])
                        retval.extend([f"    {line}" for line in deserialization])
                        retval.append("")
            else:
                retval.extend(self.response_headers_and_deserialization(builder, builder.responses[0]))
                retval.append("")
        if builder.has_optional_return_type or self.code_model.options["models_mode"]:
            deserialized = "deserialized"
        else:
            deserialized = f"cast({builder.response_type_annotation(async_mode=self.async_mode)}, deserialized)"
        retval.append("if cls:")
        retval.append(
            "    return cls(pipeline_response, {}, {}){}".format(
                deserialized if builder.has_response_body else "None",
                "response_headers" if builder.any_response_has_headers else "{}",
                " # type: ignore",
            )
        )
        if builder.has_response_body and any(
            response.is_stream_response or response.type for response in builder.responses
        ):
            retval.append("")
            retval.append(f"return {deserialized}  # type: ignore")
        if builder.request_builder.method == "HEAD" and self.code_model.options["head_as_boolean"]:
            retval.append("return 200 <= response.status_code <= 299")
        return retval

    def _need_specific_error_map(self, code: int, builder: OperationType) -> bool:
        for non_default_error in builder.non_default_errors:
            # single status code
            if code in non_default_error.status_codes:
                return False
            # ranged status code
            if (
                isinstance(non_default_error.status_codes[0], list)
                and non_default_error.status_codes[0][0] <= code <= non_default_error.status_codes[0][1]
            ):
                return False
        return True

    def error_map(self, builder: OperationType) -> List[str]:
        retval = ["error_map: MutableMapping = {"]
        if builder.non_default_errors and self.code_model.options["models_mode"]:
            # TODO: we should decide whether to add the build-in error map when there is a customized default error type
            if self._need_specific_error_map(401, builder):
                retval.append("    401: ClientAuthenticationError,")
            if self._need_specific_error_map(404, builder):
                retval.append("    404: ResourceNotFoundError,")
            if self._need_specific_error_map(409, builder):
                retval.append("    409: ResourceExistsError,")
            if self._need_specific_error_map(304, builder):
                retval.append("    304: ResourceNotModifiedError,")
        else:
            retval.append(
                "    401: ClientAuthenticationError, 404: ResourceNotFoundError, 409: ResourceExistsError, "
                "304: ResourceNotModifiedError"
            )
        retval.append("}")
        if builder.has_etag:
            retval.extend(
                [
                    "if match_condition == MatchConditions.IfNotModified:",
                    "    error_map[412] = ResourceModifiedError",
                    "elif match_condition == MatchConditions.IfPresent:",
                    "    error_map[412] = ResourceNotFoundError",
                    "elif match_condition == MatchConditions.IfMissing:",
                    "    error_map[412] = ResourceExistsError",
                ]
            )
        retval.append("error_map.update(kwargs.pop('error_map', {}) or {})")
        return retval

    @property
    def _call_method(self) -> str:
        return "await " if self.async_mode else ""


class OperationSerializer(_OperationSerializer[Operation]): ...


############################## PAGING OPERATIONS ##############################

PagingOperationType = TypeVar("PagingOperationType", bound=Union[PagingOperation, LROPagingOperation])


class _PagingOperationSerializer(_OperationSerializer[PagingOperationType]):
    def __init__(self, code_model: CodeModel, async_mode: bool) -> None:
        # for pylint reasons need to redefine init
        # probably because inheritance is going too deep
        super().__init__(code_model, async_mode)
        self.code_model = code_model
        self.async_mode = async_mode
        self.parameter_serializer = ParameterSerializer()

    def serialize_path(self, builder: PagingOperationType) -> List[str]:
        return self.parameter_serializer.serialize_path(builder.parameters.path, self.serializer_name)

    def decorators(self, builder: PagingOperationType) -> List[str]:
        """Decorators for the method"""
        retval: List[str] = []
        if builder.is_overload:
            return ["@overload"]
        if self.code_model.options["tracing"] and builder.want_tracing:
            retval.append("@distributed_trace")
        if self._api_version_validation(builder):
            retval.append(self._api_version_validation(builder))
        return retval

    def call_next_link_request_builder(self, builder: PagingOperationType) -> List[str]:
        if builder.next_request_builder:
            request_builder = builder.next_request_builder
            template_url = None
        else:
            request_builder = builder.request_builder
            template_url = "next_link"

        request_builder = builder.next_request_builder or builder.request_builder
        if builder.next_request_builder:
            return self._call_request_builder_helper(
                builder,
                request_builder,
                template_url=template_url,
                is_next_request=True,
            )
        retval: List[str] = []
        query_str = ""
        next_link_str = "next_link"
        try:
            api_version_param = next(
                p for p in builder.client.parameters if p.is_api_version and p.location == ParameterLocation.QUERY
            )
            retval.append("# make call to next link with the client's api-version")
            retval.append("_parsed_next_link = urllib.parse.urlparse(next_link)")
            retval.extend(
                [
                    "_next_request_params = case_insensitive_dict({",
                    "    key: [urllib.parse.quote(v) for v in value]"
                    "    for key, value in urllib.parse.parse_qs(_parsed_next_link.query).items()"
                    "})",
                ]
            )
            api_version = (
                "self._api_version"
                if self.code_model.options["multiapi"] and builder.group_name
                else api_version_param.full_client_name
            )
            retval.append(f'_next_request_params["api-version"] = {api_version}')
            query_str = ", params=_next_request_params"
            next_link_str = "urllib.parse.urljoin(next_link, _parsed_next_link.path)"
        except StopIteration:
            pass

        retval.append(f'_request = HttpRequest("GET", {next_link_str}{query_str})')
        retval.extend(self._postprocess_http_request(builder, "_request.url"))

        return retval

    def _prepare_request_callback(self, builder: PagingOperationType) -> List[str]:
        retval = self._initialize_overloads(builder)
        retval.append("def prepare_request(next_link=None):")
        retval.append("    if not next_link:")
        retval.extend([f"        {line}" for line in self.call_request_builder(builder, is_paging=True)])
        retval.append("")
        retval.append("    else:")
        retval.extend([f"        {line}" for line in self.call_next_link_request_builder(builder)])
        if not builder.next_request_builder and self.code_model.is_legacy:
            retval.append('        _request.method = "GET"')
        else:
            retval.append("")
        retval.append("    return _request")
        return retval

    @property
    def _function_def(self) -> str:
        return "def"

    def _extract_data_callback(self, builder: PagingOperationType) -> List[str]:
        retval = [f"{'async ' if self.async_mode else ''}def extract_data(pipeline_response):"]
        response = builder.responses[0]
        deserialized = "pipeline_response.http_response.json()"
        if self.code_model.options["models_mode"] == "msrest":
            suffix = ".http_response" if hasattr(builder, "initial_operation") else ""
            deserialize_type = response.serialization_type
            pylint_disable = "  # pylint: disable=protected-access"
            if isinstance(response.type, ModelType) and not response.type.internal:
                deserialize_type = f'"{response.serialization_type}"'
                pylint_disable = ""
            deserialized = (
                f"self._deserialize(\n    {deserialize_type},{pylint_disable}\n    pipeline_response{suffix}\n)"
            )
            retval.append(f"    deserialized = {deserialized}")
        elif self.code_model.options["models_mode"] == "dpg":
            # we don't want to generate paging models for DPG
            retval.append(f"    deserialized = {deserialized}")
        else:
            retval.append(f"    deserialized = {deserialized}")
        item_name = builder.item_name
        access = f".{item_name}" if self.code_model.options["models_mode"] == "msrest" else f'["{item_name}"]'
        list_of_elem_deserialized = ""
        if self.code_model.options["models_mode"] == "dpg":
            item_type = builder.item_type.type_annotation(is_operation_file=True)
            list_of_elem_deserialized = f"_deserialize({item_type}, deserialized{access})"
        else:
            list_of_elem_deserialized = f"deserialized{access}"
        retval.append(f"    list_of_elem = {list_of_elem_deserialized}")
        retval.append("    if cls:")
        retval.append("        list_of_elem = cls(list_of_elem) # type: ignore")

        continuation_token_name = builder.continuation_token_name
        if not continuation_token_name:
            cont_token_property = "None"
        elif self.code_model.options["models_mode"] == "msrest":
            cont_token_property = f"deserialized.{continuation_token_name} or None"
        else:
            cont_token_property = f'deserialized.get("{continuation_token_name}") or None'
        list_type = "AsyncList" if self.async_mode else "iter"
        retval.append(f"    return {cont_token_property}, {list_type}(list_of_elem)")
        return retval

    def _get_next_callback(self, builder: PagingOperationType) -> List[str]:
        retval = [f"{'async ' if self.async_mode else ''}def get_next(next_link=None):"]
        retval.append("    _request = prepare_request(next_link)")
        retval.append("")
        retval.extend([f"    {l}" for l in self.make_pipeline_call(builder)])
        retval.append("    response = pipeline_response.http_response")
        retval.append("")
        retval.extend([f"    {line}" for line in self.handle_error_response(builder)])
        retval.append("")
        retval.append("    return pipeline_response")
        return retval

    def set_up_params_for_pager(self, builder: PagingOperationType) -> List[str]:
        retval = []
        retval.extend(self.error_map(builder))
        retval.extend(self._prepare_request_callback(builder))
        retval.append("")
        retval.extend(self._extract_data_callback(builder))
        retval.append("")
        retval.extend(self._get_next_callback(builder))
        return retval


class PagingOperationSerializer(_PagingOperationSerializer[PagingOperation]): ...


############################## LRO OPERATIONS ##############################

LROOperationType = TypeVar("LROOperationType", bound=Union[LROOperation, LROPagingOperation])


class _LROOperationSerializer(_OperationSerializer[LROOperationType]):
    def __init__(self, code_model: CodeModel, async_mode: bool) -> None:
        # for pylint reasons need to redefine init
        # probably because inheritance is going too deep
        super().__init__(code_model, async_mode)
        self.code_model = code_model
        self.async_mode = async_mode
        self.parameter_serializer = ParameterSerializer()

    def serialize_path(self, builder: LROOperationType) -> List[str]:
        return self.parameter_serializer.serialize_path(builder.parameters.path, self.serializer_name)

    def initial_call(self, builder: LROOperationType) -> List[str]:
        retval = [
            f"polling: Union[bool, {builder.get_base_polling_method(self.async_mode)}] = kwargs.pop('polling', True)",
        ]
        retval.append("lro_delay = kwargs.pop(")
        retval.append("    'polling_interval',")
        retval.append("    self._config.polling_interval")
        retval.append(")")
        retval.append("cont_token: Optional[str] = kwargs.pop('continuation_token', None)")
        retval.append("if cont_token is None:")
        retval.append(
            f"    raw_result = {self._call_method}self.{builder.initial_operation.name}("
            f"{'' if any(rsp.type for rsp in builder.initial_operation.responses) else '  # type: ignore'}"
        )
        retval.extend(
            [f"        {parameter.client_name}={parameter.client_name}," for parameter in builder.parameters.method]
        )
        retval.append("        cls=lambda x,y,z: x,")
        retval.append("        headers=_headers,")
        retval.append("        params=_params,")
        retval.append("        **kwargs")
        retval.append("    )")
        retval.append(f"    {'await ' if self.async_mode else ''}raw_result.http_response.read() # type: ignore")

        retval.append("kwargs.pop('error_map', None)")
        return retval

    def return_lro_poller(self, builder: LROOperationType) -> List[str]:
        retval = []
        lro_options_str = (
            "lro_options={'final-state-via': '" + builder.lro_options["final-state-via"] + "'},"
            if builder.lro_options
            else ""
        )
        path_format_arguments_str = ""
        if builder.parameters.path:
            path_format_arguments_str = "path_format_arguments=path_format_arguments,"
            retval.extend(self.serialize_path(builder))
            retval.append("")
        retval.extend(
            [
                "if polling is True:",
                f"    polling_method: {builder.get_base_polling_method(self.async_mode)} "
                + f"= cast({builder.get_base_polling_method(self.async_mode)}, "
                f"{builder.get_polling_method(self.async_mode)}(",
                "        lro_delay,",
                f"        {lro_options_str}",
                f"        {path_format_arguments_str}",
                "        **kwargs",
                "))",
            ]
        )
        retval.append(
            f"elif polling is False: polling_method = cast({builder.get_base_polling_method(self.async_mode)}, "
            f"{builder.get_no_polling_method(self.async_mode)}())"
        )
        retval.append("else: polling_method = polling")
        retval.append("if cont_token:")
        retval.append(f"    return {builder.get_poller_with_response_type(self.async_mode)}.from_continuation_token(")
        retval.append("        polling_method=polling_method,")
        retval.append("        continuation_token=cont_token,")
        retval.append("        client=self._client,")
        retval.append("        deserialization_callback=get_long_running_output")
        retval.append("    )")
        retval.append(f"return {builder.get_poller_with_response_type(self.async_mode)}(")
        retval.append("    self._client, raw_result, get_long_running_output, polling_method  # type: ignore")
        retval.append("    )")
        return retval

    def get_long_running_output(self, builder: LROOperationType) -> List[str]:
        pylint_disable = ""
        if not builder.lro_response:
            pylint_disable = "  # pylint: disable=inconsistent-return-statements"
        retval = [f"def get_long_running_output(pipeline_response):{pylint_disable}"]
        if builder.lro_response:
            if builder.lro_response.headers:
                retval.append("    response_headers = {}")
            if (
                not self.code_model.options["models_mode"]
                or self.code_model.options["models_mode"] == "dpg"
                or builder.lro_response.headers
            ):
                retval.append("    response = pipeline_response.http_response")
            retval.extend(
                [f"    {line}" for line in self.response_headers_and_deserialization(builder, builder.lro_response)]
            )
        retval.append("    if cls:")
        retval.append(
            "        return cls(pipeline_response, {}, {}){}".format(
                ("deserialized" if builder.lro_response and builder.lro_response.type else "None"),
                ("response_headers" if builder.lro_response and builder.lro_response.headers else "{}"),
                " # type: ignore",
            )
        )
        if builder.lro_response and builder.lro_response.type:
            retval.append("    return deserialized")
        return retval


class LROOperationSerializer(_LROOperationSerializer[LROOperation]): ...


############################## LRO PAGING OPERATIONS ##############################


class LROPagingOperationSerializer(
    _LROOperationSerializer[LROPagingOperation],
    _PagingOperationSerializer[LROPagingOperation],
):
    @property
    def _call_method(self) -> str:
        return "await " if self.async_mode else ""

    @property
    def _function_def(self) -> str:
        return "async def" if self.async_mode else "def"

    def get_long_running_output(self, builder: LROPagingOperation) -> List[str]:
        retval = ["def get_long_running_output(pipeline_response):"]
        retval.append(f"    {self._function_def} internal_get_next(next_link=None):")
        retval.append("        if next_link is None:")
        retval.append("            return pipeline_response")
        retval.append(f"        return {self._call_method}get_next(next_link)")
        retval.append("")
        retval.append(f"    return {builder.get_pager(self.async_mode)}(")
        retval.append("        internal_get_next, extract_data")
        retval.append("    )")
        return retval

    def decorators(self, builder: LROPagingOperation) -> List[str]:
        """Decorators for the method"""
        return _LROOperationSerializer.decorators(self, builder)  # type: ignore


def get_operation_serializer(
    builder: Operation,
    code_model,
    async_mode: bool,
) -> Union[
    OperationSerializer,
    PagingOperationSerializer,
    LROOperationSerializer,
    LROPagingOperationSerializer,
]:
    ret_cls: Union[
        Type[OperationSerializer],
        Type[PagingOperationSerializer],
        Type[LROOperationSerializer],
        Type[LROPagingOperationSerializer],
    ] = OperationSerializer
    if builder.operation_type == "lropaging":
        ret_cls = LROPagingOperationSerializer
    elif builder.operation_type == "lro":
        ret_cls = LROOperationSerializer
    elif builder.operation_type == "paging":
        ret_cls = PagingOperationSerializer
    return ret_cls(code_model, async_mode)<|MERGE_RESOLUTION|>--- conflicted
+++ resolved
@@ -991,11 +991,7 @@
         elif isinstance(builder.stream_value, str):  # _stream is not sure, so we need to judge it
             retval.append("    if _stream:")
             retval.extend([f"    {l}" for l in response_read])
-<<<<<<< HEAD
-        retval.append(f"    map_error(status_code=response.status_code, response=response, error_map=error_map)")
-=======
         retval.append("    map_error(status_code=response.status_code, response=response, error_map=error_map)")
->>>>>>> 4f95f635
         error_model = ""
         if builder.non_default_errors and self.code_model.options["models_mode"]:
             error_model = ", model=error"
@@ -1007,13 +1003,7 @@
                     for status_code in e.status_codes:
                         retval.append(f"    {condition} response.status_code == {status_code}:")
                         if self.code_model.options["models_mode"] == "dpg":
-<<<<<<< HEAD
-                            retval.append(
-                                f"        error = _failsafe_deserialize({e.type.type_annotation(is_operation_file=True, skip_quote=True)},  response.json())"
-                            )
-=======
                             retval.append(f"        error = _failsafe_deserialize({e.type.type_annotation(is_operation_file=True, skip_quote=True)},  response.json())")  # type: ignore # pylint: disable=line-too-long
->>>>>>> 4f95f635
                         else:
                             retval.append(
                                 f"        error = self._deserialize.failsafe_deserialize({e.type.type_annotation(is_operation_file=True, skip_quote=True)}, "  # type: ignore # pylint: disable=line-too-long
@@ -1055,13 +1045,7 @@
                         f"    {condition} {e.status_codes[0][0]} <= response.status_code <= {e.status_codes[0][1]}:"
                     )
                     if self.code_model.options["models_mode"] == "dpg":
-<<<<<<< HEAD
-                        retval.append(
-                            f"        error = _failsafe_deserialize({e.type.type_annotation(is_operation_file=True, skip_quote=True)},  response.json())"
-                        )
-=======
                         retval.append(f"        error = _failsafe_deserialize({e.type.type_annotation(is_operation_file=True, skip_quote=True)},  response.json())")  # type: ignore  # pylint: disable=line-too-long
->>>>>>> 4f95f635
                     else:
                         retval.append(
                             f"        error = self._deserialize.failsafe_deserialize({e.type.type_annotation(is_operation_file=True, skip_quote=True)}, "  # type: ignore  # pylint: disable=line-too-long
