# -------------------------------------------------------------------------
# Copyright (c) Microsoft Corporation. All rights reserved.
# Licensed under the MIT License. See License.txt in the project root for
# license information.
# --------------------------------------------------------------------------
from typing import Optional
from abc import ABC, abstractmethod

from ..models import ModelType, Property, ConstantType, EnumValue
from ..models.imports import FileImport, TypingSection, MsrestImportType, ImportType
from .import_serializer import FileImportSerializer
from .base_serializer import BaseSerializer
from ..models.utils import NamespaceType


def _documentation_string(prop: Property, description_keyword: str, docstring_type_keyword: str) -> list[str]:
    retval: list[str] = []
    sphinx_prefix = f":{description_keyword} {prop.client_name}:"
    description = prop.description(is_operation_file=False).replace("\\", "\\\\")
    retval.append(f"{sphinx_prefix} {description}" if description else sphinx_prefix)
    retval.append(f":{docstring_type_keyword} {prop.client_name}: {prop.type.docstring_type()}")
    return retval


class _ModelSerializer(BaseSerializer, ABC):
    def __init__(
        self, code_model, env, async_mode=False, *, models: list[ModelType], client_namespace: Optional[str] = None
    ):
        super().__init__(code_model, env, async_mode, client_namespace=client_namespace)
        self.models = models

    @abstractmethod
    def imports(self) -> FileImport: ...

    def serialize(self) -> str:
        # Generate the models
        template = self.env.get_template("model_container.py.jinja2")
        return template.render(
            code_model=self.code_model,
            imports=FileImportSerializer(self.imports()),
            str=str,
            serializer=self,
            models=self.models,
        )

    @abstractmethod
    def declare_model(self, model: ModelType) -> str: ...

    @staticmethod
    def escape_dot(s: str):
        return s.replace(".", "\\\\.")

    @staticmethod
    def input_documentation_string(prop: Property) -> list[str]:
        # building the param line of the property doc
        return _documentation_string(prop, "keyword", "paramtype")

    @staticmethod
    def variable_documentation_string(prop: Property) -> list[str]:
        return _documentation_string(prop, "ivar", "vartype")

    def super_call(self, model: ModelType) -> list[str]:
        return [f"super().__init__({self.properties_to_pass_to_super(model)})"]

    @staticmethod
    def initialize_discriminator_property(model: ModelType, prop: Property) -> str:
        discriminator_value = f"'{model.discriminator_value}'" if model.discriminator_value else None
        if not discriminator_value:
            typing = "Optional[str]"
        else:
            typing = "str"
        return f"self.{prop.client_name}: {typing}  = {discriminator_value}"

    def initialize_standard_property(self, prop: Property):
        if not (prop.optional or prop.client_default_value is not None):
            type_annotation = prop.type_annotation(serialize_namespace=self.serialize_namespace)
            return f"{prop.client_name}: {type_annotation},{prop.pylint_disable()}"
        return (
            f"{prop.client_name}: {prop.type_annotation(serialize_namespace=self.serialize_namespace)} = "
            f"{prop.client_default_value_declaration},{prop.pylint_disable()}"
        )

    @staticmethod
    def discriminator_docstring(model: ModelType) -> str:
        return (
            "You probably want to use the sub-classes and not this class directly. "
            f"Known sub-classes are: {', '.join(v.name for v in model.discriminated_subtypes.values())}"
        )

    @staticmethod
    def _init_line_parameters(model: ModelType):
        return [p for p in model.properties if not p.readonly and not p.is_discriminator and not p.constant]

    def init_line(self, model: ModelType) -> list[str]:
        init_properties_declaration = []
        init_line_parameters = self._init_line_parameters(model)
        init_line_parameters.sort(key=lambda x: x.optional)
        if init_line_parameters:
            init_properties_declaration.append("*,")
        for param in init_line_parameters:
            init_properties_declaration.append(self.initialize_standard_property(param))

        return init_properties_declaration

    @staticmethod
    def properties_to_pass_to_super(model: ModelType) -> str:
        properties_to_pass_to_super = []
        for parent in model.parents:
            for prop in model.properties:
                if prop in parent.properties and not prop.is_discriminator and not prop.constant and not prop.readonly:
                    properties_to_pass_to_super.append(f"{prop.client_name}={prop.client_name}")
        properties_to_pass_to_super.append("**kwargs")
        return ", ".join(properties_to_pass_to_super)

    @abstractmethod
    def initialize_properties(self, model: ModelType) -> list[str]: ...

    def need_init(self, model: ModelType) -> bool:
        return bool(self.init_line(model) or model.discriminator)

    def pylint_disable_items(self, model: ModelType) -> list[str]:
        if model.flattened_property or self.initialize_properties(model):
            return [""]
        if any(p for p in model.properties if p.is_discriminator and model.discriminator_value):
            return [""]
        if model.parents and any(
            "=" in prop for parent in model.parents for prop in self.init_line(parent) if self.need_init(parent)
        ):
            return [""]
        return ["useless-super-delegation"]

    def pylint_disable(self, model: ModelType) -> str:
        return "  # pylint: disable=" + ", ".join(self.pylint_disable_items(model))

    def global_pylint_disables(self) -> str:
        return ""

    @property
    def serialize_namespace(self) -> str:
        return self.code_model.get_serialize_namespace(self.client_namespace, client_namespace_type=NamespaceType.MODEL)


class MsrestModelSerializer(_ModelSerializer):
    def imports(self) -> FileImport:
        file_import = FileImport(self.code_model)
        file_import.add_msrest_import(
            serialize_namespace=self.serialize_namespace,
            msrest_import_type=MsrestImportType.Module,
            typing_section=TypingSection.REGULAR,
        )
        for model in self.models:
            file_import.merge(model.imports(is_operation_file=False))
            for param in self._init_line_parameters(model):
                file_import.merge(
                    param.imports(
                        serialize_namespace=self.serialize_namespace,
                        serialize_namespace_type=NamespaceType.MODEL,
                        called_by_property=True,
                    )
                )

        return file_import

    def declare_model(self, model: ModelType) -> str:
        basename = (
            "msrest.serialization.Model"
            if self.code_model.options["client-side-validation"]
            else "_serialization.Model"
        )
        if model.parents:
            basename = ", ".join([m.name for m in model.parents])
        return f"class {model.name}({basename}):{model.pylint_disable()}"

    @staticmethod
    def get_properties_to_initialize(model: ModelType) -> list[Property]:
        if model.parents:
            properties_to_initialize = list(
                {
                    p.client_name: p
                    for bm in model.parents
                    for p in model.properties
                    if p not in bm.properties or p.is_discriminator or p.constant
                }.values()
            )
        else:
            properties_to_initialize = model.properties
        return properties_to_initialize

    def initialize_properties(self, model: ModelType) -> list[str]:
        init_args = []
        for prop in self.get_properties_to_initialize(model):
            if prop.is_discriminator:
                init_args.append(self.initialize_discriminator_property(model, prop))
            elif prop.readonly:
                # we want typing for readonly since typing isn't provided from the command line
                init_args.append(f"self.{prop.client_name}: {prop.type_annotation()} = None")
            elif not prop.constant:
                init_args.append(f"self.{prop.client_name} = {prop.client_name}")
        return init_args

    @staticmethod
    def declare_property(prop: Property) -> str:
        if prop.flattened_names:
            attribute_key = ".".join(_ModelSerializer.escape_dot(n) for n in prop.flattened_names)
        else:
            attribute_key = _ModelSerializer.escape_dot(prop.wire_name)
        if prop.type.xml_serialization_ctxt:
            xml_metadata = f", 'xml': {{{prop.type.xml_serialization_ctxt}}}"
        else:
            xml_metadata = ""
        return (
            f'"{prop.client_name}": {{"key": "{attribute_key}",'
            f' "type": "{prop.msrest_deserialization_key}"{xml_metadata}}},'
        )


class DpgModelSerializer(_ModelSerializer):
    def super_call(self, model: ModelType) -> list[str]:
        super_call = f"super().__init__({self.properties_to_pass_to_super(model)})"
        if model.flattened_property:
            return [
                "_flattened_input = {k: kwargs.pop(k) for k in kwargs.keys() & self.__flattened_items}",
                super_call,
                "for k, v in _flattened_input.items():",
                "    setattr(self, k, v)",
            ]
        return [super_call]

    def imports(self) -> FileImport:
        file_import = FileImport(self.code_model)
        if any(not m.parents for m in self.models):
            file_import.add_submodule_import(
                self.code_model.get_relative_import_path(self.serialize_namespace, module_name="_utils.model_base"),
                "Model",
                ImportType.LOCAL,
                TypingSection.REGULAR,
                alias="_Model",
            )
        for model in self.models:
            if model.base == "json":
                continue
            file_import.merge(
                model.imports(
                    is_operation_file=False,
                    serialize_namespace=self.serialize_namespace,
                    serialize_namespace_type=NamespaceType.MODEL,
                )
            )
            for prop in model.properties:
                file_import.merge(
                    prop.imports(
                        serialize_namespace=self.serialize_namespace,
                        serialize_namespace_type=NamespaceType.MODEL,
                        called_by_property=True,
                    )
                )
            for parent in model.parents:
                if parent.client_namespace != model.client_namespace:
                    file_import.add_submodule_import(
                        self.code_model.get_relative_import_path(
                            self.serialize_namespace,
                            self.code_model.get_imported_namespace_for_model(parent.client_namespace),
                        ),
                        parent.name,
                        ImportType.LOCAL,
                    )
<<<<<<< HEAD
            if not model.internal and self.init_line(model):
=======
            if model.is_polymorphic:
                file_import.add_submodule_import("typing", "Dict", ImportType.STDLIB)
            if self.need_init(model):
>>>>>>> fa3e7a70
                file_import.add_submodule_import("typing", "overload", ImportType.STDLIB)
                file_import.add_submodule_import("typing", "Mapping", ImportType.STDLIB)
                file_import.add_submodule_import("typing", "Any", ImportType.STDLIB)
        return file_import

    def declare_model(self, model: ModelType) -> str:
        basename = "_Model"
        if model.parents:
            basename = ", ".join([m.name for m in model.parents])
        if model.discriminator_value:
            basename += f", discriminator='{model.discriminator_value}'"
        return f"class {model.name}({basename}):{model.pylint_disable()}"

    @staticmethod
    def get_properties_to_declare(model: ModelType) -> list[Property]:
        if model.parents:
            parent_properties = [p for bm in model.parents for p in bm.properties]
            properties_to_declare = [
                p
                for p in model.properties
                if not any(
                    p.client_name == pp.client_name
                    and p.type_annotation() == pp.type_annotation()
                    and not p.is_base_discriminator
                    for pp in parent_properties
                )
            ]
        else:
            properties_to_declare = model.properties
        if any(p for p in properties_to_declare if p.client_name == "_"):
            raise ValueError("We do not generate anonymous properties")
        return properties_to_declare

    def declare_property(self, prop: Property) -> str:
        args = []
        if prop.client_name != prop.wire_name or prop.is_discriminator:
            args.append(f'name="{prop.wire_name}"')
        if prop.visibility:
            v_list = ", ".join(f'"{x}"' for x in prop.visibility)
            args.append(f"visibility=[{v_list}]")
        if prop.client_default_value is not None:
            args.append(f"default={prop.client_default_value_declaration}")

        if prop.is_multipart_file_input:
            args.append("is_multipart_file_input=True")
        elif hasattr(prop.type, "encode") and prop.type.encode:  # type: ignore
            args.append(f'format="{prop.type.encode}"')  # type: ignore

        if prop.xml_metadata:
            args.append(f"xml={prop.xml_metadata}")

        field = "rest_discriminator" if prop.is_discriminator else "rest_field"
        type_ignore = (
            "  # type: ignore"
            if prop.is_discriminator and isinstance(prop.type, (ConstantType, EnumValue)) and prop.type.value
            else ""
        )
        type_annotation = prop.type_annotation(serialize_namespace=self.serialize_namespace)
        generated_code = f'{prop.client_name}: {type_annotation} = {field}({", ".join(args)})'
        return f"{generated_code}{type_ignore}"

    def initialize_properties(self, model: ModelType) -> list[str]:
        init_args = []
        for prop in self.get_properties_to_declare(model):
            if prop.constant and not prop.is_base_discriminator:
                init_args.append(f"self.{prop.client_name}: {prop.type_annotation()} = " f"{prop.get_declaration()}")
        return init_args

    @staticmethod
    def _init_line_parameters(model: ModelType):
        return [
            p
            for p in model.properties
            if p.is_base_discriminator or not p.is_discriminator and not p.constant and p.visibility != ["read"]
        ]

    @staticmethod
    def properties_to_pass_to_super(model: ModelType) -> str:
        properties_to_pass_to_super = ["*args"]
        for parent in model.parents:
            for prop in model.properties:
                if (
                    prop.client_name in [prop.client_name for prop in parent.properties if prop.is_base_discriminator]
                    and prop.is_discriminator
                    and not prop.constant
                    and not prop.readonly
                ):
                    properties_to_pass_to_super.append(f"{prop.client_name}={prop.get_declaration()}")
        properties_to_pass_to_super.append("**kwargs")
        return ", ".join(properties_to_pass_to_super)

    def global_pylint_disables(self) -> str:
        result = []
        for model in self.models:
            if self.need_init(model):
                for item in self.pylint_disable_items(model):
                    if item:
                        result.append(item)
        final_result = set(result)
        if final_result:
            return "# pylint: disable=" + ", ".join(final_result)
        return ""<|MERGE_RESOLUTION|>--- conflicted
+++ resolved
@@ -264,13 +264,7 @@
                         parent.name,
                         ImportType.LOCAL,
                     )
-<<<<<<< HEAD
-            if not model.internal and self.init_line(model):
-=======
-            if model.is_polymorphic:
-                file_import.add_submodule_import("typing", "Dict", ImportType.STDLIB)
             if self.need_init(model):
->>>>>>> fa3e7a70
                 file_import.add_submodule_import("typing", "overload", ImportType.STDLIB)
                 file_import.add_submodule_import("typing", "Mapping", ImportType.STDLIB)
                 file_import.add_submodule_import("typing", "Any", ImportType.STDLIB)
