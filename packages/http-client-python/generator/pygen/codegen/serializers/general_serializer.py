--- conflicted
+++ resolved
@@ -4,14 +4,10 @@
 # license information.
 # --------------------------------------------------------------------------
 import json
-<<<<<<< HEAD
-from typing import Any
-=======
-from typing import Any, List, TYPE_CHECKING
+from typing import Any, TYPE_CHECKING
 import re
 import tomli as tomllib
 from packaging.version import parse as parse_version
->>>>>>> fa3e7a70
 from .import_serializer import FileImportSerializer, TypingSection
 from ..models.imports import MsrestImportType, FileImport
 from ..models import (
@@ -132,23 +128,7 @@
             dev_status = "4 - Beta"
         else:
             dev_status = "5 - Production/Stable"
-<<<<<<< HEAD
-        params = {
-            "code_model": self.code_model,
-            "dev_status": dev_status,
-            "token_credential": token_credential,
-            "pkgutil_names": [".".join(package_parts[: i + 1]) for i in range(len(package_parts))],
-            "init_names": ["/".join(package_parts[: i + 1]) + "/__init__.py" for i in range(len(package_parts))],
-            "client_name": self.code_model.clients[0].name if self.code_model.clients else "",
-            "VERSION_MAP": VERSION_MAP,
-            "MIN_PYTHON_VERSION": MIN_PYTHON_VERSION,
-            "MAX_PYTHON_VERSION": MAX_PYTHON_VERSION,
-        }
-        params |= {"options": self.code_model.options}
-        params |= kwargs
-=======
-        params.update(
-            {
+        params |= {
                 "code_model": self.code_model,
                 "dev_status": dev_status,
                 "token_credential": token_credential,
@@ -159,10 +139,8 @@
                 "MIN_PYTHON_VERSION": MIN_PYTHON_VERSION,
                 "MAX_PYTHON_VERSION": MAX_PYTHON_VERSION,
             }
-        )
-        params.update({"options": self.code_model.options})
-        params.update(kwargs)
->>>>>>> fa3e7a70
+        params |= {"options": self.code_model.options}
+        params |= kwargs
         return template.render(file_import=FileImport(self.code_model), **params)
 
     def serialize_pkgutil_init_file(self) -> str:
