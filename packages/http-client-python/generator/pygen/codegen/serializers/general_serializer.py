# -------------------------------------------------------------------------
# Copyright (c) Microsoft Corporation. All rights reserved.
# Licensed under the MIT License. See License.txt in the project root for
# license information.
# --------------------------------------------------------------------------
import json
from typing import Any, List
import re
try:
    import tomllib
except ImportError:
    import tomli as tomllib
from packaging.version import parse as parse_version
from .import_serializer import FileImportSerializer, TypingSection
from ..models.imports import MsrestImportType, FileImport
from ..models import (
    ImportType,
    TokenCredentialType,
    Client,
)
from ..models.utils import NamespaceType
from .client_serializer import ClientSerializer, ConfigSerializer
from .base_serializer import BaseSerializer

VERSION_MAP = {
    "msrest": "0.7.1",
    "isodate": "0.6.1",
    "azure-mgmt-core": "1.5.0",
    "azure-core": "1.30.0",
    "typing-extensions": "4.6.0",
    "corehttp": "1.0.0b6",
}

MIN_PYTHON_VERSION = "3.9"
MAX_PYTHON_VERSION = "3.12"


class GeneralSerializer(BaseSerializer):
    """General serializer for SDK root level files"""

    def serialize_setup_file(self) -> str:
        template = self.env.get_template("packaging_templates/setup.py.jinja2")
        params = {
            "VERSION_MAP": VERSION_MAP,
            "MIN_PYTHON_VERSION": MIN_PYTHON_VERSION,
            "MAX_PYTHON_VERSION": MAX_PYTHON_VERSION,
        }
        params.update({"options": self.code_model.options})
        return template.render(code_model=self.code_model, **params)

    def _extract_version(self, s):
        m = re.search(r"[><=]=?([\d.]+)", s)
        return parse_version(m.group(1)) if m else parse_version("0")

    def _keep_pyproject_fields(self, file_path: str) -> dict:
        result = {"KEEP_FIELDS": {}}
        try:
            with open(file_path, "rb") as f:
                loaded_pyproject_toml = tomllib.load(f)
        except:
            return result

        # Keep azure-sdk-build configuration
        if "tool" in loaded_pyproject_toml and "azure-sdk-build" in loaded_pyproject_toml["tool"]:
          result["KEEP_FIELDS"]["tool.azure-sdk-build"] = loaded_pyproject_toml["tool"]["azure-sdk-build"]

        # Process dependencies
        if "project" in loaded_pyproject_toml:
          # Handle main dependencies
          if "dependencies" in loaded_pyproject_toml["project"]:
            kept_deps = []
            for dep in loaded_pyproject_toml["project"]["dependencies"]:
                dep_name = re.split(r'[<>=\[]', dep)[0].strip()

                # Check if dependency is one we track in VERSION_MAP
                if dep_name in VERSION_MAP:
                    # For tracked dependencies, check if the version is higher than our default
                    default_version = parse_version(VERSION_MAP[dep_name])
                    dep_version = self._extract_version(dep)
                    # If the version is higher than the default, update VERSION_MAP with higher version
                    if dep_version > default_version:
                      VERSION_MAP[dep_name] = dep_version
                else:
                  # Keep non-default dependencies
                  kept_deps.append(dep)

            if kept_deps:
              result["KEEP_FIELDS"]["project.dependencies"] = kept_deps

          # Handle optional dependencies
          if "optional-dependencies" in loaded_pyproject_toml["project"]:
            result["KEEP_FIELDS"]["project.optional-dependencies"] = loaded_pyproject_toml["project"]["optional-dependencies"]

        return result

    def serialize_package_file(self, template_name: str, file_path: str, **kwargs: Any) -> str:
        template = self.env.get_template(template_name)

        # Add fields to keep from an existing pyproject.toml
        if template_name == "pyproject.toml.jinja2":
            params = self._keep_pyproject_fields(file_path)
        else:
            params = {}

        package_parts = (
            self.code_model.namespace.split(".")[:-1]
            if self.code_model.is_tsp
            else (self.code_model.options.get("package-name", "")).split("-")[:-1]
        )
        token_credential = any(
            c for c in self.code_model.clients if isinstance(getattr(c.credential, "type", None), TokenCredentialType)
        )
        version = self.code_model.options.get("package-version", "")
        if any(x in version for x in ["a", "b", "rc"]) or version[0] == "0":
            dev_status = "4 - Beta"
        else:
            dev_status = "5 - Production/Stable"
        params.update({
            "code_model": self.code_model,
            "dev_status": dev_status,
            "token_credential": token_credential,
            "pkgutil_names": [".".join(package_parts[: i + 1]) for i in range(len(package_parts))],
            "init_names": ["/".join(package_parts[: i + 1]) + "/__init__.py" for i in range(len(package_parts))],
            "client_name": self.code_model.clients[0].name if self.code_model.clients else "",
            "VERSION_MAP": VERSION_MAP,
            "MIN_PYTHON_VERSION": MIN_PYTHON_VERSION,
            "MAX_PYTHON_VERSION": MAX_PYTHON_VERSION,
<<<<<<< HEAD
        })
        params.update(self.code_model.options)
=======
        }
        params.update({"options": self.code_model.options})
>>>>>>> ca04c516
        params.update(kwargs)
        return template.render(file_import=FileImport(self.code_model), **params)

    def serialize_pkgutil_init_file(self) -> str:
        template = self.env.get_template("pkgutil_init.py.jinja2")
        return template.render()

    def serialize_init_file(self, clients: List[Client]) -> str:
        template = self.env.get_template("init.py.jinja2")
        return template.render(
            code_model=self.code_model,
            clients=clients,
            async_mode=self.async_mode,
            serialize_namespace=self.serialize_namespace,
        )

    def serialize_service_client_file(self, clients: List[Client]) -> str:
        template = self.env.get_template("client_container.py.jinja2")

        imports = FileImport(self.code_model)
        for client in clients:
            imports.merge(
                client.imports(
                    self.async_mode,
                    serialize_namespace=self.serialize_namespace,
                    serialize_namespace_type=NamespaceType.CLIENT,
                )
            )

        return template.render(
            code_model=self.code_model,
            clients=clients,
            async_mode=self.async_mode,
            get_serializer=ClientSerializer,
            imports=FileImportSerializer(imports),
            serialize_namespace=self.serialize_namespace,
        )

    def need_utils_utils_file(self) -> str:
        template = self.env.get_template("utils.py.jinja2")
        clients = self.code_model.get_clients(self.client_namespace)

        # configure imports
        file_import = FileImport(self.code_model)
        if self.code_model.need_utils_mixin:
            file_import.add_submodule_import(
                "abc",
                "ABC",
                ImportType.STDLIB,
            )
            file_import.add_msrest_import(
                serialize_namespace=f"{self.serialize_namespace}._utils",
                msrest_import_type=MsrestImportType.SerializerDeserializer,
                typing_section=TypingSection.TYPING,
            )
            file_import.add_submodule_import("typing", "TypeVar", ImportType.STDLIB)
            file_import.add_submodule_import("typing", "Generic", ImportType.STDLIB)
        if self.code_model.need_utils_etag(self.client_namespace):
            file_import.add_submodule_import("typing", "Optional", ImportType.STDLIB)
            file_import.add_submodule_import(
                "",
                "MatchConditions",
                ImportType.SDKCORE,
            )
        if self.code_model.need_utils_form_data(self.async_mode, self.client_namespace):
            file_import.add_submodule_import("typing", "IO", ImportType.STDLIB)
            file_import.add_submodule_import("typing", "Tuple", ImportType.STDLIB)
            file_import.add_submodule_import("typing", "Union", ImportType.STDLIB)
            file_import.add_submodule_import("typing", "Optional", ImportType.STDLIB)
            file_import.add_submodule_import("typing", "Mapping", ImportType.STDLIB)
            file_import.add_submodule_import("typing", "Dict", ImportType.STDLIB)
            file_import.add_submodule_import("typing", "Any", ImportType.STDLIB)
            file_import.add_submodule_import("typing", "List", ImportType.STDLIB)
            file_import.add_submodule_import(
                ".._utils.model_base",
                "SdkJSONEncoder",
                ImportType.LOCAL,
            )
            file_import.add_submodule_import(
                ".._utils.model_base",
                "Model",
                ImportType.LOCAL,
            )
            file_import.add_import("json", ImportType.STDLIB)

        return template.render(
            code_model=self.code_model,
            imports=FileImportSerializer(
                file_import,
            ),
            async_mode=self.async_mode,
            clients=clients,
            client_namespace=self.client_namespace,
        )

    def serialize_config_file(self, clients: List[Client]) -> str:
        template = self.env.get_template("config_container.py.jinja2")
        imports = FileImport(self.code_model)
        for client in self.code_model.clients:
            imports.merge(
                client.config.imports(
                    self.async_mode,
                    serialize_namespace=self.serialize_namespace,
                    serialize_namespace_type=NamespaceType.CLIENT,
                )
            )
        return template.render(
            code_model=self.code_model,
            async_mode=self.async_mode,
            imports=FileImportSerializer(imports),
            get_serializer=ConfigSerializer,
            clients=clients,
            serialize_namespace=self.serialize_namespace,
        )

    def serialize_version_file(self) -> str:
        template = self.env.get_template("version.py.jinja2")
        return template.render(code_model=self.code_model)

    def serialize_serialization_file(self) -> str:
        template = self.env.get_template("serialization.py.jinja2")
        return template.render(
            code_model=self.code_model,
        )

    def serialize_model_base_file(self) -> str:
        template = self.env.get_template("model_base.py.jinja2")
        return template.render(code_model=self.code_model, file_import=FileImport(self.code_model))

    def serialize_validation_file(self) -> str:
        template = self.env.get_template("validation.py.jinja2")
        return template.render(code_model=self.code_model)

    def serialize_cross_language_definition_file(self) -> str:
        cross_langauge_def_dict = {
            f"{model.client_namespace}.models.{model.name}": model.cross_language_definition_id
            for model in self.code_model.public_model_types
        }
        cross_langauge_def_dict.update(
            {
                f"{self.code_model.namespace}.models.{enum.name}": enum.cross_language_definition_id
                for enum in self.code_model.enums
                if not enum.internal
            }
        )
        for client in self.code_model.clients:
            for operation_group in client.operation_groups:
                for operation in operation_group.operations:
                    if operation.name.startswith("_"):
                        continue
                    cross_langauge_def_dict.update(
                        {
                            f"{self.code_model.namespace}."
                            + (
                                f"{client.name}."
                                if operation_group.is_mixin
                                else f"operations.{operation_group.class_name}."
                            )
                            + f"{operation.name}": operation.cross_language_definition_id
                        }
                    )
                    cross_langauge_def_dict.update(
                        {
                            f"{self.code_model.namespace}.aio."
                            + (
                                f"{client.name}."
                                if operation_group.is_mixin
                                else f"operations.{operation_group.class_name}."
                            )
                            + f"{operation.name}": operation.cross_language_definition_id
                        }
                    )
        return json.dumps(
            {
                "CrossLanguagePackageId": self.code_model.cross_language_package_id,
                "CrossLanguageDefinitionId": cross_langauge_def_dict,
            },
            indent=4,
        )<|MERGE_RESOLUTION|>--- conflicted
+++ resolved
@@ -125,13 +125,8 @@
             "VERSION_MAP": VERSION_MAP,
             "MIN_PYTHON_VERSION": MIN_PYTHON_VERSION,
             "MAX_PYTHON_VERSION": MAX_PYTHON_VERSION,
-<<<<<<< HEAD
         })
-        params.update(self.code_model.options)
-=======
-        }
         params.update({"options": self.code_model.options})
->>>>>>> ca04c516
         params.update(kwargs)
         return template.render(file_import=FileImport(self.code_model), **params)
 
