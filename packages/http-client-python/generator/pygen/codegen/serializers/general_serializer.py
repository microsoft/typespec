# -------------------------------------------------------------------------
# Copyright (c) Microsoft Corporation. All rights reserved.
# Licensed under the MIT License. See License.txt in the project root for
# license information.
# --------------------------------------------------------------------------
import json
<<<<<<< HEAD
from typing import Any, TYPE_CHECKING
=======
from typing import Any, List
>>>>>>> ab9efda5
import re
import tomli as tomllib
from packaging.version import parse as parse_version
from .import_serializer import FileImportSerializer, TypingSection
from ..models.imports import MsrestImportType, FileImport
from ..models import (
    ImportType,
    TokenCredentialType,
    Client,
)
from ..models.utils import NamespaceType
from .client_serializer import ClientSerializer, ConfigSerializer
from .base_serializer import BaseSerializer

VERSION_MAP = {
    "msrest": "0.7.1",
    "isodate": "0.6.1",
    "azure-mgmt-core": "1.6.0",
    "azure-core": "1.35.0",
    "typing-extensions": "4.6.0",
    "corehttp": "1.0.0b6",
}

MIN_PYTHON_VERSION = "3.9"
MAX_PYTHON_VERSION = "3.13"


class GeneralSerializer(BaseSerializer):
    """General serializer for SDK root level files"""

    def serialize_setup_file(self) -> str:
        template = self.env.get_template("packaging_templates/setup.py.jinja2")
        params = {
            "VERSION_MAP": VERSION_MAP,
            "MIN_PYTHON_VERSION": MIN_PYTHON_VERSION,
            "MAX_PYTHON_VERSION": MAX_PYTHON_VERSION,
        }
        params |= {"options": self.code_model.options}
        return template.render(code_model=self.code_model, **params)

    def _extract_min_dependency(self, s):
        # Extract the minimum version from a dependency string.
        #
        # Handles formats like:
        # - >=1.2.3
        # - >=0.1.0b1 (beta versions)
        # - >=1.2.3rc2 (release candidates)
        #
        # Returns the parsed version if found, otherwise version "0".
        m = re.search(r"[>=]=?([\d.]+(?:[a-z]+\d+)?)", s)
        return parse_version(m.group(1)) if m else parse_version("0")

    def _keep_pyproject_fields(self, file_content: str) -> dict:
        # Load the pyproject.toml file if it exists and extract fields to keep.
        result: dict = {"KEEP_FIELDS": {}}
        try:
            loaded_pyproject_toml = tomllib.loads(file_content)
        except Exception:  # pylint: disable=broad-except
            # If parsing the pyproject.toml fails, we assume the it does not exist or is incorrectly formatted.
            return result

        # Keep "azure-sdk-build" and "packaging" configuration
        if "tool" in loaded_pyproject_toml and "azure-sdk-build" in loaded_pyproject_toml["tool"]:
            result["KEEP_FIELDS"]["tool.azure-sdk-build"] = loaded_pyproject_toml["tool"]["azure-sdk-build"]
        if "packaging" in loaded_pyproject_toml:
            result["KEEP_FIELDS"]["packaging"] = loaded_pyproject_toml["packaging"]

        # Process dependencies
        if "project" in loaded_pyproject_toml:
            # Handle main dependencies
            if "dependencies" in loaded_pyproject_toml["project"]:
                kept_deps = []
                for dep in loaded_pyproject_toml["project"]["dependencies"]:
                    dep_name = re.split(r"[<>=\[]", dep)[0].strip()

                    # Check if dependency is one we track in VERSION_MAP
                    if dep_name in VERSION_MAP:
                        # For tracked dependencies, check if the version is higher than our default
                        default_version = parse_version(VERSION_MAP[dep_name])
                        dep_version = self._extract_min_dependency(dep)
                        # If the version is higher than the default, update VERSION_MAP
                        # with higher min dependency version
                        if dep_version > default_version:
                            VERSION_MAP[dep_name] = str(dep_version)
                    else:
                        # Keep non-default dependencies
                        kept_deps.append(dep)

                if kept_deps:
                    result["KEEP_FIELDS"]["project.dependencies"] = kept_deps

            # Keep optional dependencies
            if "optional-dependencies" in loaded_pyproject_toml["project"]:
                result["KEEP_FIELDS"]["project.optional-dependencies"] = loaded_pyproject_toml["project"][
                    "optional-dependencies"
                ]

        return result

    def serialize_package_file(self, template_name: str, file_content: str, **kwargs: Any) -> str:
        template = self.env.get_template(template_name)

        # Add fields to keep from an existing pyproject.toml
        if template_name == "pyproject.toml.jinja2":
            params = self._keep_pyproject_fields(file_content)
        else:
            params = {}

        package_parts = (
            self.code_model.namespace.split(".")[:-1]
            if self.code_model.is_tsp
            else (self.code_model.options.get("package-name", "")).split("-")[:-1]
        )
        token_credential = any(
            c for c in self.code_model.clients if isinstance(getattr(c.credential, "type", None), TokenCredentialType)
        )
        version = self.code_model.options.get("package-version", "")
        if any(x in version for x in ["a", "b", "rc"]) or version[0] == "0":
            dev_status = "4 - Beta"
        else:
            dev_status = "5 - Production/Stable"
        params |= {
                "code_model": self.code_model,
                "dev_status": dev_status,
                "token_credential": token_credential,
                "pkgutil_names": [".".join(package_parts[: i + 1]) for i in range(len(package_parts))],
                "init_names": ["/".join(package_parts[: i + 1]) + "/__init__.py" for i in range(len(package_parts))],
                "client_name": self.code_model.clients[0].name if self.code_model.clients else "",
                "VERSION_MAP": VERSION_MAP,
                "MIN_PYTHON_VERSION": MIN_PYTHON_VERSION,
                "MAX_PYTHON_VERSION": MAX_PYTHON_VERSION,
            }
        params |= {"options": self.code_model.options}
        params |= kwargs
        return template.render(file_import=FileImport(self.code_model), **params)

    def serialize_pkgutil_init_file(self) -> str:
        template = self.env.get_template("pkgutil_init.py.jinja2")
        return template.render()

    def serialize_init_file(self, clients: list[Client]) -> str:
        template = self.env.get_template("init.py.jinja2")
        return template.render(
            code_model=self.code_model,
            clients=clients,
            async_mode=self.async_mode,
            serialize_namespace=self.serialize_namespace,
        )

    def serialize_service_client_file(self, clients: list[Client]) -> str:
        template = self.env.get_template("client_container.py.jinja2")

        imports = FileImport(self.code_model)
        for client in clients:
            imports.merge(
                client.imports(
                    self.async_mode,
                    serialize_namespace=self.serialize_namespace,
                    serialize_namespace_type=NamespaceType.CLIENT,
                )
            )

        return template.render(
            code_model=self.code_model,
            clients=clients,
            async_mode=self.async_mode,
            get_serializer=ClientSerializer,
            imports=FileImportSerializer(imports),
            serialize_namespace=self.serialize_namespace,
        )

    def need_utils_utils_file(self) -> str:
        template = self.env.get_template("utils.py.jinja2")
        clients = self.code_model.get_clients(self.client_namespace)

        # configure imports
        file_import = FileImport(self.code_model)
        if self.code_model.need_utils_mixin:
            file_import.add_submodule_import(
                "abc",
                "ABC",
                ImportType.STDLIB,
            )
            file_import.add_msrest_import(
                serialize_namespace=f"{self.serialize_namespace}._utils",
                msrest_import_type=MsrestImportType.SerializerDeserializer,
                typing_section=TypingSection.TYPING,
            )
            file_import.add_submodule_import("typing", "TypeVar", ImportType.STDLIB)
            file_import.add_submodule_import("typing", "Generic", ImportType.STDLIB)
        if self.code_model.need_utils_etag(self.client_namespace):
            file_import.add_submodule_import("typing", "Optional", ImportType.STDLIB)
            file_import.add_submodule_import(
                "",
                "MatchConditions",
                ImportType.SDKCORE,
            )
        if self.code_model.need_utils_form_data(self.async_mode, self.client_namespace):
            file_import.add_submodule_import("typing", "IO", ImportType.STDLIB)
            file_import.add_submodule_import("typing", "Union", ImportType.STDLIB)
            file_import.add_submodule_import("typing", "Optional", ImportType.STDLIB)
            file_import.add_submodule_import("typing", "Mapping", ImportType.STDLIB)
            file_import.add_submodule_import("typing", "Any", ImportType.STDLIB)
            file_import.add_submodule_import(
                ".._utils.model_base",
                "SdkJSONEncoder",
                ImportType.LOCAL,
            )
            file_import.add_submodule_import(
                ".._utils.model_base",
                "Model",
                ImportType.LOCAL,
            )
            file_import.add_import("json", ImportType.STDLIB)

        return template.render(
            code_model=self.code_model,
            imports=FileImportSerializer(
                file_import,
            ),
            async_mode=self.async_mode,
            clients=clients,
            client_namespace=self.client_namespace,
        )

    def serialize_config_file(self, clients: list[Client]) -> str:
        template = self.env.get_template("config_container.py.jinja2")
        imports = FileImport(self.code_model)
        for client in self.code_model.clients:
            imports.merge(
                client.config.imports(
                    self.async_mode,
                    serialize_namespace=self.serialize_namespace,
                    serialize_namespace_type=NamespaceType.CLIENT,
                )
            )
        return template.render(
            code_model=self.code_model,
            async_mode=self.async_mode,
            imports=FileImportSerializer(imports),
            get_serializer=ConfigSerializer,
            clients=clients,
            serialize_namespace=self.serialize_namespace,
        )

    def serialize_version_file(self) -> str:
        template = self.env.get_template("version.py.jinja2")
        return template.render(code_model=self.code_model)

    def serialize_serialization_file(self) -> str:
        template = self.env.get_template("serialization.py.jinja2")
        return template.render(
            code_model=self.code_model,
        )

    def serialize_model_base_file(self) -> str:
        template = self.env.get_template("model_base.py.jinja2")
        return template.render(code_model=self.code_model, file_import=FileImport(self.code_model))

    def serialize_validation_file(self) -> str:
        template = self.env.get_template("validation.py.jinja2")
        return template.render(code_model=self.code_model)

    def serialize_cross_language_definition_file(self) -> str:
        cross_langauge_def_dict = {
            f"{model.client_namespace}.models.{model.name}": model.cross_language_definition_id
            for model in self.code_model.public_model_types
        }
        cross_langauge_def_dict |= {
            f"{self.code_model.namespace}.models.{enum.name}": enum.cross_language_definition_id
            for enum in self.code_model.enums
            if not enum.internal
        }

        for client in self.code_model.clients:
            for operation_group in client.operation_groups:
                for operation in operation_group.operations:
                    if operation.name.startswith("_"):
                        continue
                    cross_langauge_def_dict |= {
                        f"{self.code_model.namespace}."
                        + (
                            f"{client.name}."
                            if operation_group.is_mixin
                            else f"operations.{operation_group.class_name}."
                        )
                        + f"{operation.name}": operation.cross_language_definition_id
                    }
                    cross_langauge_def_dict |= {
                        f"{self.code_model.namespace}.aio."
                        + (
                            f"{client.name}."
                            if operation_group.is_mixin
                            else f"operations.{operation_group.class_name}."
                        )
                        + f"{operation.name}": operation.cross_language_definition_id
                    }
        return json.dumps(
            {
                "CrossLanguagePackageId": self.code_model.cross_language_package_id,
                "CrossLanguageDefinitionId": cross_langauge_def_dict,
            },
            indent=4,
        )<|MERGE_RESOLUTION|>--- conflicted
+++ resolved
@@ -4,11 +4,7 @@
 # license information.
 # --------------------------------------------------------------------------
 import json
-<<<<<<< HEAD
-from typing import Any, TYPE_CHECKING
-=======
-from typing import Any, List
->>>>>>> ab9efda5
+from typing import Any
 import re
 import tomli as tomllib
 from packaging.version import parse as parse_version
