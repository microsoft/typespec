--- conflicted
+++ resolved
@@ -179,13 +179,9 @@
         pop_params_kwarg: PopKwargType,
         check_client_input: bool = False,
         operation_name: Optional[str] = None,
-<<<<<<< HEAD
-    ) -> list[str]:
-=======
         *,
         body_parameter: Optional[BodyParameterType] = None,
-    ) -> List[str]:
->>>>>>> ab9efda5
+    ) -> list[str]:
         retval = []
 
         def append_pop_kwarg(key: str, pop_type: PopKwargType) -> None:
