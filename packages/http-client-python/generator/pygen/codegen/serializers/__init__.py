# -------------------------------------------------------------------------
# Copyright (c) Microsoft Corporation. All rights reserved.
# Licensed under the MIT License. See License.txt in the project root for
# license information.
# --------------------------------------------------------------------------
import logging
import json
from collections import namedtuple
import re
from typing import List, Any, Union
from pathlib import Path
from jinja2 import PackageLoader, Environment, FileSystemLoader, StrictUndefined

from ... import ReaderAndWriter
from ..models import (
    OperationGroup,
    RequestBuilder,
    OverloadedRequestBuilder,
    CodeModel,
    Client,
    ModelType,
    EnumType,
)
from .enum_serializer import EnumSerializer
from .general_serializer import GeneralSerializer
from .model_init_serializer import ModelInitSerializer
from .model_serializer import DpgModelSerializer, MsrestModelSerializer
from .operations_init_serializer import OperationsInitSerializer
from .operation_groups_serializer import OperationGroupsSerializer
from .metadata_serializer import MetadataSerializer
from .request_builders_serializer import RequestBuildersSerializer
from .patch_serializer import PatchSerializer
from .sample_serializer import SampleSerializer
from .test_serializer import TestSerializer, TestGeneralSerializer
from .types_serializer import TypesSerializer
from ...utils import to_snake_case, VALID_PACKAGE_MODE
from .utils import (
    extract_sample_name,
    get_namespace_from_package_name,
    get_namespace_config,
)

_LOGGER = logging.getLogger(__name__)

__all__ = [
    "JinjaSerializer",
]

_PACKAGE_FILES = [
    "CHANGELOG.md.jinja2",
    "dev_requirements.txt.jinja2",
    "LICENSE.jinja2",
    "MANIFEST.in.jinja2",
    "README.md.jinja2",
    "setup.py.jinja2",
]

_REGENERATE_FILES = {"setup.py", "MANIFEST.in"}
AsyncInfo = namedtuple("AsyncInfo", ["async_mode", "async_path"])


# extract sub folders. For example, source_file_path is like:
# "xxx/resource-manager/Microsoft.XX/stable/2023-04-01/examples/Compute/createOrUpdate/AKSCompute.json",
# and we want to extract the sub folders after "examples/", which is "compute/create_or_update"
def _sample_output_path(source_file_path: str) -> Path:
    posix_path = Path(source_file_path).as_posix()
    if "examples/" in posix_path:
        after_examples = Path(posix_path.split("examples/", maxsplit=1)[-1]).parent
        return Path("/".join([to_snake_case(i) for i in after_examples.parts]))
    return Path("")


class JinjaSerializer(ReaderAndWriter):
    def __init__(
        self,
        code_model: CodeModel,
        *,
        output_folder: Union[str, Path],
        **kwargs: Any,
    ) -> None:
        super().__init__(output_folder=output_folder, **kwargs)
        self.code_model = code_model

    @property
    def has_aio_folder(self) -> bool:
        return not self.code_model.options["no-async"] and bool(self.code_model.has_operations)

    @property
    def has_operations_folder(self) -> bool:
        return self.code_model.options["show-operations"] and bool(self.code_model.has_operations)

    @property
    def serialize_loop(self) -> List[AsyncInfo]:
        sync_loop = AsyncInfo(async_mode=False, async_path="")
        async_loop = AsyncInfo(async_mode=True, async_path="aio/")
        return [sync_loop, async_loop] if self.has_aio_folder else [sync_loop]

    @property
    def keep_version_file(self) -> bool:
        if self.options.get("keep-version-file"):
            return True
        # If the version file is already there and the version is greater than the current version, keep it.
        try:
            serialized_version_file = self.read_file(
                self.code_model.get_generation_dir(self.code_model.namespace) / "_version.py"
            )
            match = re.search(r'VERSION\s*=\s*"([^"]+)"', str(serialized_version_file))
            serialized_version = match.group(1) if match else ""
        except (FileNotFoundError, IndexError):
            serialized_version = ""
        return serialized_version > self.code_model.options.get("package-version", "")

    def serialize(self) -> None:
        env = Environment(
            loader=PackageLoader("pygen.codegen", "templates"),
            keep_trailing_newline=True,
            line_statement_prefix="##",
            line_comment_prefix="###",
            trim_blocks=True,
            lstrip_blocks=True,
        )

        general_serializer = GeneralSerializer(code_model=self.code_model, env=env, async_mode=False)
        for client_namespace, client_namespace_type in self.code_model.client_namespace_types.items():
            generation_path = self.code_model.get_generation_dir(client_namespace)
            if client_namespace == "":
                # Write the setup file
                if self.code_model.options["basic-setup-py"]:
                    self.write_file(generation_path / Path("setup.py"), general_serializer.serialize_setup_file())

                # add packaging files in root namespace (e.g. setup.py, README.md, etc.)
                if self.code_model.options.get("package-mode"):
                    self._serialize_and_write_package_files()

                # write apiview-properties.json
                if self.code_model.options.get("emit-cross-language-definition-file"):
                    self.write_file(
                        generation_path / Path("apiview-properties.json"),
                        general_serializer.serialize_cross_language_definition_file(),
                    )

                # add generated samples and generated tests
                if self.code_model.options["show-operations"] and self.code_model.has_operations:
                    if self.code_model.options["generate-sample"]:
                        self._serialize_and_write_sample(env, namespace=client_namespace)
                    if self.code_model.options["generate-test"]:
                        self._serialize_and_write_test(env, namespace=client_namespace)

                # add _metadata.json
                if self.code_model.metadata:
                    self.write_file(
                        generation_path / Path("_metadata.json"),
                        json.dumps(self.code_model.metadata, indent=2),
                    )
            elif client_namespace_type.clients:
                # add clients folder if there are clients in this namespace
                self._serialize_client_and_config_files(client_namespace, client_namespace_type.clients, env)
            else:
                # add pkgutil init file if no clients in this namespace
                self.write_file(
                    generation_path / Path("__init__.py"),
                    general_serializer.serialize_pkgutil_init_file(),
                )

            # _utils/py.typed/_types.py/_validation.py
            # is always put in top level namespace
            if self.code_model.is_top_namespace(client_namespace):
                self._serialize_and_write_top_level_folder(env=env, namespace=client_namespace)

            # add models folder if there are models in this namespace
            if (
                self.code_model.has_non_json_models(client_namespace_type.models) or client_namespace_type.enums
            ) and self.code_model.options["models-mode"]:
                self._serialize_and_write_models_folder(
                    env=env,
                    namespace=client_namespace,
                    models=client_namespace_type.models,
                    enums=client_namespace_type.enums,
                )

            if not self.code_model.options["models-mode"]:
                # keep models file if users ended up just writing a models file
                model_path = generation_path / Path("models.py")
                if self.read_file(model_path):
                    self.write_file(model_path, self.read_file(model_path))

            # add operations folder if there are operations in this namespace
            if client_namespace_type.operation_groups:
                self._serialize_and_write_operations_folder(
                    client_namespace_type.operation_groups, env=env, namespace=client_namespace
                )
                if self.code_model.options["multiapi"]:
                    self._serialize_and_write_metadata(env=env, namespace=client_namespace)

            # if there are only operations under this namespace, we need to add general __init__.py into `aio` folder
            # to make sure all generated files could be packed into .zip/.whl/.tgz package
            if not client_namespace_type.clients and client_namespace_type.operation_groups and self.has_aio_folder:
                self.write_file(
                    generation_path / Path("aio/__init__.py"),
                    general_serializer.serialize_pkgutil_init_file(),
                )

    def _serialize_and_write_package_files(self) -> None:
        root_of_sdk = Path(".")
        if self.code_model.options["no-namespace-folders"]:
            compensation = Path("../" * (self.code_model.namespace.count(".") + 1))
            root_of_sdk = root_of_sdk / compensation
        if self.code_model.options["package-mode"] in VALID_PACKAGE_MODE:
            env = Environment(
                loader=PackageLoader("pygen.codegen", "templates/packaging_templates"),
                undefined=StrictUndefined,
                trim_blocks=True,
                lstrip_blocks=True,
            )

            package_files = _PACKAGE_FILES
            if not self.code_model.license_description:
                package_files.remove("LICENSE.jinja2")
        elif Path(self.code_model.options["package-mode"]).exists():
            env = Environment(
                loader=FileSystemLoader(str(Path(self.code_model.options["package-mode"]))),
                keep_trailing_newline=True,
                undefined=StrictUndefined,
            )
            package_files = env.list_templates()
        else:
            return
        serializer = GeneralSerializer(self.code_model, env, async_mode=False)
        params = self.code_model.options.get("packaging-files-config", {})
        for template_name in package_files:
            if not self.code_model.is_azure_flavor and template_name == "dev_requirements.txt.jinja2":
                continue
            file = template_name.replace(".jinja2", "")
            output_name = root_of_sdk / file
            if not self.read_file(output_name) or file in _REGENERATE_FILES:
                if self.keep_version_file and file == "setup.py" and not self.code_model.options["azure-arm"]:
                    # don't regenerate setup.py file if the version file is more up to date for data-plane
                    continue
                self.write_file(
                    output_name,
                    serializer.serialize_package_file(template_name, **params),
                )

    def _keep_patch_file(self, path_file: Path, env: Environment):
        if self.read_file(path_file):
            self.write_file(path_file, self.read_file(path_file))
        else:
            self.write_file(
                path_file,
                PatchSerializer(env=env, code_model=self.code_model).serialize(),
            )

    def _serialize_and_write_models_folder(
        self, env: Environment, namespace: str, models: List[ModelType], enums: List[EnumType]
    ) -> None:
        # Write the models folder
        models_path = self.code_model.get_generation_dir(namespace) / "models"
        serializer = DpgModelSerializer if self.code_model.options["models-mode"] == "dpg" else MsrestModelSerializer
        if self.code_model.has_non_json_models(models):
            self.write_file(
                models_path / Path(f"{self.code_model.models_filename}.py"),
                serializer(code_model=self.code_model, env=env, client_namespace=namespace, models=models).serialize(),
            )
        if enums:
            self.write_file(
                models_path / Path(f"{self.code_model.enums_filename}.py"),
                EnumSerializer(
                    code_model=self.code_model, env=env, client_namespace=namespace, enums=enums
                ).serialize(),
            )
        self.write_file(
            models_path / Path("__init__.py"),
            ModelInitSerializer(code_model=self.code_model, env=env, models=models, enums=enums).serialize(),
        )

        self._keep_patch_file(models_path / Path("_patch.py"), env)

    def _serialize_and_write_rest_layer(self, env: Environment, namespace_path: Path) -> None:
        rest_path = namespace_path / Path(self.code_model.rest_layer_name)
        group_names = {rb.group_name for c in self.code_model.clients for rb in c.request_builders}

        for group_name in group_names:
            request_builders = [
                r for c in self.code_model.clients for r in c.request_builders if r.group_name == group_name
            ]
            self._serialize_and_write_single_rest_layer(env, rest_path, request_builders)
        if not "" in group_names:
            self.write_file(
                rest_path / Path("__init__.py"),
                self.code_model.license_header,
            )

    def _serialize_and_write_single_rest_layer(
        self,
        env: Environment,
        rest_path: Path,
        request_builders: List[Union[RequestBuilder, OverloadedRequestBuilder]],
    ) -> None:
        group_name = request_builders[0].group_name
        output_path = rest_path / Path(group_name) if group_name else rest_path
        # write generic request builders file
        self.write_file(
            output_path / Path("_request_builders.py"),
            RequestBuildersSerializer(
                code_model=self.code_model,
                env=env,
                request_builders=request_builders,
            ).serialize_request_builders(),
        )

        # write rest init file
        self.write_file(
            output_path / Path("__init__.py"),
            RequestBuildersSerializer(
                code_model=self.code_model,
                env=env,
                request_builders=request_builders,
            ).serialize_init(),
        )

    def _serialize_and_write_operations_folder(
        self, operation_groups: List[OperationGroup], env: Environment, namespace: str
    ) -> None:
        operations_folder_name = self.code_model.operations_folder_name(namespace)
        generation_path = self.code_model.get_generation_dir(namespace)
        for async_mode, async_path in self.serialize_loop:
            prefix_path = f"{async_path}{operations_folder_name}"
            # write init file
            operations_init_serializer = OperationsInitSerializer(
                code_model=self.code_model, operation_groups=operation_groups, env=env, async_mode=async_mode
            )
            self.write_file(
                generation_path / Path(f"{prefix_path}/__init__.py"),
                operations_init_serializer.serialize(),
            )

            # write operations file
            OgLoop = namedtuple("OgLoop", ["operation_groups", "filename"])
            if self.code_model.options["combine-operation-files"]:
                loops = [OgLoop(operation_groups, "_operations")]
            else:
                loops = [OgLoop([og], og.filename) for og in operation_groups]
            for ogs, filename in loops:
                operation_group_serializer = OperationGroupsSerializer(
                    code_model=self.code_model,
                    operation_groups=ogs,
                    env=env,
                    async_mode=async_mode,
                    client_namespace=namespace,
                )
                self.write_file(
                    generation_path / Path(f"{prefix_path}/{filename}.py"),
                    operation_group_serializer.serialize(),
                )

            # if there was a patch file before, we keep it
            self._keep_patch_file(generation_path / Path(f"{prefix_path}/_patch.py"), env)

    def _serialize_and_write_version_file(
        self,
        general_serializer: GeneralSerializer,
    ):
        generation_path = self.code_model.get_root_dir()

        def _read_version_file(original_version_file_name: str) -> str:
            return self.read_file(generation_path / original_version_file_name)

        def _write_version_file(original_version_file_name: str) -> None:
            self.write_file(
                generation_path / Path("_version.py"),
                _read_version_file(original_version_file_name),
            )

        if self.keep_version_file and _read_version_file("_version.py"):
            _write_version_file(original_version_file_name="_version.py")
        elif self.keep_version_file and _read_version_file("version.py"):
            _write_version_file(original_version_file_name="version.py")
        elif self.code_model.options.get("package-version"):
            self.write_file(
                generation_path / Path("_version.py"),
                general_serializer.serialize_version_file(),
            )

    def _serialize_client_and_config_files(
        self,
        namespace: str,
        clients: List[Client],
        env: Environment,
    ) -> None:
        generation_path = self.code_model.get_generation_dir(namespace)
        for async_mode, async_path in self.serialize_loop:
            general_serializer = GeneralSerializer(
                code_model=self.code_model, env=env, async_mode=async_mode, client_namespace=namespace
            )
            # when there is client.py, there must be __init__.py
            self.write_file(
                generation_path / Path(f"{async_path}__init__.py"),
                general_serializer.serialize_init_file([c for c in clients if c.has_operations]),
            )

            # if there was a patch file before, we keep it
            self._keep_patch_file(generation_path / Path(f"{async_path}_patch.py"), env)

            if self.code_model.clients_has_operations(clients):

                # write client file
                self.write_file(
                    generation_path / Path(f"{async_path}{self.code_model.client_filename}.py"),
                    general_serializer.serialize_service_client_file(clients),
                )

                # write config file
                self.write_file(
                    generation_path / Path(f"{async_path}_configuration.py"),
                    general_serializer.serialize_config_file(clients),
                )

                # sometimes we need define additional Mixin class for client in _utils.py
                self._serialize_and_write_utils_folder(env, namespace)

    def _serialize_and_write_utils_folder(self, env: Environment, namespace: str):
        generation_dir = self.code_model.get_generation_dir(namespace)
        general_serializer = GeneralSerializer(code_model=self.code_model, env=env, async_mode=False)
        utils_folder_path = generation_dir / Path("_utils")
        if self.code_model.need_utils_folder(async_mode=False, client_namespace=self.code_model.namespace):
            self.write_file(
                utils_folder_path / Path("__init__.py"),
                self.code_model.license_header,
            )
        if self.code_model.need_utils_utils(async_mode=False, client_namespace=self.code_model.namespace):
            self.write_file(
                utils_folder_path / Path("utils.py"),
                general_serializer.need_utils_utils_file(),
            )
        # write _utils/serialization.py
        if self.code_model.need_utils_serialization:
            self.write_file(
                utils_folder_path / Path("serialization.py"),
                general_serializer.serialize_serialization_file(),
            )

        # write _model_base.py
        if self.code_model.options["models-mode"] == "dpg":
            self.write_file(
                utils_folder_path / Path("model_base.py"),
                general_serializer.serialize_model_base_file(),
            )

    def _serialize_and_write_top_level_folder(self, env: Environment, namespace: str) -> None:
        root_dir = self.code_model.get_root_dir()
        # write _utils folder
        self._serialize_and_write_utils_folder(env, self.code_model.namespace)

        general_serializer = GeneralSerializer(code_model=self.code_model, env=env, async_mode=False)

        # write _version.py
        self._serialize_and_write_version_file(general_serializer)

        # write the empty py.typed file
        pytyped_value = "# Marker file for PEP 561."
        # TODO: remove this when we remove legacy multiapi generation
        if self.code_model.options["multiapi"]:
            self.write_file(self.code_model.get_generation_dir(namespace) / Path("py.typed"), pytyped_value)
        else:
            self.write_file(root_dir / Path("py.typed"), pytyped_value)

        # write _validation.py
        if any(og for client in self.code_model.clients for og in client.operation_groups if og.need_validation):
            self.write_file(
                root_dir / Path("_validation.py"),
                general_serializer.serialize_validation_file(),
            )

        # write _types.py
        if self.code_model.named_unions:
            self.write_file(
                root_dir / Path("_types.py"),
                TypesSerializer(code_model=self.code_model, env=env).serialize(),
            )

    def _serialize_and_write_metadata(self, env: Environment, namespace: str) -> None:
        metadata_serializer = MetadataSerializer(self.code_model, env)
        self.write_file(
            self.code_model.get_generation_dir(namespace) / Path("_metadata.json"), metadata_serializer.serialize()
        )

<<<<<<< HEAD
=======
    def exec_path_for_test_sample(self, namespace: str) -> Path:
        return self.exec_path_compensation / Path(*namespace.split("."))

    # pylint: disable=line-too-long
    def exec_path(self, namespace: str) -> Path:
        if (
            self.code_model.options["no-namespace-folders"]
            and not self.code_model.options["multiapi"]
            and not self.code_model.options["azure-arm"]
        ):
            # when output folder contains parts different from the namespace, we fall back to current folder directly.
            # (e.g. https://github.com/Azure/azure-sdk-for-python/blob/main/sdk/communication/azure-communication-callautomation/swagger/SWAGGER.md)
            return Path(".")
        return self.exec_path_compensation / Path(*namespace.split("."))

>>>>>>> 315519bc
    # pylint: disable=line-too-long
    @property
    def sample_additional_folder(self) -> Path:
        # For special package, we need to additional folder when generate samples.
        # For example, azure-mgmt-resource is combined by multiple modules, and each module is multiapi package.
        # one of namespace is "azure.mgmt.resource.resources.v2020_01_01", then additional folder is "resources"
        # so that we could avoid conflict when generate samples.
        # python config: https://github.com/Azure/azure-rest-api-specs/blob/main/specification/resources/resource-manager/readme.python.md
        # generated SDK: https://github.com/Azure/azure-sdk-for-python/tree/main/sdk/resources/azure-mgmt-resource/generated_samples
        namespace_config = get_namespace_config(self.code_model.namespace, self.code_model.options["multiapi"])
        num_of_namespace = namespace_config.count(".") + 1
        num_of_package_namespace = (
            get_namespace_from_package_name(self.code_model.options.get("namespace", "")).count(".") + 1
        )
        if num_of_namespace > num_of_package_namespace:
            return Path("/".join(namespace_config.split(".")[num_of_package_namespace:]))
        return Path("")

    def _serialize_and_write_sample(self, env: Environment, namespace: str):
        out_path = self.code_model.get_samples_folder_generation_dir(namespace) / Path("generated_samples")
        for client in self.code_model.clients:
            for op_group in client.operation_groups:
                for operation in op_group.operations:
                    if (
                        self.code_model.options["multiapi"]
                        and operation.api_versions[0] != self.code_model.options["default-api-version"]
                    ):
                        continue
                    samples = operation.yaml_data.get("samples")
                    if not samples or operation.name.startswith("_"):
                        continue
                    for value in samples.values():
                        file = value.get("x-ms-original-file", "sample.json")
                        file_name = to_snake_case(extract_sample_name(file)) + ".py"
                        try:
                            self.write_file(
                                out_path / self.sample_additional_folder / _sample_output_path(file) / file_name,
                                SampleSerializer(
                                    code_model=self.code_model,
                                    env=env,
                                    operation_group=op_group,
                                    operation=operation,
                                    sample=value,
                                    file_name=file_name,
                                ).serialize(),
                            )
                        except Exception as e:  # pylint: disable=broad-except
                            # sample generation shall not block code generation, so just log error
                            log_error = f"error happens in sample {file}: {e}"
                            _LOGGER.error(log_error)

    def _serialize_and_write_test(self, env: Environment, namespace: str):
        self.code_model.for_test = True
        out_path = self.code_model.get_samples_folder_generation_dir(namespace) / Path("generated_tests")
        general_serializer = TestGeneralSerializer(code_model=self.code_model, env=env)
        self.write_file(out_path / "conftest.py", general_serializer.serialize_conftest())
        if not self.code_model.options["azure-arm"]:
            for async_mode in (True, False):
                async_suffix = "_async" if async_mode else ""
                general_serializer.async_mode = async_mode
                self.write_file(
                    out_path / f"testpreparer{async_suffix}.py",
                    general_serializer.serialize_testpreparer(),
                )

        for client in self.code_model.clients:
            for og in client.operation_groups:
                if self.code_model.options["multiapi"] and any(
                    o.api_versions[0] != self.code_model.options["default-api-version"] for o in og.operations
                ):
                    continue
                test_serializer = TestSerializer(self.code_model, env, client=client, operation_group=og)
                for async_mode in (True, False):
                    try:
                        test_serializer.async_mode = async_mode
                        self.write_file(
                            out_path / f"{to_snake_case(test_serializer.test_class_name)}.py",
                            test_serializer.serialize_test(),
                        )
                    except Exception as e:  # pylint: disable=broad-except
                        # test generation shall not block code generation, so just log error
                        log_error = f"error happens in test generation for operation group {og.class_name}: {e}"
                        _LOGGER.error(log_error)
        self.code_model.for_test = False<|MERGE_RESOLUTION|>--- conflicted
+++ resolved
@@ -484,24 +484,6 @@
             self.code_model.get_generation_dir(namespace) / Path("_metadata.json"), metadata_serializer.serialize()
         )
 
-<<<<<<< HEAD
-=======
-    def exec_path_for_test_sample(self, namespace: str) -> Path:
-        return self.exec_path_compensation / Path(*namespace.split("."))
-
-    # pylint: disable=line-too-long
-    def exec_path(self, namespace: str) -> Path:
-        if (
-            self.code_model.options["no-namespace-folders"]
-            and not self.code_model.options["multiapi"]
-            and not self.code_model.options["azure-arm"]
-        ):
-            # when output folder contains parts different from the namespace, we fall back to current folder directly.
-            # (e.g. https://github.com/Azure/azure-sdk-for-python/blob/main/sdk/communication/azure-communication-callautomation/swagger/SWAGGER.md)
-            return Path(".")
-        return self.exec_path_compensation / Path(*namespace.split("."))
-
->>>>>>> 315519bc
     # pylint: disable=line-too-long
     @property
     def sample_additional_folder(self) -> Path:
