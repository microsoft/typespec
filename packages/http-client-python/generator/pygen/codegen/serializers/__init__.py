--- conflicted
+++ resolved
@@ -106,15 +106,11 @@
             serialized_version = match.group(1) if match else ""
         except (FileNotFoundError, IndexError):
             serialized_version = ""
-<<<<<<< HEAD
         try:
-            return parse_version(serialized_version) > parse_version(self.code_model.options["package_version"])
+            return parse_version(serialized_version) > parse_version(self.code_model.options.get("package-version", ""))
         except:
             # Overwrite version file if parsing or version comparison fails.
             return False
-=======
-        return serialized_version > self.code_model.options.get("package-version", "")
->>>>>>> ca04c516
 
     def serialize(self) -> None:
         env = Environment(
