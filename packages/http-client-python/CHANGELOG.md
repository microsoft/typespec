# Change Log - @typespec/http-client-python

## 0.6.3

### Bug Fixes

<<<<<<< HEAD
- Only import helpers for serialization if input body is not binary
=======
- Unify descriptions for credentials in documentation
>>>>>>> 365a92b9

### Other Changes

- Add mypy typing to operation group inits
- Remove Python2 specific datetime logic from internal serialization.

## 0.6.2

### Bug Fixes

- Don't automatically overwrite version in `_version.py` file and `setup.py` file if the existing version is newer

## 0.6.1

### Bug Fixes

- Only add linting disables for a file with too many lines if the file doesn't already disable this linter rule
- Generate `__init__` for internal models to allow for discriminator needs

## 0.6.0

### Features

- Add support for typespec namespace

### Bug Fixes

- Only add linting disables for a file with too many lines if the file doesn't already disable this linter rule

## 0.5.1

### Bug Fixes

- Do not do exception sort if there is no operation groups

## 0.5.0

### Features

- Add support for generation in enviroments without a Python installation

## 0.4.4

### Bug Fixes

- `:code:` in docstring should always be preceded by `\`

## 0.4.3

### Bump dependencies

- Bump `@typespec/*` 0.63.0 and `@azure-tools/*` 0.49.0

## 0.4.2

### Bug Fixes

- Ignore models/enum only used as LRO envelope results
- Refine exception handling logic to keep compatibility for legacy SDK

## 0.4.1

### Bug Fixes

- Ignore models only used as LRO envelope results because we don't do anything with them

## 0.4.0

### Features

- Refine exception handling logic and support exception with ranged status code (#5270)

### Bug Fixes

- Filter out credential that python does not support for now (#5282)

## 0.3.12

### Other Changes

- Fix `useless-object-inheritance` pylint errors

## 0.3.11

### Other Changes

- Pad special property name in model to avoid conflict

### Bug Fixes

- Fix crash if no valid client define in typespec file

## 0.3.10

### Bug Fixes

- Bump pyright and mypy dependencies

## 0.3.9

### Bug Fixes

- Fix quote for string type

## 0.3.8

### Bug Fixes

- Fix access for paging operation and lro

## 0.3.7

### Bug Fixes

- Update dependencies to fix install

## 0.3.6

### Bump dependencies

- Bump `@typespec/*` 0.62.0 and `@azure-tools/*` 0.48.0

## 0.3.5

### Bump dependencies

- Bump TCGC to 0.47.4

## 0.3.4

### Bug Fixes

- Added ignore comment in `__init__.py` to avoid mypy error

## 0.3.3

### Bug Fixes

- Fix pylint issue for useless suppressions

## 0.3.2

### Bug Fixes

- Update generated code so there is no need to run the `postprocess` script when customizations are made #4718

## 0.3.1

### Bug Fixes

- Avoid change original data when deserialize for polymorphic model

## 0.3.0

### Bump dependencies

- Bump dependencies

### Bug Fixes

- Fix CI to make sure generated SDK pass necessary check

## 0.2.0

### Bug Fixes

- Fix lint issues

### Features

- Removed usage for some deprecated function of `@azure-tools/typespec-client-generator-core`

## 0.1.0

### Features

- Initial release<|MERGE_RESOLUTION|>--- conflicted
+++ resolved
@@ -4,11 +4,8 @@
 
 ### Bug Fixes
 
-<<<<<<< HEAD
 - Only import helpers for serialization if input body is not binary
-=======
 - Unify descriptions for credentials in documentation
->>>>>>> 365a92b9
 
 ### Other Changes
 
