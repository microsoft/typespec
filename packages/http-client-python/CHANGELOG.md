--- conflicted
+++ resolved
@@ -1,22 +1,15 @@
 # Change Log - @typespec/http-client-python
 
-<<<<<<< HEAD
-## 0.7.0
+## 0.6.6
+
+### Bug Fixes
+
+- Fix sphinx typing for raising documentation
 
 ### Other Changes
 
 - Rename `apiview_mapping_python.json` cross-language id file to `apiview-properties.json` for cross-language compatibility
-=======
-## 0.6.6
-
-### Bug Fixes
-
-- Fix sphinx typing for raising documentation
-
-### Other Changes
-
 - Order keyword-only args overload first in generated operations
->>>>>>> 4cc90058
 
 ## 0.6.5
 
