--- conflicted
+++ resolved
@@ -4,11 +4,8 @@
 
 ### Bug Fixes
 
-<<<<<<< HEAD
 - Fix pylint issue for useless suppressions
-=======
 - Update generated code so there is no need to run the `postprocess` script when customizations are made #4718
->>>>>>> 0487edc3
 
 ## 0.3.1
 
