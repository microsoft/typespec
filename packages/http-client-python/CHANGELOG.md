# Change Log - @typespec/http-client-python

<<<<<<< HEAD
## 0.5.2

### Bug Fixes

- Generate `__init__` for all DPG models to ensure stability
=======
## 0.6.0

### Features

- Add support for typespec namespace
>>>>>>> 9371db7e

## 0.5.1

### Bug Fixes

- Do not do exception sort if there is no operation groups

## 0.5.0

### Features

- Add support for generation in enviroments without a Python installation

## 0.4.4

### Bug Fixes

- `:code:` in docstring should always be preceded by `\`

## 0.4.3

### Bump dependencies

- Bump `@typespec/*` 0.63.0 and `@azure-tools/*` 0.49.0

## 0.4.2

### Bug Fixes

- Ignore models/enum only used as LRO envelope results
- Refine exception handling logic to keep compatibility for legacy SDK

## 0.4.1

### Bug Fixes

- Ignore models only used as LRO envelope results because we don't do anything with them

## 0.4.0

### Features

- Refine exception handling logic and support exception with ranged status code (#5270)

### Bug Fixes

- Filter out credential that python does not support for now (#5282)

## 0.3.12

### Other Changes

- Fix `useless-object-inheritance` pylint errors

## 0.3.11

### Other Changes

- Pad special property name in model to avoid conflict

### Bug Fixes

- Fix crash if no valid client define in typespec file

## 0.3.10

### Bug Fixes

- Bump pyright and mypy dependencies

## 0.3.9

### Bug Fixes

- Fix quote for string type

## 0.3.8

### Bug Fixes

- Fix access for paging operation and lro

## 0.3.7

### Bug Fixes

- Update dependencies to fix install

## 0.3.6

### Bump dependencies

- Bump `@typespec/*` 0.62.0 and `@azure-tools/*` 0.48.0

## 0.3.5

### Bump dependencies

- Bump TCGC to 0.47.4

## 0.3.4

### Bug Fixes

- Added ignore comment in `__init__.py` to avoid mypy error

## 0.3.3

### Bug Fixes

- Fix pylint issue for useless suppressions

## 0.3.2

### Bug Fixes

- Update generated code so there is no need to run the `postprocess` script when customizations are made #4718

## 0.3.1

### Bug Fixes

- Avoid change original data when deserialize for polymorphic model

## 0.3.0

### Bump dependencies

- Bump dependencies

### Bug Fixes

- Fix CI to make sure generated SDK pass necessary check

## 0.2.0

### Bug Fixes

- Fix lint issues

### Features

- Removed usage for some deprecated function of `@azure-tools/typespec-client-generator-core`

## 0.1.0

### Features

- Initial release<|MERGE_RESOLUTION|>--- conflicted
+++ resolved
@@ -1,18 +1,16 @@
 # Change Log - @typespec/http-client-python
 
-<<<<<<< HEAD
-## 0.5.2
+## 0.6.1
 
 ### Bug Fixes
 
 - Generate `__init__` for all DPG models to ensure stability
-=======
+
 ## 0.6.0
 
 ### Features
 
 - Add support for typespec namespace
->>>>>>> 9371db7e
 
 ## 0.5.1
 
