--- conflicted
+++ resolved
@@ -4,9 +4,6 @@
 
 ### Bug Fixes
 
-<<<<<<< HEAD
-- Fix import issues for typespec namespace
-=======
 - Only import helpers for serialization if input body is not binary
 - Unify descriptions for credentials in documentation
 
@@ -15,7 +12,6 @@
 - Add type annotations for initialized properties in msrest model inits
 - Add mypy typing to operation group inits
 - Remove Python2 specific datetime logic from internal serialization.
->>>>>>> 13817339
 
 ## 0.6.2
 
