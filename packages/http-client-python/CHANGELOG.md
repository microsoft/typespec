# Change Log - @typespec/http-client-python

## 0.6.3

### Other Changes

<<<<<<< HEAD
- Add mypy typing to operation group inits
=======
- Remove Python2 specific datetime logic from internal serialization.
>>>>>>> 4151efa2

## 0.6.2

### Bug Fixes

- Don't automatically overwrite version in `_version.py` file and `setup.py` file if the existing version is newer

## 0.6.1

### Bug Fixes

- Only add linting disables for a file with too many lines if the file doesn't already disable this linter rule
- Generate `__init__` for internal models to allow for discriminator needs

## 0.6.0

### Features

- Add support for typespec namespace

### Bug Fixes

- Only add linting disables for a file with too many lines if the file doesn't already disable this linter rule

## 0.5.1

### Bug Fixes

- Do not do exception sort if there is no operation groups

## 0.5.0

### Features

- Add support for generation in enviroments without a Python installation

## 0.4.4

### Bug Fixes

- `:code:` in docstring should always be preceded by `\`

## 0.4.3

### Bump dependencies

- Bump `@typespec/*` 0.63.0 and `@azure-tools/*` 0.49.0

## 0.4.2

### Bug Fixes

- Ignore models/enum only used as LRO envelope results
- Refine exception handling logic to keep compatibility for legacy SDK

## 0.4.1

### Bug Fixes

- Ignore models only used as LRO envelope results because we don't do anything with them

## 0.4.0

### Features

- Refine exception handling logic and support exception with ranged status code (#5270)

### Bug Fixes

- Filter out credential that python does not support for now (#5282)

## 0.3.12

### Other Changes

- Fix `useless-object-inheritance` pylint errors

## 0.3.11

### Other Changes

- Pad special property name in model to avoid conflict

### Bug Fixes

- Fix crash if no valid client define in typespec file

## 0.3.10

### Bug Fixes

- Bump pyright and mypy dependencies

## 0.3.9

### Bug Fixes

- Fix quote for string type

## 0.3.8

### Bug Fixes

- Fix access for paging operation and lro

## 0.3.7

### Bug Fixes

- Update dependencies to fix install

## 0.3.6

### Bump dependencies

- Bump `@typespec/*` 0.62.0 and `@azure-tools/*` 0.48.0

## 0.3.5

### Bump dependencies

- Bump TCGC to 0.47.4

## 0.3.4

### Bug Fixes

- Added ignore comment in `__init__.py` to avoid mypy error

## 0.3.3

### Bug Fixes

- Fix pylint issue for useless suppressions

## 0.3.2

### Bug Fixes

- Update generated code so there is no need to run the `postprocess` script when customizations are made #4718

## 0.3.1

### Bug Fixes

- Avoid change original data when deserialize for polymorphic model

## 0.3.0

### Bump dependencies

- Bump dependencies

### Bug Fixes

- Fix CI to make sure generated SDK pass necessary check

## 0.2.0

### Bug Fixes

- Fix lint issues

### Features

- Removed usage for some deprecated function of `@azure-tools/typespec-client-generator-core`

## 0.1.0

### Features

- Initial release<|MERGE_RESOLUTION|>--- conflicted
+++ resolved
@@ -4,11 +4,8 @@
 
 ### Other Changes
 
-<<<<<<< HEAD
 - Add mypy typing to operation group inits
-=======
 - Remove Python2 specific datetime logic from internal serialization.
->>>>>>> 4151efa2
 
 ## 0.6.2
 
