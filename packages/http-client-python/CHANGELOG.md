# Change Log - @typespec/http-client-python

<<<<<<< HEAD
## 0.5.0

### Bug Fixes

- Add support for generation in enviroments without a Python installation
=======
## 0.4.3

### Bump dependencies

- Bump `@typespec/*` 0.63.0 and `@azure-tools/*` 0.49.0
>>>>>>> 8ee7ec2f

## 0.4.2

### Bug Fixes

- Ignore models/enum only used as LRO envelope results
- Refine exception handling logic to keep compatibility for legacy SDK

## 0.4.1

### Bug Fixes

- Ignore models only used as LRO envelope results because we don't do anything with them

## 0.4.0

### Features

- Refine exception handling logic and support exception with ranged status code (#5270)

### Bug Fixes

- Filter out credential that python does not support for now (#5282)

## 0.3.12

### Other Changes

- Fix `useless-object-inheritance` pylint errors

## 0.3.11

### Other Changes

- Pad special property name in model to avoid conflict

### Bug Fixes

- Fix crash if no valid client define in typespec file

## 0.3.10

### Bug Fixes

- Bump pyright and mypy dependencies

## 0.3.9

### Bug Fixes

- Fix quote for string type

## 0.3.8

### Bug Fixes

- Fix access for paging operation and lro

## 0.3.7

### Bug Fixes

- Update dependencies to fix install

## 0.3.6

### Bump dependencies

- Bump `@typespec/*` 0.62.0 and `@azure-tools/*` 0.48.0

## 0.3.5

### Bump dependencies

- Bump TCGC to 0.47.4

## 0.3.4

### Bug Fixes

- Added ignore comment in `__init__.py` to avoid mypy error

## 0.3.3

### Bug Fixes

- Fix pylint issue for useless suppressions

## 0.3.2

### Bug Fixes

- Update generated code so there is no need to run the `postprocess` script when customizations are made #4718

## 0.3.1

### Bug Fixes

- Avoid change original data when deserialize for polymorphic model

## 0.3.0

### Bump dependencies

- Bump dependencies

### Bug Fixes

- Fix CI to make sure generated SDK pass necessary check

## 0.2.0

### Bug Fixes

- Fix lint issues

### Features

- Removed usage for some deprecated function of `@azure-tools/typespec-client-generator-core`

## 0.1.0

### Features

- Initial release<|MERGE_RESOLUTION|>--- conflicted
+++ resolved
@@ -1,18 +1,16 @@
 # Change Log - @typespec/http-client-python
 
-<<<<<<< HEAD
 ## 0.5.0
 
 ### Bug Fixes
 
 - Add support for generation in enviroments without a Python installation
-=======
+
 ## 0.4.3
 
 ### Bump dependencies
 
 - Bump `@typespec/*` 0.63.0 and `@azure-tools/*` 0.49.0
->>>>>>> 8ee7ec2f
 
 ## 0.4.2
 
