--- conflicted
+++ resolved
@@ -8,11 +8,8 @@
 
 ### Other Changes
 
-<<<<<<< HEAD
 - Add type annotations for initialized properties in msrest model inits
-=======
 - Add mypy typing to operation group inits
->>>>>>> 365a92b9
 - Remove Python2 specific datetime logic from internal serialization.
 
 ## 0.6.2
