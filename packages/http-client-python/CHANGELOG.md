--- conflicted
+++ resolved
@@ -1,18 +1,20 @@
 # Change Log - @typespec/http-client-python
 
-<<<<<<< HEAD
-## 0.5.2
+## 0.6.1
 
 ### Bug Fixes
 
 - Only add linting disables for a file with too many lines if the file doesn't already disable this linter rule
-=======
+
 ## 0.6.0
 
 ### Features
 
 - Add support for typespec namespace
->>>>>>> 9371db7e
+
+### Bug Fixes
+
+- Only add linting disables for a file with too many lines if the file doesn't already disable this linter rule
 
 ## 0.5.1
 
