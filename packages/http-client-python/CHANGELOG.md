--- conflicted
+++ resolved
@@ -1,18 +1,16 @@
 # Change Log - @typespec/http-client-python
 
-<<<<<<< HEAD
 ## 0.5.0
 
 ### Bug Fixes
 
 - Add support for generation in enviroments without a Python installation
-=======
+
 ## 0.4.4
 
 ### Bug Fixes
 
 - `:code:` in docstring should always be preceded by `\`
->>>>>>> 4225733e
 
 ## 0.4.3
 
