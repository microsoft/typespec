# Change Log - @typespec/http-client-python

## 0.6.3

<<<<<<< HEAD
### Bug Fixes

- Unify descriptions for credentials in documentation
=======
### Other Changes

- Remove Python2 specific datetime logic from internal serialization.
>>>>>>> 4151efa2

## 0.6.2

### Bug Fixes

- Don't automatically overwrite version in `_version.py` file and `setup.py` file if the existing version is newer

## 0.6.1

### Bug Fixes

- Only add linting disables for a file with too many lines if the file doesn't already disable this linter rule
- Generate `__init__` for internal models to allow for discriminator needs

## 0.6.0

### Features

- Add support for typespec namespace

### Bug Fixes

- Only add linting disables for a file with too many lines if the file doesn't already disable this linter rule

## 0.5.1

### Bug Fixes

- Do not do exception sort if there is no operation groups

## 0.5.0

### Features

- Add support for generation in enviroments without a Python installation

## 0.4.4

### Bug Fixes

- `:code:` in docstring should always be preceded by `\`

## 0.4.3

### Bump dependencies

- Bump `@typespec/*` 0.63.0 and `@azure-tools/*` 0.49.0

## 0.4.2

### Bug Fixes

- Ignore models/enum only used as LRO envelope results
- Refine exception handling logic to keep compatibility for legacy SDK

## 0.4.1

### Bug Fixes

- Ignore models only used as LRO envelope results because we don't do anything with them

## 0.4.0

### Features

- Refine exception handling logic and support exception with ranged status code (#5270)

### Bug Fixes

- Filter out credential that python does not support for now (#5282)

## 0.3.12

### Other Changes

- Fix `useless-object-inheritance` pylint errors

## 0.3.11

### Other Changes

- Pad special property name in model to avoid conflict

### Bug Fixes

- Fix crash if no valid client define in typespec file

## 0.3.10

### Bug Fixes

- Bump pyright and mypy dependencies

## 0.3.9

### Bug Fixes

- Fix quote for string type

## 0.3.8

### Bug Fixes

- Fix access for paging operation and lro

## 0.3.7

### Bug Fixes

- Update dependencies to fix install

## 0.3.6

### Bump dependencies

- Bump `@typespec/*` 0.62.0 and `@azure-tools/*` 0.48.0

## 0.3.5

### Bump dependencies

- Bump TCGC to 0.47.4

## 0.3.4

### Bug Fixes

- Added ignore comment in `__init__.py` to avoid mypy error

## 0.3.3

### Bug Fixes

- Fix pylint issue for useless suppressions

## 0.3.2

### Bug Fixes

- Update generated code so there is no need to run the `postprocess` script when customizations are made #4718

## 0.3.1

### Bug Fixes

- Avoid change original data when deserialize for polymorphic model

## 0.3.0

### Bump dependencies

- Bump dependencies

### Bug Fixes

- Fix CI to make sure generated SDK pass necessary check

## 0.2.0

### Bug Fixes

- Fix lint issues

### Features

- Removed usage for some deprecated function of `@azure-tools/typespec-client-generator-core`

## 0.1.0

### Features

- Initial release<|MERGE_RESOLUTION|>--- conflicted
+++ resolved
@@ -2,15 +2,13 @@
 
 ## 0.6.3
 
-<<<<<<< HEAD
 ### Bug Fixes
 
 - Unify descriptions for credentials in documentation
-=======
+
 ### Other Changes
 
 - Remove Python2 specific datetime logic from internal serialization.
->>>>>>> 4151efa2
 
 ## 0.6.2
 
