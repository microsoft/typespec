--- conflicted
+++ resolved
@@ -54,22 +54,6 @@
     "emitter"
   ],
   "peerDependencies": {
-<<<<<<< HEAD
-    "@azure-tools/typespec-autorest": ">=0.56.0 <1.0.0",
-    "@azure-tools/typespec-azure-core": ">=0.56.0 <1.0.0",
-    "@azure-tools/typespec-azure-resource-manager": ">=0.56.0 <1.0.0",
-    "@azure-tools/typespec-azure-rulesets": ">=0.56.0 <1.0.0",
-    "@azure-tools/typespec-client-generator-core": ">=0.56.1 <1.0.0",
-    "@typespec/compiler": "^1.0.0",
-    "@typespec/events": ">=0.70.0 <1.0.0",
-    "@typespec/http": "^1.0.0",
-    "@typespec/openapi": "^1.0.0",
-    "@typespec/rest": ">=0.70.0 <1.0.0",
-    "@typespec/sse": ">=0.70.0 <1.0.0",
-    "@typespec/streams": ">=0.70.0 <1.0.0",
-    "@typespec/versioning": ">=0.70.0 <1.0.0",
-    "@typespec/xml": ">=0.70.0 <1.0.0"
-=======
     "@azure-tools/typespec-autorest": ">=0.58.0 <1.0.0",
     "@azure-tools/typespec-azure-core": ">=0.58.0 <1.0.0",
     "@azure-tools/typespec-azure-resource-manager": ">=0.58.0 <1.0.0",
@@ -84,7 +68,6 @@
     "@typespec/sse": ">=0.72.1 <1.0.0",
     "@typespec/streams": ">=0.72.1 <1.0.0",
     "@typespec/xml": ">=0.72.1 <1.0.0"
->>>>>>> 3f71dbb9
   },
   "dependencies": {
     "@typespec/http-client-python": "^0.13.0-dev.1",
@@ -96,29 +79,6 @@
     "versioning": "^1.1.2"
   },
   "devDependencies": {
-<<<<<<< HEAD
-    "@azure-tools/azure-http-specs": "0.1.0-alpha.20",
-    "@azure-tools/typespec-autorest": "~0.57.0",
-    "@azure-tools/typespec-azure-core": "~0.57.0",
-    "@azure-tools/typespec-azure-resource-manager": "~0.57.0",
-    "@azure-tools/typespec-azure-rulesets": "~0.57.0",
-    "@azure-tools/typespec-client-generator-core": "~0.57.2",
-    "@types/js-yaml": "~4.0.5",
-    "@types/node": "~22.13.14",
-    "@types/semver": "7.5.8",
-    "@typespec/compiler": "^1.1.0",
-    "@typespec/events": "~0.71.0",
-    "@typespec/http": "^1.1.0",
-    "@typespec/http-specs": "0.1.0-alpha.23",
-    "@typespec/openapi": "^1.1.0",
-    "@typespec/rest": "~0.71.0",
-    "@typespec/spec-api": "0.1.0-alpha.6",
-    "@typespec/spector": "0.1.0-alpha.15",
-    "@typespec/sse": "~0.71.0",
-    "@typespec/streams": "~0.71.0",
-    "@typespec/versioning": "~0.71.0",
-    "@typespec/xml": "~0.71.0",
-=======
     "@azure-tools/typespec-autorest": "~0.58.0",
     "@azure-tools/typespec-azure-core": "~0.58.0",
     "@azure-tools/typespec-azure-resource-manager": "~0.58.0",
@@ -140,7 +100,6 @@
     "@types/js-yaml": "~4.0.5",
     "@types/node": "~22.13.14",
     "@types/semver": "7.5.8",
->>>>>>> 3f71dbb9
     "c8": "^10.1.3",
     "chalk": "5.3.0",
     "rimraf": "~6.0.1",
