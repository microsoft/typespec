--- conflicted
+++ resolved
@@ -1,10 +1,6 @@
 {
   "name": "@typespec/http-client-python",
-<<<<<<< HEAD
-  "version": "0.3.13",
-=======
-  "version": "0.4.0",
->>>>>>> e70c152f
+  "version": "0.4.1",
   "author": "Microsoft Corporation",
   "description": "TypeSpec emitter for Python SDKs",
   "homepage": "https://typespec.io",
