--- conflicted
+++ resolved
@@ -1,10 +1,6 @@
 {
   "name": "@typespec/http-client-python",
-<<<<<<< HEAD
-  "version": "0.7.0",
-=======
   "version": "0.6.6",
->>>>>>> 4cc90058
   "author": "Microsoft Corporation",
   "description": "TypeSpec emitter for Python SDKs",
   "homepage": "https://typespec.io",
