--- conflicted
+++ resolved
@@ -1,10 +1,6 @@
 {
   "name": "@typespec/http-client-python",
-<<<<<<< HEAD
-  "version": "0.4.0",
-=======
-  "version": "0.4.2",
->>>>>>> 55f313eb
+  "version": "0.5.0",
   "author": "Microsoft Corporation",
   "description": "TypeSpec emitter for Python SDKs",
   "homepage": "https://typespec.io",
