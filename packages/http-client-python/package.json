--- conflicted
+++ resolved
@@ -70,21 +70,7 @@
     "pyodide": "0.26.2"
   },
   "devDependencies": {
-<<<<<<< HEAD
     "@chronus/chronus": "^0.12.1",
-    "@typespec/compiler": "~0.63.0",
-    "@typespec/versioning": "~0.63.0",
-    "@typespec/openapi": "~0.63.0",
-    "@typespec/http": "~0.63.0",
-    "@typespec/rest": "~0.63.0",
-    "@azure-tools/typespec-autorest": "~0.49.0",
-    "@azure-tools/typespec-azure-core": "~0.49.0",
-    "@azure-tools/typespec-azure-rulesets": "~0.49.0",
-    "@azure-tools/typespec-azure-resource-manager": "~0.49.0",
-    "@azure-tools/typespec-client-generator-core": "~0.49.1",
-    "@azure-tools/azure-http-specs": "0.1.0-alpha.4",
-    "@typespec/http-specs": "0.1.0-alpha.5",
-=======
     "@typespec/compiler": "~0.64.0",
     "@typespec/versioning": "~0.64.0",
     "@typespec/openapi": "~0.64.0",
@@ -97,7 +83,6 @@
     "@azure-tools/typespec-client-generator-core": "~0.50.0",
     "@azure-tools/azure-http-specs": "0.1.0-alpha.5",
     "@typespec/http-specs": "0.1.0-alpha.7",
->>>>>>> db8af176
     "@types/js-yaml": "~4.0.5",
     "@types/node": "~22.5.4",
     "@types/semver": "7.5.8",
