{
  "name": "@typespec/http-client-python",
  "version": "0.16.0",
  "author": "Microsoft Corporation",
  "description": "TypeSpec emitter for Python SDKs",
  "homepage": "https://typespec.io",
  "readme": "https://github.com/microsoft/typespec/blob/main/packages/http-client-python/README.md",
  "license": "MIT",
  "repository": {
    "type": "git",
    "url": "git+https://github.com/microsoft/typespec.git"
  },
  "bugs": {
    "url": "https://github.com/microsoft/typespec/issues"
  },
  "keywords": [
    "typespec",
    "python"
  ],
  "type": "module",
  "main": "dist/emitter/index.js",
  "exports": {
    ".": {
      "types": "./dist/emitter/index.d.ts",
      "default": "./dist/emitter/index.js"
    }
  },
  "engines": {
    "node": ">=20.0.0"
  },
  "scripts": {
    "clean": "rimraf ./dist ./temp ./emitter/temp ./generator/test/azure/generated ./generator/test/unbranded/generated ./venv",
    "build": "tsc -p ./emitter/tsconfig.build.json && tsx ./eng/scripts/setup/build.ts",
    "watch": "tsc -p ./emitter/tsconfig.build.json --watch",
    "lint": "eslint emitter/ --max-warnings=0",
    "lint:py": "tsx ./eng/scripts/ci/lint.ts --folderName generator/pygen",
    "format": "pnpm -w format:dir packages/http-client-python && tsx ./eng/scripts/ci/format.ts",
    "install": "tsx ./eng/scripts/setup/install.ts",
    "prepare": "tsx ./eng/scripts/setup/prepare.ts",
    "regenerate": "tsx ./eng/scripts/ci/regenerate.ts",
    "ci": "npm run test:emitter && npm run ci:generator --",
    "ci:generator": "tsx ./eng/scripts/ci/run-ci.ts",
    "test:generator": "tsx ./eng/scripts/ci/run-ci.ts --command=test",
    "test:emitter": "vitest run -c ./emitter/vitest.config.ts",
    "change:version": "pnpm chronus version --ignore-policies --only @typespec/http-client-python",
    "change:add": "pnpm chronus add",
    "regen-docs": "node ../../packages/tspd/cmd/tspd.js doc . --enable-experimental --output-dir ../../website/src/content/docs/docs/emitters/clients/http-client-python/reference --skip-js"
  },
  "files": [
    "dist/**",
    "!dist/test/**",
    "generator/**",
    "eng/scripts/**",
    "emitter"
  ],
  "peerDependencies": {
    "@azure-tools/typespec-autorest": ">=0.59.1 <1.0.0",
    "@azure-tools/typespec-azure-core": ">=0.59.0 <1.0.0",
    "@azure-tools/typespec-azure-resource-manager": ">=0.59.2 <1.0.0",
    "@azure-tools/typespec-azure-rulesets": ">=0.59.0 <1.0.0",
    "@azure-tools/typespec-client-generator-core": ">=0.59.1 <1.0.0",
    "@typespec/compiler": "^1.3.0",
    "@typespec/http": "^1.3.0",
    "@typespec/openapi": "^1.3.0",
    "@typespec/rest": ">=0.73.0 <1.0.0",
    "@typespec/versioning": ">=0.73.0 <1.0.0",
    "@typespec/events": ">=0.73.0 <1.0.0",
    "@typespec/sse": ">=0.73.0 <1.0.0",
    "@typespec/streams": ">=0.73.0 <1.0.0",
    "@typespec/xml": ">=0.73.0 <1.0.0"
  },
  "dependencies": {
    "js-yaml": "~4.1.0",
    "marked": "^15.0.6",
    "pyodide": "0.26.2",
    "semver": "~7.6.2",
    "tsx": "~4.19.1"
  },
  "devDependencies": {
    "@azure-tools/typespec-autorest": "~0.59.1",
    "@azure-tools/typespec-azure-core": "~0.59.0",
    "@azure-tools/typespec-azure-resource-manager": "~0.59.2",
    "@azure-tools/typespec-azure-rulesets": "~0.59.0",
<<<<<<< HEAD
    "@azure-tools/typespec-client-generator-core": "~0.59.0",
    "@azure-tools/azure-http-specs": "0.1.0-alpha.26",
=======
    "@azure-tools/typespec-client-generator-core": "~0.59.1",
    "@azure-tools/azure-http-specs": "0.1.0-alpha.27",
>>>>>>> 4facf36e
    "@typespec/compiler": "^1.3.0",
    "@typespec/http": "^1.3.0",
    "@typespec/openapi": "^1.3.0",
    "@typespec/rest": "~0.73.0",
    "@typespec/versioning": "~0.73.0",
    "@typespec/events": "~0.73.0",
    "@typespec/spector": "0.1.0-alpha.17",
    "@typespec/spec-api": "0.1.0-alpha.8",
    "@typespec/sse": "~0.73.0",
    "@typespec/streams": "~0.73.0",
    "@typespec/xml": "~0.73.0",
    "@typespec/http-specs": "0.1.0-alpha.25",
    "@types/js-yaml": "~4.0.5",
    "@types/node": "~24.1.0",
    "@types/semver": "7.5.8",
    "c8": "^10.1.3",
    "chalk": "5.3.0",
    "rimraf": "~6.0.1",
    "typescript": "~5.8.2",
    "typescript-eslint": "^8.21.0",
    "vitest": "^3.1.2"
  }
}<|MERGE_RESOLUTION|>--- conflicted
+++ resolved
@@ -81,13 +81,8 @@
     "@azure-tools/typespec-azure-core": "~0.59.0",
     "@azure-tools/typespec-azure-resource-manager": "~0.59.2",
     "@azure-tools/typespec-azure-rulesets": "~0.59.0",
-<<<<<<< HEAD
-    "@azure-tools/typespec-client-generator-core": "~0.59.0",
-    "@azure-tools/azure-http-specs": "0.1.0-alpha.26",
-=======
     "@azure-tools/typespec-client-generator-core": "~0.59.1",
     "@azure-tools/azure-http-specs": "0.1.0-alpha.27",
->>>>>>> 4facf36e
     "@typespec/compiler": "^1.3.0",
     "@typespec/http": "^1.3.0",
     "@typespec/openapi": "^1.3.0",
