--- conflicted
+++ resolved
@@ -1,10 +1,6 @@
 {
   "name": "@typespec/http-client-python",
-<<<<<<< HEAD
   "version": "0.5.0",
-=======
-  "version": "0.4.3",
->>>>>>> 8ee7ec2f
   "author": "Microsoft Corporation",
   "description": "TypeSpec emitter for Python SDKs",
   "homepage": "https://typespec.io",
