--- conflicted
+++ resolved
@@ -54,22 +54,6 @@
     "emitter"
   ],
   "peerDependencies": {
-<<<<<<< HEAD
-    "@azure-tools/typespec-autorest": ">=0.57.1 <1.0.0",
-    "@azure-tools/typespec-azure-core": ">=0.57.0 <1.0.0",
-    "@azure-tools/typespec-azure-resource-manager": ">=0.57.2 <1.0.0",
-    "@azure-tools/typespec-azure-rulesets": ">=0.57.1 <1.0.0",
-    "@azure-tools/typespec-client-generator-core": ">=0.57.3 <1.0.0",
-    "@typespec/compiler": "^1.1.0",
-    "@typespec/http": "^1.1.0",
-    "@typespec/openapi": "^1.1.0",
-    "@typespec/rest": ">=0.71.0 <1.0.0",
-    "@typespec/versioning": ">=0.71.0 <1.0.0",
-    "@typespec/events": ">=0.71.0 <1.0.0",
-    "@typespec/sse": ">=0.71.0 <1.0.0",
-    "@typespec/streams": ">=0.71.0 <1.0.0",
-    "@typespec/xml": ">=0.71.0 <1.0.0"
-=======
     "@azure-tools/typespec-autorest": ">=0.56.0 <1.0.0",
     "@azure-tools/typespec-azure-core": ">=0.56.0 <1.0.0",
     "@azure-tools/typespec-azure-resource-manager": ">=0.56.0 <1.0.0",
@@ -84,7 +68,6 @@
     "@typespec/sse": ">=0.70.0 <1.0.0",
     "@typespec/streams": ">=0.70.0 <1.0.0",
     "@typespec/xml": ">=0.70.0 <1.0.0"
->>>>>>> b7394090
   },
   "dependencies": {
     "js-yaml": "~4.1.0",
@@ -94,26 +77,6 @@
     "tsx": "~4.19.1"
   },
   "devDependencies": {
-<<<<<<< HEAD
-    "@azure-tools/typespec-autorest": "~0.57.1",
-    "@azure-tools/typespec-azure-core": "~0.57.0",
-    "@azure-tools/typespec-azure-resource-manager": "~0.57.2",
-    "@azure-tools/typespec-azure-rulesets": "~0.57.1",
-    "@azure-tools/typespec-client-generator-core": "~0.57.3",
-    "@azure-tools/azure-http-specs": "0.1.0-alpha.23-dev.2",
-    "@typespec/compiler": "^1.1.0",
-    "@typespec/http": "^1.1.0",
-    "@typespec/openapi": "^1.1.0",
-    "@typespec/rest": "~0.71.0",
-    "@typespec/versioning": "~0.71.0",
-    "@typespec/events": "~0.71.0",
-    "@typespec/spector": "0.1.0-alpha.15",
-    "@typespec/spec-api": "0.1.0-alpha.6",
-    "@typespec/sse": "~0.71.0",
-    "@typespec/streams": "~0.71.0",
-    "@typespec/xml": "~0.71.0",
-    "@typespec/http-specs": "0.1.0-alpha.23",
-=======
     "@azure-tools/typespec-autorest": "~0.58.0",
     "@azure-tools/typespec-azure-core": "~0.58.0",
     "@azure-tools/typespec-azure-resource-manager": "~0.58.0",
@@ -132,7 +95,6 @@
     "@typespec/streams": "~0.72.1",
     "@typespec/xml": "~0.72.1",
     "@typespec/http-specs": "0.1.0-alpha.24",
->>>>>>> b7394090
     "@types/js-yaml": "~4.0.5",
     "@types/node": "~22.13.14",
     "@types/semver": "7.5.8",
