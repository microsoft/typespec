--- conflicted
+++ resolved
@@ -65,11 +65,8 @@
   "dependencies": {
     "js-yaml": "~4.1.0",
     "semver": "~7.6.2",
-<<<<<<< HEAD
+    "tsx": "~4.19.1",
     "pyodide": "0.26.2"
-=======
-    "tsx": "~4.19.1"
->>>>>>> fdd69d6e
   },
   "devDependencies": {
     "@typespec/compiler": "~0.62.0",
