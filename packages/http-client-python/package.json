{
  "name": "@typespec/http-client-python",
  "version": "0.8.1",
  "author": "Microsoft Corporation",
  "description": "TypeSpec emitter for Python SDKs",
  "homepage": "https://typespec.io",
  "readme": "https://github.com/microsoft/typespec/blob/main/packages/http-client-python/README.md",
  "license": "MIT",
  "repository": {
    "type": "git",
    "url": "git+https://github.com/microsoft/typespec.git"
  },
  "bugs": {
    "url": "https://github.com/microsoft/typespec/issues"
  },
  "keywords": [
    "typespec",
    "python"
  ],
  "type": "module",
  "main": "dist/emitter/index.js",
  "exports": {
    ".": {
      "types": "./dist/emitter/index.d.ts",
      "default": "./dist/emitter/index.js"
    }
  },
  "engines": {
    "node": ">=18.0.0"
  },
  "scripts": {
    "clean": "rimraf ./dist ./temp ./emitter/temp ./generator/test/azure/generated ./generator/test/unbranded/generated ./venv",
    "build": "tsc -p ./emitter/tsconfig.build.json && tsx ./eng/scripts/setup/build.ts",
    "watch": "tsc -p ./emitter/tsconfig.build.json --watch",
    "lint": "eslint emitter/ --max-warnings=0",
    "lint:py": "tsx ./eng/scripts/ci/lint.ts --folderName generator/pygen",
    "format": "pnpm -w format:dir packages/http-client-python && tsx ./eng/scripts/ci/format.ts",
    "install": "tsx ./eng/scripts/setup/install.ts",
    "prepare": "tsx ./eng/scripts/setup/prepare.ts",
    "regenerate": "tsx ./eng/scripts/ci/regenerate.ts",
    "ci": "npm run test:emitter && npm run ci:generator --",
    "ci:generator": "tsx ./eng/scripts/ci/run-ci.ts",
    "test:generator": "tsx ./eng/scripts/ci/run-ci.ts --command=test",
    "test:emitter": "vitest run -c ./emitter/vitest.config.ts",
    "change:version": "pnpm chronus version --ignore-policies --only @typespec/http-client-python",
    "change:add": "pnpm chronus add"
  },
  "files": [
    "dist/**",
    "!dist/test/**",
    "generator/**",
    "eng/scripts/**",
    "emitter"
  ],
  "peerDependencies": {
<<<<<<< HEAD
    "@azure-tools/typespec-autorest": ">=0.52.0 <1.0.0",
    "@azure-tools/typespec-azure-core": ">=0.52.0 <1.0.0",
    "@azure-tools/typespec-azure-resource-manager": ">=0.52.0 <1.0.0",
    "@azure-tools/typespec-azure-rulesets": ">=0.52.0 <3.0.0",
    "@azure-tools/typespec-client-generator-core": "0.53.0-dev.23",
    "@typespec/compiler": ">=0.66.0 <1.0.0",
    "@typespec/http": ">=0.66.0 <1.0.0",
    "@typespec/openapi": ">=0.66.0 <1.0.0",
    "@typespec/rest": ">=0.66.0 <1.0.0",
    "@typespec/versioning": ">=0.66.0 <1.0.0"
=======
    "@azure-tools/typespec-autorest": ">=0.53.0 <1.0.0",
    "@azure-tools/typespec-azure-core": ">=0.53.0 <1.0.0",
    "@azure-tools/typespec-azure-resource-manager": ">=0.53.0 <1.0.0",
    "@azure-tools/typespec-azure-rulesets": ">=0.53.0 <3.0.0",
    "@azure-tools/typespec-client-generator-core": ">=0.53.0 <1.0.0",
    "@typespec/compiler": ">=0.67.0 <1.0.0",
    "@typespec/http": ">=0.67.0 <1.0.0",
    "@typespec/openapi": ">=0.67.0 <1.0.0",
    "@typespec/rest": ">=0.67.0 <1.0.0",
    "@typespec/versioning": ">=0.67.0 <1.0.0"
>>>>>>> bf528cdd
  },
  "dependencies": {
    "js-yaml": "~4.1.0",
    "marked": "^15.0.6",
    "pyodide": "0.26.2",
    "semver": "~7.6.2",
    "tsx": "~4.19.1"
  },
  "devDependencies": {
<<<<<<< HEAD
    "@azure-tools/azure-http-specs": "0.1.0-alpha.7",
    "@azure-tools/typespec-autorest": "~0.52.0",
    "@azure-tools/typespec-azure-core": "~0.52.0",
    "@azure-tools/typespec-azure-resource-manager": "~0.52.0",
    "@azure-tools/typespec-azure-rulesets": "~0.52.0",
    "@azure-tools/typespec-client-generator-core": "0.53.0-dev.23",
=======
    "@azure-tools/azure-http-specs": "0.1.0-alpha.10",
    "@azure-tools/typespec-autorest": "~0.53.0",
    "@azure-tools/typespec-azure-core": "~0.53.0",
    "@azure-tools/typespec-azure-resource-manager": "~0.53.0",
    "@azure-tools/typespec-azure-rulesets": "~0.53.0",
    "@azure-tools/typespec-client-generator-core": "~0.53.0",
>>>>>>> bf528cdd
    "@types/js-yaml": "~4.0.5",
    "@types/node": "~22.5.4",
    "@types/semver": "7.5.8",
    "@typespec/compiler": "~0.67.0",
    "@typespec/http": "~0.67.0",
    "@typespec/http-specs": "0.1.0-alpha.15-dev.3",
    "@typespec/openapi": "~0.67.0",
    "@typespec/rest": "~0.67.0",
    "@typespec/versioning": "~0.67.0",
    "c8": "^10.1.3",
    "chalk": "5.3.0",
    "rimraf": "~6.0.1",
    "typescript": "~5.7.3",
    "typescript-eslint": "^8.21.0",
    "vitest": "^3.0.5"
  }
}<|MERGE_RESOLUTION|>--- conflicted
+++ resolved
@@ -53,18 +53,6 @@
     "emitter"
   ],
   "peerDependencies": {
-<<<<<<< HEAD
-    "@azure-tools/typespec-autorest": ">=0.52.0 <1.0.0",
-    "@azure-tools/typespec-azure-core": ">=0.52.0 <1.0.0",
-    "@azure-tools/typespec-azure-resource-manager": ">=0.52.0 <1.0.0",
-    "@azure-tools/typespec-azure-rulesets": ">=0.52.0 <3.0.0",
-    "@azure-tools/typespec-client-generator-core": "0.53.0-dev.23",
-    "@typespec/compiler": ">=0.66.0 <1.0.0",
-    "@typespec/http": ">=0.66.0 <1.0.0",
-    "@typespec/openapi": ">=0.66.0 <1.0.0",
-    "@typespec/rest": ">=0.66.0 <1.0.0",
-    "@typespec/versioning": ">=0.66.0 <1.0.0"
-=======
     "@azure-tools/typespec-autorest": ">=0.53.0 <1.0.0",
     "@azure-tools/typespec-azure-core": ">=0.53.0 <1.0.0",
     "@azure-tools/typespec-azure-resource-manager": ">=0.53.0 <1.0.0",
@@ -75,7 +63,6 @@
     "@typespec/openapi": ">=0.67.0 <1.0.0",
     "@typespec/rest": ">=0.67.0 <1.0.0",
     "@typespec/versioning": ">=0.67.0 <1.0.0"
->>>>>>> bf528cdd
   },
   "dependencies": {
     "js-yaml": "~4.1.0",
@@ -85,21 +72,12 @@
     "tsx": "~4.19.1"
   },
   "devDependencies": {
-<<<<<<< HEAD
-    "@azure-tools/azure-http-specs": "0.1.0-alpha.7",
-    "@azure-tools/typespec-autorest": "~0.52.0",
-    "@azure-tools/typespec-azure-core": "~0.52.0",
-    "@azure-tools/typespec-azure-resource-manager": "~0.52.0",
-    "@azure-tools/typespec-azure-rulesets": "~0.52.0",
-    "@azure-tools/typespec-client-generator-core": "0.53.0-dev.23",
-=======
     "@azure-tools/azure-http-specs": "0.1.0-alpha.10",
     "@azure-tools/typespec-autorest": "~0.53.0",
     "@azure-tools/typespec-azure-core": "~0.53.0",
     "@azure-tools/typespec-azure-resource-manager": "~0.53.0",
     "@azure-tools/typespec-azure-rulesets": "~0.53.0",
     "@azure-tools/typespec-client-generator-core": "~0.53.0",
->>>>>>> bf528cdd
     "@types/js-yaml": "~4.0.5",
     "@types/node": "~22.5.4",
     "@types/semver": "7.5.8",
