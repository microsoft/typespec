{
  "name": "@typespec/http-client-python",
<<<<<<< HEAD
  "version": "0.8.1",
=======
  "version": "0.8.2",
>>>>>>> 9faa31eb
  "author": "Microsoft Corporation",
  "description": "TypeSpec emitter for Python SDKs",
  "homepage": "https://typespec.io",
  "readme": "https://github.com/microsoft/typespec/blob/main/packages/http-client-python/README.md",
  "license": "MIT",
  "repository": {
    "type": "git",
    "url": "git+https://github.com/microsoft/typespec.git"
  },
  "bugs": {
    "url": "https://github.com/microsoft/typespec/issues"
  },
  "keywords": [
    "typespec",
    "python"
  ],
  "type": "module",
  "main": "dist/emitter/index.js",
  "exports": {
    ".": {
      "types": "./dist/emitter/index.d.ts",
      "default": "./dist/emitter/index.js"
    }
  },
  "engines": {
    "node": ">=20.0.0"
  },
  "scripts": {
    "clean": "rimraf ./dist ./temp ./emitter/temp ./generator/test/azure/generated ./generator/test/unbranded/generated ./venv",
    "build": "tsc -p ./emitter/tsconfig.build.json && tsx ./eng/scripts/setup/build.ts",
    "watch": "tsc -p ./emitter/tsconfig.build.json --watch",
    "lint": "eslint emitter/ --max-warnings=0",
    "lint:py": "tsx ./eng/scripts/ci/lint.ts --folderName generator/pygen",
    "format": "pnpm -w format:dir packages/http-client-python && tsx ./eng/scripts/ci/format.ts",
    "install": "tsx ./eng/scripts/setup/install.ts",
    "prepare": "tsx ./eng/scripts/setup/prepare.ts",
    "regenerate": "tsx ./eng/scripts/ci/regenerate.ts",
    "ci": "npm run test:emitter && npm run ci:generator --",
    "ci:generator": "tsx ./eng/scripts/ci/run-ci.ts",
    "test:generator": "tsx ./eng/scripts/ci/run-ci.ts --command=test",
    "test:emitter": "vitest run -c ./emitter/vitest.config.ts",
    "change:version": "pnpm chronus version --ignore-policies --only @typespec/http-client-python",
    "change:add": "pnpm chronus add",
    "regen-docs": "node ../../packages/tspd/cmd/tspd.js doc . --enable-experimental --output-dir ../../website/src/content/docs/docs/emitters/clients/http-client-python/reference --skip-js"
  },
  "files": [
    "dist/**",
    "!dist/test/**",
    "generator/**",
    "eng/scripts/**",
    "emitter"
  ],
  "peerDependencies": {
    "@azure-tools/typespec-autorest": ">=0.53.0 <1.0.0",
    "@azure-tools/typespec-azure-core": ">=0.53.0 <1.0.0",
    "@azure-tools/typespec-azure-resource-manager": ">=0.53.0 <1.0.0",
    "@azure-tools/typespec-azure-rulesets": ">=0.53.0 <3.0.0",
<<<<<<< HEAD
    "@azure-tools/typespec-client-generator-core": ">=0.53.0 <1.0.0",
=======
    "@azure-tools/typespec-client-generator-core": ">=0.53.1 <1.0.0",
>>>>>>> 9faa31eb
    "@typespec/compiler": ">=0.67.0 <1.0.0",
    "@typespec/http": ">=0.67.0 <1.0.0",
    "@typespec/openapi": ">=0.67.0 <1.0.0",
    "@typespec/rest": ">=0.67.0 <1.0.0",
<<<<<<< HEAD
    "@typespec/versioning": ">=0.67.0 <1.0.0"
=======
    "@typespec/versioning": ">=0.67.0 <1.0.0",
    "@typespec/events": ">=0.67.0 <1.0.0",
    "@typespec/sse": ">=0.67.0 <1.0.0",
    "@typespec/streams": ">=0.67.0 <1.0.0"
>>>>>>> 9faa31eb
  },
  "dependencies": {
    "js-yaml": "~4.1.0",
    "marked": "^15.0.6",
    "pyodide": "0.26.2",
    "semver": "~7.6.2",
    "tsx": "~4.19.1"
  },
  "devDependencies": {
    "@azure-tools/azure-http-specs": "0.1.0-alpha.10",
    "@azure-tools/typespec-autorest": "~0.53.0",
    "@azure-tools/typespec-azure-core": "~0.53.0",
    "@azure-tools/typespec-azure-resource-manager": "~0.53.0",
    "@azure-tools/typespec-azure-rulesets": "~0.53.0",
<<<<<<< HEAD
    "@azure-tools/typespec-client-generator-core": "~0.53.0",
=======
    "@azure-tools/typespec-client-generator-core": "~0.53.1",
>>>>>>> 9faa31eb
    "@types/js-yaml": "~4.0.5",
    "@types/node": "~22.5.4",
    "@types/semver": "7.5.8",
    "@typespec/compiler": "~0.67.0",
    "@typespec/http": "~0.67.0",
    "@typespec/http-specs": "0.1.0-alpha.15-dev.3",
    "@typespec/openapi": "~0.67.0",
    "@typespec/rest": "~0.67.0",
    "@typespec/versioning": "~0.67.0",
<<<<<<< HEAD
=======
    "@typespec/events": "~0.67.0",
    "@typespec/sse": "~0.67.0",
    "@typespec/streams": "~0.67.0",
>>>>>>> 9faa31eb
    "c8": "^10.1.3",
    "chalk": "5.3.0",
    "rimraf": "~6.0.1",
    "typescript": "~5.7.3",
    "typescript-eslint": "^8.21.0",
    "vitest": "^3.0.5"
  }
}<|MERGE_RESOLUTION|>--- conflicted
+++ resolved
@@ -1,10 +1,6 @@
 {
   "name": "@typespec/http-client-python",
-<<<<<<< HEAD
-  "version": "0.8.1",
-=======
   "version": "0.8.2",
->>>>>>> 9faa31eb
   "author": "Microsoft Corporation",
   "description": "TypeSpec emitter for Python SDKs",
   "homepage": "https://typespec.io",
@@ -62,23 +58,15 @@
     "@azure-tools/typespec-azure-core": ">=0.53.0 <1.0.0",
     "@azure-tools/typespec-azure-resource-manager": ">=0.53.0 <1.0.0",
     "@azure-tools/typespec-azure-rulesets": ">=0.53.0 <3.0.0",
-<<<<<<< HEAD
-    "@azure-tools/typespec-client-generator-core": ">=0.53.0 <1.0.0",
-=======
     "@azure-tools/typespec-client-generator-core": ">=0.53.1 <1.0.0",
->>>>>>> 9faa31eb
     "@typespec/compiler": ">=0.67.0 <1.0.0",
     "@typespec/http": ">=0.67.0 <1.0.0",
     "@typespec/openapi": ">=0.67.0 <1.0.0",
     "@typespec/rest": ">=0.67.0 <1.0.0",
-<<<<<<< HEAD
-    "@typespec/versioning": ">=0.67.0 <1.0.0"
-=======
     "@typespec/versioning": ">=0.67.0 <1.0.0",
     "@typespec/events": ">=0.67.0 <1.0.0",
     "@typespec/sse": ">=0.67.0 <1.0.0",
     "@typespec/streams": ">=0.67.0 <1.0.0"
->>>>>>> 9faa31eb
   },
   "dependencies": {
     "js-yaml": "~4.1.0",
@@ -93,11 +81,7 @@
     "@azure-tools/typespec-azure-core": "~0.53.0",
     "@azure-tools/typespec-azure-resource-manager": "~0.53.0",
     "@azure-tools/typespec-azure-rulesets": "~0.53.0",
-<<<<<<< HEAD
-    "@azure-tools/typespec-client-generator-core": "~0.53.0",
-=======
     "@azure-tools/typespec-client-generator-core": "~0.53.1",
->>>>>>> 9faa31eb
     "@types/js-yaml": "~4.0.5",
     "@types/node": "~22.5.4",
     "@types/semver": "7.5.8",
@@ -107,12 +91,9 @@
     "@typespec/openapi": "~0.67.0",
     "@typespec/rest": "~0.67.0",
     "@typespec/versioning": "~0.67.0",
-<<<<<<< HEAD
-=======
     "@typespec/events": "~0.67.0",
     "@typespec/sse": "~0.67.0",
     "@typespec/streams": "~0.67.0",
->>>>>>> 9faa31eb
     "c8": "^10.1.3",
     "chalk": "5.3.0",
     "rimraf": "~6.0.1",
