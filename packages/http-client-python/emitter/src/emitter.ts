import {
  createSdkContext,
  SdkContext,
  SdkHttpOperation,
  SdkServiceOperation,
} from "@azure-tools/typespec-client-generator-core";
import { EmitContext, NoTarget } from "@typespec/compiler";
import { execSync } from "child_process";
import fs from "fs";
import path, { dirname } from "path";
import process from "process";
import { loadPyodide } from "pyodide";
import { fileURLToPath } from "url";
import { emitCodeModel } from "./code-model.js";
import { saveCodeModelAsYaml } from "./external-process.js";
import { PythonEmitterOptions, PythonSdkContext, reportDiagnostic } from "./lib.js";
import { runPython3 } from "./run-python3.js";
import { disableGenerationMap, simpleTypesMap, typesMap } from "./types.js";
import { md2Rst, removeUnderscoresFromNamespace } from "./utils.js";

export function getModelsMode(context: SdkContext): "dpg" | "none" {
  const specifiedModelsMode = context.emitContext.options["models-mode"];
  if (specifiedModelsMode) {
    const modelModes = ["dpg", "none"];
    if (modelModes.includes(specifiedModelsMode)) {
      return specifiedModelsMode;
    }
    reportDiagnostic(context.program, {
      code: "invalid-models-mode",
      target: NoTarget,
      format: { inValidValue: specifiedModelsMode },
    });
  }
  return "dpg";
}

function addDefaultOptions(sdkContext: SdkContext) {
  const defaultOptions = {
    "package-version": "1.0.0b1",
    "generate-packaging-files": true,
    flavor: undefined,
  };
  sdkContext.emitContext.options = {
    ...defaultOptions,
    ...sdkContext.emitContext.options,
  };
  const options = sdkContext.emitContext.options;
  options["models-mode"] = getModelsMode(sdkContext);
  if (options["generate-packaging-files"]) {
    options["package-mode"] = sdkContext.arm ? "azure-mgmt" : "azure-dataplane";
  }
  if (!options["package-name"]) {
    options["package-name"] = removeUnderscoresFromNamespace(
      (sdkContext.sdkPackage.rootNamespace ?? "").toLowerCase(),
    ).replace(/\./g, "-");
  }
  if (options.flavor !== "azure") {
    // if they pass in a flavor other than azure, we want to ignore the value
    options.flavor = undefined;
  }
  if (!options.flavor && sdkContext.emitContext.emitterOutputDir.includes("azure")) {
    options.flavor = "azure";
  }
  if (options["enable-typespec-namespace"] === undefined) {
    options["enable-typespec-namespace"] = options.flavor !== "azure";
  }
}

async function createPythonSdkContext<TServiceOperation extends SdkServiceOperation>(
  context: EmitContext<PythonEmitterOptions>,
): Promise<PythonSdkContext<TServiceOperation>> {
  const sdkContext = await createSdkContext<PythonEmitterOptions, TServiceOperation>(
    context,
    "@azure-tools/typespec-python",
  );
  context.program.reportDiagnostics(sdkContext.diagnostics);
  return {
    ...sdkContext,
    __endpointPathParameters: [],
  };
}

function walkThroughNodes(yamlMap: Record<string, any>): Record<string, any> {
  const stack = [yamlMap];
  const seen = new WeakSet();

  while (stack.length > 0) {
    const current = stack.pop();

    if (seen.has(current!)) {
      continue;
    }
    if (current !== undefined && current !== null) {
      seen.add(current);
    }

    if (Array.isArray(current)) {
      for (let i = 0; i < current.length; i++) {
        if (current[i] !== undefined && typeof current[i] === "object") {
          stack.push(current[i]);
        }
      }
    } else {
      for (const key in current) {
        if (key === "description" || key === "summary") {
          if (current[key] !== undefined) {
            current[key] = md2Rst(current[key]);
          }
        } else if (Array.isArray(current[key])) {
          stack.push(current[key]);
        } else if (current[key] !== undefined && typeof current[key] === "object") {
          stack.push(current[key]);
        }
      }
    }
  }

  return yamlMap;
}

function cleanAllCache() {
  typesMap.clear();
  simpleTypesMap.clear();
  disableGenerationMap.clear();
}

export async function $onEmit(context: EmitContext<PythonEmitterOptions>) {
  try {
    await onEmitMain(context);
  } catch (error: any) {
    const errStackStart =
      "========================================= error stack start ================================================";
    const errStackEnd =
      "========================================= error stack end ================================================";
    const errStack = error.stack ? `\n${errStackStart}\n${error.stack}\n${errStackEnd}` : "";
    reportDiagnostic(context.program, {
      code: "unknown-error",
      target: NoTarget,
      format: { stack: errStack },
    });
  }
}

async function onEmitMain(context: EmitContext<PythonEmitterOptions>) {
  // clean all cache to make sure emitter could work in watch mode
  cleanAllCache();

  const program = context.program;
  const sdkContext = await createPythonSdkContext<SdkHttpOperation>(context);
  const root = path.join(dirname(fileURLToPath(import.meta.url)), "..", "..");
  const outputDir = context.emitterOutputDir;
  addDefaultOptions(sdkContext);
  const yamlMap = emitCodeModel(sdkContext);
  if (yamlMap.clients.length === 0) {
    reportDiagnostic(program, {
      code: "no-valid-client",
      target: NoTarget,
    });
    return;
  }

  const parsedYamlMap = walkThroughNodes(yamlMap);

  const yamlPath = await saveCodeModelAsYaml("python-yaml-path", parsedYamlMap);
  const resolvedOptions = sdkContext.emitContext.options;
  const commandArgs: Record<string, string> = {};
  if (resolvedOptions["packaging-files-config"]) {
    const keyValuePairs = Object.entries(resolvedOptions["packaging-files-config"]).map(
      ([key, value]) => {
        return `${key}:${value}`;
      },
    );
    commandArgs["packaging-files-config"] = keyValuePairs.join("|");
    resolvedOptions["packaging-files-config"] = undefined;
  }
  if (
    resolvedOptions["package-pprint-name"] !== undefined &&
    !resolvedOptions["package-pprint-name"].startsWith('"')
  ) {
    resolvedOptions["package-pprint-name"] = resolvedOptions["use-pyodide"]
      ? `${resolvedOptions["package-pprint-name"]}`
      : `"${resolvedOptions["package-pprint-name"]}"`;
  }

  for (const [key, value] of Object.entries(resolvedOptions)) {
    commandArgs[key] = value;
  }
  if (sdkContext.arm === true) {
    commandArgs["azure-arm"] = "true";
  }
  if (resolvedOptions.flavor === "azure") {
    commandArgs["emit-cross-language-definition-file"] = "true";
  }
  commandArgs["from-typespec"] = "true";

  if (!program.compilerOptions.noEmit && !program.hasError()) {
    // if not using pyodide and there's no venv, we try to create venv
    if (!resolvedOptions["use-pyodide"] && !fs.existsSync(path.join(root, "venv"))) {
      try {
        await runPython3(path.join(root, "/eng/scripts/setup/install.py"));
        await runPython3(path.join(root, "/eng/scripts/setup/prepare.py"));
      } catch (error) {
        // if the python env is not ready, we use pyodide instead
        resolvedOptions["use-pyodide"] = true;
      }
    }

    if (resolvedOptions["use-pyodide"]) {
      // here we run with pyodide
      const pyodide = await setupPyodideCall(root);
      // create the output folder if not exists
      if (!fs.existsSync(outputDir)) {
        fs.mkdirSync(outputDir, { recursive: true });
      }
      // mount output folder to pyodide
      pyodide.FS.mkdirTree("/output");
      pyodide.FS.mount(pyodide.FS.filesystems.NODEFS, { root: outputDir }, "/output");
      // mount yaml file to pyodide
      pyodide.FS.mkdirTree("/yaml");
      pyodide.FS.mount(pyodide.FS.filesystems.NODEFS, { root: path.dirname(yamlPath) }, "/yaml");
      const globals = pyodide.toPy({
        outputFolder: "/output",
        yamlFile: `/yaml/${path.basename(yamlPath)}`,
        commandArgs,
      });
      const pythonCode = `
          async def main():
            import warnings
            with warnings.catch_warnings():
              from pygen import preprocess, codegen, black
            preprocess.PreProcessPlugin(output_folder=outputFolder, tsp_file=yamlFile, **commandArgs).process()
            codegen.CodeGenerator(output_folder=outputFolder, tsp_file=yamlFile, **commandArgs).process()
            black.BlackScriptPlugin(output_folder=outputFolder, **commandArgs).process()
      
          await main()`;
      await pyodide.runPythonAsync(pythonCode, { globals });
    } else {
      // here we run with native python
      let venvPath = path.join(root, "venv");
      if (fs.existsSync(path.join(venvPath, "bin"))) {
        venvPath = path.join(venvPath, "bin", "python");
      } else if (fs.existsSync(path.join(venvPath, "Scripts"))) {
        venvPath = path.join(venvPath, "Scripts", "python.exe");
      } else {
<<<<<<< HEAD
        reportDiagnostic(program, {
          code: "pyodide-flag-conflict",
          target: NoTarget,
        });
=======
        // here we run with native python
        let venvPath = path.join(root, "venv");
        if (fs.existsSync(path.join(venvPath, "bin"))) {
          venvPath = path.join(venvPath, "bin", "python");
        } else if (fs.existsSync(path.join(venvPath, "Scripts"))) {
          venvPath = path.join(venvPath, "Scripts", "python.exe");
        } else {
          reportDiagnostic(program, {
            code: "pyodide-flag-conflict",
            target: NoTarget,
          });
        }
        commandArgs["output-folder"] = outputDir;
        commandArgs["tsp-file"] = yamlPath;
        const commandFlags = Object.entries(commandArgs)
          .map(([key, value]) => `--${key}=${value}`)
          .join(" ");
        const command = `${venvPath} ${root}/eng/scripts/setup/run_tsp.py ${commandFlags}`;
        execSync(command, { stdio: [process.stdin, process.stdout] });
>>>>>>> 10bd088a
      }
      commandArgs["output-folder"] = outputDir;
      commandArgs["cadl-file"] = yamlPath;
      const commandFlags = Object.entries(commandArgs)
        .map(([key, value]) => `--${key}=${value}`)
        .join(" ");
      const command = `${venvPath} ${root}/eng/scripts/setup/run_tsp.py ${commandFlags}`;
      execSync(command, { stdio: [process.stdin, process.stdout] });
    }
  }
}

async function setupPyodideCall(root: string) {
  const pyodide = await loadPyodide({
    indexURL: path.dirname(fileURLToPath(import.meta.resolve("pyodide"))),
  });
  const micropipLockPath = path.join(root, "micropip.lock");
  while (true) {
    if (fs.existsSync(micropipLockPath)) {
      try {
        const stats = fs.statSync(micropipLockPath);
        const now = new Date().getTime();
        const lockAge = (now - stats.mtime.getTime()) / 1000;
        if (lockAge > 300) {
          fs.unlinkSync(micropipLockPath);
        }
      } catch (err) {
        // ignore
      }
    }
    try {
      const fd = fs.openSync(micropipLockPath, "wx");
      // mount generator to pyodide
      pyodide.FS.mkdirTree("/generator");
      pyodide.FS.mount(
        pyodide.FS.filesystems.NODEFS,
        { root: path.join(root, "generator") },
        "/generator",
      );
      await pyodide.loadPackage("micropip");
      const micropip = pyodide.pyimport("micropip");
      await micropip.install("emfs:/generator/dist/pygen-0.1.0-py3-none-any.whl");
      fs.closeSync(fd);
      fs.unlinkSync(micropipLockPath);
      break;
    } catch (err) {
      await new Promise((resolve) => setTimeout(resolve, 1000));
    }
  }
  return pyodide;
}<|MERGE_RESOLUTION|>--- conflicted
+++ resolved
@@ -242,35 +242,13 @@
       } else if (fs.existsSync(path.join(venvPath, "Scripts"))) {
         venvPath = path.join(venvPath, "Scripts", "python.exe");
       } else {
-<<<<<<< HEAD
         reportDiagnostic(program, {
           code: "pyodide-flag-conflict",
           target: NoTarget,
         });
-=======
-        // here we run with native python
-        let venvPath = path.join(root, "venv");
-        if (fs.existsSync(path.join(venvPath, "bin"))) {
-          venvPath = path.join(venvPath, "bin", "python");
-        } else if (fs.existsSync(path.join(venvPath, "Scripts"))) {
-          venvPath = path.join(venvPath, "Scripts", "python.exe");
-        } else {
-          reportDiagnostic(program, {
-            code: "pyodide-flag-conflict",
-            target: NoTarget,
-          });
-        }
-        commandArgs["output-folder"] = outputDir;
-        commandArgs["tsp-file"] = yamlPath;
-        const commandFlags = Object.entries(commandArgs)
-          .map(([key, value]) => `--${key}=${value}`)
-          .join(" ");
-        const command = `${venvPath} ${root}/eng/scripts/setup/run_tsp.py ${commandFlags}`;
-        execSync(command, { stdio: [process.stdin, process.stdout] });
->>>>>>> 10bd088a
       }
       commandArgs["output-folder"] = outputDir;
-      commandArgs["cadl-file"] = yamlPath;
+      commandArgs["tsp-file"] = yamlPath;
       const commandFlags = Object.entries(commandArgs)
         .map(([key, value]) => `--${key}=${value}`)
         .join(" ");
