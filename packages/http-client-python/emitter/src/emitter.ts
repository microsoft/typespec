--- conflicted
+++ resolved
@@ -188,44 +188,6 @@
       }
     }
 
-<<<<<<< HEAD
-    if (resolvedOptions["use-pyodide"]) {
-      // here we run with pyodide
-      const pyodide = await setupPyodideCall(root);
-      // create the output folder if not exists
-      if (!fs.existsSync(outputDir)) {
-        fs.mkdirSync(outputDir, { recursive: true });
-      }
-      // mount output folder to pyodide
-      pyodide.FS.mkdirTree("/output");
-      pyodide.FS.mount(pyodide.FS.filesystems.NODEFS, { root: outputDir }, "/output");
-      // mount yaml file to pyodide
-      pyodide.FS.mkdirTree("/yaml");
-      pyodide.FS.mount(pyodide.FS.filesystems.NODEFS, { root: path.dirname(yamlPath) }, "/yaml");
-      const globals = pyodide.toPy({
-        outputFolder: "/output",
-        yamlFile: `/yaml/${path.basename(yamlPath)}`,
-        commandArgs,
-      });
-      const pythonCode = `
-        async def main():
-          import warnings
-          with warnings.catch_warnings():
-            from pygen import preprocess, codegen, black
-          preprocess.PreProcessPlugin(output_folder=outputFolder, cadl_file=yamlFile, **commandArgs).process()
-          codegen.CodeGenerator(output_folder=outputFolder, cadl_file=yamlFile, **commandArgs).process()
-          black.BlackScriptPlugin(output_folder=outputFolder, **commandArgs).process()
-    
-        await main()`;
-      await pyodide.runPythonAsync(pythonCode, { globals });
-    } else {
-      // here we run with native python
-      let venvPath = path.join(root, "venv");
-      if (fs.existsSync(path.join(venvPath, "bin"))) {
-        venvPath = path.join(venvPath, "bin", "python");
-      } else if (fs.existsSync(path.join(venvPath, "Scripts"))) {
-        venvPath = path.join(venvPath, "Scripts", "python.exe");
-=======
     try {
       if (resolvedOptions["use-pyodide"]) {
         // here we run with pyodide
@@ -249,16 +211,13 @@
           async def main():
             import warnings
             with warnings.catch_warnings():
-              warnings.simplefilter("ignore", SyntaxWarning) # bc of m2r2 dep issues
-              from pygen import m2r, preprocess, codegen, black
-            m2r.M2R(output_folder=outputFolder, cadl_file=yamlFile, **commandArgs).process()
+              from pygen import preprocess, codegen, black
             preprocess.PreProcessPlugin(output_folder=outputFolder, cadl_file=yamlFile, **commandArgs).process()
             codegen.CodeGenerator(output_folder=outputFolder, cadl_file=yamlFile, **commandArgs).process()
             black.BlackScriptPlugin(output_folder=outputFolder, **commandArgs).process()
       
           await main()`;
         await pyodide.runPythonAsync(pythonCode, { globals });
->>>>>>> 15cb64a2
       } else {
         // here we run with native python
         let venvPath = path.join(root, "venv");
