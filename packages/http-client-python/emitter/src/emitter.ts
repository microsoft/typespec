--- conflicted
+++ resolved
@@ -26,10 +26,7 @@
   const options = sdkContext.emitContext.options;
   options["models-mode"] = sdkContext.emitContext.options["models-mode"] ?? "dpg";
   if (!options["package-name"]) {
-<<<<<<< HEAD
-    options["package-name"] = getRootNamespace(sdkContext).replace(/\./g, "-");
-=======
-    const namespace = getRootNamespace(sdkContext as PythonSdkContext<SdkServiceOperation>);
+    const namespace = getRootNamespace(sdkContext);
     const packageName = namespace.replace(/\./g, "-");
     reportDiagnostic(sdkContext.program, {
       code: "no-package-name",
@@ -37,7 +34,6 @@
       format: { namespace, packageName },
     });
     options["package-name"] = packageName;
->>>>>>> bfbc8d4f
   }
   if (options.flavor !== "azure") {
     // if they pass in a flavor other than azure, we want to ignore the value
