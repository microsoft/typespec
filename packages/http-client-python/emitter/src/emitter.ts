import {
  createSdkContext,
  SdkContext,
  SdkHttpOperation,
  SdkServiceOperation,
} from "@azure-tools/typespec-client-generator-core";
<<<<<<< HEAD
import { EmitContext } from "@typespec/compiler";
import { exec } from "child_process";
=======
import { EmitContext, NoTarget } from "@typespec/compiler";
import { execSync } from "child_process";
>>>>>>> 5383844e
import fs from "fs";
import path, { dirname } from "path";
import { loadPyodide } from "pyodide";
import { fileURLToPath } from "url";
import { emitCodeModel } from "./code-model.js";
import { saveCodeModelAsYaml } from "./external-process.js";
<<<<<<< HEAD
import { PythonEmitterOptions, PythonSdkContext } from "./lib.js";
import { runPython3 } from "./run-python3.js";
=======
import { PythonEmitterOptions, PythonSdkContext, reportDiagnostic } from "./lib.js";
>>>>>>> 5383844e
import { removeUnderscoresFromNamespace } from "./utils.js";

export function getModelsMode(context: SdkContext): "dpg" | "none" {
  const specifiedModelsMode = context.emitContext.options["models-mode"];
  if (specifiedModelsMode) {
    const modelModes = ["dpg", "none"];
    if (modelModes.includes(specifiedModelsMode)) {
      return specifiedModelsMode;
    }
    throw new Error(
      `Need to specify models mode with the following values: ${modelModes.join(", ")}`,
    );
  }
  return "dpg";
}

function addDefaultOptions(sdkContext: SdkContext) {
  const defaultOptions = {
    "package-version": "1.0.0b1",
    "generate-packaging-files": true,
    flavor: undefined,
  };
  sdkContext.emitContext.options = {
    ...defaultOptions,
    ...sdkContext.emitContext.options,
  };
  const options = sdkContext.emitContext.options;
  options["models-mode"] = getModelsMode(sdkContext);
  if (options["generate-packaging-files"]) {
    options["package-mode"] = sdkContext.arm ? "azure-mgmt" : "azure-dataplane";
  }
  if (!options["package-name"]) {
    options["package-name"] = removeUnderscoresFromNamespace(
      (sdkContext.sdkPackage.rootNamespace ?? "").toLowerCase(),
    ).replace(/\./g, "-");
  }
  if (options.flavor !== "azure") {
    // if they pass in a flavor other than azure, we want to ignore the value
    options.flavor = undefined;
  }
  if (!options.flavor && sdkContext.emitContext.emitterOutputDir.includes("azure")) {
    options.flavor = "azure";
  }
}

async function createPythonSdkContext<TServiceOperation extends SdkServiceOperation>(
  context: EmitContext<PythonEmitterOptions>,
): Promise<PythonSdkContext<TServiceOperation>> {
  return {
    ...(await createSdkContext<PythonEmitterOptions, TServiceOperation>(
      context,
      "@typespec/http-client-python",
      {
        additionalDecorators: ["TypeSpec\\.@encodedName"],
      },
    )),
    __endpointPathParameters: [],
  };
}

export async function $onEmit(context: EmitContext<PythonEmitterOptions>) {
  const program = context.program;
  const sdkContext = await createPythonSdkContext<SdkHttpOperation>(context);
  const root = path.join(dirname(fileURLToPath(import.meta.url)), "..", "..");
  const outputDir = context.emitterOutputDir;
  const yamlMap = emitCodeModel(sdkContext);
<<<<<<< HEAD
=======
  if (yamlMap.clients.length === 0) {
    reportDiagnostic(program, {
      code: "no-valid-client",
      target: NoTarget,
    });
    return;
  }

  addDefaultOptions(sdkContext);
>>>>>>> 5383844e
  const yamlPath = await saveCodeModelAsYaml("python-yaml-path", yamlMap);
  addDefaultOptions(sdkContext);
  const resolvedOptions = sdkContext.emitContext.options;
  if (resolvedOptions["use-pyodide"]) {
    const commandArgs: Record<string, string> = {};
    if (resolvedOptions["packaging-files-config"]) {
      const keyValuePairs = Object.entries(resolvedOptions["packaging-files-config"]).map(
        ([key, value]) => {
          return `${key}:${value}`;
        },
      );
      commandArgs["packaging-files-config"] = keyValuePairs.join("|");
      resolvedOptions["packaging-files-config"] = undefined;
    }
    if (
      resolvedOptions["package-pprint-name"] !== undefined &&
      !resolvedOptions["package-pprint-name"].startsWith('"')
    ) {
      resolvedOptions["package-pprint-name"] = `${resolvedOptions["package-pprint-name"]}`;
    }

    for (const [key, value] of Object.entries(resolvedOptions)) {
      commandArgs[key] = value;
    }
    if (sdkContext.arm === true) {
      commandArgs["azure-arm"] = "true";
    }
    if (resolvedOptions.flavor === "azure") {
      commandArgs["emit-cross-language-definition-file"] = "true";
    }
    commandArgs["from-typespec"] = "true";

    if (!program.compilerOptions.noEmit && !program.hasError()) {
      const outputFolder = path.relative(root, outputDir);
      if (!fs.existsSync(outputFolder)) {
        fs.mkdirSync(outputFolder, { recursive: true });
      }
      const pyodide = await loadPyodide({ indexURL: path.join(root, "node_modules", "pyodide") });
      pyodide.FS.mount(pyodide.FS.filesystems.NODEFS, { root: "." }, ".");
      await pyodide.loadPackage("setuptools");
      await pyodide.loadPackage("tomli");
      await pyodide.loadPackage("docutils");
      await pyodide.loadPackage("micropip");
      const micropip = pyodide.pyimport("micropip");
      await micropip.install("emfs:generator/dist/pygen-0.1.0-py3-none-any.whl");
      const yamlRelativePath = path.relative(root, yamlPath);
      const globals = pyodide.toPy({ outputFolder, yamlRelativePath, commandArgs });
      const python = `
        async def main():
          import warnings
          with warnings.catch_warnings():
            warnings.simplefilter("ignore", SyntaxWarning)
            from pygen import m2r, preprocess, codegen, black

          m2r.M2R(output_folder=outputFolder, cadl_file=yamlRelativePath, **commandArgs).process()
          preprocess.PreProcessPlugin(output_folder=outputFolder, cadl_file=yamlRelativePath, **commandArgs).process()
          codegen.CodeGenerator(output_folder=outputFolder, cadl_file=yamlRelativePath, **commandArgs).process()
          black.BlackScriptPlugin(output_folder=outputFolder, **commandArgs).process()
    
        await main()
        `;
      await pyodide.runPythonAsync(python, { globals });
    }
  } else {
    let venvPath = path.join(root, "venv");
    if (!fs.existsSync(venvPath)) {
      await runPython3("./eng/scripts/setup/install.py");
      await runPython3("./eng/scripts/setup/prepare.py");
    }
    if (fs.existsSync(path.join(venvPath, "bin"))) {
      venvPath = path.join(venvPath, "bin", "python");
    } else if (fs.existsSync(path.join(venvPath, "Scripts"))) {
      venvPath = path.join(venvPath, "Scripts", "python.exe");
    } else {
      throw new Error("Virtual environment doesn't exist.");
    }
    const commandArgs = [
      venvPath,
      `${root}/eng/scripts/setup/run_tsp.py`,
      `--output-folder=${outputDir}`,
      `--cadl-file=${yamlPath}`,
    ];
    if (resolvedOptions["packaging-files-config"]) {
      const keyValuePairs = Object.entries(resolvedOptions["packaging-files-config"]).map(
        ([key, value]) => {
          return `${key}:${value}`;
        },
      );
      commandArgs.push(`--packaging-files-config='${keyValuePairs.join("|")}'`);
      resolvedOptions["packaging-files-config"] = undefined;
    }
    if (
      resolvedOptions["package-pprint-name"] !== undefined &&
      !resolvedOptions["package-pprint-name"].startsWith('"')
    ) {
      resolvedOptions["package-pprint-name"] = `"${resolvedOptions["package-pprint-name"]}"`;
    }

    for (const [key, value] of Object.entries(resolvedOptions)) {
      commandArgs.push(`--${key}=${value}`);
    }
    if (sdkContext.arm === true) {
      commandArgs.push("--azure-arm=true");
    }
    if (resolvedOptions.flavor === "azure") {
      commandArgs.push("--emit-cross-language-definition-file=true");
    }
    commandArgs.push("--from-typespec=true");
    if (!program.compilerOptions.noEmit && !program.hasError()) {
      await exec(commandArgs.join(" "));
    }
  }
}<|MERGE_RESOLUTION|>--- conflicted
+++ resolved
@@ -4,25 +4,16 @@
   SdkHttpOperation,
   SdkServiceOperation,
 } from "@azure-tools/typespec-client-generator-core";
-<<<<<<< HEAD
-import { EmitContext } from "@typespec/compiler";
+import { EmitContext, NoTarget } from "@typespec/compiler";
 import { exec } from "child_process";
-=======
-import { EmitContext, NoTarget } from "@typespec/compiler";
-import { execSync } from "child_process";
->>>>>>> 5383844e
 import fs from "fs";
 import path, { dirname } from "path";
 import { loadPyodide } from "pyodide";
 import { fileURLToPath } from "url";
 import { emitCodeModel } from "./code-model.js";
 import { saveCodeModelAsYaml } from "./external-process.js";
-<<<<<<< HEAD
-import { PythonEmitterOptions, PythonSdkContext } from "./lib.js";
+import { PythonEmitterOptions, PythonSdkContext, reportDiagnostic } from "./lib.js";
 import { runPython3 } from "./run-python3.js";
-=======
-import { PythonEmitterOptions, PythonSdkContext, reportDiagnostic } from "./lib.js";
->>>>>>> 5383844e
 import { removeUnderscoresFromNamespace } from "./utils.js";
 
 export function getModelsMode(context: SdkContext): "dpg" | "none" {
@@ -89,8 +80,6 @@
   const root = path.join(dirname(fileURLToPath(import.meta.url)), "..", "..");
   const outputDir = context.emitterOutputDir;
   const yamlMap = emitCodeModel(sdkContext);
-<<<<<<< HEAD
-=======
   if (yamlMap.clients.length === 0) {
     reportDiagnostic(program, {
       code: "no-valid-client",
@@ -100,7 +89,6 @@
   }
 
   addDefaultOptions(sdkContext);
->>>>>>> 5383844e
   const yamlPath = await saveCodeModelAsYaml("python-yaml-path", yamlMap);
   addDefaultOptions(sdkContext);
   const resolvedOptions = sdkContext.emitContext.options;
