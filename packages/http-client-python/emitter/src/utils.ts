import {
  InitializedByFlags,
  SdkHeaderParameter,
  SdkHttpParameter,
  SdkMethod,
  SdkModelPropertyType,
  SdkParameter,
  SdkQueryParameter,
  SdkServiceMethod,
  SdkServiceOperation,
  SdkServiceResponseHeader,
  SdkType,
} from "@azure-tools/typespec-client-generator-core";
import { getNamespaceFullName } from "@typespec/compiler";
import { marked, Token } from "marked";
import { PythonSdkContext } from "./lib.js";
import { getSimpleTypeResult, getType } from "./types.js";

function IsFullyUpperCase(identifier: string, maxUppercasePreserve: number) {
  const len = identifier.length;
  if (len > 1) {
    if (len <= maxUppercasePreserve && identifier === identifier.toUpperCase()) {
      return true;
    }

    if (len <= maxUppercasePreserve + 1 && identifier.endsWith("s")) {
      const i = identifier.substring(0, len - 1);
      if (i.toUpperCase() === i) {
        return true;
      }
    }
  }
  return false;
}

function deconstruct(
  identifier: string | Array<string>,
  maxUppercasePreserve: number,
): Array<string> {
  if (Array.isArray(identifier)) {
    return [...identifier.flatMap((each) => deconstruct(each, maxUppercasePreserve))];
  }

  return `${identifier}`
    .replace(/([a-z]+)([A-Z])/g, "$1 $2") // Add a space in between camelCase words(e.g. fooBar => foo Bar)
    .replace(/(\d+)/g, " $1 ") // Adds a space after numbers(e.g. foo123 => foo123 bar)
    .replace(/\b([A-Z]+)([A-Z])s([^a-z])(.*)/g, "$1$2« $3$4") // Add a space after a plural upper cased word(e.g. MBsFoo => MBs Foo)
    .replace(/\b([A-Z]+)([A-Z])([a-z]+)/g, "$1 $2$3") // Add a space between an upper case word(2 char+) and the last capital case.(e.g. SQLConnection -> SQL Connection)
    .replace(/«/g, "s")
    .trim()
    .split(/[\W|_]+/)
    .map((each) => (IsFullyUpperCase(each, maxUppercasePreserve) ? each : each.toLowerCase()));
}

function isEqual(s1: string, s2: string): boolean {
  // when s2 is undefined and s1 is the string 'undefined', it returns 0, making this true.
  // To prevent that, first we need to check if s2 is undefined.
  return s2 !== undefined && !!s1 && !s1.localeCompare(s2, undefined, { sensitivity: "base" });
}

function removeSequentialDuplicates(identifier: Iterable<string>) {
  const ids = [...identifier].filter((each) => !!each);
  for (let i = 0; i < ids.length; i++) {
    while (isEqual(ids[i], ids[i - 1])) {
      ids.splice(i, 1);
    }
    while (isEqual(ids[i], ids[i - 2]) && isEqual(ids[i + 1], ids[i - 1])) {
      ids.splice(i, 2);
    }
  }

  return ids;
}

function normalize(
  identifier: string | Array<string>,
  removeDuplicates = true,
  maxUppercasePreserve = 0,
): Array<string> {
  if (!identifier || identifier.length === 0) {
    return [""];
  }
  return typeof identifier === "string"
    ? normalize(
        deconstruct(identifier, maxUppercasePreserve),
        removeDuplicates,
        maxUppercasePreserve,
      )
    : removeDuplicates
      ? removeSequentialDuplicates(identifier)
      : identifier;
}

// filter continuous empty strings at the beginning of the array
function filterEmptyStrings(arr: string[]): string[] {
  const firstNonEmptyIndex = arr.findIndex((s) => s !== "");
  return firstNonEmptyIndex >= 0 ? arr.slice(firstNonEmptyIndex) : arr;
}

export function camelToSnakeCase(name: string): string {
  if (!name) return name;
  const words = filterEmptyStrings(normalize(name, false, 6));
  const result = words.join("_").toLowerCase();
  const result_final = result.replace(/([^\d])_(\d+)/g, "$1$2");
  return result_final;
}

export function removeUnderscoresFromNamespace(name?: string): string {
  // needed because of the _specs_ tests
  return (name || "").replace(/_/g, "");
}

export function getImplementation(
  context: PythonSdkContext,
  parameter: SdkParameter | SdkHttpParameter,
): "Client" | "Method" {
  if (parameter.onClient) return "Client";
  return "Method";
}

export function isAbstract<TServiceOperation extends SdkServiceOperation>(
  method: SdkServiceMethod<TServiceOperation>,
): boolean {
  return (method.operation.bodyParam?.contentTypes.length ?? 0) > 1 && method.access !== "internal";
}

export function getDelimiterAndExplode(
  parameter: SdkQueryParameter | SdkHeaderParameter,
): [string | undefined, boolean] {
  if (parameter.type.kind !== "array") return [undefined, false];
  let delimiter: string | undefined = undefined;
  let explode = parameter.kind === "query" && parameter.explode;
  if (parameter.collectionFormat === "csv" || parameter.collectionFormat === "simple") {
    delimiter = "comma";
  } else if (parameter.collectionFormat === "ssv") {
    delimiter = "space";
  } else if (parameter.collectionFormat === "tsv") {
    delimiter = "tab";
  } else if (parameter.collectionFormat === "pipes") {
    delimiter = "pipe";
  } else {
    explode = true;
  }
  return [delimiter, explode];
}

type ParamBase = {
  optional: boolean;
  description: string;
  addedOn: string | undefined;
  clientName: string;
  inOverload: boolean;
  isApiVersion: boolean;
  type: Record<string, any>;
  isContinuationToken: boolean;
};

export function getAddedOn<TServiceOperation extends SdkServiceOperation>(
  context: PythonSdkContext,
  type: SdkModelPropertyType | SdkMethod<TServiceOperation>,
): string | undefined {
  // since we do not support multi-service for now, we can just check the root client's api version
  // if type is added in the first version of the client, we do not need to add the versioning info
  if (
    type.apiVersions[0] ===
    context.sdkPackage.clients.find(
      (c) => c.clientInitialization.initializedBy | InitializedByFlags.Individually,
    )?.apiVersions[0]
  )
    return undefined;
  return type.apiVersions[0];
}

export function isContinuationToken<TServiceOperation extends SdkServiceOperation>(
  parameter: SdkParameter | SdkHttpParameter | SdkServiceResponseHeader,
  method?: SdkServiceMethod<TServiceOperation>,
  input: boolean = true,
): boolean {
  const parameterSegments =
    method && method.kind === "paging"
      ? method.pagingMetadata.continuationTokenParameterSegments
      : undefined;
  const responseSegments =
    method && method.kind === "paging"
      ? method.pagingMetadata.continuationTokenResponseSegments
      : undefined;
  if (!parameterSegments || !responseSegments) return false;
  if (input) {
    return Boolean(
      parameterSegments &&
        parameterSegments.length > 0 &&
        (parameter.kind === "header" || parameter.kind === "query" || parameter.kind === "body") &&
        parameterSegments.at(-1) === parameter.correspondingMethodParams.at(-1),
    );
  }

  return Boolean(
    responseSegments && responseSegments.length > 0 && responseSegments.at(-1) === parameter,
  );
}

export function emitParamBase<TServiceOperation extends SdkServiceOperation>(
  context: PythonSdkContext,
  parameter: SdkParameter | SdkHttpParameter,
  method?: SdkServiceMethod<TServiceOperation>,
): ParamBase {
  let type = getType(context, parameter.type);
  if (parameter.isApiVersionParam) {
    if (parameter.clientDefaultValue) {
      type = getSimpleTypeResult({
        type: "constant",
        value: parameter.clientDefaultValue,
        valueType: type,
      });
    }
  }
  return {
    optional: parameter.optional,
    description: (parameter.summary ? parameter.summary : parameter.doc) ?? "",
    addedOn: getAddedOn(context, parameter),
    clientName: camelToSnakeCase(parameter.name),
    inOverload: false,
    isApiVersion: parameter.isApiVersionParam,
    isContinuationToken: isContinuationToken(parameter, method),
    type,
  };
}

export function isAzureCoreErrorResponse(t: SdkType | undefined): boolean {
  if (!t) return false;
  const tspType = t.__raw;
  if (!tspType) return false;
  return (
    tspType.kind === "Model" &&
    tspType.namespace !== undefined &&
    ["Azure.Core", "Azure.Core.Foundations"].includes(getNamespaceFullName(tspType.namespace)) &&
    tspType.name === "ErrorResponse"
  );
}

export function capitalize(name: string): string {
  return name[0].toUpperCase() + name.slice(1);
}

<<<<<<< HEAD
export function getClientNamespace(context: PythonSdkContext, clientNamespace: string) {
  const rootNamespace = getRootNamespace(context);
  if (!context.emitContext.options["enable-typespec-namespace"]) {
    return rootNamespace;
  }
=======
const LIB_NAMESPACE = [
  "azure.core",
  "azure.resourcemanager",
  "azure.clientgenerator.core",
  "typespec.rest",
  "typespec.http",
  "typespec.versioning",
];

export function getRootNamespace(context: PythonSdkContext<SdkServiceOperation>): string {
  let rootNamespace = "";
  if (context.sdkPackage.clients.length > 0) {
    rootNamespace = context.sdkPackage.clients[0].namespace;
  } else if (context.sdkPackage.models.length > 0) {
    const result = context.sdkPackage.models
      .map((model) => model.namespace)
      .filter((namespace) => !LIB_NAMESPACE.includes(namespace));
    if (result.length > 0) {
      result.sort();
      rootNamespace = result[0];
    }
  } else if (context.sdkPackage.namespaces.length > 0) {
    rootNamespace = context.sdkPackage.namespaces[0].fullName;
  }

  return removeUnderscoresFromNamespace(rootNamespace).toLowerCase();
}

export function getClientNamespace<TServiceOperation extends SdkServiceOperation>(
  context: PythonSdkContext<TServiceOperation>,
  clientNamespace: string,
) {
>>>>>>> bfbc8d4f
  if (
    clientNamespace === "" ||
    LIB_NAMESPACE.some((item) => clientNamespace.toLowerCase().startsWith(item))
  ) {
    return getRootNamespace(context);
  }
  return removeUnderscoresFromNamespace(clientNamespace).toLowerCase();
}

function parseToken(token: Token): string {
  let parsed = "";
  switch (token.type) {
    case "heading":
      parsed += `${"=".repeat(token.text.length)}\n${token.text}\n${"=".repeat(
        token.text.length,
      )}\n\n`;
      break;
    case "paragraph":
      parsed += `${token.text}\n\n`;
      break;
    case "strong":
      parsed += `**${token.text}**`;
      break;
    case "em":
      parsed += `*${token.text}*`;
      break;
    case "codespan":
      parsed += `\`\`${token.text}\`\``;
      break;
    case "code":
      let codeBlockStyle = token.codeBlockStyle;
      if (codeBlockStyle === undefined) {
        codeBlockStyle = token.raw.split("\n")[0].replace("```", "").trim();
      }
      parsed += `\n\n.. code-block:: ${codeBlockStyle ?? ""}\n\n   ${token.text.split("\n").join("\n   ")}`;
      break;
    case "link":
      if (token.href !== undefined) {
        parsed += `\`${token.text} <${token.href}>\`_`;
        break;
      }
      parsed += `${token.text}`;
      break;
    case "list":
      if (!token.ordered) {
        parsed += `\n\n${token.items.map((item: any) => `* ${item.text}`).join("\n")}`;
        break;
      }
      parsed += `\n\n${token.items.map((item: any, index: number) => `${index + 1}. ${item.text}`).join("\n")}`;
      break;
    default:
      parsed += token.raw;
  }
  return parsed;
}

export function md2Rst(text?: string): string | undefined {
  try {
    if (!text || text === "") return text;
    const tokens = marked.lexer(text);
    let rst = "";

    tokens.forEach((token: Token) => {
      if (token.type === "heading") {
        // Heading tokens are block level, so we should check if there are additional tokens inside
        const parsedHeadingText = md2Rst(token.text);
        rst += `${"=".repeat(
          parsedHeadingText!.length,
        )}\n${parsedHeadingText}\n${"=".repeat(parsedHeadingText!.length)}\n\n`;
      } else if ("tokens" in token && token.tokens !== undefined && token.tokens.length > 0) {
        token.tokens.forEach((element: any) => {
          rst += parseToken(element);
        });
      } else {
        rst += parseToken(token);
      }
    });

    // Trim trailing whitespace or tabs
    return rst.replace(/[ \t]+$/, "");
  } catch (e) {
    if (e instanceof RangeError) {
      // The error is thrown by the tokenizer when the markdown is too long
      // We can ignore it and return the original text
      return text;
    }
  }
  return text;
}

const LIB_NAMESPACE = [
  "azure.core",
  "azure.resourcemanager",
  "azure.clientgenerator.core",
  "typespec.rest",
  "typespec.http",
  "typespec.versioning",
];

export function getRootNamespace(context: PythonSdkContext): string {
  let rootNamespace = "";
  if (context.sdkPackage.clients.length > 0) {
    rootNamespace = context.sdkPackage.clients[0].namespace;
  } else if (context.sdkPackage.models.length > 0) {
    const result = context.sdkPackage.models
      .map((model) => model.namespace)
      .filter((namespace) => !LIB_NAMESPACE.includes(namespace));
    if (result.length > 0) {
      result.sort();
      rootNamespace = result[0];
    }
  } else if (context.sdkPackage.namespaces.length > 0) {
    rootNamespace = context.sdkPackage.namespaces[0].fullName;
  }

  return removeUnderscoresFromNamespace(rootNamespace).toLowerCase();
}<|MERGE_RESOLUTION|>--- conflicted
+++ resolved
@@ -242,13 +242,6 @@
   return name[0].toUpperCase() + name.slice(1);
 }
 
-<<<<<<< HEAD
-export function getClientNamespace(context: PythonSdkContext, clientNamespace: string) {
-  const rootNamespace = getRootNamespace(context);
-  if (!context.emitContext.options["enable-typespec-namespace"]) {
-    return rootNamespace;
-  }
-=======
 const LIB_NAMESPACE = [
   "azure.core",
   "azure.resourcemanager",
@@ -258,7 +251,7 @@
   "typespec.versioning",
 ];
 
-export function getRootNamespace(context: PythonSdkContext<SdkServiceOperation>): string {
+export function getRootNamespace(context: PythonSdkContext): string {
   let rootNamespace = "";
   if (context.sdkPackage.clients.length > 0) {
     rootNamespace = context.sdkPackage.clients[0].namespace;
@@ -277,11 +270,7 @@
   return removeUnderscoresFromNamespace(rootNamespace).toLowerCase();
 }
 
-export function getClientNamespace<TServiceOperation extends SdkServiceOperation>(
-  context: PythonSdkContext<TServiceOperation>,
-  clientNamespace: string,
-) {
->>>>>>> bfbc8d4f
+export function getClientNamespace(context: PythonSdkContext, clientNamespace: string) {
   if (
     clientNamespace === "" ||
     LIB_NAMESPACE.some((item) => clientNamespace.toLowerCase().startsWith(item))
@@ -370,32 +359,4 @@
     }
   }
   return text;
-}
-
-const LIB_NAMESPACE = [
-  "azure.core",
-  "azure.resourcemanager",
-  "azure.clientgenerator.core",
-  "typespec.rest",
-  "typespec.http",
-  "typespec.versioning",
-];
-
-export function getRootNamespace(context: PythonSdkContext): string {
-  let rootNamespace = "";
-  if (context.sdkPackage.clients.length > 0) {
-    rootNamespace = context.sdkPackage.clients[0].namespace;
-  } else if (context.sdkPackage.models.length > 0) {
-    const result = context.sdkPackage.models
-      .map((model) => model.namespace)
-      .filter((namespace) => !LIB_NAMESPACE.includes(namespace));
-    if (result.length > 0) {
-      result.sort();
-      rootNamespace = result[0];
-    }
-  } else if (context.sdkPackage.namespaces.length > 0) {
-    rootNamespace = context.sdkPackage.namespaces[0].fullName;
-  }
-
-  return removeUnderscoresFromNamespace(rootNamespace).toLowerCase();
 }