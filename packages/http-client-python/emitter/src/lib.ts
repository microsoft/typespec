import {
  SdkContext,
  UnbrandedSdkEmitterOptions,
} from "@azure-tools/typespec-client-generator-core";
import { createTypeSpecLibrary, JSONSchemaType, paramMessage } from "@typespec/compiler";

export interface PythonEmitterOptions {
  "api-version"?: string;
  license?: {
    name: string;
    company?: string;
    link?: string;
    header?: string;
    description?: string;
  };

  "package-version"?: string;
  "package-name"?: string;
  "generate-packaging-files"?: boolean;
  "packaging-files-dir"?: string;
  "packaging-files-config"?: object;
  "package-pprint-name"?: string;
  "head-as-boolean"?: boolean;
  "use-pyodide"?: boolean;
  "keep-setup-py"?: boolean;
}

export interface PythonSdkContext extends SdkContext<PythonEmitterOptions> {
  __endpointPathParameters: Record<string, any>[];
}

export const PythonEmitterOptionsSchema: JSONSchemaType<PythonEmitterOptions> = {
  type: "object",
  additionalProperties: true, // since we test azure with unbranded emitter, we need to allow additional properties
  properties: {
    ...UnbrandedSdkEmitterOptions["api-version"],
    ...UnbrandedSdkEmitterOptions["license"],

    "package-version": {
      type: "string",
      nullable: true,
      description: "The version of the package.",
    },
    "package-name": {
      type: "string",
      nullable: true,
      description: "The name of the package.",
    },
    "generate-packaging-files": {
      type: "boolean",
      nullable: true,
      description:
        "Whether to generate packaging files. Packaging files refer to the `setup.py`, `README`, and other files that are needed to package your code.",
    },
    "packaging-files-dir": {
      type: "string",
      nullable: true,
      description:
        "If you are using a custom packaging files directory, you can specify it here. We won't generate with the default packaging files we have.",
    },
    "packaging-files-config": {
      type: "object",
      nullable: true,
      description:
        "If you are using a custom packaging files directory, and have additional configuration parameters you want to pass in during generation, you can specify it here. Only applicable if `packaging-files-dir` is set.",
    },
    "package-pprint-name": {
      type: "string",
      nullable: true,
      description:
        "The name of the package to be used in pretty-printing. Will be the name of the package in `README` and pprinting of `setup.py`.",
    },
    "head-as-boolean": {
      type: "boolean",
      nullable: true,
      description: "Whether to return responses from HEAD requests as boolean. Defaults to `true`.",
    },
    "use-pyodide": {
      type: "boolean",
      nullable: true,
      description:
        "Whether to generate using `pyodide` instead of `python`. If there is no python installed on your device, we will default to using pyodide to generate the code.",
    },
    "validate-versioning": {
      type: "boolean",
      nullable: true,
      description:
        "Whether to validate the versioning of the package. Defaults to `true`. If set to `false`, we will not validate the versioning of the package.",
    },
<<<<<<< HEAD
    "generation-subdir": {
      type: "string",
      nullable: true,
      description:
        "The subdirectory to generate the code in. If not specified, the code will be generated in the root folder. Note: if you're using this flag, you will need to add and maintain the versioning file yourself.",
=======
    "keep-setup-py": {
      type: "boolean",
      nullable: true,
      description:
        "Whether to keep the existing `setup.py` when `generate-packaging-files` is `true`. If set to `false` and by default, `pyproject.toml` will be generated instead. To generate `setup.py`, use `basic-setup-py`.",
>>>>>>> 3d6e6e59
    },
  },
  required: [],
};

const libDef = {
  name: "@typespec/http-client-python",
  diagnostics: {
    // error
    "unknown-error": {
      severity: "error",
      messages: {
        default: paramMessage`Can't generate Python client code from this TypeSpec. Please open an issue on https://github.com/microsoft/typespec'.${"stack"}`,
      },
    },
    "pyodide-flag-conflict": {
      severity: "error",
      messages: {
        default:
          "Python is not installed. Please follow https://www.python.org/ to install Python or set 'use-pyodide' to true.",
      },
    },
    "invalid-paging-items": {
      severity: "warning",
      messages: {
        default: paramMessage`No valid paging items for operation '${"operationId"}'.`,
      },
    },
    "invalid-next-link": {
      severity: "warning",
      messages: {
        default: paramMessage`No valid next link for operation '${"operationId"}'.`,
      },
    },
    "invalid-lro-result": {
      severity: "warning",
      messages: {
        default: paramMessage`No valid LRO result for operation '${"operationId"}'.`,
      },
    },
    "invalid-continuation-token": {
      severity: "warning",
      messages: {
        default: paramMessage`No valid continuation token in '${"direction"}' for operation '${"operationId"}'.`,
      },
    },
  },
  emitter: {
    options: PythonEmitterOptionsSchema,
  },
} as const;

export const $lib = createTypeSpecLibrary(libDef);
export const { reportDiagnostic, createDiagnostic } = $lib;<|MERGE_RESOLUTION|>--- conflicted
+++ resolved
@@ -87,19 +87,17 @@
       description:
         "Whether to validate the versioning of the package. Defaults to `true`. If set to `false`, we will not validate the versioning of the package.",
     },
-<<<<<<< HEAD
     "generation-subdir": {
       type: "string",
       nullable: true,
       description:
         "The subdirectory to generate the code in. If not specified, the code will be generated in the root folder. Note: if you're using this flag, you will need to add and maintain the versioning file yourself.",
-=======
+    },
     "keep-setup-py": {
       type: "boolean",
       nullable: true,
       description:
         "Whether to keep the existing `setup.py` when `generate-packaging-files` is `true`. If set to `false` and by default, `pyproject.toml` will be generated instead. To generate `setup.py`, use `basic-setup-py`.",
->>>>>>> 3d6e6e59
     },
   },
   required: [],
