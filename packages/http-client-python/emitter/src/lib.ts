--- conflicted
+++ resolved
@@ -17,12 +17,6 @@
   "company-name"?: string;
   "generate-test"?: boolean;
   flavor?: "azure";
-<<<<<<< HEAD
-  "enable-typespec-namespace"?: boolean;
-=======
-  "examples-dir"?: string;
-  namespace?: string;
->>>>>>> bfbc8d4f
   "use-pyodide"?: boolean;
 }
 
@@ -34,7 +28,6 @@
   type: "object",
   additionalProperties: true,
   properties: {
-<<<<<<< HEAD
     "package-version": {
       type: "string",
       nullable: true,
@@ -99,32 +92,7 @@
       description:
         "Whether to generate test files, for basic testing of your generated sdks. Defaults to `false`.",
     },
-    "enable-typespec-namespace": {
-      type: "boolean",
-      nullable: true,
-      description:
-        "Whether the generated package namespace will respec the typespec namespace. Defaults to `true`, which is the suggested value. Use `false` to continue with legacy handling of namespace following `package-name`.",
-    },
     ...SdkEmitterOptionsSchema.properties,
-=======
-    "package-version": { type: "string", nullable: true },
-    "package-name": { type: "string", nullable: true },
-    "output-dir": { type: "string", nullable: true },
-    "generate-packaging-files": { type: "boolean", nullable: true },
-    "packaging-files-dir": { type: "string", nullable: true },
-    "packaging-files-config": { type: "object", nullable: true },
-    "package-pprint-name": { type: "string", nullable: true },
-    "head-as-boolean": { type: "boolean", nullable: true },
-    "models-mode": { type: "string", nullable: true },
-    tracing: { type: "boolean", nullable: true },
-    "company-name": { type: "string", nullable: true },
-    "generate-test": { type: "boolean", nullable: true },
-    debug: { type: "boolean", nullable: true },
-    flavor: { type: "string", nullable: true },
-    "examples-dir": { type: "string", nullable: true, format: "absolute-path" },
-    namespace: { type: "string", nullable: true },
-    "use-pyodide": { type: "boolean", nullable: true },
->>>>>>> bfbc8d4f
   },
   required: [],
 };
