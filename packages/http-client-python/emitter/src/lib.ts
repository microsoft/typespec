--- conflicted
+++ resolved
@@ -17,13 +17,10 @@
   debug?: boolean;
   flavor?: "azure";
   "examples-dir"?: string;
-<<<<<<< HEAD
   // If true, package namespace will respect the typespec namespace. Otherwise, 
   // package namespace is always aligned with package name.
   "enable-typespec-namespace"?: boolean;
-=======
   "use-pyodide"?: boolean;
->>>>>>> ae24780f
 }
 
 export interface PythonSdkContext<TServiceOperation extends SdkServiceOperation>
@@ -50,11 +47,8 @@
     debug: { type: "boolean", nullable: true },
     flavor: { type: "string", nullable: true },
     "examples-dir": { type: "string", nullable: true, format: "absolute-path" },
-<<<<<<< HEAD
     "enable-typespec-namespace": { type: "boolean", nullable: true },
-=======
     "use-pyodide": { type: "boolean", nullable: true },
->>>>>>> ae24780f
   },
   required: [],
 };
