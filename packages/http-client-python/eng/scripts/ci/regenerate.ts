--- conflicted
+++ resolved
@@ -224,11 +224,7 @@
   }
   const execFileAsync = promisify(execFile);
   try {
-<<<<<<< HEAD
-    await execFileAsync("tsp", tspCommand.command);
-=======
     await execFileAsync("tsp", tspCommand.command, { shell: true });
->>>>>>> 51d9f7ef
     console.log(chalk.green(`tsp ${tspCommand.command.join(" ")} succeeded`));
   } catch (err) {
     console.error(chalk.red(`exec error: ${err}`));
@@ -409,13 +405,9 @@
 regenerate(argv.values)
   .then(() =>
     console.log(
-<<<<<<< HEAD
-      chalk.green(`Regeneration successful, time taken: ${Math.round((performance.now() - start) / 1000)} s`),
-=======
       chalk.green(
         `Regeneration successful, time taken: ${Math.round((performance.now() - start) / 1000)} s`,
       ),
->>>>>>> 51d9f7ef
     ),
   )
   .catch((error) => console.error(chalk.red(`Regeneration failed: ${error.message}`)));