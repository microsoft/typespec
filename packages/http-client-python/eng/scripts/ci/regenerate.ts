/* eslint-disable no-console */
import chalk from "chalk";
import { execFile } from "child_process";
import { promises, rmSync } from "fs";
import { dirname, join, relative, resolve } from "path";
import { fileURLToPath } from "url";
import { parseArgs, promisify } from "util";

// PARSE INPUT ARGUMENTS

const argv = parseArgs({
  args: process.argv.slice(2),
  options: {
    flavor: { type: "string" },
    name: { type: "string" },
    debug: { type: "boolean" },
    pluginDir: { type: "string" },
    emitterName: { type: "string" },
    generatedFolder: { type: "string" },
    pyodide: { type: "boolean" },
  },
});

// Add this near the top with other constants
const SKIP_SPECS = [
  "type/union/discriminated",
  "client-operation-group",
<<<<<<< HEAD
  "azure/client-generator-core/api-version",
=======
  "azure/client-generator-core/hierarchy-building",
>>>>>>> 4f6446b4
];

// Get the directory of the current file
const PLUGIN_DIR = argv.values.pluginDir
  ? resolve(argv.values.pluginDir)
  : resolve(fileURLToPath(import.meta.url), "../../../../");
const AZURE_HTTP_SPECS = resolve(PLUGIN_DIR, "node_modules/@azure-tools/azure-http-specs/specs");
const HTTP_SPECS = resolve(PLUGIN_DIR, "node_modules/@typespec/http-specs/specs");
const GENERATED_FOLDER = argv.values.generatedFolder
  ? resolve(argv.values.generatedFolder)
  : resolve(PLUGIN_DIR, "generator");

interface TspCommand {
  outputDir: string;
  command: string[];
}

const AZURE_EMITTER_OPTIONS: Record<string, Record<string, string> | Record<string, string>[]> = {
  "azure/client-generator-core/access": {
    namespace: "specs.azure.clientgenerator.core.access",
  },
  "azure/client-generator-core/api-version": {
    namespace: "specs.azure.clientgenerator.core.apiversion",
  },
  "azure/client-generator-core/client-initialization": {
    namespace: "specs.azure.clientgenerator.core.clientinitialization",
  },
  "azure/client-generator-core/client-location": {
    namespace: "specs.azure.clientgenerator.core.clientlocation",
  },
  "azure/client-generator-core/deserialize-empty-string-as-null": {
    namespace: "specs.azure.clientgenerator.core.emptystring",
  },
  "azure/client-generator-core/flatten-property": {
    namespace: "specs.azure.clientgenerator.core.flattenproperty",
  },
  "azure/client-generator-core/usage": {
    namespace: "specs.azure.clientgenerator.core.usage",
  },
  "azure/client-generator-core/override": {
    namespace: "specs.azure.clientgenerator.core.override",
  },
  "azure/client-generator-core/hierarchy-building": {
    namespace: "specs.azure.clientgenerator.core.hierarchybuilding",
  },
  "azure/core/basic": {
    namespace: "specs.azure.core.basic",
  },
  "azure/core/lro/rpc": {
    namespace: "specs.azure.core.lro.rpc",
  },
  "azure/core/lro/standard": {
    namespace: "specs.azure.core.lro.standard",
  },
  "azure/core/model": {
    namespace: "specs.azure.core.model",
  },
  "azure/core/page": {
    namespace: "specs.azure.core.page",
  },
  "azure/core/scalar": {
    namespace: "specs.azure.core.scalar",
  },
  "azure/core/traits": {
    namespace: "specs.azure.core.traits",
  },
  "azure/encode/duration": {
    namespace: "specs.azure.encode.duration",
  },
  "azure/example/basic": {
    namespace: "specs.azure.example.basic",
  },
  "azure/payload/pageable": {
    namespace: "specs.azure.payload.pageable",
  },
  "client/structure/default": {
    namespace: "client.structure.service",
  },
  "client/structure/multi-client": {
    "package-name": "client-structure-multiclient",
    namespace: "client.structure.multiclient",
  },
  "client/structure/renamed-operation": {
    "package-name": "client-structure-renamedoperation",
    namespace: "client.structure.renamedoperation",
  },
  "client/structure/two-operation-group": {
    "package-name": "client-structure-twooperationgroup",
    namespace: "client.structure.twooperationgroup",
  },
  "client/naming": {
    namespace: "client.naming",
  },
  "client/overload": {
    namespace: "client.overload",
  },
  "encode/duration": {
    namespace: "encode.duration",
  },
  "encode/numeric": {
    namespace: "encode.numeric",
  },
  "parameters/basic": {
    namespace: "parameters.basic",
  },
  "parameters/spread": {
    namespace: "parameters.spread",
  },
  "payload/content-negotiation": {
    namespace: "payload.contentnegotiation",
  },
  "payload/multipart": {
    namespace: "payload.multipart",
  },
  "serialization/encoded-name/json": {
    namespace: "serialization.encodedname.json",
  },
  "special-words": {
    namespace: "specialwords",
  },
};

const EMITTER_OPTIONS: Record<string, Record<string, string> | Record<string, string>[]> = {
  "resiliency/srv-driven/old.tsp": {
    "package-name": "resiliency-srv-driven1",
    namespace: "resiliency.srv.driven1",
    "package-mode": "azure-dataplane",
    "package-pprint-name": "ResiliencySrvDriven1",
  },
  "resiliency/srv-driven": {
    "package-name": "resiliency-srv-driven2",
    namespace: "resiliency.srv.driven2",
    "package-mode": "azure-dataplane",
    "package-pprint-name": "ResiliencySrvDriven2",
  },
  "authentication/http/custom": {
    "package-name": "authentication-http-custom",
    namespace: "authentication.http.custom",
    "package-pprint-name": "Authentication Http Custom",
  },
  "authentication/union": [
    {
      "package-name": "authentication-union",
      namespace: "authentication.union",
    },
    {
      "package-name": "setuppy-authentication-union",
      namespace: "setuppy.authentication.union",
      "keep-setup-py": "true",
    },
  ],
  "type/array": {
    "package-name": "typetest-array",
    namespace: "typetest.array",
    "use-pyodide": "true",
  },
  "type/dictionary": {
    "package-name": "typetest-dictionary",
    namespace: "typetest.dictionary",
  },
  "type/enum/extensible": {
    "package-name": "typetest-enum-extensible",
    namespace: "typetest.enum.extensible",
  },
  "type/enum/fixed": {
    "package-name": "typetest-enum-fixed",
    namespace: "typetest.enum.fixed",
  },
  "type/model/empty": {
    "package-name": "typetest-model-empty",
    namespace: "typetest.model.empty",
  },
  "type/model/inheritance/enum-discriminator": {
    "package-name": "typetest-model-enumdiscriminator",
    namespace: "typetest.model.enumdiscriminator",
  },
  "type/model/inheritance/nested-discriminator": {
    "package-name": "typetest-model-nesteddiscriminator",
    namespace: "typetest.model.nesteddiscriminator",
  },
  "type/model/inheritance/not-discriminated": {
    "package-name": "typetest-model-notdiscriminated",
    namespace: "typetest.model.notdiscriminated",
  },
  "type/model/inheritance/single-discriminator": {
    "package-name": "typetest-model-singlediscriminator",
    namespace: "typetest.model.singlediscriminator",
  },
  "type/model/inheritance/recursive": {
    "package-name": "typetest-model-recursive",
    namespace: "typetest.model.recursive",
    "use-pyodide": "true",
  },
  "type/model/usage": {
    "package-name": "typetest-model-usage",
    namespace: "typetest.model.usage",
  },
  "type/model/visibility": [
    {
      "package-name": "typetest-model-visibility",
      namespace: "typetest.model.visibility",
    },
    {
      "package-name": "headasbooleantrue",
      namespace: "headasbooleantrue",
      "head-as-boolean": "true",
    },
    {
      "package-name": "headasbooleanfalse",
      namespace: "headasbooleanfalse",
      "head-as-boolean": "false",
    },
  ],
  "type/property/nullable": {
    "package-name": "typetest-property-nullable",
    namespace: "typetest.property.nullable",
  },
  "type/property/optionality": {
    "package-name": "typetest-property-optional",
    namespace: "typetest.property.optional",
  },
  "type/property/additional-properties": {
    "package-name": "typetest-property-additionalproperties",
    namespace: "typetest.property.additionalproperties",
  },
  "type/scalar": {
    "package-name": "typetest-scalar",
    namespace: "typetest.scalar",
  },
  "type/property/value-types": {
    "package-name": "typetest-property-valuetypes",
    namespace: "typetest.property.valuetypes",
  },
  "type/union": {
    "package-name": "typetest-union",
    namespace: "typetest.union",
  },
};

function toPosix(dir: string): string {
  return dir.replace(/\\/g, "/");
}

function getEmitterOption(spec: string, flavor: string): Record<string, string>[] {
  const specDir = spec.includes("azure") ? AZURE_HTTP_SPECS : HTTP_SPECS;
  const relativeSpec = toPosix(relative(specDir, spec));
  const key = relativeSpec.includes("resiliency/srv-driven/old.tsp")
    ? relativeSpec
    : dirname(relativeSpec);
  const emitter_options = EMITTER_OPTIONS[key] ||
    (flavor === "azure" ? AZURE_EMITTER_OPTIONS[key] : [{}]) || [{}];
  return Array.isArray(emitter_options) ? emitter_options : [emitter_options];
}

// Function to execute CLI commands asynchronously
async function executeCommand(tspCommand: TspCommand): Promise<void> {
  const execFileAsync = promisify(execFile);
  try {
    console.log(chalk.green(`start tsp ${tspCommand.command.join(" ")}`));
    await execFileAsync("tsp", tspCommand.command, { shell: true });
    console.log(chalk.green(`tsp ${tspCommand.command.join(" ")} succeeded`));
  } catch (err) {
    rmSync(tspCommand.outputDir, { recursive: true, force: true });
    console.error(chalk.red(`exec error: ${err}`));
    throw err;
  }
}

interface RegenerateFlagsInput {
  flavor?: string;
  debug?: boolean;
  name?: string;
  pyodide?: boolean;
}

interface RegenerateFlags {
  flavor: string;
  debug: boolean;
  name?: string;
  pyodide?: boolean;
}

const SpecialFlags: Record<string, Record<string, any>> = {
  azure: {
    "generate-test": true,
    "generate-sample": true,
  },
};

async function getSubdirectories(baseDir: string, flags: RegenerateFlags): Promise<string[]> {
  const subdirectories: string[] = [];

  async function searchDir(currentDir: string) {
    const items = await promises.readdir(currentDir, { withFileTypes: true });

    const promisesArray = items.map(async (item) => {
      const subDirPath = join(currentDir, item.name);
      if (item.isDirectory()) {
        const mainTspPath = join(subDirPath, "main.tsp");
        const clientTspPath = join(subDirPath, "client.tsp");

        const mainTspRelativePath = toPosix(relative(baseDir, mainTspPath));

        // Replace the individual skip checks with:
        if (SKIP_SPECS.some((skipSpec) => mainTspRelativePath.includes(skipSpec))) return;

        const hasMainTsp = await promises
          .access(mainTspPath)
          .then(() => true)
          .catch(() => false);
        const hasClientTsp = await promises
          .access(clientTspPath)
          .then(() => true)
          .catch(() => false);

        if (mainTspRelativePath.toLowerCase().includes(flags.name || "")) {
          if (mainTspRelativePath.includes("resiliency/srv-driven")) {
            subdirectories.push(resolve(subDirPath, "old.tsp"));
          }
          if (hasClientTsp) {
            subdirectories.push(resolve(subDirPath, "client.tsp"));
          } else if (hasMainTsp) {
            subdirectories.push(resolve(subDirPath, "main.tsp"));
          }
        }

        // Recursively search in the subdirectory
        await searchDir(subDirPath);
      }
    });

    await Promise.all(promisesArray);
  }

  await searchDir(baseDir);
  return subdirectories;
}

function defaultPackageName(spec: string): string {
  const specDir = spec.includes("azure") ? AZURE_HTTP_SPECS : HTTP_SPECS;
  return toPosix(relative(specDir, dirname(spec)))
    .replace(/\//g, "-")
    .toLowerCase();
}

interface EmitterConfig {
  options: string[];
  outputDir: string;
}

function addOptions(
  spec: string,
  generatedFolder: string,
  flags: RegenerateFlags,
): EmitterConfig[] {
  const emitterConfigs: EmitterConfig[] = [];
  for (const config of getEmitterOption(spec, flags.flavor)) {
    const options: Record<string, string> = { ...config };
    if (flags.pyodide) {
      options["use-pyodide"] = "true";
    }
    options["flavor"] = flags.flavor;
    for (const [k, v] of Object.entries(SpecialFlags[flags.flavor] ?? {})) {
      options[k] = v;
    }
    if (options["emitter-output-dir"] === undefined) {
      const packageName = options["package-name"] || defaultPackageName(spec);
      options["emitter-output-dir"] = toPosix(
        `${generatedFolder}/test/${flags.flavor}/generated/${packageName}`,
      );
    }
    if (flags.debug) {
      options["debug"] = "true";
    }
    options["examples-dir"] = toPosix(join(dirname(spec), "examples"));
    const configs = Object.entries(options).flatMap(([k, v]) => {
      return [
        "--option",
        `${argv.values.emitterName || "@typespec/http-client-python"}.${k}="${v}"`,
      ];
    });
    emitterConfigs.push({
      options: configs,
      outputDir: options["emitter-output-dir"],
    });
  }
  return emitterConfigs;
}
function _getCmdList(spec: string, flags: RegenerateFlags): TspCommand[] {
  return addOptions(spec, GENERATED_FOLDER, flags).map((option) => {
    return {
      outputDir: option.outputDir,
      command: ["compile", spec, "--emit", toPosix(PLUGIN_DIR), ...option.options],
    };
  });
}

async function runTaskPool(tasks: Array<() => Promise<void>>, poolLimit: number): Promise<void> {
  async function worker(start: number, end: number) {
    while (start < end) {
      await tasks[start]();
      start++;
    }
  }

  const workers = [];
  let start = 0;
  while (start < tasks.length) {
    const end = Math.min(start + poolLimit, tasks.length);
    workers.push((async () => await worker(start, end))());
    start = end;
  }
  await Promise.all(workers);
}

async function regenerate(flags: RegenerateFlagsInput): Promise<void> {
  if (flags.flavor === undefined) {
    await regenerate({ flavor: "azure", ...flags });
    await regenerate({ flavor: "unbranded", ...flags });
  } else {
    const flagsResolved = { debug: false, flavor: flags.flavor, ...flags };
    const subdirectoriesForAzure = await getSubdirectories(AZURE_HTTP_SPECS, flagsResolved);
    const subdirectoriesForNonAzure = await getSubdirectories(HTTP_SPECS, flagsResolved);
    const subdirectories =
      flags.flavor === "azure"
        ? [...subdirectoriesForAzure, ...subdirectoriesForNonAzure]
        : subdirectoriesForNonAzure;
    const cmdList: TspCommand[] = subdirectories.flatMap((subdirectory) =>
      _getCmdList(subdirectory, flagsResolved),
    );

    // Create tasks as functions for the pool
    const tasks: Array<() => Promise<void>> = cmdList.map((tspCommand) => {
      return () => executeCommand(tspCommand);
    });

    // Run tasks with a concurrency limit
    await runTaskPool(tasks, 30);
  }
}

const start = performance.now();
regenerate(argv.values)
  .then(() =>
    console.log(
      chalk.green(
        `Regeneration successful, time taken: ${Math.round((performance.now() - start) / 1000)} s`,
      ),
    ),
  )
  .catch((error) => console.error(chalk.red(`Regeneration failed: ${error.message}`)));<|MERGE_RESOLUTION|>--- conflicted
+++ resolved
@@ -25,11 +25,6 @@
 const SKIP_SPECS = [
   "type/union/discriminated",
   "client-operation-group",
-<<<<<<< HEAD
-  "azure/client-generator-core/api-version",
-=======
-  "azure/client-generator-core/hierarchy-building",
->>>>>>> 4f6446b4
 ];
 
 // Get the directory of the current file
