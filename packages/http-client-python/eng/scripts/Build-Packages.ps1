--- conflicted
+++ resolved
@@ -57,16 +57,11 @@
 
     Invoke-LoggedCommand "npm run build" -GroupOutput
 
-<<<<<<< HEAD
-    Write-Host "run lint check for pygen"
-    Invoke-LoggedCommand "npm run lint:py" -GroupOutput
-=======
     # Only run lint:py on Linux OS
     if ($IsLinux) {
         Write-Host "run lint check for pygen"
         Invoke-LoggedCommand "npm run lint:py" -GroupOutput
     }
->>>>>>> ebeff92c
 
     # pack the emitter
     Invoke-LoggedCommand "npm pack"
