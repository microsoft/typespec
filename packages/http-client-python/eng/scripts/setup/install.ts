import cp from "child_process";
import { patchPythonPath } from "./system-requirements.js";

async function main() {
  let pythonCommand: string[];

  try {
    // First try to resolve Python path
    pythonCommand = await patchPythonPath(["python", "./eng/scripts/setup/install.py"], {
      version: ">=3.9",
      environmentVariable: "AUTOREST_PYTHON_EXE",
    });
  } catch (error) {
<<<<<<< HEAD
    console.log(`Ran into the following error when setting up your local environment: ${error}`); // eslint-disable-line no-console
=======
    // Python not found - use Pyodide
>>>>>>> 3c760498
    console.log("No Python found on your local environment. We will use Pyodide instead."); // eslint-disable-line no-console
    return;
  }

  try {
    // Python found, now try to run the installation script
    cp.execSync(pythonCommand.join(" "), {
      stdio: [0, 1, 2],
    });
    console.log("Found Python on your local environment and created a venv with all requirements."); // eslint-disable-line no-console
  } catch (error: any) {
    // Check the exit code to determine the type of error
    if (error.status === 2) {
      // Exit code 2: Python/pip not adequate - use Pyodide
      console.log("No Python found on your local environment. We will use Pyodide instead."); // eslint-disable-line no-console
    } else {
      // Exit code 1 or other: Python and pip were found but installation failed - fail the npm install
      console.error("Python and package manager found but installation failed."); // eslint-disable-line no-console
      process.exit(1);
    }
  }
}

main();<|MERGE_RESOLUTION|>--- conflicted
+++ resolved
@@ -11,12 +11,7 @@
       environmentVariable: "AUTOREST_PYTHON_EXE",
     });
   } catch (error) {
-<<<<<<< HEAD
     console.log(`Ran into the following error when setting up your local environment: ${error}`); // eslint-disable-line no-console
-=======
-    // Python not found - use Pyodide
->>>>>>> 3c760498
-    console.log("No Python found on your local environment. We will use Pyodide instead."); // eslint-disable-line no-console
     return;
   }
 
