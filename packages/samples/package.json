{
  "name": "@typespec/samples",
  "private": true,
  "version": "1.0.0",
  "author": "Microsoft Corporation",
  "description": "Samples for TypeSpec",
  "homepage": "https://microsoft.github.io/typespec",
  "readme": "https://github.com/microsoft/typespec/blob/master/readme.md",
  "license": "MIT",
  "repository": {
    "type": "git",
    "url": "git+https://github.com/microsoft/typespec.git"
  },
  "bugs": {
    "url": "https://github.com/microsoft/typespec/issues"
  },
  "keywords": [
    "typespec",
    "cli"
  ],
  "type": "module",
  "engines": {
    "node": ">=16.0.0"
  },
  "scripts": {
    "clean": "rimraf ./dist ./temp",
    "build": "tsc -p .",
    "watch": "tsc -p . --watch",
    "regen-samples": "node scripts/regen-samples.js"
  },
  "files": [
    "lib/*.tsp",
    "dist/**",
    "!dist/test/**"
  ],
  "dependencies": {
    "@typespec/versioning": "~0.45.0",
<<<<<<< HEAD
    "@typespec/compiler": "~0.45.2",
=======
    "@typespec/compiler": "~0.45.1",
>>>>>>> e3a9d8bb
    "@typespec/http": "~0.45.0",
    "@typespec/rest": "~0.45.0",
    "@typespec/openapi": "~0.45.0",
    "@typespec/openapi3": "~0.45.0",
    "@typespec/html-program-viewer": "~0.45.0"
  },
  "devDependencies": {
    "@typespec/internal-build-utils": "~0.4.2",
    "autorest": "~3.3.2",
    "rimraf": "~5.0.0",
    "typescript": "~5.1.3"
  }
}<|MERGE_RESOLUTION|>--- conflicted
+++ resolved
@@ -35,11 +35,7 @@
   ],
   "dependencies": {
     "@typespec/versioning": "~0.45.0",
-<<<<<<< HEAD
-    "@typespec/compiler": "~0.45.2",
-=======
     "@typespec/compiler": "~0.45.1",
->>>>>>> e3a9d8bb
     "@typespec/http": "~0.45.0",
     "@typespec/rest": "~0.45.0",
     "@typespec/openapi": "~0.45.0",
