--- conflicted
+++ resolved
@@ -32,16 +32,10 @@
     "!dist/test/**"
   ],
   "dependencies": {
-<<<<<<< HEAD
-    "@cadl-lang/compiler": "0.24.0",
-    "@cadl-lang/rest": "0.7.0",
-    "@cadl-lang/openapi3": "0.4.1",
-    "@cadl-lang/versioning": "0.1.0"
-=======
     "@cadl-lang/compiler": "0.24.1",
     "@cadl-lang/rest": "0.7.1",
-    "@cadl-lang/openapi3": "0.4.2"
->>>>>>> 9fa7e969
+    "@cadl-lang/openapi3": "0.4.2",
+    "@cadl-lang/versioning": "0.1.0"
   },
   "devDependencies": {
     "@types/mkdirp": "~1.0.1",
