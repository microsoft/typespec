--- conflicted
+++ resolved
@@ -43,17 +43,6 @@
     "!dist/test/**"
   ],
   "dependencies": {
-<<<<<<< HEAD
-    "@typespec/best-practices": "workspace:~0.46.0",
-    "@typespec/compiler": "workspace:~0.53.1",
-    "@typespec/html-program-viewer": "workspace:~0.53.0",
-    "@typespec/http": "workspace:~0.53.0",
-    "@typespec/json-schema": "workspace:~0.53.1",
-    "@typespec/openapi": "workspace:~0.53.0",
-    "@typespec/openapi3": "workspace:~0.53.2",
-    "@typespec/rest": "workspace:~0.53.0",
-    "@typespec/versioning": "workspace:~0.53.0"
-=======
     "@typespec/best-practices": "workspace:~",
     "@typespec/compiler": "workspace:~",
     "@typespec/html-program-viewer": "workspace:~",
@@ -63,7 +52,6 @@
     "@typespec/openapi3": "workspace:~",
     "@typespec/rest": "workspace:~",
     "@typespec/versioning": "workspace:~"
->>>>>>> 02cd6f4d
   },
   "devDependencies": {
     "@types/node": "~18.11.19",
