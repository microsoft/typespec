--- conflicted
+++ resolved
@@ -1057,18 +1057,9 @@
             "description": "The items on this page"
           },
           "nextLink": {
-<<<<<<< HEAD
-            "allOf": [
-              {
-                "$ref": "#/components/schemas/Rest.ResourceLocation_Pet"
-              }
-            ],
-            "description": "The link to the next page of items"
-=======
             "type": "string",
             "description": "The link to the next page of items",
             "x-cadl-name": "Rest.ResourceLocation<Pet>"
->>>>>>> f7bba00b
           }
         },
         "description": "Paged response of Pet items",
@@ -1120,18 +1111,9 @@
             "description": "The items on this page"
           },
           "nextLink": {
-<<<<<<< HEAD
-            "allOf": [
-              {
-                "$ref": "#/components/schemas/Rest.ResourceLocation_Checkup"
-              }
-            ],
-            "description": "The link to the next page of items"
-=======
             "type": "string",
             "description": "The link to the next page of items",
             "x-cadl-name": "Rest.ResourceLocation<Checkup>"
->>>>>>> f7bba00b
           }
         },
         "description": "Paged response of Checkup items",
@@ -1210,18 +1192,9 @@
             "description": "The items on this page"
           },
           "nextLink": {
-<<<<<<< HEAD
-            "allOf": [
-              {
-                "$ref": "#/components/schemas/Rest.ResourceLocation_Toy"
-              }
-            ],
-            "description": "The link to the next page of items"
-=======
             "type": "string",
             "description": "The link to the next page of items",
             "x-cadl-name": "Rest.ResourceLocation<Toy>"
->>>>>>> f7bba00b
           }
         },
         "description": "Paged response of Toy items",
@@ -1292,18 +1265,9 @@
             "description": "The items on this page"
           },
           "nextLink": {
-<<<<<<< HEAD
-            "allOf": [
-              {
-                "$ref": "#/components/schemas/Rest.ResourceLocation_Owner"
-              }
-            ],
-            "description": "The link to the next page of items"
-=======
             "type": "string",
             "description": "The link to the next page of items",
             "x-cadl-name": "Rest.ResourceLocation<Owner>"
->>>>>>> f7bba00b
           }
         },
         "description": "Paged response of Owner items",
