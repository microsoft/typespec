--- conflicted
+++ resolved
@@ -50,15 +50,10 @@
           type: integer
           format: int32
       required:
-<<<<<<< HEAD
-        - name
-        - favoriteToys
-=======
         - type
         - catnipDose
       allOf:
         - $ref: '#/components/schemas/PetBase'
->>>>>>> bd60b0a6
     Dog:
       type: object
       properties:
@@ -112,14 +107,7 @@
           cat: '#/components/schemas/Cat'
       required:
         - name
-<<<<<<< HEAD
-        - material
-    ApiVersionParam:
-      type: object
-      properties: {}
-=======
         - favoriteToys
->>>>>>> bd60b0a6
     Versions:
       type: string
       enum:
