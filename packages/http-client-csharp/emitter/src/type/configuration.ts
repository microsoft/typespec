// Copyright (c) Microsoft Corporation. All rights reserved.
// Licensed under the MIT License. See License.txt in the project root for license information.

export interface Configuration {
  "output-folder": string;
  namespace: string;
<<<<<<< HEAD
  "library-name": string;
  flavor?: string;
  "single-top-level-client"?: boolean;
  "unreferenced-types-handling"?: "removeOrInternalize" | "internalize" | "keepAll";
  "models-to-treat-empty-string-as-null"?: string[];
  "additional-intrinsic-types-to-treat-empty-string-as-null"?: string[];
  "methods-to-keep-client-default-value"?: string[];
  "keep-non-overloadable-protocol-signature"?: boolean;
  "intrinsic-types-to-treat-empty-string-as-null"?: string[];
  "head-as-boolean"?: boolean;
  "deserialize-null-collection-as-null-value"?: boolean;
  "generate-sample-project"?: boolean;
  "generate-test-project"?: boolean;
  "use-model-reader-writer"?: boolean;
=======
  "library-name": string | null;
  "unreferenced-types-handling"?: "removeOrInternalize" | "internalize" | "keepAll";
  "model-namespace"?: boolean;
>>>>>>> 58967488
  "disable-xml-docs"?: boolean;
}<|MERGE_RESOLUTION|>--- conflicted
+++ resolved
@@ -4,25 +4,7 @@
 export interface Configuration {
   "output-folder": string;
   namespace: string;
-<<<<<<< HEAD
-  "library-name": string;
-  flavor?: string;
-  "single-top-level-client"?: boolean;
-  "unreferenced-types-handling"?: "removeOrInternalize" | "internalize" | "keepAll";
-  "models-to-treat-empty-string-as-null"?: string[];
-  "additional-intrinsic-types-to-treat-empty-string-as-null"?: string[];
-  "methods-to-keep-client-default-value"?: string[];
-  "keep-non-overloadable-protocol-signature"?: boolean;
-  "intrinsic-types-to-treat-empty-string-as-null"?: string[];
-  "head-as-boolean"?: boolean;
-  "deserialize-null-collection-as-null-value"?: boolean;
-  "generate-sample-project"?: boolean;
-  "generate-test-project"?: boolean;
-  "use-model-reader-writer"?: boolean;
-=======
   "library-name": string | null;
   "unreferenced-types-handling"?: "removeOrInternalize" | "internalize" | "keepAll";
-  "model-namespace"?: boolean;
->>>>>>> 58967488
   "disable-xml-docs"?: boolean;
 }