// Copyright (c) Microsoft Corporation. All rights reserved.
// Licensed under the MIT License. See License.txt in the project root for license information.

import { DecoratorInfo } from "@azure-tools/typespec-client-generator-core";
import { BodyMediaType } from "./body-media-type.js";
import { InputParameter } from "./input-parameter.js";
import {
  InputArrayType,
  InputDictionaryType,
  InputLiteralType,
  InputModelType,
  InputNullableType,
  InputPrimitiveType,
  InputType,
  InputUnionType,
} from "./input-type.js";
import { OperationLongRunning } from "./operation-long-running.js";
import { OperationPaging } from "./operation-paging.js";
import { OperationResponse } from "./operation-response.js";
import { RequestMethod } from "./request-method.js";

export interface Paging {
  NextLinkName?: string;
  ItemName: string;
  NextPageMethod?: string;
}

export interface InputOperation {
  Name: string;
  ResourceName?: string;
  Summary?: string;
  Deprecated?: string;
  Description?: string;
  Accessibility?: string;
  Parameters: InputParameter[];
  Responses: OperationResponse[];
  HttpMethod: RequestMethod;
  RequestBodyMediaType: BodyMediaType;
  Uri: string;
  Path: string;
  ExternalDocsUrl?: string;
  RequestMediaTypes?: string[];
  BufferResponse: boolean;
  LongRunning?: OperationLongRunning;
  Paging?: OperationPaging;
  GenerateProtocolMethod: boolean;
  GenerateConvenienceMethod: boolean;
  Examples?: InputHttpOperationExample[];
  CrossLanguageDefinitionId: string;
<<<<<<< HEAD
}

interface InputExampleBase {
  kind: string;
  name: string;
  description: string;
  filePath: string;
  rawExample: any;
}

export interface InputHttpOperationExample extends InputExampleBase {
  kind: "http";
  parameters: InputParameterExample[];
  // responses: Map<number, OperationResponseExample>;
}

export interface InputParameterExample {
  parameter: InputParameter;
  value: InputTypeExample;
}

// introduce this later
// export interface OperationResponseExample {
//     response: OperationResponse;
//     // headers: SdkHttpResponseHeaderExample[];
//     bodyValue?: InputTypeExample;
// }

export type InputTypeExample =
  | InputStringExample
  | InputNumberExample
  | InputBooleanExample
  | InputNullExample
  | InputAnyExample
  | InputArrayExample
  | InputDictionaryExample
  | InputUnionExample
  | InputModelExample;

export interface InputExampleTypeBase {
  kind: string;
  type: InputType;
  value: unknown;
}
export interface InputStringExample extends InputExampleTypeBase {
  kind: "string";
  type: InputType;
  value: string;
}
export interface InputNumberExample extends InputExampleTypeBase {
  kind: "number";
  type: InputType;
  value: number;
}
export interface InputBooleanExample extends InputExampleTypeBase {
  kind: "boolean";
  type: InputPrimitiveType | InputLiteralType;
  value: boolean;
}
export interface InputNullExample extends InputExampleTypeBase {
  kind: "null";
  type: InputNullableType;
  value: null;
}
export interface InputAnyExample extends InputExampleTypeBase {
  kind: "any";
  type: InputPrimitiveType;
  value: unknown;
}
export interface InputArrayExample extends InputExampleTypeBase {
  kind: "array";
  type: InputArrayType;
  value: InputTypeExample[];
}
export interface InputDictionaryExample extends InputExampleTypeBase {
  kind: "dict";
  type: InputDictionaryType;
  value: Record<string, InputTypeExample>;
}
export interface InputUnionExample extends InputExampleTypeBase {
  kind: "union";
  type: InputUnionType;
  value: unknown;
}
export interface InputModelExample extends InputExampleTypeBase {
  kind: "model";
  type: InputModelType;
  value: Record<string, InputTypeExample>;
  additionalPropertiesValue?: Record<string, InputTypeExample>;
=======
  Decorators?: DecoratorInfo[];
>>>>>>> 1dc57114
}<|MERGE_RESOLUTION|>--- conflicted
+++ resolved
@@ -47,7 +47,7 @@
   GenerateConvenienceMethod: boolean;
   Examples?: InputHttpOperationExample[];
   CrossLanguageDefinitionId: string;
-<<<<<<< HEAD
+  Decorators?: DecoratorInfo[];
 }
 
 interface InputExampleBase {
@@ -137,7 +137,4 @@
   type: InputModelType;
   value: Record<string, InputTypeExample>;
   additionalPropertiesValue?: Record<string, InputTypeExample>;
-=======
-  Decorators?: DecoratorInfo[];
->>>>>>> 1dc57114
 }