--- conflicted
+++ resolved
@@ -8,11 +8,6 @@
   UsageFlags,
 } from "@azure-tools/typespec-client-generator-core";
 import { DateTimeKnownEncoding, DurationKnownEncoding } from "@typespec/compiler";
-<<<<<<< HEAD
-import { InputModelProperty } from "./input-model-property.js";
-=======
-import { InputEnumTypeValue } from "./input-enum-type-value.js";
->>>>>>> ad635d92
 
 interface InputTypeBase {
   kind: string;
@@ -103,15 +98,15 @@
 }
 
 export interface InputModelProperty extends InputTypeBase {
-  Kind: "property";
-  Name: string;
-  SerializedName: string;
-  Type: InputType;
-  Optional: boolean;
-  ReadOnly: boolean;
-  Discriminator: boolean;
-  CrossLanguageDefinitionId: string;
-  FlattenedNames?: string[]; // TODO -- remove this when we are ready to move the flatten handling from emitter to the generator
+  kind: "property";
+  name: string;
+  serializedName: string;
+  type: InputType;
+  optional: boolean;
+  readOnly: boolean;
+  discriminator: boolean;
+  crossLanguageDefinitionId: string;
+  flattenedNames?: string[]; // TODO -- remove this when we are ready to move the flatten handling from emitter to the generator
 }
 
 export function isInputModelType(type: InputType): type is InputModelType {
