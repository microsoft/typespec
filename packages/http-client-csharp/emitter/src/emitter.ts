// Copyright (c) Microsoft Corporation. All rights reserved.
// Licensed under the MIT License. See License.txt in the project root for license information.

import {
  createSdkContext,
  CreateSdkContextOptions,
  UsageFlags,
} from "@azure-tools/typespec-client-generator-core";
import {
  EmitContext,
  getDirectoryPath,
  joinPaths,
  logDiagnostics,
  Program,
  resolvePath,
} from "@typespec/compiler";

import { spawn, SpawnOptions } from "child_process";
import fs, { statSync } from "fs";
import { PreserveType, stringifyRefs } from "json-serialize-refs";
import { dirname } from "path";
import { fileURLToPath } from "url";
import { configurationFileName, tspOutputFileName } from "./constants.js";
import { createModel } from "./lib/client-model-builder.js";
import { LoggerLevel } from "./lib/log-level.js";
import { Logger } from "./lib/logger.js";
import { NetEmitterOptions, resolveOptions, resolveOutputFolder } from "./options.js";
import { Configuration } from "./type/configuration.js";

/**
 * Look for the project root by looking up until a `package.json` is found.
 * @param path Path to start looking
 */
function findProjectRoot(path: string): string | undefined {
  let current = path;
  while (true) {
    const pkgPath = joinPaths(current, "package.json");
    const stats = checkFile(pkgPath);
    if (stats?.isFile()) {
      return current;
    }
    const parent = getDirectoryPath(current);
    if (parent === current) {
      return undefined;
    }
    current = parent;
  }
}

let sdkContextOptions: CreateSdkContextOptions = {};
export function setSDKContextOptions(options: CreateSdkContextOptions) {
  sdkContextOptions = options;
}

export async function $onEmit(context: EmitContext<NetEmitterOptions>) {
  const program: Program = context.program;
  const options = resolveOptions(context);
  const outputFolder = resolveOutputFolder(context);

  /* set the loglevel. */
  Logger.initialize(program, options.logLevel ?? LoggerLevel.INFO);

  if (!program.compilerOptions.noEmit && !program.hasError()) {
    // Write out the dotnet model to the output path
<<<<<<< HEAD
    const sdkContext = createSdkContext(context, "@typespec/http-client-csharp", sdkContextOptions);
=======
    const sdkContext = await createSdkContext(context, "@typespec/http-client-csharp");
>>>>>>> 0fbfced6
    const root = createModel(sdkContext);
    if (
      context.program.diagnostics.length > 0 &&
      context.program.diagnostics.filter((digs) => digs.severity === "error").length > 0
    ) {
      logDiagnostics(context.program.diagnostics, context.program.host.logSink);
      process.exit(1);
    }
    const tspNamespace = root.Name; // this is the top-level namespace defined in the typespec file, which is actually always different from the namespace of the SDK
    // await program.host.writeFile(outPath, prettierOutput(JSON.stringify(root, null, 2)));
    if (root) {
      const generatedFolder = resolvePath(outputFolder, "src", "Generated");

      if (!fs.existsSync(generatedFolder)) {
        fs.mkdirSync(generatedFolder, { recursive: true });
      }

      await program.host.writeFile(
        resolvePath(outputFolder, tspOutputFileName),
        prettierOutput(stringifyRefs(root, convertUsageNumbersToStrings, 1, PreserveType.Objects))
      );

      //emit configuration.json
      const namespace = options.namespace ?? tspNamespace;
      const configurations: Configuration = {
        "output-folder": ".",
        namespace: namespace,
        "library-name": options["library-name"] ?? namespace,
        "single-top-level-client": options["single-top-level-client"],
        "unreferenced-types-handling": options["unreferenced-types-handling"],
        "keep-non-overloadable-protocol-signature":
          options["keep-non-overloadable-protocol-signature"],
        "model-namespace": options["model-namespace"],
        "models-to-treat-empty-string-as-null": options["models-to-treat-empty-string-as-null"],
        "intrinsic-types-to-treat-empty-string-as-null": options[
          "models-to-treat-empty-string-as-null"
        ]
          ? options["additional-intrinsic-types-to-treat-empty-string-as-null"].concat(
              ["Uri", "Guid", "ResourceIdentifier", "DateTimeOffset"].filter(
                (item) =>
                  options["additional-intrinsic-types-to-treat-empty-string-as-null"].indexOf(
                    item
                  ) < 0
              )
            )
          : undefined,
        "methods-to-keep-client-default-value": options["methods-to-keep-client-default-value"],
        "head-as-boolean": options["head-as-boolean"],
        "deserialize-null-collection-as-null-value":
          options["deserialize-null-collection-as-null-value"],
        flavor: options["flavor"],
        //only emit these if they are not the default values
        "generate-sample-project":
          options["generate-sample-project"] === true
            ? undefined
            : options["generate-sample-project"],
        "generate-test-project":
          options["generate-test-project"] === false ? undefined : options["generate-test-project"],
        "use-model-reader-writer": options["use-model-reader-writer"] ?? true,
        "disable-xml-docs":
          options["disable-xml-docs"] === false ? undefined : options["disable-xml-docs"],
      };

      await program.host.writeFile(
        resolvePath(outputFolder, configurationFileName),
        prettierOutput(JSON.stringify(configurations, null, 2))
      );

      if (options.skipSDKGeneration !== true) {
        const csProjFile = resolvePath(
          outputFolder,
          "src",
          `${configurations["library-name"]}.csproj`
        );
        Logger.getInstance().info(`Checking if ${csProjFile} exists`);
        const newProjectOption =
          options["new-project"] || !checkFile(csProjFile) ? "--new-project" : "";
        const existingProjectOption = options["existing-project-folder"]
          ? `--existing-project-folder ${options["existing-project-folder"]}`
          : "";
        const debugFlag = (options.debug ?? false) ? " --debug" : "";

        const projectRoot = findProjectRoot(dirname(fileURLToPath(import.meta.url)));
        const generatorPath = resolvePath(
          projectRoot + "/dist/generator/Microsoft.Generator.CSharp.dll"
        );

        const command = `dotnet --roll-forward Major ${generatorPath} ${outputFolder} -p ${options["plugin-name"]} ${newProjectOption} ${existingProjectOption}${debugFlag}`;
        Logger.getInstance().info(command);

        const result = await execAsync(
          "dotnet",
          [
            "--roll-forward",
            "Major",
            generatorPath,
            outputFolder,
            "-p",
            options["plugin-name"],
            newProjectOption,
            existingProjectOption,
            debugFlag,
          ],
          { stdio: "inherit" }
        );
        if (result.exitCode !== 0) {
          if (result.stderr) Logger.getInstance().error(result.stderr);
          if (result.stdout) Logger.getInstance().verbose(result.stdout);
          throw new Error(`Failed to generate SDK. Exit code: ${result.exitCode}`);
        }
        if (!options["save-inputs"]) {
          // delete
          deleteFile(resolvePath(outputFolder, tspOutputFileName));
          deleteFile(resolvePath(outputFolder, configurationFileName));
        }
      }
    }
  }
}

async function execAsync(
  command: string,
  args: string[] = [],
  options: SpawnOptions = {}
): Promise<{ exitCode: number; stdio: string; stdout: string; stderr: string; proc: any }> {
  const child = spawn(command, args, options);

  return new Promise((resolve, reject) => {
    child.on("error", (error) => {
      reject(error);
    });
    const stdio: Buffer[] = [];
    const stdout: Buffer[] = [];
    const stderr: Buffer[] = [];
    child.stdout?.on("data", (data) => {
      stdout.push(data);
      stdio.push(data);
    });
    child.stderr?.on("data", (data) => {
      stderr.push(data);
      stdio.push(data);
    });

    child.on("exit", (exitCode) => {
      resolve({
        exitCode: exitCode ?? -1,
        stdio: Buffer.concat(stdio).toString(),
        stdout: Buffer.concat(stdout).toString(),
        stderr: Buffer.concat(stderr).toString(),
        proc: child,
      });
    });
  });
}

function convertUsageNumbersToStrings(this: any, key: string, value: any): any {
  if (this["Kind"] === "model" || this["Kind"] === "enum") {
    if (key === "Usage" && typeof value === "number") {
      if (value === 0) {
        return "None";
      }
      const result: string[] = [];
      for (const prop in UsageFlags) {
        if (!isNaN(Number(prop))) {
          if ((value & Number(prop)) !== 0) {
            result.push(UsageFlags[prop]);
          }
        }
      }
      return result.join(",");
    }
  }

  return value;
}

function deleteFile(filePath: string) {
  fs.unlink(filePath, (err) => {
    if (err) {
      //logger.error(`stderr: ${err}`);
    } else {
      Logger.getInstance().info(`File ${filePath} is deleted.`);
    }
  });
}

function prettierOutput(output: string) {
  return output + "\n";
}

function checkFile(pkgPath: string) {
  try {
    return statSync(pkgPath);
  } catch (error) {
    return undefined;
  }
}<|MERGE_RESOLUTION|>--- conflicted
+++ resolved
@@ -62,11 +62,7 @@
 
   if (!program.compilerOptions.noEmit && !program.hasError()) {
     // Write out the dotnet model to the output path
-<<<<<<< HEAD
-    const sdkContext = createSdkContext(context, "@typespec/http-client-csharp", sdkContextOptions);
-=======
-    const sdkContext = await createSdkContext(context, "@typespec/http-client-csharp");
->>>>>>> 0fbfced6
+    const sdkContext = await createSdkContext(context, "@typespec/http-client-csharp", sdkContextOptions);
     const root = createModel(sdkContext);
     if (
       context.program.diagnostics.length > 0 &&
