--- conflicted
+++ resolved
@@ -78,10 +78,6 @@
       logDiagnostics(context.program.diagnostics, context.program.host.logSink);
       process.exit(1);
     }
-<<<<<<< HEAD
-=======
-    const tspNamespace = root.Name; // this is the top-level namespace defined in the typespec file, which is actually always different from the namespace of the SDK
->>>>>>> 58967488
 
     if (root) {
       const generatedFolder = resolvePath(outputFolder, "src", "Generated");
@@ -98,45 +94,9 @@
       //emit configuration.json
       const configurations: Configuration = {
         "output-folder": ".",
-<<<<<<< HEAD
-        namespace: options.namespace ?? root.Name, // this is temporarily here fore backward compatibility in autorest.csharp
+        namespace: options.namespace ?? root.Name, // this is temporarily here fore backward compatibility in autorest.csharp,
         "library-name": options["library-name"] ?? root.Name,
-        "single-top-level-client": options["single-top-level-client"],
         "unreferenced-types-handling": options["unreferenced-types-handling"],
-        "keep-non-overloadable-protocol-signature":
-          options["keep-non-overloadable-protocol-signature"],
-        "models-to-treat-empty-string-as-null": options["models-to-treat-empty-string-as-null"],
-        "intrinsic-types-to-treat-empty-string-as-null": options[
-          "models-to-treat-empty-string-as-null"
-        ]
-          ? options["additional-intrinsic-types-to-treat-empty-string-as-null"].concat(
-              ["Uri", "Guid", "ResourceIdentifier", "DateTimeOffset"].filter(
-                (item) =>
-                  options["additional-intrinsic-types-to-treat-empty-string-as-null"].indexOf(
-                    item,
-                  ) < 0,
-              ),
-            )
-          : undefined,
-        "methods-to-keep-client-default-value": options["methods-to-keep-client-default-value"],
-        "head-as-boolean": options["head-as-boolean"],
-        "deserialize-null-collection-as-null-value":
-          options["deserialize-null-collection-as-null-value"],
-        flavor: options["flavor"],
-        //only emit these if they are not the default values
-        "generate-sample-project":
-          options["generate-sample-project"] === true
-            ? undefined
-            : options["generate-sample-project"],
-        "generate-test-project":
-          options["generate-test-project"] === false ? undefined : options["generate-test-project"],
-        "use-model-reader-writer": options["use-model-reader-writer"] ?? true,
-=======
-        namespace: namespace,
-        "library-name": options["library-name"] ?? namespace,
-        "unreferenced-types-handling": options["unreferenced-types-handling"],
-        "model-namespace": options["model-namespace"],
->>>>>>> 58967488
         "disable-xml-docs":
           options["disable-xml-docs"] === false ? undefined : options["disable-xml-docs"],
       };
