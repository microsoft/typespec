--- conflicted
+++ resolved
@@ -68,7 +68,7 @@
   const options = resolveOptions(context);
   const outputFolder = _resolveOutputFolder(context);
 
-  /* set the loglevel. */
+  /* set the log level. */
   const logger = new Logger(program, options.logLevel ?? LoggerLevel.INFO);
 
   if (!program.compilerOptions.noEmit && !program.hasError()) {
@@ -122,14 +122,7 @@
           "src",
           `${configurations["library-name"]}.csproj`,
         );
-<<<<<<< HEAD
-        Logger.getInstance().info(`Checking if ${csProjFile} exists`);
-=======
         logger.info(`Checking if ${csProjFile} exists`);
-        const newProjectOption =
-          options["new-project"] || !checkFile(csProjFile) ? "--new-project" : "";
-        const debugFlag = (options.debug ?? false) ? "--debug" : "";
->>>>>>> 0d2331bd
 
         const emitterPath = options["emitter-extension-path"] ?? import.meta.url;
         const projectRoot = findProjectRoot(dirname(fileURLToPath(emitterPath)));
@@ -137,14 +130,8 @@
           projectRoot + "/dist/generator/Microsoft.TypeSpec.Generator.dll",
         );
 
-<<<<<<< HEAD
-=======
-        const command = `dotnet --roll-forward Major ${generatorPath} ${outputFolder} -p ${options["plugin-name"]}${constructCommandArg(newProjectOption)}${constructCommandArg(debugFlag)}`;
-        logger.info(command);
-
->>>>>>> 0d2331bd
         try {
-          const result = await execCSharpGenerator({
+          const result = await execCSharpGenerator(csharpEmitterContext, {
             generatorPath: generatorPath,
             outputFolder: outputFolder,
             pluginName: options["plugin-name"],
