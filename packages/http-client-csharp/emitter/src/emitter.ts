// Copyright (c) Microsoft Corporation. All rights reserved.
// Licensed under the MIT License. See License.txt in the project root for license information.

import { createSdkContext, UsageFlags } from "@azure-tools/typespec-client-generator-core";
import {
  EmitContext,
  getDirectoryPath,
  joinPaths,
  logDiagnostics,
  NoTarget,
  Program,
  resolvePath,
} from "@typespec/compiler";
import fs, { statSync } from "fs";
import { PreserveType, stringifyRefs } from "json-serialize-refs";
import { dirname } from "path";
import { fileURLToPath } from "url";
import {
  _minSupportedDotNetSdkVersion,
  configurationFileName,
  tspOutputFileName,
} from "./constants.js";
import { createModel } from "./lib/client-model-builder.js";
import { LoggerLevel } from "./lib/logger-level.js";
import { Logger } from "./lib/logger.js";
<<<<<<< HEAD
import { execAsync, execCSharpGenerator } from "./lib/utils.js";
import { _resolveOutputFolder, NetEmitterOptions, resolveOptions } from "./options.js";
=======
import { execAsync } from "./lib/utils.js";
import { _resolveOutputFolder, CSharpEmitterOptions, resolveOptions } from "./options.js";
>>>>>>> a56b016d
import { defaultSDKContextOptions } from "./sdk-context-options.js";
import { CSharpEmitterContext } from "./sdk-context.js";
import { CodeModel } from "./type/code-model.js";
import { Configuration } from "./type/configuration.js";

/**
 * Look for the project root by looking up until a `package.json` is found.
 * @param path Path to start looking
 */
function findProjectRoot(path: string): string | undefined {
  let current = path;
  while (true) {
    const pkgPath = joinPaths(current, "package.json");
    const stats = checkFile(pkgPath);
    if (stats?.isFile()) {
      return current;
    }
    const parent = getDirectoryPath(current);
    if (parent === current) {
      return undefined;
    }
    current = parent;
  }
}

/**
 * The entry point for the emitter. This function is called by the typespec compiler.
 * @param context - The emit context
 * @beta
 */
export async function $onEmit(context: EmitContext<CSharpEmitterOptions>) {
  const program: Program = context.program;
  const options = resolveOptions(context);
  const outputFolder = _resolveOutputFolder(context);

  /* set the log level. */
  const logger = new Logger(program, options.logLevel ?? LoggerLevel.INFO);

  if (!program.compilerOptions.noEmit && !program.hasError()) {
    // Write out the dotnet model to the output path
    const sdkContext = {
      ...(await createSdkContext(
        context,
        "@typespec/http-client-csharp",
        defaultSDKContextOptions,
      )),
      logger: logger,
      __typeCache: {
        types: new Map(),
        models: new Map(),
        enums: new Map(),
      },
    };
    if (
      context.program.diagnostics.length > 0 &&
      context.program.diagnostics.filter((digs) => digs.severity === "error").length > 0
    ) {
      logDiagnostics(context.program.diagnostics, context.program.host.logSink);
      process.exit(1);
    }

    const root = createModel(sdkContext);

    if (root) {
      const generatedFolder = resolvePath(outputFolder, "src", "Generated");

      if (!fs.existsSync(generatedFolder)) {
        fs.mkdirSync(generatedFolder, { recursive: true });
      }

      // emit tspCodeModel.json
      await writeCodeModel(sdkContext, root, outputFolder);

      const namespace = root.Name;
      const configurations: Configuration = {
        "output-folder": ".",
        "package-name": options["package-name"] ?? namespace,
        "unreferenced-types-handling": options["unreferenced-types-handling"],
        "disable-xml-docs":
          options["disable-xml-docs"] === false ? undefined : options["disable-xml-docs"],
      };

      //emit configuration.json
      await program.host.writeFile(
        resolvePath(outputFolder, configurationFileName),
        prettierOutput(JSON.stringify(configurations, null, 2)),
      );

<<<<<<< HEAD
      if (options.skipSDKGeneration !== true) {
        const csProjFile = resolvePath(
          outputFolder,
          "src",
          `${configurations["library-name"]}.csproj`,
        );
        logger.info(`Checking if ${csProjFile} exists`);
=======
      const csProjFile = resolvePath(
        outputFolder,
        "src",
        `${configurations["package-name"]}.csproj`,
      );
      logger.info(`Checking if ${csProjFile} exists`);
      const newProjectOption =
        options["new-project"] || !checkFile(csProjFile) ? "--new-project" : "";
      const debugFlag = (options.debug ?? false) ? "--debug" : "";
>>>>>>> a56b016d

      const emitterPath = options["emitter-extension-path"] ?? import.meta.url;
      const projectRoot = findProjectRoot(dirname(fileURLToPath(emitterPath)));
      const generatorPath = resolvePath(
        projectRoot + "/dist/generator/Microsoft.TypeSpec.Generator.dll",
      );

<<<<<<< HEAD
        try {
          const result = await execCSharpGenerator(csharpEmitterContext, {
            generatorPath: generatorPath,
            outputFolder: outputFolder,
            pluginName: options["plugin-name"],
            newProject: options["new-project"] ?? !checkFile(csProjFile),
            debug: options.debug ?? false,
          });
          if (result.exitCode !== 0) {
            const isValid = await _validateDotNetSdk(
              csharpEmitterContext,
              _minSupportedDotNetSdkVersion,
            );
            // if the dotnet sdk is valid, the error is not dependency issue, log it as normal
            if (isValid) {
              if (result.stderr) logger.error(result.stderr);
              if (result.stdout) logger.verbose(result.stdout);
              throw new Error(`Failed to generate the library. Exit code: ${result.exitCode}`);
            }
          }
        } catch (error: any) {
          const isValid = await _validateDotNetSdk(
            csharpEmitterContext,
            _minSupportedDotNetSdkVersion,
          );
=======
      const command = `dotnet --roll-forward Major ${generatorPath} ${outputFolder} -p ${options["plugin-name"]}${constructCommandArg(newProjectOption)}${constructCommandArg(debugFlag)}`;
      logger.info(command);

      try {
        const result = await execAsync(
          "dotnet",
          [
            "--roll-forward",
            "Major",
            generatorPath,
            outputFolder,
            "-p",
            options["plugin-name"],
            newProjectOption,
            debugFlag,
          ],
          { stdio: "inherit" },
        );
        if (result.exitCode !== 0) {
          const isValid = await _validateDotNetSdk(sdkContext, _minSupportedDotNetSdkVersion);
>>>>>>> a56b016d
          // if the dotnet sdk is valid, the error is not dependency issue, log it as normal
          if (isValid) {
            if (result.stderr) logger.error(result.stderr);
            if (result.stdout) logger.verbose(result.stdout);
            throw new Error(`Failed to generate the library. Exit code: ${result.exitCode}`);
          }
        }
      } catch (error: any) {
        const isValid = await _validateDotNetSdk(sdkContext, _minSupportedDotNetSdkVersion);
        // if the dotnet sdk is valid, the error is not dependency issue, log it as normal
        if (isValid) throw new Error(error);
      }
      if (!options["save-inputs"]) {
        // delete
        deleteFile(resolvePath(outputFolder, tspOutputFileName), logger);
        deleteFile(resolvePath(outputFolder, configurationFileName), logger);
      }
    }
  }
}

/**
 * Write the code model to the output folder.
 * @param context - The CSharp emitter context
 * @param codeModel - The code model
 * @param outputFolder - The output folder
 * @beta
 */
export async function writeCodeModel(
  context: CSharpEmitterContext,
  codeModel: CodeModel,
  outputFolder: string,
) {
  await context.program.host.writeFile(
    resolvePath(outputFolder, tspOutputFileName),
    prettierOutput(stringifyRefs(codeModel, transformJSONProperties, 1, PreserveType.Objects)),
  );
}

/** check the dotnet sdk installation.
 * Report diagnostic if dotnet sdk is not installed or its version does not meet prerequisite
 * @param sdkContext - The SDK context
 * @param minVersionRequisite - The minimum required major version
 * @param logger - The logger
 * @internal
 */
export async function _validateDotNetSdk(
  sdkContext: CSharpEmitterContext,
  minMajorVersion: number,
): Promise<boolean> {
  try {
    const result = await execAsync("dotnet", ["--version"], { stdio: "pipe" });
    return validateDotNetSdkVersionCore(sdkContext, result.stdout, minMajorVersion);
  } catch (error: any) {
    if (error && "code" in (error as {}) && error["code"] === "ENOENT") {
      sdkContext.logger.reportDiagnostic({
        code: "invalid-dotnet-sdk-dependency",
        messageId: "missing",
        format: {
          dotnetMajorVersion: `${minMajorVersion}`,
          downloadUrl: "https://dotnet.microsoft.com/",
        },
        target: NoTarget,
      });
    }
    return false;
  }
}

function validateDotNetSdkVersionCore(
  sdkContext: CSharpEmitterContext,
  version: string,
  minMajorVersion: number,
): boolean {
  if (version) {
    const dotIndex = version.indexOf(".");
    const firstPart = dotIndex === -1 ? version : version.substring(0, dotIndex);
    const major = Number(firstPart);

    if (isNaN(major)) {
      sdkContext.logger.error("Invalid .NET SDK version.");
      return false;
    }
    if (major < minMajorVersion) {
      sdkContext.logger.reportDiagnostic({
        code: "invalid-dotnet-sdk-dependency",
        messageId: "invalidVersion",
        format: {
          installedVersion: version,
          dotnetMajorVersion: `${minMajorVersion}`,
          downloadUrl: "https://dotnet.microsoft.com/",
        },
        target: NoTarget,
      });
      return false;
    }
    return true;
  } else {
    sdkContext.logger.error("Cannot get the installed .NET SDK version.");
    return false;
  }
}

function transformJSONProperties(this: any, key: string, value: any): any {
  // convertUsageNumbersToStrings
  if (this["kind"] === "model" || this["kind"] === "enum") {
    if (key === "usage" && typeof value === "number") {
      if (value === 0) {
        return "None";
      }
      const result: string[] = [];
      for (const prop in UsageFlags) {
        if (!isNaN(Number(prop))) {
          if ((value & Number(prop)) !== 0) {
            result.push(UsageFlags[prop]);
          }
        }
      }
      return result.join(",");
    }
  }

  // skip __raw if there is one
  if (key === "__raw") {
    return undefined;
  }

  return value;
}

function deleteFile(filePath: string, logger: Logger) {
  fs.unlink(filePath, (err) => {
    if (err) {
      logger.error(`Failed to delete files: ${err}`);
    } else {
      logger.info(`File ${filePath} is deleted.`);
    }
  });
}

function prettierOutput(output: string) {
  return output + "\n";
}

function checkFile(pkgPath: string) {
  try {
    return statSync(pkgPath);
  } catch (error) {
    return undefined;
  }
}<|MERGE_RESOLUTION|>--- conflicted
+++ resolved
@@ -23,13 +23,8 @@
 import { createModel } from "./lib/client-model-builder.js";
 import { LoggerLevel } from "./lib/logger-level.js";
 import { Logger } from "./lib/logger.js";
-<<<<<<< HEAD
 import { execAsync, execCSharpGenerator } from "./lib/utils.js";
-import { _resolveOutputFolder, NetEmitterOptions, resolveOptions } from "./options.js";
-=======
-import { execAsync } from "./lib/utils.js";
 import { _resolveOutputFolder, CSharpEmitterOptions, resolveOptions } from "./options.js";
->>>>>>> a56b016d
 import { defaultSDKContextOptions } from "./sdk-context-options.js";
 import { CSharpEmitterContext } from "./sdk-context.js";
 import { CodeModel } from "./type/code-model.js";
@@ -118,35 +113,21 @@
         prettierOutput(JSON.stringify(configurations, null, 2)),
       );
 
-<<<<<<< HEAD
-      if (options.skipSDKGeneration !== true) {
-        const csProjFile = resolvePath(
-          outputFolder,
-          "src",
-          `${configurations["library-name"]}.csproj`,
-        );
-        logger.info(`Checking if ${csProjFile} exists`);
-=======
       const csProjFile = resolvePath(
         outputFolder,
         "src",
         `${configurations["package-name"]}.csproj`,
       );
       logger.info(`Checking if ${csProjFile} exists`);
-      const newProjectOption =
-        options["new-project"] || !checkFile(csProjFile) ? "--new-project" : "";
-      const debugFlag = (options.debug ?? false) ? "--debug" : "";
->>>>>>> a56b016d
-
-      const emitterPath = options["emitter-extension-path"] ?? import.meta.url;
-      const projectRoot = findProjectRoot(dirname(fileURLToPath(emitterPath)));
-      const generatorPath = resolvePath(
-        projectRoot + "/dist/generator/Microsoft.TypeSpec.Generator.dll",
-      );
-
-<<<<<<< HEAD
+      
+        const emitterPath = options["emitter-extension-path"] ?? import.meta.url;
+        const projectRoot = findProjectRoot(dirname(fileURLToPath(emitterPath)));
+        const generatorPath = resolvePath(
+          projectRoot + "/dist/generator/Microsoft.TypeSpec.Generator.dll",
+        );
+
         try {
-          const result = await execCSharpGenerator(csharpEmitterContext, {
+          const result = await execCSharpGenerator(sdkContext, {
             generatorPath: generatorPath,
             outputFolder: outputFolder,
             pluginName: options["plugin-name"],
@@ -155,7 +136,7 @@
           });
           if (result.exitCode !== 0) {
             const isValid = await _validateDotNetSdk(
-              csharpEmitterContext,
+              sdkContext,
               _minSupportedDotNetSdkVersion,
             );
             // if the dotnet sdk is valid, the error is not dependency issue, log it as normal
@@ -167,43 +148,16 @@
           }
         } catch (error: any) {
           const isValid = await _validateDotNetSdk(
-            csharpEmitterContext,
+            sdkContext,
             _minSupportedDotNetSdkVersion,
           );
-=======
-      const command = `dotnet --roll-forward Major ${generatorPath} ${outputFolder} -p ${options["plugin-name"]}${constructCommandArg(newProjectOption)}${constructCommandArg(debugFlag)}`;
-      logger.info(command);
-
-      try {
-        const result = await execAsync(
-          "dotnet",
-          [
-            "--roll-forward",
-            "Major",
-            generatorPath,
-            outputFolder,
-            "-p",
-            options["plugin-name"],
-            newProjectOption,
-            debugFlag,
-          ],
-          { stdio: "inherit" },
-        );
-        if (result.exitCode !== 0) {
-          const isValid = await _validateDotNetSdk(sdkContext, _minSupportedDotNetSdkVersion);
->>>>>>> a56b016d
           // if the dotnet sdk is valid, the error is not dependency issue, log it as normal
-          if (isValid) {
-            if (result.stderr) logger.error(result.stderr);
-            if (result.stdout) logger.verbose(result.stdout);
-            throw new Error(`Failed to generate the library. Exit code: ${result.exitCode}`);
-          }
+          // if (isValid) {
+          //   if (result.stderr) logger.error(result.stderr);
+          //   if (result.stdout) logger.verbose(result.stdout);
+          //   throw new Error(`Failed to generate the library. Exit code: ${result.exitCode}`);
+          // }
         }
-      } catch (error: any) {
-        const isValid = await _validateDotNetSdk(sdkContext, _minSupportedDotNetSdkVersion);
-        // if the dotnet sdk is valid, the error is not dependency issue, log it as normal
-        if (isValid) throw new Error(error);
-      }
       if (!options["save-inputs"]) {
         // delete
         deleteFile(resolvePath(outputFolder, tspOutputFileName), logger);
