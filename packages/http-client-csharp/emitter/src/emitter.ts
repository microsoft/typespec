--- conflicted
+++ resolved
@@ -71,17 +71,7 @@
         options["sdk-context-options"] ?? defaultSDKContextOptions,
       )),
       logger: logger,
-<<<<<<< HEAD
       __typeCache: new SdkTypeCache(),
-=======
-      __typeCache: {
-        crossLanguageDefinitionIds: new Map(),
-        clients: new Map(),
-        types: new Map(),
-        models: new Map(),
-        enums: new Map(),
-      },
->>>>>>> 9faa31eb
     };
     program.reportDiagnostics(sdkContext.diagnostics);
 
