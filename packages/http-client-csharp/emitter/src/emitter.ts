--- conflicted
+++ resolved
@@ -71,16 +71,7 @@
         defaultSDKContextOptions,
       )),
       logger: logger,
-<<<<<<< HEAD
       __typeCache: createSdkTypeCache(),
-=======
-      __typeCache: {
-        crossLanguageDefinitionIds: new Map(),
-        types: new Map(),
-        models: new Map(),
-        enums: new Map(),
-      },
->>>>>>> ea3fe845
     };
     program.reportDiagnostics(sdkContext.diagnostics);
 
