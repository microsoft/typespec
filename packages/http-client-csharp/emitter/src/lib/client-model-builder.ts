// Copyright (c) Microsoft Corporation. All rights reserved.
// Licensed under the MIT License. See License.txt in the project root for license information.

import { UsageFlags } from "@azure-tools/typespec-client-generator-core";
import { NoTarget } from "@typespec/compiler";
import { CSharpEmitterContext } from "../sdk-context.js";
import { CodeModel } from "../type/code-model.js";
import { fromSdkClients } from "./client-converter.js";
import { navigateModels } from "./model.js";
import { processServiceAuthentication } from "./service-authentication.js";
<<<<<<< HEAD
=======
import { fromSdkType } from "./type-converter.js";
import { getClientNamespaceString } from "./utils.js";
>>>>>>> 676f47f0

/**
 * Creates the code model from the SDK context.
 * @param sdkContext - The SDK context
 * @returns The code model
 * @beta
 */
export function createModel(sdkContext: CSharpEmitterContext): CodeModel {
  const sdkPackage = sdkContext.sdkPackage;

  navigateModels(sdkContext);

  const sdkApiVersionEnums = sdkPackage.enums.filter((e) => e.usage === UsageFlags.ApiVersionEnum);

  const rootClients = sdkPackage.clients;
  if (rootClients.length === 0) {
    sdkContext.logger.reportDiagnostic({
      code: "no-root-client",
      format: {},
      target: NoTarget,
    });
    return {} as CodeModel;
  }

  const rootApiVersions =
    sdkApiVersionEnums.length > 0
      ? sdkApiVersionEnums[0].values.map((v) => v.value as string).flat()
      : rootClients[0].apiVersions;

  const inputClients = fromSdkClients(sdkContext, rootClients, rootApiVersions);

  const clientModel: CodeModel = {
    // To ensure deterministic library name, customers would need to set the package-name property as the ordering of the namespaces could change
    // if the typespec is changed.
    name: getClientNamespaceString(sdkContext)!,
    apiVersions: rootApiVersions,
    enums: Array.from(sdkContext.__typeCache.enums.values()),
    models: Array.from(sdkContext.__typeCache.models.values()),
    clients: inputClients,
    auth: processServiceAuthentication(sdkContext, sdkPackage),
  };

  return clientModel;
}<|MERGE_RESOLUTION|>--- conflicted
+++ resolved
@@ -8,11 +8,7 @@
 import { fromSdkClients } from "./client-converter.js";
 import { navigateModels } from "./model.js";
 import { processServiceAuthentication } from "./service-authentication.js";
-<<<<<<< HEAD
-=======
-import { fromSdkType } from "./type-converter.js";
 import { getClientNamespaceString } from "./utils.js";
->>>>>>> 676f47f0
 
 /**
  * Creates the code model from the SDK context.
