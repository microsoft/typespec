--- conflicted
+++ resolved
@@ -8,28 +8,8 @@
   SdkHttpOperation,
   SdkServiceMethod,
   getAllModels,
-<<<<<<< HEAD
 } from "@azure-tools/typespec-client-generator-core";
 import { getDoc } from "@typespec/compiler";
-import { HttpOperation } from "@typespec/http";
-=======
-  getHttpOperationWithCache,
-  getLibraryName,
-  listClients,
-  listOperationGroups,
-  listOperationsInOperationGroup,
-} from "@azure-tools/typespec-client-generator-core";
-import {
-  EmitContext,
-  NoTarget,
-  Service,
-  getDoc,
-  getNamespaceFullName,
-  listServices,
-} from "@typespec/compiler";
-import { HttpOperation, getAllHttpServices, getAuthentication, getServers } from "@typespec/http";
-import { getVersions } from "@typespec/versioning";
->>>>>>> 9f5630b4
 import { NetEmitterOptions, resolveOptions } from "../options.js";
 import { CodeModel } from "../type/code-model.js";
 import { InputClient } from "../type/input-client.js";
@@ -37,18 +17,10 @@
 import { InputParameter } from "../type/input-parameter.js";
 import { InputEnumType, InputModelType, InputPrimitiveType } from "../type/input-type.js";
 import { RequestLocation } from "../type/request-location.js";
-<<<<<<< HEAD
-import { Usage } from "../type/usage.js";
 import { fromSdkType } from "./converter.js";
 import { Logger } from "./logger.js";
-import { getUsages, navigateModels } from "./model.js";
+import { navigateModels } from "./model.js";
 import { fromSdkServiceMethod, getParameterDefaultValue } from "./operation.js";
-=======
-import { reportDiagnostic } from "./lib.js";
-import { Logger } from "./logger.js";
-import { navigateModels } from "./model.js";
-import { loadOperation } from "./operation.js";
->>>>>>> 9f5630b4
 import { processServiceAuthentication } from "./service-authentication.js";
 
 export function createModel(sdkContext: SdkContext<NetEmitterOptions>): CodeModel {
@@ -61,13 +33,6 @@
   const enumMap = new Map<string, InputEnumType>();
 
   navigateModels(sdkContext, modelMap, enumMap);
-
-<<<<<<< HEAD
-  // TODO: do we still need to re-calculate usage from TCGC methods?
-  const convenienceOperations: HttpOperation[] = [];
-  const usages = getUsages(sdkContext, convenienceOperations, modelMap);
-  setUsage(usages, modelMap);
-  setUsage(usages, enumMap);
 
   const rootApiVersions = getRootApiVersions(sdkPackage.clients);
 
@@ -77,26 +42,6 @@
     inputClients,
     []
   );
-=======
-  for (const client of clients) {
-    for (const op of client.Operations) {
-      const apiVersionIndex = op.Parameters.findIndex(
-        (value: InputParameter) => value.IsApiVersion
-      );
-      if (apiVersionIndex === -1) {
-        continue;
-      }
-      const apiVersionInOperation = op.Parameters[apiVersionIndex];
-      if (defaultApiVersionConstant !== undefined) {
-        if (!apiVersionInOperation.DefaultValue?.Value) {
-          apiVersionInOperation.DefaultValue = defaultApiVersionConstant;
-        }
-      } else {
-        apiVersionInOperation.Kind = InputOperationParameterKind.Method;
-      }
-    }
-  }
->>>>>>> 9f5630b4
 
   const clientModel = {
     Name: sdkPackage.rootNamespace,
@@ -174,7 +119,6 @@
     return clientName;
   }
 
-<<<<<<< HEAD
   function fromSdkEndpointParameter(p: SdkEndpointParameter): InputParameter[] {
     if (p.type.templateArguments.length === 0)
       return [
@@ -235,63 +179,8 @@
         Kind: InputOperationParameterKind.Client,
         DefaultValue: getParameterDefaultValue(parameter.clientDefaultValue, parameterType),
       });
-=======
-  function emitClient(
-    client: SdkClient | SdkOperationGroup,
-    parent?: SdkClient | SdkOperationGroup
-  ): InputClient {
-    const operations = listOperationsInOperationGroup(sdkContext, client);
-    let clientDesc = "";
-    if (operations.length > 0) {
-      const container = getHttpOperationWithCache(sdkContext, operations[0]).container;
-      clientDesc = getDoc(program, container) ?? "";
-    }
-
-    const inputClient: InputClient = {
-      Name: getClientName(client),
-      Description: clientDesc,
-      Operations: [],
-      Protocol: {},
-      Parent: parent === undefined ? undefined : getClientName(parent),
-      Parameters: urlParameters,
-    };
-    for (const op of operations) {
-      const httpOperation = getHttpOperationWithCache(sdkContext, op);
-      const inputOperation: InputOperation = loadOperation(
-        sdkContext,
-        httpOperation,
-        url,
-        urlParameters,
-        serviceNamespaceType,
-        modelMap,
-        enumMap
-      );
-
-      applyDefaultContentTypeAndAcceptParameter(inputOperation);
-      inputClient.Operations.push(inputOperation);
-      if (inputOperation.GenerateConvenienceMethod) convenienceOperations.push(httpOperation);
->>>>>>> 9f5630b4
     }
     return parameters;
-  }
-}
-
-<<<<<<< HEAD
-function setUsage(
-  usages: { inputs: string[]; outputs: string[]; roundTrips: string[] },
-  models: Map<string, InputModelType | InputEnumType>
-) {
-  for (const [name, m] of models) {
-    if (m.Usage !== undefined && m.Usage !== Usage.None) continue;
-    if (usages.inputs.includes(name)) {
-      m.Usage = Usage.Input;
-    } else if (usages.outputs.includes(name)) {
-      m.Usage = Usage.Output;
-    } else if (usages.roundTrips.includes(name)) {
-      m.Usage = Usage.RoundTrip;
-    } else {
-      m.Usage = Usage.None;
-    }
   }
 }
 
@@ -299,19 +188,6 @@
   // find any root client since they should have the same api versions
   const oneRootClient = clients.find((c) => c.initialization.access === "public");
   if (!oneRootClient) throw new Error("Root client not found");
-=======
-function applyDefaultContentTypeAndAcceptParameter(operation: InputOperation): void {
-  const defaultValue: string = "application/json";
-  if (
-    operation.Parameters.some((value) => value.Location === RequestLocation.Body) &&
-    !operation.Parameters.some((value) => value.IsContentType === true)
-  ) {
-    operation.Parameters.push(
-      createContentTypeOrAcceptParameter([defaultValue], "contentType", "Content-Type")
-    );
-    operation.RequestMediaTypes = [defaultValue];
-  }
->>>>>>> 9f5630b4
 
   return oneRootClient.apiVersions;
 }
