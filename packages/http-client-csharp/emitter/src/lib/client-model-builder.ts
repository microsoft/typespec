--- conflicted
+++ resolved
@@ -188,33 +188,10 @@
   }
 }
 
-<<<<<<< HEAD
-    const inputClient: InputClient = {
-      Name: getClientName(client),
-      Description: clientDesc,
-      Operations: [],
-      Protocol: {},
-      Parent: parent === undefined ? undefined : getClientName(parent),
-      Parameters: urlParameters,
-      Decorators: [],
-    };
-    for (const op of operations) {
-      const httpOperation = getHttpOperationWithCache(sdkContext, op);
-      const inputOperation: InputOperation = loadOperation(
-        sdkContext,
-        httpOperation,
-        url,
-        urlParameters,
-        serviceNamespaceType,
-        modelMap,
-        enumMap
-      );
-=======
 function getRootApiVersions(clients: SdkClientType<SdkHttpOperation>[]): string[] {
   // find any root client since they should have the same api versions
   const oneRootClient = clients.find((c) => c.initialization.access === "public");
   if (!oneRootClient) throw new Error("Root client not found");
->>>>>>> c329841c
 
   return oneRootClient.apiVersions;
 }
