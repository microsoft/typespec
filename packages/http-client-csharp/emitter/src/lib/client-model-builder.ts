--- conflicted
+++ resolved
@@ -256,12 +256,8 @@
       Protocol: {},
       Parent: parent === undefined ? undefined : getClientName(parent),
       Parameters: urlParameters,
-<<<<<<< HEAD
       Decorators: [],
-    } as InputClient;
-=======
     };
->>>>>>> 81b1692e
     for (const op of operations) {
       const httpOperation = ignoreDiagnostics(getHttpOperation(program, op));
       const inputOperation: InputOperation = loadOperation(
