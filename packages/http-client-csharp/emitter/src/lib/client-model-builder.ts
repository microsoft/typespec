--- conflicted
+++ resolved
@@ -15,7 +15,7 @@
 import { InputClient } from "../type/input-client.js";
 import { InputOperationParameterKind } from "../type/input-operation-parameter-kind.js";
 import { InputParameter } from "../type/input-parameter.js";
-import { InputEnumType, InputModelType, InputPrimitiveType } from "../type/input-type.js";
+import { InputType, InputEnumType, InputModelType } from "../type/input-type.js";
 import { RequestLocation } from "../type/request-location.js";
 import { fromSdkType } from "./converter.js";
 import { Logger } from "./logger.js";
@@ -27,73 +27,7 @@
   // initialize tcgc model
   if (!sdkContext.operationModelsMap) getAllModels(sdkContext);
 
-<<<<<<< HEAD
-  const services = listServices(sdkContext.emitContext.program);
-  if (services.length === 0) {
-    services.push({
-      type: sdkContext.emitContext.program.getGlobalNamespaceType(),
-    });
-  }
-
-  // TODO: support multiple service. Current only chose the first service.
-  const service = services[0];
-  const serviceNamespaceType = service.type;
-  if (serviceNamespaceType === undefined) {
-    throw Error("Can not emit yaml for a namespace that doesn't exist.");
-  }
-
-  return createModelForService(sdkContext, service);
-}
-
-export function createModelForService(
-  sdkContext: SdkContext<NetEmitterOptions>,
-  service: Service
-): CodeModel {
-  const program = sdkContext.emitContext.program;
-  const serviceNamespaceType = service.type;
-
-  const apiVersions: Set<string> | undefined = new Set<string>();
-  let defaultApiVersion: string | undefined = undefined;
-  let versions = getVersions(program, service.type)[1]
-    ?.getVersions()
-    .map((v) => v.value);
-  const targetApiVersion = sdkContext.emitContext.options["api-version"];
-  if (
-    versions !== undefined &&
-    targetApiVersion !== undefined &&
-    targetApiVersion !== "all" &&
-    targetApiVersion !== "latest"
-  ) {
-    const targetApiVersionIndex = versions.findIndex((v) => v === targetApiVersion);
-    versions = versions.slice(0, targetApiVersionIndex + 1);
-  }
-  if (versions && versions.length > 0) {
-    for (const ver of versions) {
-      apiVersions.add(ver);
-    }
-    defaultApiVersion = versions[versions.length - 1];
-  }
-  const defaultApiVersionConstant: InputConstant | undefined = defaultApiVersion
-    ? {
-        Type: {
-          Kind: "string",
-          Name: "string",
-          CrossLanguageDefinitionId: "TypeSpec.string",
-        },
-        Value: defaultApiVersion,
-      }
-    : undefined;
-
-  const servers = getServers(program, serviceNamespaceType);
-  const namespace = getNamespaceFullName(serviceNamespaceType) || "client";
-  const authentication = getAuthentication(program, serviceNamespaceType);
-  let auth = undefined;
-  if (authentication) {
-    auth = processServiceAuthentication(authentication);
-  }
-=======
   const sdkPackage = sdkContext.sdkPackage;
->>>>>>> 72d544c1
 
   const modelMap = new Map<string, InputModelType>();
   const enumMap = new Map<string, InputEnumType>();
@@ -204,6 +138,8 @@
           DefaultValue: {
             Type: {
               Kind: "string",
+              Name: "string",
+              CrossLanguageDefinitionId: "TypeSpec.string",
             },
             Value: p.type.serverUrl,
           },
@@ -222,10 +158,12 @@
     const parameters: InputParameter[] = [];
     for (const parameter of p.type.templateArguments) {
       const isEndpoint = parameter.name === endpointVariableName;
-      const parameterType = isEndpoint
-        ? ({
-            Kind: "uri",
-          } as InputPrimitiveType)
+      const parameterType: InputType = isEndpoint
+        ? {
+            Kind: "url",
+            Name: "url",
+            CrossLanguageDefinitionId: "TypeSpec.url",
+          }
         : fromSdkType(parameter.type, sdkContext, modelMap, enumMap);
       parameters.push({
         Name: parameter.name,
