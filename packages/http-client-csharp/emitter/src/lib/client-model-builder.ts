--- conflicted
+++ resolved
@@ -56,11 +56,7 @@
 
   // this is a set tracking the bad namespace segments
   const inputClients: InputClient[] = [];
-<<<<<<< HEAD
-  fromSdkClients(rootClients, inputClients, [], sdkContext.logger);
-=======
   fromSdkClients(sdkContext, rootClients, inputClients, []);
->>>>>>> 254f6b90
 
   const clientModel: CodeModel = {
     Name: sdkPackage.rootNamespace,
@@ -81,36 +77,21 @@
     logger: Logger,
   ) {
     for (const client of clients) {
-<<<<<<< HEAD
-      const inputClient = emitClient(client, parentClientNames, logger);
-=======
       const inputClient = fromSdkClient(sdkContext, client, parentClientNames);
->>>>>>> 254f6b90
       inputClients.push(inputClient);
       const subClients = client.methods
         .filter((m) => m.kind === "clientaccessor")
         .map((m) => m.response as SdkClientType<SdkHttpOperation>);
       parentClientNames.push(inputClient.Name);
-<<<<<<< HEAD
-      fromSdkClients(subClients, inputClients, parentClientNames, logger);
-=======
-      fromSdkClients(sdkContext, subClients, inputClients, parentClientNames);
->>>>>>> 254f6b90
+      fromSdkClients(subClients, inputClients, parentClientNames);
       parentClientNames.pop();
     }
   }
 
-<<<<<<< HEAD
-  function emitClient(
-    client: SdkClientType<SdkHttpOperation>,
-    parentNames: string[],
-    logger: Logger,
-=======
   function fromSdkClient(
     sdkContext: SdkContext<NetEmitterOptions>,
     client: SdkClientType<SdkHttpOperation>,
     parentNames: string[],
->>>>>>> 254f6b90
   ): InputClient {
     const endpointParameter = client.initialization.properties.find(
       (p) => p.kind === "endpoint",
@@ -133,12 +114,8 @@
     }
 
     return {
-<<<<<<< HEAD
-      Name: getClientName(client, parentNames, logger),
-=======
       Name: clientName,
       ClientNamespace: client.clientNamespace,
->>>>>>> 254f6b90
       Summary: client.summary,
       Doc: client.doc,
       Operations: client.methods
@@ -171,17 +148,14 @@
     if (parentClientNames.length >= 2)
       return `${parentClientNames.slice(parentClientNames.length - 1).join("")}${clientName}`;
 
-<<<<<<< HEAD
     if (
       clientName === "Models" &&
       resolveOptions(sdkContext.emitContext)["model-namespace"] !== false
     ) {
-      logger.warn(`Invalid client name "${clientName}"`);
+      Logger.getInstance().warn(`Invalid client name "${clientName}"`);
       return "ModelsOps";
     }
 
-=======
->>>>>>> 254f6b90
     return clientName;
   }
 
