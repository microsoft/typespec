// Copyright (c) Microsoft Corporation. All rights reserved.
// Licensed under the MIT License. See License.txt in the project root for license information.

import { DiagnosticReport, NoTarget, Program, Tracer } from "@typespec/compiler";
import {
  DiagnosticMessagesMap,
  getTracer,
  reportDiagnostic as libReportDiagnostic,
} from "./lib.js";
import { LoggerLevel } from "./logger-level.js";

/**
 * The Logger class for the emitter.
 * @beta
 */
export class Logger {
  private tracer: Tracer;
  private level: LoggerLevel;
  private program: Program;

  public constructor(program: Program, level: LoggerLevel) {
    this.tracer = getTracer(program);
    this.level = level;
    this.program = program;
  }

  info(message: string): void {
    if (
      this.level === LoggerLevel.INFO ||
      this.level === LoggerLevel.DEBUG ||
      this.level === LoggerLevel.VERBOSE
    ) {
      this.tracer.trace(LoggerLevel.INFO, message);
    }
  }

  debug(message: string): void {
    if (this.level === LoggerLevel.DEBUG || this.level === LoggerLevel.VERBOSE) {
      this.tracer.trace(LoggerLevel.DEBUG, message);
    }
  }

  verbose(message: string): void {
    if (this.level === LoggerLevel.VERBOSE) {
      this.tracer.trace(LoggerLevel.VERBOSE, message);
    }
  }

<<<<<<< HEAD
  reportDiagnostic = reportDiagnostic;
=======
  reportDiagnostic<C extends keyof DiagnosticMessagesMap, M extends keyof DiagnosticMessagesMap[C]>(
    diag: DiagnosticReport<DiagnosticMessagesMap, C, M>,
  ): void {
    libReportDiagnostic(this.program, diag);
  }
>>>>>>> a56b016d

  warn(message: string): void {
    this.reportDiagnostic({
      code: "general-warning",
      format: { message: message },
      target: NoTarget,
    });
  }

  error(message: string): void {
    this.reportDiagnostic({
      code: "general-error",
      format: { message: message },
      target: NoTarget,
    });
  }
}<|MERGE_RESOLUTION|>--- conflicted
+++ resolved
@@ -46,15 +46,11 @@
     }
   }
 
-<<<<<<< HEAD
-  reportDiagnostic = reportDiagnostic;
-=======
   reportDiagnostic<C extends keyof DiagnosticMessagesMap, M extends keyof DiagnosticMessagesMap[C]>(
     diag: DiagnosticReport<DiagnosticMessagesMap, C, M>,
   ): void {
     libReportDiagnostic(this.program, diag);
   }
->>>>>>> a56b016d
 
   warn(message: string): void {
     this.reportDiagnostic({
