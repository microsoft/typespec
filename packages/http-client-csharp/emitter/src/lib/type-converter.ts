// Copyright (c) Microsoft Corporation. All rights reserved.
// Licensed under the MIT License. See License.txt in the project root for license information.

import {
  SdkArrayType,
  SdkBodyModelPropertyType,
  SdkBuiltInType,
  SdkConstantType,
  SdkDateTimeType,
  SdkDictionaryType,
  SdkDurationType,
  SdkEnumType,
  SdkEnumValueType,
  SdkHttpParameter,
  SdkModelPropertyType,
  SdkModelType,
  SdkTupleType,
  SdkType,
  SdkUnionType,
  getAccessOverride,
  isReadOnly as tcgcIsReadOnly,
} from "@azure-tools/typespec-client-generator-core";
import { Model, NoTarget } from "@typespec/compiler";
import { Visibility } from "@typespec/http";
import { CSharpEmitterContext } from "../sdk-context.js";
import {
  InputArrayType,
  InputDateTimeType,
  InputDictionaryType,
  InputDurationType,
  InputEnumType,
  InputEnumValueType,
  InputLiteralType,
  InputModelProperty,
  InputModelType,
  InputPrimitiveType,
  InputType,
  InputUnionType,
} from "../type/input-type.js";

export function fromSdkType(sdkContext: CSharpEmitterContext, sdkType: SdkType): InputType {
  let retVar = sdkContext.__typeCache.types.get(sdkType);
  if (retVar) {
    return retVar;
  }

  switch (sdkType.kind) {
    case "nullable":
      const inputType = fromSdkType(sdkContext, sdkType.type);
      retVar = {
        kind: "nullable",
        type: inputType,
        namespace: sdkType.namespace,
      };
      break;
    case "model":
      retVar = fromSdkModelType(sdkContext, sdkType);
      break;
    case "enum":
      retVar = fromSdkEnumType(sdkContext, sdkType);
      break;
    case "enumvalue":
      retVar = fromSdkEnumValueType(sdkContext, sdkType);
      break;
    case "dict":
      retVar = fromSdkDictionaryType(sdkContext, sdkType);
      break;
    case "array":
      retVar = fromSdkArrayType(sdkContext, sdkType);
      break;
    case "constant":
      retVar = fromSdkConstantType(sdkContext, sdkType);
      break;
    case "union":
      retVar = fromUnionType(sdkContext, sdkType);
      break;
    case "utcDateTime":
    case "offsetDateTime":
      retVar = fromSdkDateTimeType(sdkContext, sdkType);
      break;
    case "duration":
      retVar = fromSdkDurationType(sdkContext, sdkType);
      break;
    case "tuple":
      retVar = fromTupleType(sdkContext, sdkType);
      break;
    // TODO -- endpoint and credential are handled separately in emitter, since we have specific locations for them in input model.
    // We can handle unify the way we handle them in the future, probably by chaning the input model schema and do the conversion in generator.
    case "endpoint":
      retVar = fromSdkEndpointType();
      break;
    case "credential":
      sdkContext.logger.reportDiagnostic({
        code: "unsupported-sdk-type",
        format: { sdkType: "Credential" },
        target: NoTarget,
      });
      return { kind: "unknown", name: "credential", crossLanguageDefinitionId: "" };
    default:
      retVar = fromSdkBuiltInType(sdkContext, sdkType);
      break;
  }

  sdkContext.__typeCache.updateSdkTypeReferences(sdkType, retVar);
  return retVar;
}

export function fromSdkModelType(
  sdkContext: CSharpEmitterContext,
  modelType: SdkModelType,
): InputModelType {
  const modelTypeName = modelType.name;
  let inputModelType = sdkContext.__typeCache.models.get(modelTypeName);
  if (!inputModelType) {
    inputModelType = {
      kind: "model",
      name: modelTypeName,
      namespace: modelType.namespace,
      crossLanguageDefinitionId: modelType.crossLanguageDefinitionId,
      access: getAccessOverride(sdkContext, modelType.__raw as Model),
      usage: modelType.usage,
      deprecation: modelType.deprecation,
      doc: modelType.doc,
      summary: modelType.summary,
      discriminatorValue: modelType.discriminatorValue,
      decorators: modelType.decorators,
    } as InputModelType;

    sdkContext.__typeCache.updateTypeCache(modelTypeName, inputModelType);

    inputModelType.additionalProperties = modelType.additionalProperties
      ? fromSdkType(sdkContext, modelType.additionalProperties)
      : undefined;

    const propertiesDict = new Map<SdkModelPropertyType, InputModelProperty>();
    for (const property of modelType.properties) {
<<<<<<< HEAD
      if (property.kind !== "property") {
        continue;
      }
      const ourProperty = fromSdkModelProperty(sdkContext, property);
=======
      const ourProperty = fromSdkModelProperty(sdkContext, property, {
        modelName: modelTypeName,
        usage: modelType.usage,
        namespace: modelType.namespace,
      } as LiteralTypeContext);

      if (!ourProperty) {
        continue;
      }
>>>>>>> f90f63be
      propertiesDict.set(property, ourProperty);
    }

    inputModelType.discriminatorProperty = modelType.discriminatorProperty
      ? propertiesDict.get(modelType.discriminatorProperty)
      : undefined;

    inputModelType.baseModel = modelType.baseModel
      ? fromSdkModelType(sdkContext, modelType.baseModel)
      : undefined;

    inputModelType.properties = Array.from(propertiesDict.values()).flat();

    if (modelType.discriminatedSubtypes) {
      const discriminatedSubtypes: Record<string, InputModelType> = {};
      for (const key in modelType.discriminatedSubtypes) {
        const subtype = modelType.discriminatedSubtypes[key];
        discriminatedSubtypes[key] = fromSdkModelType(sdkContext, subtype);
      }
      inputModelType.discriminatedSubtypes = discriminatedSubtypes;
    }
  }

  return inputModelType;

  function fromSdkModelProperty(
    sdkContext: CSharpEmitterContext,
    property: SdkModelPropertyType,
    literalTypeContext: LiteralTypeContext,
  ): InputModelProperty | undefined {
    switch (property.kind) {
      case "property":
        return fromSdkBodyModelProperty(sdkContext, property, literalTypeContext);
      case "header":
      case "query":
      case "path":
        return fromSdkHttpParameterModelProperty(sdkContext, property, literalTypeContext);
      default:
        return undefined;
    }
  }

  function fromSdkHttpParameterModelProperty(
    sdkContext: CSharpEmitterContext,
    property: SdkHttpParameter,
    literalTypeContext: LiteralTypeContext,
  ): InputModelProperty {
    const targetType = property.type;

    const serializedName = property.serializedName;
    literalTypeContext.propertyName = serializedName;

    const modelHeaderProperty: InputModelProperty = {
      kind: property.kind,
      name: property.name,
      serializedName: serializedName,
      summary: property.summary,
      doc: property.doc,
      type: fromSdkType(sdkContext, targetType, literalTypeContext),
      optional: property.optional,
      readOnly: isReadOnly(property),
      decorators: property.decorators,
      crossLanguageDefinitionId: property.crossLanguageDefinitionId,
      discriminator: false,
      flatten: false,
    };

    return modelHeaderProperty;
  }

  function fromSdkBodyModelProperty(
    sdkContext: CSharpEmitterContext,
    property: SdkBodyModelPropertyType,
  ): InputModelProperty {
    let targetType = property.type;
    if (targetType.kind === "model") {
      const body = targetType.properties.find((x) => x.kind === "body");
      if (body) targetType = body.type;
    }

    const modelProperty: InputModelProperty = {
      kind: property.kind,
      name: property.name,
      serializedName: property.serializedName,
      summary: property.summary,
      doc: property.doc,
      type: fromSdkType(sdkContext, targetType),
      optional: property.optional,
      readOnly: isReadOnly(property),
      discriminator: property.discriminator,
      flatten: property.flatten,
      decorators: property.decorators,
      crossLanguageDefinitionId: property.crossLanguageDefinitionId,
      serializationOptions: property.serializationOptions,
    };

    return modelProperty;
  }
}

export function fromSdkEnumType(
  sdkContext: CSharpEmitterContext,
  enumType: SdkEnumType,
): InputEnumType {
  const enumName = enumType.name;
  let inputEnumType = sdkContext.__typeCache.enums.get(enumName);
  if (!inputEnumType) {
    const values: InputEnumValueType[] = [];
    inputEnumType = {
      kind: "enum",
      name: enumName,
      crossLanguageDefinitionId: enumType.crossLanguageDefinitionId,
      valueType: fromSdkBuiltInType(sdkContext, enumType.valueType),
      values: values,
      access: getAccessOverride(sdkContext, enumType.__raw as any),
      namespace: enumType.namespace,
      deprecation: enumType.deprecation,
      summary: enumType.summary,
      doc: enumType.doc,
      isFixed: enumType.isFixed,
      isFlags: enumType.isFlags,
      usage: enumType.usage,
      decorators: enumType.decorators,
    };
    sdkContext.__typeCache.updateTypeCache(enumName, inputEnumType);
    for (const v of enumType.values) {
      values.push(fromSdkEnumValueType(sdkContext, v));
    }
  }

  return inputEnumType;
}

function fromSdkDateTimeType(
  sdkContext: CSharpEmitterContext,
  dateTimeType: SdkDateTimeType,
): InputDateTimeType {
  return {
    kind: dateTimeType.kind,
    name: dateTimeType.name,
    encode: dateTimeType.encode,
    wireType: fromSdkBuiltInType(sdkContext, dateTimeType.wireType),
    crossLanguageDefinitionId: dateTimeType.crossLanguageDefinitionId,
    baseType: dateTimeType.baseType
      ? fromSdkDateTimeType(sdkContext, dateTimeType.baseType)
      : undefined,
    decorators: dateTimeType.decorators,
  };
}

function fromSdkDurationType(
  sdkContext: CSharpEmitterContext,
  durationType: SdkDurationType,
): InputDurationType {
  return {
    kind: durationType.kind,
    name: durationType.name,
    encode: durationType.encode,
    wireType: fromSdkBuiltInType(sdkContext, durationType.wireType),
    crossLanguageDefinitionId: durationType.crossLanguageDefinitionId,
    baseType: durationType.baseType
      ? fromSdkDurationType(sdkContext, durationType.baseType)
      : undefined,
    decorators: durationType.decorators,
  };
}

function fromTupleType(sdkContext: CSharpEmitterContext, tupleType: SdkTupleType): InputType {
  return {
    kind: "unknown",
    name: "tuple",
    crossLanguageDefinitionId: "",
    decorators: tupleType.decorators,
  };
}

function fromSdkBuiltInType(
  sdkContext: CSharpEmitterContext,
  builtInType: SdkBuiltInType,
): InputPrimitiveType {
  return {
    kind: builtInType.kind,
    name: builtInType.name,
    encode: builtInType.encode !== builtInType.kind ? builtInType.encode : undefined,
    crossLanguageDefinitionId: builtInType.crossLanguageDefinitionId,
    baseType: builtInType.baseType
      ? fromSdkBuiltInType(sdkContext, builtInType.baseType)
      : undefined,
    decorators: builtInType.decorators,
  };
}

function fromUnionType(sdkContext: CSharpEmitterContext, union: SdkUnionType): InputUnionType {
  const variantTypes: InputType[] = [];
  for (const value of union.variantTypes) {
    const variantType = fromSdkType(sdkContext, value);
    variantTypes.push(variantType);
  }

  return {
    kind: "union",
    name: union.name,
    variantTypes: variantTypes,
    namespace: union.namespace,
    decorators: union.decorators,
  };
}

function fromSdkConstantType(
  sdkContext: CSharpEmitterContext,
  constantType: SdkConstantType,
): InputLiteralType {
  const name = constantType.name;
  let literalType = sdkContext.__typeCache.constants.get(name);
  if (literalType) {
    return literalType;
  }

  literalType = {
    kind: constantType.kind,
    name: constantType.name,
    namespace: "", // TODO -- constantType now does not have namespace, therefore here we use empty. In the next version, TCGC will be updated to have namespace for constantType.
    valueType: fromSdkBuiltInType(sdkContext, constantType.valueType),
    value: constantType.value,
    decorators: constantType.decorators,
  };

  sdkContext.__typeCache.updateTypeCache(name, literalType); // TODO -- use the cache method in SdkContext

  return literalType;
}

function fromSdkEnumValueType(
  sdkContext: CSharpEmitterContext,
  enumValueType: SdkEnumValueType,
): InputEnumValueType {
  return {
    kind: "enumvalue",
    name: enumValueType.name,
    value: enumValueType.value,
    valueType: fromSdkBuiltInType(sdkContext, enumValueType.valueType),
    enumType: fromSdkEnumType(sdkContext, enumValueType.enumType),
    summary: enumValueType.summary,
    doc: enumValueType.doc,
    decorators: enumValueType.decorators,
  };
}

function fromSdkDictionaryType(
  sdkContext: CSharpEmitterContext,
  dictionaryType: SdkDictionaryType,
): InputDictionaryType {
  return {
    kind: "dict",
    keyType: fromSdkType(sdkContext, dictionaryType.keyType),
    valueType: fromSdkType(sdkContext, dictionaryType.valueType),
    decorators: dictionaryType.decorators,
  };
}

function fromSdkArrayType(
  sdkContext: CSharpEmitterContext,
  arrayType: SdkArrayType,
): InputArrayType {
  return {
    kind: "array",
    name: arrayType.name,
    valueType: fromSdkType(sdkContext, arrayType.valueType),
    crossLanguageDefinitionId: arrayType.crossLanguageDefinitionId,
    decorators: arrayType.decorators,
  };
}

function fromSdkEndpointType(): InputPrimitiveType {
  return {
    kind: "string",
    name: "string",
    crossLanguageDefinitionId: "TypeSpec.string",
  };
}

function isReadOnly(prop: SdkModelPropertyType): boolean {
  if (prop.kind === "property") {
    return tcgcIsReadOnly(prop);
  }

  if (prop.visibility?.includes(Visibility.Read) && prop.visibility.length === 1) {
    return true;
  } else {
    return false;
  }
}<|MERGE_RESOLUTION|>--- conflicted
+++ resolved
@@ -134,22 +134,11 @@
 
     const propertiesDict = new Map<SdkModelPropertyType, InputModelProperty>();
     for (const property of modelType.properties) {
-<<<<<<< HEAD
-      if (property.kind !== "property") {
-        continue;
-      }
       const ourProperty = fromSdkModelProperty(sdkContext, property);
-=======
-      const ourProperty = fromSdkModelProperty(sdkContext, property, {
-        modelName: modelTypeName,
-        usage: modelType.usage,
-        namespace: modelType.namespace,
-      } as LiteralTypeContext);
 
       if (!ourProperty) {
         continue;
       }
->>>>>>> f90f63be
       propertiesDict.set(property, ourProperty);
     }
 
@@ -178,15 +167,14 @@
   function fromSdkModelProperty(
     sdkContext: CSharpEmitterContext,
     property: SdkModelPropertyType,
-    literalTypeContext: LiteralTypeContext,
   ): InputModelProperty | undefined {
     switch (property.kind) {
       case "property":
-        return fromSdkBodyModelProperty(sdkContext, property, literalTypeContext);
+        return fromSdkBodyModelProperty(sdkContext, property);
       case "header":
       case "query":
       case "path":
-        return fromSdkHttpParameterModelProperty(sdkContext, property, literalTypeContext);
+        return fromSdkHttpParameterModelProperty(sdkContext, property);
       default:
         return undefined;
     }
@@ -195,20 +183,16 @@
   function fromSdkHttpParameterModelProperty(
     sdkContext: CSharpEmitterContext,
     property: SdkHttpParameter,
-    literalTypeContext: LiteralTypeContext,
   ): InputModelProperty {
     const targetType = property.type;
-
-    const serializedName = property.serializedName;
-    literalTypeContext.propertyName = serializedName;
 
     const modelHeaderProperty: InputModelProperty = {
       kind: property.kind,
       name: property.name,
-      serializedName: serializedName,
+      serializedName: property.serializedName,
       summary: property.summary,
       doc: property.doc,
-      type: fromSdkType(sdkContext, targetType, literalTypeContext),
+      type: fromSdkType(sdkContext, targetType),
       optional: property.optional,
       readOnly: isReadOnly(property),
       decorators: property.decorators,
