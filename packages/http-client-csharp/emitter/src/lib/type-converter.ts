// Copyright (c) Microsoft Corporation. All rights reserved.
// Licensed under the MIT License. See License.txt in the project root for license information.

import {
  SdkArrayType,
  SdkBodyModelPropertyType,
  SdkBuiltInType,
  SdkConstantType,
  SdkDateTimeType,
  SdkDictionaryType,
  SdkDurationType,
  SdkEnumType,
  SdkEnumValueType,
  SdkModelPropertyType,
  SdkModelType,
  SdkTupleType,
  SdkType,
  SdkUnionType,
  getAccessOverride,
  isReadOnly,
} from "@azure-tools/typespec-client-generator-core";
<<<<<<< HEAD
import { Model } from "@typespec/compiler";
import { CSharpEmitterContext } from "../emitter-context.js";
import { LiteralTypeContext } from "../type/literal-type-context.js";
=======
import { Model, NoTarget } from "@typespec/compiler";
>>>>>>> 0956fb17
import {
  InputArrayType,
  InputDateTimeType,
  InputDictionaryType,
  InputDurationType,
  InputEnumType,
  InputEnumTypeValue,
  InputLiteralType,
  InputModelProperty,
  InputModelType,
  InputPrimitiveType,
  InputType,
  InputUnionType,
<<<<<<< HEAD
} from "../type/type-interfaces.js";
=======
} from "../type/input-type.js";
import { LiteralTypeContext } from "../type/literal-type-context.js";
import { SdkTypeMap } from "../type/sdk-type-map.js";
import { reportDiagnostic } from "./lib.js";
>>>>>>> 0956fb17

export function fromSdkType(
  sdkType: SdkType,
  context: CSharpEmitterContext,
  literalTypeContext?: LiteralTypeContext,
): InputType {
  if (context.__typeCache.types.has(sdkType)) {
    return context.__typeCache.types.get(sdkType)!;
  }

  let retVar: InputType;
  switch (sdkType.kind) {
    case "nullable":
      const inputType = fromSdkType(sdkType.type, context);
      retVar = {
        kind: "nullable",
        type: inputType,
        clientNamespace: sdkType.clientNamespace,
      };
      break;
    case "model":
      retVar = fromSdkModelType(sdkType, context);
      break;
    case "enum":
      retVar = fromSdkEnumType(sdkType, context);
      break;
    case "enumvalue":
      retVar = fromSdkEnumValueTypeToConstantType(sdkType, context, literalTypeContext);
      break;
    case "dict":
      retVar = fromSdkDictionaryType(sdkType, context);
      break;
    case "array":
      retVar = fromSdkArrayType(sdkType, context);
      break;
    case "constant":
      retVar = fromSdkConstantType(sdkType, context, literalTypeContext);
      break;
    case "union":
      retVar = fromUnionType(sdkType, context);
      break;
    case "utcDateTime":
    case "offsetDateTime":
      retVar = fromSdkDateTimeType(sdkType);
      break;
    case "duration":
      retVar = fromSdkDurationType(sdkType);
      break;
    case "tuple":
      retVar = fromTupleType(sdkType);
      break;
    // TODO -- endpoint and credential are handled separately in emitter, since we have specific locations for them in input model.
    // We can handle unify the way we handle them in the future, probably by chaning the input model schema and do the conversion in generator.
    case "endpoint":
      retVar = fromSdkEndpointType();
      break;
    case "credential":
      reportDiagnostic(context.program, {
        code: "unsupported-sdk-type",
        format: { sdkType: "Credential" },
        target: NoTarget,
      });
      return { kind: "unknown", name: "credential", crossLanguageDefinitionId: "" };
    default:
      retVar = fromSdkBuiltInType(sdkType);
      break;
  }

  context.__typeCache.types.set(sdkType, retVar);
  return retVar;
}

function updateContextTypeMap(context: CSharpEmitterContext, typeName: string, type: InputType) {
  if (type.kind === "model") {
    context.__typeCache.models.set(typeName, type);
  } else if (type.kind === "enum") {
    context.__typeCache.enums.set(typeName, type);
  }
}

export function fromSdkModelType(
  modelType: SdkModelType,
  context: CSharpEmitterContext,
): InputModelType {
  const modelTypeName = modelType.name;
  let inputModelType = context.__typeCache.models.get(modelTypeName);
  if (!inputModelType) {
    inputModelType = {
      kind: "model",
      name: modelTypeName,
      clientNamespace: modelType.clientNamespace,
      crossLanguageDefinitionId: modelType.crossLanguageDefinitionId,
      access: getAccessOverride(
        context,
        modelType.__raw as Model,
      ) /* when tcgc provide a way to identify if the access is override or not, we can get the accessibility from the modelType.access */,
      usage: modelType.usage,
      deprecation: modelType.deprecation,
      doc: modelType.doc,
      summary: modelType.summary,
      discriminatorValue: modelType.discriminatorValue,
      decorators: modelType.decorators,
    } as InputModelType;

    updateContextTypeMap(context, modelTypeName, inputModelType);

    inputModelType.additionalProperties = modelType.additionalProperties
      ? fromSdkType(modelType.additionalProperties, context)
      : undefined;

    const propertiesDict = new Map<SdkModelPropertyType, InputModelProperty>();
    for (const property of modelType.properties) {
      if (property.kind !== "property") {
        continue;
      }
      const ourProperty = fromSdkModelProperty(property, {
        ModelName: modelTypeName,
        Usage: modelType.usage,
        ClientNamespace: modelType.clientNamespace,
      } as LiteralTypeContext);
      propertiesDict.set(property, ourProperty);
    }

    inputModelType.discriminatorProperty = modelType.discriminatorProperty
      ? propertiesDict.get(modelType.discriminatorProperty)
      : undefined;

    inputModelType.baseModel = modelType.baseModel
      ? fromSdkModelType(modelType.baseModel, context)
      : undefined;

    inputModelType.properties = Array.from(propertiesDict.values()).flat();

    if (modelType.discriminatedSubtypes) {
      const discriminatedSubtypes: Record<string, InputModelType> = {};
      for (const key in modelType.discriminatedSubtypes) {
        const subtype = modelType.discriminatedSubtypes[key];
        discriminatedSubtypes[key] = fromSdkModelType(subtype, context);
      }
      inputModelType.discriminatedSubtypes = discriminatedSubtypes;
    }
  }

  return inputModelType;

  function fromSdkModelProperty(
    property: SdkBodyModelPropertyType,
    literalTypeContext: LiteralTypeContext,
  ): InputModelProperty {
    /* remove this when https://github.com/Azure/typespec-azure/issues/1483 and https://github.com/Azure/typespec-azure/issues/1488 are resolved. */
    let targetType = property.type;
    if (targetType.kind === "model") {
      const body = targetType.properties.find((x) => x.kind === "body");
      if (body) targetType = body.type;
    }

    const serializedName = property.serializedName;
    literalTypeContext.PropertyName = serializedName;

    const modelProperty: InputModelProperty = {
      kind: property.kind,
      name: property.name,
      serializedName: serializedName,
      summary: property.summary,
      doc: property.doc,
      type: fromSdkType(
        targetType,
        context,
        property.discriminator ? undefined : literalTypeContext, // this is a workaround because the type of discriminator property in derived models is always literal and we wrap literal into enums, which leads to a lot of extra enum types, adding this check to avoid them
      ),
      optional: property.optional,
      readOnly: isReadOnly(property), // TODO -- we might pass the visibility through and then check if there is only read to know if this is readonly
      discriminator: property.discriminator,
      flatten: property.flatten,
      decorators: property.decorators,
      crossLanguageDefinitionId: property.crossLanguageDefinitionId,
      serializationOptions: property.serializationOptions,
    };

    return modelProperty;
  }
}

export function fromSdkEnumType(
  enumType: SdkEnumType,
  context: CSharpEmitterContext,
  addToCollection: boolean = true,
): InputEnumType {
  const enumName = enumType.name;
  let inputEnumType = context.__typeCache.enums.get(enumName);
  if (!inputEnumType) {
    const values: InputEnumTypeValue[] = [];
    inputEnumType = {
      kind: "enum",
      name: enumName,
      crossLanguageDefinitionId: enumType.crossLanguageDefinitionId,
      valueType: fromSdkBuiltInType(enumType.valueType),
      values: values,
      access: getAccessOverride(
        context,
        enumType.__raw as any,
      ) /* when tcgc provide a way to identify if the access is override or not, we can get the accessibility from the enumType.access,*/,
      clientNamespace: enumType.clientNamespace,
      deprecation: enumType.deprecation,
      summary: enumType.summary,
      doc: enumType.doc,
      isFixed: enumType.isFixed,
      isFlags: enumType.isFlags,
      usage: enumType.usage,
      decorators: enumType.decorators,
    };
    if (addToCollection) {
      updateContextTypeMap(context, enumName, inputEnumType);
    }
    for (const v of enumType.values) {
      values.push(fromSdkEnumValueType(v, context));
    }
  }

  return inputEnumType;
}

function fromSdkDateTimeType(dateTimeType: SdkDateTimeType): InputDateTimeType {
  return {
    kind: dateTimeType.kind,
    name: dateTimeType.name,
    encode: dateTimeType.encode,
    wireType: fromSdkBuiltInType(dateTimeType.wireType),
    crossLanguageDefinitionId: dateTimeType.crossLanguageDefinitionId,
    baseType: dateTimeType.baseType ? fromSdkDateTimeType(dateTimeType.baseType) : undefined,
    decorators: dateTimeType.decorators,
  };
}

function fromSdkDurationType(durationType: SdkDurationType): InputDurationType {
  return {
    kind: durationType.kind,
    name: durationType.name,
    encode: durationType.encode,
    wireType: fromSdkBuiltInType(durationType.wireType),
    crossLanguageDefinitionId: durationType.crossLanguageDefinitionId,
    baseType: durationType.baseType ? fromSdkDurationType(durationType.baseType) : undefined,
    decorators: durationType.decorators,
  };
}

// TODO: tuple is not officially supported
function fromTupleType(tupleType: SdkTupleType): InputType {
  return {
    kind: "unknown",
    name: "tuple",
    crossLanguageDefinitionId: "",
    decorators: tupleType.decorators,
  };
}

function fromSdkBuiltInType(builtInType: SdkBuiltInType): InputPrimitiveType {
  return {
    kind: builtInType.kind,
    name: builtInType.name,
    encode: builtInType.encode !== builtInType.kind ? builtInType.encode : undefined, // In TCGC this is required, and when there is no encoding, it just has the same value as kind, we could remove this when TCGC decides to simplify
    crossLanguageDefinitionId: builtInType.crossLanguageDefinitionId,
    baseType: builtInType.baseType ? fromSdkBuiltInType(builtInType.baseType) : undefined,
    decorators: builtInType.decorators,
  };
}

function fromUnionType(union: SdkUnionType, context: CSharpEmitterContext): InputUnionType {
  const variantTypes: InputType[] = [];
  for (const value of union.variantTypes) {
    const variantType = fromSdkType(value, context);
    variantTypes.push(variantType);
  }

  return {
    kind: "union",
    name: union.name,
    variantTypes: variantTypes,
    clientNamespace: union.clientNamespace,
    decorators: union.decorators,
  };
}

function fromSdkConstantType(
  constantType: SdkConstantType,
  context: CSharpEmitterContext,
  literalTypeContext?: LiteralTypeContext,
): InputLiteralType {
  return {
    kind: constantType.kind,
    valueType:
      constantType.valueType.kind === "boolean" || literalTypeContext === undefined
        ? fromSdkBuiltInType(constantType.valueType)
        : // TODO: this might change in the near future
          // we might keep constant as-is, instead of creating an enum for it.
          convertConstantToEnum(constantType, literalTypeContext),
    value: constantType.value,
    decorators: constantType.decorators,
  };

  function convertConstantToEnum(
    constantType: SdkConstantType,
    literalTypeContext: LiteralTypeContext,
  ) {
    // otherwise we need to wrap this into an extensible enum
    // we use the model name followed by the property name as the enum name to ensure it is unique
    const enumName = `${literalTypeContext.ModelName}_${literalTypeContext.PropertyName}`;
    const enumValueName = constantType.value === null ? "Null" : constantType.value.toString();
    const values: InputEnumTypeValue[] = [];
    const enumType: InputEnumType = {
      kind: "enum",
      name: enumName,
      valueType: fromSdkBuiltInType(constantType.valueType),
      values: values,
      crossLanguageDefinitionId: "",
      access: undefined,
      clientNamespace: literalTypeContext.ClientNamespace,
      doc: `The ${enumName}`, // TODO -- what should we put here?
      isFixed: false,
      isFlags: false,
      usage: literalTypeContext.Usage,
      decorators: constantType.decorators,
    };

    updateContextTypeMap(context, enumName, enumType);

    values.push({
      kind: "enumvalue",
      name: enumValueName,
      value: constantType.value as string | number,
      doc: enumValueName,
      valueType: enumType.valueType,
      enumType: enumType,
    });
    return enumType;
  }
}

function fromSdkEnumValueTypeToConstantType(
  enumValueType: SdkEnumValueType,
  context: CSharpEmitterContext,
  literalTypeContext?: LiteralTypeContext,
): InputLiteralType {
  return {
    kind: "constant",
    valueType:
      enumValueType.valueType.kind === "boolean" || literalTypeContext === undefined
        ? fromSdkBuiltInType(enumValueType.valueType)
        : fromSdkEnumType(enumValueType.enumType, context),
    value: enumValueType.value,
    decorators: enumValueType.decorators,
  };
}

function fromSdkEnumValueType(
  enumValueType: SdkEnumValueType,
  context: CSharpEmitterContext,
): InputEnumTypeValue {
  return {
    kind: "enumvalue",
    name: enumValueType.name,
    value: enumValueType.value,
    valueType: fromSdkBuiltInType(enumValueType.valueType),
    enumType: fromSdkEnumType(enumValueType.enumType, context),
    summary: enumValueType.summary,
    doc: enumValueType.doc,
    decorators: enumValueType.decorators,
  };
}

function fromSdkDictionaryType(
  dictionaryType: SdkDictionaryType,
  context: CSharpEmitterContext,
): InputDictionaryType {
  return {
    kind: "dict",
    keyType: fromSdkType(dictionaryType.keyType, context),
    valueType: fromSdkType(dictionaryType.valueType, context),
    decorators: dictionaryType.decorators,
  };
}

function fromSdkArrayType(arrayType: SdkArrayType, context: CSharpEmitterContext): InputArrayType {
  return {
    kind: "array",
    name: arrayType.name,
    valueType: fromSdkType(arrayType.valueType, context),
    crossLanguageDefinitionId: arrayType.crossLanguageDefinitionId,
    decorators: arrayType.decorators,
  };
}

function fromSdkEndpointType(): InputPrimitiveType {
  return {
    kind: "string",
    name: "string",
    crossLanguageDefinitionId: "TypeSpec.string",
  };
}<|MERGE_RESOLUTION|>--- conflicted
+++ resolved
@@ -19,13 +19,9 @@
   getAccessOverride,
   isReadOnly,
 } from "@azure-tools/typespec-client-generator-core";
-<<<<<<< HEAD
 import { Model } from "@typespec/compiler";
 import { CSharpEmitterContext } from "../emitter-context.js";
 import { LiteralTypeContext } from "../type/literal-type-context.js";
-=======
-import { Model, NoTarget } from "@typespec/compiler";
->>>>>>> 0956fb17
 import {
   InputArrayType,
   InputDateTimeType,
@@ -39,14 +35,7 @@
   InputPrimitiveType,
   InputType,
   InputUnionType,
-<<<<<<< HEAD
 } from "../type/type-interfaces.js";
-=======
-} from "../type/input-type.js";
-import { LiteralTypeContext } from "../type/literal-type-context.js";
-import { SdkTypeMap } from "../type/sdk-type-map.js";
-import { reportDiagnostic } from "./lib.js";
->>>>>>> 0956fb17
 
 export function fromSdkType(
   sdkType: SdkType,
