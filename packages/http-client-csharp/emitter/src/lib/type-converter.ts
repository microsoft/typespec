--- conflicted
+++ resolved
@@ -108,31 +108,6 @@
   return retVar;
 }
 
-<<<<<<< HEAD
-=======
-function updateTypeCache(sdkContext: CSharpEmitterContext, typeName: string, type: InputType) {
-  if (type.kind === "model") {
-    sdkContext.__typeCache.models.set(typeName, type);
-  } else if (type.kind === "enum") {
-    sdkContext.__typeCache.enums.set(typeName, type);
-  }
-}
-
-function updateSdkTypeReferences(
-  sdkContext: CSharpEmitterContext,
-  sdkType: SdkType,
-  inputType: InputType,
-) {
-  sdkContext.__typeCache.types.set(sdkType, inputType);
-  if ("crossLanguageDefinitionId" in sdkType) {
-    sdkContext.__typeCache.crossLanguageDefinitionIds.set(
-      sdkType.crossLanguageDefinitionId,
-      sdkType.__raw,
-    );
-  }
-}
-
->>>>>>> ea3fe845
 export function fromSdkModelType(
   sdkContext: CSharpEmitterContext,
   modelType: SdkModelType,
