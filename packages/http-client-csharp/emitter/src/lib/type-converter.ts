// Copyright (c) Microsoft Corporation. All rights reserved.
// Licensed under the MIT License. See License.txt in the project root for license information.

import {
  SdkArrayType,
  SdkBodyModelPropertyType,
  SdkBuiltInType,
  SdkConstantType,
  SdkDateTimeType,
  SdkDictionaryType,
  SdkDurationType,
  SdkEnumType,
  SdkEnumValueType,
  SdkModelPropertyType,
  SdkModelType,
  SdkTupleType,
  SdkType,
  SdkUnionType,
  getAccessOverride,
  isReadOnly,
} from "@azure-tools/typespec-client-generator-core";
import { Model, NoTarget } from "@typespec/compiler";
import { CSharpEmitterContext } from "../sdk-context.js";
import {
  InputArrayType,
  InputDateTimeType,
  InputDictionaryType,
  InputDurationType,
  InputEnumType,
  InputEnumValueType,
  InputLiteralType,
  InputModelProperty,
  InputModelType,
  InputPrimitiveType,
  InputType,
  InputUnionType,
} from "../type/input-type.js";

<<<<<<< HEAD
export function fromSdkType(sdkContext: CSharpEmitterContext, sdkType: SdkType): InputType {
  if (sdkContext.__typeCache.types.has(sdkType)) {
    return sdkContext.__typeCache.types.get(sdkType)!;
=======
export function fromSdkType(
  sdkContext: CSharpEmitterContext,
  sdkType: SdkType,
  literalTypeContext?: LiteralTypeContext,
): InputType {
  let retVar = sdkContext.__typeCache.types.get(sdkType);
  if (retVar) {
    return retVar;
>>>>>>> bb17015e
  }

  switch (sdkType.kind) {
    case "nullable":
      const inputType = fromSdkType(sdkContext, sdkType.type);
      retVar = {
        kind: "nullable",
        type: inputType,
        namespace: sdkType.namespace,
      };
      break;
    case "model":
      retVar = fromSdkModelType(sdkContext, sdkType);
      break;
    case "enum":
      retVar = fromSdkEnumType(sdkContext, sdkType);
      break;
    case "enumvalue":
      retVar = fromSdkEnumValueType(sdkContext, sdkType);
      break;
    case "dict":
      retVar = fromSdkDictionaryType(sdkContext, sdkType);
      break;
    case "array":
      retVar = fromSdkArrayType(sdkContext, sdkType);
      break;
    case "constant":
      retVar = fromSdkConstantType(sdkContext, sdkType);
      break;
    case "union":
      retVar = fromUnionType(sdkContext, sdkType);
      break;
    case "utcDateTime":
    case "offsetDateTime":
      retVar = fromSdkDateTimeType(sdkContext, sdkType);
      break;
    case "duration":
      retVar = fromSdkDurationType(sdkContext, sdkType);
      break;
    case "tuple":
      retVar = fromTupleType(sdkContext, sdkType);
      break;
    // TODO -- endpoint and credential are handled separately in emitter, since we have specific locations for them in input model.
    // We can handle unify the way we handle them in the future, probably by chaning the input model schema and do the conversion in generator.
    case "endpoint":
      retVar = fromSdkEndpointType();
      break;
    case "credential":
      sdkContext.logger.reportDiagnostic({
        code: "unsupported-sdk-type",
        format: { sdkType: "Credential" },
        target: NoTarget,
      });
      return { kind: "unknown", name: "credential", crossLanguageDefinitionId: "" };
    default:
      retVar = fromSdkBuiltInType(sdkContext, sdkType);
      break;
  }

  sdkContext.__typeCache.updateSdkTypeReferences(sdkType, retVar);
  return retVar;
}

<<<<<<< HEAD
function updateTypeCache(sdkContext: CSharpEmitterContext, typeName: string, type: InputType) {
  if (type.kind === "model") {
    sdkContext.__typeCache.models.set(typeName, type);
  } else if (type.kind === "enum") {
    sdkContext.__typeCache.enums.set(typeName, type);
  } else if (type.kind === "constant") {
    sdkContext.__typeCache.constants.set(typeName, type);
  }
}

function updateSdkTypeReferences(
  sdkContext: CSharpEmitterContext,
  sdkType: SdkType,
  inputType: InputType,
) {
  sdkContext.__typeCache.types.set(sdkType, inputType);
  if ("crossLanguageDefinitionId" in sdkType) {
    sdkContext.__typeCache.crossLanguageDefinitionIds.set(
      sdkType.crossLanguageDefinitionId,
      sdkType.__raw,
    );
  }
}

=======
>>>>>>> bb17015e
export function fromSdkModelType(
  sdkContext: CSharpEmitterContext,
  modelType: SdkModelType,
): InputModelType {
  const modelTypeName = modelType.name;
  let inputModelType = sdkContext.__typeCache.models.get(modelTypeName);
  if (!inputModelType) {
    inputModelType = {
      kind: "model",
      name: modelTypeName,
      namespace: modelType.namespace,
      crossLanguageDefinitionId: modelType.crossLanguageDefinitionId,
      access: getAccessOverride(sdkContext, modelType.__raw as Model),
      usage: modelType.usage,
      deprecation: modelType.deprecation,
      doc: modelType.doc,
      summary: modelType.summary,
      discriminatorValue: modelType.discriminatorValue,
      decorators: modelType.decorators,
    } as InputModelType;

    sdkContext.__typeCache.updateTypeCache(modelTypeName, inputModelType);

    inputModelType.additionalProperties = modelType.additionalProperties
      ? fromSdkType(sdkContext, modelType.additionalProperties)
      : undefined;

    const propertiesDict = new Map<SdkModelPropertyType, InputModelProperty>();
    for (const property of modelType.properties) {
      if (property.kind !== "property") {
        continue;
      }
      const ourProperty = fromSdkModelProperty(sdkContext, property);
      propertiesDict.set(property, ourProperty);
    }

    inputModelType.discriminatorProperty = modelType.discriminatorProperty
      ? propertiesDict.get(modelType.discriminatorProperty)
      : undefined;

    inputModelType.baseModel = modelType.baseModel
      ? fromSdkModelType(sdkContext, modelType.baseModel)
      : undefined;

    inputModelType.properties = Array.from(propertiesDict.values()).flat();

    if (modelType.discriminatedSubtypes) {
      const discriminatedSubtypes: Record<string, InputModelType> = {};
      for (const key in modelType.discriminatedSubtypes) {
        const subtype = modelType.discriminatedSubtypes[key];
        discriminatedSubtypes[key] = fromSdkModelType(sdkContext, subtype);
      }
      inputModelType.discriminatedSubtypes = discriminatedSubtypes;
    }
  }

  return inputModelType;

  function fromSdkModelProperty(
    sdkContext: CSharpEmitterContext,
    property: SdkBodyModelPropertyType,
  ): InputModelProperty {
    let targetType = property.type;
    if (targetType.kind === "model") {
      const body = targetType.properties.find((x) => x.kind === "body");
      if (body) targetType = body.type;
    }

    const modelProperty: InputModelProperty = {
      kind: property.kind,
      name: property.name,
      serializedName: property.serializedName,
      summary: property.summary,
      doc: property.doc,
      type: fromSdkType(sdkContext, targetType),
      optional: property.optional,
      readOnly: isReadOnly(property),
      discriminator: property.discriminator,
      flatten: property.flatten,
      decorators: property.decorators,
      crossLanguageDefinitionId: property.crossLanguageDefinitionId,
      serializationOptions: property.serializationOptions,
    };

    return modelProperty;
  }
}

export function fromSdkEnumType(
  sdkContext: CSharpEmitterContext,
  enumType: SdkEnumType,
): InputEnumType {
  const enumName = enumType.name;
  let inputEnumType = sdkContext.__typeCache.enums.get(enumName);
  if (!inputEnumType) {
    const values: InputEnumValueType[] = [];
    inputEnumType = {
      kind: "enum",
      name: enumName,
      crossLanguageDefinitionId: enumType.crossLanguageDefinitionId,
      valueType: fromSdkBuiltInType(sdkContext, enumType.valueType),
      values: values,
      access: getAccessOverride(sdkContext, enumType.__raw as any),
      namespace: enumType.namespace,
      deprecation: enumType.deprecation,
      summary: enumType.summary,
      doc: enumType.doc,
      isFixed: enumType.isFixed,
      isFlags: enumType.isFlags,
      usage: enumType.usage,
      decorators: enumType.decorators,
    };
<<<<<<< HEAD
    updateTypeCache(sdkContext, enumName, inputEnumType);
=======
    if (addToCollection) {
      sdkContext.__typeCache.updateTypeCache(enumName, inputEnumType);
    }
>>>>>>> bb17015e
    for (const v of enumType.values) {
      values.push(fromSdkEnumValueType(sdkContext, v));
    }
  }

  return inputEnumType;
}

function fromSdkDateTimeType(
  sdkContext: CSharpEmitterContext,
  dateTimeType: SdkDateTimeType,
): InputDateTimeType {
  return {
    kind: dateTimeType.kind,
    name: dateTimeType.name,
    encode: dateTimeType.encode,
    wireType: fromSdkBuiltInType(sdkContext, dateTimeType.wireType),
    crossLanguageDefinitionId: dateTimeType.crossLanguageDefinitionId,
    baseType: dateTimeType.baseType
      ? fromSdkDateTimeType(sdkContext, dateTimeType.baseType)
      : undefined,
    decorators: dateTimeType.decorators,
  };
}

function fromSdkDurationType(
  sdkContext: CSharpEmitterContext,
  durationType: SdkDurationType,
): InputDurationType {
  return {
    kind: durationType.kind,
    name: durationType.name,
    encode: durationType.encode,
    wireType: fromSdkBuiltInType(sdkContext, durationType.wireType),
    crossLanguageDefinitionId: durationType.crossLanguageDefinitionId,
    baseType: durationType.baseType
      ? fromSdkDurationType(sdkContext, durationType.baseType)
      : undefined,
    decorators: durationType.decorators,
  };
}

function fromTupleType(sdkContext: CSharpEmitterContext, tupleType: SdkTupleType): InputType {
  return {
    kind: "unknown",
    name: "tuple",
    crossLanguageDefinitionId: "",
    decorators: tupleType.decorators,
  };
}

function fromSdkBuiltInType(
  sdkContext: CSharpEmitterContext,
  builtInType: SdkBuiltInType,
): InputPrimitiveType {
  return {
    kind: builtInType.kind,
    name: builtInType.name,
    encode: builtInType.encode !== builtInType.kind ? builtInType.encode : undefined,
    crossLanguageDefinitionId: builtInType.crossLanguageDefinitionId,
    baseType: builtInType.baseType
      ? fromSdkBuiltInType(sdkContext, builtInType.baseType)
      : undefined,
    decorators: builtInType.decorators,
  };
}

function fromUnionType(sdkContext: CSharpEmitterContext, union: SdkUnionType): InputUnionType {
  const variantTypes: InputType[] = [];
  for (const value of union.variantTypes) {
    const variantType = fromSdkType(sdkContext, value);
    variantTypes.push(variantType);
  }

  return {
    kind: "union",
    name: union.name,
    variantTypes: variantTypes,
    namespace: union.namespace,
    decorators: union.decorators,
  };
}

function fromSdkConstantType(
  sdkContext: CSharpEmitterContext,
  constantType: SdkConstantType,
): InputLiteralType {
  const name = constantType.name;
  let literalType = sdkContext.__typeCache.constants.get(name);
  if (literalType) {
    return literalType;
  }

  literalType = {
    kind: constantType.kind,
    name: constantType.name,
    namespace: "", // TODO -- constantType now does not have namespace, therefore here we use empty. In the next version, TCGC will be updated to have namespace for constantType.
    valueType: fromSdkBuiltInType(sdkContext, constantType.valueType),
    value: constantType.value,
    decorators: constantType.decorators,
  };

<<<<<<< HEAD
  updateTypeCache(sdkContext, name, literalType);
=======
  function convertConstantToEnum(
    sdkContext: CSharpEmitterContext,
    constantType: SdkConstantType,
    literalTypeContext: LiteralTypeContext,
  ) {
    const enumName = `${literalTypeContext.modelName}_${literalTypeContext.propertyName}`;
    const enumValueName = constantType.value === null ? "Null" : constantType.value.toString();
    const values: InputEnumTypeValue[] = [];
    const enumType: InputEnumType = {
      kind: "enum",
      name: enumName,
      valueType: fromSdkBuiltInType(sdkContext, constantType.valueType),
      values: values,
      crossLanguageDefinitionId: "",
      access: undefined,
      namespace: literalTypeContext.namespace,
      doc: `The ${enumName}`,
      isFixed: false,
      isFlags: false,
      usage: literalTypeContext.usage,
      decorators: constantType.decorators,
    };

    sdkContext.__typeCache.updateTypeCache(enumName, enumType);

    values.push({
      kind: "enumvalue",
      name: enumValueName,
      value: constantType.value as string | number,
      doc: enumValueName,
      valueType: enumType.valueType,
      enumType: enumType,
    });
    return enumType;
  }
}
>>>>>>> bb17015e

  return literalType;
}

function fromSdkEnumValueType(
  sdkContext: CSharpEmitterContext,
  enumValueType: SdkEnumValueType,
): InputEnumValueType {
  return {
    kind: "enumvalue",
    name: enumValueType.name,
    value: enumValueType.value,
    valueType: fromSdkBuiltInType(sdkContext, enumValueType.valueType),
    enumType: fromSdkEnumType(sdkContext, enumValueType.enumType),
    summary: enumValueType.summary,
    doc: enumValueType.doc,
    decorators: enumValueType.decorators,
  };
}

function fromSdkDictionaryType(
  sdkContext: CSharpEmitterContext,
  dictionaryType: SdkDictionaryType,
): InputDictionaryType {
  return {
    kind: "dict",
    keyType: fromSdkType(sdkContext, dictionaryType.keyType),
    valueType: fromSdkType(sdkContext, dictionaryType.valueType),
    decorators: dictionaryType.decorators,
  };
}

function fromSdkArrayType(
  sdkContext: CSharpEmitterContext,
  arrayType: SdkArrayType,
): InputArrayType {
  return {
    kind: "array",
    name: arrayType.name,
    valueType: fromSdkType(sdkContext, arrayType.valueType),
    crossLanguageDefinitionId: arrayType.crossLanguageDefinitionId,
    decorators: arrayType.decorators,
  };
}

function fromSdkEndpointType(): InputPrimitiveType {
  return {
    kind: "string",
    name: "string",
    crossLanguageDefinitionId: "TypeSpec.string",
  };
}<|MERGE_RESOLUTION|>--- conflicted
+++ resolved
@@ -36,20 +36,10 @@
   InputUnionType,
 } from "../type/input-type.js";
 
-<<<<<<< HEAD
 export function fromSdkType(sdkContext: CSharpEmitterContext, sdkType: SdkType): InputType {
-  if (sdkContext.__typeCache.types.has(sdkType)) {
-    return sdkContext.__typeCache.types.get(sdkType)!;
-=======
-export function fromSdkType(
-  sdkContext: CSharpEmitterContext,
-  sdkType: SdkType,
-  literalTypeContext?: LiteralTypeContext,
-): InputType {
   let retVar = sdkContext.__typeCache.types.get(sdkType);
   if (retVar) {
     return retVar;
->>>>>>> bb17015e
   }
 
   switch (sdkType.kind) {
@@ -113,33 +103,6 @@
   return retVar;
 }
 
-<<<<<<< HEAD
-function updateTypeCache(sdkContext: CSharpEmitterContext, typeName: string, type: InputType) {
-  if (type.kind === "model") {
-    sdkContext.__typeCache.models.set(typeName, type);
-  } else if (type.kind === "enum") {
-    sdkContext.__typeCache.enums.set(typeName, type);
-  } else if (type.kind === "constant") {
-    sdkContext.__typeCache.constants.set(typeName, type);
-  }
-}
-
-function updateSdkTypeReferences(
-  sdkContext: CSharpEmitterContext,
-  sdkType: SdkType,
-  inputType: InputType,
-) {
-  sdkContext.__typeCache.types.set(sdkType, inputType);
-  if ("crossLanguageDefinitionId" in sdkType) {
-    sdkContext.__typeCache.crossLanguageDefinitionIds.set(
-      sdkType.crossLanguageDefinitionId,
-      sdkType.__raw,
-    );
-  }
-}
-
-=======
->>>>>>> bb17015e
 export function fromSdkModelType(
   sdkContext: CSharpEmitterContext,
   modelType: SdkModelType,
@@ -252,13 +215,7 @@
       usage: enumType.usage,
       decorators: enumType.decorators,
     };
-<<<<<<< HEAD
-    updateTypeCache(sdkContext, enumName, inputEnumType);
-=======
-    if (addToCollection) {
-      sdkContext.__typeCache.updateTypeCache(enumName, inputEnumType);
-    }
->>>>>>> bb17015e
+    sdkContext.__typeCache.updateTypeCache(enumName, inputEnumType);
     for (const v of enumType.values) {
       values.push(fromSdkEnumValueType(sdkContext, v));
     }
@@ -361,46 +318,7 @@
     decorators: constantType.decorators,
   };
 
-<<<<<<< HEAD
-  updateTypeCache(sdkContext, name, literalType);
-=======
-  function convertConstantToEnum(
-    sdkContext: CSharpEmitterContext,
-    constantType: SdkConstantType,
-    literalTypeContext: LiteralTypeContext,
-  ) {
-    const enumName = `${literalTypeContext.modelName}_${literalTypeContext.propertyName}`;
-    const enumValueName = constantType.value === null ? "Null" : constantType.value.toString();
-    const values: InputEnumTypeValue[] = [];
-    const enumType: InputEnumType = {
-      kind: "enum",
-      name: enumName,
-      valueType: fromSdkBuiltInType(sdkContext, constantType.valueType),
-      values: values,
-      crossLanguageDefinitionId: "",
-      access: undefined,
-      namespace: literalTypeContext.namespace,
-      doc: `The ${enumName}`,
-      isFixed: false,
-      isFlags: false,
-      usage: literalTypeContext.usage,
-      decorators: constantType.decorators,
-    };
-
-    sdkContext.__typeCache.updateTypeCache(enumName, enumType);
-
-    values.push({
-      kind: "enumvalue",
-      name: enumValueName,
-      value: constantType.value as string | number,
-      doc: enumValueName,
-      valueType: enumType.valueType,
-      enumType: enumType,
-    });
-    return enumType;
-  }
-}
->>>>>>> bb17015e
+  sdkContext.__typeCache.updateTypeCache(name, literalType); // TODO -- use the cache method in SdkContext
 
   return literalType;
 }
