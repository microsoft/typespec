// Copyright (c) Microsoft Corporation. All rights reserved.
// Licensed under the MIT License. See License.txt in the project root for license information.

import {
<<<<<<< HEAD
  SdkBodyParameter,
  SdkBuiltInKinds,
  SdkBuiltInType,
  SdkContext,
  SdkHeaderParameter,
  SdkHttpOperation,
  SdkPathParameter,
  SdkQueryParameter,
  SdkServiceMethod,
  SdkServiceResponseHeader,
  SdkType,
  shouldGenerateConvenient,
  shouldGenerateProtocol,
} from "@azure-tools/typespec-client-generator-core";
import { getDeprecated, getDoc, getSummary, isErrorModel } from "@typespec/compiler";
import { HttpStatusCodeRange } from "@typespec/http";
=======
  SdkContext,
  UsageFlags,
  getAccess,
  isApiVersion,
  shouldGenerateConvenient,
  shouldGenerateProtocol,
} from "@azure-tools/typespec-client-generator-core";
import {
  Model,
  ModelProperty,
  Namespace,
  Operation,
  Type,
  getDeprecated,
  getDoc,
  getSummary,
  isErrorModel,
} from "@typespec/compiler";
import { HttpOperation, HttpOperationParameter, HttpOperationResponse } from "@typespec/http";
import { getExtensions } from "@typespec/openapi";
>>>>>>> 9f5630b4
import { getResourceOperation } from "@typespec/rest";
import { NetEmitterOptions } from "../options.js";
import { BodyMediaType } from "../type/body-media-type.js";
import { collectionFormatToDelimMap } from "../type/collection-format.js";
import { HttpResponseHeader } from "../type/http-response-header.js";
import { InputConstant } from "../type/input-constant.js";
import { InputOperationParameterKind } from "../type/input-operation-parameter-kind.js";
import { InputOperation } from "../type/input-operation.js";
import { InputParameter } from "../type/input-parameter.js";
import {
  InputEnumType,
  InputModelType,
  InputPrimitiveType,
  InputType,
<<<<<<< HEAD
=======
  isInputEnumType,
  isInputLiteralType,
  isInputUnionType,
>>>>>>> 9f5630b4
} from "../type/input-type.js";
import { convertLroFinalStateVia } from "../type/operation-final-state-via.js";
import { OperationPaging } from "../type/operation-paging.js";
import { OperationResponse } from "../type/operation-response.js";
<<<<<<< HEAD
import { RequestLocation } from "../type/request-location.js";
import { parseHttpRequestMethod } from "../type/request-method.js";
import { fromSdkType } from "./converter.js";
import { getExternalDocs, getOperationId } from "./decorators.js";
import { getInputType } from "./model.js";
=======
import { RequestLocation, requestLocationMap } from "../type/request-location.js";
import { RequestMethod, parseHttpRequestMethod } from "../type/request-method.js";
import { getExternalDocs, getOperationId, hasDecorator } from "./decorators.js";
import { Logger } from "./logger.js";
import { getDefaultValue, getEffectiveSchemaType, getInputType } from "./model.js";
import { createContentTypeOrAcceptParameter, getTypeName } from "./utils.js";
>>>>>>> 9f5630b4

export function fromSdkServiceMethod(
  method: SdkServiceMethod<SdkHttpOperation>,
  uri: string,
  clientParameters: InputParameter[],
  rootApiVersions: string[],
  sdkContext: SdkContext<NetEmitterOptions>,
  modelMap: Map<string, InputModelType>,
  enumMap: Map<string, InputEnumType>
): InputOperation {
  return {
    Name: method.name,
    ResourceName:
      getResourceOperation(sdkContext.program, method.operation.__raw.operation)?.resourceType
        .name ??
      getOperationGroupName(sdkContext, method.operation, sdkContext.sdkPackage.rootNamespace),
    Deprecated: getDeprecated(sdkContext.program, method.__raw!),
    // TODO: we need to figure out how we want to handle summary and description
    // Right now, we generate garbage <remarks> for some APIs like `Platform-OpenAI-TypeSpec`
    Summary: getSummary(sdkContext.program, method.__raw!),
    Description: getDoc(sdkContext.program, method.__raw!),
    Accessibility: method.access,
    Parameters: getMethodParameters(
      method,
      clientParameters,
      rootApiVersions,
      sdkContext,
      modelMap,
      enumMap
    ),
    Responses: getSdkMethodResponses(method, sdkContext, modelMap, enumMap),
    HttpMethod: parseHttpRequestMethod(method.operation.verb),
    RequestBodyMediaType: sdkTypeToBodyMediaType(method.operation.bodyParam?.type),
    Uri: uri,
    Path: method.operation.path,
    ExternalDocsUrl: getExternalDocs(sdkContext, method.operation.__raw.operation)?.url,
    RequestMediaTypes: getRequestMediaTypes(method.operation),
    BufferResponse: true,
    LongRunning: loadLongRunningOperation(method, sdkContext, modelMap, enumMap),
    Paging: loadOperationPaging(method),
    GenerateProtocolMethod: shouldGenerateProtocol(sdkContext, method.operation.__raw.operation),
    GenerateConvenienceMethod:
      method.operation.verb !== "patch" &&
      shouldGenerateConvenient(sdkContext, method.operation.__raw.operation),
  };
}

export function getParameterDefaultValue(
  clientDefaultValue: any,
  parameterType: InputType
): InputConstant | undefined {
  if (
    clientDefaultValue === undefined ||
    // a constant parameter should overwrite client default value
    parameterType.Kind === "constant"
  ) {
    return undefined;
  }

<<<<<<< HEAD
  return {
    Type: {
      Kind: getValueType(clientDefaultValue),
    },
    Value: clientDefaultValue,
  };
}

function getValueType(value: any): SdkBuiltInKinds {
  switch (typeof value) {
    case "string":
      return "string";
    case "number":
      return "int32";
    case "boolean":
      return "boolean";
    case "bigint":
      return "int64";
    default:
      throw new Error(`Unsupported default value type: ${typeof value}`);
=======
  if (typespecParameters.body?.property && !isVoidType(typespecParameters.body.type)) {
    parameters.push(loadBodyParameter(sdkContext, typespecParameters.body?.property));
  } else if (typespecParameters.body?.type && !isVoidType(typespecParameters.body.type)) {
    const rawBodyType = typespecParameters.body.type;
    const bodyParameter = loadBodyParameter(sdkContext, rawBodyType as Model);
    const bodyType = bodyParameter.Type;
    if (bodyType.Kind === "model" && (bodyType.Usage & UsageFlags.Spread) !== 0) {
      bodyParameter.Kind = InputOperationParameterKind.Spread;
    }
    parameters.push(bodyParameter);
>>>>>>> 9f5630b4
  }
}

function getMethodParameters(
  method: SdkServiceMethod<SdkHttpOperation>,
  clientParameters: InputParameter[],
  rootApiVersions: string[],
  sdkContext: SdkContext<NetEmitterOptions>,
  modelMap: Map<string, InputModelType>,
  enumMap: Map<string, InputEnumType>
): InputParameter[] {
  const params = clientParameters.concat(
    method.operation.parameters.map((p) =>
      fromHttpOperationParameter(p, rootApiVersions, sdkContext, modelMap, enumMap)
    )
  );
  return method.operation.bodyParam
    ? params.concat(
        fromHttpOperationParameter(
          method.operation.bodyParam,
          rootApiVersions,
          sdkContext,
          modelMap,
          enumMap
        )
      )
    : params;
}

// TODO: roll back to SdkMethodParameter when we figure out how to represent the parameter location
// https://github.com/Azure/typespec-azure/issues/981
function fromHttpOperationParameter(
  p: SdkPathParameter | SdkQueryParameter | SdkHeaderParameter | SdkBodyParameter,
  rootApiVersions: string[],
  sdkContext: SdkContext<NetEmitterOptions>,
  modelMap: Map<string, InputModelType>,
  enumMap: Map<string, InputEnumType>
): InputParameter {
  const isContentType =
    p.kind === "header" && p.serializedName.toLocaleLowerCase() === "content-type";
  const parameterType = fromSdkType(p.type, sdkContext, modelMap, enumMap);
  // remove this after: https://github.com/Azure/typespec-azure/issues/1084
  if (p.type.kind === "bytes") {
    (parameterType as InputPrimitiveType).Encode = (
      p.correspondingMethodParams[0].type as SdkBuiltInType
    ).encode;
  }
<<<<<<< HEAD
  const format = p.kind === "header" || p.kind === "query" ? p.collectionFormat : undefined;
  const serializedName = p.kind !== "body" ? p.serializedName : p.name;
=======

  const requestMethod = parseHttpRequestMethod(verb);
  const generateProtocol: boolean = shouldGenerateProtocol(sdkContext, op);
  let generateConvenience: boolean = shouldGenerateConvenient(sdkContext, op);

  if (requestMethod === RequestMethod.PATCH && generateConvenience) {
    Logger.getInstance().warn(
      `Convenience method is not supported for PATCH method, it will be automatically turned off. Please set the '@convenientAPI' to false for operation ${op.name}.`
    );
    generateConvenience = false;
  }
>>>>>>> 9f5630b4

  return {
    Name: p.name,
    NameInRequest: p.kind === "header" ? normalizeHeadername(serializedName) : serializedName,
    Description: p.description,
    Type: parameterType,
    Location: getParameterLocation(p),
    IsApiVersion:
      p.name.toLocaleLowerCase() === "apiversion" || p.name.toLocaleLowerCase() === "api-version",
    IsContentType: isContentType,
    IsEndpoint: false,
    Explode: parameterType.Kind === "array" && format === "multi" ? true : false,
    ArraySerializationDelimiter: format ? collectionFormatToDelimMap[format] : undefined,
    IsRequired: !p.optional,
    Kind: getParameterKind(p, parameterType, isContentType, rootApiVersions.length > 0),
    DefaultValue: getParameterDefaultValue(p.clientDefaultValue, parameterType),
  } as InputParameter;
}

function loadLongRunningOperation(
  method: SdkServiceMethod<SdkHttpOperation>,
  sdkContext: SdkContext<NetEmitterOptions>,
  modelMap: Map<string, InputModelType>,
  enumMap: Map<string, InputEnumType>
): import("../type/operation-long-running.js").OperationLongRunning | undefined {
  if (method.kind !== "lro") {
    return undefined;
  }

  return {
    FinalStateVia: convertLroFinalStateVia(method.__raw_lro_metadata.finalStateVia),
    FinalResponse: {
      // in swagger, we allow delete to return some meaningful body content
      // for now, let assume we don't allow return type
      StatusCodes: method.operation.verb === "delete" ? [204] : [200],
      BodyType:
        method.__raw_lro_metadata.finalEnvelopeResult &&
        method.__raw_lro_metadata.finalEnvelopeResult !== "void"
          ? getInputType(
              sdkContext,
              method.__raw_lro_metadata.finalEnvelopeResult,
              modelMap,
              enumMap,
              method.operation.__raw.operation
            )
          : undefined,
      BodyMediaType: BodyMediaType.Json,
    } as OperationResponse,
    ResultPath: method.__raw_lro_metadata.finalResultPath,
  };
}
function getSdkMethodResponses(
  method: SdkServiceMethod<SdkHttpOperation>,
  sdkContext: SdkContext<NetEmitterOptions>,
  modelMap: Map<string, InputModelType>,
  enumMap: Map<string, InputEnumType>
): OperationResponse[] {
  const responses: OperationResponse[] = [];
  method.operation.responses.forEach((r, range) => {
    responses.push({
      StatusCodes: toStatusCodesArray(range),
      BodyType: r.type ? fromSdkType(r.type, sdkContext, modelMap, enumMap) : undefined,
      BodyMediaType: BodyMediaType.Json,
      Headers: toHttpResponseHeaders(r.headers, sdkContext, modelMap, enumMap),
      IsErrorResponse: r.type !== undefined && isErrorModel(sdkContext.program, r.type.__raw!),
      ContentTypes: r.contentTypes,
    });
  });
  return responses;
}

function toHttpResponseHeaders(
  headers: SdkServiceResponseHeader[],
  sdkContext: SdkContext<NetEmitterOptions>,
  modelMap: Map<string, InputModelType>,
  enumMap: Map<string, InputEnumType>
): HttpResponseHeader[] {
  return headers.map(
    (h) =>
      ({
        Name: h.__raw!.name,
        NameInResponse: h.serializedName,
        Description: h.description,
        Type: fromSdkType(h.type, sdkContext, modelMap, enumMap),
      }) as HttpResponseHeader
  );
}
function toStatusCodesArray(range: number | HttpStatusCodeRange): number[] {
  if (typeof range === "number") return [range];

  const statusCodes: number[] = [range.end - range.start + 1];
  for (let i = range.start; i <= range.end; i++) {
    statusCodes.push(i);
  }
  return statusCodes;
}

function sdkTypeToBodyMediaType(type: SdkType | undefined) {
  if (type === undefined) {
    return BodyMediaType.None;
  }

  if (type.kind === "model") {
    return BodyMediaType.Json;
  } else if (type.kind === "string") {
    return BodyMediaType.Text;
  } else if (type.kind === "bytes") {
    return BodyMediaType.Binary;
  }
  return BodyMediaType.None;
}

function getRequestMediaTypes(op: SdkHttpOperation): string[] | undefined {
  const contentTypes = op.parameters.filter(
    (p) => p.kind === "header" && p.serializedName.toLocaleLowerCase() === "content-type"
  );
  if (contentTypes.length === 0) return undefined;
  return contentTypes.map((p) => getMediaTypes(p.type)).flat();
}

function getMediaTypes(type: SdkType): string[] {
  if (type.kind === "constant") {
    if (type.valueType.kind !== "string") {
      throw `Media type in "content-type" should be string. But get ${type.valueType.kind}.`;
    }
    return [type.value as string];
  } else if (type.kind === "union") {
    const mediaTypes: string[] = [];
    for (const unionItem of type.values) {
      if (unionItem.kind === "constant" && unionItem.valueType.kind === "string") {
        mediaTypes.push(unionItem.value as string);
      } else {
        throw `Media type in "content-type" should be string. But get ${unionItem.kind}.`;
      }
    }
    return mediaTypes;
  } else if (type.kind === "enum") {
    if (type.valueType.kind !== "string") {
      throw `Media type in "content-type" should be string. But get ${type.valueType.kind}.`;
    }
    return type.values.map((v) => v.value as string);
  }
  return [];
}

function loadOperationPaging(
  method: SdkServiceMethod<SdkHttpOperation>
): OperationPaging | undefined {
  if (method.kind !== "paging") {
    return undefined;
  }

  return {
    ItemName: method.__raw_paged_metadata.itemsProperty?.name,
    NextLinkName: method.__raw_paged_metadata.nextLinkProperty?.name,
  };
}

// TODO: https://github.com/Azure/typespec-azure/issues/981
function getParameterLocation(
  p: SdkPathParameter | SdkQueryParameter | SdkHeaderParameter | SdkBodyParameter | undefined
): RequestLocation {
  switch (p?.kind) {
    case "path":
      return RequestLocation.Path;
    case "header":
      return RequestLocation.Header;
    case "query":
      return RequestLocation.Query;
    case "body":
      return RequestLocation.Body;
    default:
      return RequestLocation.None;
  }
}

function getParameterKind(
  p: SdkPathParameter | SdkQueryParameter | SdkHeaderParameter | SdkBodyParameter,
  type: InputType,
  isContentType: boolean,
  hasGlobalApiVersion: boolean
): InputOperationParameterKind {
  if (p.kind === "body") {
    switch (p.correspondingMethodParams.length) {
      case 0:
        throw new Error(`Body parameter "${p.name}" should have corresponding method parameter.`);
      case 1:
        return isSpreadBody(p.correspondingMethodParams[0].type, p.type)
          ? InputOperationParameterKind.Spread
          : InputOperationParameterKind.Method;
      default:
        return InputOperationParameterKind.Spread;
    }
  }
  return isContentType || type.Kind === "constant"
    ? InputOperationParameterKind.Constant
    : p.isApiVersionParam
      ? hasGlobalApiVersion
        ? InputOperationParameterKind.Client
        : InputOperationParameterKind.Method
      : InputOperationParameterKind.Method;
}

function getOperationGroupName(
  context: SdkContext,
  operation: SdkHttpOperation,
  namespace: string
): string {
  const explicitOperationId = getOperationId(context, operation.__raw.operation);
  if (explicitOperationId) {
    const ids: string[] = explicitOperationId.split("_");
    if (ids.length > 1) {
      return ids.slice(0, -2).join("_");
    }
  }

  if (operation.__raw.operation.interface) {
    return operation.__raw.operation.interface.name;
  }
  if (operation.__raw.operation.namespace) {
    return operation.__raw.operation.namespace.name;
  }
  return namespace;
}

function isSpreadBody(httpParameterType: SdkType, sdkMethodParameterType: SdkType): boolean {
  if (httpParameterType.kind !== sdkMethodParameterType.kind) return true;

  if (httpParameterType.kind === "model" && sdkMethodParameterType.kind === "model") {
    return httpParameterType.name !== sdkMethodParameterType.name;
  }

  return false;
}

// TODO: remove after https://github.com/Azure/typespec-azure/issues/1227 is fixed
function normalizeHeadername(name: string): string {
  switch (name.toLocaleLowerCase()) {
    case "accept":
      return "Accept";
    case "content-type":
      return "Content-Type";
    default:
      return name;
  }
}<|MERGE_RESOLUTION|>--- conflicted
+++ resolved
@@ -2,7 +2,6 @@
 // Licensed under the MIT License. See License.txt in the project root for license information.
 
 import {
-<<<<<<< HEAD
   SdkBodyParameter,
   SdkBuiltInKinds,
   SdkBuiltInType,
@@ -16,31 +15,10 @@
   SdkType,
   shouldGenerateConvenient,
   shouldGenerateProtocol,
+  UsageFlags,
 } from "@azure-tools/typespec-client-generator-core";
 import { getDeprecated, getDoc, getSummary, isErrorModel } from "@typespec/compiler";
 import { HttpStatusCodeRange } from "@typespec/http";
-=======
-  SdkContext,
-  UsageFlags,
-  getAccess,
-  isApiVersion,
-  shouldGenerateConvenient,
-  shouldGenerateProtocol,
-} from "@azure-tools/typespec-client-generator-core";
-import {
-  Model,
-  ModelProperty,
-  Namespace,
-  Operation,
-  Type,
-  getDeprecated,
-  getDoc,
-  getSummary,
-  isErrorModel,
-} from "@typespec/compiler";
-import { HttpOperation, HttpOperationParameter, HttpOperationResponse } from "@typespec/http";
-import { getExtensions } from "@typespec/openapi";
->>>>>>> 9f5630b4
 import { getResourceOperation } from "@typespec/rest";
 import { NetEmitterOptions } from "../options.js";
 import { BodyMediaType } from "../type/body-media-type.js";
@@ -55,30 +33,16 @@
   InputModelType,
   InputPrimitiveType,
   InputType,
-<<<<<<< HEAD
-=======
-  isInputEnumType,
-  isInputLiteralType,
-  isInputUnionType,
->>>>>>> 9f5630b4
 } from "../type/input-type.js";
 import { convertLroFinalStateVia } from "../type/operation-final-state-via.js";
 import { OperationPaging } from "../type/operation-paging.js";
 import { OperationResponse } from "../type/operation-response.js";
-<<<<<<< HEAD
 import { RequestLocation } from "../type/request-location.js";
 import { parseHttpRequestMethod } from "../type/request-method.js";
 import { fromSdkType } from "./converter.js";
 import { getExternalDocs, getOperationId } from "./decorators.js";
+import { Logger } from "./logger.js";
 import { getInputType } from "./model.js";
-=======
-import { RequestLocation, requestLocationMap } from "../type/request-location.js";
-import { RequestMethod, parseHttpRequestMethod } from "../type/request-method.js";
-import { getExternalDocs, getOperationId, hasDecorator } from "./decorators.js";
-import { Logger } from "./logger.js";
-import { getDefaultValue, getEffectiveSchemaType, getInputType } from "./model.js";
-import { createContentTypeOrAcceptParameter, getTypeName } from "./utils.js";
->>>>>>> 9f5630b4
 
 export function fromSdkServiceMethod(
   method: SdkServiceMethod<SdkHttpOperation>,
@@ -89,6 +53,14 @@
   modelMap: Map<string, InputModelType>,
   enumMap: Map<string, InputEnumType>
 ): InputOperation {
+  let generateConvenience = shouldGenerateConvenient(sdkContext, method.operation.__raw.operation);
+  if (method.operation.verb === "patch" && generateConvenience) {
+    Logger.getInstance().warn(
+      `Convenience method is not supported for PATCH method, it will be automatically turned off. Please set the '@convenientAPI' to false for operation ${method.operation.__raw.operation.name}.`
+    );
+    generateConvenience = false;
+  }
+
   return {
     Name: method.name,
     ResourceName:
@@ -120,9 +92,7 @@
     LongRunning: loadLongRunningOperation(method, sdkContext, modelMap, enumMap),
     Paging: loadOperationPaging(method),
     GenerateProtocolMethod: shouldGenerateProtocol(sdkContext, method.operation.__raw.operation),
-    GenerateConvenienceMethod:
-      method.operation.verb !== "patch" &&
-      shouldGenerateConvenient(sdkContext, method.operation.__raw.operation),
+    GenerateConvenienceMethod: generateConvenience,
   };
 }
 
@@ -138,7 +108,6 @@
     return undefined;
   }
 
-<<<<<<< HEAD
   return {
     Type: {
       Kind: getValueType(clientDefaultValue),
@@ -159,18 +128,6 @@
       return "int64";
     default:
       throw new Error(`Unsupported default value type: ${typeof value}`);
-=======
-  if (typespecParameters.body?.property && !isVoidType(typespecParameters.body.type)) {
-    parameters.push(loadBodyParameter(sdkContext, typespecParameters.body?.property));
-  } else if (typespecParameters.body?.type && !isVoidType(typespecParameters.body.type)) {
-    const rawBodyType = typespecParameters.body.type;
-    const bodyParameter = loadBodyParameter(sdkContext, rawBodyType as Model);
-    const bodyType = bodyParameter.Type;
-    if (bodyType.Kind === "model" && (bodyType.Usage & UsageFlags.Spread) !== 0) {
-      bodyParameter.Kind = InputOperationParameterKind.Spread;
-    }
-    parameters.push(bodyParameter);
->>>>>>> 9f5630b4
   }
 }
 
@@ -218,22 +175,8 @@
       p.correspondingMethodParams[0].type as SdkBuiltInType
     ).encode;
   }
-<<<<<<< HEAD
   const format = p.kind === "header" || p.kind === "query" ? p.collectionFormat : undefined;
   const serializedName = p.kind !== "body" ? p.serializedName : p.name;
-=======
-
-  const requestMethod = parseHttpRequestMethod(verb);
-  const generateProtocol: boolean = shouldGenerateProtocol(sdkContext, op);
-  let generateConvenience: boolean = shouldGenerateConvenient(sdkContext, op);
-
-  if (requestMethod === RequestMethod.PATCH && generateConvenience) {
-    Logger.getInstance().warn(
-      `Convenience method is not supported for PATCH method, it will be automatically turned off. Please set the '@convenientAPI' to false for operation ${op.name}.`
-    );
-    generateConvenience = false;
-  }
->>>>>>> 9f5630b4
 
   return {
     Name: p.name,
@@ -417,16 +360,10 @@
   hasGlobalApiVersion: boolean
 ): InputOperationParameterKind {
   if (p.kind === "body") {
-    switch (p.correspondingMethodParams.length) {
-      case 0:
-        throw new Error(`Body parameter "${p.name}" should have corresponding method parameter.`);
-      case 1:
-        return isSpreadBody(p.correspondingMethodParams[0].type, p.type)
-          ? InputOperationParameterKind.Spread
-          : InputOperationParameterKind.Method;
-      default:
-        return InputOperationParameterKind.Spread;
+    if (type.Kind === "model" && (type.Usage & UsageFlags.Spread) !== 0) {
+      return InputOperationParameterKind.Spread;
     }
+    return InputOperationParameterKind.Method;
   }
   return isContentType || type.Kind === "constant"
     ? InputOperationParameterKind.Constant
