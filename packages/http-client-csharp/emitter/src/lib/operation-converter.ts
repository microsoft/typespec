// Copyright (c) Microsoft Corporation. All rights reserved.
// Licensed under the MIT License. See License.txt in the project root for license information.

import {
  SdkBodyParameter,
  SdkBuiltInKinds,
  SdkBuiltInType,
  SdkContext,
  SdkHeaderParameter,
  SdkHttpOperation,
  SdkHttpParameter,
  SdkHttpResponse,
  SdkPathParameter,
  SdkQueryParameter,
  SdkServiceMethod,
  SdkServiceResponseHeader,
  SdkType,
  shouldGenerateConvenient,
  shouldGenerateProtocol,
  UsageFlags,
} from "@azure-tools/typespec-client-generator-core";
import { getDeprecated, getDoc, getSummary, isErrorModel } from "@typespec/compiler";
import { HttpStatusCodeRange } from "@typespec/http";
import { getResourceOperation } from "@typespec/rest";
import { NetEmitterOptions } from "../options.js";
import { BodyMediaType } from "../type/body-media-type.js";
import { collectionFormatToDelimMap } from "../type/collection-format.js";
import { HttpResponseHeader } from "../type/http-response-header.js";
import { InputConstant } from "../type/input-constant.js";
import { InputOperationParameterKind } from "../type/input-operation-parameter-kind.js";
import { InputOperation } from "../type/input-operation.js";
import { InputParameter } from "../type/input-parameter.js";
import {
  InputEnumType,
  InputModelType,
  InputPrimitiveType,
  InputType,
} from "../type/input-type.js";
import { convertLroFinalStateVia } from "../type/operation-final-state-via.js";
import { OperationPaging } from "../type/operation-paging.js";
import { OperationResponse } from "../type/operation-response.js";
import { RequestLocation } from "../type/request-location.js";
import { parseHttpRequestMethod } from "../type/request-method.js";
import { fromSdkType } from "./converter.js";
import { getExternalDocs, getOperationId } from "./decorators.js";
import { fromSdkHttpExamples } from "./example-converter.js";
import { Logger } from "./logger.js";
import { getInputType } from "./model.js";

export function fromSdkServiceMethod(
  method: SdkServiceMethod<SdkHttpOperation>,
  uri: string,
  clientParameters: InputParameter[],
  rootApiVersions: string[],
  sdkContext: SdkContext<NetEmitterOptions>,
  modelMap: Map<string, InputModelType>,
  enumMap: Map<string, InputEnumType>
): InputOperation {
  let generateConvenience = shouldGenerateConvenient(sdkContext, method.operation.__raw.operation);
  if (method.operation.verb === "patch" && generateConvenience) {
    Logger.getInstance().warn(
      `Convenience method is not supported for PATCH method, it will be automatically turned off. Please set the '@convenientAPI' to false for operation ${method.operation.__raw.operation.name}.`
    );
    generateConvenience = false;
  }

  const parameterMap = fromSdkOperationParameters(
    method.operation,
    rootApiVersions,
    sdkContext,
    modelMap,
    enumMap
  );
  return {
    Name: method.name,
    ResourceName:
      getResourceOperation(sdkContext.program, method.operation.__raw.operation)?.resourceType
        .name ??
      getOperationGroupName(sdkContext, method.operation, sdkContext.sdkPackage.rootNamespace),
    Deprecated: getDeprecated(sdkContext.program, method.__raw!),
    // TODO: we need to figure out how we want to handle summary and description
    // Right now, we generate garbage <remarks> for some APIs like `Platform-OpenAI-TypeSpec`
    Summary: getSummary(sdkContext.program, method.__raw!),
    Description: getDoc(sdkContext.program, method.__raw!),
    Accessibility: method.access,
    Parameters: [...clientParameters, ...parameterMap.values()],
    Responses: fromSdkHttpOperationResponses(
      method.operation.responses,
      sdkContext,
      modelMap,
      enumMap
    ),
    HttpMethod: parseHttpRequestMethod(method.operation.verb),
    RequestBodyMediaType: getBodyMediaType(method.operation.bodyParam?.type),
    Uri: uri,
    Path: method.operation.path,
    ExternalDocsUrl: getExternalDocs(sdkContext, method.operation.__raw.operation)?.url,
    RequestMediaTypes: getRequestMediaTypes(method.operation),
    BufferResponse: true,
    LongRunning: loadLongRunningOperation(method, sdkContext, modelMap, enumMap),
    Paging: loadOperationPaging(method),
    GenerateProtocolMethod: shouldGenerateProtocol(sdkContext, method.operation.__raw.operation),
    GenerateConvenienceMethod: generateConvenience,
    CrossLanguageDefinitionId: method.crossLanguageDefintionId,
<<<<<<< HEAD
    Examples: fromSdkHttpExamples(
      sdkContext,
      method.operation.examples,
      parameterMap,
      modelMap,
      enumMap
    ),
=======
    Decorators: method.decorators,
>>>>>>> 1dc57114
  };
}

export function getParameterDefaultValue(
  clientDefaultValue: any,
  parameterType: InputType
): InputConstant | undefined {
  if (
    clientDefaultValue === undefined ||
    // a constant parameter should overwrite client default value
    parameterType.Kind === "constant"
  ) {
    return undefined;
  }

  const kind = getValueType(clientDefaultValue);
  return {
    Type: {
      Kind: kind,
      Name: kind,
      CrossLanguageDefinitionId: `TypeSpec.${kind}`,
    },
    Value: clientDefaultValue,
  };
}

function getValueType(value: any): SdkBuiltInKinds {
  switch (typeof value) {
    case "string":
      return "string";
    case "number":
      return "int32";
    case "boolean":
      return "boolean";
    case "bigint":
      return "int64";
    default:
      throw new Error(`Unsupported default value type: ${typeof value}`);
  }
}

function fromSdkOperationParameters(
  operation: SdkHttpOperation,
  rootApiVersions: string[],
  sdkContext: SdkContext<NetEmitterOptions>,
  modelMap: Map<string, InputModelType>,
  enumMap: Map<string, InputEnumType>
): Map<SdkHttpParameter, InputParameter> {
  const parameters = new Map<SdkHttpParameter, InputParameter>();
  for (const p of operation.parameters) {
    const param = fromSdkHttpOperationParameter(p, rootApiVersions, sdkContext, modelMap, enumMap);
    parameters.set(p, param);
  }

  if (operation.bodyParam) {
    const bodyParam = fromSdkHttpOperationParameter(
      operation.bodyParam,
      rootApiVersions,
      sdkContext,
      modelMap,
      enumMap
    );
    parameters.set(operation.bodyParam, bodyParam);
  }
  return parameters;
}

// TODO: roll back to SdkMethodParameter when we figure out how to represent the parameter location
// https://github.com/Azure/typespec-azure/issues/981
function fromSdkHttpOperationParameter(
  p: SdkPathParameter | SdkQueryParameter | SdkHeaderParameter | SdkBodyParameter,
  rootApiVersions: string[],
  sdkContext: SdkContext<NetEmitterOptions>,
  modelMap: Map<string, InputModelType>,
  enumMap: Map<string, InputEnumType>
): InputParameter {
  const isContentType =
    p.kind === "header" && p.serializedName.toLocaleLowerCase() === "content-type";
  const parameterType = fromSdkType(p.type, sdkContext, modelMap, enumMap);
  // remove this after: https://github.com/Azure/typespec-azure/issues/1084
  if (p.type.kind === "bytes") {
    (parameterType as InputPrimitiveType).Encode = (
      p.correspondingMethodParams[0].type as SdkBuiltInType
    ).encode;
  }
  const format = p.kind === "header" || p.kind === "query" ? p.collectionFormat : undefined;
  const serializedName = p.kind !== "body" ? p.serializedName : p.name;

  return {
    Name: p.name,
    NameInRequest: p.kind === "header" ? normalizeHeaderName(serializedName) : serializedName,
    Description: p.description,
    Type: parameterType,
    Location: getParameterLocation(p),
    IsApiVersion:
      p.name.toLocaleLowerCase() === "apiversion" || p.name.toLocaleLowerCase() === "api-version",
    IsContentType: isContentType,
    IsEndpoint: false,
    Explode: parameterType.Kind === "array" && format === "multi" ? true : false,
    ArraySerializationDelimiter: format ? collectionFormatToDelimMap[format] : undefined,
    IsRequired: !p.optional,
    Kind: getParameterKind(p, parameterType, rootApiVersions.length > 0),
    DefaultValue: getParameterDefaultValue(p.clientDefaultValue, parameterType),
    Decorators: p.decorators,
  } as InputParameter;
}

function loadLongRunningOperation(
  method: SdkServiceMethod<SdkHttpOperation>,
  sdkContext: SdkContext<NetEmitterOptions>,
  modelMap: Map<string, InputModelType>,
  enumMap: Map<string, InputEnumType>
): import("../type/operation-long-running.js").OperationLongRunning | undefined {
  if (method.kind !== "lro") {
    return undefined;
  }

  return {
    FinalStateVia: convertLroFinalStateVia(method.__raw_lro_metadata.finalStateVia),
    FinalResponse: {
      // in swagger, we allow delete to return some meaningful body content
      // for now, let assume we don't allow return type
      StatusCodes: method.operation.verb === "delete" ? [204] : [200],
      BodyType:
        method.__raw_lro_metadata.finalEnvelopeResult &&
        method.__raw_lro_metadata.finalEnvelopeResult !== "void"
          ? getInputType(
              sdkContext,
              method.__raw_lro_metadata.finalEnvelopeResult,
              modelMap,
              enumMap,
              method.operation.__raw.operation
            )
          : undefined,
      BodyMediaType: BodyMediaType.Json,
    } as OperationResponse,
    ResultPath: method.__raw_lro_metadata.finalResultPath,
  };
}

function fromSdkHttpOperationResponses(
  operationResponses: Map<HttpStatusCodeRange | number, SdkHttpResponse>,
  sdkContext: SdkContext<NetEmitterOptions>,
  modelMap: Map<string, InputModelType>,
  enumMap: Map<string, InputEnumType>
): OperationResponse[] {
  const responses: OperationResponse[] = [];
  operationResponses.forEach((r, range) => {
    responses.push({
      StatusCodes: toStatusCodesArray(range),
      BodyType: r.type ? fromSdkType(r.type, sdkContext, modelMap, enumMap) : undefined,
      BodyMediaType: BodyMediaType.Json,
      Headers: fromSdkServiceResponseHeaders(r.headers, sdkContext, modelMap, enumMap),
      IsErrorResponse: r.type !== undefined && isErrorModel(sdkContext.program, r.type.__raw!),
      ContentTypes: r.contentTypes,
    });
  });
  return responses;
}

function fromSdkServiceResponseHeaders(
  headers: SdkServiceResponseHeader[],
  sdkContext: SdkContext<NetEmitterOptions>,
  modelMap: Map<string, InputModelType>,
  enumMap: Map<string, InputEnumType>
): HttpResponseHeader[] {
  return headers.map(
    (h) =>
      ({
        Name: h.__raw!.name,
        NameInResponse: h.serializedName,
        Description: h.description,
        Type: fromSdkType(h.type, sdkContext, modelMap, enumMap),
      }) as HttpResponseHeader
  );
}

function toStatusCodesArray(range: number | HttpStatusCodeRange): number[] {
  if (typeof range === "number") return [range];

  const statusCodes: number[] = [range.end - range.start + 1];
  for (let i = range.start; i <= range.end; i++) {
    statusCodes.push(i);
  }
  return statusCodes;
}

function getBodyMediaType(type: SdkType | undefined) {
  if (type === undefined) {
    return BodyMediaType.None;
  }

  if (type.kind === "model") {
    return BodyMediaType.Json;
  } else if (type.kind === "string") {
    return BodyMediaType.Text;
  } else if (type.kind === "bytes") {
    return BodyMediaType.Binary;
  }
  return BodyMediaType.None;
}

function getRequestMediaTypes(op: SdkHttpOperation): string[] | undefined {
  const contentTypes = op.parameters.filter(
    (p) => p.kind === "header" && p.serializedName.toLocaleLowerCase() === "content-type"
  );
  if (contentTypes.length === 0) return undefined;
  return contentTypes.map((p) => getMediaTypes(p.type)).flat();
}

function getMediaTypes(type: SdkType): string[] {
  if (type.kind === "constant") {
    if (type.valueType.kind !== "string") {
      throw `Media type in "content-type" should be string. But get ${type.valueType.kind}.`;
    }
    return [type.value as string];
  } else if (type.kind === "union") {
    const mediaTypes: string[] = [];
    for (const unionItem of type.values) {
      if (unionItem.kind === "constant" && unionItem.valueType.kind === "string") {
        mediaTypes.push(unionItem.value as string);
      } else {
        throw `Media type in "content-type" should be string. But get ${unionItem.kind}.`;
      }
    }
    return mediaTypes;
  } else if (type.kind === "enum") {
    if (type.valueType.kind !== "string") {
      throw `Media type in "content-type" should be string. But get ${type.valueType.kind}.`;
    }
    return type.values.map((v) => v.value as string);
  }
  return [];
}

function loadOperationPaging(
  method: SdkServiceMethod<SdkHttpOperation>
): OperationPaging | undefined {
  if (method.kind !== "paging") {
    return undefined;
  }

  return {
    ItemName: method.__raw_paged_metadata.itemsProperty?.name,
    NextLinkName: method.__raw_paged_metadata.nextLinkProperty?.name,
  };
}

// TODO: https://github.com/Azure/typespec-azure/issues/981
function getParameterLocation(
  p: SdkPathParameter | SdkQueryParameter | SdkHeaderParameter | SdkBodyParameter | undefined
): RequestLocation {
  switch (p?.kind) {
    case "path":
      return RequestLocation.Path;
    case "header":
      return RequestLocation.Header;
    case "query":
      return RequestLocation.Query;
    case "body":
      return RequestLocation.Body;
    default:
      return RequestLocation.None;
  }
}

function getParameterKind(
  p: SdkPathParameter | SdkQueryParameter | SdkHeaderParameter | SdkBodyParameter,
  type: InputType,
  hasGlobalApiVersion: boolean
): InputOperationParameterKind {
  if (p.kind === "body") {
    if (type.Kind === "model" && (type.Usage & UsageFlags.Spread) !== 0) {
      return InputOperationParameterKind.Spread;
    }
    return InputOperationParameterKind.Method;
  }
  return type.Kind === "constant"
    ? InputOperationParameterKind.Constant
    : p.isApiVersionParam
      ? hasGlobalApiVersion
        ? InputOperationParameterKind.Client
        : InputOperationParameterKind.Method
      : InputOperationParameterKind.Method;
}

function getOperationGroupName(
  context: SdkContext,
  operation: SdkHttpOperation,
  namespace: string
): string {
  const explicitOperationId = getOperationId(context, operation.__raw.operation);
  if (explicitOperationId) {
    const ids: string[] = explicitOperationId.split("_");
    if (ids.length > 1) {
      return ids.slice(0, -2).join("_");
    }
  }

  if (operation.__raw.operation.interface) {
    return operation.__raw.operation.interface.name;
  }
  if (operation.__raw.operation.namespace) {
    return operation.__raw.operation.namespace.name;
  }
  return namespace;
}

// TODO: remove after https://github.com/Azure/typespec-azure/issues/1227 is fixed
function normalizeHeaderName(name: string): string {
  switch (name.toLocaleLowerCase()) {
    case "accept":
      return "Accept";
    case "content-type":
      return "Content-Type";
    default:
      return name;
  }
}<|MERGE_RESOLUTION|>--- conflicted
+++ resolved
@@ -102,7 +102,7 @@
     GenerateProtocolMethod: shouldGenerateProtocol(sdkContext, method.operation.__raw.operation),
     GenerateConvenienceMethod: generateConvenience,
     CrossLanguageDefinitionId: method.crossLanguageDefintionId,
-<<<<<<< HEAD
+    Decorators: method.decorators,
     Examples: fromSdkHttpExamples(
       sdkContext,
       method.operation.examples,
@@ -110,9 +110,6 @@
       modelMap,
       enumMap
     ),
-=======
-    Decorators: method.decorators,
->>>>>>> 1dc57114
   };
 }
 
