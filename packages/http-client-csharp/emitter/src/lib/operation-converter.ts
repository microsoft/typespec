// Copyright (c) Microsoft Corporation. All rights reserved.
// Licensed under the MIT License. See License.txt in the project root for license information.

import {
  getHttpOperationParameter,
  SdkBuiltInKinds,
  SdkContext,
  SdkHttpOperation,
  SdkHttpParameter,
  SdkHttpResponse,
  SdkModelPropertyType,
  SdkPagingServiceMethod,
  SdkServiceMethod,
  SdkServiceResponseHeader,
  SdkType,
  shouldGenerateConvenient,
  shouldGenerateProtocol,
} from "@azure-tools/typespec-client-generator-core";
import { getDeprecated, isErrorModel, NoTarget } from "@typespec/compiler";
import { HttpStatusCodeRange } from "@typespec/http";
import { getResourceOperation } from "@typespec/rest";
import { CSharpEmitterContext } from "../sdk-context.js";
import { collectionFormatToDelimMap } from "../type/collection-format.js";
import { HttpResponseHeader } from "../type/http-response-header.js";
import { InputConstant } from "../type/input-constant.js";
import { InputOperationParameterKind } from "../type/input-operation-parameter-kind.js";
import { InputOperation } from "../type/input-operation.js";
import { InputParameter } from "../type/input-parameter.js";
import { InputType } from "../type/input-type.js";
import { convertLroFinalStateVia } from "../type/operation-final-state-via.js";
import { OperationLongRunning } from "../type/operation-long-running.js";
import {
  InputContinuationToken,
  InputNextLink,
  InputOperationPaging,
} from "../type/operation-paging.js";
import { OperationResponse } from "../type/operation-response.js";
import { RequestLocation } from "../type/request-location.js";
import { parseHttpRequestMethod } from "../type/request-method.js";
import { ResponseLocation } from "../type/response-location.js";
import { getExternalDocs, getOperationId } from "./decorators.js";
import { fromSdkHttpExamples } from "./example-converter.js";
import { fromSdkModelType, fromSdkType } from "./type-converter.js";

export function fromSdkServiceMethod(
  sdkContext: CSharpEmitterContext,
  method: SdkServiceMethod<SdkHttpOperation>,
  uri: string,
  rootApiVersions: string[],
): InputOperation {
  let generateConvenience = shouldGenerateConvenient(sdkContext, method.operation.__raw.operation);
  if (method.operation.verb === "patch" && generateConvenience) {
    sdkContext.logger.reportDiagnostic({
      code: "unsupported-patch-convenience-method",
      format: {
        methodCrossLanguageDefinitionId: method.crossLanguageDefinitionId,
      },
      target: method.__raw ?? NoTarget,
    });
    generateConvenience = false;
  }

  const parameterMap = fromSdkOperationParameters(sdkContext, method.operation, rootApiVersions);
  const responseMap = fromSdkHttpOperationResponses(sdkContext, method.operation.responses);
  return {
    name: method.name,
    resourceName:
      getResourceOperation(sdkContext.program, method.operation.__raw.operation)?.resourceType
        .name ??
      getOperationGroupName(sdkContext, method.operation, sdkContext.sdkPackage.rootNamespace),
    deprecated: getDeprecated(sdkContext.program, method.__raw!),
    summary: method.summary,
    doc: method.doc,
    accessibility: method.access,
    parameters: [...parameterMap.values()],
    responses: [...responseMap.values()],
    httpMethod: parseHttpRequestMethod(method.operation.verb),
    uri: uri,
    path: method.operation.path,
    externalDocsUrl: getExternalDocs(sdkContext, method.operation.__raw.operation)?.url,
    requestMediaTypes: getRequestMediaTypes(method.operation),
    bufferResponse: true,
    longRunning: loadLongRunningOperation(sdkContext, method),
    paging: loadOperationPaging(sdkContext, method, rootApiVersions, uri),
    generateProtocolMethod: shouldGenerateProtocol(sdkContext, method.operation.__raw.operation),
    generateConvenienceMethod: generateConvenience,
    crossLanguageDefinitionId: method.crossLanguageDefinitionId,
    decorators: method.decorators,
    examples: method.operation.examples
      ? fromSdkHttpExamples(sdkContext, method.operation.examples, parameterMap, responseMap)
      : undefined,
  };
}

export function getParameterDefaultValue(
  sdkContext: CSharpEmitterContext,
  clientDefaultValue: any,
  parameterType: InputType,
): InputConstant | undefined {
  if (
    clientDefaultValue === undefined ||
    // a constant parameter should overwrite client default value
    parameterType.kind === "constant"
  ) {
    return undefined;
  }

  const kind = getValueType(sdkContext, clientDefaultValue);
  return {
    type: {
      kind: kind,
      name: kind,
      crossLanguageDefinitionId: `TypeSpec.${kind}`,
    },
    value: clientDefaultValue,
  };
}

function getValueType(sdkContext: CSharpEmitterContext, value: any): SdkBuiltInKinds {
  switch (typeof value) {
    case "string":
      return "string";
    case "number":
      return "int32";
    case "boolean":
      return "boolean";
    case "bigint":
      return "int64";
    default:
      sdkContext.logger.reportDiagnostic({
        code: "unsupported-default-value-type",
        format: { valueType: typeof value },
        target: NoTarget,
      });
      return "unknown";
  }
}

function fromSdkOperationParameters(
  sdkContext: CSharpEmitterContext,
  operation: SdkHttpOperation,
  rootApiVersions: string[],
): Map<SdkHttpParameter, InputParameter> {
  const parameters = new Map<SdkHttpParameter, InputParameter>();
  for (const p of operation.parameters) {
    if (p.kind === "cookie") {
      sdkContext.logger.reportDiagnostic({
        code: "unsupported-cookie-parameter",
        format: { parameterName: p.name, path: operation.path },
        target: NoTarget,
      });
      return parameters;
    }
    const param = fromSdkHttpOperationParameter(sdkContext, p, rootApiVersions);
    parameters.set(p, param);
  }

  if (operation.bodyParam) {
    const bodyParam = fromSdkHttpOperationParameter(
      sdkContext,
      operation.bodyParam,
      rootApiVersions,
    );
    parameters.set(operation.bodyParam, bodyParam);
  }
  return parameters;
}

function fromSdkHttpOperationParameter(
  sdkContext: CSharpEmitterContext,
  p: SdkModelPropertyType,
  rootApiVersions: string[],
): InputParameter {
  const isContentType =
    p.kind === "header" && p.serializedName.toLocaleLowerCase() === "content-type";
  const parameterType = fromSdkType(sdkContext, p.type);
  const format = p.kind === "header" || p.kind === "query" ? p.collectionFormat : undefined;

  // use serializedName if available, but fallback to name
  // special case for body as the name is incorrectly set to "body" https://github.com/Azure/typespec-azure/issues/2292
  const serializedName =
    "serializedName" in p && p.kind !== "body" ? (p.serializedName ?? p.name) : p.name;

  // TO-DO: In addition to checking if a path parameter is exploded, we should consider capturing the delimiter for
  // any path expansion to ensure the parameter values are delimited correctly during serialization.
  // https://github.com/microsoft/typespec/issues/5561
  const explode = isExplodedParameter(p);

  return {
    name: p.name,
    nameInRequest: p.kind === "header" ? normalizeHeaderName(serializedName) : serializedName,
    summary: p.summary,
    doc: p.doc,
    type: parameterType,
    location: getParameterLocation(p),
    isApiVersion:
      p.name.toLocaleLowerCase() === "apiversion" || p.name.toLocaleLowerCase() === "api-version",
    isContentType: isContentType,
    isEndpoint: false,
    explode: explode,
    arraySerializationDelimiter: format ? collectionFormatToDelimMap[format] : undefined,
    isRequired: !p.optional,
    kind: getParameterKind(p, parameterType, rootApiVersions.length > 0),
    defaultValue: getParameterDefaultValue(sdkContext, p.clientDefaultValue, parameterType),
    decorators: p.decorators,
    skipUrlEncoding: p.kind === "path" ? p.allowReserved : false,
  } as InputParameter;
}

function loadLongRunningOperation(
  sdkContext: CSharpEmitterContext,
  method: SdkServiceMethod<SdkHttpOperation>,
): OperationLongRunning | undefined {
  if (method.kind !== "lro") {
    return undefined;
  }
  return {
    finalStateVia: convertLroFinalStateVia(method.lroMetadata.finalStateVia),
    finalResponse: {
      // in swagger, we allow delete to return some meaningful body content
      // for now, let assume we don't allow return type
      statusCodes: method.operation.verb === "delete" ? [204] : [200],
      bodyType:
        method.lroMetadata.finalResponse?.envelopeResult !== undefined
          ? fromSdkModelType(sdkContext, method.lroMetadata.finalResponse.envelopeResult)
          : undefined,
    } as OperationResponse,
    resultPath: method.lroMetadata.finalResponse?.resultPath,
  };
}

function fromSdkHttpOperationResponses(
  sdkContext: CSharpEmitterContext,
  operationResponses: SdkHttpResponse[],
): Map<SdkHttpResponse, OperationResponse> {
  const responses = new Map<SdkHttpResponse, OperationResponse>();
  for (const r of operationResponses) {
    const range = r.statusCodes;
    responses.set(r, {
      statusCodes: toStatusCodesArray(range),
      bodyType: r.type ? fromSdkType(sdkContext, r.type) : undefined,
      headers: fromSdkServiceResponseHeaders(sdkContext, r.headers),
      isErrorResponse: r.type !== undefined && isErrorModel(sdkContext.program, r.type.__raw!),
      contentTypes: r.contentTypes,
    });
  }
  return responses;
}

function fromSdkServiceResponseHeaders(
  sdkContext: CSharpEmitterContext,
  headers: SdkServiceResponseHeader[],
): HttpResponseHeader[] {
  return headers.map(
    (h) =>
      ({
        name: h.__raw!.name,
        nameInResponse: h.serializedName,
        summary: h.summary,
        doc: h.doc,
        type: fromSdkType(sdkContext, h.type),
      }) as HttpResponseHeader,
  );
}

function toStatusCodesArray(range: number | HttpStatusCodeRange): number[] {
  if (typeof range === "number") return [range];

  const statusCodes: number[] = [range.end - range.start + 1];
  for (let i = range.start; i <= range.end; i++) {
    statusCodes.push(i);
  }
  return statusCodes;
}

function getRequestMediaTypes(op: SdkHttpOperation): string[] | undefined {
  const contentTypes = op.parameters.filter(
    (p) => p.kind === "header" && p.serializedName.toLocaleLowerCase() === "content-type",
  );
  if (contentTypes.length === 0) return undefined;
  return contentTypes.map((p) => getMediaTypes(p.type)).flat();
}

function getMediaTypes(type: SdkType): string[] {
  if (type.kind === "constant") {
    if (type.valueType.kind !== "string") {
      throw `Media type in "content-type" should be string. But get ${type.valueType.kind}.`;
    }
    return [type.value as string];
  } else if (type.kind === "union") {
    const mediaTypes: string[] = [];
    for (const unionItem of type.variantTypes) {
      if (unionItem.kind === "constant" && unionItem.valueType.kind === "string") {
        mediaTypes.push(unionItem.value as string);
      } else {
        throw `Media type in "content-type" should be string. But get ${unionItem.kind}.`;
      }
    }
    return mediaTypes;
  } else if (type.kind === "enum") {
    if (type.valueType.kind !== "string") {
      throw `Media type in "content-type" should be string. But get ${type.valueType.kind}.`;
    }
    return type.values.map((v) => v.value as string);
  }
  return [];
}

function loadOperationPaging(
  context: CSharpEmitterContext,
  method: SdkServiceMethod<SdkHttpOperation>,
  rootApiVersions: string[],
  uri: string,
): InputOperationPaging | undefined {
  if (method.kind !== "paging" || method.pagingMetadata === undefined) {
    return undefined;
  }

  let nextLink: InputNextLink | undefined;
  if (method.pagingMetadata.nextLinkSegments) {
    nextLink = {
      responseSegments: method.pagingMetadata.nextLinkSegments.map((segment) =>
        getResponseSegmentName(segment),
      ),
<<<<<<< HEAD
      responseLocation: getResponseLocation(method.pagingMetadata.nextLinkSegments[0]),
=======
      ResponseLocation: getResponseLocation(
        context,
        method,
        method.pagingMetadata.nextLinkSegments[0],
      ),
>>>>>>> 4cb53ef6
    };

    if (method.pagingMetadata.nextLinkOperation) {
      nextLink.operation = fromSdkServiceMethod(
        context,
        method.pagingMetadata.nextLinkOperation,
        uri,
        rootApiVersions,
      );
    }
  }

  let continuationToken: InputContinuationToken | undefined;

  if (
    method.pagingMetadata.continuationTokenParameterSegments &&
    method.pagingMetadata.continuationTokenResponseSegments
  ) {
    // The last segment of the service method parameter can be used to map back to the protocol parameter
    const lastParameterSegment = method.pagingMetadata.continuationTokenParameterSegments[
      method.pagingMetadata.continuationTokenParameterSegments.length - 1
    ] as SdkModelPropertyType;
    continuationToken = {
      parameter: fromSdkHttpOperationParameter(
        context,
        getHttpOperationParameter(method, lastParameterSegment)!,
        rootApiVersions,
      ),
      responseSegments: method.pagingMetadata.continuationTokenResponseSegments!.map((segment) =>
        getResponseSegmentName(segment),
      ),
<<<<<<< HEAD
      responseLocation: getResponseLocation(
=======
      ResponseLocation: getResponseLocation(
        context,
        method,
>>>>>>> 4cb53ef6
        method.pagingMetadata.continuationTokenResponseSegments?.[0],
      ),
    };
  }

  return {
    // TODO - this is hopefully temporary until TCGC provides the information directly on pagingMetadata https://github.com/Azure/typespec-azure/issues/2291
    itemPropertySegments: method.response.resultSegments!.map((s) => s.name),
    nextLink: nextLink,
    continuationToken: continuationToken,
  };
}

function getResponseSegmentName(segment: SdkModelPropertyType): string {
  return segment.kind === "responseheader" || segment.kind === "body"
    ? segment.serializedName
    : segment.name;
}

function getResponseLocation(
  context: CSharpEmitterContext,
  method: SdkPagingServiceMethod<SdkHttpOperation>,
  p: SdkModelPropertyType,
): ResponseLocation {
  switch (p?.kind) {
    case "responseheader":
      return ResponseLocation.Header;
    case "property":
      return ResponseLocation.Body;
    default:
      context.logger.reportDiagnostic({
        code: "unsupported-continuation-location",
        format: {
          crossLanguageDefinitionId: method.crossLanguageDefinitionId,
        },
        target: NoTarget,
      });
      return ResponseLocation.None;
  }
}

// TODO: https://github.com/Azure/typespec-azure/issues/1441
function getParameterLocation(p: SdkModelPropertyType): RequestLocation {
  switch (p?.kind) {
    case "path":
      return RequestLocation.Path;
    case "header":
      return RequestLocation.Header;
    case "query":
      return RequestLocation.Query;
    case "body":
      return RequestLocation.Body;
    default:
      return RequestLocation.None;
  }
}

function getParameterKind(
  p: SdkModelPropertyType,
  type: InputType,
  hasGlobalApiVersion: boolean,
): InputOperationParameterKind {
  if (p.kind === "body") {
    /** TODO: remove this and use the spread metadata of parameter when https://github.com/Azure/typespec-azure/issues/1513 is resolved */
    if (type.kind === "model" && p.type !== p.correspondingMethodParams[0]?.type) {
      return InputOperationParameterKind.Spread;
    }
    return InputOperationParameterKind.Method;
  }

  return type.kind === "constant"
    ? InputOperationParameterKind.Constant
    : p.isApiVersionParam
      ? hasGlobalApiVersion
        ? InputOperationParameterKind.Client
        : InputOperationParameterKind.Method
      : p.onClient
        ? InputOperationParameterKind.Client
        : InputOperationParameterKind.Method;
}

function getOperationGroupName(
  context: SdkContext,
  operation: SdkHttpOperation,
  namespace: string,
): string {
  const explicitOperationId = getOperationId(context, operation.__raw.operation);
  if (explicitOperationId) {
    const ids: string[] = explicitOperationId.split("_");
    if (ids.length > 1) {
      return ids.slice(0, -2).join("_");
    }
  }

  if (operation.__raw.operation.interface) {
    return operation.__raw.operation.interface.name;
  }
  if (operation.__raw.operation.namespace) {
    return operation.__raw.operation.namespace.name;
  }
  return namespace;
}

// TODO: remove after https://github.com/Azure/typespec-azure/issues/1227 is fixed
function normalizeHeaderName(name: string): string {
  switch (name.toLocaleLowerCase()) {
    case "accept":
      return "Accept";
    case "content-type":
      return "Content-Type";
    default:
      return name;
  }
}

function isExplodedParameter(p: SdkModelPropertyType): boolean {
  return (p.kind === "path" || p.kind === "query") && p.explode === true;
}<|MERGE_RESOLUTION|>--- conflicted
+++ resolved
@@ -322,15 +322,11 @@
       responseSegments: method.pagingMetadata.nextLinkSegments.map((segment) =>
         getResponseSegmentName(segment),
       ),
-<<<<<<< HEAD
-      responseLocation: getResponseLocation(method.pagingMetadata.nextLinkSegments[0]),
-=======
-      ResponseLocation: getResponseLocation(
+      responseLocation: getResponseLocation(
         context,
         method,
         method.pagingMetadata.nextLinkSegments[0],
       ),
->>>>>>> 4cb53ef6
     };
 
     if (method.pagingMetadata.nextLinkOperation) {
@@ -362,13 +358,9 @@
       responseSegments: method.pagingMetadata.continuationTokenResponseSegments!.map((segment) =>
         getResponseSegmentName(segment),
       ),
-<<<<<<< HEAD
       responseLocation: getResponseLocation(
-=======
-      ResponseLocation: getResponseLocation(
         context,
         method,
->>>>>>> 4cb53ef6
         method.pagingMetadata.continuationTokenResponseSegments?.[0],
       ),
     };
