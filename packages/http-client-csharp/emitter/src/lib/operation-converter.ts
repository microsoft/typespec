// Copyright (c) Microsoft Corporation. All rights reserved.
// Licensed under the MIT License. See License.txt in the project root for license information.

import {
  getHttpOperationParameter,
  SdkBuiltInKinds,
  SdkContext,
  SdkHttpOperation,
  SdkHttpResponse,
  SdkModelPropertyType,
  SdkPagingServiceMethod,
  SdkServiceMethod,
  SdkServiceResponseHeader,
  SdkType,
  shouldGenerateConvenient,
  shouldGenerateProtocol,
} from "@azure-tools/typespec-client-generator-core";
import { getDeprecated, isErrorModel, NoTarget } from "@typespec/compiler";
import { HttpStatusCodeRange } from "@typespec/http";
import { getResourceOperation } from "@typespec/rest";
import { CSharpEmitterContext } from "../sdk-context.js";
import { collectionFormatToDelimMap } from "../type/collection-format.js";
import { HttpResponseHeader } from "../type/http-response-header.js";
import { InputConstant } from "../type/input-constant.js";
import { InputOperationParameterKind } from "../type/input-operation-parameter-kind.js";
import { InputOperation } from "../type/input-operation.js";
import { InputParameter } from "../type/input-parameter.js";
import { InputType } from "../type/input-type.js";
import { convertLroFinalStateVia } from "../type/operation-final-state-via.js";
import { OperationLongRunning } from "../type/operation-long-running.js";
import {
  InputContinuationToken,
  InputNextLink,
  InputOperationPaging,
} from "../type/operation-paging.js";
import { OperationResponse } from "../type/operation-response.js";
import { RequestLocation } from "../type/request-location.js";
import { parseHttpRequestMethod } from "../type/request-method.js";
import { ResponseLocation } from "../type/response-location.js";
import { getExternalDocs, getOperationId } from "./decorators.js";
import { fromSdkHttpExamples } from "./example-converter.js";
import { fromSdkModelType, fromSdkType } from "./type-converter.js";

export function fromSdkServiceMethod(
  sdkContext: CSharpEmitterContext,
  method: SdkServiceMethod<SdkHttpOperation>,
  uri: string,
  rootApiVersions: string[],
): InputOperation {
  let generateConvenience = shouldGenerateConvenient(sdkContext, method.operation.__raw.operation);
  if (method.operation.verb === "patch" && generateConvenience) {
    sdkContext.logger.reportDiagnostic({
      code: "unsupported-patch-convenience-method",
      format: {
        methodCrossLanguageDefinitionId: method.crossLanguageDefinitionId,
      },
      target: method.__raw ?? NoTarget,
    });
    generateConvenience = false;
  }

  return {
    name: method.name,
    resourceName:
      getResourceOperation(sdkContext.program, method.operation.__raw.operation)?.resourceType
        .name ??
      getOperationGroupName(sdkContext, method.operation, sdkContext.sdkPackage.rootNamespace),
<<<<<<< HEAD
    Deprecated: getDeprecated(sdkContext.program, method.__raw!),
    Summary: method.summary,
    Doc: method.doc,
    Accessibility: method.access,
    Parameters: fromSdkOperationParameters(sdkContext, method.operation, rootApiVersions),
    Responses: fromSdkHttpOperationResponses(sdkContext, method.operation.responses),
    HttpMethod: parseHttpRequestMethod(method.operation.verb),
    Uri: uri,
    Path: method.operation.path,
    ExternalDocsUrl: getExternalDocs(sdkContext, method.operation.__raw.operation)?.url,
    RequestMediaTypes: getRequestMediaTypes(method.operation),
    BufferResponse: true,
    LongRunning: loadLongRunningOperation(sdkContext, method),
    Paging: loadOperationPaging(sdkContext, method, rootApiVersions, uri),
    GenerateProtocolMethod: shouldGenerateProtocol(sdkContext, method.operation.__raw.operation),
    GenerateConvenienceMethod: generateConvenience,
    CrossLanguageDefinitionId: method.crossLanguageDefinitionId,
    Decorators: method.decorators,
    Examples: method.operation.examples
      ? fromSdkHttpExamples(sdkContext, method.operation.examples)
=======
    deprecated: getDeprecated(sdkContext.program, method.__raw!),
    summary: method.summary,
    doc: method.doc,
    accessibility: method.access,
    parameters: [...parameterMap.values()],
    responses: [...responseMap.values()],
    httpMethod: parseHttpRequestMethod(method.operation.verb),
    uri: uri,
    path: method.operation.path,
    externalDocsUrl: getExternalDocs(sdkContext, method.operation.__raw.operation)?.url,
    requestMediaTypes: getRequestMediaTypes(method.operation),
    bufferResponse: true,
    longRunning: loadLongRunningOperation(sdkContext, method),
    paging: loadOperationPaging(sdkContext, method, rootApiVersions, uri),
    generateProtocolMethod: shouldGenerateProtocol(sdkContext, method.operation.__raw.operation),
    generateConvenienceMethod: generateConvenience,
    crossLanguageDefinitionId: method.crossLanguageDefinitionId,
    decorators: method.decorators,
    examples: method.operation.examples
      ? fromSdkHttpExamples(sdkContext, method.operation.examples, parameterMap, responseMap)
>>>>>>> c6990eba
      : undefined,
  };
}

export function getParameterDefaultValue(
  sdkContext: CSharpEmitterContext,
  clientDefaultValue: any,
  parameterType: InputType,
): InputConstant | undefined {
  if (
    clientDefaultValue === undefined ||
    // a constant parameter should overwrite client default value
    parameterType.kind === "constant"
  ) {
    return undefined;
  }

  const kind = getValueType(sdkContext, clientDefaultValue);
  return {
    type: {
      kind: kind,
      name: kind,
      crossLanguageDefinitionId: `TypeSpec.${kind}`,
    },
    value: clientDefaultValue,
  };
}

function getValueType(sdkContext: CSharpEmitterContext, value: any): SdkBuiltInKinds {
  switch (typeof value) {
    case "string":
      return "string";
    case "number":
      return "int32";
    case "boolean":
      return "boolean";
    case "bigint":
      return "int64";
    default:
      sdkContext.logger.reportDiagnostic({
        code: "unsupported-default-value-type",
        format: { valueType: typeof value },
        target: NoTarget,
      });
      return "unknown";
  }
}

function fromSdkOperationParameters(
  sdkContext: CSharpEmitterContext,
  operation: SdkHttpOperation,
  rootApiVersions: string[],
): InputParameter[] {
  const parameters: InputParameter[] = [];
  for (const p of operation.parameters) {
    if (p.kind === "cookie") {
      sdkContext.logger.reportDiagnostic({
        code: "unsupported-cookie-parameter",
        format: { parameterName: p.name, path: operation.path },
        target: NoTarget,
      });
      return parameters;
    }
    const param = fromSdkHttpOperationParameter(sdkContext, p, rootApiVersions);
    parameters.push(param);
  }

  if (operation.bodyParam) {
    const bodyParam = fromSdkHttpOperationParameter(
      sdkContext,
      operation.bodyParam,
      rootApiVersions,
    );
    parameters.push(bodyParam);
  }
  return parameters;
}

export function fromSdkHttpOperationParameter(
  sdkContext: CSharpEmitterContext,
  p: SdkModelPropertyType,
  rootApiVersions: string[],
): InputParameter {
  let retVar = sdkContext.__typeCache.properties.get(p);
  if (retVar) {
    return retVar as InputParameter;
  }

  const isContentType =
    p.kind === "header" && p.serializedName.toLocaleLowerCase() === "content-type";
  const parameterType = fromSdkType(sdkContext, p.type);
  const format = p.kind === "header" || p.kind === "query" ? p.collectionFormat : undefined;

  // use serializedName if available, but fallback to name
  // special case for body as the name is incorrectly set to "body" https://github.com/Azure/typespec-azure/issues/2292
  const serializedName =
    "serializedName" in p && p.kind !== "body" ? (p.serializedName ?? p.name) : p.name;

  // TODO: In addition to checking if a path parameter is exploded, we should consider capturing the delimiter for
  // any path expansion to ensure the parameter values are delimited correctly during serialization.
  // https://github.com/microsoft/typespec/issues/5561
  const explode = isExplodedParameter(p);

<<<<<<< HEAD
  retVar = {
    Name: p.name,
    NameInRequest: p.kind === "header" ? normalizeHeaderName(serializedName) : serializedName,
    Summary: p.summary,
    Doc: p.doc,
    Type: parameterType,
    Location: getParameterLocation(p),
    IsApiVersion:
      p.name.toLocaleLowerCase() === "apiversion" || p.name.toLocaleLowerCase() === "api-version", // TODO -- we should use `isApiVersionParam` instead
    IsContentType: isContentType,
    IsEndpoint: false,
    Explode: explode,
    ArraySerializationDelimiter: format ? collectionFormatToDelimMap[format] : undefined,
    IsRequired: !p.optional,
    Kind: getParameterKind(p, parameterType, rootApiVersions.length > 0),
    DefaultValue: getParameterDefaultValue(sdkContext, p.clientDefaultValue, parameterType),
    Decorators: p.decorators,
    SkipUrlEncoding: p.kind === "path" ? p.allowReserved : false,
  };

  sdkContext.__typeCache.updateSdkPropertyReferences(p, retVar);
  return retVar;
=======
  return {
    name: p.name,
    nameInRequest: p.kind === "header" ? normalizeHeaderName(serializedName) : serializedName,
    summary: p.summary,
    doc: p.doc,
    type: parameterType,
    location: getParameterLocation(p),
    isApiVersion:
      p.name.toLocaleLowerCase() === "apiversion" || p.name.toLocaleLowerCase() === "api-version",
    isContentType: isContentType,
    isEndpoint: false,
    explode: explode,
    arraySerializationDelimiter: format ? collectionFormatToDelimMap[format] : undefined,
    isRequired: !p.optional,
    kind: getParameterKind(p, parameterType, rootApiVersions.length > 0),
    defaultValue: getParameterDefaultValue(sdkContext, p.clientDefaultValue, parameterType),
    decorators: p.decorators,
    skipUrlEncoding: p.kind === "path" ? p.allowReserved : false,
  } as InputParameter;
>>>>>>> c6990eba
}

function loadLongRunningOperation(
  sdkContext: CSharpEmitterContext,
  method: SdkServiceMethod<SdkHttpOperation>,
): OperationLongRunning | undefined {
  if (method.kind !== "lro") {
    return undefined;
  }
  return {
    finalStateVia: convertLroFinalStateVia(method.lroMetadata.finalStateVia),
    finalResponse: {
      // in swagger, we allow delete to return some meaningful body content
      // for now, let assume we don't allow return type
      statusCodes: method.operation.verb === "delete" ? [204] : [200],
      bodyType:
        method.lroMetadata.finalResponse?.envelopeResult !== undefined
          ? fromSdkModelType(sdkContext, method.lroMetadata.finalResponse.envelopeResult)
          : undefined,
    } as OperationResponse,
    resultPath: method.lroMetadata.finalResponse?.resultPath,
  };
}

function fromSdkHttpOperationResponses(
  sdkContext: CSharpEmitterContext,
  operationResponses: SdkHttpResponse[],
): OperationResponse[] {
  const responses: OperationResponse[] = [];
  for (const r of operationResponses) {
<<<<<<< HEAD
    responses.push(fromSdkHttpOperationResponse(sdkContext, r));
=======
    const range = r.statusCodes;
    responses.set(r, {
      statusCodes: toStatusCodesArray(range),
      bodyType: r.type ? fromSdkType(sdkContext, r.type) : undefined,
      headers: fromSdkServiceResponseHeaders(sdkContext, r.headers),
      isErrorResponse: r.type !== undefined && isErrorModel(sdkContext.program, r.type.__raw!),
      contentTypes: r.contentTypes,
    });
>>>>>>> c6990eba
  }
  return responses;
}

export function fromSdkHttpOperationResponse(
  sdkContext: CSharpEmitterContext,
  sdkResponse: SdkHttpResponse,
): OperationResponse {
  let retVar = sdkContext.__typeCache.responses.get(sdkResponse);
  if (retVar) {
    return retVar;
  }

  const range = sdkResponse.statusCodes;
  retVar = {
    StatusCodes: toStatusCodesArray(range),
    BodyType: sdkResponse.type ? fromSdkType(sdkContext, sdkResponse.type) : undefined,
    Headers: fromSdkServiceResponseHeaders(sdkContext, sdkResponse.headers),
    IsErrorResponse:
      sdkResponse.type !== undefined && isErrorModel(sdkContext.program, sdkResponse.type.__raw!),
    ContentTypes: sdkResponse.contentTypes,
  };

  sdkContext.__typeCache.updateSdkResponseReferences(sdkResponse, retVar);
  return retVar;
}

function fromSdkServiceResponseHeaders(
  sdkContext: CSharpEmitterContext,
  headers: SdkServiceResponseHeader[],
): HttpResponseHeader[] {
  return headers.map(
    (h) =>
      ({
        name: h.__raw!.name,
        nameInResponse: h.serializedName,
        summary: h.summary,
        doc: h.doc,
        type: fromSdkType(sdkContext, h.type),
      }) as HttpResponseHeader,
  );
}

function toStatusCodesArray(range: number | HttpStatusCodeRange): number[] {
  if (typeof range === "number") return [range];

  const statusCodes: number[] = [range.end - range.start + 1];
  for (let i = range.start; i <= range.end; i++) {
    statusCodes.push(i);
  }
  return statusCodes;
}

function getRequestMediaTypes(op: SdkHttpOperation): string[] | undefined {
  const contentTypes = op.parameters.filter(
    (p) => p.kind === "header" && p.serializedName.toLocaleLowerCase() === "content-type",
  );
  if (contentTypes.length === 0) return undefined;
  return contentTypes.map((p) => getMediaTypes(p.type)).flat();
}

function getMediaTypes(type: SdkType): string[] {
  if (type.kind === "constant") {
    if (type.valueType.kind !== "string") {
      throw `Media type in "content-type" should be string. But get ${type.valueType.kind}.`;
    }
    return [type.value as string];
  } else if (type.kind === "union") {
    const mediaTypes: string[] = [];
    for (const unionItem of type.variantTypes) {
      if (unionItem.kind === "constant" && unionItem.valueType.kind === "string") {
        mediaTypes.push(unionItem.value as string);
      } else {
        throw `Media type in "content-type" should be string. But get ${unionItem.kind}.`;
      }
    }
    return mediaTypes;
  } else if (type.kind === "enum") {
    if (type.valueType.kind !== "string") {
      throw `Media type in "content-type" should be string. But get ${type.valueType.kind}.`;
    }
    return type.values.map((v) => v.value as string);
  }
  return [];
}

function loadOperationPaging(
  context: CSharpEmitterContext,
  method: SdkServiceMethod<SdkHttpOperation>,
  rootApiVersions: string[],
  uri: string,
): InputOperationPaging | undefined {
  if (method.kind !== "paging" || method.pagingMetadata === undefined) {
    return undefined;
  }

  let nextLink: InputNextLink | undefined;
  if (method.pagingMetadata.nextLinkSegments) {
    nextLink = {
      responseSegments: method.pagingMetadata.nextLinkSegments.map((segment) =>
        getResponseSegmentName(segment),
      ),
      responseLocation: getResponseLocation(
        context,
        method,
        method.pagingMetadata.nextLinkSegments[0],
      ),
    };

    if (method.pagingMetadata.nextLinkOperation) {
      nextLink.operation = fromSdkServiceMethod(
        context,
        method.pagingMetadata.nextLinkOperation,
        uri,
        rootApiVersions,
      );
    }
  }

  let continuationToken: InputContinuationToken | undefined;

  if (
    method.pagingMetadata.continuationTokenParameterSegments &&
    method.pagingMetadata.continuationTokenResponseSegments
  ) {
    // The last segment of the service method parameter can be used to map back to the protocol parameter
    const lastParameterSegment = method.pagingMetadata.continuationTokenParameterSegments[
      method.pagingMetadata.continuationTokenParameterSegments.length - 1
    ] as SdkModelPropertyType;
    continuationToken = {
      parameter: fromSdkHttpOperationParameter(
        context,
        getHttpOperationParameter(method, lastParameterSegment)!,
        rootApiVersions,
      ),
      responseSegments: method.pagingMetadata.continuationTokenResponseSegments!.map((segment) =>
        getResponseSegmentName(segment),
      ),
      responseLocation: getResponseLocation(
        context,
        method,
        method.pagingMetadata.continuationTokenResponseSegments?.[0],
      ),
    };
  }

  return {
    // TODO - this is hopefully temporary until TCGC provides the information directly on pagingMetadata https://github.com/Azure/typespec-azure/issues/2291
    itemPropertySegments: method.response.resultSegments!.map((s) => s.name),
    nextLink: nextLink,
    continuationToken: continuationToken,
  };
}

function getResponseSegmentName(segment: SdkModelPropertyType): string {
  return segment.kind === "responseheader" || segment.kind === "body"
    ? segment.serializedName
    : segment.name;
}

function getResponseLocation(
  context: CSharpEmitterContext,
  method: SdkPagingServiceMethod<SdkHttpOperation>,
  p: SdkModelPropertyType,
): ResponseLocation {
  switch (p?.kind) {
    case "responseheader":
      return ResponseLocation.Header;
    case "property":
      return ResponseLocation.Body;
    default:
      context.logger.reportDiagnostic({
        code: "unsupported-continuation-location",
        format: {
          crossLanguageDefinitionId: method.crossLanguageDefinitionId,
        },
        target: NoTarget,
      });
      return ResponseLocation.None;
  }
}

// TODO: https://github.com/Azure/typespec-azure/issues/1441
function getParameterLocation(p: SdkModelPropertyType): RequestLocation {
  switch (p?.kind) {
    case "path":
      return RequestLocation.Path;
    case "header":
      return RequestLocation.Header;
    case "query":
      return RequestLocation.Query;
    case "body":
      return RequestLocation.Body;
    default:
      return RequestLocation.None;
  }
}

function getParameterKind(
  p: SdkModelPropertyType,
  type: InputType,
  hasGlobalApiVersion: boolean,
): InputOperationParameterKind {
  if (p.kind === "body") {
    /** TODO: remove this and use the spread metadata of parameter when https://github.com/Azure/typespec-azure/issues/1513 is resolved */
    if (type.kind === "model" && p.type !== p.correspondingMethodParams[0]?.type) {
      return InputOperationParameterKind.Spread;
    }
    return InputOperationParameterKind.Method;
  }

  return type.kind === "constant"
    ? InputOperationParameterKind.Constant
    : p.isApiVersionParam
      ? hasGlobalApiVersion
        ? InputOperationParameterKind.Client
        : InputOperationParameterKind.Method
      : p.onClient
        ? InputOperationParameterKind.Client
        : InputOperationParameterKind.Method;
}

function getOperationGroupName(
  context: SdkContext,
  operation: SdkHttpOperation,
  namespace: string,
): string {
  const explicitOperationId = getOperationId(context, operation.__raw.operation);
  if (explicitOperationId) {
    const ids: string[] = explicitOperationId.split("_");
    if (ids.length > 1) {
      return ids.slice(0, -2).join("_");
    }
  }

  if (operation.__raw.operation.interface) {
    return operation.__raw.operation.interface.name;
  }
  if (operation.__raw.operation.namespace) {
    return operation.__raw.operation.namespace.name;
  }
  return namespace;
}

// TODO: remove after https://github.com/Azure/typespec-azure/issues/1227 is fixed
function normalizeHeaderName(name: string): string {
  switch (name.toLocaleLowerCase()) {
    case "accept":
      return "Accept";
    case "content-type":
      return "Content-Type";
    default:
      return name;
  }
}

function isExplodedParameter(p: SdkModelPropertyType): boolean {
  return (p.kind === "path" || p.kind === "query") && p.explode === true;
}<|MERGE_RESOLUTION|>--- conflicted
+++ resolved
@@ -65,34 +65,12 @@
       getResourceOperation(sdkContext.program, method.operation.__raw.operation)?.resourceType
         .name ??
       getOperationGroupName(sdkContext, method.operation, sdkContext.sdkPackage.rootNamespace),
-<<<<<<< HEAD
-    Deprecated: getDeprecated(sdkContext.program, method.__raw!),
-    Summary: method.summary,
-    Doc: method.doc,
-    Accessibility: method.access,
-    Parameters: fromSdkOperationParameters(sdkContext, method.operation, rootApiVersions),
-    Responses: fromSdkHttpOperationResponses(sdkContext, method.operation.responses),
-    HttpMethod: parseHttpRequestMethod(method.operation.verb),
-    Uri: uri,
-    Path: method.operation.path,
-    ExternalDocsUrl: getExternalDocs(sdkContext, method.operation.__raw.operation)?.url,
-    RequestMediaTypes: getRequestMediaTypes(method.operation),
-    BufferResponse: true,
-    LongRunning: loadLongRunningOperation(sdkContext, method),
-    Paging: loadOperationPaging(sdkContext, method, rootApiVersions, uri),
-    GenerateProtocolMethod: shouldGenerateProtocol(sdkContext, method.operation.__raw.operation),
-    GenerateConvenienceMethod: generateConvenience,
-    CrossLanguageDefinitionId: method.crossLanguageDefinitionId,
-    Decorators: method.decorators,
-    Examples: method.operation.examples
-      ? fromSdkHttpExamples(sdkContext, method.operation.examples)
-=======
     deprecated: getDeprecated(sdkContext.program, method.__raw!),
     summary: method.summary,
     doc: method.doc,
     accessibility: method.access,
-    parameters: [...parameterMap.values()],
-    responses: [...responseMap.values()],
+    parameters: fromSdkOperationParameters(sdkContext, method.operation, rootApiVersions),
+    responses: fromSdkHttpOperationResponses(sdkContext, method.operation.responses),
     httpMethod: parseHttpRequestMethod(method.operation.verb),
     uri: uri,
     path: method.operation.path,
@@ -106,8 +84,7 @@
     crossLanguageDefinitionId: method.crossLanguageDefinitionId,
     decorators: method.decorators,
     examples: method.operation.examples
-      ? fromSdkHttpExamples(sdkContext, method.operation.examples, parameterMap, responseMap)
->>>>>>> c6990eba
+      ? fromSdkHttpExamples(sdkContext, method.operation.examples)
       : undefined,
   };
 }
@@ -211,31 +188,7 @@
   // https://github.com/microsoft/typespec/issues/5561
   const explode = isExplodedParameter(p);
 
-<<<<<<< HEAD
   retVar = {
-    Name: p.name,
-    NameInRequest: p.kind === "header" ? normalizeHeaderName(serializedName) : serializedName,
-    Summary: p.summary,
-    Doc: p.doc,
-    Type: parameterType,
-    Location: getParameterLocation(p),
-    IsApiVersion:
-      p.name.toLocaleLowerCase() === "apiversion" || p.name.toLocaleLowerCase() === "api-version", // TODO -- we should use `isApiVersionParam` instead
-    IsContentType: isContentType,
-    IsEndpoint: false,
-    Explode: explode,
-    ArraySerializationDelimiter: format ? collectionFormatToDelimMap[format] : undefined,
-    IsRequired: !p.optional,
-    Kind: getParameterKind(p, parameterType, rootApiVersions.length > 0),
-    DefaultValue: getParameterDefaultValue(sdkContext, p.clientDefaultValue, parameterType),
-    Decorators: p.decorators,
-    SkipUrlEncoding: p.kind === "path" ? p.allowReserved : false,
-  };
-
-  sdkContext.__typeCache.updateSdkPropertyReferences(p, retVar);
-  return retVar;
-=======
-  return {
     name: p.name,
     nameInRequest: p.kind === "header" ? normalizeHeaderName(serializedName) : serializedName,
     summary: p.summary,
@@ -243,7 +196,7 @@
     type: parameterType,
     location: getParameterLocation(p),
     isApiVersion:
-      p.name.toLocaleLowerCase() === "apiversion" || p.name.toLocaleLowerCase() === "api-version",
+      p.name.toLocaleLowerCase() === "apiversion" || p.name.toLocaleLowerCase() === "api-version", // TODO -- we should use `isApiVersionParam` instead
     isContentType: isContentType,
     isEndpoint: false,
     explode: explode,
@@ -253,8 +206,10 @@
     defaultValue: getParameterDefaultValue(sdkContext, p.clientDefaultValue, parameterType),
     decorators: p.decorators,
     skipUrlEncoding: p.kind === "path" ? p.allowReserved : false,
-  } as InputParameter;
->>>>>>> c6990eba
+  };
+
+  sdkContext.__typeCache.updateSdkPropertyReferences(p, retVar);
+  return retVar;
 }
 
 function loadLongRunningOperation(
@@ -285,18 +240,7 @@
 ): OperationResponse[] {
   const responses: OperationResponse[] = [];
   for (const r of operationResponses) {
-<<<<<<< HEAD
     responses.push(fromSdkHttpOperationResponse(sdkContext, r));
-=======
-    const range = r.statusCodes;
-    responses.set(r, {
-      statusCodes: toStatusCodesArray(range),
-      bodyType: r.type ? fromSdkType(sdkContext, r.type) : undefined,
-      headers: fromSdkServiceResponseHeaders(sdkContext, r.headers),
-      isErrorResponse: r.type !== undefined && isErrorModel(sdkContext.program, r.type.__raw!),
-      contentTypes: r.contentTypes,
-    });
->>>>>>> c6990eba
   }
   return responses;
 }
@@ -312,12 +256,12 @@
 
   const range = sdkResponse.statusCodes;
   retVar = {
-    StatusCodes: toStatusCodesArray(range),
-    BodyType: sdkResponse.type ? fromSdkType(sdkContext, sdkResponse.type) : undefined,
-    Headers: fromSdkServiceResponseHeaders(sdkContext, sdkResponse.headers),
-    IsErrorResponse:
+    statusCodes: toStatusCodesArray(range),
+    bodyType: sdkResponse.type ? fromSdkType(sdkContext, sdkResponse.type) : undefined,
+    headers: fromSdkServiceResponseHeaders(sdkContext, sdkResponse.headers),
+    isErrorResponse:
       sdkResponse.type !== undefined && isErrorModel(sdkContext.program, sdkResponse.type.__raw!),
-    ContentTypes: sdkResponse.contentTypes,
+    contentTypes: sdkResponse.contentTypes,
   };
 
   sdkContext.__typeCache.updateSdkResponseReferences(sdkResponse, retVar);
