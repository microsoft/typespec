--- conflicted
+++ resolved
@@ -44,14 +44,10 @@
 import { isSdkPathParameter } from "./utils.js";
 
 export function fromSdkServiceMethod(
-  sdkContext: SdkContext<NetEmitterOptions>,
+  sdkContext: CSharpEmitterContext,
   method: SdkServiceMethod<SdkHttpOperation>,
   uri: string,
   rootApiVersions: string[],
-<<<<<<< HEAD
-=======
-  sdkContext: CSharpEmitterContext,
->>>>>>> 0d2331bd
   typeMap: SdkTypeMap,
 ): InputOperation {
   let generateConvenience = shouldGenerateConvenient(sdkContext, method.operation.__raw.operation);
