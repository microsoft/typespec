// Copyright (c) Microsoft Corporation. All rights reserved.
// Licensed under the MIT License. See License.txt in the project root for license information.

import {
  getHttpOperationParameter,
  SdkBuiltInKinds,
  SdkContext,
  SdkHttpOperation,
  SdkHttpParameter,
  SdkHttpResponse,
  SdkModelPropertyType,
  SdkServiceMethod,
  SdkServiceResponseHeader,
  SdkType,
  shouldGenerateConvenient,
  shouldGenerateProtocol,
} from "@azure-tools/typespec-client-generator-core";
import { getDeprecated, isErrorModel, NoTarget } from "@typespec/compiler";
import { HttpStatusCodeRange } from "@typespec/http";
import { getResourceOperation } from "@typespec/rest";
import { CSharpEmitterContext } from "../sdk-context.js";
import { collectionFormatToDelimMap } from "../type/collection-format.js";
import { HttpResponseHeader } from "../type/http-response-header.js";
import { InputConstant } from "../type/input-constant.js";
import { InputOperationParameterKind } from "../type/input-operation-parameter-kind.js";
import { InputOperation } from "../type/input-operation.js";
import { InputParameter } from "../type/input-parameter.js";
import { InputType } from "../type/input-type.js";
import { convertLroFinalStateVia } from "../type/operation-final-state-via.js";
import { OperationLongRunning } from "../type/operation-long-running.js";
import { ContinuationToken, NextLink, OperationPaging } from "../type/operation-paging.js";
import { OperationResponse } from "../type/operation-response.js";
import { RequestLocation } from "../type/request-location.js";
import { parseHttpRequestMethod } from "../type/request-method.js";
import { ResponseLocation } from "../type/response-location.js";
import { getExternalDocs, getOperationId } from "./decorators.js";
import { fromSdkHttpExamples } from "./example-converter.js";
import { fromSdkModelType, fromSdkType } from "./type-converter.js";

export function fromSdkServiceMethod(
  sdkContext: CSharpEmitterContext,
  method: SdkServiceMethod<SdkHttpOperation>,
  uri: string,
  rootApiVersions: string[],
): InputOperation {
  let generateConvenience = shouldGenerateConvenient(sdkContext, method.operation.__raw.operation);
  if (method.operation.verb === "patch" && generateConvenience) {
    sdkContext.logger.reportDiagnostic({
      code: "unsupported-patch-convenience-method",
      format: {
        methodCrossLanguageDefinitionId: method.crossLanguageDefinitionId,
      },
      target: method.__raw ?? NoTarget,
    });
    generateConvenience = false;
  }

  return {
    Name: method.name,
    ResourceName:
      getResourceOperation(sdkContext.program, method.operation.__raw.operation)?.resourceType
        .name ??
      getOperationGroupName(sdkContext, method.operation, sdkContext.sdkPackage.rootNamespace),
    Deprecated: getDeprecated(sdkContext.program, method.__raw!),
    Summary: method.summary,
    Doc: method.doc,
    Accessibility: method.access,
    Parameters: fromSdkOperationParameters(sdkContext, method.operation, rootApiVersions),
    Responses: fromSdkHttpOperationResponses(sdkContext, method.operation.responses),
    HttpMethod: parseHttpRequestMethod(method.operation.verb),
    Uri: uri,
    Path: method.operation.path,
    ExternalDocsUrl: getExternalDocs(sdkContext, method.operation.__raw.operation)?.url,
    RequestMediaTypes: getRequestMediaTypes(method.operation),
    BufferResponse: true,
    LongRunning: loadLongRunningOperation(sdkContext, method),
    Paging: loadOperationPaging(sdkContext, method, rootApiVersions, uri),
    GenerateProtocolMethod: shouldGenerateProtocol(sdkContext, method.operation.__raw.operation),
    GenerateConvenienceMethod: generateConvenience,
    CrossLanguageDefinitionId: method.crossLanguageDefinitionId,
    Decorators: method.decorators,
    Examples: method.operation.examples
      ? fromSdkHttpExamples(sdkContext, method.operation.examples)
      : undefined,
  };
}

export function getParameterDefaultValue(
  sdkContext: CSharpEmitterContext,
  clientDefaultValue: any,
  parameterType: InputType,
): InputConstant | undefined {
  if (
    clientDefaultValue === undefined ||
    // a constant parameter should overwrite client default value
    parameterType.kind === "constant"
  ) {
    return undefined;
  }

  const kind = getValueType(sdkContext, clientDefaultValue);
  return {
    Type: {
      kind: kind,
      name: kind,
      crossLanguageDefinitionId: `TypeSpec.${kind}`,
    },
    Value: clientDefaultValue,
  };
}

function getValueType(sdkContext: CSharpEmitterContext, value: any): SdkBuiltInKinds {
  switch (typeof value) {
    case "string":
      return "string";
    case "number":
      return "int32";
    case "boolean":
      return "boolean";
    case "bigint":
      return "int64";
    default:
      sdkContext.logger.reportDiagnostic({
        code: "unsupported-default-value-type",
        format: { valueType: typeof value },
        target: NoTarget,
      });
      return "unknown";
  }
}

function fromSdkOperationParameters(
  sdkContext: CSharpEmitterContext,
  operation: SdkHttpOperation,
  rootApiVersions: string[],
): InputParameter[] {
  const parameters: InputParameter[] = [];
  for (const p of operation.parameters) {
    if (p.kind === "cookie") {
      sdkContext.logger.reportDiagnostic({
        code: "unsupported-cookie-parameter",
        format: { parameterName: p.name, path: operation.path },
        target: NoTarget,
      });
      return parameters;
    }
    const param = fromSdkHttpOperationParameter(sdkContext, p, rootApiVersions);
    parameters.push(param);
  }

  if (operation.bodyParam) {
    const bodyParam = fromSdkHttpOperationParameter(
      sdkContext,
      operation.bodyParam,
      rootApiVersions,
    );
    parameters.push(bodyParam);
  }
  return parameters;
}

export function fromSdkHttpOperationParameter(
  sdkContext: CSharpEmitterContext,
  p: SdkModelPropertyType,
  rootApiVersions: string[],
): InputParameter {
  let retVar = sdkContext.__typeCache.parameters.get(p);
  if (retVar) {
    return retVar;
  }

  const isContentType =
    p.kind === "header" && p.serializedName.toLocaleLowerCase() === "content-type";
  const parameterType = fromSdkType(sdkContext, p.type);
  const format = p.kind === "header" || p.kind === "query" ? p.collectionFormat : undefined;

  // use serializedName if available, but fallback to name
  // special case for body as the name is incorrectly set to "body" https://github.com/Azure/typespec-azure/issues/2292
  const serializedName =
    "serializedName" in p && p.kind !== "body" ? (p.serializedName ?? p.name) : p.name;

  // TODO: In addition to checking if a path parameter is exploded, we should consider capturing the delimiter for
  // any path expansion to ensure the parameter values are delimited correctly during serialization.
  // https://github.com/microsoft/typespec/issues/5561
  const explode = isExplodedParameter(p);

  retVar = {
    Name: p.name,
    NameInRequest: p.kind === "header" ? normalizeHeaderName(serializedName) : serializedName,
    Summary: p.summary,
    Doc: p.doc,
    Type: parameterType,
    Location: getParameterLocation(p),
    IsApiVersion:
      p.name.toLocaleLowerCase() === "apiversion" || p.name.toLocaleLowerCase() === "api-version", // TODO -- we should use `isApiVersionParam` instead
    IsContentType: isContentType,
    IsEndpoint: false,
    Explode: explode,
    ArraySerializationDelimiter: format ? collectionFormatToDelimMap[format] : undefined,
    IsRequired: !p.optional,
    Kind: getParameterKind(p, parameterType, rootApiVersions.length > 0),
    DefaultValue: getParameterDefaultValue(sdkContext, p.clientDefaultValue, parameterType),
    Decorators: p.decorators,
    SkipUrlEncoding: p.kind === "path" ? p.allowReserved : false,
  };

  sdkContext.__typeCache.updateSdkParameterReferences(p, retVar);
  return retVar;
}

function loadLongRunningOperation(
  sdkContext: CSharpEmitterContext,
  method: SdkServiceMethod<SdkHttpOperation>,
): OperationLongRunning | undefined {
  if (method.kind !== "lro") {
    return undefined;
  }
  return {
    FinalStateVia: convertLroFinalStateVia(method.lroMetadata.finalStateVia),
    FinalResponse: {
      // in swagger, we allow delete to return some meaningful body content
      // for now, let assume we don't allow return type
      StatusCodes: method.operation.verb === "delete" ? [204] : [200],
      BodyType:
        method.lroMetadata.finalResponse?.envelopeResult !== undefined
          ? fromSdkModelType(sdkContext, method.lroMetadata.finalResponse.envelopeResult)
          : undefined,
    } as OperationResponse,
    ResultPath: method.lroMetadata.finalResponse?.resultPath,
  };
}

function fromSdkHttpOperationResponses(
  sdkContext: CSharpEmitterContext,
  operationResponses: SdkHttpResponse[],
): OperationResponse[] {
  const responses: OperationResponse[] = [];
  for (const r of operationResponses) {
<<<<<<< HEAD
    responses.push(fromSdkHttpOperationResponse(sdkContext, r));
=======
    const range = r.statusCodes;
    responses.set(r, {
      StatusCodes: toStatusCodesArray(range),
      BodyType: r.type ? fromSdkType(sdkContext, r.type) : undefined,
      Headers: fromSdkServiceResponseHeaders(sdkContext, r.headers),
      IsErrorResponse: r.type !== undefined && isErrorModel(sdkContext.program, r.type.__raw!),
      ContentTypes: r.contentTypes,
    });
>>>>>>> ea3fe845
  }
  return responses;
}

export function fromSdkHttpOperationResponse(
  sdkContext: CSharpEmitterContext,
  sdkResponse: SdkHttpResponse,
): OperationResponse {
  let retVar = sdkContext.__typeCache.responses.get(sdkResponse);
  if (retVar) {
    return retVar;
  }

  const range = sdkResponse.statusCodes;
  retVar = {
    StatusCodes: toStatusCodesArray(range),
    BodyType: sdkResponse.type ? fromSdkType(sdkContext, sdkResponse.type) : undefined,
    BodyMediaType: BodyMediaType.Json,
    Headers: fromSdkServiceResponseHeaders(sdkContext, sdkResponse.headers),
    IsErrorResponse:
      sdkResponse.type !== undefined && isErrorModel(sdkContext.program, sdkResponse.type.__raw!),
    ContentTypes: sdkResponse.contentTypes,
  };

  sdkContext.__typeCache.updateSdkResponseReferences(sdkResponse, retVar);
  return retVar;
}

function fromSdkServiceResponseHeaders(
  sdkContext: CSharpEmitterContext,
  headers: SdkServiceResponseHeader[],
): HttpResponseHeader[] {
  return headers.map(
    (h) =>
      ({
        Name: h.__raw!.name,
        NameInResponse: h.serializedName,
        Summary: h.summary,
        Doc: h.doc,
        Type: fromSdkType(sdkContext, h.type),
      }) as HttpResponseHeader,
  );
}

function toStatusCodesArray(range: number | HttpStatusCodeRange): number[] {
  if (typeof range === "number") return [range];

  const statusCodes: number[] = [range.end - range.start + 1];
  for (let i = range.start; i <= range.end; i++) {
    statusCodes.push(i);
  }
  return statusCodes;
}

function getRequestMediaTypes(op: SdkHttpOperation): string[] | undefined {
  const contentTypes = op.parameters.filter(
    (p) => p.kind === "header" && p.serializedName.toLocaleLowerCase() === "content-type",
  );
  if (contentTypes.length === 0) return undefined;
  return contentTypes.map((p) => getMediaTypes(p.type)).flat();
}

function getMediaTypes(type: SdkType): string[] {
  if (type.kind === "constant") {
    if (type.valueType.kind !== "string") {
      throw `Media type in "content-type" should be string. But get ${type.valueType.kind}.`;
    }
    return [type.value as string];
  } else if (type.kind === "union") {
    const mediaTypes: string[] = [];
    for (const unionItem of type.variantTypes) {
      if (unionItem.kind === "constant" && unionItem.valueType.kind === "string") {
        mediaTypes.push(unionItem.value as string);
      } else {
        throw `Media type in "content-type" should be string. But get ${unionItem.kind}.`;
      }
    }
    return mediaTypes;
  } else if (type.kind === "enum") {
    if (type.valueType.kind !== "string") {
      throw `Media type in "content-type" should be string. But get ${type.valueType.kind}.`;
    }
    return type.values.map((v) => v.value as string);
  }
  return [];
}

function loadOperationPaging(
  context: CSharpEmitterContext,
  method: SdkServiceMethod<SdkHttpOperation>,
  rootApiVersions: string[],
  uri: string,
): OperationPaging | undefined {
  if (method.kind !== "paging" || method.pagingMetadata === undefined) {
    return undefined;
  }

  let nextLink: NextLink | undefined;
  if (method.pagingMetadata.nextLinkSegments) {
    nextLink = {
      ResponseSegments: method.pagingMetadata.nextLinkSegments.map((segment) =>
        getResponseSegmentName(segment),
      ),
      ResponseLocation: getResponseLocation(method.pagingMetadata.nextLinkSegments[0]),
    };

    if (method.pagingMetadata.nextLinkOperation) {
      nextLink.Operation = fromSdkServiceMethod(
        context,
        method.pagingMetadata.nextLinkOperation,
        uri,
        rootApiVersions,
      );
    }
  }

  let continuationToken: ContinuationToken | undefined;

  if (
    method.pagingMetadata.continuationTokenParameterSegments &&
    method.pagingMetadata.continuationTokenResponseSegments
  ) {
    // The last segment of the service method parameter can be used to map back to the protocol parameter
    const lastParameterSegment = method.pagingMetadata.continuationTokenParameterSegments[
      method.pagingMetadata.continuationTokenParameterSegments.length - 1
    ] as SdkModelPropertyType;
    continuationToken = {
      Parameter: fromSdkHttpOperationParameter(
        context,
        getHttpOperationParameter(method, lastParameterSegment)!,
        rootApiVersions,
      ),
      ResponseSegments: method.pagingMetadata.continuationTokenResponseSegments!.map((segment) =>
        getResponseSegmentName(segment),
      ),
      ResponseLocation: getResponseLocation(
        method.pagingMetadata.continuationTokenResponseSegments?.[0],
      ),
    };
  }

  return {
    // TODO - this is hopefully temporary until TCGC provides the information directly on pagingMetadata https://github.com/Azure/typespec-azure/issues/2291
    ItemPropertySegments: method.response.resultSegments!.map((s) => s.name),
    NextLink: nextLink,
    ContinuationToken: continuationToken,
  };
}

function getResponseSegmentName(segment: SdkModelPropertyType): string {
  return segment.kind === "header" || segment.kind === "body"
    ? segment.serializedName
    : segment.name;
}

function getResponseLocation(p: SdkModelPropertyType): ResponseLocation {
  switch (p?.kind) {
    case "responseheader":
      return ResponseLocation.Header;
    case "property":
      return ResponseLocation.Body;
    default:
      return ResponseLocation.None;
  }
}

// TODO: https://github.com/Azure/typespec-azure/issues/1441
function getParameterLocation(p: SdkModelPropertyType): RequestLocation {
  switch (p?.kind) {
    case "path":
      return RequestLocation.Path;
    case "header":
      return RequestLocation.Header;
    case "query":
      return RequestLocation.Query;
    case "body":
      return RequestLocation.Body;
    default:
      return RequestLocation.None;
  }
}

function getParameterKind(
  p: SdkModelPropertyType,
  type: InputType,
  hasGlobalApiVersion: boolean,
): InputOperationParameterKind {
  if (p.kind === "body") {
    /** TODO: remove this and use the spread metadata of parameter when https://github.com/Azure/typespec-azure/issues/1513 is resolved */
    if (type.kind === "model" && p.type !== p.correspondingMethodParams[0]?.type) {
      return InputOperationParameterKind.Spread;
    }
    return InputOperationParameterKind.Method;
  }

  return type.kind === "constant"
    ? InputOperationParameterKind.Constant
    : p.isApiVersionParam
      ? hasGlobalApiVersion
        ? InputOperationParameterKind.Client
        : InputOperationParameterKind.Method
      : p.onClient
        ? InputOperationParameterKind.Client
        : InputOperationParameterKind.Method;
}

function getOperationGroupName(
  context: SdkContext,
  operation: SdkHttpOperation,
  namespace: string,
): string {
  const explicitOperationId = getOperationId(context, operation.__raw.operation);
  if (explicitOperationId) {
    const ids: string[] = explicitOperationId.split("_");
    if (ids.length > 1) {
      return ids.slice(0, -2).join("_");
    }
  }

  if (operation.__raw.operation.interface) {
    return operation.__raw.operation.interface.name;
  }
  if (operation.__raw.operation.namespace) {
    return operation.__raw.operation.namespace.name;
  }
  return namespace;
}

// TODO: remove after https://github.com/Azure/typespec-azure/issues/1227 is fixed
function normalizeHeaderName(name: string): string {
  switch (name.toLocaleLowerCase()) {
    case "accept":
      return "Accept";
    case "content-type":
      return "Content-Type";
    default:
      return name;
  }
}

function isExplodedParameter(p: SdkModelPropertyType): boolean {
  return (p.kind === "path" || p.kind === "query") && p.explode === true;
}<|MERGE_RESOLUTION|>--- conflicted
+++ resolved
@@ -236,18 +236,7 @@
 ): OperationResponse[] {
   const responses: OperationResponse[] = [];
   for (const r of operationResponses) {
-<<<<<<< HEAD
     responses.push(fromSdkHttpOperationResponse(sdkContext, r));
-=======
-    const range = r.statusCodes;
-    responses.set(r, {
-      StatusCodes: toStatusCodesArray(range),
-      BodyType: r.type ? fromSdkType(sdkContext, r.type) : undefined,
-      Headers: fromSdkServiceResponseHeaders(sdkContext, r.headers),
-      IsErrorResponse: r.type !== undefined && isErrorModel(sdkContext.program, r.type.__raw!),
-      ContentTypes: r.contentTypes,
-    });
->>>>>>> ea3fe845
   }
   return responses;
 }
@@ -265,7 +254,6 @@
   retVar = {
     StatusCodes: toStatusCodesArray(range),
     BodyType: sdkResponse.type ? fromSdkType(sdkContext, sdkResponse.type) : undefined,
-    BodyMediaType: BodyMediaType.Json,
     Headers: fromSdkServiceResponseHeaders(sdkContext, sdkResponse.headers),
     IsErrorResponse:
       sdkResponse.type !== undefined && isErrorModel(sdkContext.program, sdkResponse.type.__raw!),
