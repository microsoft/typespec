--- conflicted
+++ resolved
@@ -36,11 +36,7 @@
 import { OperationResponse } from "../type/operation-response.js";
 import { RequestLocation } from "../type/request-location.js";
 import { parseHttpRequestMethod } from "../type/request-method.js";
-<<<<<<< HEAD
-import { TypeCache } from "../type/type-cache.js";
-=======
 import { SdkTypeMap } from "../type/sdk-type-map.js";
->>>>>>> e8c493e0
 import { fromSdkType } from "./converter.js";
 import { getExternalDocs, getOperationId } from "./decorators.js";
 import { fromSdkHttpExamples } from "./example-converter.js";
@@ -53,11 +49,7 @@
   clientParameters: InputParameter[],
   rootApiVersions: string[],
   sdkContext: SdkContext<NetEmitterOptions>,
-<<<<<<< HEAD
-  typeCache: TypeCache
-=======
-  typeCache: SdkTypeMap
->>>>>>> e8c493e0
+  typeMap: SdkTypeMap
 ): InputOperation {
   let generateConvenience = shouldGenerateConvenient(sdkContext, method.operation.__raw.operation);
   if (method.operation.verb === "patch" && generateConvenience) {
@@ -71,7 +63,7 @@
     method.operation,
     rootApiVersions,
     sdkContext,
-    typeCache
+    typeMap
   );
   return {
     Name: method.name,
@@ -86,7 +78,7 @@
     Description: getDoc(sdkContext.program, method.__raw!),
     Accessibility: method.access,
     Parameters: [...clientParameters, ...parameterMap.values()],
-    Responses: fromSdkHttpOperationResponses(method.operation.responses, sdkContext, typeCache),
+    Responses: fromSdkHttpOperationResponses(method.operation.responses, sdkContext, typeMap),
     HttpMethod: parseHttpRequestMethod(method.operation.verb),
     RequestBodyMediaType: getBodyMediaType(method.operation.bodyParam?.type),
     Uri: uri,
@@ -94,13 +86,13 @@
     ExternalDocsUrl: getExternalDocs(sdkContext, method.operation.__raw.operation)?.url,
     RequestMediaTypes: getRequestMediaTypes(method.operation),
     BufferResponse: true,
-    LongRunning: loadLongRunningOperation(method, sdkContext, typeCache),
+    LongRunning: loadLongRunningOperation(method, sdkContext, typeMap),
     Paging: loadOperationPaging(method),
     GenerateProtocolMethod: shouldGenerateProtocol(sdkContext, method.operation.__raw.operation),
     GenerateConvenienceMethod: generateConvenience,
     CrossLanguageDefinitionId: method.crossLanguageDefintionId,
     Decorators: method.decorators,
-    Examples: fromSdkHttpExamples(sdkContext, method.operation.examples, parameterMap, typeCache),
+    Examples: fromSdkHttpExamples(sdkContext, method.operation.examples, parameterMap, typeMap),
   };
 }
 
@@ -146,15 +138,11 @@
   operation: SdkHttpOperation,
   rootApiVersions: string[],
   sdkContext: SdkContext<NetEmitterOptions>,
-<<<<<<< HEAD
-  typeCache: TypeCache
-=======
-  typeCache: SdkTypeMap
->>>>>>> e8c493e0
+  typeMap: SdkTypeMap
 ): Map<SdkHttpParameter, InputParameter> {
   const parameters = new Map<SdkHttpParameter, InputParameter>();
   for (const p of operation.parameters) {
-    const param = fromSdkHttpOperationParameter(p, rootApiVersions, sdkContext, typeCache);
+    const param = fromSdkHttpOperationParameter(p, rootApiVersions, sdkContext, typeMap);
     parameters.set(p, param);
   }
 
@@ -163,7 +151,7 @@
       operation.bodyParam,
       rootApiVersions,
       sdkContext,
-      typeCache
+      typeMap
     );
     parameters.set(operation.bodyParam, bodyParam);
   }
@@ -176,15 +164,11 @@
   p: SdkPathParameter | SdkQueryParameter | SdkHeaderParameter | SdkBodyParameter,
   rootApiVersions: string[],
   sdkContext: SdkContext<NetEmitterOptions>,
-<<<<<<< HEAD
-  typeCache: TypeCache
-=======
-  typeCache: SdkTypeMap
->>>>>>> e8c493e0
+  typeMap: SdkTypeMap
 ): InputParameter {
   const isContentType =
     p.kind === "header" && p.serializedName.toLocaleLowerCase() === "content-type";
-  const parameterType = fromSdkType(p.type, sdkContext, typeCache);
+  const parameterType = fromSdkType(p.type, sdkContext, typeMap);
   // remove this after: https://github.com/Azure/typespec-azure/issues/1084
   if (p.type.kind === "bytes") {
     (parameterType as InputPrimitiveType).Encode = (
@@ -216,11 +200,7 @@
 function loadLongRunningOperation(
   method: SdkServiceMethod<SdkHttpOperation>,
   sdkContext: SdkContext<NetEmitterOptions>,
-<<<<<<< HEAD
-  typeCache: TypeCache
-=======
-  typeCache: SdkTypeMap
->>>>>>> e8c493e0
+  typeMap: SdkTypeMap
 ): import("../type/operation-long-running.js").OperationLongRunning | undefined {
   if (method.kind !== "lro") {
     return undefined;
@@ -238,7 +218,7 @@
           ? getInputType(
               sdkContext,
               method.__raw_lro_metadata.finalEnvelopeResult,
-              typeCache,
+              typeMap,
               method.operation.__raw.operation
             )
           : undefined,
@@ -251,19 +231,15 @@
 function fromSdkHttpOperationResponses(
   operationResponses: Map<HttpStatusCodeRange | number, SdkHttpResponse>,
   sdkContext: SdkContext<NetEmitterOptions>,
-<<<<<<< HEAD
-  typeCache: TypeCache
-=======
-  typeCache: SdkTypeMap
->>>>>>> e8c493e0
+  typeMap: SdkTypeMap
 ): OperationResponse[] {
   const responses: OperationResponse[] = [];
   operationResponses.forEach((r, range) => {
     responses.push({
       StatusCodes: toStatusCodesArray(range),
-      BodyType: r.type ? fromSdkType(r.type, sdkContext, typeCache) : undefined,
+      BodyType: r.type ? fromSdkType(r.type, sdkContext, typeMap) : undefined,
       BodyMediaType: BodyMediaType.Json,
-      Headers: fromSdkServiceResponseHeaders(r.headers, sdkContext, typeCache),
+      Headers: fromSdkServiceResponseHeaders(r.headers, sdkContext, typeMap),
       IsErrorResponse: r.type !== undefined && isErrorModel(sdkContext.program, r.type.__raw!),
       ContentTypes: r.contentTypes,
     });
@@ -274,11 +250,7 @@
 function fromSdkServiceResponseHeaders(
   headers: SdkServiceResponseHeader[],
   sdkContext: SdkContext<NetEmitterOptions>,
-<<<<<<< HEAD
-  typeCache: TypeCache
-=======
-  typeCache: SdkTypeMap
->>>>>>> e8c493e0
+  typeMap: SdkTypeMap
 ): HttpResponseHeader[] {
   return headers.map(
     (h) =>
@@ -286,7 +258,7 @@
         Name: h.__raw!.name,
         NameInResponse: h.serializedName,
         Description: h.description,
-        Type: fromSdkType(h.type, sdkContext, typeCache),
+        Type: fromSdkType(h.type, sdkContext, typeMap),
       }) as HttpResponseHeader
   );
 }
