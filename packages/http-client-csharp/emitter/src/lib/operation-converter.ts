--- conflicted
+++ resolved
@@ -44,10 +44,6 @@
   method: SdkServiceMethod<SdkHttpOperation>,
   uri: string,
   rootApiVersions: string[],
-<<<<<<< HEAD
-  typeMap: SdkTypeMap,
-=======
->>>>>>> a56b016d
 ): InputOperation {
   let generateConvenience = shouldGenerateConvenient(sdkContext, method.operation.__raw.operation);
   if (method.operation.verb === "patch" && generateConvenience) {
