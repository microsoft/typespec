--- conflicted
+++ resolved
@@ -213,12 +213,8 @@
       Deprecated: enumType.deprecation,
       Description: enumType.description,
       IsExtensible: enumType.isFixed ? false : true,
-<<<<<<< HEAD
-      Usage: fromUsageFlags(enumType.usage),
+      Usage: enumType.usage,
       Decorators: enumType.decorators,
-=======
-      Usage: enumType.usage,
->>>>>>> 9f5630b4
     };
     if (addToCollection) enums.set(enumName, newInputEnumType);
     inputEnumType = newInputEnumType;
@@ -325,12 +321,8 @@
       Deprecated: undefined,
       Description: `The ${enumName}`, // TODO -- what should we put here?
       IsExtensible: true,
-<<<<<<< HEAD
-      Usage: "None", // will be updated later
+      Usage: literalTypeContext.Usage,
       Decorators: constantType.decorators,
-=======
-      Usage: literalTypeContext.Usage,
->>>>>>> 9f5630b4
     };
     enums.set(enumName, enumType);
     return enumType;
