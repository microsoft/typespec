// Copyright (c) Microsoft Corporation. All rights reserved.
// Licensed under the MIT License. See License.txt in the project root for license information.

import {
  SdkArrayType,
  SdkBodyModelPropertyType,
  SdkBuiltInType,
  SdkConstantType,
  SdkContext,
  SdkDateTimeType,
  SdkDictionaryType,
  SdkDurationType,
  SdkEnumType,
  SdkEnumValueType,
  SdkModelPropertyType,
  SdkModelType,
  SdkTupleType,
  SdkType,
  SdkUnionType,
  getAccessOverride,
  isReadOnly,
} from "@azure-tools/typespec-client-generator-core";
import { Model } from "@typespec/compiler";
<<<<<<< HEAD
import { InputModelProperty } from "../type/input-model-property.js";
=======
import { InputEnumTypeValue } from "../type/input-enum-type-value.js";
>>>>>>> ad635d92
import {
  InputArrayType,
  InputDateTimeType,
  InputDictionaryType,
  InputDurationType,
  InputEnumType,
  InputEnumTypeValue,
  InputLiteralType,
  InputModelProperty,
  InputModelType,
  InputPrimitiveType,
  InputType,
  InputUnionType,
} from "../type/input-type.js";
import { LiteralTypeContext } from "../type/literal-type-context.js";
import { SdkTypeMap } from "../type/sdk-type-map.js";

export function fromSdkType(
  sdkType: SdkType,
  context: SdkContext,
  typeMap: SdkTypeMap,
  literalTypeContext?: LiteralTypeContext
): InputType {
  if (typeMap.types.has(sdkType)) {
    return typeMap.types.get(sdkType)!;
  }

  let retVar: InputType;
  switch (sdkType.kind) {
    case "nullable":
      const inputType = fromSdkType(sdkType.type, context, typeMap);
      retVar = {
        kind: "nullable",
        type: inputType,
      };
      break;
    case "model":
      retVar = fromSdkModelType(sdkType, context, typeMap);
      break;
    case "enum":
      retVar = fromSdkEnumType(sdkType, context, typeMap);
      break;
    case "enumvalue":
      retVar = fromSdkEnumValueTypeToConstantType(sdkType, context, typeMap, literalTypeContext);
      break;
    case "dict":
      retVar = fromSdkDictionaryType(sdkType, context, typeMap);
      break;
    case "array":
      retVar = fromSdkArrayType(sdkType, context, typeMap);
      break;
    case "constant":
      retVar = fromSdkConstantType(sdkType, typeMap, literalTypeContext);
      break;
    case "union":
      retVar = fromUnionType(sdkType, context, typeMap);
      break;
    case "utcDateTime":
    case "offsetDateTime":
      retVar = fromSdkDateTimeType(sdkType);
      break;
    case "duration":
      retVar = fromSdkDurationType(sdkType);
      break;
    case "tuple":
      retVar = fromTupleType(sdkType);
      break;
    // TODO -- endpoint and credential are handled separately in emitter, since we have specific locations for them in input model.
    // We can handle unify the way we handle them in the future, probably by chaning the input model schema and do the conversion in generator.
    case "endpoint":
      retVar = fromSdkEndpointType();
      break;
    case "credential":
      throw new Error("Credential type is not supported yet.");
    default:
      retVar = fromSdkBuiltInType(sdkType);
      break;
  }

  typeMap.types.set(sdkType, retVar);
  return retVar;
}

export function fromSdkModelType(
  modelType: SdkModelType,
  context: SdkContext,
  typeMap: SdkTypeMap
): InputModelType {
  const modelTypeName = modelType.name;
  let inputModelType = typeMap.models.get(modelTypeName);
  if (!inputModelType) {
    inputModelType = {
      kind: "model",
      name: modelTypeName,
      crossLanguageDefinitionId: modelType.crossLanguageDefinitionId,
      access: getAccessOverride(
        context,
        modelType.__raw as Model
      ) /* when tcgc provide a way to identify if the access is override or not, we can get the accessibility from the modelType.access */,
      usage: modelType.usage,
      deprecation: modelType.deprecation,
      description: modelType.description,
      discriminatorValue: modelType.discriminatorValue,
      decorators: modelType.decorators,
    } as InputModelType;

    typeMap.models.set(modelTypeName, inputModelType);

    inputModelType.additionalProperties = modelType.additionalProperties
      ? fromSdkType(modelType.additionalProperties, context, typeMap)
      : undefined;

    const propertiesDict = new Map<SdkModelPropertyType, InputModelProperty[]>();
    for (const property of modelType.properties) {
      if (property.kind !== "property") {
        continue;
      }
      const ourProperties = fromSdkModelProperty(
        property,
        {
          ModelName: modelTypeName,
          Usage: modelType.usage,
        } as LiteralTypeContext,
        []
      );
      propertiesDict.set(property, ourProperties);
    }

    inputModelType.discriminatorProperty = modelType.discriminatorProperty
      ? propertiesDict.get(modelType.discriminatorProperty)![0]
      : undefined;

    inputModelType.baseModel = modelType.baseModel
      ? fromSdkModelType(modelType.baseModel, context, typeMap)
      : undefined;

    inputModelType.properties = Array.from(propertiesDict.values()).flat();

    if (modelType.discriminatedSubtypes) {
      const discriminatedSubtypes: Record<string, InputModelType> = {};
      for (const key in modelType.discriminatedSubtypes) {
        const subtype = modelType.discriminatedSubtypes[key];
        discriminatedSubtypes[key] = fromSdkModelType(subtype, context, typeMap);
      }
      inputModelType.discriminatedSubtypes = discriminatedSubtypes;
    }
  }

  return inputModelType;

  function fromSdkModelProperty(
    property: SdkBodyModelPropertyType,
    literalTypeContext: LiteralTypeContext,
    flattenedNamePrefixes: string[]
  ): InputModelProperty[] {
    // TODO -- we should consolidate the flatten somewhere else
    if (!property.flatten) {
      const serializedName = property.serializedName;
      literalTypeContext.PropertyName = serializedName;

      const modelProperty: InputModelProperty = {
        Kind: property.kind,
        Name: property.name,
        SerializedName: serializedName,
        Description: property.description,
        Type: fromSdkType(
          property.type,
          context,
          typeMap,
          property.discriminator ? undefined : literalTypeContext // this is a workaround because the type of discriminator property in derived models is always literal and we wrap literal into enums, which leads to a lot of extra enum types, adding this check to avoid them
        ),
        Optional: property.optional,
        ReadOnly: isReadOnly(property), // TODO -- we might pass the visibility through and then check if there is only read to know if this is readonly
        Discriminator: property.discriminator,
        FlattenedNames:
          flattenedNamePrefixes.length > 0
            ? flattenedNamePrefixes.concat(property.name)
            : undefined,
        Decorators: property.decorators,
        CrossLanguageDefinitionId: property.crossLanguageDefinitionId,
      };

      return [modelProperty];
    }

    const flattenedProperties: InputModelProperty[] = [];
    const childPropertiesToFlatten = (property.type as SdkModelType).properties;
    const newFlattenedNamePrefixes = flattenedNamePrefixes.concat(property.serializedName);
    for (const childProperty of childPropertiesToFlatten) {
      if (childProperty.kind !== "property") continue;
      flattenedProperties.push(
        ...fromSdkModelProperty(childProperty, literalTypeContext, newFlattenedNamePrefixes)
      );
    }

    return flattenedProperties;
  }
}

export function fromSdkEnumType(
  enumType: SdkEnumType,
  context: SdkContext,
  typeMap: SdkTypeMap,
  addToCollection: boolean = true
): InputEnumType {
  const enumName = enumType.name;
  let inputEnumType = typeMap.enums.get(enumName);
  if (!inputEnumType) {
    const values: InputEnumTypeValue[] = [];
    inputEnumType = {
      kind: "enum",
      name: enumName,
      crossLanguageDefinitionId: enumType.crossLanguageDefinitionId,
      valueType: fromSdkBuiltInType(enumType.valueType),
      values: values,
      access: getAccessOverride(
        context,
        enumType.__raw as any
      ) /* when tcgc provide a way to identify if the access is override or not, we can get the accessibility from the enumType.access,*/,
      deprecation: enumType.deprecation,
      description: enumType.description,
      isFixed: enumType.isFixed,
      isFlags: enumType.isFlags,
      usage: enumType.usage,
      decorators: enumType.decorators,
    };
    if (addToCollection) typeMap.enums.set(enumName, inputEnumType);
    for (const v of enumType.values) {
      values.push(fromSdkEnumValueType(v, context, typeMap));
    }
  }

  return inputEnumType;
}

function fromSdkDateTimeType(dateTimeType: SdkDateTimeType): InputDateTimeType {
  return {
    kind: dateTimeType.kind,
    name: dateTimeType.name,
    encode: dateTimeType.encode,
    wireType: fromSdkBuiltInType(dateTimeType.wireType),
    crossLanguageDefinitionId: dateTimeType.crossLanguageDefinitionId,
    baseType: dateTimeType.baseType ? fromSdkDateTimeType(dateTimeType.baseType) : undefined,
    decorators: dateTimeType.decorators,
  };
}

function fromSdkDurationType(durationType: SdkDurationType): InputDurationType {
  return {
    kind: durationType.kind,
    name: durationType.name,
    encode: durationType.encode,
    wireType: fromSdkBuiltInType(durationType.wireType),
    crossLanguageDefinitionId: durationType.crossLanguageDefinitionId,
    baseType: durationType.baseType ? fromSdkDurationType(durationType.baseType) : undefined,
    decorators: durationType.decorators,
  };
}

// TODO: tuple is not officially supported
function fromTupleType(tupleType: SdkTupleType): InputType {
  return {
    kind: "any",
    name: "tuple",
    crossLanguageDefinitionId: "",
    decorators: tupleType.decorators,
  };
}

function fromSdkBuiltInType(builtInType: SdkBuiltInType): InputPrimitiveType {
  return {
    kind: builtInType.kind,
    name: builtInType.name,
    encode: builtInType.encode !== builtInType.kind ? builtInType.encode : undefined, // In TCGC this is required, and when there is no encoding, it just has the same value as kind, we could remove this when TCGC decides to simplify
    crossLanguageDefinitionId: builtInType.crossLanguageDefinitionId,
    baseType: builtInType.baseType ? fromSdkBuiltInType(builtInType.baseType) : undefined,
    decorators: builtInType.decorators,
  };
}

function fromUnionType(
  union: SdkUnionType,
  context: SdkContext,
  typeMap: SdkTypeMap
): InputUnionType {
  const variantTypes: InputType[] = [];
  for (const value of union.values) {
    const variantType = fromSdkType(value, context, typeMap);
    variantTypes.push(variantType);
  }

  return {
    kind: "union",
    name: union.name,
    variantTypes: variantTypes,
    decorators: union.decorators,
  };
}

function fromSdkConstantType(
  constantType: SdkConstantType,
  typeMap: SdkTypeMap,
  literalTypeContext?: LiteralTypeContext
): InputLiteralType {
  return {
    kind: constantType.kind,
    valueType:
      constantType.valueType.kind === "boolean" || literalTypeContext === undefined
        ? fromSdkBuiltInType(constantType.valueType)
        : // TODO: this might change in the near future
          // we might keep constant as-is, instead of creating an enum for it.
          convertConstantToEnum(constantType, literalTypeContext),
    value: constantType.value,
    decorators: constantType.decorators,
  };

  function convertConstantToEnum(
    constantType: SdkConstantType,
    literalTypeContext: LiteralTypeContext
  ) {
    // otherwise we need to wrap this into an extensible enum
    // we use the model name followed by the property name as the enum name to ensure it is unique
    const enumName = `${literalTypeContext.ModelName}_${literalTypeContext.PropertyName}`;
    const enumValueName = constantType.value === null ? "Null" : constantType.value.toString();
    const values: InputEnumTypeValue[] = [];
    const enumType: InputEnumType = {
      kind: "enum",
      name: enumName,
      valueType: fromSdkBuiltInType(constantType.valueType),
      values: values,
      crossLanguageDefinitionId: "",
      access: undefined,
      description: `The ${enumName}`, // TODO -- what should we put here?
      isFixed: false,
      isFlags: false,
      usage: literalTypeContext.Usage,
      decorators: constantType.decorators,
    };

    typeMap.enums.set(enumName, enumType);

    values.push({
      kind: "enumvalue",
      name: enumValueName,
      value: constantType.value as string | number,
      description: enumValueName,
      valueType: enumType.valueType,
      enumType: enumType,
    });
    return enumType;
  }
}

function fromSdkEnumValueTypeToConstantType(
  enumValueType: SdkEnumValueType,
  context: SdkContext,
  typeMap: SdkTypeMap,
  literalTypeContext?: LiteralTypeContext
): InputLiteralType {
  return {
    kind: "constant",
    valueType:
      enumValueType.valueType.kind === "boolean" || literalTypeContext === undefined
        ? fromSdkBuiltInType(enumValueType.valueType)
        : fromSdkEnumType(enumValueType.enumType, context, typeMap),
    value: enumValueType.value,
    decorators: enumValueType.decorators,
  };
}

function fromSdkEnumValueType(
  enumValueType: SdkEnumValueType,
  context: SdkContext,
  typeMap: SdkTypeMap
): InputEnumTypeValue {
  return {
    kind: "enumvalue",
    name: enumValueType.name,
    value: enumValueType.value,
    valueType: fromSdkBuiltInType(enumValueType.valueType),
    enumType: fromSdkEnumType(enumValueType.enumType, context, typeMap),
    description: enumValueType.description,
    decorators: enumValueType.decorators,
  };
}

function fromSdkDictionaryType(
  dictionaryType: SdkDictionaryType,
  context: SdkContext,
  typeMap: SdkTypeMap
): InputDictionaryType {
  return {
    kind: "dict",
    keyType: fromSdkType(dictionaryType.keyType, context, typeMap),
    valueType: fromSdkType(dictionaryType.valueType, context, typeMap),
    decorators: dictionaryType.decorators,
  };
}

function fromSdkArrayType(
  arrayType: SdkArrayType,
  context: SdkContext,
  typeMap: SdkTypeMap
): InputArrayType {
  return {
    kind: "array",
    name: arrayType.name,
    valueType: fromSdkType(arrayType.valueType, context, typeMap),
    crossLanguageDefinitionId: arrayType.crossLanguageDefinitionId,
    decorators: arrayType.decorators,
  };
}

function fromSdkEndpointType(): InputPrimitiveType {
  return {
    kind: "string",
    name: "string",
    crossLanguageDefinitionId: "TypeSpec.string",
  };
}<|MERGE_RESOLUTION|>--- conflicted
+++ resolved
@@ -21,11 +21,6 @@
   isReadOnly,
 } from "@azure-tools/typespec-client-generator-core";
 import { Model } from "@typespec/compiler";
-<<<<<<< HEAD
-import { InputModelProperty } from "../type/input-model-property.js";
-=======
-import { InputEnumTypeValue } from "../type/input-enum-type-value.js";
->>>>>>> ad635d92
 import {
   InputArrayType,
   InputDateTimeType,
@@ -187,25 +182,25 @@
       literalTypeContext.PropertyName = serializedName;
 
       const modelProperty: InputModelProperty = {
-        Kind: property.kind,
-        Name: property.name,
-        SerializedName: serializedName,
-        Description: property.description,
-        Type: fromSdkType(
+        kind: property.kind,
+        name: property.name,
+        serializedName: serializedName,
+        description: property.description,
+        type: fromSdkType(
           property.type,
           context,
           typeMap,
           property.discriminator ? undefined : literalTypeContext // this is a workaround because the type of discriminator property in derived models is always literal and we wrap literal into enums, which leads to a lot of extra enum types, adding this check to avoid them
         ),
-        Optional: property.optional,
-        ReadOnly: isReadOnly(property), // TODO -- we might pass the visibility through and then check if there is only read to know if this is readonly
-        Discriminator: property.discriminator,
-        FlattenedNames:
+        optional: property.optional,
+        readOnly: isReadOnly(property), // TODO -- we might pass the visibility through and then check if there is only read to know if this is readonly
+        discriminator: property.discriminator,
+        flattenedNames:
           flattenedNamePrefixes.length > 0
             ? flattenedNamePrefixes.concat(property.name)
             : undefined,
-        Decorators: property.decorators,
-        CrossLanguageDefinitionId: property.crossLanguageDefinitionId,
+        decorators: property.decorators,
+        crossLanguageDefinitionId: property.crossLanguageDefinitionId,
       };
 
       return [modelProperty];
