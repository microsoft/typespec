// Copyright (c) Microsoft Corporation. All rights reserved.
// Licensed under the MIT License. See License.txt in the project root for license information.

import {
  SdkArrayType,
  SdkBodyModelPropertyType,
  SdkBuiltInType,
  SdkConstantType,
  SdkContext,
  SdkDateTimeType,
  SdkDictionaryType,
  SdkDurationType,
  SdkEnumType,
  SdkEnumValueType,
  SdkModelPropertyType,
  SdkModelType,
  SdkTupleType,
  SdkType,
  SdkUnionType,
  getAccessOverride,
  isReadOnly,
} from "@azure-tools/typespec-client-generator-core";
import { Model } from "@typespec/compiler";
import { InputEnumTypeValue } from "../type/input-enum-type-value.js";
import { InputModelProperty } from "../type/input-model-property.js";
import {
  InputArrayType,
  InputDateTimeType,
  InputDictionaryType,
  InputDurationType,
  InputEnumType,
  InputLiteralType,
  InputModelType,
  InputPrimitiveType,
  InputType,
  InputUnionType,
} from "../type/input-type.js";
import { LiteralTypeContext } from "../type/literal-type-context.js";
<<<<<<< HEAD
import { TypeCache } from "../type/type-cache.js";
=======
import { SdkTypeMap } from "../type/sdk-type-map.js";
>>>>>>> e8c493e0

export function fromSdkType(
  sdkType: SdkType,
  context: SdkContext,
<<<<<<< HEAD
  typeCache: TypeCache,
  literalTypeContext?: LiteralTypeContext
): InputType {
  if (sdkType.kind === "nullable") {
    const inputType = fromSdkType(sdkType.type, context, typeCache);
    return {
      Kind: "nullable",
      Type: inputType,
    } as InputNullableType;
  }
  if (sdkType.kind === "model") return fromSdkModelType(sdkType, context, typeCache);
  if (sdkType.kind === "endpoint") return fromSdkEndpointType();
  if (sdkType.kind === "enum") return fromSdkEnumType(sdkType, context, typeCache);
  if (sdkType.kind === "enumvalue")
    return fromSdkEnumValueTypeToConstantType(sdkType, context, typeCache, literalTypeContext);
  if (sdkType.kind === "dict") return fromSdkDictionaryType(sdkType, context, typeCache);
  if (sdkType.kind === "array") return fromSdkArrayType(sdkType, context, typeCache);
  if (sdkType.kind === "constant")
    return fromSdkConstantType(sdkType, typeCache, literalTypeContext);
  if (sdkType.kind === "union") return fromUnionType(sdkType, context, typeCache);
  if (sdkType.kind === "utcDateTime" || sdkType.kind === "offsetDateTime")
    return fromSdkDateTimeType(typeCache, sdkType);
  if (sdkType.kind === "duration") return fromSdkDurationType(typeCache, sdkType);
  if (sdkType.kind === "tuple") return fromTupleType(typeCache, sdkType);
  // TODO -- endpoint and credential are handled separately in emitter, since we have specific locations for them in input model.
  // We can handle unify the way we handle them in the future, probably by chaning the input model schema and do the conversion in generator.
  if (sdkType.kind === "credential") throw new Error("Credential type is not supported yet.");

  return fromSdkBuiltInType(typeCache, sdkType);
=======
  typeMap: SdkTypeMap,
  literalTypeContext?: LiteralTypeContext
): InputType {
  if (typeMap.types.has(sdkType)) {
    return typeMap.types.get(sdkType)!;
  }

  let retVar: InputType;
  switch (sdkType.kind) {
    case "nullable":
      const inputType = fromSdkType(sdkType.type, context, typeMap);
      retVar = {
        Kind: "nullable",
        Type: inputType,
      };
      break;
    case "model":
      retVar = fromSdkModelType(sdkType, context, typeMap);
      break;
    case "enum":
      retVar = fromSdkEnumType(sdkType, context, typeMap);
      break;
    case "enumvalue":
      retVar = fromSdkEnumValueTypeToConstantType(sdkType, context, typeMap, literalTypeContext);
      break;
    case "dict":
      retVar = fromSdkDictionaryType(sdkType, context, typeMap);
      break;
    case "array":
      retVar = fromSdkArrayType(sdkType, context, typeMap);
      break;
    case "constant":
      retVar = fromSdkConstantType(sdkType, typeMap, literalTypeContext);
      break;
    case "union":
      retVar = fromUnionType(sdkType, context, typeMap);
      break;
    case "utcDateTime":
    case "offsetDateTime":
      retVar = fromSdkDateTimeType(sdkType);
      break;
    case "duration":
      retVar = fromSdkDurationType(sdkType);
      break;
    case "tuple":
      retVar = fromTupleType(sdkType);
      break;
    // TODO -- endpoint and credential are handled separately in emitter, since we have specific locations for them in input model.
    // We can handle unify the way we handle them in the future, probably by chaning the input model schema and do the conversion in generator.
    case "endpoint":
      retVar = fromSdkEndpointType();
      break;
    case "credential":
      throw new Error("Credential type is not supported yet.");
    default:
      retVar = fromSdkBuiltInType(sdkType);
      break;
  }

  typeMap.types.set(sdkType, retVar);
  return retVar;
>>>>>>> e8c493e0
}

export function fromSdkModelType(
  modelType: SdkModelType,
  context: SdkContext,
<<<<<<< HEAD
  typeCache: TypeCache
=======
  typeMap: SdkTypeMap
>>>>>>> e8c493e0
): InputModelType {
  if (typeCache.has(modelType)) {
    return typeCache.get(modelType) as InputModelType;
  }

  const modelTypeName = modelType.name;
<<<<<<< HEAD
  let inputModelType = typeCache.models.get(modelTypeName);
=======
  let inputModelType = typeMap.models.get(modelTypeName);
>>>>>>> e8c493e0
  if (!inputModelType) {
    inputModelType = {
      Kind: "model",
      Name: modelTypeName,
      CrossLanguageDefinitionId: modelType.crossLanguageDefinitionId,
      Access: getAccessOverride(
        context,
        modelType.__raw as Model
      ) /* when tcgc provide a way to identify if the access is override or not, we can get the accessibility from the modelType.access */,
      Usage: modelType.usage,
      Deprecation: modelType.deprecation,
      Description: modelType.description,
      DiscriminatorValue: modelType.discriminatorValue,
      Decorators: modelType.decorators,
    } as InputModelType;

<<<<<<< HEAD
    typeCache.models.set(modelTypeName, inputModelType);

    inputModelType.AdditionalProperties = modelType.additionalProperties
      ? fromSdkType(modelType.additionalProperties, context, typeCache)
=======
    typeMap.models.set(modelTypeName, inputModelType);

    inputModelType.AdditionalProperties = modelType.additionalProperties
      ? fromSdkType(modelType.additionalProperties, context, typeMap)
>>>>>>> e8c493e0
      : undefined;

    const propertiesDict = new Map<SdkModelPropertyType, InputModelProperty[]>();
    for (const property of modelType.properties) {
      if (property.kind !== "property") {
        continue;
      }
      const ourProperties = fromSdkModelProperty(
        property,
        {
          ModelName: modelTypeName,
          Usage: modelType.usage,
        } as LiteralTypeContext,
        []
      );
      propertiesDict.set(property, ourProperties);
    }

    inputModelType.DiscriminatorProperty = modelType.discriminatorProperty
      ? propertiesDict.get(modelType.discriminatorProperty)![0]
      : undefined;

    inputModelType.BaseModel = modelType.baseModel
<<<<<<< HEAD
      ? fromSdkModelType(modelType.baseModel, context, typeCache)
=======
      ? fromSdkModelType(modelType.baseModel, context, typeMap)
>>>>>>> e8c493e0
      : undefined;

    inputModelType.Properties = Array.from(propertiesDict.values()).flat();

    if (modelType.discriminatedSubtypes) {
      const discriminatedSubtypes: Record<string, InputModelType> = {};
      for (const key in modelType.discriminatedSubtypes) {
        const subtype = modelType.discriminatedSubtypes[key];
<<<<<<< HEAD
        discriminatedSubtypes[key] = fromSdkModelType(subtype, context, typeCache);
=======
        discriminatedSubtypes[key] = fromSdkModelType(subtype, context, typeMap);
>>>>>>> e8c493e0
      }
      inputModelType.DiscriminatedSubtypes = discriminatedSubtypes;
    }
  }

  typeCache.set(modelType, inputModelType);
  return inputModelType;

  function fromSdkModelProperty(
    property: SdkBodyModelPropertyType,
    literalTypeContext: LiteralTypeContext,
    flattenedNamePrefixes: string[]
  ): InputModelProperty[] {
    // TODO -- we should consolidate the flatten somewhere else
    if (!property.flatten) {
      const serializedName = property.serializedName;
      literalTypeContext.PropertyName = serializedName;

      const isRequired = !property.optional;
      const isDiscriminator = property.discriminator;
      const modelProperty: InputModelProperty = {
        Name: property.name,
        SerializedName: serializedName,
        Description: property.description ?? (isDiscriminator ? "Discriminator" : ""),
        Type: fromSdkType(
          property.type,
          context,
<<<<<<< HEAD
          typeCache,
=======
          typeMap,
>>>>>>> e8c493e0
          isDiscriminator ? undefined : literalTypeContext // this is a workaround because the type of discriminator property in derived models is always literal and we wrap literal into enums, which leads to a lot of extra enum types, adding this check to avoid them
        ),
        IsRequired: isRequired,
        IsReadOnly: isReadOnly(property),
        IsDiscriminator: isDiscriminator === true ? true : undefined,
        FlattenedNames:
          flattenedNamePrefixes.length > 0
            ? flattenedNamePrefixes.concat(property.name)
            : undefined,
        Decorators: property.decorators,
      };

      return [modelProperty];
    }

    const flattenedProperties: InputModelProperty[] = [];
    const childPropertiesToFlatten = (property.type as SdkModelType).properties;
    const newFlattenedNamePrefixes = flattenedNamePrefixes.concat(property.serializedName);
    for (const childProperty of childPropertiesToFlatten) {
      if (childProperty.kind !== "property") continue;
      flattenedProperties.push(
        ...fromSdkModelProperty(childProperty, literalTypeContext, newFlattenedNamePrefixes)
      );
    }

    return flattenedProperties;
  }
}

export function fromSdkEnumType(
  enumType: SdkEnumType,
  context: SdkContext,
<<<<<<< HEAD
  typeCache: TypeCache,
=======
  typeMap: SdkTypeMap,
>>>>>>> e8c493e0
  addToCollection: boolean = true
): InputEnumType {
  if (typeCache.has(enumType)) {
    return typeCache.get(enumType) as InputEnumType;
  }

  const enumName = enumType.name;
<<<<<<< HEAD
  let inputEnumType = typeCache.enums.get(enumName);
=======
  let inputEnumType = typeMap.enums.get(enumName);
>>>>>>> e8c493e0
  if (!inputEnumType) {
    inputEnumType = {
      Kind: "enum",
      Name: enumName,
      CrossLanguageDefinitionId: enumType.crossLanguageDefinitionId,
      ValueType: fromSdkBuiltInType(typeCache, enumType.valueType),
      Values: enumType.values.map((v) => fromSdkEnumValueType(v)),
      Accessibility: getAccessOverride(
        context,
        enumType.__raw as any
      ) /* when tcgc provide a way to identify if the access is override or not, we can get the accessibility from the enumType.access,*/,
      Deprecated: enumType.deprecation,
      Description: enumType.description,
      IsExtensible: enumType.isFixed ? false : true,
      Usage: enumType.usage,
      Decorators: enumType.decorators,
    };
<<<<<<< HEAD
    if (addToCollection) typeCache.enums.set(enumName, inputEnumType);
  }

  typeCache.set(enumType, inputEnumType);
=======
    if (addToCollection) typeMap.enums.set(enumName, inputEnumType);
  }

>>>>>>> e8c493e0
  return inputEnumType;
}

function fromSdkDateTimeType(
  typeCache: TypeCache,
  dateTimeType: SdkDateTimeType
): InputDateTimeType {
  if (typeCache.has(dateTimeType)) {
    return typeCache.get(dateTimeType) as InputDateTimeType;
  }

  const inputDateTimeType: InputDateTimeType = {
    Kind: dateTimeType.kind,
    Name: dateTimeType.name,
    Encode: dateTimeType.encode,
    WireType: fromSdkBuiltInType(typeCache, dateTimeType.wireType),
    CrossLanguageDefinitionId: dateTimeType.crossLanguageDefinitionId,
    BaseType: dateTimeType.baseType
      ? fromSdkDateTimeType(typeCache, dateTimeType.baseType)
      : undefined,
    Decorators: dateTimeType.decorators,
  };

  typeCache.set(dateTimeType, inputDateTimeType);
  return inputDateTimeType;
}

function fromSdkDurationType(
  typeCache: TypeCache,
  durationType: SdkDurationType
): InputDurationType {
  if (typeCache.has(durationType)) {
    return typeCache.get(durationType) as InputDurationType;
  }

  const inputDurationType: InputDurationType = {
    Kind: durationType.kind,
    Name: durationType.name,
    Encode: durationType.encode,
    WireType: fromSdkBuiltInType(typeCache, durationType.wireType),
    CrossLanguageDefinitionId: durationType.crossLanguageDefinitionId,
    BaseType: durationType.baseType
      ? fromSdkDurationType(typeCache, durationType.baseType)
      : undefined,
    Decorators: durationType.decorators,
  };

  typeCache.set(durationType, inputDurationType);
  return inputDurationType;
}

// TODO: tuple is not officially supported
<<<<<<< HEAD
function fromTupleType(typeCache: TypeCache, tupleType: SdkTupleType): InputType {
  if (typeCache.has(tupleType)) {
    return typeCache.get(tupleType) as InputType;
  }

  const inputTupleType: InputType = {
=======
function fromTupleType(tupleType: SdkTupleType): InputType {
  return {
>>>>>>> e8c493e0
    Kind: "any",
    Name: "tuple",
    CrossLanguageDefinitionId: "",
    Decorators: tupleType.decorators,
  };

  typeCache.set(tupleType, inputTupleType);
  return inputTupleType;
}

function fromSdkBuiltInType(typeCache: TypeCache, builtInType: SdkBuiltInType): InputPrimitiveType {
  if (typeCache.has(builtInType)) {
    return typeCache.get(builtInType) as InputPrimitiveType;
  }

  const inputPrimitiveType: InputPrimitiveType = {
    Kind: builtInType.kind,
    Name: builtInType.name,
    Encode: builtInType.encode !== builtInType.kind ? builtInType.encode : undefined, // In TCGC this is required, and when there is no encoding, it just has the same value as kind, we could remove this when TCGC decides to simplify
    CrossLanguageDefinitionId: builtInType.crossLanguageDefinitionId,
    BaseType: builtInType.baseType
      ? fromSdkBuiltInType(typeCache, builtInType.baseType)
      : undefined,
    Decorators: builtInType.decorators,
  };

  typeCache.set(builtInType, inputPrimitiveType);
  return inputPrimitiveType;
}

function fromUnionType(
  union: SdkUnionType,
  context: SdkContext,
<<<<<<< HEAD
  typeCache: TypeCache
=======
  typeMap: SdkTypeMap
>>>>>>> e8c493e0
): InputUnionType {
  if (typeCache.has(union)) {
    return typeCache.get(union) as InputUnionType;
  }

  const variantTypes: InputType[] = [];
  for (const value of union.values) {
<<<<<<< HEAD
    const variantType = fromSdkType(value, context, typeCache);
=======
    const variantType = fromSdkType(value, context, typeMap);
>>>>>>> e8c493e0
    variantTypes.push(variantType);
  }

  const inputUnionType: InputUnionType = {
    Kind: "union",
    Name: union.name,
    VariantTypes: variantTypes,
    Decorators: union.decorators,
  };

  typeCache.set(union, inputUnionType);
  return inputUnionType;
}

function fromSdkConstantType(
  constantType: SdkConstantType,
<<<<<<< HEAD
  typeCache: TypeCache,
=======
  typeMap: SdkTypeMap,
>>>>>>> e8c493e0
  literalTypeContext?: LiteralTypeContext
): InputLiteralType {
  if (typeCache.has(constantType)) {
    return typeCache.get(constantType) as InputLiteralType;
  }

  const inputConstantType: InputLiteralType = {
    Kind: constantType.kind,
    ValueType:
      constantType.valueType.kind === "boolean" || literalTypeContext === undefined
        ? fromSdkBuiltInType(typeCache, constantType.valueType)
        : // TODO: this might change in the near future
          // we might keep constant as-is, instead of creating an enum for it.
          convertConstantToEnum(constantType, literalTypeContext),
    Value: constantType.value,
    Decorators: constantType.decorators,
  };

  typeCache.set(constantType, inputConstantType);
  return inputConstantType;

  function convertConstantToEnum(
    constantType: SdkConstantType,
    literalTypeContext: LiteralTypeContext
  ) {
    if (typeCache.has(constantType)) {
      return typeCache.get(constantType) as InputEnumType;
    }

    // otherwise we need to wrap this into an extensible enum
    // we use the model name followed by the property name as the enum name to ensure it is unique
    const enumName = `${literalTypeContext.ModelName}_${literalTypeContext.PropertyName}`;
    const enumValueName = constantType.value === null ? "Null" : constantType.value.toString();
    const allowValues: InputEnumTypeValue[] = [
      {
        Name: enumValueName,
        Value: constantType.value,
        Description: enumValueName,
      },
    ];
    const enumType: InputEnumType = {
      Kind: "enum",
      Name: enumName,
      ValueType: fromSdkBuiltInType(typeCache, constantType.valueType),
      Values: allowValues,
      CrossLanguageDefinitionId: "",
      Accessibility: undefined,
      Deprecated: undefined,
      Description: `The ${enumName}`, // TODO -- what should we put here?
      IsExtensible: true,
      Usage: literalTypeContext.Usage,
      Decorators: constantType.decorators,
    };

<<<<<<< HEAD
    typeCache.enums.set(enumName, enumType);
    typeCache.set(constantType, enumType);
=======
    typeMap.enums.set(enumName, enumType);
>>>>>>> e8c493e0
    return enumType;
  }
}

function fromSdkEnumValueTypeToConstantType(
  enumValueType: SdkEnumValueType,
  context: SdkContext,
<<<<<<< HEAD
  typeCache: TypeCache,
=======
  typeMap: SdkTypeMap,
>>>>>>> e8c493e0
  literalTypeContext?: LiteralTypeContext
): InputLiteralType {
  if (typeCache.has(enumValueType)) {
    return typeCache.get(enumValueType) as InputLiteralType;
  }

  const inputConstantType: InputLiteralType = {
    Kind: "constant",
    ValueType:
      enumValueType.valueType.kind === "boolean" || literalTypeContext === undefined
<<<<<<< HEAD
        ? fromSdkBuiltInType(typeCache, enumValueType.valueType)
        : fromSdkEnumType(enumValueType.enumType, context, typeCache),
=======
        ? fromSdkBuiltInType(enumValueType.valueType)
        : fromSdkEnumType(enumValueType.enumType, context, typeMap),
>>>>>>> e8c493e0
    Value: enumValueType.value,
    Decorators: enumValueType.decorators,
  };

  typeCache.set(enumValueType, inputConstantType);
  return inputConstantType;
}

function fromSdkEnumValueType(enumValueType: SdkEnumValueType): InputEnumTypeValue {
  return {
    Name: enumValueType.name,
    Value: enumValueType.value,
    Description: enumValueType.description,
    Decorators: enumValueType.decorators,
  };
}

function fromSdkDictionaryType(
  dictionaryType: SdkDictionaryType,
  context: SdkContext,
<<<<<<< HEAD
  typeCache: TypeCache
=======
  typeMap: SdkTypeMap
>>>>>>> e8c493e0
): InputDictionaryType {
  if (typeCache.has(dictionaryType)) {
    return typeCache.get(dictionaryType) as InputDictionaryType;
  }

  const inputDictionaryType: InputDictionaryType = {
    Kind: "dict",
<<<<<<< HEAD
    KeyType: fromSdkType(dictionaryType.keyType, context, typeCache),
    ValueType: fromSdkType(dictionaryType.valueType, context, typeCache),
=======
    KeyType: fromSdkType(dictionaryType.keyType, context, typeMap),
    ValueType: fromSdkType(dictionaryType.valueType, context, typeMap),
>>>>>>> e8c493e0
    Decorators: dictionaryType.decorators,
  };

  typeCache.set(dictionaryType, inputDictionaryType);
  return inputDictionaryType;
}

function fromSdkArrayType(
  arrayType: SdkArrayType,
  context: SdkContext,
<<<<<<< HEAD
  typeCache: TypeCache
=======
  typeMap: SdkTypeMap
>>>>>>> e8c493e0
): InputArrayType {
  if (typeCache.has(arrayType)) {
    return typeCache.get(arrayType) as InputArrayType;
  }
  const inputArrayType: InputArrayType = {
    Kind: "array",
    Name: arrayType.name,
<<<<<<< HEAD
    ValueType: fromSdkType(arrayType.valueType, context, typeCache),
=======
    ValueType: fromSdkType(arrayType.valueType, context, typeMap),
>>>>>>> e8c493e0
    CrossLanguageDefinitionId: arrayType.crossLanguageDefinitionId,
    Decorators: arrayType.decorators,
  };

  typeCache.set(arrayType, inputArrayType);
  return inputArrayType;
}

function fromSdkEndpointType(): InputPrimitiveType {
  return {
    Kind: "string",
    Name: "string",
    CrossLanguageDefinitionId: "TypeSpec.string",
  };
}<|MERGE_RESOLUTION|>--- conflicted
+++ resolved
@@ -36,46 +36,11 @@
   InputUnionType,
 } from "../type/input-type.js";
 import { LiteralTypeContext } from "../type/literal-type-context.js";
-<<<<<<< HEAD
-import { TypeCache } from "../type/type-cache.js";
-=======
 import { SdkTypeMap } from "../type/sdk-type-map.js";
->>>>>>> e8c493e0
 
 export function fromSdkType(
   sdkType: SdkType,
   context: SdkContext,
-<<<<<<< HEAD
-  typeCache: TypeCache,
-  literalTypeContext?: LiteralTypeContext
-): InputType {
-  if (sdkType.kind === "nullable") {
-    const inputType = fromSdkType(sdkType.type, context, typeCache);
-    return {
-      Kind: "nullable",
-      Type: inputType,
-    } as InputNullableType;
-  }
-  if (sdkType.kind === "model") return fromSdkModelType(sdkType, context, typeCache);
-  if (sdkType.kind === "endpoint") return fromSdkEndpointType();
-  if (sdkType.kind === "enum") return fromSdkEnumType(sdkType, context, typeCache);
-  if (sdkType.kind === "enumvalue")
-    return fromSdkEnumValueTypeToConstantType(sdkType, context, typeCache, literalTypeContext);
-  if (sdkType.kind === "dict") return fromSdkDictionaryType(sdkType, context, typeCache);
-  if (sdkType.kind === "array") return fromSdkArrayType(sdkType, context, typeCache);
-  if (sdkType.kind === "constant")
-    return fromSdkConstantType(sdkType, typeCache, literalTypeContext);
-  if (sdkType.kind === "union") return fromUnionType(sdkType, context, typeCache);
-  if (sdkType.kind === "utcDateTime" || sdkType.kind === "offsetDateTime")
-    return fromSdkDateTimeType(typeCache, sdkType);
-  if (sdkType.kind === "duration") return fromSdkDurationType(typeCache, sdkType);
-  if (sdkType.kind === "tuple") return fromTupleType(typeCache, sdkType);
-  // TODO -- endpoint and credential are handled separately in emitter, since we have specific locations for them in input model.
-  // We can handle unify the way we handle them in the future, probably by chaning the input model schema and do the conversion in generator.
-  if (sdkType.kind === "credential") throw new Error("Credential type is not supported yet.");
-
-  return fromSdkBuiltInType(typeCache, sdkType);
-=======
   typeMap: SdkTypeMap,
   literalTypeContext?: LiteralTypeContext
 ): InputType {
@@ -137,28 +102,15 @@
 
   typeMap.types.set(sdkType, retVar);
   return retVar;
->>>>>>> e8c493e0
 }
 
 export function fromSdkModelType(
   modelType: SdkModelType,
   context: SdkContext,
-<<<<<<< HEAD
-  typeCache: TypeCache
-=======
   typeMap: SdkTypeMap
->>>>>>> e8c493e0
 ): InputModelType {
-  if (typeCache.has(modelType)) {
-    return typeCache.get(modelType) as InputModelType;
-  }
-
   const modelTypeName = modelType.name;
-<<<<<<< HEAD
-  let inputModelType = typeCache.models.get(modelTypeName);
-=======
   let inputModelType = typeMap.models.get(modelTypeName);
->>>>>>> e8c493e0
   if (!inputModelType) {
     inputModelType = {
       Kind: "model",
@@ -175,17 +127,10 @@
       Decorators: modelType.decorators,
     } as InputModelType;
 
-<<<<<<< HEAD
-    typeCache.models.set(modelTypeName, inputModelType);
-
-    inputModelType.AdditionalProperties = modelType.additionalProperties
-      ? fromSdkType(modelType.additionalProperties, context, typeCache)
-=======
     typeMap.models.set(modelTypeName, inputModelType);
 
     inputModelType.AdditionalProperties = modelType.additionalProperties
       ? fromSdkType(modelType.additionalProperties, context, typeMap)
->>>>>>> e8c493e0
       : undefined;
 
     const propertiesDict = new Map<SdkModelPropertyType, InputModelProperty[]>();
@@ -209,11 +154,7 @@
       : undefined;
 
     inputModelType.BaseModel = modelType.baseModel
-<<<<<<< HEAD
-      ? fromSdkModelType(modelType.baseModel, context, typeCache)
-=======
       ? fromSdkModelType(modelType.baseModel, context, typeMap)
->>>>>>> e8c493e0
       : undefined;
 
     inputModelType.Properties = Array.from(propertiesDict.values()).flat();
@@ -222,17 +163,12 @@
       const discriminatedSubtypes: Record<string, InputModelType> = {};
       for (const key in modelType.discriminatedSubtypes) {
         const subtype = modelType.discriminatedSubtypes[key];
-<<<<<<< HEAD
-        discriminatedSubtypes[key] = fromSdkModelType(subtype, context, typeCache);
-=======
         discriminatedSubtypes[key] = fromSdkModelType(subtype, context, typeMap);
->>>>>>> e8c493e0
       }
       inputModelType.DiscriminatedSubtypes = discriminatedSubtypes;
     }
   }
 
-  typeCache.set(modelType, inputModelType);
   return inputModelType;
 
   function fromSdkModelProperty(
@@ -254,11 +190,7 @@
         Type: fromSdkType(
           property.type,
           context,
-<<<<<<< HEAD
-          typeCache,
-=======
           typeMap,
->>>>>>> e8c493e0
           isDiscriminator ? undefined : literalTypeContext // this is a workaround because the type of discriminator property in derived models is always literal and we wrap literal into enums, which leads to a lot of extra enum types, adding this check to avoid them
         ),
         IsRequired: isRequired,
@@ -291,29 +223,17 @@
 export function fromSdkEnumType(
   enumType: SdkEnumType,
   context: SdkContext,
-<<<<<<< HEAD
-  typeCache: TypeCache,
-=======
   typeMap: SdkTypeMap,
->>>>>>> e8c493e0
   addToCollection: boolean = true
 ): InputEnumType {
-  if (typeCache.has(enumType)) {
-    return typeCache.get(enumType) as InputEnumType;
-  }
-
   const enumName = enumType.name;
-<<<<<<< HEAD
-  let inputEnumType = typeCache.enums.get(enumName);
-=======
   let inputEnumType = typeMap.enums.get(enumName);
->>>>>>> e8c493e0
   if (!inputEnumType) {
     inputEnumType = {
       Kind: "enum",
       Name: enumName,
       CrossLanguageDefinitionId: enumType.crossLanguageDefinitionId,
-      ValueType: fromSdkBuiltInType(typeCache, enumType.valueType),
+      ValueType: fromSdkBuiltInType(enumType.valueType),
       Values: enumType.values.map((v) => fromSdkEnumValueType(v)),
       Accessibility: getAccessOverride(
         context,
@@ -325,161 +245,96 @@
       Usage: enumType.usage,
       Decorators: enumType.decorators,
     };
-<<<<<<< HEAD
-    if (addToCollection) typeCache.enums.set(enumName, inputEnumType);
-  }
-
-  typeCache.set(enumType, inputEnumType);
-=======
     if (addToCollection) typeMap.enums.set(enumName, inputEnumType);
   }
 
->>>>>>> e8c493e0
   return inputEnumType;
 }
 
 function fromSdkDateTimeType(
-  typeCache: TypeCache,
   dateTimeType: SdkDateTimeType
 ): InputDateTimeType {
-  if (typeCache.has(dateTimeType)) {
-    return typeCache.get(dateTimeType) as InputDateTimeType;
-  }
-
-  const inputDateTimeType: InputDateTimeType = {
+  return {
     Kind: dateTimeType.kind,
     Name: dateTimeType.name,
     Encode: dateTimeType.encode,
-    WireType: fromSdkBuiltInType(typeCache, dateTimeType.wireType),
+    WireType: fromSdkBuiltInType(dateTimeType.wireType),
     CrossLanguageDefinitionId: dateTimeType.crossLanguageDefinitionId,
     BaseType: dateTimeType.baseType
-      ? fromSdkDateTimeType(typeCache, dateTimeType.baseType)
+      ? fromSdkDateTimeType(dateTimeType.baseType)
       : undefined,
     Decorators: dateTimeType.decorators,
   };
-
-  typeCache.set(dateTimeType, inputDateTimeType);
-  return inputDateTimeType;
 }
 
 function fromSdkDurationType(
-  typeCache: TypeCache,
   durationType: SdkDurationType
 ): InputDurationType {
-  if (typeCache.has(durationType)) {
-    return typeCache.get(durationType) as InputDurationType;
-  }
-
-  const inputDurationType: InputDurationType = {
+  return {
     Kind: durationType.kind,
     Name: durationType.name,
     Encode: durationType.encode,
-    WireType: fromSdkBuiltInType(typeCache, durationType.wireType),
+    WireType: fromSdkBuiltInType(durationType.wireType),
     CrossLanguageDefinitionId: durationType.crossLanguageDefinitionId,
     BaseType: durationType.baseType
-      ? fromSdkDurationType(typeCache, durationType.baseType)
+      ? fromSdkDurationType(durationType.baseType)
       : undefined,
     Decorators: durationType.decorators,
   };
-
-  typeCache.set(durationType, inputDurationType);
-  return inputDurationType;
 }
 
 // TODO: tuple is not officially supported
-<<<<<<< HEAD
-function fromTupleType(typeCache: TypeCache, tupleType: SdkTupleType): InputType {
-  if (typeCache.has(tupleType)) {
-    return typeCache.get(tupleType) as InputType;
-  }
-
-  const inputTupleType: InputType = {
-=======
 function fromTupleType(tupleType: SdkTupleType): InputType {
   return {
->>>>>>> e8c493e0
     Kind: "any",
     Name: "tuple",
     CrossLanguageDefinitionId: "",
     Decorators: tupleType.decorators,
   };
-
-  typeCache.set(tupleType, inputTupleType);
-  return inputTupleType;
-}
-
-function fromSdkBuiltInType(typeCache: TypeCache, builtInType: SdkBuiltInType): InputPrimitiveType {
-  if (typeCache.has(builtInType)) {
-    return typeCache.get(builtInType) as InputPrimitiveType;
-  }
-
-  const inputPrimitiveType: InputPrimitiveType = {
+}
+
+function fromSdkBuiltInType(builtInType: SdkBuiltInType): InputPrimitiveType {
+  return {
     Kind: builtInType.kind,
     Name: builtInType.name,
     Encode: builtInType.encode !== builtInType.kind ? builtInType.encode : undefined, // In TCGC this is required, and when there is no encoding, it just has the same value as kind, we could remove this when TCGC decides to simplify
     CrossLanguageDefinitionId: builtInType.crossLanguageDefinitionId,
     BaseType: builtInType.baseType
-      ? fromSdkBuiltInType(typeCache, builtInType.baseType)
+      ? fromSdkBuiltInType(builtInType.baseType)
       : undefined,
     Decorators: builtInType.decorators,
   };
-
-  typeCache.set(builtInType, inputPrimitiveType);
-  return inputPrimitiveType;
 }
 
 function fromUnionType(
   union: SdkUnionType,
   context: SdkContext,
-<<<<<<< HEAD
-  typeCache: TypeCache
-=======
   typeMap: SdkTypeMap
->>>>>>> e8c493e0
 ): InputUnionType {
-  if (typeCache.has(union)) {
-    return typeCache.get(union) as InputUnionType;
-  }
-
   const variantTypes: InputType[] = [];
   for (const value of union.values) {
-<<<<<<< HEAD
-    const variantType = fromSdkType(value, context, typeCache);
-=======
     const variantType = fromSdkType(value, context, typeMap);
->>>>>>> e8c493e0
     variantTypes.push(variantType);
   }
 
-  const inputUnionType: InputUnionType = {
+  return {
     Kind: "union",
     Name: union.name,
     VariantTypes: variantTypes,
     Decorators: union.decorators,
   };
-
-  typeCache.set(union, inputUnionType);
-  return inputUnionType;
 }
 
 function fromSdkConstantType(
   constantType: SdkConstantType,
-<<<<<<< HEAD
-  typeCache: TypeCache,
-=======
   typeMap: SdkTypeMap,
->>>>>>> e8c493e0
   literalTypeContext?: LiteralTypeContext
 ): InputLiteralType {
-  if (typeCache.has(constantType)) {
-    return typeCache.get(constantType) as InputLiteralType;
-  }
-
-  const inputConstantType: InputLiteralType = {
+  return {
     Kind: constantType.kind,
     ValueType:
       constantType.valueType.kind === "boolean" || literalTypeContext === undefined
-        ? fromSdkBuiltInType(typeCache, constantType.valueType)
+        ? fromSdkBuiltInType(constantType.valueType)
         : // TODO: this might change in the near future
           // we might keep constant as-is, instead of creating an enum for it.
           convertConstantToEnum(constantType, literalTypeContext),
@@ -487,17 +342,10 @@
     Decorators: constantType.decorators,
   };
 
-  typeCache.set(constantType, inputConstantType);
-  return inputConstantType;
-
   function convertConstantToEnum(
     constantType: SdkConstantType,
     literalTypeContext: LiteralTypeContext
   ) {
-    if (typeCache.has(constantType)) {
-      return typeCache.get(constantType) as InputEnumType;
-    }
-
     // otherwise we need to wrap this into an extensible enum
     // we use the model name followed by the property name as the enum name to ensure it is unique
     const enumName = `${literalTypeContext.ModelName}_${literalTypeContext.PropertyName}`;
@@ -512,7 +360,7 @@
     const enumType: InputEnumType = {
       Kind: "enum",
       Name: enumName,
-      ValueType: fromSdkBuiltInType(typeCache, constantType.valueType),
+      ValueType: fromSdkBuiltInType(constantType.valueType),
       Values: allowValues,
       CrossLanguageDefinitionId: "",
       Accessibility: undefined,
@@ -523,12 +371,7 @@
       Decorators: constantType.decorators,
     };
 
-<<<<<<< HEAD
-    typeCache.enums.set(enumName, enumType);
-    typeCache.set(constantType, enumType);
-=======
     typeMap.enums.set(enumName, enumType);
->>>>>>> e8c493e0
     return enumType;
   }
 }
@@ -536,34 +379,18 @@
 function fromSdkEnumValueTypeToConstantType(
   enumValueType: SdkEnumValueType,
   context: SdkContext,
-<<<<<<< HEAD
-  typeCache: TypeCache,
-=======
   typeMap: SdkTypeMap,
->>>>>>> e8c493e0
   literalTypeContext?: LiteralTypeContext
 ): InputLiteralType {
-  if (typeCache.has(enumValueType)) {
-    return typeCache.get(enumValueType) as InputLiteralType;
-  }
-
-  const inputConstantType: InputLiteralType = {
+  return {
     Kind: "constant",
     ValueType:
       enumValueType.valueType.kind === "boolean" || literalTypeContext === undefined
-<<<<<<< HEAD
-        ? fromSdkBuiltInType(typeCache, enumValueType.valueType)
-        : fromSdkEnumType(enumValueType.enumType, context, typeCache),
-=======
         ? fromSdkBuiltInType(enumValueType.valueType)
         : fromSdkEnumType(enumValueType.enumType, context, typeMap),
->>>>>>> e8c493e0
     Value: enumValueType.value,
     Decorators: enumValueType.decorators,
   };
-
-  typeCache.set(enumValueType, inputConstantType);
-  return inputConstantType;
 }
 
 function fromSdkEnumValueType(enumValueType: SdkEnumValueType): InputEnumTypeValue {
@@ -578,58 +405,28 @@
 function fromSdkDictionaryType(
   dictionaryType: SdkDictionaryType,
   context: SdkContext,
-<<<<<<< HEAD
-  typeCache: TypeCache
-=======
   typeMap: SdkTypeMap
->>>>>>> e8c493e0
 ): InputDictionaryType {
-  if (typeCache.has(dictionaryType)) {
-    return typeCache.get(dictionaryType) as InputDictionaryType;
-  }
-
-  const inputDictionaryType: InputDictionaryType = {
+  return {
     Kind: "dict",
-<<<<<<< HEAD
-    KeyType: fromSdkType(dictionaryType.keyType, context, typeCache),
-    ValueType: fromSdkType(dictionaryType.valueType, context, typeCache),
-=======
     KeyType: fromSdkType(dictionaryType.keyType, context, typeMap),
     ValueType: fromSdkType(dictionaryType.valueType, context, typeMap),
->>>>>>> e8c493e0
     Decorators: dictionaryType.decorators,
   };
-
-  typeCache.set(dictionaryType, inputDictionaryType);
-  return inputDictionaryType;
 }
 
 function fromSdkArrayType(
   arrayType: SdkArrayType,
   context: SdkContext,
-<<<<<<< HEAD
-  typeCache: TypeCache
-=======
   typeMap: SdkTypeMap
->>>>>>> e8c493e0
 ): InputArrayType {
-  if (typeCache.has(arrayType)) {
-    return typeCache.get(arrayType) as InputArrayType;
-  }
-  const inputArrayType: InputArrayType = {
+  return {
     Kind: "array",
     Name: arrayType.name,
-<<<<<<< HEAD
-    ValueType: fromSdkType(arrayType.valueType, context, typeCache),
-=======
     ValueType: fromSdkType(arrayType.valueType, context, typeMap),
->>>>>>> e8c493e0
     CrossLanguageDefinitionId: arrayType.crossLanguageDefinitionId,
     Decorators: arrayType.decorators,
   };
-
-  typeCache.set(arrayType, inputArrayType);
-  return inputArrayType;
 }
 
 function fromSdkEndpointType(): InputPrimitiveType {
