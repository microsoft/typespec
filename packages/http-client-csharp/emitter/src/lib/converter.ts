--- conflicted
+++ resolved
@@ -64,17 +64,10 @@
   if (sdkType.kind === "union") return fromUnionType(sdkType, context, models, enums);
   if (sdkType.kind === "utcDateTime" || sdkType.kind === "offsetDateTime")
     return fromSdkDateTimeType(sdkType);
-<<<<<<< HEAD
   if (sdkType.kind === "duration") return fromSdkDurationType(sdkType);
   if (sdkType.kind === "tuple") return fromTupleType(sdkType);
-  // TODO -- only in operations we could have these types, considering we did not adopt getAllOperations from TCGC yet, this should be fine.
-  // we need to resolve these conversions when we adopt getAllOperations
-=======
-  if (sdkType.kind === "duration") return fromSdkDurationType(sdkType as SdkDurationType);
-  if (sdkType.kind === "tuple") return fromTupleType();
   // TODO -- endpoint and credential are handled separately in emitter, since we have specific locations for them in input model.
   // We can handle unify the way we handle them in the future, probably by chaning the input model schema and do the conversion in generator.
->>>>>>> 72d544c1
   if (sdkType.kind === "credential") throw new Error("Credential type is not supported yet.");
 
   return fromSdkBuiltInType(sdkType);
@@ -391,5 +384,7 @@
 function fromSdkEndpointType(): InputPrimitiveType {
   return {
     Kind: "string",
+    Name: "string",
+    CrossLanguageDefinitionId: "TypeSpec.string",
   };
 }