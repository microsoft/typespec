--- conflicted
+++ resolved
@@ -45,19 +45,6 @@
         };
       }
       const variable: InputParameter = {
-<<<<<<< HEAD
-        Name: name,
-        NameInRequest: name,
-        Summary: getSummary(sdkContext.program, prop),
-        Doc: getDoc(sdkContext.program, prop),
-        Type: inputType,
-        Location: RequestLocation.Uri,
-        IsApiVersion: name.toLowerCase() === "apiversion" || name.toLowerCase() === "api-version",
-        IsContentType: false,
-        IsRequired: true,
-        IsEndpoint: isEndpoint,
-        SkipUrlEncoding:
-=======
         name: name,
         nameInRequest: name,
         summary: getSummary(sdkContext.program, prop),
@@ -69,7 +56,6 @@
         isRequired: true,
         isEndpoint: isEndpoint,
         skipUrlEncoding:
->>>>>>> c6990eba
           // TODO: update this when https://github.com/Azure/typespec-azure/issues/1022 is resolved
           getExtensions(sdkContext.program, prop).get("x-ms-skip-url-encoding") === true,
         explode: false,
@@ -90,18 +76,6 @@
           name: "string",
           crossLanguageDefinitionId: "TypeSpec.string",
         },
-<<<<<<< HEAD
-        Location: RequestLocation.Uri,
-        IsApiVersion: false,
-        IsContentType: false,
-        IsRequired: true,
-        IsEndpoint: true,
-        SkipUrlEncoding: false,
-        Explode: false,
-        Kind: InputOperationParameterKind.Client,
-        DefaultValue: {
-          Type: {
-=======
         location: RequestLocation.Uri,
         isApiVersion: false,
         isContentType: false,
@@ -112,7 +86,6 @@
         kind: InputOperationParameterKind.Client,
         defaultValue: {
           type: {
->>>>>>> c6990eba
             kind: "string",
             name: "string",
             crossLanguageDefinitionId: "TypeSpec.string",
