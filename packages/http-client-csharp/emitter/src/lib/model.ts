--- conflicted
+++ resolved
@@ -14,18 +14,9 @@
   getQueryParamName,
   isStatusCode,
 } from "@typespec/http";
-<<<<<<< HEAD
 import { CSharpEmitterContext } from "../emitter-context.js";
 import { LiteralTypeContext } from "../type/literal-type-context.js";
 import { InputType } from "../type/type-interfaces.js";
-import { Logger } from "./logger.js";
-=======
-import { CSharpEmitterContext } from "../emitter.js";
-import { NetEmitterOptions } from "../options.js";
-import { InputType } from "../type/input-type.js";
-import { LiteralTypeContext } from "../type/literal-type-context.js";
-import { SdkTypeMap } from "../type/sdk-type-map.js";
->>>>>>> 0956fb17
 import { fromSdkEnumType, fromSdkModelType, fromSdkType } from "./type-converter.js";
 
 /**
