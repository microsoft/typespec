--- conflicted
+++ resolved
@@ -16,11 +16,7 @@
 import { NetEmitterOptions } from "../options.js";
 import { InputType } from "../type/input-type.js";
 import { LiteralTypeContext } from "../type/literal-type-context.js";
-<<<<<<< HEAD
-import { TypeCache } from "../type/type-cache.js";
-=======
 import { SdkTypeMap } from "../type/sdk-type-map.js";
->>>>>>> e8c493e0
 import { fromSdkEnumType, fromSdkModelType, fromSdkType } from "./converter.js";
 import { Logger } from "./logger.js";
 
@@ -77,11 +73,7 @@
 export function getInputType(
   context: SdkContext<NetEmitterOptions>,
   type: Type,
-<<<<<<< HEAD
-  typeCache: TypeCache,
-=======
   typeCache: SdkTypeMap,
->>>>>>> e8c493e0
   operation?: Operation,
   literalTypeContext?: LiteralTypeContext
 ): InputType {
@@ -91,11 +83,7 @@
   return fromSdkType(sdkType, context, typeCache, literalTypeContext);
 }
 
-<<<<<<< HEAD
-export function navigateModels(context: SdkContext<NetEmitterOptions>, typeCache: TypeCache) {
-=======
 export function navigateModels(context: SdkContext<NetEmitterOptions>, typeCache: SdkTypeMap) {
->>>>>>> e8c493e0
   for (const type of getAllModels(context)) {
     if (type.name === "") {
       continue;
