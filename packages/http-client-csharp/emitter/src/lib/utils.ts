import { spawn, SpawnOptions } from "child_process";
<<<<<<< HEAD
import { CSharpEmitterContext } from "../emitter.js";

export async function execCSharpGenerator(
  context: CSharpEmitterContext,
  options: {
    generatorPath: string;
    outputFolder: string;
    pluginName: string;
    newProject: boolean;
    debug: boolean;
  },
): Promise<{ exitCode: number; stdio: string; stdout: string; stderr: string; proc: any }> {
  const command = "dotnet";
  const args = [
    "--roll-forward",
    "Major",
    options.generatorPath,
    options.outputFolder,
    "-p",
    options.pluginName,
  ];
  if (options.newProject) {
    args.push("--new-project");
  }
  if (options.debug) {
    args.push("--debug");
  }
  context.logger.info(`${command} ${args.join(" ")}`);

  const child = spawn(command, args, { stdio: "pipe" });

  return new Promise((resolve, reject) => {
    let buffer = "";

    child.stdout?.on("data", (data) => {
      buffer += data.toString();
      let index;
      while ((index = buffer.indexOf("\n")) !== -1) {
        const message = buffer.slice(0, index);
        buffer = buffer.slice(index + 1);
        context.logger.info(`Received from C#: ${message}`);
        processJsonRpc(context, message);
      }
    });

    child.on("error", (error) => {
      reject(error);
    });

    child.on("exit", (exitCode) => {
      resolve({
        exitCode: exitCode ?? -1,
        stdio: "",
        stdout: "",
        stderr: "",
        proc: child,
      });
    });
  });
}

function processJsonRpc(context: CSharpEmitterContext, message: string) {
  const response = JSON.parse(message);
  const method = response.method;
  const params = response.params;
  switch (method) {
    case "info":
      context.logger.info(params.message);
      break;
    case "diagnostic":
      context.logger.reportDiagnostic(params.code, params.message); // TODO -- add target
      break;
  }
}
=======
>>>>>>> a56b016d

export async function execAsync(
  command: string,
  args: string[] = [],
  options: SpawnOptions = {},
): Promise<{ exitCode: number; stdio: string; stdout: string; stderr: string; proc: any }> {
  const child = spawn(command, args, options);

  return new Promise((resolve, reject) => {
    child.on("error", (error) => {
      reject(error);
    });
    const stdio: Buffer[] = [];
    const stdout: Buffer[] = [];
    const stderr: Buffer[] = [];
    child.stdout?.on("data", (data) => {
      stdout.push(data);
      stdio.push(data);
    });
    child.stderr?.on("data", (data) => {
      stderr.push(data);
      stdio.push(data);
    });

    child.on("exit", (exitCode) => {
      resolve({
        exitCode: exitCode ?? -1,
        stdio: Buffer.concat(stdio).toString(),
        stdout: Buffer.concat(stdout).toString(),
        stderr: Buffer.concat(stderr).toString(),
        proc: child,
      });
    });
  });
}<|MERGE_RESOLUTION|>--- conflicted
+++ resolved
@@ -1,6 +1,5 @@
 import { spawn, SpawnOptions } from "child_process";
-<<<<<<< HEAD
-import { CSharpEmitterContext } from "../emitter.js";
+import { CSharpEmitterContext } from "../sdk-context.js";
 
 export async function execCSharpGenerator(
   context: CSharpEmitterContext,
@@ -74,8 +73,6 @@
       break;
   }
 }
-=======
->>>>>>> a56b016d
 
 export async function execAsync(
   command: string,
