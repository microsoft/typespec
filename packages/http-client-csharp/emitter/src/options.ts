import {
  CreateSdkContextOptions,
  SdkEmitterOptions,
} from "@azure-tools/typespec-client-generator-core";
import { EmitContext, JSONSchemaType, resolvePath } from "@typespec/compiler";
import { _defaultGeneratorName, tspOutputFileName } from "./constants.js";
import { LoggerLevel } from "./lib/logger-level.js";
import { CodeModel } from "./type/code-model.js";

/**
 * The emitter options for the CSharp emitter.
 * @beta
 */
export interface CSharpEmitterOptions extends SdkEmitterOptions {
  "api-version"?: string;
  outputFile?: string;
  logFile?: string;
  "unreferenced-types-handling"?: "removeOrInternalize" | "internalize" | "keepAll";
  "new-project"?: boolean;
  "clear-output-folder"?: boolean;
  "save-inputs"?: boolean;
  debug?: boolean;
  logLevel?: LoggerLevel;
  "disable-xml-docs"?: boolean;
  "generator-name"?: string;
  "emitter-extension-path"?: string;
  "update-code-model"?: (model: CodeModel) => CodeModel;
  "sdk-context-options"?: CreateSdkContextOptions;
}

/**
 * The JSON schema for the CSharp emitter options.
 * @beta
 */
export const CSharpEmitterOptionsSchema: JSONSchemaType<CSharpEmitterOptions> = {
  type: "object",
  additionalProperties: false,
  properties: {
    "emitter-name": { type: "string", nullable: true },
    "examples-directory": { type: "string", nullable: true },
    "examples-dir": { type: "string", nullable: true },
    "api-version": { type: "string", nullable: true },
    outputFile: { type: "string", nullable: true },
    logFile: { type: "string", nullable: true },
    "unreferenced-types-handling": {
      type: "string",
      enum: ["removeOrInternalize", "internalize", "keepAll"],
      nullable: true,
    },
    "new-project": { type: "boolean", nullable: true },
    "clear-output-folder": { type: "boolean", nullable: true },
    "save-inputs": { type: "boolean", nullable: true },
    "generate-protocol-methods": { type: "boolean", nullable: true },
    "generate-convenience-methods": { type: "boolean", nullable: true },
    "flatten-union-as-enum": { type: "boolean", nullable: true },
    "package-name": { type: "string", nullable: true },
    debug: { type: "boolean", nullable: true },
    logLevel: {
      type: "string",
      enum: [LoggerLevel.INFO, LoggerLevel.DEBUG, LoggerLevel.VERBOSE],
      nullable: true,
    },
    "disable-xml-docs": { type: "boolean", nullable: true },
    "generator-name": { type: "string", nullable: true },
    "emitter-extension-path": { type: "string", nullable: true },
    "update-code-model": { type: "object", nullable: true },
<<<<<<< HEAD
    namespace: { type: "string", nullable: true },
    license: {
      type: "object",
      additionalProperties: false,
      nullable: true,
      required: ["name"],
      properties: {
        name: { type: "string", nullable: false },
        company: { type: "string", nullable: true },
        link: { type: "string", nullable: true },
        header: { type: "string", nullable: true },
        description: { type: "string", nullable: true },
      },
    },
=======
    "sdk-context-options": { type: "object", nullable: true },
>>>>>>> bd14b16c
  },
  required: [],
};

/**
 * The default options for the CSharp emitter.
 * @beta
 */
export const defaultOptions = {
  "api-version": "latest",
  outputFile: tspOutputFileName,
  logFile: "log.json",
  "new-project": false,
  "clear-output-folder": false,
  "save-inputs": false,
  "generate-protocol-methods": true,
  "generate-convenience-methods": true,
  "package-name": undefined,
  debug: undefined,
  logLevel: LoggerLevel.INFO,
  "generator-name": _defaultGeneratorName,
  "emitter-extension-path": undefined,
  "update-code-model": (model: CodeModel) => model,
  "sdk-context-options": undefined,
};

/**
 * Resolves the options for the CSharp emitter.
 * @param context - The emit context.
 * @returns The resolved options.
 * @beta
 */
export function resolveOptions(context: EmitContext<CSharpEmitterOptions>) {
  const emitterOptions = context.options;
  const emitterOutputDir = context.emitterOutputDir;
  const resolvedOptions = { ...defaultOptions, ...emitterOptions };

  const outputFolder = _resolveOutputFolder(context);
  return {
    ...resolvedOptions,
    outputFile: resolvePath(outputFolder, resolvedOptions.outputFile),
    logFile: resolvePath(emitterOutputDir ?? "./tsp-output", resolvedOptions.logFile),
  };
}

/**
 * Resolves the output folder for the CSharp emitter.
 * @param context - The emit context.
 * @returns The resolved output folder path.
 * @internal
 */
export function _resolveOutputFolder(context: EmitContext<CSharpEmitterOptions>): string {
  return resolvePath(context.emitterOutputDir ?? "./tsp-output");
}<|MERGE_RESOLUTION|>--- conflicted
+++ resolved
@@ -64,7 +64,6 @@
     "generator-name": { type: "string", nullable: true },
     "emitter-extension-path": { type: "string", nullable: true },
     "update-code-model": { type: "object", nullable: true },
-<<<<<<< HEAD
     namespace: { type: "string", nullable: true },
     license: {
       type: "object",
@@ -79,9 +78,7 @@
         description: { type: "string", nullable: true },
       },
     },
-=======
     "sdk-context-options": { type: "object", nullable: true },
->>>>>>> bd14b16c
   },
   required: [],
 };
