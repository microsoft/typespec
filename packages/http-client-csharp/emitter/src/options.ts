import { SdkEmitterOptions } from "@azure-tools/typespec-client-generator-core";
import { EmitContext, JSONSchemaType, resolvePath } from "@typespec/compiler";
import { tspOutputFileName } from "./constants.js";
import { LoggerLevel } from "./lib/log-level.js";

/**
 * The emitter options for the CSharp emitter.
 * @beta
 */
//TODO: should this be renamed to CSharpEmitterOptions? https://github.com/microsoft/typespec/issues/5845
export interface NetEmitterOptions extends SdkEmitterOptions {
  "api-version"?: string;
  outputFile?: string;
  logFile?: string;
  namespace: string;
  "library-name": string;
  skipSDKGeneration?: boolean;
  "unreferenced-types-handling"?: "removeOrInternalize" | "internalize" | "keepAll";
  "new-project"?: boolean;
  "clear-output-folder"?: boolean;
  "save-inputs"?: boolean;
<<<<<<< HEAD
  "existing-project-folder"?: string;
  "keep-non-overloadable-protocol-signature"?: boolean;
=======
  "model-namespace"?: boolean;
>>>>>>> 58967488
  debug?: boolean;
  logLevel?: LoggerLevel;
  "disable-xml-docs"?: boolean;
  "plugin-name"?: string;
  "emitter-extension-path"?: string;
}

/**
 * The JSON schema for the CSharp emitter options.
 * @beta
 */
//TODO: should this be renamed to CSharpEmitterOptionsSchema? https://github.com/microsoft/typespec/issues/5845
export const NetEmitterOptionsSchema: JSONSchemaType<NetEmitterOptions> = {
  type: "object",
  additionalProperties: false,
  properties: {
    "emitter-name": { type: "string", nullable: true },
    "examples-directory": { type: "string", nullable: true },
    "examples-dir": { type: "string", nullable: true },
    "api-version": { type: "string", nullable: true },
    outputFile: { type: "string", nullable: true },
    logFile: { type: "string", nullable: true },
    namespace: { type: "string" },
    "library-name": { type: "string" },
    skipSDKGeneration: { type: "boolean", default: false, nullable: true },
    "unreferenced-types-handling": {
      type: "string",
      enum: ["removeOrInternalize", "internalize", "keepAll"],
      nullable: true,
    },
    "new-project": { type: "boolean", nullable: true },
    "clear-output-folder": { type: "boolean", nullable: true },
    "save-inputs": { type: "boolean", nullable: true },
    "generate-protocol-methods": { type: "boolean", nullable: true },
    "generate-convenience-methods": { type: "boolean", nullable: true },
    "flatten-union-as-enum": { type: "boolean", nullable: true },
    "package-name": { type: "string", nullable: true },
    debug: { type: "boolean", nullable: true },
    logLevel: {
      type: "string",
      enum: [LoggerLevel.INFO, LoggerLevel.DEBUG, LoggerLevel.VERBOSE],
      nullable: true,
    },
    "disable-xml-docs": { type: "boolean", nullable: true },
    "plugin-name": { type: "string", nullable: true },
    "emitter-extension-path": { type: "string", nullable: true },
  },
  required: [],
};

/**
 * The default options for the CSharp emitter.
 * @beta
 */
export const defaultOptions = {
  "api-version": "latest",
  outputFile: tspOutputFileName,
  logFile: "log.json",
  skipSDKGeneration: false,
  "new-project": false,
  "clear-output-folder": false,
  "save-inputs": false,
  "generate-protocol-methods": true,
  "generate-convenience-methods": true,
  "package-name": undefined,
  debug: undefined,
  logLevel: LoggerLevel.INFO,
  "plugin-name": "ClientModelPlugin",
  "emitter-extension-path": undefined,
};

/**
 * Resolves the options for the CSharp emitter.
 * @param context - The emit context.
 * @returns The resolved options.
 * @beta
 */
export function resolveOptions(context: EmitContext<NetEmitterOptions>) {
  const emitterOptions = context.options;
  const emitterOutputDir = context.emitterOutputDir;
  const resolvedOptions = { ...defaultOptions, ...emitterOptions };

  const outputFolder = _resolveOutputFolder(context);
  return {
    ...resolvedOptions,
    outputFile: resolvePath(outputFolder, resolvedOptions.outputFile),
    logFile: resolvePath(emitterOutputDir ?? "./tsp-output", resolvedOptions.logFile),
  };
}

/**
 * Resolves the output folder for the CSharp emitter.
 * @param context - The emit context.
 * @returns The resolved output folder path.
 * @internal
 */
export function _resolveOutputFolder(context: EmitContext<NetEmitterOptions>): string {
  return resolvePath(context.emitterOutputDir ?? "./tsp-output");
}<|MERGE_RESOLUTION|>--- conflicted
+++ resolved
@@ -19,12 +19,6 @@
   "new-project"?: boolean;
   "clear-output-folder"?: boolean;
   "save-inputs"?: boolean;
-<<<<<<< HEAD
-  "existing-project-folder"?: string;
-  "keep-non-overloadable-protocol-signature"?: boolean;
-=======
-  "model-namespace"?: boolean;
->>>>>>> 58967488
   debug?: boolean;
   logLevel?: LoggerLevel;
   "disable-xml-docs"?: boolean;
