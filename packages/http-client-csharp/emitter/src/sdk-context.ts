// Copyright (c) Microsoft Corporation. All rights reserved.
// Licensed under the MIT License. See License.txt in the project root for license information.

import {
  SdkClientType,
  SdkContext,
  SdkHttpOperation,
  SdkHttpResponse,
  SdkModelPropertyType,
  SdkType,
} from "@azure-tools/typespec-client-generator-core";
import { Type } from "@typespec/compiler";
import { Logger } from "./lib/logger.js";
import { CSharpEmitterOptions } from "./options.js";
<<<<<<< HEAD
import {
  InputClient,
  InputEnumType,
  InputLiteralType,
  InputModelType,
  InputType,
} from "./type/input-type.js";
=======
import { InputParameter } from "./type/input-parameter.js";
import {
  InputClient,
  InputEnumType,
  InputModelProperty,
  InputModelType,
  InputType,
} from "./type/input-type.js";
import { OperationResponse } from "./type/operation-response.js";
>>>>>>> bb17015e

/**
 * The emitter context for the CSharp emitter.
 * @beta
 */
export interface CSharpEmitterContext extends SdkContext<CSharpEmitterOptions> {
  logger: Logger;
  __typeCache: SdkTypeCache;
}

/*
 * Creates a new CSharp emitter context.
 * @param context - The SDK context.
 * @param logger - The logger to use.
 * @returns The CSharp emitter context.
 * @beta
 */
export function createCSharpEmitterContext<
  TOptions extends CSharpEmitterOptions = CSharpEmitterOptions,
>(context: SdkContext<TOptions>, logger: Logger): CSharpEmitterContext {
  return {
    ...context,
    logger,
    __typeCache: new SdkTypeCache(),
  };
}

class SdkTypeCache {
  clients: Map<SdkClientType<SdkHttpOperation>, InputClient>;
  properties: Map<SdkModelPropertyType, InputParameter | InputModelProperty>;
  responses: Map<SdkHttpResponse, OperationResponse>;
  types: Map<SdkType, InputType>;
  models: Map<string, InputModelType>;
  enums: Map<string, InputEnumType>;
<<<<<<< HEAD
  constants: Map<string, InputLiteralType>;
=======
  crossLanguageDefinitionIds: Map<string, Type | undefined>;

  constructor() {
    this.clients = new Map<SdkClientType<SdkHttpOperation>, InputClient>();
    this.properties = new Map<SdkModelPropertyType, InputParameter | InputModelProperty>();
    this.responses = new Map<SdkHttpResponse, OperationResponse>();
    this.types = new Map<SdkType, InputType>();
    this.models = new Map<string, InputModelType>();
    this.enums = new Map<string, InputEnumType>();
    this.crossLanguageDefinitionIds = new Map<string, Type | undefined>();
  }

  updateSdkClientReferences(sdkClient: SdkClientType<SdkHttpOperation>, inputClient: InputClient) {
    this.clients.set(sdkClient, inputClient);
    this.crossLanguageDefinitionIds.set(sdkClient.crossLanguageDefinitionId, sdkClient.__raw.type);
  }

  updateSdkPropertyReferences(
    sdkProperty: SdkModelPropertyType,
    inputProperty: InputParameter | InputModelProperty,
  ) {
    this.properties.set(sdkProperty, inputProperty);
    this.crossLanguageDefinitionIds.set(sdkProperty.crossLanguageDefinitionId, sdkProperty.__raw);
  }

  updateSdkResponseReferences(sdkResponse: SdkHttpResponse, response: OperationResponse) {
    this.responses.set(sdkResponse, response);
    // the response of an operation is not something defined in the typespec concept therefore it does not have crossLanguageDefinitionId
  }

  updateSdkTypeReferences(sdkType: SdkType, inputType: InputType) {
    this.types.set(sdkType, inputType);
    if ("crossLanguageDefinitionId" in sdkType) {
      this.crossLanguageDefinitionIds.set(sdkType.crossLanguageDefinitionId, sdkType.__raw);
    }
  }

  updateTypeCache(typeName: string, type: InputType) {
    if (type.kind === "model") {
      this.models.set(typeName, type);
    } else if (type.kind === "enum") {
      this.enums.set(typeName, type);
    }
  }
>>>>>>> bb17015e
}<|MERGE_RESOLUTION|>--- conflicted
+++ resolved
@@ -12,25 +12,16 @@
 import { Type } from "@typespec/compiler";
 import { Logger } from "./lib/logger.js";
 import { CSharpEmitterOptions } from "./options.js";
-<<<<<<< HEAD
+import { InputParameter } from "./type/input-parameter.js";
 import {
   InputClient,
   InputEnumType,
   InputLiteralType,
-  InputModelType,
-  InputType,
-} from "./type/input-type.js";
-=======
-import { InputParameter } from "./type/input-parameter.js";
-import {
-  InputClient,
-  InputEnumType,
   InputModelProperty,
   InputModelType,
   InputType,
 } from "./type/input-type.js";
 import { OperationResponse } from "./type/operation-response.js";
->>>>>>> bb17015e
 
 /**
  * The emitter context for the CSharp emitter.
@@ -65,9 +56,7 @@
   types: Map<SdkType, InputType>;
   models: Map<string, InputModelType>;
   enums: Map<string, InputEnumType>;
-<<<<<<< HEAD
   constants: Map<string, InputLiteralType>;
-=======
   crossLanguageDefinitionIds: Map<string, Type | undefined>;
 
   constructor() {
@@ -77,6 +66,7 @@
     this.types = new Map<SdkType, InputType>();
     this.models = new Map<string, InputModelType>();
     this.enums = new Map<string, InputEnumType>();
+    this.constants = new Map<string, InputLiteralType>();
     this.crossLanguageDefinitionIds = new Map<string, Type | undefined>();
   }
 
@@ -110,7 +100,8 @@
       this.models.set(typeName, type);
     } else if (type.kind === "enum") {
       this.enums.set(typeName, type);
+    } else if (type.kind === "constant") {
+      this.constants.set(typeName, type);
     }
   }
->>>>>>> bb17015e
 }