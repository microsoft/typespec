--- conflicted
+++ resolved
@@ -2,13 +2,8 @@
 import { getAllHttpServices } from "@typespec/http";
 import { ok, strictEqual } from "assert";
 import { beforeEach, describe, it } from "vitest";
-<<<<<<< HEAD
-import { loadOperation } from "../../src/lib/operation.js";
+import { createModel } from "../../src/lib/client-model-builder.js";
 import { InputEnumType, InputModelType } from "../../src/type/input-type.js";
-=======
-import { createModel } from "../../src/lib/client-model-builder.js";
-import { InputEnumType, InputModelType, InputPrimitiveType } from "../../src/type/input-type.js";
->>>>>>> 72d544c1
 import {
   createEmitterContext,
   createEmitterTestHost,
@@ -32,33 +27,10 @@
       runner
     );
     const context = createEmitterContext(program);
-<<<<<<< HEAD
     const sdkContext = await createNetSdkContext(context);
-    const [services] = getAllHttpServices(program);
-    const modelMap = new Map<string, InputModelType>();
-    const enumMap = new Map<string, InputEnumType>();
-    const operation = loadOperation(
-      sdkContext,
-      services[0].operations[0],
-      "",
-      [],
-      services[0].namespace,
-      modelMap,
-      enumMap
-    );
-    const type = operation.Parameters[0].Type;
+    const root = createModel(sdkContext);
+    const type = root.Clients[0].Operations[0].Parameters[1].Type;
     strictEqual(type.Kind, "url");
-=======
-    const sdkContext = createNetSdkContext(context);
-    const root = createModel(sdkContext);
-    deepStrictEqual(
-      {
-        Kind: "url",
-        Encode: undefined,
-      } as InputPrimitiveType,
-      root.Clients[0].Operations[0].Parameters[1].Type
-    );
->>>>>>> 72d544c1
   });
 
   it("scalar url as model property", async () => {
