vi.resetModules();

import { TestHost } from "@typespec/compiler/testing";
import { ok, strictEqual } from "assert";
import { beforeEach, describe, it, vi } from "vitest";
import { createModel } from "../../src/lib/client-model-builder.js";
import { RequestLocation } from "../../src/type/request-location.js";
import { ResponseLocation } from "../../src/type/response-location.js";
import {
  createCSharpSdkContext,
  createEmitterContext,
  createEmitterTestHost,
  typeSpecCompile,
} from "./utils/test-util.js";

describe("Next link operations", () => {
  let runner: TestHost;

  beforeEach(async () => {
    runner = await createEmitterTestHost();
  });

  it("next link as body property", async () => {
    const program = await typeSpecCompile(
      `
        @list
        op link(): {
          @pageItems
          items: Foo[];

          @nextLink
          next?: url;
        };
        model Foo {
          bar: string;
          baz: int32;
        };
      `,
      runner,
    );
    const context = createEmitterContext(program);
    const sdkContext = await createCSharpSdkContext(context);
    const root = createModel(sdkContext);
<<<<<<< HEAD
    const paging = root.Clients[0].operations[0].Paging;
=======
    const paging = root.clients[0].operations[0].paging;
>>>>>>> 586a120e
    ok(paging);
    ok(paging.itemPropertySegments);
    strictEqual(paging.itemPropertySegments[0], "items");
    strictEqual(paging.nextLink?.responseLocation, ResponseLocation.Body);
    strictEqual(paging.nextLink?.responseSegments.length, 1);
    strictEqual(paging.nextLink?.responseSegments[0], "next");
  });

  // skipped until https://github.com/Azure/typespec-azure/issues/2341 is fixed
  it.skip("next link as response header", async () => {
    const program = await typeSpecCompile(
      `
        @list
        op link(): {
          @pageItems
          items: Foo[];

          @header @nextLink
          next?: url;
        };
        model Foo {
          bar: string;
          baz: int32;
        };
      `,
      runner,
    );
    const context = createEmitterContext(program);
    const sdkContext = await createCSharpSdkContext(context);
    const root = createModel(sdkContext);
<<<<<<< HEAD
    const paging = root.Clients[0].operations[0].Paging;
=======
    const paging = root.clients[0].operations[0].paging;
>>>>>>> 586a120e
    ok(paging);
    ok(paging.itemPropertySegments);
    strictEqual(paging.itemPropertySegments[0], "items");
    strictEqual(paging.nextLink?.responseLocation, ResponseLocation.Header);
    strictEqual(paging.nextLink?.responseSegments.length, 1);
    strictEqual(paging.nextLink?.responseSegments[0], "next");
  });

  // skipped until https://github.com/Azure/typespec-azure/issues/2287 is fixed
  it.skip("next link with nested property", async () => {
    const program = await typeSpecCompile(
      `
        @list
        op link(): {
          @pageItems
          items: Foo[];
          next?: 
          {
            @nextLink
            nested?: url;
          }
        };
        model Foo {
          bar: string;
          baz: int32;
        };
      `,
      runner,
    );
    const context = createEmitterContext(program);
    const sdkContext = await createCSharpSdkContext(context);
    const root = createModel(sdkContext);
<<<<<<< HEAD
    const paging = root.Clients[0].operations[0].Paging;
=======
    const paging = root.clients[0].operations[0].paging;
>>>>>>> 586a120e
    ok(paging);
    ok(paging.itemPropertySegments);
    strictEqual(paging.itemPropertySegments[0], "items");
    strictEqual(paging.nextLink?.responseLocation, ResponseLocation.Body);
    strictEqual(paging.nextLink?.responseSegments.length, 2);
    strictEqual(paging.nextLink?.responseSegments[0], "next");
    strictEqual(paging.nextLink?.responseSegments[1], "nested");
  });

  it("next link as invalid location", async () => {
    const program = await typeSpecCompile(
      `
        @list
        op link(): {
          @pageItems
          items: Foo[];

          @nextLink @query
          next?: url;
        };
        model Foo {
          bar: string;
          baz: int32;
        };
      `,
      runner,
    );
    const context = createEmitterContext(program);
    const sdkContext = await createCSharpSdkContext(context);
    const root = createModel(sdkContext);
    const paging = root.clients[0].operations[0].paging;
    ok(paging);
    ok(paging.itemPropertySegments);
    strictEqual(paging.itemPropertySegments[0], "items");
    strictEqual(paging.nextLink?.responseLocation, ResponseLocation.None);
    strictEqual(paging.nextLink?.responseSegments.length, 1);
    strictEqual(paging.nextLink?.responseSegments[0], "next");

    strictEqual(program.diagnostics.length, 1);
    strictEqual(
      program.diagnostics[0].code,
      "@typespec/http-client-csharp/unsupported-continuation-location",
    );
    strictEqual(
      program.diagnostics[0].message,
      `Unsupported continuation location for operation ${root.clients[0].operations[0].crossLanguageDefinitionId}.`,
    );
  });
});

describe("Continuation token operations", () => {
  let runner: TestHost;

  beforeEach(async () => {
    runner = await createEmitterTestHost();
  });
  it("header request header response", async () => {
    const program = await typeSpecCompile(
      `
        @list
        op link(@continuationToken @header token?: string): {
          @pageItems
          items: Foo[];
          @header @continuationToken nextToken?: string;
        };
        model Foo {
          bar: string;
          baz: int32;
        };
      `,
      runner,
    );
    const context = createEmitterContext(program);
    const sdkContext = await createCSharpSdkContext(context);
    const root = createModel(sdkContext);
<<<<<<< HEAD
    const paging = root.Clients[0].operations[0].Paging;
=======
    const paging = root.clients[0].operations[0].paging;
>>>>>>> 586a120e
    ok(paging);
    ok(paging.itemPropertySegments);
    strictEqual(paging.itemPropertySegments[0], "items");
    const continuationToken = paging.continuationToken;
    ok(continuationToken);
    strictEqual(continuationToken.parameter.name, "token");
    strictEqual(continuationToken.parameter.location, RequestLocation.Header);
    strictEqual(continuationToken.responseLocation, ResponseLocation.Header);
    strictEqual(continuationToken.responseSegments.length, 1);
    strictEqual(continuationToken.responseSegments[0], "next-token");
  });

  it("header request body response", async () => {
    const program = await typeSpecCompile(
      `
        @list
        op link(@continuationToken @header token?: string): {
          @pageItems
          items: Foo[];
          @continuationToken nextToken?: string;
        };
        model Foo {
          bar: string;
          baz: int32;
        };
      `,
      runner,
    );
    const context = createEmitterContext(program);
    const sdkContext = await createCSharpSdkContext(context);
    const root = createModel(sdkContext);
<<<<<<< HEAD
    const paging = root.Clients[0].operations[0].Paging;
=======
    const paging = root.clients[0].operations[0].paging;
>>>>>>> 586a120e
    ok(paging);
    ok(paging.itemPropertySegments);
    strictEqual(paging.itemPropertySegments[0], "items");
    const continuationToken = paging.continuationToken;
    ok(continuationToken);
    strictEqual(continuationToken.parameter.name, "token");
    strictEqual(continuationToken.parameter.nameInRequest, "token");
    strictEqual(continuationToken.parameter.location, RequestLocation.Header);
    strictEqual(continuationToken.responseLocation, ResponseLocation.Body);
    strictEqual(continuationToken.responseSegments.length, 1);
    strictEqual(continuationToken.responseSegments[0], "nextToken");
  });

  it("query request header response", async () => {
    const program = await typeSpecCompile(
      `
        @list
        op link(@continuationToken @query token?: string): {
          @pageItems
          items: Foo[];
          @header @continuationToken nextToken?: string;
        };
        model Foo {
          bar: string;
          baz: int32;
        };
      `,
      runner,
    );
    const context = createEmitterContext(program);
    const sdkContext = await createCSharpSdkContext(context);
    const root = createModel(sdkContext);
<<<<<<< HEAD
    const paging = root.Clients[0].operations[0].Paging;
=======
    const paging = root.clients[0].operations[0].paging;
>>>>>>> 586a120e
    ok(paging);
    ok(paging.itemPropertySegments);
    strictEqual(paging.itemPropertySegments[0], "items");
    const continuationToken = paging.continuationToken;
    ok(continuationToken);
    strictEqual(continuationToken.parameter.name, "token");
    strictEqual(continuationToken.parameter.nameInRequest, "token");
    strictEqual(continuationToken.parameter.location, RequestLocation.Query);
    strictEqual(continuationToken.responseLocation, ResponseLocation.Header);
    strictEqual(continuationToken.responseSegments.length, 1);
    strictEqual(continuationToken.responseSegments[0], "next-token");
  });

  it("query request body response", async () => {
    const program = await typeSpecCompile(
      `
        @list
        op link(@continuationToken @query token?: string): {
          @pageItems
          items: Foo[];
          @continuationToken nextToken?: string;
        };
        model Foo {
          bar: string;
          baz: int32;
        };
      `,
      runner,
    );
    const context = createEmitterContext(program);
    const sdkContext = await createCSharpSdkContext(context);
    const root = createModel(sdkContext);
<<<<<<< HEAD
    const paging = root.Clients[0].operations[0].Paging;
=======
    const paging = root.clients[0].operations[0].paging;
    ok(paging);
    ok(paging.itemPropertySegments);
    strictEqual(paging.itemPropertySegments[0], "items");
    const continuationToken = paging.continuationToken;
    ok(continuationToken);
    strictEqual(continuationToken.parameter.name, "token");
    strictEqual(continuationToken.parameter.nameInRequest, "token");
    strictEqual(continuationToken.parameter.location, RequestLocation.Query);
    strictEqual(continuationToken.responseLocation, ResponseLocation.Body);
    strictEqual(continuationToken.responseSegments.length, 1);
    strictEqual(continuationToken.responseSegments[0], "nextToken");
  });

  it("query request invalid response location", async () => {
    const program = await typeSpecCompile(
      `
        @list
        op link(@continuationToken @query token?: string): {
          @pageItems
          items: Foo[];
          @query @continuationToken nextToken?: string;
        };
        model Foo {
          bar: string;
          baz: int32;
        };
      `,
      runner,
    );
    const context = createEmitterContext(program);
    const sdkContext = await createCSharpSdkContext(context);
    const root = createModel(sdkContext);
    const paging = root.clients[0].operations[0].paging;
>>>>>>> 586a120e
    ok(paging);
    ok(paging.itemPropertySegments);
    strictEqual(paging.itemPropertySegments[0], "items");
    const continuationToken = paging.continuationToken;
    ok(continuationToken);
    strictEqual(continuationToken.parameter.name, "token");
    strictEqual(continuationToken.parameter.nameInRequest, "token");
    strictEqual(continuationToken.parameter.location, RequestLocation.Query);
    strictEqual(continuationToken.responseLocation, ResponseLocation.None);
    strictEqual(continuationToken.responseSegments.length, 1);
    strictEqual(continuationToken.responseSegments[0], "nextToken");
    strictEqual(program.diagnostics.length, 1);
    strictEqual(
      program.diagnostics[0].code,
      "@typespec/http-client-csharp/unsupported-continuation-location",
    );
    strictEqual(
      program.diagnostics[0].message,
      `Unsupported continuation location for operation ${root.clients[0].operations[0].crossLanguageDefinitionId}.`,
    );
  });
});<|MERGE_RESOLUTION|>--- conflicted
+++ resolved
@@ -41,11 +41,7 @@
     const context = createEmitterContext(program);
     const sdkContext = await createCSharpSdkContext(context);
     const root = createModel(sdkContext);
-<<<<<<< HEAD
-    const paging = root.Clients[0].operations[0].Paging;
-=======
-    const paging = root.clients[0].operations[0].paging;
->>>>>>> 586a120e
+    const paging = root.clients[0].operations[0].paging;
     ok(paging);
     ok(paging.itemPropertySegments);
     strictEqual(paging.itemPropertySegments[0], "items");
@@ -76,11 +72,7 @@
     const context = createEmitterContext(program);
     const sdkContext = await createCSharpSdkContext(context);
     const root = createModel(sdkContext);
-<<<<<<< HEAD
-    const paging = root.Clients[0].operations[0].Paging;
-=======
-    const paging = root.clients[0].operations[0].paging;
->>>>>>> 586a120e
+    const paging = root.clients[0].operations[0].paging;
     ok(paging);
     ok(paging.itemPropertySegments);
     strictEqual(paging.itemPropertySegments[0], "items");
@@ -113,11 +105,7 @@
     const context = createEmitterContext(program);
     const sdkContext = await createCSharpSdkContext(context);
     const root = createModel(sdkContext);
-<<<<<<< HEAD
-    const paging = root.Clients[0].operations[0].Paging;
-=======
-    const paging = root.clients[0].operations[0].paging;
->>>>>>> 586a120e
+    const paging = root.clients[0].operations[0].paging;
     ok(paging);
     ok(paging.itemPropertySegments);
     strictEqual(paging.itemPropertySegments[0], "items");
@@ -193,11 +181,7 @@
     const context = createEmitterContext(program);
     const sdkContext = await createCSharpSdkContext(context);
     const root = createModel(sdkContext);
-<<<<<<< HEAD
-    const paging = root.Clients[0].operations[0].Paging;
-=======
-    const paging = root.clients[0].operations[0].paging;
->>>>>>> 586a120e
+    const paging = root.clients[0].operations[0].paging;
     ok(paging);
     ok(paging.itemPropertySegments);
     strictEqual(paging.itemPropertySegments[0], "items");
@@ -229,11 +213,7 @@
     const context = createEmitterContext(program);
     const sdkContext = await createCSharpSdkContext(context);
     const root = createModel(sdkContext);
-<<<<<<< HEAD
-    const paging = root.Clients[0].operations[0].Paging;
-=======
-    const paging = root.clients[0].operations[0].paging;
->>>>>>> 586a120e
+    const paging = root.clients[0].operations[0].paging;
     ok(paging);
     ok(paging.itemPropertySegments);
     strictEqual(paging.itemPropertySegments[0], "items");
@@ -266,11 +246,7 @@
     const context = createEmitterContext(program);
     const sdkContext = await createCSharpSdkContext(context);
     const root = createModel(sdkContext);
-<<<<<<< HEAD
-    const paging = root.Clients[0].operations[0].Paging;
-=======
-    const paging = root.clients[0].operations[0].paging;
->>>>>>> 586a120e
+    const paging = root.clients[0].operations[0].paging;
     ok(paging);
     ok(paging.itemPropertySegments);
     strictEqual(paging.itemPropertySegments[0], "items");
@@ -303,9 +279,6 @@
     const context = createEmitterContext(program);
     const sdkContext = await createCSharpSdkContext(context);
     const root = createModel(sdkContext);
-<<<<<<< HEAD
-    const paging = root.Clients[0].operations[0].Paging;
-=======
     const paging = root.clients[0].operations[0].paging;
     ok(paging);
     ok(paging.itemPropertySegments);
@@ -340,7 +313,6 @@
     const sdkContext = await createCSharpSdkContext(context);
     const root = createModel(sdkContext);
     const paging = root.clients[0].operations[0].paging;
->>>>>>> 586a120e
     ok(paging);
     ok(paging.itemPropertySegments);
     strictEqual(paging.itemPropertySegments[0], "items");
