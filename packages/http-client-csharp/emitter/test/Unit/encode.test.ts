import { TestHost } from "@typespec/compiler/testing";
import { getAllHttpServices } from "@typespec/http";
import { ok, strictEqual } from "assert";
import { beforeEach, describe, it } from "vitest";
<<<<<<< HEAD
import { loadOperation } from "../../src/lib/operation.js";
import { InputEnumType, InputModelType } from "../../src/type/input-type.js";
=======
import { createModel } from "../../src/lib/client-model-builder.js";
import { InputDurationType, InputEnumType, InputModelType } from "../../src/type/input-type.js";
>>>>>>> 72d544c1
import {
  createEmitterContext,
  createEmitterTestHost,
  createNetSdkContext,
  navigateModels,
  typeSpecCompile,
} from "./utils/test-util.js";

describe("Test encode duration", () => {
  let runner: TestHost;

  beforeEach(async () => {
    runner = await createEmitterTestHost();
  });

  it("encode iso8601 for duration query parameter ", async () => {
    const program = await typeSpecCompile(
      `
            op test(
                @query
                @encode(DurationKnownEncoding.ISO8601)
                input: duration
              ): NoContentResponse;
      `,
      runner
    );
    const context = createEmitterContext(program);
<<<<<<< HEAD
    const sdkContext = await createNetSdkContext(context);
    const [services] = getAllHttpServices(program);
    const modelMap = new Map<string, InputModelType>();
    const enumMap = new Map<string, InputEnumType>();
    const operation = loadOperation(
      sdkContext,
      services[0].operations[0],
      "",
      [],
      services[0].namespace,
      modelMap,
      enumMap
    );
    const type = operation.Parameters[0].Type;
    strictEqual(type.Kind, "duration");
    strictEqual(type.Name, "duration");
    strictEqual(type.CrossLanguageDefinitionId, "TypeSpec.duration");
    strictEqual(type.Encode, "ISO8601");
    strictEqual(type.WireType.Kind, "string");
    strictEqual(type.WireType.Name, "string");
    strictEqual(type.WireType.CrossLanguageDefinitionId, "TypeSpec.string");
    strictEqual(type.BaseType, undefined);
=======
    const sdkContext = createNetSdkContext(context);
    const root = createModel(sdkContext);
    deepStrictEqual(
      {
        Kind: "duration",
        Encode: "ISO8601",
        WireType: {
          Kind: "string",
          Encode: undefined,
        },
      } as InputDurationType,
      root.Clients[0].Operations[0].Parameters[1].Type
    );
>>>>>>> 72d544c1
  });

  it("encode seconds-int32 for duration query parameter ", async () => {
    const program = await typeSpecCompile(
      `
            op test(
                @query
                @encode(DurationKnownEncoding.seconds, int32)
                input: duration
              ): NoContentResponse;
      `,
      runner
    );
    const context = createEmitterContext(program);
<<<<<<< HEAD
    const sdkContext = await createNetSdkContext(context);
    const [services] = getAllHttpServices(program);
    const modelMap = new Map<string, InputModelType>();
    const enumMap = new Map<string, InputEnumType>();
    const operation = loadOperation(
      sdkContext,
      services[0].operations[0],
      "",
      [],
      services[0].namespace,
      modelMap,
      enumMap
    );
    const type = operation.Parameters[0].Type;
    strictEqual(type.Kind, "duration");
    strictEqual(type.Name, "duration");
    strictEqual(type.CrossLanguageDefinitionId, "TypeSpec.duration");
    strictEqual(type.Encode, "seconds");
    strictEqual(type.WireType.Kind, "int32");
    strictEqual(type.WireType.Name, "int32");
    strictEqual(type.WireType.CrossLanguageDefinitionId, "TypeSpec.int32");
    strictEqual(type.BaseType, undefined);
=======
    const sdkContext = createNetSdkContext(context);
    const root = createModel(sdkContext);
    deepStrictEqual(
      {
        Kind: "duration",
        Encode: "seconds",
        WireType: {
          Kind: "int32",
          Encode: undefined,
        },
      } as InputDurationType,
      root.Clients[0].Operations[0].Parameters[1].Type
    );
>>>>>>> 72d544c1
  });

  it("encode seconds-float for duration query parameter ", async () => {
    const program = await typeSpecCompile(
      `
            op test(
                @query
                @encode(DurationKnownEncoding.seconds, float32)
                input: duration
              ): NoContentResponse;
      `,
      runner
    );
    const context = createEmitterContext(program);
<<<<<<< HEAD
    const sdkContext = await createNetSdkContext(context);
    const [services] = getAllHttpServices(program);
    const modelMap = new Map<string, InputModelType>();
    const enumMap = new Map<string, InputEnumType>();
    const operation = loadOperation(
      sdkContext,
      services[0].operations[0],
      "",
      [],
      services[0].namespace,
      modelMap,
      enumMap
    );
    const type = operation.Parameters[0].Type;
    strictEqual(type.Kind, "duration");
    strictEqual(type.Name, "duration");
    strictEqual(type.CrossLanguageDefinitionId, "TypeSpec.duration");
    strictEqual(type.Encode, "seconds");
    strictEqual(type.WireType.Kind, "float32");
    strictEqual(type.WireType.Name, "float32");
    strictEqual(type.WireType.CrossLanguageDefinitionId, "TypeSpec.float32");
    strictEqual(type.BaseType, undefined);
=======
    const sdkContext = createNetSdkContext(context);
    const root = createModel(sdkContext);
    deepStrictEqual(
      {
        Kind: "duration",
        Encode: "seconds",
        WireType: {
          Kind: "float32",
          Encode: undefined,
        },
      } as InputDurationType,
      root.Clients[0].Operations[0].Parameters[1].Type
    );
>>>>>>> 72d544c1
  });

  it("encode iso8601 on duration model property", async () => {
    const program = await typeSpecCompile(
      `
            @doc("This is a model.")
            model ISO8601DurationProperty {
                @encode(DurationKnownEncoding.ISO8601)
                value: duration;
            }
      `,
      runner
    );
    const context = createEmitterContext(program);
    const sdkContext = await createNetSdkContext(context);
    const [services] = getAllHttpServices(program);
    const modelMap = new Map<string, InputModelType>();
    const enumMap = new Map<string, InputEnumType>();
    navigateModels(sdkContext, services[0].namespace, modelMap, enumMap);
    const durationModel = modelMap.get("ISO8601DurationProperty");
    ok(durationModel);
    const type = durationModel.Properties[0].Type;
    strictEqual(type.Kind, "duration");
    strictEqual(type.Name, "duration");
    strictEqual(type.CrossLanguageDefinitionId, "TypeSpec.duration");
    strictEqual(type.Encode, "ISO8601");
    strictEqual(type.WireType.Kind, "string");
    strictEqual(type.WireType.CrossLanguageDefinitionId, "TypeSpec.string");
    strictEqual(type.BaseType, undefined);
  });

  it("encode seconds int32 on duration model property", async () => {
    const program = await typeSpecCompile(
      `
            @doc("This is a model.")
            model Int32SecondsDurationProperty {
                @encode(DurationKnownEncoding.seconds, int32)
                value: duration;
            }
      `,
      runner
    );
    const context = createEmitterContext(program);
    const sdkContext = await createNetSdkContext(context);
    const [services] = getAllHttpServices(program);
    const modelMap = new Map<string, InputModelType>();
    const enumMap = new Map<string, InputEnumType>();
    navigateModels(sdkContext, services[0].namespace, modelMap, enumMap);
    const durationModel = modelMap.get("Int32SecondsDurationProperty");
    ok(durationModel);
    const type = durationModel.Properties[0].Type;
    strictEqual(type.Kind, "duration");
    strictEqual(type.Name, "duration");
    strictEqual(type.CrossLanguageDefinitionId, "TypeSpec.duration");
    strictEqual(type.Encode, "seconds");
    strictEqual(type.WireType.Kind, "int32");
    strictEqual(type.WireType.CrossLanguageDefinitionId, "TypeSpec.int32");
    strictEqual(type.BaseType, undefined);
  });

  it("encode seconds float32 on duration model property", async () => {
    const program = await typeSpecCompile(
      `
            @doc("This is a model.")
            model FloatSecondsDurationProperty {
                @encode(DurationKnownEncoding.seconds, float32)
                value: duration;
            }
      `,
      runner
    );
    const context = createEmitterContext(program);
    const sdkContext = await createNetSdkContext(context);
    const [services] = getAllHttpServices(program);
    const modelMap = new Map<string, InputModelType>();
    const enumMap = new Map<string, InputEnumType>();
    navigateModels(sdkContext, services[0].namespace, modelMap, enumMap);
    const durationModel = modelMap.get("FloatSecondsDurationProperty");
    ok(durationModel);
    const type = durationModel.Properties[0].Type;
    strictEqual(type.Kind, "duration");
    strictEqual(type.Name, "duration");
    strictEqual(type.CrossLanguageDefinitionId, "TypeSpec.duration");
    strictEqual(type.Encode, "seconds");
    strictEqual(type.WireType.Kind, "float32");
    strictEqual(type.WireType.CrossLanguageDefinitionId, "TypeSpec.float32");
    strictEqual(type.BaseType, undefined);
  });
});<|MERGE_RESOLUTION|>--- conflicted
+++ resolved
@@ -2,13 +2,8 @@
 import { getAllHttpServices } from "@typespec/http";
 import { ok, strictEqual } from "assert";
 import { beforeEach, describe, it } from "vitest";
-<<<<<<< HEAD
-import { loadOperation } from "../../src/lib/operation.js";
+import { createModel } from "../../src/lib/client-model-builder.js";
 import { InputEnumType, InputModelType } from "../../src/type/input-type.js";
-=======
-import { createModel } from "../../src/lib/client-model-builder.js";
-import { InputDurationType, InputEnumType, InputModelType } from "../../src/type/input-type.js";
->>>>>>> 72d544c1
 import {
   createEmitterContext,
   createEmitterTestHost,
@@ -16,6 +11,7 @@
   navigateModels,
   typeSpecCompile,
 } from "./utils/test-util.js";
+import { createModel } from "../../src/lib/client-model-builder.js";
 
 describe("Test encode duration", () => {
   let runner: TestHost;
@@ -36,21 +32,9 @@
       runner
     );
     const context = createEmitterContext(program);
-<<<<<<< HEAD
     const sdkContext = await createNetSdkContext(context);
-    const [services] = getAllHttpServices(program);
-    const modelMap = new Map<string, InputModelType>();
-    const enumMap = new Map<string, InputEnumType>();
-    const operation = loadOperation(
-      sdkContext,
-      services[0].operations[0],
-      "",
-      [],
-      services[0].namespace,
-      modelMap,
-      enumMap
-    );
-    const type = operation.Parameters[0].Type;
+    const root = createModel(sdkContext);
+    const type = root.Clients[0].Operations[0].Parameters[1].Type;
     strictEqual(type.Kind, "duration");
     strictEqual(type.Name, "duration");
     strictEqual(type.CrossLanguageDefinitionId, "TypeSpec.duration");
@@ -59,21 +43,6 @@
     strictEqual(type.WireType.Name, "string");
     strictEqual(type.WireType.CrossLanguageDefinitionId, "TypeSpec.string");
     strictEqual(type.BaseType, undefined);
-=======
-    const sdkContext = createNetSdkContext(context);
-    const root = createModel(sdkContext);
-    deepStrictEqual(
-      {
-        Kind: "duration",
-        Encode: "ISO8601",
-        WireType: {
-          Kind: "string",
-          Encode: undefined,
-        },
-      } as InputDurationType,
-      root.Clients[0].Operations[0].Parameters[1].Type
-    );
->>>>>>> 72d544c1
   });
 
   it("encode seconds-int32 for duration query parameter ", async () => {
@@ -88,21 +57,9 @@
       runner
     );
     const context = createEmitterContext(program);
-<<<<<<< HEAD
     const sdkContext = await createNetSdkContext(context);
-    const [services] = getAllHttpServices(program);
-    const modelMap = new Map<string, InputModelType>();
-    const enumMap = new Map<string, InputEnumType>();
-    const operation = loadOperation(
-      sdkContext,
-      services[0].operations[0],
-      "",
-      [],
-      services[0].namespace,
-      modelMap,
-      enumMap
-    );
-    const type = operation.Parameters[0].Type;
+    const root = createModel(sdkContext);
+    const type = root.Clients[0].Operations[0].Parameters[1].Type;
     strictEqual(type.Kind, "duration");
     strictEqual(type.Name, "duration");
     strictEqual(type.CrossLanguageDefinitionId, "TypeSpec.duration");
@@ -111,21 +68,6 @@
     strictEqual(type.WireType.Name, "int32");
     strictEqual(type.WireType.CrossLanguageDefinitionId, "TypeSpec.int32");
     strictEqual(type.BaseType, undefined);
-=======
-    const sdkContext = createNetSdkContext(context);
-    const root = createModel(sdkContext);
-    deepStrictEqual(
-      {
-        Kind: "duration",
-        Encode: "seconds",
-        WireType: {
-          Kind: "int32",
-          Encode: undefined,
-        },
-      } as InputDurationType,
-      root.Clients[0].Operations[0].Parameters[1].Type
-    );
->>>>>>> 72d544c1
   });
 
   it("encode seconds-float for duration query parameter ", async () => {
@@ -140,21 +82,9 @@
       runner
     );
     const context = createEmitterContext(program);
-<<<<<<< HEAD
     const sdkContext = await createNetSdkContext(context);
-    const [services] = getAllHttpServices(program);
-    const modelMap = new Map<string, InputModelType>();
-    const enumMap = new Map<string, InputEnumType>();
-    const operation = loadOperation(
-      sdkContext,
-      services[0].operations[0],
-      "",
-      [],
-      services[0].namespace,
-      modelMap,
-      enumMap
-    );
-    const type = operation.Parameters[0].Type;
+    const root = createModel(sdkContext);
+    const type = root.Clients[0].Operations[0].Parameters[0].Type;
     strictEqual(type.Kind, "duration");
     strictEqual(type.Name, "duration");
     strictEqual(type.CrossLanguageDefinitionId, "TypeSpec.duration");
@@ -163,21 +93,6 @@
     strictEqual(type.WireType.Name, "float32");
     strictEqual(type.WireType.CrossLanguageDefinitionId, "TypeSpec.float32");
     strictEqual(type.BaseType, undefined);
-=======
-    const sdkContext = createNetSdkContext(context);
-    const root = createModel(sdkContext);
-    deepStrictEqual(
-      {
-        Kind: "duration",
-        Encode: "seconds",
-        WireType: {
-          Kind: "float32",
-          Encode: undefined,
-        },
-      } as InputDurationType,
-      root.Clients[0].Operations[0].Parameters[1].Type
-    );
->>>>>>> 72d544c1
   });
 
   it("encode iso8601 on duration model property", async () => {
