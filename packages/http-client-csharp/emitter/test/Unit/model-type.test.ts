--- conflicted
+++ resolved
@@ -55,25 +55,18 @@
     const catModel = models.find((m) => m.name === "Cat");
     const dogModel = models.find((m) => m.name === "Dog");
     // assert the discriminator property name
-    deepStrictEqual("kind", petModel?.discriminatorProperty?.Name);
+    deepStrictEqual("kind", petModel?.discriminatorProperty?.name);
     // assert we have a property corresponding to the discriminator property above on the base model
     const discriminatorProperty = petModel?.properties.find(
       (p) => p === petModel?.discriminatorProperty
     );
-    strictEqual(discriminatorProperty?.Name, "kind");
-    strictEqual(discriminatorProperty.SerializedName, "kind");
-<<<<<<< HEAD
-    strictEqual(discriminatorProperty.Type.kind, "string");
-    strictEqual(discriminatorProperty.IsRequired, true);
-    strictEqual(discriminatorProperty.IsReadOnly, false);
-    strictEqual(discriminatorProperty.IsDiscriminator, true);
-=======
-    strictEqual(discriminatorProperty.Type.Kind, "string");
-    strictEqual(discriminatorProperty.Optional, false);
-    strictEqual(discriminatorProperty.ReadOnly, false);
-    strictEqual(discriminatorProperty.Discriminator, true);
->>>>>>> ad635d92
-    strictEqual(discriminatorProperty.FlattenedNames, undefined);
+    strictEqual(discriminatorProperty?.name, "kind");
+    strictEqual(discriminatorProperty.serializedName, "kind");
+    strictEqual(discriminatorProperty.type.kind, "string");
+    strictEqual(discriminatorProperty.optional, false);
+    strictEqual(discriminatorProperty.readOnly, false);
+    strictEqual(discriminatorProperty.discriminator, true);
+    strictEqual(discriminatorProperty.flattenedNames, undefined);
     // assert we will NOT have a DiscriminatorProperty on the derived models
     assert(
       catModel?.discriminatorProperty === undefined,
@@ -144,28 +137,19 @@
     const pet = models.find((m) => m.name === "Pet");
     assert(pet !== undefined);
     // assert the discriminator property name
-    strictEqual("kind", pet?.discriminatorProperty?.Name);
+    strictEqual("kind", pet?.discriminatorProperty?.name);
     // assert we have a property corresponding to the discriminator property above on the base model
     const discriminatorProperty = pet?.properties.find((p) => p === pet?.discriminatorProperty);
-    strictEqual(discriminatorProperty?.Name, "kind");
-    strictEqual(discriminatorProperty.SerializedName, "kind");
-    strictEqual(discriminatorProperty.Description, "The kind of the pet");
-<<<<<<< HEAD
-    strictEqual(discriminatorProperty.Type.kind, "enum");
-    strictEqual(discriminatorProperty.Type.name, "PetKind");
-    strictEqual(discriminatorProperty.Type.valueType.kind, "string");
-    strictEqual(discriminatorProperty.IsRequired, true);
-    strictEqual(discriminatorProperty.IsReadOnly, false);
-    strictEqual(discriminatorProperty.IsDiscriminator, true);
-=======
-    strictEqual(discriminatorProperty.Type.Kind, "enum");
-    strictEqual(discriminatorProperty.Type.Name, "PetKind");
-    strictEqual(discriminatorProperty.Type.ValueType.Kind, "string");
-    strictEqual(discriminatorProperty.Optional, false);
-    strictEqual(discriminatorProperty.ReadOnly, false);
-    strictEqual(discriminatorProperty.Discriminator, true);
->>>>>>> ad635d92
-    strictEqual(discriminatorProperty.FlattenedNames, undefined);
+    strictEqual(discriminatorProperty?.name, "kind");
+    strictEqual(discriminatorProperty.serializedName, "kind");
+    strictEqual(discriminatorProperty.description, "The kind of the pet");
+    strictEqual(discriminatorProperty.type.kind, "enum");
+    strictEqual(discriminatorProperty.type.name, "PetKind");
+    strictEqual(discriminatorProperty.type.valueType.kind, "string");
+    strictEqual(discriminatorProperty.optional, false);
+    strictEqual(discriminatorProperty.readOnly, false);
+    strictEqual(discriminatorProperty.discriminator, true);
+    strictEqual(discriminatorProperty.flattenedNames, undefined);
 
     // verify derived model Cat
     const cat = models.find((m) => m.name === "Cat");
@@ -246,28 +230,19 @@
     const pet = models.find((m) => m.name === "Pet");
     assert(pet !== undefined);
     // assert the discriminator property name
-    strictEqual("kind", pet?.discriminatorProperty?.Name);
+    strictEqual("kind", pet?.discriminatorProperty?.name);
     // assert we have a property corresponding to the discriminator property above on the base model
     const discriminatorProperty = pet?.properties.find((p) => p === pet?.discriminatorProperty);
-    strictEqual(discriminatorProperty?.Name, "kind");
-    strictEqual(discriminatorProperty.SerializedName, "kind");
-    strictEqual(discriminatorProperty.Description, "The kind of the pet");
-<<<<<<< HEAD
-    strictEqual(discriminatorProperty.Type.kind, "enum");
-    strictEqual(discriminatorProperty.Type.name, "PetKind");
-    strictEqual(discriminatorProperty.Type.valueType.kind, "string");
-    strictEqual(discriminatorProperty.IsRequired, true);
-    strictEqual(discriminatorProperty.IsReadOnly, false);
-    strictEqual(discriminatorProperty.IsDiscriminator, true);
-=======
-    strictEqual(discriminatorProperty.Type.Kind, "enum");
-    strictEqual(discriminatorProperty.Type.Name, "PetKind");
-    strictEqual(discriminatorProperty.Type.ValueType.Kind, "string");
-    strictEqual(discriminatorProperty.Optional, false);
-    strictEqual(discriminatorProperty.ReadOnly, false);
-    strictEqual(discriminatorProperty.Discriminator, true);
->>>>>>> ad635d92
-    strictEqual(discriminatorProperty.FlattenedNames, undefined);
+    strictEqual(discriminatorProperty?.name, "kind");
+    strictEqual(discriminatorProperty.serializedName, "kind");
+    strictEqual(discriminatorProperty.description, "The kind of the pet");
+    strictEqual(discriminatorProperty.type.kind, "enum");
+    strictEqual(discriminatorProperty.type.name, "PetKind");
+    strictEqual(discriminatorProperty.type.valueType.kind, "string");
+    strictEqual(discriminatorProperty.optional, false);
+    strictEqual(discriminatorProperty.readOnly, false);
+    strictEqual(discriminatorProperty.discriminator, true);
+    strictEqual(discriminatorProperty.flattenedNames, undefined);
 
     // verify derived model Cat
     const cat = models.find((m) => m.name === "Cat");
