--- conflicted
+++ resolved
@@ -185,12 +185,8 @@
             },
           ],
           IsExtensible: false,
-<<<<<<< HEAD
-          Usage: "RoundTrip",
+          Usage: UsageFlags.Input | UsageFlags.Output | UsageFlags.Json,
           Decorators: [],
-=======
-          Usage: UsageFlags.Input | UsageFlags.Output | UsageFlags.Json,
->>>>>>> 9f5630b4
         },
         IsRequired: true,
         IsReadOnly: false,
@@ -315,12 +311,8 @@
             },
           ],
           IsExtensible: false,
-<<<<<<< HEAD
-          Usage: "RoundTrip",
+          Usage: UsageFlags.Input | UsageFlags.Output | UsageFlags.Json,
           Decorators: [],
-=======
-          Usage: UsageFlags.Input | UsageFlags.Output | UsageFlags.Json,
->>>>>>> 9f5630b4
         },
         IsRequired: true,
         IsReadOnly: false,
