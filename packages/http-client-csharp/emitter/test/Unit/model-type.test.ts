--- conflicted
+++ resolved
@@ -141,7 +141,6 @@
     strictEqual("kind", pet?.DiscriminatorProperty?.Name);
     // assert we have a property corresponding to the discriminator property above on the base model
     const discriminatorProperty = pet?.Properties.find((p) => p === pet?.DiscriminatorProperty);
-<<<<<<< HEAD
     strictEqual(discriminatorProperty?.Name, "kind");
     strictEqual(discriminatorProperty.SerializedName, "kind");
     strictEqual(discriminatorProperty.Description, "The kind of the pet");
@@ -152,46 +151,6 @@
     strictEqual(discriminatorProperty.IsReadOnly, false);
     strictEqual(discriminatorProperty.IsDiscriminator, true);
     strictEqual(discriminatorProperty.FlattenedNames, undefined);
-=======
-    deepStrictEqual(
-      {
-        Name: "kind",
-        SerializedName: "kind",
-        Description: "The kind of the pet",
-        Type: {
-          Kind: "enum",
-          Name: "PetKind",
-          CrossLanguageDefinitionId: "Azure.Csharp.Testing.PetKind",
-          Description: "The pet kind",
-          Accessibility: undefined,
-          Deprecated: undefined,
-          ValueType: {
-            Kind: "string",
-            Encode: undefined,
-          },
-          Values: [
-            {
-              Name: "Cat",
-              Value: "Cat",
-              Description: undefined,
-            },
-            {
-              Name: "Dog",
-              Value: "Dog",
-              Description: undefined,
-            },
-          ],
-          IsExtensible: false,
-          Usage: UsageFlags.Input | UsageFlags.Output | UsageFlags.Json,
-        },
-        IsRequired: true,
-        IsReadOnly: false,
-        IsDiscriminator: true,
-        FlattenedNames: undefined,
-      } as InputModelProperty,
-      discriminatorProperty
-    );
->>>>>>> f9317013
 
     // verify derived model Cat
     const cat = models.find((m) => m.Name === "Cat");
@@ -275,7 +234,6 @@
     strictEqual("kind", pet?.DiscriminatorProperty?.Name);
     // assert we have a property corresponding to the discriminator property above on the base model
     const discriminatorProperty = pet?.Properties.find((p) => p === pet?.DiscriminatorProperty);
-<<<<<<< HEAD
     strictEqual(discriminatorProperty?.Name, "kind");
     strictEqual(discriminatorProperty.SerializedName, "kind");
     strictEqual(discriminatorProperty.Description, "The kind of the pet");
@@ -286,46 +244,6 @@
     strictEqual(discriminatorProperty.IsReadOnly, false);
     strictEqual(discriminatorProperty.IsDiscriminator, true);
     strictEqual(discriminatorProperty.FlattenedNames, undefined);
-=======
-    deepStrictEqual(
-      {
-        Name: "kind",
-        SerializedName: "kind",
-        Description: "The kind of the pet",
-        Type: {
-          Kind: "enum",
-          Name: "PetKind",
-          CrossLanguageDefinitionId: "Azure.Csharp.Testing.PetKind",
-          Accessibility: undefined,
-          Deprecated: undefined,
-          Description: "The pet kind",
-          ValueType: {
-            Kind: "string",
-            Encode: undefined,
-          },
-          Values: [
-            {
-              Name: "Cat",
-              Value: "cat",
-              Description: undefined,
-            },
-            {
-              Name: "Dog",
-              Value: "dog",
-              Description: undefined,
-            },
-          ],
-          IsExtensible: false,
-          Usage: UsageFlags.Input | UsageFlags.Output | UsageFlags.Json,
-        },
-        IsRequired: true,
-        IsReadOnly: false,
-        IsDiscriminator: true,
-        FlattenedNames: undefined,
-      } as InputModelProperty,
-      discriminatorProperty
-    );
->>>>>>> f9317013
 
     // verify derived model Cat
     const cat = models.find((m) => m.Name === "Cat");
