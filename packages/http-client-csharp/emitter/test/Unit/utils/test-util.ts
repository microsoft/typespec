--- conflicted
+++ resolved
@@ -117,15 +117,6 @@
   return {
     ...context,
     logger: new Logger(program.program, LoggerLevel.INFO),
-<<<<<<< HEAD
     __typeCache: createSdkTypeCache(),
-=======
-    __typeCache: {
-      crossLanguageDefinitionIds: new Map(),
-      types: new Map(),
-      models: new Map(),
-      enums: new Map(),
-    },
->>>>>>> ea3fe845
   };
 }