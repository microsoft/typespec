import { AzureCoreTestLibrary } from "@azure-tools/typespec-azure-core/testing";
import type { CreateSdkContextOptions } from "@azure-tools/typespec-client-generator-core";
import { SdkTestLibrary } from "@azure-tools/typespec-client-generator-core/testing";
import { CompilerOptions, EmitContext, Program } from "@typespec/compiler";
import { createTestHost, TestHost } from "@typespec/compiler/testing";
import { HttpTestLibrary } from "@typespec/http/testing";
import { RestTestLibrary } from "@typespec/rest/testing";
import { VersioningTestLibrary } from "@typespec/versioning/testing";
import { XmlTestLibrary } from "@typespec/xml/testing";
import { LoggerLevel } from "../../../src/lib/logger-level.js";
import { CSharpEmitterOptions } from "../../../src/options.js";
import { createCSharpEmitterContext, CSharpEmitterContext } from "../../../src/sdk-context.js";

export async function createEmitterTestHost(): Promise<TestHost> {
  return createTestHost({
    libraries: [
      RestTestLibrary,
      HttpTestLibrary,
      VersioningTestLibrary,
      AzureCoreTestLibrary,
      SdkTestLibrary,
      XmlTestLibrary,
    ],
  });
}

// Dynamically import Logger to allow it to be mocked in tests with vi.resetModules
async function getLogger() {
  const { Logger } = await import("../../../src/lib/logger.js");
  return Logger;
}
// Dynamically import TCGC context to allow it to be mocked in tests with vi.resetModules
export async function getCreateSdkContext() {
  const { createSdkContext } = await import("@azure-tools/typespec-client-generator-core");
  return createSdkContext;
}

export interface TypeSpecCompileOptions {
  IsNamespaceNeeded?: boolean;
  IsAzureCoreNeeded?: boolean;
  IsTCGCNeeded?: boolean;
  IsXmlNeeded?: boolean;
  AuthDecorator?: string;
  NoEmit?: boolean;
}

export async function typeSpecCompile(
  content: string,
  host: TestHost,
  options?: TypeSpecCompileOptions,
) {
  const needNamespaces = options?.IsNamespaceNeeded ?? true;
  const needAzureCore = options?.IsAzureCoreNeeded ?? false;
  const needTCGC = options?.IsTCGCNeeded ?? false;
  const needXml = options?.IsXmlNeeded ?? false;
  const authDecorator =
    options?.AuthDecorator ?? `@useAuth(ApiKeyAuth<ApiKeyLocation.header, "api-key">)`;
  const namespace = `
    @versioned(Versions)
    ${authDecorator}
    @service(#{
      title: "Azure Csharp emitter Testing",
    })

    namespace Azure.Csharp.Testing;

    enum Versions {
    ${needAzureCore ? "@useDependency(Azure.Core.Versions.v1_0_Preview_1)" : ""}
    "2023-01-01-preview"
    }
    
    `;
  const fileContent = `
    import "@typespec/rest";
    import "@typespec/http";
    import "@typespec/versioning";
    ${needXml ? 'import  "@typespec/xml";' : ""}
    ${needAzureCore ? 'import "@azure-tools/typespec-azure-core";' : ""}
    ${needTCGC ? 'import "@azure-tools/typespec-client-generator-core";' : ""}
    using TypeSpec.Rest; 
    using TypeSpec.Http;
    using TypeSpec.Versioning;
    ${needXml ? "using TypeSpec.Xml;" : ""}
    ${needAzureCore ? "using Azure.Core;\nusing Azure.Core.Traits;" : ""}
    ${needTCGC ? "using Azure.ClientGenerator.Core;" : ""}
    
    ${needNamespaces ? namespace : ""}
    ${content}
    `;
  host.addTypeSpecFile("main.tsp", fileContent);
  const cliOptions = {
    warningAsError: false,
    noEmit: options?.NoEmit ?? true,
  } as CompilerOptions;
  await host.compile("./", cliOptions);
  return host.program;
}

export function createEmitterContext(
  program: Program,
  options: CSharpEmitterOptions = {},
): EmitContext<CSharpEmitterOptions> {
  return {
    program: program,
    emitterOutputDir: "./",
    options: options ?? {
      "new-project": false,
      "clear-output-folder": false,
      "save-inputs": false,
      "generate-protocol-methods": true,
      "generate-convenience-methods": true,
      "package-name": undefined,
      license: undefined,
    },
  } as EmitContext<CSharpEmitterOptions>;
}

/* We always need to pass in the emitter name now that it is required so making a helper to do this. */
export async function createCSharpSdkContext(
  program: EmitContext<CSharpEmitterOptions>,
  sdkContextOptions: CreateSdkContextOptions = {},
): Promise<CSharpEmitterContext> {
  const createSdkContext = await getCreateSdkContext();
  const context = await createSdkContext(
    program,
    "@typespec/http-client-csharp",
    sdkContextOptions,
  );
  const Logger = await getLogger();
<<<<<<< HEAD
  return {
    ...context,
    logger: new Logger(program.program, LoggerLevel.INFO),
    __typeCache: {
      crossLanguageDefinitionIds: new Map(),
      clients: new Map(),
      types: new Map(),
      models: new Map(),
      enums: new Map(),
      constants: new Map(),
    },
  };
=======
  return createCSharpEmitterContext(context, new Logger(program.program, LoggerLevel.INFO));
>>>>>>> bb17015e
}<|MERGE_RESOLUTION|>--- conflicted
+++ resolved
@@ -127,20 +127,5 @@
     sdkContextOptions,
   );
   const Logger = await getLogger();
-<<<<<<< HEAD
-  return {
-    ...context,
-    logger: new Logger(program.program, LoggerLevel.INFO),
-    __typeCache: {
-      crossLanguageDefinitionIds: new Map(),
-      clients: new Map(),
-      types: new Map(),
-      models: new Map(),
-      enums: new Map(),
-      constants: new Map(),
-    },
-  };
-=======
   return createCSharpEmitterContext(context, new Logger(program.program, LoggerLevel.INFO));
->>>>>>> bb17015e
 }