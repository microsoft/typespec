--- conflicted
+++ resolved
@@ -29,13 +29,8 @@
     const context = createEmitterContext(program);
     const sdkContext = await createCSharpSdkContext(context);
     const root = createModel(sdkContext);
-<<<<<<< HEAD
-    const inputParamArray = root.Clients[0].operations[0].Parameters.filter(
-      (p) => p.Name === "location",
-=======
     const inputParamArray = root.clients[0].operations[0].parameters.filter(
       (p) => p.name === "location",
->>>>>>> 586a120e
     );
     strictEqual(1, inputParamArray.length);
     const type = inputParamArray[0].type;
