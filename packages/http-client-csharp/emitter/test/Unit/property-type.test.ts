--- conflicted
+++ resolved
@@ -29,13 +29,8 @@
     const context = createEmitterContext(program);
     const sdkContext = await createCSharpSdkContext(context);
     const root = createModel(sdkContext);
-<<<<<<< HEAD
-    const inputParamArray = root.Clients[0].operations[0].Parameters.filter(
-      (p) => p.Name === "input",
-=======
     const inputParamArray = root.clients[0].operations[0].parameters.filter(
       (p) => p.name === "input",
->>>>>>> 586a120e
     );
     strictEqual(1, inputParamArray.length);
     const type = inputParamArray[0].type;
@@ -55,11 +50,7 @@
     const context = createEmitterContext(program);
     const sdkContext = await createCSharpSdkContext(context);
     const root = createModel(sdkContext);
-<<<<<<< HEAD
-    const bodyType = root.Clients[0].operations[0].Responses[0].BodyType;
-=======
     const bodyType = root.clients[0].operations[0].responses[0].bodyType;
->>>>>>> 586a120e
     strictEqual(bodyType?.kind, "array");
     strictEqual(bodyType.crossLanguageDefinitionId, "TypeSpec.Array");
     strictEqual(bodyType.valueType.kind, "string");
@@ -98,13 +89,8 @@
     const context = createEmitterContext(program);
     const sdkContext = await createCSharpSdkContext(context);
     const root = createModel(sdkContext);
-<<<<<<< HEAD
-    const inputParamArray = root.Clients[0].operations[0].Parameters.filter(
-      (p) => p.Name === "input",
-=======
     const inputParamArray = root.clients[0].operations[0].parameters.filter(
       (p) => p.name === "input",
->>>>>>> 586a120e
     );
     strictEqual(1, inputParamArray.length);
     const type = inputParamArray[0].type;
@@ -149,13 +135,8 @@
     const context = createEmitterContext(program);
     const sdkContext = await createCSharpSdkContext(context);
     const root = createModel(sdkContext);
-<<<<<<< HEAD
-    const inputParamArray = root.Clients[0].operations[0].Parameters.filter(
-      (p) => p.Name === "input",
-=======
     const inputParamArray = root.clients[0].operations[0].parameters.filter(
       (p) => p.name === "input",
->>>>>>> 586a120e
     );
     strictEqual(1, inputParamArray.length);
     const type = inputParamArray[0].type;
@@ -193,13 +174,8 @@
     const context = createEmitterContext(program);
     const sdkContext = await createCSharpSdkContext(context);
     const root = createModel(sdkContext);
-<<<<<<< HEAD
-    const inputParamArray = root.Clients[0].operations[0].Parameters.filter(
-      (p) => p.Name === "input",
-=======
     const inputParamArray = root.clients[0].operations[0].parameters.filter(
       (p) => p.name === "input",
->>>>>>> 586a120e
     );
     strictEqual(1, inputParamArray.length);
     const type = inputParamArray[0].type;
