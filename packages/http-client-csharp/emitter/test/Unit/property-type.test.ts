import { UsageFlags } from "@azure-tools/typespec-client-generator-core";
import { TestHost } from "@typespec/compiler/testing";
import { strictEqual } from "assert";
import { beforeEach, describe, it } from "vitest";
import { createModel } from "../../src/lib/client-model-builder.js";
import {
  createEmitterContext,
  createEmitterTestHost,
  createNetSdkContext,
  typeSpecCompile,
} from "./utils/test-util.js";

describe("Test GetInputType for array", () => {
  let runner: TestHost;

  beforeEach(async () => {
    runner = await createEmitterTestHost();
  });

  it("array as request", async () => {
    const program = await typeSpecCompile(
      `
        op test(@body input: string[]): string[];
      `,
      runner
    );
    runner.compileAndDiagnose;
    const context = createEmitterContext(program);
    const sdkContext = await createNetSdkContext(context);
    const root = createModel(sdkContext);
<<<<<<< HEAD
    const inputParamArray = root.Clients[0].Operations[0].Parameters.filter(
      (p) => p.Name === "input"
    );
    strictEqual(1, inputParamArray.length);
    const type = inputParamArray[0].Type;
    strictEqual(type.Kind, "array");
    strictEqual(type.CrossLanguageDefinitionId, "TypeSpec.Array");
    strictEqual(type.ValueType.Kind, "string");
    strictEqual(type.ValueType.CrossLanguageDefinitionId, "TypeSpec.string");
=======
    const type = root.Clients[0].Operations[0].Parameters[3].Type;
    strictEqual(type.kind, "array");
    strictEqual(type.crossLanguageDefinitionId, "TypeSpec.Array");
    strictEqual(type.valueType.kind, "string");
    strictEqual(type.valueType.crossLanguageDefinitionId, "TypeSpec.string");
>>>>>>> f4c87106
  });

  it("array as response", async () => {
    const program = await typeSpecCompile(
      `
        op test(): string[];
      `,
      runner
    );
    const context = createEmitterContext(program);
    const sdkContext = await createNetSdkContext(context);
    const root = createModel(sdkContext);
    const bodyType = root.Clients[0].Operations[0].Responses[0].BodyType;
    strictEqual(bodyType?.kind, "array");
    strictEqual(bodyType.crossLanguageDefinitionId, "TypeSpec.Array");
    strictEqual(bodyType.valueType.kind, "string");
    strictEqual(bodyType.valueType.crossLanguageDefinitionId, "TypeSpec.string");
  });
});

describe("Test GetInputType for enum", () => {
  let runner: TestHost;

  beforeEach(async () => {
    runner = await createEmitterTestHost();
  });

  it("Fixed string enum", async () => {
    const program = await typeSpecCompile(
      `
        #suppress "@azure-tools/typespec-azure-core/use-extensible-enum" "Enums should be defined without the @fixed decorator."
        @doc("fixed string enum")
        @fixed
        enum SimpleEnum {
            @doc("Enum value one")
            One: "1",
            @doc("Enum value two")
            Two: "2",
            @doc("Enum value four")
            Four: "4"
        }
        #suppress "@azure-tools/typespec-azure-core/use-standard-operations" "Operation 'test' should be defined using a signature from the Azure.Core namespace."
        @doc("test fixed enum.")
        op test(@doc("fixed enum as input.")@body input: SimpleEnum): string[];
      `,
      runner,
      { IsNamespaceNeeded: true, IsAzureCoreNeeded: true }
    );
    const context = createEmitterContext(program);
    const sdkContext = await createNetSdkContext(context);
    const root = createModel(sdkContext);
<<<<<<< HEAD
    const inputParamArray = root.Clients[0].Operations[0].Parameters.filter(
      (p) => p.Name === "input"
    );
    strictEqual(1, inputParamArray.length);
    const type = inputParamArray[0].Type;
    strictEqual(type.Kind, "enum");
    strictEqual(type.Name, "SimpleEnum");
    strictEqual(type.IsExtensible, false);
    strictEqual(type.Description, "fixed string enum");
    strictEqual(type.CrossLanguageDefinitionId, "Azure.Csharp.Testing.SimpleEnum");
    strictEqual(type.Accessibility, undefined);
    strictEqual(type.ValueType.Kind, "string");
    strictEqual(type.Values.length, 3);
    strictEqual(type.Values[0].Name, "One");
    strictEqual(type.Values[0].Value, "1");
    strictEqual(type.Values[1].Name, "Two");
    strictEqual(type.Values[1].Value, "2");
    strictEqual(type.Values[2].Name, "Four");
    strictEqual(type.Values[2].Value, "4");
    strictEqual(type.Usage, UsageFlags.Input | UsageFlags.Json);
=======
    const type = root.Clients[0].Operations[0].Parameters[3].Type;
    strictEqual(type.kind, "enum");
    strictEqual(type.name, "SimpleEnum");
    strictEqual(type.isFixed, true);
    strictEqual(type.description, "fixed string enum");
    strictEqual(type.crossLanguageDefinitionId, "Azure.Csharp.Testing.SimpleEnum");
    strictEqual(type.access, undefined);
    strictEqual(type.valueType.kind, "string");
    strictEqual(type.values.length, 3);
    strictEqual(type.values[0].name, "One");
    strictEqual(type.values[0].value, "1");
    strictEqual(type.values[1].name, "Two");
    strictEqual(type.values[1].value, "2");
    strictEqual(type.values[2].name, "Four");
    strictEqual(type.values[2].value, "4");
    strictEqual(type.usage, UsageFlags.Input | UsageFlags.Json);
>>>>>>> f4c87106
  });

  it("Fixed int enum", async () => {
    const program = await typeSpecCompile(
      `
      #suppress "@azure-tools/typespec-azure-core/use-extensible-enum" "Enums should be defined without the @fixed decorator."
      @doc("Fixed int enum")
      @fixed
      enum FixedIntEnum {
          @doc("Enum value one")
          One: 1,
          @doc("Enum value two")
          Two: 2,
          @doc("Enum value four")
          Four: 4
      }
      #suppress "@azure-tools/typespec-azure-core/use-standard-operations" "Operation 'test' should be defined using a signature from the Azure.Core namespace."
      @doc("test fixed enum.")
      op test(@doc("fixed enum as input.")@body input: FixedIntEnum): string[];
    `,
      runner,
      { IsNamespaceNeeded: true, IsAzureCoreNeeded: true }
    );
    const context = createEmitterContext(program);
    const sdkContext = await createNetSdkContext(context);
    const root = createModel(sdkContext);
<<<<<<< HEAD
    const inputParamArray = root.Clients[0].Operations[0].Parameters.filter(
      (p) => p.Name === "input"
    );
    strictEqual(1, inputParamArray.length);
    const type = inputParamArray[0].Type;
    strictEqual(type.Kind, "enum");
    strictEqual(type.Name, "FixedIntEnum");
    strictEqual(type.CrossLanguageDefinitionId, "Azure.Csharp.Testing.FixedIntEnum");
    strictEqual(type.Accessibility, undefined);
    strictEqual(type.Description, "Fixed int enum");
    strictEqual(type.ValueType.CrossLanguageDefinitionId, "TypeSpec.int32");
    strictEqual(type.ValueType.Kind, "int32");
    strictEqual(type.Values.length, 3);
    strictEqual(type.Values[0].Name, "One");
    strictEqual(type.Values[0].Value, 1);
    strictEqual(type.Values[1].Name, "Two");
    strictEqual(type.Values[1].Value, 2);
    strictEqual(type.Values[2].Name, "Four");
    strictEqual(type.Values[2].Value, 4);
    strictEqual(type.IsExtensible, false);
    strictEqual(type.Usage, UsageFlags.Input | UsageFlags.Json);
=======
    const type = root.Clients[0].Operations[0].Parameters[3].Type;
    strictEqual(type.kind, "enum");
    strictEqual(type.name, "FixedIntEnum");
    strictEqual(type.crossLanguageDefinitionId, "Azure.Csharp.Testing.FixedIntEnum");
    strictEqual(type.access, undefined);
    strictEqual(type.description, "Fixed int enum");
    strictEqual(type.valueType.crossLanguageDefinitionId, "TypeSpec.int32");
    strictEqual(type.valueType.kind, "int32");
    strictEqual(type.values.length, 3);
    strictEqual(type.values[0].name, "One");
    strictEqual(type.values[0].value, 1);
    strictEqual(type.values[1].name, "Two");
    strictEqual(type.values[1].value, 2);
    strictEqual(type.values[2].name, "Four");
    strictEqual(type.values[2].value, 4);
    strictEqual(type.isFixed, true);
    strictEqual(type.usage, UsageFlags.Input | UsageFlags.Json);
>>>>>>> f4c87106
  });

  it("fixed enum", async () => {
    const program = await typeSpecCompile(
      `
        @doc("Fixed enum")
        enum FixedEnum {
            One: "1",
            Two: "2",
            Four: "4"
        }
        op test(@body input: FixedEnum): string[];
      `,
      runner
    );
    const context = createEmitterContext(program);
    const sdkContext = await createNetSdkContext(context);
    const root = createModel(sdkContext);
<<<<<<< HEAD
    const inputParamArray = root.Clients[0].Operations[0].Parameters.filter(
      (p) => p.Name === "input"
    );
    strictEqual(1, inputParamArray.length);
    const type = inputParamArray[0].Type;
    strictEqual(type.Kind, "enum");
    strictEqual(type.Name, "FixedEnum");
    strictEqual(type.CrossLanguageDefinitionId, "Azure.Csharp.Testing.FixedEnum");
    strictEqual(type.Accessibility, undefined);
    strictEqual(type.Description, "Fixed enum");
    strictEqual(type.ValueType.Kind, "string");
    strictEqual(type.ValueType.CrossLanguageDefinitionId, "TypeSpec.string");
    strictEqual(type.Values.length, 3);
    strictEqual(type.Values[0].Name, "One");
    strictEqual(type.Values[0].Value, "1");
    strictEqual(type.Values[1].Name, "Two");
    strictEqual(type.Values[1].Value, "2");
    strictEqual(type.Values[2].Name, "Four");
    strictEqual(type.Values[2].Value, "4");
    strictEqual(type.Usage, UsageFlags.Input | UsageFlags.Json);
    strictEqual(type.IsExtensible, false);
=======
    const type = root.Clients[0].Operations[0].Parameters[3].Type;
    strictEqual(type.kind, "enum");
    strictEqual(type.name, "FixedEnum");
    strictEqual(type.crossLanguageDefinitionId, "Azure.Csharp.Testing.FixedEnum");
    strictEqual(type.access, undefined);
    strictEqual(type.description, "Fixed enum");
    strictEqual(type.valueType.kind, "string");
    strictEqual(type.valueType.crossLanguageDefinitionId, "TypeSpec.string");
    strictEqual(type.values.length, 3);
    strictEqual(type.values[0].name, "One");
    strictEqual(type.values[0].value, "1");
    strictEqual(type.values[1].name, "Two");
    strictEqual(type.values[1].value, "2");
    strictEqual(type.values[2].name, "Four");
    strictEqual(type.values[2].value, "4");
    strictEqual(type.usage, UsageFlags.Input | UsageFlags.Json);
    strictEqual(type.isFixed, true);
>>>>>>> f4c87106
  });
});<|MERGE_RESOLUTION|>--- conflicted
+++ resolved
@@ -28,23 +28,15 @@
     const context = createEmitterContext(program);
     const sdkContext = await createNetSdkContext(context);
     const root = createModel(sdkContext);
-<<<<<<< HEAD
     const inputParamArray = root.Clients[0].Operations[0].Parameters.filter(
       (p) => p.Name === "input"
     );
     strictEqual(1, inputParamArray.length);
     const type = inputParamArray[0].Type;
-    strictEqual(type.Kind, "array");
-    strictEqual(type.CrossLanguageDefinitionId, "TypeSpec.Array");
-    strictEqual(type.ValueType.Kind, "string");
-    strictEqual(type.ValueType.CrossLanguageDefinitionId, "TypeSpec.string");
-=======
-    const type = root.Clients[0].Operations[0].Parameters[3].Type;
     strictEqual(type.kind, "array");
     strictEqual(type.crossLanguageDefinitionId, "TypeSpec.Array");
     strictEqual(type.valueType.kind, "string");
     strictEqual(type.valueType.crossLanguageDefinitionId, "TypeSpec.string");
->>>>>>> f4c87106
   });
 
   it("array as response", async () => {
@@ -96,29 +88,11 @@
     const context = createEmitterContext(program);
     const sdkContext = await createNetSdkContext(context);
     const root = createModel(sdkContext);
-<<<<<<< HEAD
     const inputParamArray = root.Clients[0].Operations[0].Parameters.filter(
       (p) => p.Name === "input"
     );
     strictEqual(1, inputParamArray.length);
     const type = inputParamArray[0].Type;
-    strictEqual(type.Kind, "enum");
-    strictEqual(type.Name, "SimpleEnum");
-    strictEqual(type.IsExtensible, false);
-    strictEqual(type.Description, "fixed string enum");
-    strictEqual(type.CrossLanguageDefinitionId, "Azure.Csharp.Testing.SimpleEnum");
-    strictEqual(type.Accessibility, undefined);
-    strictEqual(type.ValueType.Kind, "string");
-    strictEqual(type.Values.length, 3);
-    strictEqual(type.Values[0].Name, "One");
-    strictEqual(type.Values[0].Value, "1");
-    strictEqual(type.Values[1].Name, "Two");
-    strictEqual(type.Values[1].Value, "2");
-    strictEqual(type.Values[2].Name, "Four");
-    strictEqual(type.Values[2].Value, "4");
-    strictEqual(type.Usage, UsageFlags.Input | UsageFlags.Json);
-=======
-    const type = root.Clients[0].Operations[0].Parameters[3].Type;
     strictEqual(type.kind, "enum");
     strictEqual(type.name, "SimpleEnum");
     strictEqual(type.isFixed, true);
@@ -134,7 +108,6 @@
     strictEqual(type.values[2].name, "Four");
     strictEqual(type.values[2].value, "4");
     strictEqual(type.usage, UsageFlags.Input | UsageFlags.Json);
->>>>>>> f4c87106
   });
 
   it("Fixed int enum", async () => {
@@ -161,30 +134,11 @@
     const context = createEmitterContext(program);
     const sdkContext = await createNetSdkContext(context);
     const root = createModel(sdkContext);
-<<<<<<< HEAD
     const inputParamArray = root.Clients[0].Operations[0].Parameters.filter(
       (p) => p.Name === "input"
     );
     strictEqual(1, inputParamArray.length);
     const type = inputParamArray[0].Type;
-    strictEqual(type.Kind, "enum");
-    strictEqual(type.Name, "FixedIntEnum");
-    strictEqual(type.CrossLanguageDefinitionId, "Azure.Csharp.Testing.FixedIntEnum");
-    strictEqual(type.Accessibility, undefined);
-    strictEqual(type.Description, "Fixed int enum");
-    strictEqual(type.ValueType.CrossLanguageDefinitionId, "TypeSpec.int32");
-    strictEqual(type.ValueType.Kind, "int32");
-    strictEqual(type.Values.length, 3);
-    strictEqual(type.Values[0].Name, "One");
-    strictEqual(type.Values[0].Value, 1);
-    strictEqual(type.Values[1].Name, "Two");
-    strictEqual(type.Values[1].Value, 2);
-    strictEqual(type.Values[2].Name, "Four");
-    strictEqual(type.Values[2].Value, 4);
-    strictEqual(type.IsExtensible, false);
-    strictEqual(type.Usage, UsageFlags.Input | UsageFlags.Json);
-=======
-    const type = root.Clients[0].Operations[0].Parameters[3].Type;
     strictEqual(type.kind, "enum");
     strictEqual(type.name, "FixedIntEnum");
     strictEqual(type.crossLanguageDefinitionId, "Azure.Csharp.Testing.FixedIntEnum");
@@ -201,7 +155,6 @@
     strictEqual(type.values[2].value, 4);
     strictEqual(type.isFixed, true);
     strictEqual(type.usage, UsageFlags.Input | UsageFlags.Json);
->>>>>>> f4c87106
   });
 
   it("fixed enum", async () => {
@@ -220,30 +173,11 @@
     const context = createEmitterContext(program);
     const sdkContext = await createNetSdkContext(context);
     const root = createModel(sdkContext);
-<<<<<<< HEAD
     const inputParamArray = root.Clients[0].Operations[0].Parameters.filter(
       (p) => p.Name === "input"
     );
     strictEqual(1, inputParamArray.length);
     const type = inputParamArray[0].Type;
-    strictEqual(type.Kind, "enum");
-    strictEqual(type.Name, "FixedEnum");
-    strictEqual(type.CrossLanguageDefinitionId, "Azure.Csharp.Testing.FixedEnum");
-    strictEqual(type.Accessibility, undefined);
-    strictEqual(type.Description, "Fixed enum");
-    strictEqual(type.ValueType.Kind, "string");
-    strictEqual(type.ValueType.CrossLanguageDefinitionId, "TypeSpec.string");
-    strictEqual(type.Values.length, 3);
-    strictEqual(type.Values[0].Name, "One");
-    strictEqual(type.Values[0].Value, "1");
-    strictEqual(type.Values[1].Name, "Two");
-    strictEqual(type.Values[1].Value, "2");
-    strictEqual(type.Values[2].Name, "Four");
-    strictEqual(type.Values[2].Value, "4");
-    strictEqual(type.Usage, UsageFlags.Input | UsageFlags.Json);
-    strictEqual(type.IsExtensible, false);
-=======
-    const type = root.Clients[0].Operations[0].Parameters[3].Type;
     strictEqual(type.kind, "enum");
     strictEqual(type.name, "FixedEnum");
     strictEqual(type.crossLanguageDefinitionId, "Azure.Csharp.Testing.FixedEnum");
@@ -260,6 +194,5 @@
     strictEqual(type.values[2].value, "4");
     strictEqual(type.usage, UsageFlags.Input | UsageFlags.Json);
     strictEqual(type.isFixed, true);
->>>>>>> f4c87106
   });
 });