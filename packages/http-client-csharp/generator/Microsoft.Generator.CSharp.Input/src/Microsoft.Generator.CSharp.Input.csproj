<Project Sdk="Microsoft.NET.Sdk">

  <PropertyGroup>
    <PackageId>Microsoft.Generator.CSharp.Input</PackageId>
    <Version>1.0.0-beta.1</Version>
  </PropertyGroup>
<<<<<<< HEAD
  <ItemGroup>
    <PackageReference Include="System.Memory.Data" />
  </ItemGroup>
=======

  <ItemGroup>
    <PackageReference Include="System.Memory.Data" />
  </ItemGroup>
  
>>>>>>> 50da83e8
</Project><|MERGE_RESOLUTION|>--- conflicted
+++ resolved
@@ -4,15 +4,9 @@
     <PackageId>Microsoft.Generator.CSharp.Input</PackageId>
     <Version>1.0.0-beta.1</Version>
   </PropertyGroup>
-<<<<<<< HEAD
-  <ItemGroup>
-    <PackageReference Include="System.Memory.Data" />
-  </ItemGroup>
-=======
 
   <ItemGroup>
     <PackageReference Include="System.Memory.Data" />
   </ItemGroup>
   
->>>>>>> 50da83e8
 </Project>