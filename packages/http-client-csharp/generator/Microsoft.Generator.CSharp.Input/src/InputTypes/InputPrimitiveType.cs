--- conflicted
+++ resolved
@@ -9,33 +9,28 @@
 {
     public sealed class InputPrimitiveType : InputType
     {
-<<<<<<< HEAD
-        public InputPrimitiveType(InputPrimitiveTypeKind kind) : this(kind, Array.Empty<InputDecoratorInfo>())
+        public InputPrimitiveType(InputPrimitiveTypeKind kind, string name, string crossLanguageDefinitionId) : this(kind, name, crossLanguageDefinitionId, Array.Empty<InputDecoratorInfo>())
         {
         }
-        public InputPrimitiveType(InputPrimitiveTypeKind kind, IReadOnlyList<InputDecoratorInfo> decorators) : base(kind.ToString(), decorators)
-=======
-        public InputPrimitiveType(InputPrimitiveTypeKind kind, string name, string crossLanguageDefinitionId) : base(name)
->>>>>>> c329841c
+        public InputPrimitiveType(InputPrimitiveTypeKind kind, string name, string crossLanguageDefinitionId, IReadOnlyList<InputDecoratorInfo> decorators) : base(name, decorators)
         {
             Kind = kind;
             CrossLanguageDefinitionId = crossLanguageDefinitionId;
         }
 
-<<<<<<< HEAD
-        public InputPrimitiveType(InputPrimitiveTypeKind kind, string? encode, bool isNullable = false) : this(kind, Array.Empty<InputDecoratorInfo>(), encode, isNullable)
+        public InputPrimitiveType(InputPrimitiveTypeKind kind, string name, string crossLanguageDefinitionId, string? encode) : this(kind, name, crossLanguageDefinitionId, encode, Array.Empty<InputDecoratorInfo>())
         {
         }
 
-        public InputPrimitiveType(InputPrimitiveTypeKind kind, IReadOnlyList<InputDecoratorInfo> decorators, string? encode, bool isNullable = false) : this(kind, decorators)
-=======
-        public InputPrimitiveType(InputPrimitiveTypeKind kind, string name, string crossLanguageDefinitionId, string? encode) : this(kind, name, crossLanguageDefinitionId)
->>>>>>> c329841c
+        public InputPrimitiveType(InputPrimitiveTypeKind kind, string name, string crossLanguageDefinitionId, string? encode, IReadOnlyList<InputDecoratorInfo> decorators) : this(kind, name, crossLanguageDefinitionId, decorators)
         {
             Encode = encode;
         }
 
-        public InputPrimitiveType(InputPrimitiveTypeKind kind, string name, string crossLanguageDefinitionId, string? encode, InputPrimitiveType? baseType) : this(kind, name, crossLanguageDefinitionId, encode)
+        public InputPrimitiveType(InputPrimitiveTypeKind kind, string name, string crossLanguageDefinitionId, string? encode, InputPrimitiveType? baseType) : this(kind, name, crossLanguageDefinitionId, encode, baseType, Array.Empty<InputDecoratorInfo>())
+        {
+        }
+        public InputPrimitiveType(InputPrimitiveTypeKind kind, string name, string crossLanguageDefinitionId, string? encode, InputPrimitiveType? baseType, IReadOnlyList<InputDecoratorInfo> decorators) : this(kind, name, crossLanguageDefinitionId, encode, decorators)
         {
             BaseType = baseType;
         }
