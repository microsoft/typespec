// Copyright (c) Microsoft Corporation. All rights reserved.
// Licensed under the MIT License.

using System;
using System.Collections.Generic;
using System.Text.Json;
using System.Text.Json.Serialization;
using Microsoft.Generator.CSharp.Input.InputTypes;

namespace Microsoft.Generator.CSharp.Input
{
    internal class TypeSpecInputDurationTypeConverter : JsonConverter<InputDurationType>
    {
        private readonly TypeSpecReferenceHandler _referenceHandler;
        public TypeSpecInputDurationTypeConverter(TypeSpecReferenceHandler referenceHandler)
        {
            _referenceHandler = referenceHandler;
        }

        public override InputDurationType Read(ref Utf8JsonReader reader, Type typeToConvert, JsonSerializerOptions options)
           => reader.ReadReferenceAndResolve<InputDurationType>(_referenceHandler.CurrentResolver) ?? CreateDurationType(ref reader, null, null, options, _referenceHandler.CurrentResolver);

        public override void Write(Utf8JsonWriter writer, InputDurationType value, JsonSerializerOptions options)
            => throw new NotSupportedException("Writing not supported");

        public static InputDurationType CreateDurationType(ref Utf8JsonReader reader, string? id, string? name, JsonSerializerOptions options, ReferenceResolver resolver)
        {
            var isFirstProperty = id == null;
            string? crossLanguageDefinitionId = null;
            string? encode = null;
            InputType? type = null;
<<<<<<< HEAD
            IReadOnlyList<InputDecoratorInfo>? decorators = null;
=======
            InputDurationType? baseType = null;
>>>>>>> c329841c

            while (reader.TokenType != JsonTokenType.EndObject)
            {
                var isKnownProperty = reader.TryReadReferenceId(ref isFirstProperty, ref id)
                    || reader.TryReadString(nameof(InputDurationType.Name), ref name)
                    || reader.TryReadString(nameof(InputDurationType.CrossLanguageDefinitionId), ref crossLanguageDefinitionId)
                    || reader.TryReadString(nameof(InputDurationType.Encode), ref encode)
                    || reader.TryReadWithConverter(nameof(InputDurationType.WireType), options, ref type)
<<<<<<< HEAD
                    || reader.TryReadWithConverter(nameof(InputDurationType.Decorators), options, ref decorators);
=======
                    || reader.TryReadWithConverter(nameof(InputDurationType.BaseType), options, ref baseType);
>>>>>>> c329841c

                if (!isKnownProperty)
                {
                    reader.SkipProperty();
                }
            }

            if (type is not InputPrimitiveType wireType)
            {
                throw new JsonException("The wireType of a Duration type must be a primitive type");
            }

            name = name ?? throw new JsonException("Duration type must have name");
            crossLanguageDefinitionId = crossLanguageDefinitionId ?? throw new JsonException("Duration type must have crossLanguageDefinitionId");
            encode = encode ?? throw new JsonException("Duration type must have encoding");

            var dateTimeType = Enum.TryParse<DurationKnownEncoding>(encode, ignoreCase: true, out var encodeKind)
<<<<<<< HEAD
                ? new InputDurationType(encodeKind, wireType, decorators ?? Array.Empty<InputDecoratorInfo>())
=======
                ? new InputDurationType(encodeKind, name, crossLanguageDefinitionId, wireType, baseType)
>>>>>>> c329841c
                : throw new JsonException($"Encoding of Duration type {encode} is unknown.");

            if (id != null)
            {
                resolver.AddReference(id, dateTimeType);
            }
            return dateTimeType;
        }
    }
}<|MERGE_RESOLUTION|>--- conflicted
+++ resolved
@@ -29,11 +29,8 @@
             string? crossLanguageDefinitionId = null;
             string? encode = null;
             InputType? type = null;
-<<<<<<< HEAD
             IReadOnlyList<InputDecoratorInfo>? decorators = null;
-=======
             InputDurationType? baseType = null;
->>>>>>> c329841c
 
             while (reader.TokenType != JsonTokenType.EndObject)
             {
@@ -42,11 +39,8 @@
                     || reader.TryReadString(nameof(InputDurationType.CrossLanguageDefinitionId), ref crossLanguageDefinitionId)
                     || reader.TryReadString(nameof(InputDurationType.Encode), ref encode)
                     || reader.TryReadWithConverter(nameof(InputDurationType.WireType), options, ref type)
-<<<<<<< HEAD
+                    || reader.TryReadWithConverter(nameof(InputDurationType.BaseType), options, ref baseType)
                     || reader.TryReadWithConverter(nameof(InputDurationType.Decorators), options, ref decorators);
-=======
-                    || reader.TryReadWithConverter(nameof(InputDurationType.BaseType), options, ref baseType);
->>>>>>> c329841c
 
                 if (!isKnownProperty)
                 {
@@ -64,11 +58,7 @@
             encode = encode ?? throw new JsonException("Duration type must have encoding");
 
             var dateTimeType = Enum.TryParse<DurationKnownEncoding>(encode, ignoreCase: true, out var encodeKind)
-<<<<<<< HEAD
-                ? new InputDurationType(encodeKind, wireType, decorators ?? Array.Empty<InputDecoratorInfo>())
-=======
-                ? new InputDurationType(encodeKind, name, crossLanguageDefinitionId, wireType, baseType)
->>>>>>> c329841c
+                ? new InputDurationType(encodeKind, name, crossLanguageDefinitionId, wireType, baseType, decorators ?? Array.Empty<InputDecoratorInfo>())
                 : throw new JsonException($"Encoding of Duration type {encode} is unknown.");
 
             if (id != null)
