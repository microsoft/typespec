// Copyright (c) Microsoft Corporation. All rights reserved.
// Licensed under the MIT License.

using System;
using System.Collections.Generic;
using System.Text.Json;
using System.Text.Json.Serialization;

namespace Microsoft.Generator.CSharp.Input
{
    internal sealed class TypeSpecInputOperationConverter : JsonConverter<InputOperation>
    {
        private readonly TypeSpecReferenceHandler _referenceHandler;

        public TypeSpecInputOperationConverter(TypeSpecReferenceHandler referenceHandler)
        {
            _referenceHandler = referenceHandler;
        }

        public override InputOperation? Read(ref Utf8JsonReader reader, Type typeToConvert, JsonSerializerOptions options)
            => reader.ReadReferenceAndResolve<InputOperation>(_referenceHandler.CurrentResolver) ?? CreateInputOperation(ref reader, options, _referenceHandler.CurrentResolver);

        public override void Write(Utf8JsonWriter writer, InputOperation value, JsonSerializerOptions options)
            => throw new NotSupportedException("Writing not supported");

        private static InputOperation? CreateInputOperation(ref Utf8JsonReader reader, JsonSerializerOptions options, ReferenceResolver resolver)
        {
            if (reader.TokenType == JsonTokenType.StartObject)
            {
                reader.Read();
            }
            string? id = null;
            reader.TryReadReferenceId(ref id);
            id = id ?? throw new JsonException();

            var operation = new InputOperation();
            resolver.AddReference(id, operation);

            string? name = null;
            string? resourceName = null;
            string? description = null;
            string? deprecated = null;
            string? accessibility = null;
            IReadOnlyList<InputParameter>? parameters = null;
            IReadOnlyList<OperationResponse>? responses = null;
            string? httpMethod = null;
            BodyMediaType requestBodyMediaType = default;
            string? uri = null;
            string? path = null;
            string? externalDocsUrl = null;
            IReadOnlyList<string>? requestMediaTypes = null;
            bool bufferResponse = false;
            OperationLongRunning? longRunning = null;
            OperationPaging? paging = null;
            bool generateProtocolMethod = false;
            bool generateConvenienceMethod = false;
<<<<<<< HEAD
            IReadOnlyList<InputDecoratorInfo>? decorators = null;
=======
            string? crossLanguageDefinitionId = null;
>>>>>>> e1ad7c8b

            while (reader.TokenType != JsonTokenType.EndObject)
            {
                var isKnownProperty = reader.TryReadString(nameof(InputOperation.Name), ref name)
                    || reader.TryReadString(nameof(InputOperation.ResourceName), ref resourceName)
                    || reader.TryReadString(nameof(InputOperation.Description), ref description)
                    || reader.TryReadString(nameof(InputOperation.Deprecated), ref deprecated)
                    || reader.TryReadString(nameof(InputOperation.Accessibility), ref accessibility)
                    || reader.TryReadWithConverter(nameof(InputOperation.Parameters), options, ref parameters)
                    || reader.TryReadWithConverter(nameof(InputOperation.Responses), options, ref responses)
                    || reader.TryReadString(nameof(InputOperation.HttpMethod), ref httpMethod)
                    || reader.TryReadWithConverter(nameof(InputOperation.RequestBodyMediaType), options, ref requestBodyMediaType)
                    || reader.TryReadString(nameof(InputOperation.Uri), ref uri)
                    || reader.TryReadString(nameof(InputOperation.Path), ref path)
                    || reader.TryReadString(nameof(InputOperation.ExternalDocsUrl), ref externalDocsUrl)
                    || reader.TryReadWithConverter(nameof(InputOperation.RequestMediaTypes), options, ref requestMediaTypes)
                    || reader.TryReadBoolean(nameof(InputOperation.BufferResponse), ref bufferResponse)
                    || reader.TryReadWithConverter(nameof(InputOperation.LongRunning), options, ref longRunning)
                    || reader.TryReadWithConverter(nameof(InputOperation.Paging), options, ref paging)
                    || reader.TryReadBoolean(nameof(InputOperation.GenerateProtocolMethod), ref generateProtocolMethod)
                    || reader.TryReadBoolean(nameof(InputOperation.GenerateConvenienceMethod), ref generateConvenienceMethod)
<<<<<<< HEAD
                    || reader.TryReadWithConverter(nameof(InputOperation.Decorators), options, ref decorators);
=======
                    || reader.TryReadString(nameof(InputOperation.CrossLanguageDefinitionId), ref crossLanguageDefinitionId);
>>>>>>> e1ad7c8b

                if (!isKnownProperty)
                {
                    reader.SkipProperty();
                }
            }

            operation.Name = name ?? throw new JsonException("InputOperation must have name");
            operation.ResourceName = resourceName;
            operation.Description = description ?? name; // default to name to avoid a case that we do not have description (and leads to no xml doc at all)
            operation.Deprecated = deprecated;
            operation.Accessibility = accessibility;
            operation.Parameters = parameters ?? Array.Empty<InputParameter>();
            operation.Responses = responses ?? Array.Empty<OperationResponse>();
            operation.HttpMethod = httpMethod ?? throw new JsonException("InputOperation must have HttpMethod");
            operation.RequestBodyMediaType = requestBodyMediaType;
            operation.Uri = uri ?? throw new JsonException("InputOperation must have Uri");
            operation.Path = path ?? throw new JsonException("InputOperation must have Path");
            operation.ExternalDocsUrl = externalDocsUrl;
            operation.RequestMediaTypes = requestMediaTypes;
            operation.BufferResponse = bufferResponse;
            operation.LongRunning = longRunning;
            operation.Paging = paging;
            operation.GenerateProtocolMethod = generateProtocolMethod;
            operation.GenerateConvenienceMethod = generateConvenienceMethod;
<<<<<<< HEAD
            operation.Decorators = decorators ?? Array.Empty<InputDecoratorInfo>();
=======
            operation.CrossLanguageDefinitionId = crossLanguageDefinitionId ?? throw new JsonException("InputOperation must have CrossLanguageDefinitionId");
>>>>>>> e1ad7c8b

            return operation;
        }
    }
}<|MERGE_RESOLUTION|>--- conflicted
+++ resolved
@@ -54,11 +54,8 @@
             OperationPaging? paging = null;
             bool generateProtocolMethod = false;
             bool generateConvenienceMethod = false;
-<<<<<<< HEAD
+            string? crossLanguageDefinitionId = null;
             IReadOnlyList<InputDecoratorInfo>? decorators = null;
-=======
-            string? crossLanguageDefinitionId = null;
->>>>>>> e1ad7c8b
 
             while (reader.TokenType != JsonTokenType.EndObject)
             {
@@ -80,11 +77,8 @@
                     || reader.TryReadWithConverter(nameof(InputOperation.Paging), options, ref paging)
                     || reader.TryReadBoolean(nameof(InputOperation.GenerateProtocolMethod), ref generateProtocolMethod)
                     || reader.TryReadBoolean(nameof(InputOperation.GenerateConvenienceMethod), ref generateConvenienceMethod)
-<<<<<<< HEAD
+                    || reader.TryReadString(nameof(InputOperation.CrossLanguageDefinitionId), ref crossLanguageDefinitionId)
                     || reader.TryReadWithConverter(nameof(InputOperation.Decorators), options, ref decorators);
-=======
-                    || reader.TryReadString(nameof(InputOperation.CrossLanguageDefinitionId), ref crossLanguageDefinitionId);
->>>>>>> e1ad7c8b
 
                 if (!isKnownProperty)
                 {
@@ -110,11 +104,8 @@
             operation.Paging = paging;
             operation.GenerateProtocolMethod = generateProtocolMethod;
             operation.GenerateConvenienceMethod = generateConvenienceMethod;
-<<<<<<< HEAD
+            operation.CrossLanguageDefinitionId = crossLanguageDefinitionId ?? throw new JsonException("InputOperation must have CrossLanguageDefinitionId");
             operation.Decorators = decorators ?? Array.Empty<InputDecoratorInfo>();
-=======
-            operation.CrossLanguageDefinitionId = crossLanguageDefinitionId ?? throw new JsonException("InputOperation must have CrossLanguageDefinitionId");
->>>>>>> e1ad7c8b
 
             return operation;
         }
