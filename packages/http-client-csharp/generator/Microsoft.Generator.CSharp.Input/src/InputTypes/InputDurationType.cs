--- conflicted
+++ resolved
@@ -8,11 +8,7 @@
 {
     public class InputDurationType : InputType
     {
-<<<<<<< HEAD
-        public InputDurationType(DurationKnownEncoding encode, InputPrimitiveType wireType, IReadOnlyList<InputDecoratorInfo> decorators) : base("Duration", decorators)
-=======
-        public InputDurationType(DurationKnownEncoding encode, string name, string crossLanguageDefinitionId, InputPrimitiveType wireType, InputDurationType? baseType) : base(name)
->>>>>>> c329841c
+        public InputDurationType(DurationKnownEncoding encode, string name, string crossLanguageDefinitionId, InputPrimitiveType wireType, InputDurationType? baseType, IReadOnlyList<InputDecoratorInfo> decorators) : base(name, decorators)
         {
             CrossLanguageDefinitionId = crossLanguageDefinitionId;
             Encode = encode;
