// Copyright (c) Microsoft Corporation. All rights reserved.
// Licensed under the MIT License.

using System;
using System.Collections.Generic;
using Microsoft.Generator.CSharp.Input;
using Microsoft.Generator.CSharp.Providers;
using Moq;
using Moq.Protected;
using NUnit.Framework;

namespace Microsoft.Generator.CSharp.Tests
{
    public class InputLibraryVisitorTests
    {
#pragma warning disable CS8618 // Non-nullable field must contain a non-null value when exiting constructor. Consider declaring as nullable.
        private Mock<CodeModelPlugin> _mockPlugin;
        private Mock<LibraryVisitor> _mockVisitor;
        private Mock<InputLibrary> _mockInputLibrary;
#pragma warning restore CS8618 // Non-nullable field must contain a non-null value when exiting constructor. Consider declaring as nullable.

        [SetUp]
        public void Setup()
        {
            _mockPlugin = MockHelpers.LoadMockPlugin();
            _mockVisitor = new Mock<LibraryVisitor> { CallBase = true };
            _mockInputLibrary = new Mock<InputLibrary>();
            _mockPlugin.Setup(p => p.InputLibrary).Returns(_mockInputLibrary.Object);
        }

        [Test]
        public void PreVisitsProperties()
        {
            _mockPlugin.Object.AddVisitor(_mockVisitor.Object);
            var inputModelProperty =
                new InputModelProperty("prop1", "prop1", "string", new InputPrimitiveType(InputPrimitiveTypeKind.Any, "foo", "bar"), true, true, false, Array.Empty<InputDecoratorInfo>());
            var inputModel = new InputModelType("foo", "id", "desc", "internal", "description",
                InputModelTypeUsage.Input, [inputModelProperty], null, [], null, null, new Dictionary<string, InputModelType>(), null, false, []);

            _mockInputLibrary.Setup(l => l.InputNamespace).Returns(new InputNamespace(
                "test library",
                new List<string>(),
                new List<InputEnumType>(),
                new List<InputModelType> { inputModel },
                new List<InputClient>(),
                new InputAuth()));

            _mockVisitor.Object.Visit(_mockPlugin.Object.OutputLibrary);

            _mockVisitor.Protected().Verify<TypeProvider>("Visit", Times.Once(), inputModel, ItExpr.Is<ModelProvider>(m => m.Name == new ModelProvider(inputModel).Name));
            _mockVisitor.Protected().Verify<PropertyProvider>("Visit", Times.Once(), inputModelProperty, ItExpr.Is<PropertyProvider>(m => m.Name == new PropertyProvider(inputModelProperty).Name));
        }

        [Test]
        public void PreVisitsEnum()
        {
            _mockPlugin.Object.AddVisitor(_mockVisitor.Object);
            var inputEnum = new InputEnumType("enum", "id", "desc", null, "description", InputModelTypeUsage.Input, InputPrimitiveType.Int32, new[]
            {
                new InputEnumTypeValue("value", 1, "desc")
            }, false, Array.Empty<InputDecoratorInfo>());
            var inputModelProperty =
                new InputModelProperty("prop1", "prop1", "string", inputEnum, true, true, false, Array.Empty<InputDecoratorInfo>());
            var inputModel = new InputModelType("foo", "id", "desc", "internal", "description",
                InputModelTypeUsage.Input, [inputModelProperty], null, [], null, null, new Dictionary<string, InputModelType>(), null, false, []);

            _mockInputLibrary.Setup(l => l.InputNamespace).Returns(new InputNamespace(
                "test library",
                new List<string>(),
                new List<InputEnumType>(),
                new List<InputModelType> { inputModel },
                new List<InputClient>(),
                new InputAuth()));

            _mockVisitor.Object.Visit(_mockPlugin.Object.OutputLibrary);

            _mockVisitor.Protected().Verify<TypeProvider>("Visit", Times.Once(), inputModel, ItExpr.Is<ModelProvider>(m => m.Name == new ModelProvider(inputModel).Name));

            _mockVisitor.Protected().Verify<TypeProvider>("Visit", Times.Once(), inputEnum, ItExpr.IsNull<EnumProvider>());
        }

        [Test]
<<<<<<< HEAD
        [Ignore("This should probably move to SCM tests if CreateMethods moves there. https://github.com/microsoft/typespec/issues/4066")]
        public void PreVisitsMethods()
        {
            _mockPlugin.Object.AddVisitor(_mockVisitor.Object);
            var inputModelProperty =
                new InputModelProperty("prop1", "prop1", "string", new InputPrimitiveType(InputPrimitiveTypeKind.Any, "foo", "bar"), true, true, false, Array.Empty<InputDecoratorInfo>());
            var inputModel = new InputModelType("foo", "id", "desc", "internal", "description",
                InputModelTypeUsage.Input, [inputModelProperty], null, [], null, null, new Dictionary<string, InputModelType>(), null, false, []);

            var param = new InputParameter("param", "name", "desc",
                new InputLiteralType(new InputPrimitiveType(InputPrimitiveTypeKind.String, "foo", "bar"), "bar", Array.Empty<InputDecoratorInfo>()),
                RequestLocation.Header, null, InputOperationParameterKind.Client, true, false, true, false, false,
                false, false, null, null, []);
            _mockInputLibrary.Setup(l => l.InputNamespace).Returns(new InputNamespace(
                "test library",
                new List<string>(),
                new List<InputEnumType>(),
                new List<InputModelType> { inputModel },
                new List<InputClient>
                {
                    new InputClient("fooClient", "desc",
                    [
                        new InputOperation("testoperation", "name", "desc", null, null, [param], [], "GET", BodyMediaType.Json, "http://example.com", "baz", null, null, true, null, null, true, true, string.Empty, [])
                    ], [param], null, [])
                },
                new InputAuth()));

            _mockVisitor.Object.Visit(_mockPlugin.Object.OutputLibrary);

            _mockVisitor.Protected().Verify<TypeProvider>("Visit", Times.Once(), inputModel, ItExpr.IsNull<TypeProvider>());
            _mockVisitor.Protected().Verify<MethodProvider>("Visit", Times.Once(), inputModelProperty, ItExpr.IsNull<PropertyProvider>());
        }

        [Test]
=======
>>>>>>> 7f80635a
        public void RemovedInputModelCausesExceptionWhenReferencedInDifferentModel()
        {
            var inputModel1Property =
                new InputModelProperty("prop1", "prop1", "string", new InputPrimitiveType(InputPrimitiveTypeKind.Any, "foo", "bar"), true, true, false, Array.Empty<InputDecoratorInfo>());
            var inputModel1 = new InputModelType("Model1", "id", "desc", "internal", "description",
                InputModelTypeUsage.Input, [inputModel1Property], null, [], null, null, new Dictionary<string, InputModelType>(), null, false, []);

            var inputModel2Property = new InputModelProperty("prop2", "prop1", "string", inputModel1, true, true, false, Array.Empty<InputDecoratorInfo>());

            var inputModel2 = new InputModelType("Model2", "id", "desc", "internal", "description",
                InputModelTypeUsage.Input, [inputModel2Property], null, [], null, null, new Dictionary<string, InputModelType>(), null, false, []);

            _mockInputLibrary.Setup(l => l.InputNamespace).Returns(new InputNamespace(
                "test library",
                new List<string>(),
                new List<InputEnumType>(),
                new List<InputModelType> { inputModel1, inputModel2 },
                new List<InputClient>(),
                new InputAuth()));

            var visitor = new PreVisitor();
            _mockPlugin.Object.AddVisitor(visitor);
            Assert.Throws<InvalidOperationException>(() => visitor.Visit(_mockPlugin.Object.OutputLibrary));
        }

        [Test]
        public void CanCleanUpRemovedReferencesToRemovedModels()
        {
            var inputModel1Property =
                new InputModelProperty("prop1", "prop1", "string", new InputPrimitiveType(InputPrimitiveTypeKind.Any, "foo", "bar"), true, true, false, Array.Empty<InputDecoratorInfo>());
            var inputModel1 = new InputModelType("Model1", "id", "desc", "internal", "description",
                InputModelTypeUsage.Input, [inputModel1Property], null, [], null, null, new Dictionary<string, InputModelType>(), null, false, []);

            var inputModel2Property = new InputModelProperty("prop2", "prop1", "string", inputModel1, true, true, false, Array.Empty<InputDecoratorInfo>());

            var inputModel2 = new InputModelType("Model2", "id", "desc", "internal", "description",
                InputModelTypeUsage.Input, [inputModel2Property], null, [], null, null, new Dictionary<string, InputModelType>(), null, false, []);

            _mockInputLibrary.Setup(l => l.InputNamespace).Returns(new InputNamespace(
                "test library",
                new List<string>(),
                new List<InputEnumType>(),
                new List<InputModelType> { inputModel1, inputModel2 },
                new List<InputClient>(),
                new InputAuth()));

            var visitor = new PreVisitor(true);
            _mockPlugin.Object.AddVisitor(visitor);
            Assert.DoesNotThrow(() => visitor.Visit(_mockPlugin.Object.OutputLibrary));
        }

        private class PreVisitor : LibraryVisitor
        {
            private readonly bool _cleanupReference;

            public PreVisitor(bool cleanupReference = false)
            {
                _cleanupReference = cleanupReference;
            }
            protected internal override TypeProvider? Visit(InputModelType inputModel, TypeProvider? typeProvider)
            {
                if (inputModel.Name == "Model1")
                {
                    return null;
                }
                return base.Visit(inputModel, typeProvider);
            }

            protected internal override PropertyProvider? Visit(InputModelProperty inputModelProperty, PropertyProvider? propertyProvider)
            {
                if (_cleanupReference && inputModelProperty.Type.Name == "Model1")
                {
                    return null;
                }
                return base.Visit(inputModelProperty, propertyProvider);
            }
        }
    }
}<|MERGE_RESOLUTION|>--- conflicted
+++ resolved
@@ -80,43 +80,6 @@
         }
 
         [Test]
-<<<<<<< HEAD
-        [Ignore("This should probably move to SCM tests if CreateMethods moves there. https://github.com/microsoft/typespec/issues/4066")]
-        public void PreVisitsMethods()
-        {
-            _mockPlugin.Object.AddVisitor(_mockVisitor.Object);
-            var inputModelProperty =
-                new InputModelProperty("prop1", "prop1", "string", new InputPrimitiveType(InputPrimitiveTypeKind.Any, "foo", "bar"), true, true, false, Array.Empty<InputDecoratorInfo>());
-            var inputModel = new InputModelType("foo", "id", "desc", "internal", "description",
-                InputModelTypeUsage.Input, [inputModelProperty], null, [], null, null, new Dictionary<string, InputModelType>(), null, false, []);
-
-            var param = new InputParameter("param", "name", "desc",
-                new InputLiteralType(new InputPrimitiveType(InputPrimitiveTypeKind.String, "foo", "bar"), "bar", Array.Empty<InputDecoratorInfo>()),
-                RequestLocation.Header, null, InputOperationParameterKind.Client, true, false, true, false, false,
-                false, false, null, null, []);
-            _mockInputLibrary.Setup(l => l.InputNamespace).Returns(new InputNamespace(
-                "test library",
-                new List<string>(),
-                new List<InputEnumType>(),
-                new List<InputModelType> { inputModel },
-                new List<InputClient>
-                {
-                    new InputClient("fooClient", "desc",
-                    [
-                        new InputOperation("testoperation", "name", "desc", null, null, [param], [], "GET", BodyMediaType.Json, "http://example.com", "baz", null, null, true, null, null, true, true, string.Empty, [])
-                    ], [param], null, [])
-                },
-                new InputAuth()));
-
-            _mockVisitor.Object.Visit(_mockPlugin.Object.OutputLibrary);
-
-            _mockVisitor.Protected().Verify<TypeProvider>("Visit", Times.Once(), inputModel, ItExpr.IsNull<TypeProvider>());
-            _mockVisitor.Protected().Verify<MethodProvider>("Visit", Times.Once(), inputModelProperty, ItExpr.IsNull<PropertyProvider>());
-        }
-
-        [Test]
-=======
->>>>>>> 7f80635a
         public void RemovedInputModelCausesExceptionWhenReferencedInDifferentModel()
         {
             var inputModel1Property =
