--- conflicted
+++ resolved
@@ -46,11 +46,7 @@
                     Description: null, ReturnDescription: null),
                 new MethodBodyStatement[] { Return(True) },
                 mockTypeProvider.Object);
-<<<<<<< HEAD
-            var returnInstanceMethod = Return(new InvokeInstanceMethodByNameExpression(null, barMethod.Signature.Name, [Bool(true), Bool(false), Bool(false)]));
-=======
             var returnInstanceMethod = Return(new InvokeMethodExpression(null, barMethod.Signature.Name, [Bool(true), Bool(false), Bool(false)]));
->>>>>>> 82234663
             var fooMethod = new MethodProvider(
                 new MethodSignature(
                     Name: "Foo",
