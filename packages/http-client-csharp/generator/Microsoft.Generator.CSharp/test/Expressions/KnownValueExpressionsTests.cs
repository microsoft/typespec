// Copyright (c) Microsoft Corporation. All rights reserved.
// Licensed under the MIT License.

using System;
using System.Collections.Generic;
using Microsoft.Generator.CSharp.Expressions;
using Microsoft.Generator.CSharp.Primitives;
using Microsoft.Generator.CSharp.Snippets;
using NUnit.Framework;

namespace Microsoft.Generator.CSharp.Tests.Expressions
{
    public class KnownValueExpressionsTests
    {
        [Test]
        public void NullConditionalOperatorNotChangeOriginalType()
        {
            var original = new VariableExpression(typeof(BinaryData), "foo");

<<<<<<< HEAD
            var nullableExpression = original.As<BinaryData>().NullConditional(true);
=======
            var nullableExpression = original.As<BinaryData>().NullConditional();
>>>>>>> 96ada038
            var result = nullableExpression.ToMemory();
            using CodeWriter writer = new();
            result.Write(writer);

            Assert.AreEqual(typeof(ScopedApi<BinaryData>), nullableExpression.GetType());
            Assert.AreEqual("foo?.ToMemory()", writer.ToString(false));
        }

        [Test]
        public void BinaryOperatorExpressionWithOrOperator()
        {
            var left = ValueExpression.Empty;
            var right = ValueExpression.Empty;
            var boolExpression = left.As<bool>();

            var result = boolExpression.Or(right);
            using var writer = new CodeWriter();
            result.Write(writer);

            Assert.AreEqual("(||)", writer.ToString(false));
        }

        [Test]
        public void BinaryOperatorExpressionWithAndOperator()
        {
            var left = ValueExpression.Empty;
            var right = ValueExpression.Empty;
            var boolExpression = left.As<bool>();

            var result = boolExpression.And(right);
            using var writer = new CodeWriter();
            result.Write(writer);

            Assert.AreEqual("(&&)", writer.ToString(false));
        }

        [TestCase(typeof(int))]
        [TestCase(typeof(long))]
        [TestCase(typeof(float))]
        [TestCase(typeof(double))]
        [TestCase(typeof(bool))]
        [TestCase(typeof(string))]
        [TestCase(typeof(Guid))]
        [TestCase(typeof(IList<>))]
        [TestCase(typeof(IList<int>))]
        [TestCase(typeof(IDictionary<,>))]
        [TestCase(typeof(IDictionary<int, int>))]
        [TestCase(typeof(IDictionary<string, int>))]
        [TestCase(typeof(IDictionary<IDictionary<int, string>, IDictionary<string, int>>))]
        public void ListExpression(Type T)
        {
            var itemType = new CSharpType(T);
            var untypedValue = ValueExpression.Empty;

            var listExpression = new ListExpression(itemType, untypedValue);

            using var writer = new CodeWriter();
            listExpression.Write(writer);

            Assert.AreEqual(itemType, listExpression.ElementType);
            Assert.AreEqual("", writer.ToString(false));
        }

        [Test]
        public void ListExpressionAddItem()
        {
            var item = ValueExpression.Empty;
            var listExpression = new ListExpression(new CSharpType(typeof(int)), ValueExpression.Empty);

            var result = listExpression.Add(item);

            var expectedStatement = listExpression.Invoke("Add", item).Terminate();

            Assert.AreEqual(expectedStatement.ToString(), result.ToString());
        }

        [TestCase(typeof(int), typeof(string))]
        [TestCase(typeof(int), typeof(IList<>))]
        [TestCase(typeof(IList<>), typeof(int))]
        [TestCase(typeof(int), typeof(IList<int>))]
        [TestCase(typeof(IList<int>), typeof(int))]
        [TestCase(typeof(IList<int>), typeof(IList<>))]
        [TestCase(typeof(IList<>), typeof(IList<int>))]
        [TestCase(typeof(IList<int>), typeof(IList<string>))]
        [TestCase(typeof(IList<int>), typeof(ICollection<int>))]
        [TestCase(typeof(Tuple<>), typeof(Tuple<,>))]
        [TestCase(typeof(IDictionary<int, string>), typeof(Dictionary<,>))]
        [TestCase(typeof(IDictionary<int, string>), typeof(Dictionary<int, int>))]
        [TestCase(typeof(IDictionary<int, string>), typeof(Dictionary<int, string>))]
        [TestCase(typeof(IDictionary<int, string>), typeof(IDictionary<string, int>))]
        [TestCase(typeof(IDictionary<IDictionary<int, string>, IDictionary<string, int>>), typeof(IDictionary<IDictionary<string, int>, IDictionary<string, int>>))]
        public void DictionaryExpression(Type t1, Type t2)
        {
            var keyType = new CSharpType(t1);
            var valueType = new CSharpType(t2);
            var untypedValue = ValueExpression.Empty;

            var dictionaryExpression = untypedValue.AsDictionary(t1, t2);

            Assert.AreEqual(keyType, dictionaryExpression.KeyType);
            Assert.AreEqual(valueType, dictionaryExpression.ValueType);
        }


        [Test]
        public void DictionaryExpressionAddItems()
        {
            var keyType = new CSharpType(typeof(int));
            var valueType = new CSharpType(typeof(string));
            var dictionaryExpression = ValueExpression.Empty.AsDictionary(keyType, valueType);

            var key = ValueExpression.Empty;
            var value = ValueExpression.Empty;
            var result = dictionaryExpression.Add(key, value);

            var expectedStatement = dictionaryExpression.Invoke(nameof(Dictionary<object, object>.Add), key, value).Terminate();

            Assert.AreEqual(expectedStatement.ToString(), result.ToString());
        }

        [TestCase(typeof(int), typeof(string))]
        [TestCase(typeof(int), typeof(IList<>))]
        [TestCase(typeof(IList<>), typeof(int))]
        [TestCase(typeof(int), typeof(IList<int>))]
        [TestCase(typeof(IList<int>), typeof(int))]
        [TestCase(typeof(IList<int>), typeof(IList<>))]
        [TestCase(typeof(IList<>), typeof(IList<int>))]
        [TestCase(typeof(IList<int>), typeof(IList<string>))]
        [TestCase(typeof(IList<int>), typeof(ICollection<int>))]
        [TestCase(typeof(Tuple<>), typeof(Tuple<,>))]
        [TestCase(typeof(IDictionary<int, string>), typeof(Dictionary<,>))]
        [TestCase(typeof(IDictionary<int, string>), typeof(Dictionary<int, int>))]
        [TestCase(typeof(IDictionary<int, string>), typeof(Dictionary<int, string>))]
        [TestCase(typeof(IDictionary<int, string>), typeof(IDictionary<string, int>))]
        [TestCase(typeof(IDictionary<IDictionary<int, string>, IDictionary<string, int>>), typeof(IDictionary<IDictionary<string, int>, IDictionary<string, int>>))]
        public void KeyValuePairExpression(Type t1, Type t2)
        {
            var keyType = new CSharpType(t1);
            var valueType = new CSharpType(t2);
            var untypedValue = ValueExpression.Empty;

            var keyValuePairExpression = new KeyValuePairExpression(new KeyValuePairType(keyType, valueType), untypedValue);
            var expectedKey = new MemberExpression(keyValuePairExpression, nameof(KeyValuePair<string, string>.Key));
            var expectedValue = new MemberExpression(keyValuePairExpression, nameof(KeyValuePair<string, string>.Value));

            Assert.AreEqual(expectedKey, keyValuePairExpression.Key);
            Assert.AreEqual(expectedValue, keyValuePairExpression.Value);
            Assert.AreEqual(keyType, keyValuePairExpression.KeyType);
            Assert.AreEqual(valueType, keyValuePairExpression.ValueType);
        }

        [Test]
        public void EnumerableExpressionWithAnyMethodCall()
        {
            var itemType = new CSharpType(typeof(int));
            var untypedValue = ValueExpression.Empty;
            var enumerableExpression = untypedValue.As(itemType);

            var result = enumerableExpression.Any();
            using CodeWriter writer = new CodeWriter();
            result.Write(writer);

            Assert.AreEqual(".Any()", writer.ToString(false));
        }
    }
}<|MERGE_RESOLUTION|>--- conflicted
+++ resolved
@@ -17,11 +17,7 @@
         {
             var original = new VariableExpression(typeof(BinaryData), "foo");
 
-<<<<<<< HEAD
-            var nullableExpression = original.As<BinaryData>().NullConditional(true);
-=======
             var nullableExpression = original.As<BinaryData>().NullConditional();
->>>>>>> 96ada038
             var result = nullableExpression.ToMemory();
             using CodeWriter writer = new();
             result.Write(writer);
