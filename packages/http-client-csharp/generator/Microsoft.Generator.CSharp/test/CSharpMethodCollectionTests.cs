// Copyright (c) Microsoft Corporation. All rights reserved.
// Licensed under the MIT License.

using System;
using System.Collections.Generic;
using System.IO;
using System.Reflection;
using Microsoft.Generator.CSharp.Input;
using Moq;
using NUnit.Framework;

namespace Microsoft.Generator.CSharp.Tests
{
    internal class CSharpMethodCollectionTests
    {
#pragma warning disable CS8618 // Non-nullable field must contain a non-null value when exiting constructor. Consider declaring as nullable.
        private TypeFactory _typeFactory;
#pragma warning restore CS8618 // Non-nullable field must contain a non-null value when exiting constructor. Consider declaring as nullable.
        private readonly string _mocksFolder = "Mocks";
        private FieldInfo? _mockPlugin;

        [SetUp]
        public void Setup()
        {
<<<<<<< HEAD
            var mockParameter = new Parameter("mockParam", null, typeof(bool), null, ParameterValidationType.None, null);
=======
            var mockParameter = new Parameter("mockParam", $"mock description", typeof(bool), null);
>>>>>>> 4d1f0a19
            var mockTypeFactory = new Mock<TypeFactory>() { };
            mockTypeFactory.Setup(t => t.CreateCSharpType(It.IsAny<InputType>())).Returns(new CSharpType(typeof(bool)));
            mockTypeFactory.Setup(t => t.CreateCSharpParam(It.IsAny<InputParameter>())).Returns(mockParameter);
            _typeFactory = mockTypeFactory.Object;

            var configFilePath = Path.Combine(AppContext.BaseDirectory, _mocksFolder);
            // initialize the mock singleton instance of the plugin
            _mockPlugin = typeof(CodeModelPlugin).GetField("_instance", BindingFlags.Static | BindingFlags.NonPublic);
            var mockGeneratorContext = new Mock<GeneratorContext>(Configuration.Load(configFilePath));
            var mockPluginInstance = new Mock<CodeModelPlugin>(mockGeneratorContext.Object) { };
            mockPluginInstance.SetupGet(p => p.TypeFactory).Returns(_typeFactory);

            _mockPlugin?.SetValue(null, mockPluginInstance.Object);
        }

        [TearDown]
        public void Teardown()
        {
            _mockPlugin?.SetValue(null, null);
        }

        // Validate that the default method collection consists of the expected method kind(s)
        [TestCaseSource(nameof(DefaultCSharpMethodCollectionTestCases))]
        public void TestDefaultCSharpMethodCollection(InputOperation inputOperation, CSharpMethodKinds expectedMethodKind)
        {

            var methodCollection = CSharpMethodCollection.DefaultCSharpMethodCollection(inputOperation);
            Assert.IsNotNull(methodCollection);
            Assert.AreEqual(1, methodCollection?.Count);

            var method = methodCollection![0];
            Assert.AreEqual(expectedMethodKind, method.Kind);

            var signature = method.Signature;
            Assert.IsNotNull(signature);
            Assert.AreEqual($"Create{inputOperation.Name.ToCleanName()}Request", signature.Name);

            var parameters = signature.Parameters;
            Assert.IsNotNull(parameters);
            Assert.AreEqual(inputOperation.Parameters.Count, parameters.Count);
        }

        public static IEnumerable<TestCaseData> DefaultCSharpMethodCollectionTestCases
        {
            get
            {
                yield return new TestCaseData(new InputOperation(
                    name: "CreateMessage",
                    resourceName: null,
                    summary: null,
                    deprecated: null,
                    description: string.Empty,
                    accessibility: null,
                    parameters: [
                        new InputParameter("message", "message", "The message to create.", new InputPrimitiveType(InputPrimitiveTypeKind.Boolean), RequestLocation.Body, null, null, InputOperationParameterKind.Method, true, false, false, false, false, false, false, null, null)
                        ],
                    responses: Array.Empty<OperationResponse>(),
                    httpMethod: "GET",
                    requestBodyMediaType: BodyMediaType.Json,
                    uri: "localhost",
                    path: "/api/messages",
                    externalDocsUrl: null,
                    requestMediaTypes: null,
                    bufferResponse: false,
                    longRunning: null,
                    paging: null,
                    generateProtocolMethod: true,
                    generateConvenienceMethod: true
                ), CSharpMethodKinds.CreateMessage);
            }
        }
    }

}<|MERGE_RESOLUTION|>--- conflicted
+++ resolved
@@ -22,11 +22,7 @@
         [SetUp]
         public void Setup()
         {
-<<<<<<< HEAD
-            var mockParameter = new Parameter("mockParam", null, typeof(bool), null, ParameterValidationType.None, null);
-=======
             var mockParameter = new Parameter("mockParam", $"mock description", typeof(bool), null);
->>>>>>> 4d1f0a19
             var mockTypeFactory = new Mock<TypeFactory>() { };
             mockTypeFactory.Setup(t => t.CreateCSharpType(It.IsAny<InputType>())).Returns(new CSharpType(typeof(bool)));
             mockTypeFactory.Setup(t => t.CreateCSharpParam(It.IsAny<InputParameter>())).Returns(mockParameter);
