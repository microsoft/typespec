--- conflicted
+++ resolved
@@ -13,16 +13,8 @@
     {
         private static readonly string _mocksFolder = "Mocks";
 
-<<<<<<< HEAD
-        private static MockCodeModelPlugin? _instance;
-#pragma warning disable CS0108 // Member hides inherited member; missing new keyword
-        internal static MockCodeModelPlugin Instance => _instance ?? throw new InvalidOperationException("CodeModelPlugin is not loaded.");
-#pragma warning restore CS0108 // Member hides inherited member; missing new keyword
-        public MockCodeModelPlugin(GeneratorContext context) : base(context)
-=======
         public MockCodeModelPlugin(GeneratorContext context)
             : base(context)
->>>>>>> 311d99f9
         {
         }
 
@@ -37,11 +29,7 @@
             // initialize the singleton instance of the plugin
             var mockPlugin = new MockCodeModelPlugin(new GeneratorContext(Configuration.Load(configFilePath)));
 
-<<<<<<< HEAD
-            CodeModelPlugin.Instance = mockPlugin;
-=======
             Instance = mockPlugin;
->>>>>>> 311d99f9
         }
     }
 }