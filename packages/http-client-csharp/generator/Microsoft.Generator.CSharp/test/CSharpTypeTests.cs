--- conflicted
+++ resolved
@@ -25,11 +25,6 @@
                 CallBase = true
             };
 
-<<<<<<< HEAD
-            Mock<ExtensibleSnippets> extensibleSnippets = new Mock<ExtensibleSnippets>();
-
-=======
->>>>>>> 8c61fa36
             var configFilePath = Path.Combine(AppContext.BaseDirectory, _mocksFolder);
             // initialize the singleton instance of the plugin
             _ = new MockCodeModelPlugin(new GeneratorContext(Configuration.Load(configFilePath)));
