--- conflicted
+++ resolved
@@ -18,11 +18,7 @@
 
         protected override string BuildName() => _typeName;
 
-<<<<<<< HEAD
-        protected override string GetNamespace() => "TestNamespace";
-=======
-        protected override string BuildNamespace() => CodeModelPlugin.Instance.Configuration.ModelNamespace;
->>>>>>> beb8ef7d
+        protected override string BuildNamespace() => "TestNamespace";
 
         public NamedSymbol(Type? propertyType = null, string name = "NamedSymbol")
         {
