--- conflicted
+++ resolved
@@ -1,8 +1,4 @@
-<<<<<<< HEAD
-﻿// Copyright (c) Microsoft Corporation. All rights reserved.
-=======
 // Copyright (c) Microsoft Corporation. All rights reserved.
->>>>>>> 8c61fa36
 // Licensed under the MIT License.
 
 using System;
@@ -61,6 +57,7 @@
 
         internal class CustomTypeFactory : TypeFactory
         {
+
             public override CSharpType RequestConditionsType()
             {
                 throw new NotImplementedException();
@@ -105,10 +102,6 @@
                         throw new NotImplementedException("Unknown input type");
                 }
             }
-
-            public override CSharpType ChangeTrackingListType => throw new NotImplementedException();
-
-            public override CSharpType ChangeTrackingDictionaryType => throw new NotImplementedException();
         }
     }
 }