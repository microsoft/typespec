// Copyright (c) Microsoft Corporation. All rights reserved.
// Licensed under the MIT License.

using System;
using System.Collections.Generic;
using System.Linq;
using Microsoft.Generator.CSharp.Input;
using Microsoft.Generator.CSharp.Input.InputTypes;
using Microsoft.Generator.CSharp.Primitives;
using Microsoft.Generator.CSharp.Providers;
using NUnit.Framework;

namespace Microsoft.Generator.CSharp.Tests.Providers
{
    public class ModelProviderTests
    {
        // Validates that the property body's setter is correctly set based on the property type
        [TestCaseSource(nameof(BuildProperties_ValidatePropertySettersTestCases))]
        public void BuildProperties_ValidatePropertySetters(InputModelProperty inputModelProperty, CSharpType type, bool hasSetter)
        {
            MockHelpers.LoadMockPlugin(createCSharpTypeCore: (inputType) => type);

            var props = new[]
            {
                inputModelProperty
            };

<<<<<<< HEAD
            var inputModel = new InputModelType("mockInputModel", "mockNamespace", "public", null, null, InputModelTypeUsage.RoundTrip, props, null, [], null, null, new Dictionary<string, InputModelType>(), null, false, Array.Empty<InputDecoratorInfo>());
=======
            var inputModel = new InputModelType("mockInputModel", "mockNamespace", "public", null, null, InputModelTypeUsage.Input | InputModelTypeUsage.Output, props, null, [], null, null, new Dictionary<string, InputModelType>(), null, false);
>>>>>>> 9f5630b4
            var modelTypeProvider = new ModelProvider(inputModel);
            var properties = modelTypeProvider.Properties;

            Assert.IsNotNull(properties);
            Assert.AreEqual(1, properties.Count);

            // validate the setter
            var prop1 = properties[0];
            Assert.IsNotNull(prop1);

            var autoPropertyBody = prop1.Body as AutoPropertyBody;
            Assert.IsNotNull(autoPropertyBody);
            Assert.AreEqual(hasSetter, autoPropertyBody?.HasSetter);
        }

        public static IEnumerable<TestCaseData> BuildProperties_ValidatePropertySettersTestCases
        {
            get
            {
                // list property
                yield return new TestCaseData(
                    new InputModelProperty("prop1", "prop1", "public", new InputArrayType("mockProp", "TypeSpec.Array", new InputPrimitiveType(InputPrimitiveTypeKind.String), Array.Empty<InputDecoratorInfo>()), false, false, false, Array.Empty<InputDecoratorInfo>()),
                    new CSharpType(typeof(IList<string>)),
                    false);
                // read only list property
                yield return new TestCaseData(
                    new InputModelProperty("prop1", "prop1", "public", new InputArrayType("mockProp", "TypeSpec.Array", new InputPrimitiveType(InputPrimitiveTypeKind.String), Array.Empty<InputDecoratorInfo>()), false, true, false, Array.Empty<InputDecoratorInfo>()),
                    new CSharpType(typeof(IReadOnlyList<string>)),
                    false);
                // nullable list property
                yield return new TestCaseData(
                    new InputModelProperty("prop1", "prop1", "public", new InputArrayType("mockProp", "TypeSpec.Array", new InputPrimitiveType(InputPrimitiveTypeKind.String), Array.Empty<InputDecoratorInfo>()), false, false, false, Array.Empty<InputDecoratorInfo>()),
                    new CSharpType(typeof(IList<string>), true),
                    true);
                // dictionary property
                yield return new TestCaseData(
                    new InputModelProperty("prop1", "prop1", "public", new InputDictionaryType("mockProp", new InputPrimitiveType(InputPrimitiveTypeKind.String), new InputPrimitiveType(InputPrimitiveTypeKind.String), Array.Empty<InputDecoratorInfo>()), false, false, false, Array.Empty<InputDecoratorInfo>()),
                    new CSharpType(typeof(IDictionary<string, string>)),
                    false);
                // nullable dictionary property
                yield return new TestCaseData(
                    new InputModelProperty("prop1", "prop1", "public", new InputDictionaryType("mockProp", new InputPrimitiveType(InputPrimitiveTypeKind.String), new InputPrimitiveType(InputPrimitiveTypeKind.String), Array.Empty<InputDecoratorInfo>()), false, false, false, Array.Empty<InputDecoratorInfo>()),
                    new CSharpType(typeof(IDictionary<string, string>), true),
                    true);
                // primitive type property
                yield return new TestCaseData(
                    new InputModelProperty("prop1", "prop1", "public", new InputPrimitiveType(InputPrimitiveTypeKind.String), false, false, false, Array.Empty<InputDecoratorInfo>()),
                    new CSharpType(typeof(string)),
                    true);
                // read only primitive type property
                yield return new TestCaseData(
                    new InputModelProperty("prop1", "prop1", "public", new InputPrimitiveType(InputPrimitiveTypeKind.String), false, true, false, Array.Empty<InputDecoratorInfo>()),
                    new CSharpType(typeof(string)),
                    false);
                // readonlymemory property
                yield return new TestCaseData(
                    new InputModelProperty("prop1", "prop1", "public", new InputArrayType("mockProp", "TypeSpec.Array", new InputPrimitiveType(InputPrimitiveTypeKind.String), Array.Empty<InputDecoratorInfo>()), false, false, false, Array.Empty<InputDecoratorInfo>()),
                    new CSharpType(typeof(ReadOnlyMemory<>)),
                    true);
            }
        }

        private CSharpType GetCSharpType(InputType type) => type switch
        {
            InputPrimitiveType primitiveType => primitiveType.Kind switch
            {
                InputPrimitiveTypeKind.String => typeof(string),
                InputPrimitiveTypeKind.Int32 => typeof(int),
                InputPrimitiveTypeKind.Any => typeof(BinaryData),
                _ => throw new ArgumentException("Unsupported input type.")
            },
            InputArrayType => typeof(IList<string>),
            InputDictionaryType => typeof(IDictionary<string, string>),
            _ => throw new ArgumentException("Unsupported input type.")
        };

        [Test]
        public void BuildConstructor_ValidateConstructors()
        {
            var properties = new List<InputModelProperty>{
                    new InputModelProperty("requiredString", "requiredString", "", InputPrimitiveType.String, true, false, false, Array.Empty<InputDecoratorInfo>()),
                    new InputModelProperty("OptionalInt", "optionalInt", "", InputPrimitiveType.Int32, false, false, false, Array.Empty<InputDecoratorInfo>()),
                    new InputModelProperty("requiredCollection", "requiredCollection", "", new InputArrayType("List", "TypeSpec.Array", new InputPrimitiveType(InputPrimitiveTypeKind.String), Array.Empty<InputDecoratorInfo>()), true, false, false, Array.Empty<InputDecoratorInfo>()),
                    new InputModelProperty("requiredDictionary", "requiredDictionary", "", new InputDictionaryType("Dictionary", new InputPrimitiveType(InputPrimitiveTypeKind.String), new InputPrimitiveType(InputPrimitiveTypeKind.String), Array.Empty<InputDecoratorInfo>()), true, false, false, Array.Empty<InputDecoratorInfo>()),
                    new InputModelProperty("optionalUnknown", "optional unknown", "", InputPrimitiveType.Any, false, false, false, Array.Empty<InputDecoratorInfo>()),
             };

            MockHelpers.LoadMockPlugin(createCSharpTypeCore: (InputType inputType) =>
            {
                // Lookup the inputType in the list and return the corresponding CSharpType
                var inputModelProperty = properties.Where(prop => prop.Type.Name == inputType.Name).FirstOrDefault();
                if (inputModelProperty != null)
                {
                    return GetCSharpType(inputModelProperty.Type);
                }
                else
                {
                    throw new ArgumentException("Unsupported input type.");
                }
            });

<<<<<<< HEAD
            var inputModel = new InputModelType("TestModel", "TestModel", "public", null, "Test model.", InputModelTypeUsage.RoundTrip, properties, null, Array.Empty<InputModelType>(), null, null, new Dictionary<string, InputModelType>(), null, false, Array.Empty<InputDecoratorInfo>());
=======
            var inputModel = new InputModelType("TestModel", "TestModel", "public", null, "Test model.", InputModelTypeUsage.Input | InputModelTypeUsage.Output, properties, null, Array.Empty<InputModelType>(), null, null, new Dictionary<string, InputModelType>(), null, false);
>>>>>>> 9f5630b4

            var modelTypeProvider = new ModelProvider(inputModel);
            var ctors = modelTypeProvider.Constructors;
            Assert.IsNotNull(ctors);

            Assert.AreEqual(1, ctors.Count);

            var initializationCtor = ctors[0];
            Assert.AreEqual(MethodSignatureModifiers.Public, initializationCtor.Signature.Modifiers);
            Assert.AreEqual(3, initializationCtor.Signature.Parameters.Count);
        }

        [Test]
        public void BuildConstructor_ValidateConstructorsInDerivedModel()
        {
            var baseProperties = new List<InputModelProperty>
            {
                new InputModelProperty("prop1", "prop1", string.Empty, InputPrimitiveType.String, true, false, false, Array.Empty<InputDecoratorInfo>()),
                new InputModelProperty("prop2", "prop2", string.Empty, InputPrimitiveType.String, false, false, false, Array.Empty<InputDecoratorInfo>()),
            };
            var derivedProperties = new List<InputModelProperty>
            {
                new InputModelProperty("prop3", "prop3", string.Empty, InputPrimitiveType.String, true, false, false, Array.Empty<InputDecoratorInfo>()),
                new InputModelProperty("prop4", "prop4", string.Empty, InputPrimitiveType.String, false, false, false, Array.Empty<InputDecoratorInfo>()),
            };
            var inputBase = new InputModelType("baseModel", "baseModel", null, null, null, InputModelTypeUsage.Input, baseProperties, null, new List<InputModelType>(), null, null, new Dictionary<string, InputModelType>(), null, false, Array.Empty<InputDecoratorInfo>());
            var inputDerived = new InputModelType("derivedModel", "derivedModel", null, null, null, InputModelTypeUsage.Input, derivedProperties, inputBase, new List<InputModelType>(), null, null, new Dictionary<string, InputModelType>(), null, false, Array.Empty<InputDecoratorInfo>());
            ((List<InputModelType>)inputBase.DerivedModels).Add(inputDerived);

            MockHelpers.LoadMockPlugin();

            var baseModel = CodeModelPlugin.Instance.TypeFactory.CreateModel(inputBase);
            var derivedModel = CodeModelPlugin.Instance.TypeFactory.CreateModel(inputDerived);

            var baseCtors = baseModel.Constructors;
            Assert.AreEqual(1, baseCtors.Count);
            var derivedCtors = derivedModel.Constructors;
            Assert.AreEqual(1, derivedCtors.Count);

            var baseCtor = baseCtors[0];
            var derivedCtor = derivedCtors[0];
            var baseParameters = baseCtor.Signature.Parameters;
            var derivedParameters = derivedCtor.Signature.Parameters;
            Assert.AreEqual(1, baseParameters.Count);
            Assert.AreEqual("prop1", baseParameters[0].Name);
            Assert.AreEqual(new CSharpType(typeof(string)), baseParameters[0].Type);
            Assert.AreEqual(2, derivedParameters.Count);
            Assert.AreEqual("prop1", derivedParameters[0].Name);
            Assert.AreEqual(new CSharpType(typeof(string)), derivedParameters[0].Type);
            Assert.AreEqual("prop3", derivedParameters[1].Name);
            Assert.AreEqual(new CSharpType(typeof(string)), derivedParameters[1].Type);
        }

        [Test]
        public void BuildBaseType()
        {
            var inputBase = new InputModelType("baseModel", "baseModel", null, null, null, InputModelTypeUsage.Input, [], null, new List<InputModelType>(), null, null, new Dictionary<string, InputModelType>(), null, false, Array.Empty<InputDecoratorInfo>());
            var inputDerived = new InputModelType("derivedModel", "derivedModel", null, null, null, InputModelTypeUsage.Input, [], inputBase, new List<InputModelType>(), null, null, new Dictionary<string, InputModelType>(), null, false, Array.Empty<InputDecoratorInfo>());
            ((List<InputModelType>)inputBase.DerivedModels).Add(inputDerived);

            MockHelpers.LoadMockPlugin();

            var baseModel = CodeModelPlugin.Instance.TypeFactory.CreateModel(inputBase);
            var derivedModel = CodeModelPlugin.Instance.TypeFactory.CreateModel(inputDerived);

            Assert.AreEqual(baseModel.Type, derivedModel.Type.BaseType);
        }

        [Test]
        public void BuildModelAsStruct()
        {
            var properties = new List<InputModelProperty>
            {
                new InputModelProperty("requiredString", "requiredString", "", InputPrimitiveType.String, true, false, false, Array.Empty<InputDecoratorInfo>()),
                new InputModelProperty("OptionalInt", "optionalInt", "", InputPrimitiveType.Int32, false, false, false, Array.Empty<InputDecoratorInfo>()),
            };

            MockHelpers.LoadMockPlugin(createCSharpTypeCore: (InputType inputType) =>
            {
                // Lookup the inputType in the list and return the corresponding CSharpType
                var inputModelProperty = properties.Where(prop => prop.Type.Name == inputType.Name).FirstOrDefault();
                if (inputModelProperty != null)
                {
                    return GetCSharpType(inputModelProperty.Type);
                }
                else
                {
                    throw new ArgumentException("Unsupported input type.");
                }
            });

<<<<<<< HEAD
            var inputModel = new InputModelType("TestModel", "TestModel", "public", null, "Test model.", InputModelTypeUsage.RoundTrip, properties, null, Array.Empty<InputModelType>(), null, null, new Dictionary<string, InputModelType>(), null, modelAsStruct: true, decorators: Array.Empty<InputDecoratorInfo>());
=======
            var inputModel = new InputModelType("TestModel", "TestModel", "public", null, "Test model.", InputModelTypeUsage.Input | InputModelTypeUsage.Output, properties, null, Array.Empty<InputModelType>(), null, null, new Dictionary<string, InputModelType>(), null, modelAsStruct: true);
>>>>>>> 9f5630b4

            var modelTypeProvider = new ModelProvider(inputModel);
            Assert.AreEqual(TypeSignatureModifiers.Public | TypeSignatureModifiers.Struct | TypeSignatureModifiers.Partial | TypeSignatureModifiers.ReadOnly, modelTypeProvider.DeclarationModifiers);
        }
    }
}<|MERGE_RESOLUTION|>--- conflicted
+++ resolved
@@ -25,11 +25,7 @@
                 inputModelProperty
             };
 
-<<<<<<< HEAD
-            var inputModel = new InputModelType("mockInputModel", "mockNamespace", "public", null, null, InputModelTypeUsage.RoundTrip, props, null, [], null, null, new Dictionary<string, InputModelType>(), null, false, Array.Empty<InputDecoratorInfo>());
-=======
-            var inputModel = new InputModelType("mockInputModel", "mockNamespace", "public", null, null, InputModelTypeUsage.Input | InputModelTypeUsage.Output, props, null, [], null, null, new Dictionary<string, InputModelType>(), null, false);
->>>>>>> 9f5630b4
+            var inputModel = new InputModelType("mockInputModel", "mockNamespace", "public", null, null, InputModelTypeUsage.Input | InputModelTypeUsage.Output, props, null, [], null, null, new Dictionary<string, InputModelType>(), null, false, Array.Empty<InputDecoratorInfo>());
             var modelTypeProvider = new ModelProvider(inputModel);
             var properties = modelTypeProvider.Properties;
 
@@ -131,11 +127,7 @@
                 }
             });
 
-<<<<<<< HEAD
-            var inputModel = new InputModelType("TestModel", "TestModel", "public", null, "Test model.", InputModelTypeUsage.RoundTrip, properties, null, Array.Empty<InputModelType>(), null, null, new Dictionary<string, InputModelType>(), null, false, Array.Empty<InputDecoratorInfo>());
-=======
-            var inputModel = new InputModelType("TestModel", "TestModel", "public", null, "Test model.", InputModelTypeUsage.Input | InputModelTypeUsage.Output, properties, null, Array.Empty<InputModelType>(), null, null, new Dictionary<string, InputModelType>(), null, false);
->>>>>>> 9f5630b4
+            var inputModel = new InputModelType("TestModel", "TestModel", "public", null, "Test model.", InputModelTypeUsage.Input | InputModelTypeUsage.Output, properties, null, Array.Empty<InputModelType>(), null, null, new Dictionary<string, InputModelType>(), null, false, Array.Empty<InputDecoratorInfo>());
 
             var modelTypeProvider = new ModelProvider(inputModel);
             var ctors = modelTypeProvider.Constructors;
@@ -227,11 +219,7 @@
                 }
             });
 
-<<<<<<< HEAD
-            var inputModel = new InputModelType("TestModel", "TestModel", "public", null, "Test model.", InputModelTypeUsage.RoundTrip, properties, null, Array.Empty<InputModelType>(), null, null, new Dictionary<string, InputModelType>(), null, modelAsStruct: true, decorators: Array.Empty<InputDecoratorInfo>());
-=======
-            var inputModel = new InputModelType("TestModel", "TestModel", "public", null, "Test model.", InputModelTypeUsage.Input | InputModelTypeUsage.Output, properties, null, Array.Empty<InputModelType>(), null, null, new Dictionary<string, InputModelType>(), null, modelAsStruct: true);
->>>>>>> 9f5630b4
+            var inputModel = new InputModelType("TestModel", "TestModel", "public", null, "Test model.", InputModelTypeUsage.Input | InputModelTypeUsage.Output, properties, null, Array.Empty<InputModelType>(), null, null, new Dictionary<string, InputModelType>(), null, modelAsStruct: true, decorators: Array.Empty<InputDecoratorInfo>());
 
             var modelTypeProvider = new ModelProvider(inputModel);
             Assert.AreEqual(TypeSignatureModifiers.Public | TypeSignatureModifiers.Struct | TypeSignatureModifiers.Partial | TypeSignatureModifiers.ReadOnly, modelTypeProvider.DeclarationModifiers);
