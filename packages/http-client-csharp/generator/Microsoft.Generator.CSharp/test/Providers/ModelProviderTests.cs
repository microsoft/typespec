--- conflicted
+++ resolved
@@ -47,74 +47,42 @@
             {
                 // list property
                 yield return new TestCaseData(
-<<<<<<< HEAD
-                    new InputModelProperty("prop1", "prop1", "public", new InputArrayType("mockProp", "TypeSpec.Array", new InputPrimitiveType(InputPrimitiveTypeKind.String), Array.Empty<InputDecoratorInfo>()), false, false, false, Array.Empty<InputDecoratorInfo>()),
-=======
-                    new InputModelProperty("prop1", "prop1", "public", new InputArrayType("mockProp", "TypeSpec.Array", InputPrimitiveType.String), false, false, false),
->>>>>>> c329841c
+                    new InputModelProperty("prop1", "prop1", "public", new InputArrayType("mockProp", "TypeSpec.Array", InputPrimitiveType.String, Array.Empty<InputDecoratorInfo>()), false, false, false, Array.Empty<InputDecoratorInfo>()),
                     new CSharpType(typeof(IList<string>)),
                     false);
                 // read only list property
                 yield return new TestCaseData(
-<<<<<<< HEAD
-                    new InputModelProperty("prop1", "prop1", "public", new InputArrayType("mockProp", "TypeSpec.Array", new InputPrimitiveType(InputPrimitiveTypeKind.String), Array.Empty<InputDecoratorInfo>()), false, true, false, Array.Empty<InputDecoratorInfo>()),
-=======
-                    new InputModelProperty("prop1", "prop1", "public", new InputArrayType("mockProp", "TypeSpec.Array", InputPrimitiveType.String), false, true, false),
->>>>>>> c329841c
+                    new InputModelProperty("prop1", "prop1", "public", new InputArrayType("mockProp", "TypeSpec.Array", InputPrimitiveType.String, Array.Empty<InputDecoratorInfo>()), false, true, false, Array.Empty<InputDecoratorInfo>()),
                     new CSharpType(typeof(IReadOnlyList<string>)),
                     false);
                 // nullable list property
                 yield return new TestCaseData(
-<<<<<<< HEAD
-                    new InputModelProperty("prop1", "prop1", "public", new InputArrayType("mockProp", "TypeSpec.Array", new InputPrimitiveType(InputPrimitiveTypeKind.String), Array.Empty<InputDecoratorInfo>()), false, false, false, Array.Empty<InputDecoratorInfo>()),
-=======
-                    new InputModelProperty("prop1", "prop1", "public", new InputArrayType("mockProp", "TypeSpec.Array", InputPrimitiveType.String), false, false, false),
->>>>>>> c329841c
+                    new InputModelProperty("prop1", "prop1", "public", new InputArrayType("mockProp", "TypeSpec.Array", InputPrimitiveType.String, Array.Empty<InputDecoratorInfo>()), false, false, false, Array.Empty<InputDecoratorInfo>()),
                     new CSharpType(typeof(IList<string>), true),
                     true);
                 // dictionary property
                 yield return new TestCaseData(
-<<<<<<< HEAD
-                    new InputModelProperty("prop1", "prop1", "public", new InputDictionaryType("mockProp", new InputPrimitiveType(InputPrimitiveTypeKind.String), new InputPrimitiveType(InputPrimitiveTypeKind.String), Array.Empty<InputDecoratorInfo>()), false, false, false, Array.Empty<InputDecoratorInfo>()),
-=======
-                    new InputModelProperty("prop1", "prop1", "public", new InputDictionaryType("mockProp", InputPrimitiveType.String, InputPrimitiveType.String), false, false, false),
->>>>>>> c329841c
+                    new InputModelProperty("prop1", "prop1", "public", new InputDictionaryType("mockProp", InputPrimitiveType.String, InputPrimitiveType.String, Array.Empty<InputDecoratorInfo>()), false, false, false, Array.Empty<InputDecoratorInfo>()),
                     new CSharpType(typeof(IDictionary<string, string>)),
                     false);
                 // nullable dictionary property
                 yield return new TestCaseData(
-<<<<<<< HEAD
-                    new InputModelProperty("prop1", "prop1", "public", new InputDictionaryType("mockProp", new InputPrimitiveType(InputPrimitiveTypeKind.String), new InputPrimitiveType(InputPrimitiveTypeKind.String), Array.Empty<InputDecoratorInfo>()), false, false, false, Array.Empty<InputDecoratorInfo>()),
-=======
-                    new InputModelProperty("prop1", "prop1", "public", new InputDictionaryType("mockProp", InputPrimitiveType.String, InputPrimitiveType.String), false, false, false),
->>>>>>> c329841c
+                    new InputModelProperty("prop1", "prop1", "public", new InputDictionaryType("mockProp", InputPrimitiveType.String, InputPrimitiveType.String, Array.Empty<InputDecoratorInfo>()), false, false, false, Array.Empty<InputDecoratorInfo>()),
                     new CSharpType(typeof(IDictionary<string, string>), true),
                     true);
                 // primitive type property
                 yield return new TestCaseData(
-<<<<<<< HEAD
-                    new InputModelProperty("prop1", "prop1", "public", new InputPrimitiveType(InputPrimitiveTypeKind.String), false, false, false, Array.Empty<InputDecoratorInfo>()),
-=======
-                    new InputModelProperty("prop1", "prop1", "public", InputPrimitiveType.String, false, false, false),
->>>>>>> c329841c
+                    new InputModelProperty("prop1", "prop1", "public", InputPrimitiveType.String, false, false, false, Array.Empty<InputDecoratorInfo>()),
                     new CSharpType(typeof(string)),
                     true);
                 // read only primitive type property
                 yield return new TestCaseData(
-<<<<<<< HEAD
-                    new InputModelProperty("prop1", "prop1", "public", new InputPrimitiveType(InputPrimitiveTypeKind.String), false, true, false, Array.Empty<InputDecoratorInfo>()),
-=======
-                    new InputModelProperty("prop1", "prop1", "public", InputPrimitiveType.String, false, true, false),
->>>>>>> c329841c
+                    new InputModelProperty("prop1", "prop1", "public", InputPrimitiveType.String, false, true, false, Array.Empty<InputDecoratorInfo>()),
                     new CSharpType(typeof(string)),
                     false);
                 // readonlymemory property
                 yield return new TestCaseData(
-<<<<<<< HEAD
-                    new InputModelProperty("prop1", "prop1", "public", new InputArrayType("mockProp", "TypeSpec.Array", new InputPrimitiveType(InputPrimitiveTypeKind.String), Array.Empty<InputDecoratorInfo>()), false, false, false, Array.Empty<InputDecoratorInfo>()),
-=======
-                    new InputModelProperty("prop1", "prop1", "public", new InputArrayType("mockProp", "TypeSpec.Array", InputPrimitiveType.String), false, false, false),
->>>>>>> c329841c
+                    new InputModelProperty("prop1", "prop1", "public", new InputArrayType("mockProp", "TypeSpec.Array", InputPrimitiveType.String, Array.Empty<InputDecoratorInfo>()), false, false, false, Array.Empty<InputDecoratorInfo>()),
                     new CSharpType(typeof(ReadOnlyMemory<>)),
                     true);
             }
@@ -138,19 +106,11 @@
         public void BuildConstructor_ValidateConstructors()
         {
             var properties = new List<InputModelProperty>{
-<<<<<<< HEAD
                     new InputModelProperty("requiredString", "requiredString", "", InputPrimitiveType.String, true, false, false, Array.Empty<InputDecoratorInfo>()),
                     new InputModelProperty("OptionalInt", "optionalInt", "", InputPrimitiveType.Int32, false, false, false, Array.Empty<InputDecoratorInfo>()),
-                    new InputModelProperty("requiredCollection", "requiredCollection", "", new InputArrayType("List", "TypeSpec.Array", new InputPrimitiveType(InputPrimitiveTypeKind.String), Array.Empty<InputDecoratorInfo>()), true, false, false, Array.Empty<InputDecoratorInfo>()),
-                    new InputModelProperty("requiredDictionary", "requiredDictionary", "", new InputDictionaryType("Dictionary", new InputPrimitiveType(InputPrimitiveTypeKind.String), new InputPrimitiveType(InputPrimitiveTypeKind.String), Array.Empty<InputDecoratorInfo>()), true, false, false, Array.Empty<InputDecoratorInfo>()),
+                    new InputModelProperty("requiredCollection", "requiredCollection", "", new InputArrayType("List", "TypeSpec.Array", InputPrimitiveType.String, Array.Empty<InputDecoratorInfo>()), true, false, false, Array.Empty<InputDecoratorInfo>()),
+                    new InputModelProperty("requiredDictionary", "requiredDictionary", "", new InputDictionaryType("Dictionary", InputPrimitiveType.String, InputPrimitiveType.String, Array.Empty<InputDecoratorInfo>()), true, false, false, Array.Empty<InputDecoratorInfo>()),
                     new InputModelProperty("optionalUnknown", "optional unknown", "", InputPrimitiveType.Any, false, false, false, Array.Empty<InputDecoratorInfo>()),
-=======
-                    new InputModelProperty("requiredString", "requiredString", "", InputPrimitiveType.String, true, false, false),
-                    new InputModelProperty("OptionalInt", "optionalInt", "", InputPrimitiveType.Int32, false, false, false),
-                    new InputModelProperty("requiredCollection", "requiredCollection", "", new InputArrayType("List", "TypeSpec.Array", InputPrimitiveType.String), true, false, false),
-                    new InputModelProperty("requiredDictionary", "requiredDictionary", "", new InputDictionaryType("Dictionary", InputPrimitiveType.String, InputPrimitiveType.String), true, false, false),
-                    new InputModelProperty("optionalUnknown", "optional unknown", "", InputPrimitiveType.Any, false, false, false),
->>>>>>> c329841c
              };
 
             MockHelpers.LoadMockPlugin(createCSharpTypeCore: (InputType inputType) =>
