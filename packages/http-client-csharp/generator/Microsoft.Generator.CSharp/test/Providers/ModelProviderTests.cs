// Copyright (c) Microsoft Corporation. All rights reserved.
// Licensed under the MIT License.

using System;
using System.Collections.Generic;
using System.Linq;
using Microsoft.Generator.CSharp.Input;
using Microsoft.Generator.CSharp.Primitives;
using Microsoft.Generator.CSharp.Providers;
using Microsoft.Generator.CSharp.Tests.Common;
using NUnit.Framework;

namespace Microsoft.Generator.CSharp.Tests.Providers
{
    public class ModelProviderTests
    {
        private static InputModelType _enclosingType = new InputModelType(
            "enclosingType",
            "enclosingType",
            "public",
            null,
            null,
            InputModelTypeUsage.Input,
            [],
            null,
            [],
            null,
            null,
            new Dictionary<string, InputModelType>(),
            null,
            false);

        // Validates that the property body's setter is correctly set based on the property type
        [TestCaseSource(nameof(BuildProperties_ValidatePropertySettersTestCases))]
        public void BuildProperties_ValidatePropertySetters(InputModelProperty inputModelProperty, CSharpType type, bool hasSetter)
        {
            MockHelpers.LoadMockPlugin(createCSharpTypeCore: (inputType) => type);

            var props = new[]
            {
                inputModelProperty
            };

            var inputModel = InputFactory.Model("mockInputModel", properties: props);
            var modelTypeProvider = new ModelProvider(inputModel);
            var properties = modelTypeProvider.Properties;

            Assert.IsNotNull(properties);
            Assert.AreEqual(1, properties.Count);

            // validate the setter
            var prop1 = properties[0];
            Assert.IsNotNull(prop1);

            var autoPropertyBody = prop1.Body as AutoPropertyBody;
            Assert.IsNotNull(autoPropertyBody);
            Assert.AreEqual(hasSetter, autoPropertyBody?.HasSetter);
        }

        public static IEnumerable<TestCaseData> BuildProperties_ValidatePropertySettersTestCases
        {
            get
            {
                // list property
                yield return new TestCaseData(
<<<<<<< HEAD
                    new InputModelProperty("prop1", "prop1", "public", new InputArrayType("mockProp", "TypeSpec.Array", InputPrimitiveType.String), false, false, false, _enclosingType),
=======
                    InputFactory.Property("prop1", InputFactory.Array(InputPrimitiveType.String)),
>>>>>>> 9961dbef
                    new CSharpType(typeof(IList<string>)),
                    false);
                // read only list property
                yield return new TestCaseData(
<<<<<<< HEAD
                    new InputModelProperty("prop1", "prop1", "public", new InputArrayType("mockProp", "TypeSpec.Array", InputPrimitiveType.String), false, true, false, _enclosingType),
=======
                    InputFactory.Property("prop1", InputFactory.Array(InputPrimitiveType.String), isReadOnly: true),
>>>>>>> 9961dbef
                    new CSharpType(typeof(IReadOnlyList<string>)),
                    false);
                // nullable list property
                yield return new TestCaseData(
<<<<<<< HEAD
                    new InputModelProperty("prop1", "prop1", "public", new InputArrayType("mockProp", "TypeSpec.Array", InputPrimitiveType.String), false, false, false, _enclosingType),
=======
                    InputFactory.Property("prop1", InputFactory.Array(InputPrimitiveType.String)),
>>>>>>> 9961dbef
                    new CSharpType(typeof(IList<string>), true),
                    true);
                // dictionary property
                yield return new TestCaseData(
<<<<<<< HEAD
                    new InputModelProperty("prop1", "prop1", "public", new InputDictionaryType("mockProp", InputPrimitiveType.String, InputPrimitiveType.String), false, false, false, _enclosingType),
=======
                    InputFactory.Property("prop1", InputFactory.Dictionary(InputPrimitiveType.String)),
>>>>>>> 9961dbef
                    new CSharpType(typeof(IDictionary<string, string>)),
                    false);
                // nullable dictionary property
                yield return new TestCaseData(
<<<<<<< HEAD
                    new InputModelProperty("prop1", "prop1", "public", new InputDictionaryType("mockProp", InputPrimitiveType.String, InputPrimitiveType.String), false, false, false, _enclosingType),
=======
                    InputFactory.Property("prop1", InputFactory.Dictionary(InputPrimitiveType.String)),
>>>>>>> 9961dbef
                    new CSharpType(typeof(IDictionary<string, string>), true),
                    true);
                // primitive type property
                yield return new TestCaseData(
<<<<<<< HEAD
                    new InputModelProperty("prop1", "prop1", "public", InputPrimitiveType.String, false, false, false, _enclosingType),
=======
                    InputFactory.Property("prop1", InputPrimitiveType.String),
>>>>>>> 9961dbef
                    new CSharpType(typeof(string)),
                    true);
                // read only primitive type property
                yield return new TestCaseData(
<<<<<<< HEAD
                    new InputModelProperty("prop1", "prop1", "public", InputPrimitiveType.String, false, true, false, _enclosingType),
=======
                    InputFactory.Property("prop1", InputPrimitiveType.String, isReadOnly: true),
>>>>>>> 9961dbef
                    new CSharpType(typeof(string)),
                    false);
                // readonlymemory property
                yield return new TestCaseData(
<<<<<<< HEAD
                    new InputModelProperty("prop1", "prop1", "public", new InputArrayType("mockProp", "TypeSpec.Array", InputPrimitiveType.String), false, false, false, _enclosingType),
=======
                    InputFactory.Property("prop1", InputFactory.Array(InputPrimitiveType.String)),
>>>>>>> 9961dbef
                    new CSharpType(typeof(ReadOnlyMemory<>)),
                    true);
            }
        }

        private CSharpType GetCSharpType(InputType type) => type switch
        {
            InputPrimitiveType primitiveType => primitiveType.Kind switch
            {
                InputPrimitiveTypeKind.String => typeof(string),
                InputPrimitiveTypeKind.Int32 => typeof(int),
                InputPrimitiveTypeKind.Any => typeof(BinaryData),
                _ => throw new ArgumentException("Unsupported input type.")
            },
            InputArrayType => typeof(IList<string>),
            InputDictionaryType => typeof(IDictionary<string, string>),
            _ => throw new ArgumentException("Unsupported input type.")
        };

        [Test]
        public void TestBuildConstructor_ValidateConstructors()
        {
<<<<<<< HEAD
            var properties = new List<InputModelProperty>{
                    new InputModelProperty("requiredString", "requiredString", "", InputPrimitiveType.String, true, false, false, _enclosingType),
                    new InputModelProperty("OptionalInt", "optionalInt", "", InputPrimitiveType.Int32, false, false, false, _enclosingType),
                    new InputModelProperty("requiredCollection", "requiredCollection", "", new InputArrayType("List", "TypeSpec.Array", InputPrimitiveType.String), true, false, false, _enclosingType),
                    new InputModelProperty("requiredDictionary", "requiredDictionary", "", new InputDictionaryType("Dictionary", InputPrimitiveType.String, InputPrimitiveType.String), true, false, false, _enclosingType),
                    new InputModelProperty("optionalUnknown", "optional unknown", "", InputPrimitiveType.Any, false, false, false, _enclosingType),
=======
            var properties = new List<InputModelProperty>
            {
                InputFactory.Property("requiredString", InputPrimitiveType.String, isRequired: true),
                InputFactory.Property("OptionalInt", InputPrimitiveType.Int32),
                InputFactory.Property("requiredCollection", InputFactory.Array(InputPrimitiveType.String), isRequired: true),
                InputFactory.Property("requiredDictionary", InputFactory.Dictionary(InputPrimitiveType.String), isRequired: true),
                InputFactory.Property("optionalUnknown", InputPrimitiveType.Any)
>>>>>>> 9961dbef
             };

            MockHelpers.LoadMockPlugin(createCSharpTypeCore: (InputType inputType) =>
            {
                // Lookup the inputType in the list and return the corresponding CSharpType
                var inputModelProperty = properties.Where(prop => prop.Type.Name == inputType.Name).FirstOrDefault();
                if (inputModelProperty != null)
                {
                    return GetCSharpType(inputModelProperty.Type);
                }
                else
                {
                    throw new ArgumentException("Unsupported input type.");
                }
            });

            var inputModel = InputFactory.Model("TestModel", properties: properties);

            var modelTypeProvider = new ModelProvider(inputModel);
            var ctors = modelTypeProvider.Constructors;
            Assert.IsNotNull(ctors);

            Assert.AreEqual(2, ctors.Count);

            var initializationCtor = ctors.FirstOrDefault(c => c.Signature.Modifiers.HasFlag(MethodSignatureModifiers.Public));
            Assert.IsNotNull(initializationCtor);
            Assert.AreEqual(MethodSignatureModifiers.Public, initializationCtor!.Signature.Modifiers);
            Assert.AreEqual(3, initializationCtor.Signature.Parameters.Count);

            var secondaryCtor = ctors.FirstOrDefault(c => c.Signature.Modifiers.HasFlag(MethodSignatureModifiers.Internal));
            Assert.IsNotNull(secondaryCtor);
            Assert.AreEqual(6, secondaryCtor!.Signature.Parameters.Count);
        }

        [Test]
        public void TestBuildConstructor_ValidateConstructorsInDerivedModel()
        {
            var baseProperties = new List<InputModelProperty>
            {
<<<<<<< HEAD
                new InputModelProperty("prop1", "prop1", string.Empty, InputPrimitiveType.String, true, false, false, _enclosingType),
                new InputModelProperty("prop2", "prop2", string.Empty, InputPrimitiveType.String, false, false, false, _enclosingType),
            };
            var derivedProperties = new List<InputModelProperty>
            {
                new InputModelProperty("prop3", "prop3", string.Empty, InputPrimitiveType.String, true, false, false, _enclosingType),
                new InputModelProperty("prop4", "prop4", string.Empty, InputPrimitiveType.String, false, false, false, _enclosingType),
=======
                InputFactory.Property("prop1", InputPrimitiveType.String, isRequired: true),
                InputFactory.Property("prop2", InputPrimitiveType.String)
            };
            var derivedProperties = new List<InputModelProperty>
            {
                InputFactory.Property("prop3", InputPrimitiveType.String, isRequired: true),
                InputFactory.Property("prop4", InputPrimitiveType.String)
>>>>>>> 9961dbef
            };
            var inputBase = InputFactory.Model("baseModel", usage: InputModelTypeUsage.Input, properties: baseProperties);
            var inputDerived = InputFactory.Model("derivedModel", usage: InputModelTypeUsage.Input, properties: derivedProperties, baseModel: inputBase);
            ((List<InputModelType>)inputBase.DerivedModels).Add(inputDerived);

            MockHelpers.LoadMockPlugin();

            var baseModel = CodeModelPlugin.Instance.TypeFactory.CreateModel(inputBase);
            var derivedModel = CodeModelPlugin.Instance.TypeFactory.CreateModel(inputDerived);

            Assert.NotNull(baseModel);
            var baseCtors = baseModel!.Constructors;
            Assert.AreEqual(2, baseCtors.Count);
            Assert.NotNull(derivedModel);
            var derivedCtors = derivedModel!.Constructors;
            Assert.AreEqual(2, derivedCtors.Count);

            var baseCtor = baseCtors.FirstOrDefault(c => c.Signature.Modifiers.HasFlag(MethodSignatureModifiers.Public));
            var derivedCtor = derivedCtors.FirstOrDefault(c => c.Signature.Modifiers.HasFlag(MethodSignatureModifiers.Public));
            Assert.NotNull(baseCtor);
            Assert.NotNull(derivedCtor);

            var baseParameters = baseCtor!.Signature.Parameters;
            var derivedParameters = derivedCtor!.Signature.Parameters;
            Assert.AreEqual(1, baseParameters.Count);
            Assert.AreEqual("prop1", baseParameters[0].Name);
            Assert.AreEqual(new CSharpType(typeof(string)), baseParameters[0].Type);
            Assert.AreEqual(2, derivedParameters.Count);
            Assert.AreEqual("prop1", derivedParameters[0].Name);
            Assert.AreEqual(new CSharpType(typeof(string)), derivedParameters[0].Type);
            Assert.AreEqual("prop3", derivedParameters[1].Name);
            Assert.AreEqual(new CSharpType(typeof(string)), derivedParameters[1].Type);

            // validate the secondary constructor
            var secondaryCtor = baseCtors.FirstOrDefault(c => c.Signature.Modifiers.HasFlag(MethodSignatureModifiers.Internal));
            var derivedSecondaryCtor = derivedCtors.FirstOrDefault(c => c.Signature.Modifiers.HasFlag(MethodSignatureModifiers.Internal));
            Assert.NotNull(secondaryCtor);
            Assert.NotNull(derivedSecondaryCtor);

            var secondaryCtorParameters = secondaryCtor!.Signature.Parameters;
            var derivedSecondaryCtorParams = derivedSecondaryCtor!.Signature.Parameters;

            // validate secondary constructor
            Assert.AreEqual(3, secondaryCtorParameters.Count); // 2 properties + 1 additionalRawData
            Assert.AreEqual("prop1", secondaryCtorParameters[0].Name);
            Assert.AreEqual(new CSharpType(typeof(string)), secondaryCtorParameters[0].Type);
            Assert.AreEqual("prop2", secondaryCtorParameters[1].Name);
            Assert.AreEqual(new CSharpType(typeof(string), true), secondaryCtorParameters[1].Type);
            Assert.AreEqual("serializedAdditionalRawData", secondaryCtorParameters[2].Name);
            Assert.AreEqual(new CSharpType(typeof(IDictionary<string, BinaryData>)), secondaryCtorParameters[2].Type);
            // validate derived secondary constructor
            Assert.AreEqual(5, derivedSecondaryCtorParams.Count); // all base props + 2 properties + 1 additionalRawData
            Assert.AreEqual("prop1", derivedSecondaryCtorParams[0].Name);
            Assert.AreEqual(new CSharpType(typeof(string)), derivedSecondaryCtorParams[0].Type);
            Assert.AreEqual("prop2", derivedSecondaryCtorParams[1].Name);
            Assert.AreEqual(new CSharpType(typeof(string), true), derivedSecondaryCtorParams[1].Type);
            Assert.AreEqual("serializedAdditionalRawData", derivedSecondaryCtorParams[2].Name);
            Assert.AreEqual(new CSharpType(typeof(IDictionary<string, BinaryData>)), derivedSecondaryCtorParams[2].Type);
            Assert.AreEqual("prop3", derivedSecondaryCtorParams[3].Name);
            Assert.AreEqual(new CSharpType(typeof(string)), derivedSecondaryCtorParams[3].Type);
            Assert.AreEqual("prop4", derivedSecondaryCtorParams[4].Name);
            Assert.AreEqual(new CSharpType(typeof(string), true), derivedSecondaryCtorParams[4].Type);
        }

        [Test]
        public void TestBuildSecondaryConstructor()
        {
            var inputModel = InputFactory.Model("TestModel", properties: []);
            var modelTypeProvider = new ModelProvider(inputModel);
            var secondaryConstructor = modelTypeProvider.Constructors.FirstOrDefault(c => c.Signature.Modifiers.HasFlag(MethodSignatureModifiers.Internal));

            Assert.IsNotNull(secondaryConstructor);
            var constructorSignature = secondaryConstructor?.Signature;
            Assert.IsNotNull(constructorSignature);
            Assert.AreEqual(1, constructorSignature?.Parameters.Count);

            var param = constructorSignature?.Parameters[0];
            Assert.IsNotNull(param);
            Assert.AreEqual("serializedAdditionalRawData", param?.Name);
        }

        [Test]
        public void BuildBaseType()
        {
            MockHelpers.LoadMockPlugin();

            var inputBase = InputFactory.Model("baseModel", usage: InputModelTypeUsage.Input, properties: []);
            var inputDerived = InputFactory.Model("derivedModel", usage: InputModelTypeUsage.Input, properties: [], baseModel: inputBase);
            ((List<InputModelType>)inputBase.DerivedModels).Add(inputDerived);

            var baseModel = CodeModelPlugin.Instance.TypeFactory.CreateModel(inputBase);
            var derivedModel = CodeModelPlugin.Instance.TypeFactory.CreateModel(inputDerived);

            Assert.AreEqual(baseModel!.Type, derivedModel!.Type.BaseType);
        }

        [Test]
        public void BuildModelAsStruct()
        {
            var properties = new List<InputModelProperty>
            {
<<<<<<< HEAD
                new InputModelProperty("requiredString", "requiredString", "", InputPrimitiveType.String, true, false, false, _enclosingType),
                new InputModelProperty("OptionalInt", "optionalInt", "", InputPrimitiveType.Int32, false, false, false, _enclosingType),
=======
                InputFactory.Property("requiredString", InputPrimitiveType.String, isRequired: true),
                InputFactory.Property("OptionalInt", InputPrimitiveType.Int32)
>>>>>>> 9961dbef
            };

            MockHelpers.LoadMockPlugin(createCSharpTypeCore: (InputType inputType) =>
            {
                // Lookup the inputType in the list and return the corresponding CSharpType
                var inputModelProperty = properties.Where(prop => prop.Type.Name == inputType.Name).FirstOrDefault();
                if (inputModelProperty != null)
                {
                    return GetCSharpType(inputModelProperty.Type);
                }
                else
                {
                    throw new ArgumentException("Unsupported input type.");
                }
            });

            var inputModel = InputFactory.Model("TestModel", properties: properties, modelAsStruct: true);

            var modelTypeProvider = new ModelProvider(inputModel);
            Assert.AreEqual(TypeSignatureModifiers.Public | TypeSignatureModifiers.Struct | TypeSignatureModifiers.Partial | TypeSignatureModifiers.ReadOnly, modelTypeProvider.DeclarationModifiers);
        }

        [Test]
        public void TestBuildFields()
        {
            var inputModel = InputFactory.Model("TestModel", properties: []);
            var modelTypeProvider = new ModelProvider(inputModel);
            var fields = modelTypeProvider.Fields;

            // Assert
            Assert.IsNotNull(fields);
            Assert.AreEqual(1, fields.Count);
            Assert.AreEqual("_serializedAdditionalRawData", fields[0].Name);

            var type = fields[0].Type;
            Assert.IsTrue(type.IsCollection);
        }
    }
}<|MERGE_RESOLUTION|>--- conflicted
+++ resolved
@@ -14,22 +14,6 @@
 {
     public class ModelProviderTests
     {
-        private static InputModelType _enclosingType = new InputModelType(
-            "enclosingType",
-            "enclosingType",
-            "public",
-            null,
-            null,
-            InputModelTypeUsage.Input,
-            [],
-            null,
-            [],
-            null,
-            null,
-            new Dictionary<string, InputModelType>(),
-            null,
-            false);
-
         // Validates that the property body's setter is correctly set based on the property type
         [TestCaseSource(nameof(BuildProperties_ValidatePropertySettersTestCases))]
         public void BuildProperties_ValidatePropertySetters(InputModelProperty inputModelProperty, CSharpType type, bool hasSetter)
@@ -63,74 +47,42 @@
             {
                 // list property
                 yield return new TestCaseData(
-<<<<<<< HEAD
-                    new InputModelProperty("prop1", "prop1", "public", new InputArrayType("mockProp", "TypeSpec.Array", InputPrimitiveType.String), false, false, false, _enclosingType),
-=======
                     InputFactory.Property("prop1", InputFactory.Array(InputPrimitiveType.String)),
->>>>>>> 9961dbef
                     new CSharpType(typeof(IList<string>)),
                     false);
                 // read only list property
                 yield return new TestCaseData(
-<<<<<<< HEAD
-                    new InputModelProperty("prop1", "prop1", "public", new InputArrayType("mockProp", "TypeSpec.Array", InputPrimitiveType.String), false, true, false, _enclosingType),
-=======
                     InputFactory.Property("prop1", InputFactory.Array(InputPrimitiveType.String), isReadOnly: true),
->>>>>>> 9961dbef
                     new CSharpType(typeof(IReadOnlyList<string>)),
                     false);
                 // nullable list property
                 yield return new TestCaseData(
-<<<<<<< HEAD
-                    new InputModelProperty("prop1", "prop1", "public", new InputArrayType("mockProp", "TypeSpec.Array", InputPrimitiveType.String), false, false, false, _enclosingType),
-=======
                     InputFactory.Property("prop1", InputFactory.Array(InputPrimitiveType.String)),
->>>>>>> 9961dbef
                     new CSharpType(typeof(IList<string>), true),
                     true);
                 // dictionary property
                 yield return new TestCaseData(
-<<<<<<< HEAD
-                    new InputModelProperty("prop1", "prop1", "public", new InputDictionaryType("mockProp", InputPrimitiveType.String, InputPrimitiveType.String), false, false, false, _enclosingType),
-=======
                     InputFactory.Property("prop1", InputFactory.Dictionary(InputPrimitiveType.String)),
->>>>>>> 9961dbef
                     new CSharpType(typeof(IDictionary<string, string>)),
                     false);
                 // nullable dictionary property
                 yield return new TestCaseData(
-<<<<<<< HEAD
-                    new InputModelProperty("prop1", "prop1", "public", new InputDictionaryType("mockProp", InputPrimitiveType.String, InputPrimitiveType.String), false, false, false, _enclosingType),
-=======
                     InputFactory.Property("prop1", InputFactory.Dictionary(InputPrimitiveType.String)),
->>>>>>> 9961dbef
                     new CSharpType(typeof(IDictionary<string, string>), true),
                     true);
                 // primitive type property
                 yield return new TestCaseData(
-<<<<<<< HEAD
-                    new InputModelProperty("prop1", "prop1", "public", InputPrimitiveType.String, false, false, false, _enclosingType),
-=======
                     InputFactory.Property("prop1", InputPrimitiveType.String),
->>>>>>> 9961dbef
                     new CSharpType(typeof(string)),
                     true);
                 // read only primitive type property
                 yield return new TestCaseData(
-<<<<<<< HEAD
-                    new InputModelProperty("prop1", "prop1", "public", InputPrimitiveType.String, false, true, false, _enclosingType),
-=======
                     InputFactory.Property("prop1", InputPrimitiveType.String, isReadOnly: true),
->>>>>>> 9961dbef
                     new CSharpType(typeof(string)),
                     false);
                 // readonlymemory property
                 yield return new TestCaseData(
-<<<<<<< HEAD
-                    new InputModelProperty("prop1", "prop1", "public", new InputArrayType("mockProp", "TypeSpec.Array", InputPrimitiveType.String), false, false, false, _enclosingType),
-=======
                     InputFactory.Property("prop1", InputFactory.Array(InputPrimitiveType.String)),
->>>>>>> 9961dbef
                     new CSharpType(typeof(ReadOnlyMemory<>)),
                     true);
             }
@@ -153,14 +105,6 @@
         [Test]
         public void TestBuildConstructor_ValidateConstructors()
         {
-<<<<<<< HEAD
-            var properties = new List<InputModelProperty>{
-                    new InputModelProperty("requiredString", "requiredString", "", InputPrimitiveType.String, true, false, false, _enclosingType),
-                    new InputModelProperty("OptionalInt", "optionalInt", "", InputPrimitiveType.Int32, false, false, false, _enclosingType),
-                    new InputModelProperty("requiredCollection", "requiredCollection", "", new InputArrayType("List", "TypeSpec.Array", InputPrimitiveType.String), true, false, false, _enclosingType),
-                    new InputModelProperty("requiredDictionary", "requiredDictionary", "", new InputDictionaryType("Dictionary", InputPrimitiveType.String, InputPrimitiveType.String), true, false, false, _enclosingType),
-                    new InputModelProperty("optionalUnknown", "optional unknown", "", InputPrimitiveType.Any, false, false, false, _enclosingType),
-=======
             var properties = new List<InputModelProperty>
             {
                 InputFactory.Property("requiredString", InputPrimitiveType.String, isRequired: true),
@@ -168,7 +112,6 @@
                 InputFactory.Property("requiredCollection", InputFactory.Array(InputPrimitiveType.String), isRequired: true),
                 InputFactory.Property("requiredDictionary", InputFactory.Dictionary(InputPrimitiveType.String), isRequired: true),
                 InputFactory.Property("optionalUnknown", InputPrimitiveType.Any)
->>>>>>> 9961dbef
              };
 
             MockHelpers.LoadMockPlugin(createCSharpTypeCore: (InputType inputType) =>
@@ -208,15 +151,6 @@
         {
             var baseProperties = new List<InputModelProperty>
             {
-<<<<<<< HEAD
-                new InputModelProperty("prop1", "prop1", string.Empty, InputPrimitiveType.String, true, false, false, _enclosingType),
-                new InputModelProperty("prop2", "prop2", string.Empty, InputPrimitiveType.String, false, false, false, _enclosingType),
-            };
-            var derivedProperties = new List<InputModelProperty>
-            {
-                new InputModelProperty("prop3", "prop3", string.Empty, InputPrimitiveType.String, true, false, false, _enclosingType),
-                new InputModelProperty("prop4", "prop4", string.Empty, InputPrimitiveType.String, false, false, false, _enclosingType),
-=======
                 InputFactory.Property("prop1", InputPrimitiveType.String, isRequired: true),
                 InputFactory.Property("prop2", InputPrimitiveType.String)
             };
@@ -224,7 +158,6 @@
             {
                 InputFactory.Property("prop3", InputPrimitiveType.String, isRequired: true),
                 InputFactory.Property("prop4", InputPrimitiveType.String)
->>>>>>> 9961dbef
             };
             var inputBase = InputFactory.Model("baseModel", usage: InputModelTypeUsage.Input, properties: baseProperties);
             var inputDerived = InputFactory.Model("derivedModel", usage: InputModelTypeUsage.Input, properties: derivedProperties, baseModel: inputBase);
@@ -326,13 +259,8 @@
         {
             var properties = new List<InputModelProperty>
             {
-<<<<<<< HEAD
-                new InputModelProperty("requiredString", "requiredString", "", InputPrimitiveType.String, true, false, false, _enclosingType),
-                new InputModelProperty("OptionalInt", "optionalInt", "", InputPrimitiveType.Int32, false, false, false, _enclosingType),
-=======
                 InputFactory.Property("requiredString", InputPrimitiveType.String, isRequired: true),
                 InputFactory.Property("OptionalInt", InputPrimitiveType.Int32)
->>>>>>> 9961dbef
             };
 
             MockHelpers.LoadMockPlugin(createCSharpTypeCore: (InputType inputType) =>
