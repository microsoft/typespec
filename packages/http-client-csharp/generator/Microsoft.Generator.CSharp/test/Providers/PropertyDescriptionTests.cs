// Copyright (c) Microsoft Corporation. All rights reserved.
// Licensed under the MIT License.

using System;
using System.Collections.Generic;
using Microsoft.Generator.CSharp.Input;
using Microsoft.Generator.CSharp.Primitives;
using Microsoft.Generator.CSharp.Statements;
using Microsoft.Generator.CSharp.Tests.Common;
using NUnit.Framework;

namespace Microsoft.Generator.CSharp.Tests.Providers
{
    internal class PropertyDescriptionTests
    {
        private static InputModelType _enclosingType = new InputModelType(
            "enclosingType",
            "enclosingType",
            "public",
            null,
            null,
            InputModelTypeUsage.Input,
            [],
            null,
            [],
            null,
            null,
            new Dictionary<string, InputModelType>(),
            null,
            false);

        // Validates that the property description string is constructed correctly based on the property type
        [TestCaseSource(nameof(BuildPropertyDescriptionTestCases))]
        public void BuildPropertyDescription(InputModelProperty inputModelProperty, CSharpType type)
        {
            var propertySummaryStatement = PropertyDescriptionBuilder.BuildPropertyDescription(inputModelProperty, type, SerializationFormat.Default, PropertyDescriptionBuilder.CreateDefaultPropertyDescription(inputModelProperty.Name, false));
            using CodeWriter codeWriter = new CodeWriter();
            propertySummaryStatement.Write(codeWriter);
            string propertyDescription = codeWriter.ToString(false);
            var propertyDescriptionString = string.Join(Environment.NewLine, propertyDescription);
            Assert.IsNotNull(propertyDescription);
            Assert.IsNotEmpty(propertyDescriptionString);

            if (type.ContainsBinaryData)
            {
                Assert.IsTrue(propertyDescriptionString.Contains("Examples:"));
            }
        }

        // Validates that the summary description string is constructed correctly for several types
        [Test]
        public void TestGetUnionTypesDescriptions()
        {
            var dateTime = new DateTimeOffset(1, 2, 3, 4, 5, 6, TimeSpan.Zero);
            var expected = Helpers.GetExpectedFromFile();

            var unionItems = new List<CSharpType>
            {
                new CSharpType(typeof(bool), false),
                new CSharpType(typeof(int), false),
                new CSharpType(typeof(IDictionary<,>), false, typeof(string), new CSharpType(typeof(int))),
                CSharpType.FromLiteral(new CSharpType(typeof(int), false), 21),
                CSharpType.FromLiteral(new CSharpType(typeof(string), false), "test"),
                CSharpType.FromLiteral(new CSharpType(typeof(bool), false), true),
                CSharpType.FromLiteral(new CSharpType(typeof(DateTimeOffset), false), dateTime)
            };

            IReadOnlyList<XmlDocStatement> descriptions = PropertyDescriptionBuilder.GetUnionTypesDescriptions(unionItems);

            Assert.AreEqual(7, descriptions.Count);

            using var codeWriter = new CodeWriter();
            var xmlDoc = new XmlDocStatement("test", [], innerStatements: [.. descriptions]);
            xmlDoc.Write(codeWriter);
            var actual = codeWriter.ToString(false);

            Assert.AreEqual(expected, actual);
        }

        public static IEnumerable<TestCaseData> BuildPropertyDescriptionTestCases
        {
            get
            {
                // list property
<<<<<<< HEAD
                yield return new TestCaseData(
                    new InputModelProperty("prop1", "prop1", "public", new InputArrayType("mockProp", "TypeSpec.Array", InputPrimitiveType.String), false, false, false, _enclosingType),
                    new CSharpType(typeof(IList<string>)));
                // list of binary data property
                yield return new TestCaseData(
                    new InputModelProperty("prop1", "prop1", "public", new InputArrayType("mockProp", "TypeSpec.Array", InputPrimitiveType.Any), false, true, false, _enclosingType),
                    new CSharpType(typeof(IReadOnlyList<BinaryData>)));
                // dictionary property with binary data value
                yield return new TestCaseData(
                    new InputModelProperty("prop1", "prop1", "public", new InputDictionaryType("mockProp", InputPrimitiveType.String, InputPrimitiveType.Any), false, false, false, _enclosingType),
                    new CSharpType(typeof(IDictionary<string, BinaryData>)));
                // nullable dictionary property
                yield return new TestCaseData(
                    new InputModelProperty("prop1", "prop1", "public", new InputDictionaryType("mockProp", InputPrimitiveType.String, InputPrimitiveType.String), false, false, false, _enclosingType),
                    new CSharpType(typeof(IDictionary<string, string>), true));
                // primitive type property
                yield return new TestCaseData(
                    new InputModelProperty("prop1", "prop1", "public", InputPrimitiveType.String, false, false, false, _enclosingType),
                    new CSharpType(typeof(string)));
                // binary data property
                yield return new TestCaseData(
                    new InputModelProperty("prop1", "prop1", "public", InputPrimitiveType.Any, false, true, false, _enclosingType),
                    new CSharpType(typeof(BinaryData)));
=======
                yield return new TestCaseData(InputFactory.Property("prop1", InputFactory.Array(InputPrimitiveType.String)), new CSharpType(typeof(IList<string>)));
                // list of binary data property
                yield return new TestCaseData(InputFactory.Property("prop1", InputFactory.Array(InputPrimitiveType.Any), isReadOnly: true), new CSharpType(typeof(IReadOnlyList<BinaryData>)));
                // dictionary property with binary data value
                yield return new TestCaseData(InputFactory.Property("prop1", InputFactory.Dictionary(InputPrimitiveType.Any)), new CSharpType(typeof(IDictionary<string, BinaryData>)));
                // nullable dictionary property
                yield return new TestCaseData(InputFactory.Property("prop1", InputFactory.Dictionary(InputPrimitiveType.String)), new CSharpType(typeof(IDictionary<string, string>)));
                // primitive type property
                yield return new TestCaseData(InputFactory.Property("prop1", InputPrimitiveType.String), new CSharpType(typeof(string)));
                // binary data property
                yield return new TestCaseData(InputFactory.Property("prop1", InputPrimitiveType.Any, isReadOnly: true), new CSharpType(typeof(BinaryData)));
>>>>>>> 9961dbef
            }
        }
    }
}<|MERGE_RESOLUTION|>--- conflicted
+++ resolved
@@ -13,22 +13,6 @@
 {
     internal class PropertyDescriptionTests
     {
-        private static InputModelType _enclosingType = new InputModelType(
-            "enclosingType",
-            "enclosingType",
-            "public",
-            null,
-            null,
-            InputModelTypeUsage.Input,
-            [],
-            null,
-            [],
-            null,
-            null,
-            new Dictionary<string, InputModelType>(),
-            null,
-            false);
-
         // Validates that the property description string is constructed correctly based on the property type
         [TestCaseSource(nameof(BuildPropertyDescriptionTestCases))]
         public void BuildPropertyDescription(InputModelProperty inputModelProperty, CSharpType type)
@@ -82,31 +66,6 @@
             get
             {
                 // list property
-<<<<<<< HEAD
-                yield return new TestCaseData(
-                    new InputModelProperty("prop1", "prop1", "public", new InputArrayType("mockProp", "TypeSpec.Array", InputPrimitiveType.String), false, false, false, _enclosingType),
-                    new CSharpType(typeof(IList<string>)));
-                // list of binary data property
-                yield return new TestCaseData(
-                    new InputModelProperty("prop1", "prop1", "public", new InputArrayType("mockProp", "TypeSpec.Array", InputPrimitiveType.Any), false, true, false, _enclosingType),
-                    new CSharpType(typeof(IReadOnlyList<BinaryData>)));
-                // dictionary property with binary data value
-                yield return new TestCaseData(
-                    new InputModelProperty("prop1", "prop1", "public", new InputDictionaryType("mockProp", InputPrimitiveType.String, InputPrimitiveType.Any), false, false, false, _enclosingType),
-                    new CSharpType(typeof(IDictionary<string, BinaryData>)));
-                // nullable dictionary property
-                yield return new TestCaseData(
-                    new InputModelProperty("prop1", "prop1", "public", new InputDictionaryType("mockProp", InputPrimitiveType.String, InputPrimitiveType.String), false, false, false, _enclosingType),
-                    new CSharpType(typeof(IDictionary<string, string>), true));
-                // primitive type property
-                yield return new TestCaseData(
-                    new InputModelProperty("prop1", "prop1", "public", InputPrimitiveType.String, false, false, false, _enclosingType),
-                    new CSharpType(typeof(string)));
-                // binary data property
-                yield return new TestCaseData(
-                    new InputModelProperty("prop1", "prop1", "public", InputPrimitiveType.Any, false, true, false, _enclosingType),
-                    new CSharpType(typeof(BinaryData)));
-=======
                 yield return new TestCaseData(InputFactory.Property("prop1", InputFactory.Array(InputPrimitiveType.String)), new CSharpType(typeof(IList<string>)));
                 // list of binary data property
                 yield return new TestCaseData(InputFactory.Property("prop1", InputFactory.Array(InputPrimitiveType.Any), isReadOnly: true), new CSharpType(typeof(IReadOnlyList<BinaryData>)));
@@ -118,7 +77,6 @@
                 yield return new TestCaseData(InputFactory.Property("prop1", InputPrimitiveType.String), new CSharpType(typeof(string)));
                 // binary data property
                 yield return new TestCaseData(InputFactory.Property("prop1", InputPrimitiveType.Any, isReadOnly: true), new CSharpType(typeof(BinaryData)));
->>>>>>> 9961dbef
             }
         }
     }
