--- conflicted
+++ resolved
@@ -80,11 +80,7 @@
 
             protected override string BuildName() => "TestName";
 
-<<<<<<< HEAD
-            protected override string GetNamespace() => "TestNamespace";
-=======
-            protected override string BuildNamespace() => CodeModelPlugin.Instance.Configuration.ModelNamespace;
->>>>>>> beb8ef7d
+            protected override string BuildNamespace() => "TestNamespace";
 
             protected override TypeSignatureModifiers BuildDeclarationModifiers() => TypeSignatureModifiers.Internal | TypeSignatureModifiers.Partial |TypeSignatureModifiers.Class;
 
