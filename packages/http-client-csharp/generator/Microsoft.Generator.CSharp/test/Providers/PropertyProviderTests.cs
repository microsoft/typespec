--- conflicted
+++ resolved
@@ -26,11 +26,7 @@
                 "snake_case",
                 "snake_case",
                 "A property with snake_case name",
-<<<<<<< HEAD
-                new InputPrimitiveType(InputPrimitiveTypeKind.String),
-=======
                 InputPrimitiveType.String,
->>>>>>> c329841c
                 true,
                 false,
                 false,
@@ -51,11 +47,7 @@
                 "PascalCase",
                 "PascalCase",
                 "A property with PascalCase name",
-<<<<<<< HEAD
-                new InputPrimitiveType(InputPrimitiveTypeKind.String),
-=======
                 InputPrimitiveType.String,
->>>>>>> c329841c
                 true,
                 false,
                 false,
@@ -76,11 +68,7 @@
                 "camelCase",
                 "camelCase",
                 "A property with camelCase name",
-<<<<<<< HEAD
-                new InputPrimitiveType(InputPrimitiveTypeKind.String),
-=======
                 InputPrimitiveType.String,
->>>>>>> c329841c
                 true,
                 false,
                 false,
@@ -101,11 +89,7 @@
                 "kebab-case",
                 "kebab-case",
                 "A property with kebab-case name",
-<<<<<<< HEAD
-                new InputPrimitiveType(InputPrimitiveTypeKind.String),
-=======
                 InputPrimitiveType.String,
->>>>>>> c329841c
                     true,
                 false,
                 false,
@@ -138,11 +122,7 @@
             yield return new TestCaseData(
                 new CSharpType(typeof(IList<>), typeof(string)),
                 new InputModelProperty("readOnlyCollection", "readOnlyCollection", string.Empty,
-<<<<<<< HEAD
-                    new InputArrayType("List", "id", new InputPrimitiveType(InputPrimitiveTypeKind.String), Array.Empty<InputDecoratorInfo>()),
-=======
-                    new InputArrayType("List", "id", InputPrimitiveType.String),
->>>>>>> c329841c
+                    new InputArrayType("List", "id", InputPrimitiveType.String, Array.Empty<InputDecoratorInfo>()),
                     true,
                     true,
                     false,
@@ -152,11 +132,7 @@
             yield return new TestCaseData(
                 new CSharpType(typeof(IDictionary<,>), typeof(string), typeof(int)),
                 new InputModelProperty("readOnlyDictionary", "readOnlyDictionary", string.Empty,
-<<<<<<< HEAD
-                    new InputDictionaryType("Dictionary", new InputPrimitiveType(InputPrimitiveTypeKind.String), new InputPrimitiveType(InputPrimitiveTypeKind.Int32), Array.Empty<InputDecoratorInfo>()),
-=======
-                    new InputDictionaryType("Dictionary", InputPrimitiveType.String, InputPrimitiveType.Int32),
->>>>>>> c329841c
+                    new InputDictionaryType("Dictionary", InputPrimitiveType.String, InputPrimitiveType.Int32, Array.Empty<InputDecoratorInfo>()),
                     true,
                     true,
                     false,
