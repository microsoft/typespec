// Copyright (c) Microsoft Corporation. All rights reserved.
// Licensed under the MIT License.

using System;
using System.Linq;
using System.Text;
using Microsoft.Generator.CSharp.Expressions;
using Microsoft.Generator.CSharp.Input;
using Microsoft.Generator.CSharp.Input.InputTypes;
using Microsoft.Generator.CSharp.Primitives;
using Microsoft.Generator.CSharp.Providers;
using Microsoft.Generator.CSharp.Snippets;
using NUnit.Framework;

namespace Microsoft.Generator.CSharp.Tests.Providers
{
    public class EnumProviderTests
    {
        internal const string NewLine = "\n";

        // Validates the int based fixed enum
        [TestCase]
        public void BuildEnumType_ValidateIntBasedFixedEnum()
        {
            MockHelpers.LoadMockPlugin(createCSharpTypeCore: (inputType) => typeof(int));

<<<<<<< HEAD
            var input = new InputEnumType("mockInputEnum", "mockNamespace", "public", null, "The mock enum", InputModelTypeUsage.Input | InputModelTypeUsage.Output, new InputPrimitiveType(InputPrimitiveTypeKind.Int32), [new InputEnumTypeValue("One", 1, null), new InputEnumTypeValue("Two", 2, null)], false, Array.Empty<InputDecoratorInfo>());
=======
            var input = new InputEnumType("mockInputEnum", "mockNamespace", "public", null, "The mock enum", InputModelTypeUsage.Input | InputModelTypeUsage.Output, InputPrimitiveType.Int32, [new InputEnumTypeValue("One", 1, null), new InputEnumTypeValue("Two", 2, null)], false);
>>>>>>> c329841c
            var enumType = EnumProvider.Create(input);
            var fields = enumType.Fields;

            Assert.AreEqual(2, fields.Count);
            Assert.AreEqual("One", fields[0].Name);
            Assert.AreEqual("Two", fields[1].Name);
            var value1 = fields[0].InitializationValue as LiteralExpression;
            Assert.IsNotNull(value1);
            Assert.AreEqual(1, value1?.Literal);
            var value2 = fields[1].InitializationValue as LiteralExpression;
            Assert.IsNotNull(value2);
            Assert.AreEqual(2, value2?.Literal);
        }

        // Validates the float based fixed enum
        [TestCase]
        public void BuildEnumType_ValidateFloatBasedFixedEnum()
        {
            MockHelpers.LoadMockPlugin(createCSharpTypeCore: (inputType) => typeof(float));

<<<<<<< HEAD
            var input = new InputEnumType("mockInputEnum", "mockNamespace", "public", null, "The mock enum", InputModelTypeUsage.Input | InputModelTypeUsage.Output, new InputPrimitiveType(InputPrimitiveTypeKind.Float32), [new InputEnumTypeValue("One", 1f, null), new InputEnumTypeValue("Two", 2f, null)], false, Array.Empty<InputDecoratorInfo>());
=======
            var input = new InputEnumType("mockInputEnum", "mockNamespace", "public", null, "The mock enum", InputModelTypeUsage.Input | InputModelTypeUsage.Output, InputPrimitiveType.Float32, [new InputEnumTypeValue("One", 1f, null), new InputEnumTypeValue("Two", 2f, null)], false);
>>>>>>> c329841c
            var enumType = EnumProvider.Create(input);
            var fields = enumType.Fields;

            Assert.AreEqual(2, fields.Count);
            Assert.AreEqual("One", fields[0].Name);
            Assert.AreEqual("Two", fields[1].Name);
            // non-int based enum does not initialization values.
            Assert.IsNull(fields[0].InitializationValue);
            Assert.IsNull(fields[1].InitializationValue);
        }

        // Validates the string based fixed enum
        [TestCase]
        public void BuildEnumType_ValidateStringBasedFixedEnum()
        {
            MockHelpers.LoadMockPlugin(createCSharpTypeCore: (inputType) => typeof(string));

<<<<<<< HEAD
            var input = new InputEnumType("mockInputEnum", "mockNamespace", "public", null, "The mock enum", InputModelTypeUsage.Input | InputModelTypeUsage.Output, new InputPrimitiveType(InputPrimitiveTypeKind.String), [new InputEnumTypeValue("One", "1", null), new InputEnumTypeValue("Two", "2", null)], false, Array.Empty<InputDecoratorInfo>());
=======
            var input = new InputEnumType("mockInputEnum", "mockNamespace", "public", null, "The mock enum", InputModelTypeUsage.Input | InputModelTypeUsage.Output, InputPrimitiveType.String, [new InputEnumTypeValue("One", "1", null), new InputEnumTypeValue("Two", "2", null)], false);
>>>>>>> c329841c
            var enumType = EnumProvider.Create(input);
            var fields = enumType.Fields;

            Assert.AreEqual(2, fields.Count);
            Assert.AreEqual("One", fields[0].Name);
            Assert.AreEqual("Two", fields[1].Name);
            // non-int based enum does not initialization values.
            Assert.IsNull(fields[0].InitializationValue);
            Assert.IsNull(fields[1].InitializationValue);
        }

        // Validates the int based extensible enum
        [TestCase]
        public void BuildEnumType_ValidateIntBasedExtensibleEnum()
        {
            MockHelpers.LoadMockPlugin(createCSharpTypeCore: (inputType) => typeof(int));

<<<<<<< HEAD
            var input = new InputEnumType("mockInputEnum", "mockNamespace", "public", null, "The mock enum", InputModelTypeUsage.Input | InputModelTypeUsage.Output, new InputPrimitiveType(InputPrimitiveTypeKind.Int32), [new InputEnumTypeValue("One", 1, null), new InputEnumTypeValue("Two", 2, null)], true, Array.Empty<InputDecoratorInfo>());
=======
            var input = new InputEnumType("mockInputEnum", "mockNamespace", "public", null, "The mock enum", InputModelTypeUsage.Input | InputModelTypeUsage.Output, InputPrimitiveType.Int32, [new InputEnumTypeValue("One", 1, null), new InputEnumTypeValue("Two", 2, null)], true);
>>>>>>> c329841c
            var enumType = EnumProvider.Create(input);
            var fields = enumType.Fields;
            var properties = enumType.Properties;

            // a private field + two values
            Assert.AreEqual(3, fields.Count);
            Assert.AreEqual("_value", fields[0].Name);
            Assert.AreEqual("OneValue", fields[1].Name);
            Assert.AreEqual("TwoValue", fields[2].Name);
            Assert.IsNull(fields[0].InitializationValue);
            var value1 = fields[1].InitializationValue as LiteralExpression;
            Assert.IsNotNull(value1);
            Assert.AreEqual(1, value1?.Literal);
            var value2 = fields[2].InitializationValue as LiteralExpression;
            Assert.IsNotNull(value2);
            Assert.AreEqual(2, value2?.Literal);

            // two properties
            Assert.AreEqual(2, properties.Count);
            Assert.AreEqual("One", properties[0].Name);
            Assert.AreEqual(MethodSignatureModifiers.Public | MethodSignatureModifiers.Static, properties[0].Modifiers);
            Assert.IsInstanceOf<AutoPropertyBody>(properties[0].Body);
            var propertyValue1 = (properties[0].Body as AutoPropertyBody)?.InitializationExpression;
            Assert.IsNotNull(propertyValue1);
            Assert.AreEqual("Two", properties[1].Name);
            Assert.AreEqual(MethodSignatureModifiers.Public | MethodSignatureModifiers.Static, properties[1].Modifiers);
            Assert.IsInstanceOf<AutoPropertyBody>(properties[1].Body);
            var propertyValue2 = (properties[1].Body as AutoPropertyBody)?.InitializationExpression;
            Assert.IsNotNull(propertyValue2);
        }

        // Validates the float based extensible enum
        [TestCase]
        public void BuildEnumType_ValidateFloatBasedExtensibleEnum()
        {
            MockHelpers.LoadMockPlugin(createCSharpTypeCore: (inputType) => typeof(float));

<<<<<<< HEAD
            var input = new InputEnumType("mockInputEnum", "mockNamespace", "public", null, "The mock enum", InputModelTypeUsage.Input | InputModelTypeUsage.Output, new InputPrimitiveType(InputPrimitiveTypeKind.Float32), [new InputEnumTypeValue("One", 1f, null), new InputEnumTypeValue("Two", 2f, null)], true, Array.Empty<InputDecoratorInfo>());
=======
            var input = new InputEnumType("mockInputEnum", "mockNamespace", "public", null, "The mock enum", InputModelTypeUsage.Input | InputModelTypeUsage.Output, InputPrimitiveType.Float32, [new InputEnumTypeValue("One", 1f, null), new InputEnumTypeValue("Two", 2f, null)], true);
>>>>>>> c329841c
            var enumType = EnumProvider.Create(input);
            var fields = enumType.Fields;
            var properties = enumType.Properties;

            // a private field + two values
            Assert.AreEqual(3, fields.Count);
            Assert.AreEqual("_value", fields[0].Name);
            Assert.AreEqual("OneValue", fields[1].Name);
            Assert.AreEqual("TwoValue", fields[2].Name);
            Assert.IsNull(fields[0].InitializationValue);
            var value1 = fields[1].InitializationValue as LiteralExpression;
            Assert.IsNotNull(value1);
            Assert.AreEqual(1f, value1?.Literal);
            var value2 = fields[2].InitializationValue as LiteralExpression;
            Assert.IsNotNull(value2);
            Assert.AreEqual(2f, value2?.Literal);

            // two properties
            Assert.AreEqual(2, properties.Count);
            Assert.AreEqual("One", properties[0].Name);
            Assert.AreEqual(MethodSignatureModifiers.Public | MethodSignatureModifiers.Static, properties[0].Modifiers);
            Assert.IsInstanceOf<AutoPropertyBody>(properties[0].Body);
            var propertyValue1 = (properties[0].Body as AutoPropertyBody)?.InitializationExpression;
            Assert.IsNotNull(propertyValue1);
            Assert.AreEqual("Two", properties[1].Name);
            Assert.AreEqual(MethodSignatureModifiers.Public | MethodSignatureModifiers.Static, properties[1].Modifiers);
            Assert.IsInstanceOf<AutoPropertyBody>(properties[1].Body);
            var propertyValue2 = (properties[1].Body as AutoPropertyBody)?.InitializationExpression;
            Assert.IsNotNull(propertyValue2);
        }

        // Validates the string based extensible enum
        [TestCase]
        public void BuildEnumType_ValidateStringBasedExtensibleEnum()
        {
            MockHelpers.LoadMockPlugin(createCSharpTypeCore: (inputType) => typeof(string));

<<<<<<< HEAD
            var input = new InputEnumType("mockInputEnum", "mockNamespace", "public", null, "The mock enum", InputModelTypeUsage.Input | InputModelTypeUsage.Output, new InputPrimitiveType(InputPrimitiveTypeKind.String), [new InputEnumTypeValue("One", "1", null), new InputEnumTypeValue("Two", "2", null)], true, Array.Empty<InputDecoratorInfo>());
=======
            var input = new InputEnumType("mockInputEnum", "mockNamespace", "public", null, "The mock enum", InputModelTypeUsage.Input | InputModelTypeUsage.Output, InputPrimitiveType.String, [new InputEnumTypeValue("One", "1", null), new InputEnumTypeValue("Two", "2", null)], true);
>>>>>>> c329841c
            var enumType = EnumProvider.Create(input);
            var fields = enumType.Fields;
            var properties = enumType.Properties;

            // a private field + two values
            Assert.AreEqual(3, fields.Count);
            Assert.AreEqual("_value", fields[0].Name);
            Assert.AreEqual("OneValue", fields[1].Name);
            Assert.AreEqual("TwoValue", fields[2].Name);
            Assert.IsNull(fields[0].InitializationValue);
            var value1 = fields[1].InitializationValue as LiteralExpression;
            Assert.IsNotNull(value1);
            Assert.AreEqual("1", value1?.Literal);
            var value2 = fields[2].InitializationValue as LiteralExpression;
            Assert.IsNotNull(value2);
            Assert.AreEqual("2", value2?.Literal);

            // two properties
            Assert.AreEqual(2, properties.Count);
            Assert.AreEqual("One", properties[0].Name);
            Assert.AreEqual(MethodSignatureModifiers.Public | MethodSignatureModifiers.Static, properties[0].Modifiers);
            Assert.IsInstanceOf<AutoPropertyBody>(properties[0].Body);
            var propertyValue1 = (properties[0].Body as AutoPropertyBody)?.InitializationExpression;
            Assert.IsNotNull(propertyValue1);
            Assert.AreEqual("Two", properties[1].Name);
            Assert.AreEqual(MethodSignatureModifiers.Public | MethodSignatureModifiers.Static, properties[1].Modifiers);
            Assert.IsInstanceOf<AutoPropertyBody>(properties[1].Body);
            var propertyValue2 = (properties[1].Body as AutoPropertyBody)?.InitializationExpression;
            Assert.IsNotNull(propertyValue2);
        }
    }
}<|MERGE_RESOLUTION|>--- conflicted
+++ resolved
@@ -24,11 +24,7 @@
         {
             MockHelpers.LoadMockPlugin(createCSharpTypeCore: (inputType) => typeof(int));
 
-<<<<<<< HEAD
-            var input = new InputEnumType("mockInputEnum", "mockNamespace", "public", null, "The mock enum", InputModelTypeUsage.Input | InputModelTypeUsage.Output, new InputPrimitiveType(InputPrimitiveTypeKind.Int32), [new InputEnumTypeValue("One", 1, null), new InputEnumTypeValue("Two", 2, null)], false, Array.Empty<InputDecoratorInfo>());
-=======
-            var input = new InputEnumType("mockInputEnum", "mockNamespace", "public", null, "The mock enum", InputModelTypeUsage.Input | InputModelTypeUsage.Output, InputPrimitiveType.Int32, [new InputEnumTypeValue("One", 1, null), new InputEnumTypeValue("Two", 2, null)], false);
->>>>>>> c329841c
+            var input = new InputEnumType("mockInputEnum", "mockNamespace", "public", null, "The mock enum", InputModelTypeUsage.Input | InputModelTypeUsage.Output, InputPrimitiveType.Int32, [new InputEnumTypeValue("One", 1, null), new InputEnumTypeValue("Two", 2, null)], false, Array.Empty<InputDecoratorInfo>());
             var enumType = EnumProvider.Create(input);
             var fields = enumType.Fields;
 
@@ -49,11 +45,7 @@
         {
             MockHelpers.LoadMockPlugin(createCSharpTypeCore: (inputType) => typeof(float));
 
-<<<<<<< HEAD
-            var input = new InputEnumType("mockInputEnum", "mockNamespace", "public", null, "The mock enum", InputModelTypeUsage.Input | InputModelTypeUsage.Output, new InputPrimitiveType(InputPrimitiveTypeKind.Float32), [new InputEnumTypeValue("One", 1f, null), new InputEnumTypeValue("Two", 2f, null)], false, Array.Empty<InputDecoratorInfo>());
-=======
-            var input = new InputEnumType("mockInputEnum", "mockNamespace", "public", null, "The mock enum", InputModelTypeUsage.Input | InputModelTypeUsage.Output, InputPrimitiveType.Float32, [new InputEnumTypeValue("One", 1f, null), new InputEnumTypeValue("Two", 2f, null)], false);
->>>>>>> c329841c
+            var input = new InputEnumType("mockInputEnum", "mockNamespace", "public", null, "The mock enum", InputModelTypeUsage.Input | InputModelTypeUsage.Output, InputPrimitiveType.Float32, [new InputEnumTypeValue("One", 1f, null), new InputEnumTypeValue("Two", 2f, null)], false, Array.Empty<InputDecoratorInfo>());
             var enumType = EnumProvider.Create(input);
             var fields = enumType.Fields;
 
@@ -71,11 +63,7 @@
         {
             MockHelpers.LoadMockPlugin(createCSharpTypeCore: (inputType) => typeof(string));
 
-<<<<<<< HEAD
-            var input = new InputEnumType("mockInputEnum", "mockNamespace", "public", null, "The mock enum", InputModelTypeUsage.Input | InputModelTypeUsage.Output, new InputPrimitiveType(InputPrimitiveTypeKind.String), [new InputEnumTypeValue("One", "1", null), new InputEnumTypeValue("Two", "2", null)], false, Array.Empty<InputDecoratorInfo>());
-=======
-            var input = new InputEnumType("mockInputEnum", "mockNamespace", "public", null, "The mock enum", InputModelTypeUsage.Input | InputModelTypeUsage.Output, InputPrimitiveType.String, [new InputEnumTypeValue("One", "1", null), new InputEnumTypeValue("Two", "2", null)], false);
->>>>>>> c329841c
+            var input = new InputEnumType("mockInputEnum", "mockNamespace", "public", null, "The mock enum", InputModelTypeUsage.Input | InputModelTypeUsage.Output, InputPrimitiveType.String, [new InputEnumTypeValue("One", "1", null), new InputEnumTypeValue("Two", "2", null)], false, Array.Empty<InputDecoratorInfo>());
             var enumType = EnumProvider.Create(input);
             var fields = enumType.Fields;
 
@@ -93,11 +81,7 @@
         {
             MockHelpers.LoadMockPlugin(createCSharpTypeCore: (inputType) => typeof(int));
 
-<<<<<<< HEAD
-            var input = new InputEnumType("mockInputEnum", "mockNamespace", "public", null, "The mock enum", InputModelTypeUsage.Input | InputModelTypeUsage.Output, new InputPrimitiveType(InputPrimitiveTypeKind.Int32), [new InputEnumTypeValue("One", 1, null), new InputEnumTypeValue("Two", 2, null)], true, Array.Empty<InputDecoratorInfo>());
-=======
-            var input = new InputEnumType("mockInputEnum", "mockNamespace", "public", null, "The mock enum", InputModelTypeUsage.Input | InputModelTypeUsage.Output, InputPrimitiveType.Int32, [new InputEnumTypeValue("One", 1, null), new InputEnumTypeValue("Two", 2, null)], true);
->>>>>>> c329841c
+            var input = new InputEnumType("mockInputEnum", "mockNamespace", "public", null, "The mock enum", InputModelTypeUsage.Input | InputModelTypeUsage.Output, InputPrimitiveType.Int32, [new InputEnumTypeValue("One", 1, null), new InputEnumTypeValue("Two", 2, null)], true, Array.Empty<InputDecoratorInfo>());
             var enumType = EnumProvider.Create(input);
             var fields = enumType.Fields;
             var properties = enumType.Properties;
@@ -135,11 +119,7 @@
         {
             MockHelpers.LoadMockPlugin(createCSharpTypeCore: (inputType) => typeof(float));
 
-<<<<<<< HEAD
-            var input = new InputEnumType("mockInputEnum", "mockNamespace", "public", null, "The mock enum", InputModelTypeUsage.Input | InputModelTypeUsage.Output, new InputPrimitiveType(InputPrimitiveTypeKind.Float32), [new InputEnumTypeValue("One", 1f, null), new InputEnumTypeValue("Two", 2f, null)], true, Array.Empty<InputDecoratorInfo>());
-=======
-            var input = new InputEnumType("mockInputEnum", "mockNamespace", "public", null, "The mock enum", InputModelTypeUsage.Input | InputModelTypeUsage.Output, InputPrimitiveType.Float32, [new InputEnumTypeValue("One", 1f, null), new InputEnumTypeValue("Two", 2f, null)], true);
->>>>>>> c329841c
+            var input = new InputEnumType("mockInputEnum", "mockNamespace", "public", null, "The mock enum", InputModelTypeUsage.Input | InputModelTypeUsage.Output, InputPrimitiveType.Float32, [new InputEnumTypeValue("One", 1f, null), new InputEnumTypeValue("Two", 2f, null)], true, Array.Empty<InputDecoratorInfo>());
             var enumType = EnumProvider.Create(input);
             var fields = enumType.Fields;
             var properties = enumType.Properties;
@@ -177,11 +157,7 @@
         {
             MockHelpers.LoadMockPlugin(createCSharpTypeCore: (inputType) => typeof(string));
 
-<<<<<<< HEAD
-            var input = new InputEnumType("mockInputEnum", "mockNamespace", "public", null, "The mock enum", InputModelTypeUsage.Input | InputModelTypeUsage.Output, new InputPrimitiveType(InputPrimitiveTypeKind.String), [new InputEnumTypeValue("One", "1", null), new InputEnumTypeValue("Two", "2", null)], true, Array.Empty<InputDecoratorInfo>());
-=======
-            var input = new InputEnumType("mockInputEnum", "mockNamespace", "public", null, "The mock enum", InputModelTypeUsage.Input | InputModelTypeUsage.Output, InputPrimitiveType.String, [new InputEnumTypeValue("One", "1", null), new InputEnumTypeValue("Two", "2", null)], true);
->>>>>>> c329841c
+            var input = new InputEnumType("mockInputEnum", "mockNamespace", "public", null, "The mock enum", InputModelTypeUsage.Input | InputModelTypeUsage.Output, InputPrimitiveType.String, [new InputEnumTypeValue("One", "1", null), new InputEnumTypeValue("Two", "2", null)], true, Array.Empty<InputDecoratorInfo>());
             var enumType = EnumProvider.Create(input);
             var fields = enumType.Fields;
             var properties = enumType.Properties;
