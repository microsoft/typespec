--- conflicted
+++ resolved
@@ -24,11 +24,7 @@
         {
             MockHelpers.LoadMockPlugin(createCSharpTypeCore: (inputType) => typeof(int));
 
-<<<<<<< HEAD
-            var input = new InputEnumType("mockInputEnum", "mockNamespace", "public", null, "The mock enum", InputModelTypeUsage.RoundTrip, new InputPrimitiveType(InputPrimitiveTypeKind.Int32), [new InputEnumTypeValue("One", 1, null), new InputEnumTypeValue("Two", 2, null)], false, Array.Empty<InputDecoratorInfo>());
-=======
-            var input = new InputEnumType("mockInputEnum", "mockNamespace", "public", null, "The mock enum", InputModelTypeUsage.Input | InputModelTypeUsage.Output, new InputPrimitiveType(InputPrimitiveTypeKind.Int32), [new InputEnumTypeValue("One", 1, null), new InputEnumTypeValue("Two", 2, null)], false);
->>>>>>> 9f5630b4
+            var input = new InputEnumType("mockInputEnum", "mockNamespace", "public", null, "The mock enum", InputModelTypeUsage.Input | InputModelTypeUsage.Output, new InputPrimitiveType(InputPrimitiveTypeKind.Int32), [new InputEnumTypeValue("One", 1, null), new InputEnumTypeValue("Two", 2, null)], false, Array.Empty<InputDecoratorInfo>());
             var enumType = EnumProvider.Create(input);
             var fields = enumType.Fields;
 
@@ -69,11 +65,7 @@
         {
             MockHelpers.LoadMockPlugin(createCSharpTypeCore: (inputType) => typeof(float));
 
-<<<<<<< HEAD
-            var input = new InputEnumType("mockInputEnum", "mockNamespace", "public", null, "The mock enum", InputModelTypeUsage.RoundTrip, new InputPrimitiveType(InputPrimitiveTypeKind.Float32), [new InputEnumTypeValue("One", 1f, null), new InputEnumTypeValue("Two", 2f, null)], false, Array.Empty<InputDecoratorInfo>());
-=======
-            var input = new InputEnumType("mockInputEnum", "mockNamespace", "public", null, "The mock enum", InputModelTypeUsage.Input | InputModelTypeUsage.Output, new InputPrimitiveType(InputPrimitiveTypeKind.Float32), [new InputEnumTypeValue("One", 1f, null), new InputEnumTypeValue("Two", 2f, null)], false);
->>>>>>> 9f5630b4
+            var input = new InputEnumType("mockInputEnum", "mockNamespace", "public", null, "The mock enum", InputModelTypeUsage.Input | InputModelTypeUsage.Output, new InputPrimitiveType(InputPrimitiveTypeKind.Float32), [new InputEnumTypeValue("One", 1f, null), new InputEnumTypeValue("Two", 2f, null)], false, Array.Empty<InputDecoratorInfo>());
             var enumType = EnumProvider.Create(input);
             var fields = enumType.Fields;
 
@@ -111,11 +103,7 @@
         {
             MockHelpers.LoadMockPlugin(createCSharpTypeCore: (inputType) => typeof(string));
 
-<<<<<<< HEAD
-            var input = new InputEnumType("mockInputEnum", "mockNamespace", "public", null, "The mock enum", InputModelTypeUsage.RoundTrip, new InputPrimitiveType(InputPrimitiveTypeKind.String), [new InputEnumTypeValue("One", "1", null), new InputEnumTypeValue("Two", "2", null)], false, Array.Empty<InputDecoratorInfo>());
-=======
-            var input = new InputEnumType("mockInputEnum", "mockNamespace", "public", null, "The mock enum", InputModelTypeUsage.Input | InputModelTypeUsage.Output, new InputPrimitiveType(InputPrimitiveTypeKind.String), [new InputEnumTypeValue("One", "1", null), new InputEnumTypeValue("Two", "2", null)], false);
->>>>>>> 9f5630b4
+            var input = new InputEnumType("mockInputEnum", "mockNamespace", "public", null, "The mock enum", InputModelTypeUsage.Input | InputModelTypeUsage.Output, new InputPrimitiveType(InputPrimitiveTypeKind.String), [new InputEnumTypeValue("One", "1", null), new InputEnumTypeValue("Two", "2", null)], false, Array.Empty<InputDecoratorInfo>());
             var enumType = EnumProvider.Create(input);
             var fields = enumType.Fields;
 
@@ -153,11 +141,7 @@
         {
             MockHelpers.LoadMockPlugin(createCSharpTypeCore: (inputType) => typeof(int));
 
-<<<<<<< HEAD
-            var input = new InputEnumType("mockInputEnum", "mockNamespace", "public", null, "The mock enum", InputModelTypeUsage.RoundTrip, new InputPrimitiveType(InputPrimitiveTypeKind.Int32), [new InputEnumTypeValue("One", 1, null), new InputEnumTypeValue("Two", 2, null)], true, Array.Empty<InputDecoratorInfo>());
-=======
-            var input = new InputEnumType("mockInputEnum", "mockNamespace", "public", null, "The mock enum", InputModelTypeUsage.Input | InputModelTypeUsage.Output, new InputPrimitiveType(InputPrimitiveTypeKind.Int32), [new InputEnumTypeValue("One", 1, null), new InputEnumTypeValue("Two", 2, null)], true);
->>>>>>> 9f5630b4
+            var input = new InputEnumType("mockInputEnum", "mockNamespace", "public", null, "The mock enum", InputModelTypeUsage.Input | InputModelTypeUsage.Output, new InputPrimitiveType(InputPrimitiveTypeKind.Int32), [new InputEnumTypeValue("One", 1, null), new InputEnumTypeValue("Two", 2, null)], true, Array.Empty<InputDecoratorInfo>());
             var enumType = EnumProvider.Create(input);
             var fields = enumType.Fields;
             var properties = enumType.Properties;
@@ -214,11 +198,7 @@
         {
             MockHelpers.LoadMockPlugin(createCSharpTypeCore: (inputType) => typeof(float));
 
-<<<<<<< HEAD
-            var input = new InputEnumType("mockInputEnum", "mockNamespace", "public", null, "The mock enum", InputModelTypeUsage.RoundTrip, new InputPrimitiveType(InputPrimitiveTypeKind.Float32), [new InputEnumTypeValue("One", 1f, null), new InputEnumTypeValue("Two", 2f, null)], true, Array.Empty<InputDecoratorInfo>());
-=======
-            var input = new InputEnumType("mockInputEnum", "mockNamespace", "public", null, "The mock enum", InputModelTypeUsage.Input | InputModelTypeUsage.Output, new InputPrimitiveType(InputPrimitiveTypeKind.Float32), [new InputEnumTypeValue("One", 1f, null), new InputEnumTypeValue("Two", 2f, null)], true);
->>>>>>> 9f5630b4
+            var input = new InputEnumType("mockInputEnum", "mockNamespace", "public", null, "The mock enum", InputModelTypeUsage.Input | InputModelTypeUsage.Output, new InputPrimitiveType(InputPrimitiveTypeKind.Float32), [new InputEnumTypeValue("One", 1f, null), new InputEnumTypeValue("Two", 2f, null)], true, Array.Empty<InputDecoratorInfo>());
             var enumType = EnumProvider.Create(input);
             var fields = enumType.Fields;
             var properties = enumType.Properties;
@@ -275,11 +255,7 @@
         {
             MockHelpers.LoadMockPlugin(createCSharpTypeCore: (inputType) => typeof(string));
 
-<<<<<<< HEAD
-            var input = new InputEnumType("mockInputEnum", "mockNamespace", "public", null, "The mock enum", InputModelTypeUsage.RoundTrip, new InputPrimitiveType(InputPrimitiveTypeKind.String), [new InputEnumTypeValue("One", "1", null), new InputEnumTypeValue("Two", "2", null)], true, Array.Empty<InputDecoratorInfo>());
-=======
-            var input = new InputEnumType("mockInputEnum", "mockNamespace", "public", null, "The mock enum", InputModelTypeUsage.Input | InputModelTypeUsage.Output, new InputPrimitiveType(InputPrimitiveTypeKind.String), [new InputEnumTypeValue("One", "1", null), new InputEnumTypeValue("Two", "2", null)], true);
->>>>>>> 9f5630b4
+            var input = new InputEnumType("mockInputEnum", "mockNamespace", "public", null, "The mock enum", InputModelTypeUsage.Input | InputModelTypeUsage.Output, new InputPrimitiveType(InputPrimitiveTypeKind.String), [new InputEnumTypeValue("One", "1", null), new InputEnumTypeValue("Two", "2", null)], true, Array.Empty<InputDecoratorInfo>());
             var enumType = EnumProvider.Create(input);
             var fields = enumType.Fields;
             var properties = enumType.Properties;
