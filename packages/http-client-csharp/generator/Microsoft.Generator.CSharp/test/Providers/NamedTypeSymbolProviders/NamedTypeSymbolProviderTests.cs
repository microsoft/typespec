--- conflicted
+++ resolved
@@ -198,117 +198,10 @@
                 Assert.AreEqual(expected.InitializationValue, actual.InitializationValue);
             }
         }
-<<<<<<< HEAD
-
-        private class NamedSymbol : TypeProvider
-        {
-            private readonly Type? _propertyType;
-            protected override string BuildRelativeFilePath() => ".";
-
-            protected override string BuildName() => "NamedSymbol";
-
-            protected override string GetNamespace() => CodeModelPlugin.Instance.Configuration.ModelNamespace;
-
-            public NamedSymbol(Type? propertyType = null) : base()
-            {
-                _propertyType = propertyType;
-            }
-
-            protected override FieldProvider[] BuildFields()
-            {
-                return
-                [
-                    new FieldProvider(FieldModifiers.Public, typeof(int), "IntField", new TestTypeProvider(), $"PublicIntField field"),
-                    new FieldProvider(FieldModifiers.Private, typeof(string), "StringField", new TestTypeProvider(), $"PrivateStringField field no setter"),
-                    new FieldProvider(FieldModifiers.Internal, typeof(double),  "DoubleField", new TestTypeProvider(), $"InternalDoubleField field"),
-                    new FieldProvider(FieldModifiers.Public | FieldModifiers.Static, typeof(float),  "FloatField", new TestTypeProvider(), $"PublicStaticFloatField field"),
-                ];
-            }
-
-            protected override PropertyProvider[] BuildProperties()
-            {
-                if (_propertyType == null)
-                {
-                    return
-                    [
-                        new PropertyProvider($"IntProperty property", MethodSignatureModifiers.Public, typeof(int), "IntProperty", new AutoPropertyBody(true), this),
-                        new PropertyProvider($"StringProperty property no setter", MethodSignatureModifiers.Public, typeof(string), "StringProperty", new AutoPropertyBody(false), this),
-                        new PropertyProvider($"InternalStringProperty property no setter", MethodSignatureModifiers.Public, typeof(string), "InternalStringProperty", new AutoPropertyBody(false), this),
-                        new PropertyProvider($"PropertyTypeProperty property", MethodSignatureModifiers.Public, new PropertyType().Type, "PropertyTypeProperty", new AutoPropertyBody(true), this),
-                    ];
-                }
-
-                return
-                [
-                    new PropertyProvider($"p1", MethodSignatureModifiers.Public, _propertyType, "P1", new AutoPropertyBody(true), this)
-                ];
-            }
-
-            protected override ConstructorProvider[] BuildConstructors()
-            {
-                var intParam = new ParameterProvider("intParam", $"intParam", new CSharpType(typeof(int)));
-
-                return
-                [
-                    new ConstructorProvider(
-                        new ConstructorSignature(Type, $"Initializes a new instance of {Type}", MethodSignatureModifiers.Public, [intParam]),
-                        Throw(New.Instance(typeof(NotImplementedException))),
-                        this)
-                ];
-            }
-
-            protected override MethodProvider[] BuildMethods()
-            {
-                var intParam = new ParameterProvider("intParam", $"intParam", new CSharpType(typeof(int)));
-
-                return
-                [
-                    new MethodProvider(
-                        new MethodSignature("Method1", $"Description of method1", MethodSignatureModifiers.Public | MethodSignatureModifiers.Virtual, typeof(Task<int>), null, [intParam]),
-                        Throw(New.Instance(typeof(NotImplementedException))),
-                        this)
-                ];
-            }
-        }
-
-        private class PropertyType : TypeProvider
-        {
-            protected override PropertyProvider[] BuildProperties()
-            {
-                return
-                [
-                    new PropertyProvider($"Foo property", MethodSignatureModifiers.Public, typeof(int), "Foo", new AutoPropertyBody(true), this),
-                ];
-            }
-
-            protected override string BuildRelativeFilePath() => ".";
-
-            protected override string BuildName() => "PropertyType";
-        }
-
-        private enum SomeEnum
-        {
-            Foo
-        }
-
-        internal static INamedTypeSymbol? GetSymbol(INamespaceSymbol namespaceSymbol, string name)
-        {
-            foreach (var childNamespaceSymbol in namespaceSymbol.GetNamespaceMembers())
-            {
-                return GetSymbol(childNamespaceSymbol, name);
-            }
-
-            foreach (INamedTypeSymbol symbol in namespaceSymbol.GetTypeMembers())
-            {
-                if (symbol.MetadataName == name)
-                {
-                    return symbol;
-                }
-            }
-
-            return null;
-        }
-=======
->>>>>>> 45787924
+
+        public enum SomeEnum
+        {
+            Foo,
+        }
     }
 }