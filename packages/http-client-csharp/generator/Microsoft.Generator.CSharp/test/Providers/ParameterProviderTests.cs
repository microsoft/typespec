// Copyright (c) Microsoft Corporation. All rights reserved.
// Licensed under the MIT License.

using System.Collections.Generic;
using Microsoft.Generator.CSharp.Input;
using Microsoft.Generator.CSharp.Primitives;
using Microsoft.Generator.CSharp.Providers;
using NUnit.Framework;

namespace Microsoft.Generator.CSharp.Tests.Providers
{
    public class ParameterProviderTests
    {
        [Test]
        public void Equals_SameInstance_ReturnsTrue()
        {
            // Arrange
            var parameter = new ParameterProvider("name", $"Description", new CSharpType(typeof(string)));

            // Act
            var result = parameter.Equals(parameter);

            // Assert
            Assert.True(result);
        }

        [TestCaseSource(nameof(NotEqualsTestCases))]
        public void Equals(ParameterProvider p1, ParameterProvider? p2, bool areEqual)
        {
            var result = p1.Equals(p2);
            Assert.AreEqual(areEqual, result);
        }

<<<<<<< HEAD
        [TestCaseSource(nameof(ValueInputTypes))]
        public void ValueTypeHasNoValidation(InputType paramType)
        {
            MockHelpers.LoadMockPlugin();
            var inputType = GetInputParameter("testParam", paramType);
            var parameter = CodeModelPlugin.Instance.TypeFactory.CreateParameter(inputType);
            Assert.AreEqual(ParameterValidationType.None, parameter.Validation);
        }

        private InputParameter GetInputParameter(string name, InputType inputType)
        {
            return new InputParameter(
                name,
                name,
                name,
                inputType,
                RequestLocation.Body,
                null,
                InputOperationParameterKind.Method,
                true,
                false,
                false,
                false,
                false,
                false,
                false,
                null,
                null);
        }

        private static IEnumerable<InputType> ValueInputTypes()
        {
            yield return new InputPrimitiveType(InputPrimitiveTypeKind.Int32, "int", "int");
            yield return new InputPrimitiveType(InputPrimitiveTypeKind.Float, "float", "float");
            yield return new InputEnumType(
                "inputEnum",
                "inputEnum",
                "public",
                null,
                "inputEnum",
                InputModelTypeUsage.Input | InputModelTypeUsage.Output,
                new InputPrimitiveType(InputPrimitiveTypeKind.Int32, "int", "int"),
                [new InputEnumTypeValue("foo", 1, "foo")],
                true);
=======
        [Test]
        public void NotSameInstance()
        {
            MockHelpers.LoadMockPlugin();

            var param = new InputParameter("name", "name", "description", new InputPrimitiveType(InputPrimitiveTypeKind.String, "string", "string"), RequestLocation.Body, null, InputOperationParameterKind.Spread, false, false, false, false, false, false, false, null, null);
            var paramProvider1 = CodeModelPlugin.Instance.TypeFactory.CreateParameter(param);
            var paramProvider2 = CodeModelPlugin.Instance.TypeFactory.CreateParameter(param);
            Assert.IsFalse(ReferenceEquals(paramProvider1, paramProvider2));
>>>>>>> be6c415f
        }

        private static IEnumerable<TestCaseData> NotEqualsTestCases()
        {
            yield return new TestCaseData(
                new ParameterProvider("name", $"Description", new CSharpType(typeof(string))),
                null,
                false);
            yield return new TestCaseData(
                new ParameterProvider("name", $"Description", new CSharpType(typeof(string))),
                new ParameterProvider("name", $"Description", new CSharpType(typeof(int))),
                false);
            yield return new TestCaseData(
               new ParameterProvider("name", $"Description", new CSharpType(typeof(string))),
               new ParameterProvider("name", $"Description", new CSharpType(typeof(string))),
               true);
            yield return new TestCaseData(
               new ParameterProvider("name", $"Description", new CSharpType(typeof(string))),
               new ParameterProvider("name1", $"Description", new CSharpType(typeof(string))),
               false);
            yield return new TestCaseData(
               new ParameterProvider("name", $"Description", new CSharpType(typeof(string)), attributes: [new(new CSharpType(typeof(int)), [])]),
               new ParameterProvider("name1", $"Description", new CSharpType(typeof(string)), attributes: [new(new CSharpType(typeof(string)), [])]),
               false);
        }
    }
}<|MERGE_RESOLUTION|>--- conflicted
+++ resolved
@@ -31,7 +31,17 @@
             Assert.AreEqual(areEqual, result);
         }
 
-<<<<<<< HEAD
+        [Test]
+        public void NotSameInstance()
+        {
+            MockHelpers.LoadMockPlugin();
+
+            var param = new InputParameter("name", "name", "description", new InputPrimitiveType(InputPrimitiveTypeKind.String, "string", "string"), RequestLocation.Body, null, InputOperationParameterKind.Spread, false, false, false, false, false, false, false, null, null);
+            var paramProvider1 = CodeModelPlugin.Instance.TypeFactory.CreateParameter(param);
+            var paramProvider2 = CodeModelPlugin.Instance.TypeFactory.CreateParameter(param);
+            Assert.IsFalse(ReferenceEquals(paramProvider1, paramProvider2));
+        }
+
         [TestCaseSource(nameof(ValueInputTypes))]
         public void ValueTypeHasNoValidation(InputType paramType)
         {
@@ -76,17 +86,6 @@
                 new InputPrimitiveType(InputPrimitiveTypeKind.Int32, "int", "int"),
                 [new InputEnumTypeValue("foo", 1, "foo")],
                 true);
-=======
-        [Test]
-        public void NotSameInstance()
-        {
-            MockHelpers.LoadMockPlugin();
-
-            var param = new InputParameter("name", "name", "description", new InputPrimitiveType(InputPrimitiveTypeKind.String, "string", "string"), RequestLocation.Body, null, InputOperationParameterKind.Spread, false, false, false, false, false, false, false, null, null);
-            var paramProvider1 = CodeModelPlugin.Instance.TypeFactory.CreateParameter(param);
-            var paramProvider2 = CodeModelPlugin.Instance.TypeFactory.CreateParameter(param);
-            Assert.IsFalse(ReferenceEquals(paramProvider1, paramProvider2));
->>>>>>> be6c415f
         }
 
         private static IEnumerable<TestCaseData> NotEqualsTestCases()
