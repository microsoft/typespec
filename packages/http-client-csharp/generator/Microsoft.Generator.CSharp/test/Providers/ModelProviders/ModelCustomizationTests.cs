--- conflicted
+++ resolved
@@ -13,13 +13,8 @@
     public class ModelCustomizationTests
     {
         // Validates that the property body's setter is correctly set based on the property type
-<<<<<<< HEAD
         [TestCase]
         public async Task CanChangeModelName()
-=======
-        [Test]
-        public void TestCustomization_CanChangeModelName()
->>>>>>> 2010bc44
         {
             MockHelpers.LoadMockPlugin(customization: await Helpers.GetCompilationFromDirectoryAsync());
 
