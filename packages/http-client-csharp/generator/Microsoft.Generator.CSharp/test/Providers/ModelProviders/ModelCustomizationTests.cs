--- conflicted
+++ resolved
@@ -205,7 +205,46 @@
         }
 
         [Test]
-<<<<<<< HEAD
+        public async Task CanAddProperties()
+        {
+            await MockHelpers.LoadMockPluginAsync(compilation: async () => await Helpers.GetCompilationFromDirectoryAsync());
+
+            var props = new[]
+            {
+                InputFactory.Property("Prop1", InputFactory.Array(InputPrimitiveType.String))
+            };
+
+            var inputModel = InputFactory.Model("mockInputModel", properties: props);
+            var modelTypeProvider = new ModelProvider(inputModel);
+            var customCodeView = modelTypeProvider.CustomCodeView;
+
+            AssertCommon(customCodeView, modelTypeProvider, "Sample.Models", "MockInputModel");
+
+            // the custom properties shouldn't be added to the model provider
+            Assert.AreEqual(1, modelTypeProvider.Properties.Count);
+            Assert.AreEqual("Prop1", modelTypeProvider.Properties[0].Name);
+
+            // the custom properties shouldn't be parameters of the model's ctor
+            var modelCtors = modelTypeProvider.Constructors;
+            foreach (var ctor in modelCtors)
+            {
+                Assert.IsFalse(ctor.Signature.Parameters.Any(p => p.Name == "newProperty" || p.Name == "newProperty2"));
+            }
+
+            // the custom properties should be added to the custom code view
+            Assert.AreEqual(2, customCodeView!.Properties.Count);
+            Assert.AreEqual("NewProperty", customCodeView.Properties[0].Name);
+            Assert.AreEqual(new CSharpType(typeof(int)), customCodeView.Properties[0].Type);
+            Assert.AreEqual(MethodSignatureModifiers.Public, customCodeView.Properties[0].Modifiers);
+            Assert.IsTrue(customCodeView.Properties[0].Body.HasSetter);
+
+            Assert.AreEqual("NewProperty2", customCodeView.Properties[1].Name);
+            Assert.AreEqual(new CSharpType(typeof(string)), customCodeView.Properties[1].Type);
+            Assert.AreEqual(MethodSignatureModifiers.Public, customCodeView.Properties[1].Modifiers);
+            Assert.IsFalse(customCodeView.Properties[1].Body.HasSetter);
+        }
+
+        [Test]
         public async Task CanRemoveProperty()
         {
             var plugin = await MockHelpers.LoadMockPluginAsync(
@@ -218,45 +257,6 @@
             var csharpGen = new CSharpGen();
             await csharpGen.ExecuteAsync();
             Assert.AreEqual(0, plugin.Object.OutputLibrary.TypeProviders.Single(t => t.Name == "MockInputModel").Properties.Count);
-=======
-        public async Task CanAddProperties()
-        {
-            await MockHelpers.LoadMockPluginAsync(compilation: async () => await Helpers.GetCompilationFromDirectoryAsync());
-
-            var props = new[]
-            {
-                InputFactory.Property("Prop1", InputFactory.Array(InputPrimitiveType.String))
-            };
-
-            var inputModel = InputFactory.Model("mockInputModel", properties: props);
-            var modelTypeProvider = new ModelProvider(inputModel);
-            var customCodeView = modelTypeProvider.CustomCodeView;
-
-            AssertCommon(customCodeView, modelTypeProvider, "Sample.Models", "MockInputModel");
-
-            // the custom properties shouldn't be added to the model provider
-            Assert.AreEqual(1, modelTypeProvider.Properties.Count);
-            Assert.AreEqual("Prop1", modelTypeProvider.Properties[0].Name);
-
-            // the custom properties shouldn't be parameters of the model's ctor
-            var modelCtors = modelTypeProvider.Constructors;
-            foreach (var ctor in modelCtors)
-            {
-                Assert.IsFalse(ctor.Signature.Parameters.Any(p => p.Name == "newProperty" || p.Name == "newProperty2"));
-            }
-
-            // the custom properties should be added to the custom code view
-            Assert.AreEqual(2, customCodeView!.Properties.Count);
-            Assert.AreEqual("NewProperty", customCodeView.Properties[0].Name);
-            Assert.AreEqual(new CSharpType(typeof(int)), customCodeView.Properties[0].Type);
-            Assert.AreEqual(MethodSignatureModifiers.Public, customCodeView.Properties[0].Modifiers);
-            Assert.IsTrue(customCodeView.Properties[0].Body.HasSetter);
-
-            Assert.AreEqual("NewProperty2", customCodeView.Properties[1].Name);
-            Assert.AreEqual(new CSharpType(typeof(string)), customCodeView.Properties[1].Type);
-            Assert.AreEqual(MethodSignatureModifiers.Public, customCodeView.Properties[1].Modifiers);
-            Assert.IsFalse(customCodeView.Properties[1].Body.HasSetter);
->>>>>>> 7356b46d
         }
     }
 }