// Copyright (c) Microsoft Corporation. All rights reserved.
// Licensed under the MIT License.

using System;
using System.Collections.Generic;
using System.Linq;
using Microsoft.Generator.CSharp.Input;
using Microsoft.Generator.CSharp.Input.InputTypes;
using Microsoft.Generator.CSharp.Primitives;
using Microsoft.Generator.CSharp.Providers;
using NUnit.Framework;

namespace Microsoft.Generator.CSharp.Tests.Writers
{
    internal class TypeProviderWriterTests
    {
        public TypeProviderWriterTests()
        {
            MockHelpers.LoadMockPlugin();
        }

        // Tests that the Write method is successfully overridden.
        [Test]
        public void Write_Override()
        {
            var writer = new MockExpressionTypeProviderWriter(TestTypeProvider.Empty);
            Assert.That(writer.Write, Throws.Exception.TypeOf<NotImplementedException>());
        }

        private class MockExpressionTypeProviderWriter : TypeProviderWriter
        {
            public MockExpressionTypeProviderWriter(TypeProvider provider) : base(provider) { }

            public override CodeFile Write()
            {
                throw new NotImplementedException();
            }
        }

        [Test]
        public void TypeProviderWriter_WriteModel()
        {
            var properties = new List<InputModelProperty> { RequiredStringProperty, RequiredIntProperty };
            MockHelpers.LoadMockPlugin(createCSharpTypeCore: MockPluginSetValue(properties));

<<<<<<< HEAD
            var inputModel = new InputModelType("TestModel", string.Empty, "public", null, "Test model.", InputModelTypeUsage.RoundTrip,
                properties, null, new List<InputModelType>(), null, null, new Dictionary<string, InputModelType>(), null, false, decorators: Array.Empty<InputDecoratorInfo>());
=======
            var inputModel = new InputModelType("TestModel", string.Empty, "public", null, "Test model.", InputModelTypeUsage.Input | InputModelTypeUsage.Output,
                properties, null, new List<InputModelType>(), null, null, new Dictionary<string, InputModelType>(), null, false);
>>>>>>> 9f5630b4

            var modelProvider = new ModelProvider(inputModel);
            var codeFile = new TypeProviderWriter(modelProvider).Write();
            var result = codeFile.Content;

            var expected = Helpers.GetExpectedFromFile();

            Assert.AreEqual(expected, result);
        }

        [Test]
        public void TypeProviderWriter_WriteModelAsStruct()
        {
            var properties = new List<InputModelProperty> { RequiredStringProperty, RequiredIntProperty };
            MockHelpers.LoadMockPlugin(createCSharpTypeCore: MockPluginSetValue(properties));

<<<<<<< HEAD
            var inputModel = new InputModelType("TestModel", string.Empty, "public", null, "Test model.", InputModelTypeUsage.RoundTrip,
                properties, null, new List<InputModelType>(), null, null, new Dictionary<string, InputModelType>(), null, modelAsStruct: true, decorators: Array.Empty<InputDecoratorInfo>());
=======
            var inputModel = new InputModelType("TestModel", string.Empty, "public", null, "Test model.", InputModelTypeUsage.Input | InputModelTypeUsage.Output,
                properties, null, new List<InputModelType>(), null, null, new Dictionary<string, InputModelType>(), null, modelAsStruct: true);
>>>>>>> 9f5630b4

            var modelProvider = new ModelProvider(inputModel);
            var codeFile = new TypeProviderWriter(modelProvider).Write();
            var result = codeFile.Content;

            var expected = Helpers.GetExpectedFromFile();

            Assert.AreEqual(expected, result);
        }

        private CSharpType GetCSharpType(InputType type) => type switch
        {
            InputPrimitiveType primitiveType => primitiveType.Kind switch
            {
                InputPrimitiveTypeKind.String => typeof(string),
                InputPrimitiveTypeKind.Int32 => typeof(int),
                InputPrimitiveTypeKind.Any => typeof(BinaryData),
                _ => throw new ArgumentException("Unsupported input type.")
            },
            InputArrayType => typeof(IList<string>),
            InputDictionaryType => typeof(IDictionary<string, string>),
            _ => throw new ArgumentException("Unsupported input type.")
        };

        private Func<InputType, CSharpType> MockPluginSetValue(List<InputModelProperty> properties)
        {
            return (InputType inputType) =>
            {
                // Lookup the inputType in the list and return the corresponding CSharpType
                var inputModelProperty = properties.Where(prop => prop.Type.Name == inputType.Name).FirstOrDefault();
                if (inputModelProperty != null)
                {
                    return GetCSharpType(inputModelProperty.Type);
                }
                else
                {
                    throw new ArgumentException("Unsupported input type.");
                }
            };
        }

        // common usages definitions
        internal static readonly InputModelProperty RequiredStringProperty = new InputModelProperty("requiredString", "requiredString", "Required string, illustrating a reference type property.", InputPrimitiveType.String, true, false, false, Array.Empty<InputDecoratorInfo>());

        internal static readonly InputModelProperty RequiredIntProperty = new InputModelProperty("requiredInt", "requiredInt", "Required int, illustrating a value type property.", InputPrimitiveType.Int32, true, false, false, Array.Empty<InputDecoratorInfo>());

        internal static readonly InputModelProperty RequiredStringListProperty = new InputModelProperty("requiredStringList", "requiredStringList", "Required collection of strings, illustrating a collection of reference types.", new InputArrayType("requiredStringList", "TypeSpec.Array", InputPrimitiveType.String, Array.Empty<InputDecoratorInfo>()), true, false, false, Array.Empty<InputDecoratorInfo>());

        internal static readonly InputModelProperty RequiredIntListProperty = new InputModelProperty("requiredIntList", "requiredIntList", "Required collection of ints, illustrating a collection of value types.", new InputArrayType("requiredIntList", "TypeSpec.Array", InputPrimitiveType.Int32, Array.Empty<InputDecoratorInfo>()), true, false, false, Array.Empty<InputDecoratorInfo>());
    }
}<|MERGE_RESOLUTION|>--- conflicted
+++ resolved
@@ -43,13 +43,8 @@
             var properties = new List<InputModelProperty> { RequiredStringProperty, RequiredIntProperty };
             MockHelpers.LoadMockPlugin(createCSharpTypeCore: MockPluginSetValue(properties));
 
-<<<<<<< HEAD
-            var inputModel = new InputModelType("TestModel", string.Empty, "public", null, "Test model.", InputModelTypeUsage.RoundTrip,
+            var inputModel = new InputModelType("TestModel", string.Empty, "public", null, "Test model.", InputModelTypeUsage.Input | InputModelTypeUsage.Output,
                 properties, null, new List<InputModelType>(), null, null, new Dictionary<string, InputModelType>(), null, false, decorators: Array.Empty<InputDecoratorInfo>());
-=======
-            var inputModel = new InputModelType("TestModel", string.Empty, "public", null, "Test model.", InputModelTypeUsage.Input | InputModelTypeUsage.Output,
-                properties, null, new List<InputModelType>(), null, null, new Dictionary<string, InputModelType>(), null, false);
->>>>>>> 9f5630b4
 
             var modelProvider = new ModelProvider(inputModel);
             var codeFile = new TypeProviderWriter(modelProvider).Write();
@@ -66,13 +61,8 @@
             var properties = new List<InputModelProperty> { RequiredStringProperty, RequiredIntProperty };
             MockHelpers.LoadMockPlugin(createCSharpTypeCore: MockPluginSetValue(properties));
 
-<<<<<<< HEAD
-            var inputModel = new InputModelType("TestModel", string.Empty, "public", null, "Test model.", InputModelTypeUsage.RoundTrip,
+            var inputModel = new InputModelType("TestModel", string.Empty, "public", null, "Test model.", InputModelTypeUsage.Input | InputModelTypeUsage.Output,
                 properties, null, new List<InputModelType>(), null, null, new Dictionary<string, InputModelType>(), null, modelAsStruct: true, decorators: Array.Empty<InputDecoratorInfo>());
-=======
-            var inputModel = new InputModelType("TestModel", string.Empty, "public", null, "Test model.", InputModelTypeUsage.Input | InputModelTypeUsage.Output,
-                properties, null, new List<InputModelType>(), null, null, new Dictionary<string, InputModelType>(), null, modelAsStruct: true);
->>>>>>> 9f5630b4
 
             var modelProvider = new ModelProvider(inputModel);
             var codeFile = new TypeProviderWriter(modelProvider).Write();
