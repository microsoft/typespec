// Copyright (c) Microsoft Corporation. All rights reserved.
// Licensed under the MIT License.

using Microsoft.Generator.CSharp.Input;

namespace Microsoft.Generator.CSharp.Primitives
{
    public class PropertyWireInformation
    {
        public SerializationFormat SerializationFormat { get; }
        public bool IsRequired { get; }
        public bool IsReadOnly { get; }
<<<<<<< HEAD
        public bool IsDiscriminator { get; }
        public string SerializedName { get; }

        public PropertyWireInformation(SerializationFormat serializationFormat, bool isRequired, bool isReadOnly, bool isDiscriminator, string serializedName)
=======
        public bool IsNullable { get; }
        public string SerializedName { get; }

        public PropertyWireInformation(SerializationFormat serializationFormat, bool isRequired, bool isReadOnly, bool isNullable, string serializedName)
>>>>>>> 0887d96f
        {
            SerializationFormat = serializationFormat;
            IsRequired = isRequired;
            IsReadOnly = isReadOnly;
<<<<<<< HEAD
            IsDiscriminator = isDiscriminator;
=======
            IsNullable = isNullable;
>>>>>>> 0887d96f
            SerializedName = serializedName;
        }

        /// <summary>
        /// Initializes a new instance of the <see cref="PropertyWireInformation"/> class.
        /// </summary>
        /// <param name="inputModelProperty">The input model property.</param>
        internal PropertyWireInformation(InputModelProperty inputModelProperty)
        {
            SerializationFormat = CodeModelPlugin.Instance.TypeFactory.GetSerializationFormat(inputModelProperty.Type);
            IsRequired = inputModelProperty.IsRequired;
            IsReadOnly = inputModelProperty.IsReadOnly;
<<<<<<< HEAD
            IsDiscriminator = inputModelProperty.IsDiscriminator;
=======
            IsNullable = inputModelProperty.Type is InputNullableType;
>>>>>>> 0887d96f
            SerializedName = inputModelProperty.SerializedName.FirstCharToUpperCase();
        }
    }
}<|MERGE_RESOLUTION|>--- conflicted
+++ resolved
@@ -10,26 +10,17 @@
         public SerializationFormat SerializationFormat { get; }
         public bool IsRequired { get; }
         public bool IsReadOnly { get; }
-<<<<<<< HEAD
+        public bool IsNullable { get; }
         public bool IsDiscriminator { get; }
         public string SerializedName { get; }
 
-        public PropertyWireInformation(SerializationFormat serializationFormat, bool isRequired, bool isReadOnly, bool isDiscriminator, string serializedName)
-=======
-        public bool IsNullable { get; }
-        public string SerializedName { get; }
-
-        public PropertyWireInformation(SerializationFormat serializationFormat, bool isRequired, bool isReadOnly, bool isNullable, string serializedName)
->>>>>>> 0887d96f
+        public PropertyWireInformation(SerializationFormat serializationFormat, bool isRequired, bool isReadOnly, bool isNullable, bool isDiscriminator, string serializedName)
         {
             SerializationFormat = serializationFormat;
             IsRequired = isRequired;
             IsReadOnly = isReadOnly;
-<<<<<<< HEAD
+            IsNullable = isNullable;
             IsDiscriminator = isDiscriminator;
-=======
-            IsNullable = isNullable;
->>>>>>> 0887d96f
             SerializedName = serializedName;
         }
 
@@ -42,11 +33,8 @@
             SerializationFormat = CodeModelPlugin.Instance.TypeFactory.GetSerializationFormat(inputModelProperty.Type);
             IsRequired = inputModelProperty.IsRequired;
             IsReadOnly = inputModelProperty.IsReadOnly;
-<<<<<<< HEAD
+            IsNullable = inputModelProperty.Type is InputNullableType;
             IsDiscriminator = inputModelProperty.IsDiscriminator;
-=======
-            IsNullable = inputModelProperty.Type is InputNullableType;
->>>>>>> 0887d96f
             SerializedName = inputModelProperty.SerializedName.FirstCharToUpperCase();
         }
     }
