--- conflicted
+++ resolved
@@ -31,12 +31,8 @@
             SerializationFormat = CodeModelPlugin.Instance.TypeFactory.GetSerializationFormat(inputModelProperty.Type);
             IsRequired = inputModelProperty.IsRequired;
             IsReadOnly = inputModelProperty.IsReadOnly;
-<<<<<<< HEAD
+            IsNullable = inputModelProperty.Type is InputNullableType;
             SerializedName = inputModelProperty.SerializedName;
-=======
-            IsNullable = inputModelProperty.Type is InputNullableType;
-            SerializedName = inputModelProperty.SerializedName.FirstCharToUpperCase();
->>>>>>> f5a9764a
         }
     }
 }