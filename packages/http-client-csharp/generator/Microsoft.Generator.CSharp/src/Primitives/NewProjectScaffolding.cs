--- conflicted
+++ resolved
@@ -34,13 +34,8 @@
         private async Task WriteProjectFiles()
         {
             await File.WriteAllBytesAsync(
-<<<<<<< HEAD
                 Path.Combine(CodeModelPlugin.Instance.Configuration.ProjectDirectory, $"{CodeModelPlugin.Instance.Configuration.LibraryName}.csproj"),
-                Encoding.UTF8.GetBytes(NormalizeLineEndings(GetSrcCSProj())));
-=======
-                Path.Combine(CodeModelPlugin.Instance.Configuration.ProjectDirectory, $"{CodeModelPlugin.Instance.Configuration.RootNamespace}.csproj"),
                 Encoding.UTF8.GetBytes(NormalizeLineEndings(GetSourceProjectFileContent())));
->>>>>>> 5b49b5dc
         }
 
         private string NormalizeLineEndings(string content)
@@ -51,13 +46,8 @@
         private async Task WriteSolutionFiles()
         {
             await File.WriteAllBytesAsync(
-<<<<<<< HEAD
                 Path.Combine(CodeModelPlugin.Instance.Configuration.OutputDirectory, $"{CodeModelPlugin.Instance.Configuration.LibraryName}.sln"),
-                Encoding.UTF8.GetBytes(NormalizeLineEndings(GetSln())));
-=======
-                Path.Combine(CodeModelPlugin.Instance.Configuration.OutputDirectory, $"{CodeModelPlugin.Instance.Configuration.RootNamespace}.sln"),
                 Encoding.UTF8.GetBytes(NormalizeLineEndings(GetSolutionFileContent())));
->>>>>>> 5b49b5dc
         }
 
         protected virtual string GetSourceProjectFileContent()
