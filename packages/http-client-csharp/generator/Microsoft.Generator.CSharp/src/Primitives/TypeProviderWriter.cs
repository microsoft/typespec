// Copyright (c) Microsoft Corporation. All rights reserved.
// Licensed under the MIT License.

using System.Linq;
using Microsoft.Generator.CSharp.Providers;

namespace Microsoft.Generator.CSharp.Primitives
{
    public class TypeProviderWriter
    {
        protected readonly TypeProvider _provider;

        public TypeProviderWriter(TypeProvider provider)
        {
            _provider = provider;
        }

        public virtual CodeFile Write()
        {
            using var writer = new CodeWriter();
            return Write(writer);
        }

        private CodeFile Write(CodeWriter writer)
        {
            using (writer.SetNamespace(_provider.Type.Namespace))
            {
                WriteType(writer);
            }
            return new CodeFile(writer.ToString(), _provider.RelativeFilePath);
        }

        private void WriteType(CodeWriter writer)
        {
            if (_provider.DeclarationModifiers.HasFlag(TypeSignatureModifiers.Public))
            {
                writer.WriteXmlDocs(_provider.XmlDocs);
            }
            writer.WriteTypeModifiers(_provider.DeclarationModifiers); // class, struct, enum and interface is written as modifiers in this part
            writer.Append($"{_provider.Type:D}")
<<<<<<< HEAD
                .AppendRawIf(" : ", _provider.Inherits != null || _provider.Implements.Any())
                .AppendIf($"{_provider.Inherits}", _provider.Inherits != null);

            writer.AppendRawIf(", ", _provider.Inherits != null && _provider.Implements.Count > 0);
=======
                .AppendRawIf(" : ", _provider.Type.BaseType != null || _provider.Implements.Any())
                .AppendIf($"{_provider.Type.BaseType},", _provider.Type.BaseType != null);
>>>>>>> 76bbb404

            for (int i = 0; i < _provider.Implements.Count; i++)
            {
                writer.Append($"{_provider.Implements[i]:D}");
                if (i < _provider.Implements.Count - 1)
                {
                    writer.AppendRaw(", ");
                }
            }

            if (_provider.WhereClause is not null)
            {
                using (writer.ScopeRaw(string.Empty, string.Empty, false))
                {
                    _provider.WhereClause.Write(writer);
                }
            }

            writer.WriteLine();

            if (_provider.DeclarationModifiers.HasFlag(TypeSignatureModifiers.Enum))
            {
                WriteEnumContent(writer);
            }
            else if (_provider.DeclarationModifiers.HasFlag(TypeSignatureModifiers.Interface))
            {
                WriteInterfaceContent(writer);
            }
            else
            {
                WriteClassOrStructContent(writer);
            }
        }

        private void WriteClassOrStructContent(CodeWriter writer)
        {
            using (writer.Scope())
            {
                bool sectionWritten = _provider.Fields.Any();
                WriteFields(writer);

                if (sectionWritten && _provider.Constructors.Any())
                    writer.WriteLine();
                WriteConstructors(writer);
                sectionWritten |= _provider.Constructors.Any();

                if (sectionWritten && _provider.Properties.Any())
                    writer.WriteLine();
                WriteProperties(writer);
                sectionWritten |= _provider.Properties.Any();

                if (sectionWritten && _provider.Methods.Any())
                    writer.WriteLine();
                WriteMethods(writer);
                sectionWritten |= _provider.Methods.Any();

                if (sectionWritten = _provider.NestedTypes.Any())
                    writer.WriteLine();
                WriteNestedTypes(writer);
            }
        }

        private void WriteEnumContent(CodeWriter writer)
        {
            using (writer.Scope())
            {
                for (int i = 0; i < _provider.Fields.Count; i++)
                {
                    writer.WriteXmlDocs(_provider.Fields[i].XmlDocs);
                    writer.Append($"{_provider.Fields[i].Name}");
                    if (_provider.Fields[i].InitializationValue != null)
                    {
                        writer.AppendRaw(" = ");
                        _provider.Fields[i].InitializationValue!.Write(writer);
                    }
                    if (i < _provider.Fields.Count - 1)
                    {
                        writer.WriteRawLine(",");
                    }
                }
                writer.WriteLine();
            }
        }

        private void WriteInterfaceContent(CodeWriter writer)
        {
            using (writer.Scope())
            {
                // temporarily do nothing until we have a requirement for writing interfaces: https://github.com/microsoft/typespec/issues/3442
            }
        }

        private void WriteProperties(CodeWriter writer)
        {
            for (int i = 0; i < _provider.Properties.Count; i++)
            {
                writer.WriteProperty(_provider.Properties[i]);
                if (i < _provider.Properties.Count - 1)
                {
                    writer.WriteLine();
                }
            }
        }

        private void WriteFields(CodeWriter writer)
        {
            for (int i = 0; i < _provider.Fields.Count; i++)
            {
                writer.WriteField(_provider.Fields[i]);
            }
        }

        private void WriteConstructors(CodeWriter writer)
        {
            for (int i = 0; i < _provider.Constructors.Count; i++)
            {
                writer.WriteConstructor(_provider.Constructors[i]);
                if (i < _provider.Constructors.Count - 1)
                {
                    writer.WriteLine();
                }
            }
        }

        private void WriteMethods(CodeWriter writer)
        {
            for (int i = 0; i < _provider.Methods.Count; i++)
            {
                writer.WriteMethod(_provider.Methods[i]);
                if (i < _provider.Methods.Count - 1)
                {
                    writer.WriteLine();
                }
            }
        }

        private void WriteNestedTypes(CodeWriter writer)
        {
            for (int i = 0; i < _provider.NestedTypes.Count; i++)
            {
                var nestedWriter = new TypeProviderWriter(_provider.NestedTypes[i]);
                nestedWriter.Write(writer);
                if (i < _provider.NestedTypes.Count - 1)
                {
                    writer.WriteLine();
                }
            }
        }
    }
}<|MERGE_RESOLUTION|>--- conflicted
+++ resolved
@@ -38,15 +38,10 @@
             }
             writer.WriteTypeModifiers(_provider.DeclarationModifiers); // class, struct, enum and interface is written as modifiers in this part
             writer.Append($"{_provider.Type:D}")
-<<<<<<< HEAD
-                .AppendRawIf(" : ", _provider.Inherits != null || _provider.Implements.Any())
-                .AppendIf($"{_provider.Inherits}", _provider.Inherits != null);
+                .AppendRawIf(" : ", _provider.Type.BaseType != null || _provider.Implements.Any())
+                .AppendIf($"{_provider.Type.BaseType}", _provider.Type.BaseType != null);
 
-            writer.AppendRawIf(", ", _provider.Inherits != null && _provider.Implements.Count > 0);
-=======
-                .AppendRawIf(" : ", _provider.Type.BaseType != null || _provider.Implements.Any())
-                .AppendIf($"{_provider.Type.BaseType},", _provider.Type.BaseType != null);
->>>>>>> 76bbb404
+            writer.AppendRawIf(", ", _provider.Type.BaseType != null && _provider.Implements.Count > 0);
 
             for (int i = 0; i < _provider.Implements.Count; i++)
             {
