// Copyright (c) Microsoft Corporation. All rights reserved.
// Licensed under the MIT License.

using System;
using System.Runtime.CompilerServices;
using System.Threading;
using Microsoft.Generator.CSharp.Input;
using Microsoft.Generator.CSharp.Snippets;

namespace Microsoft.Generator.CSharp
{
    public partial class KnownParameters
    {
        private static readonly CSharpType RequestContentType = new(CodeModelPlugin.Instance.Configuration.ApiTypes.RequestContentType);
        private static readonly CSharpType RequestContentNullableType = new(CodeModelPlugin.Instance.Configuration.ApiTypes.RequestContentType, true);
        private static readonly CSharpType RequestContextType = new(CodeModelPlugin.Instance.Configuration.ApiTypes.RequestContextType);
        private static readonly CSharpType RequestContextNullableType = new(CodeModelPlugin.Instance.Configuration.ApiTypes.RequestContextType, true);
        private static readonly CSharpType ResponseType = new(CodeModelPlugin.Instance.Configuration.ApiTypes.ResponseType);

<<<<<<< HEAD
        public Parameter TokenAuth => new("tokenCredential", $"The token credential to copy", CodeModelPlugin.Instance.TypeFactory.TokenCredentialType(), null, ParameterValidationType.None, null);
        public Parameter PageSizeHint => new("pageSizeHint", $"The number of items per {CodeModelPlugin.Instance.TypeFactory.PageResponseType():C} that should be requested (from service operations that support it). It's not guaranteed that the value will be respected.", new CSharpType(typeof(int), true), null, ParameterValidationType.None, null);
        public Parameter MatchConditionsParameter => new("matchConditions", $"The content to send as the request conditions of the request.", CodeModelPlugin.Instance.TypeFactory.MatchConditionsType(), Snippet.DefaultOf(CodeModelPlugin.Instance.TypeFactory.RequestConditionsType()), ParameterValidationType.None, null, RequestLocation: RequestLocation.Header);
        public Parameter RequestConditionsParameter => new("requestConditions", $"The content to send as the request conditions of the request.", CodeModelPlugin.Instance.TypeFactory.RequestConditionsType(), Snippet.DefaultOf(CodeModelPlugin.Instance.TypeFactory.RequestConditionsType()), ParameterValidationType.None, null, RequestLocation: RequestLocation.Header);

        public static readonly Parameter Pipeline = new("pipeline", $"The HTTP pipeline for sending and receiving REST requests and responses", new CSharpType(CodeModelPlugin.Instance.Configuration.ApiTypes.HttpPipelineType), null, ParameterValidationType.AssertNotNull, null);
        public static readonly Parameter KeyAuth = new("keyCredential", $"The key credential to copy", new CSharpType(CodeModelPlugin.Instance.Configuration.ApiTypes.KeyCredentialType), null, ParameterValidationType.None, null);
        public static readonly Parameter Endpoint = new("endpoint", $"Service endpoint", new CSharpType(typeof(Uri)), null, ParameterValidationType.None, null, RequestLocation: RequestLocation.Uri, IsEndpoint: true);

        public static readonly Parameter NextLink = new("nextLink", $"Continuation token", typeof(string), null, ParameterValidationType.None, null);

        public static readonly Parameter RequestContent = new("content", $"The content to send as the body of the request.", RequestContentType, null, ParameterValidationType.AssertNotNull, null, RequestLocation: RequestLocation.Body);
        public static readonly Parameter RequestContentNullable = new("content", $"The content to send as the body of the request.", RequestContentNullableType, null, ParameterValidationType.None, null, RequestLocation: RequestLocation.Body);

        public static readonly Parameter RequestContext = new("context", $"The request context, which can override default behaviors of the client pipeline on a per-call basis.", RequestContextNullableType, Snippet.DefaultOf(RequestContextNullableType), ParameterValidationType.None, null);
        public static readonly Parameter RequestContextRequired = new("context", $"The request context, which can override default behaviors of the client pipeline on a per-call basis.", RequestContextType, null, ParameterValidationType.None, null);

        public static readonly Parameter CancellationTokenParameter = new("cancellationToken", $"The cancellation token to use", new CSharpType(typeof(CancellationToken)), Snippet.DefaultOf(typeof(CancellationToken)), ParameterValidationType.None, null);
        public static readonly Parameter EnumeratorCancellationTokenParameter = new("cancellationToken", $"Enumerator cancellation token", typeof(CancellationToken), Snippet.DefaultOf(typeof(CancellationToken)), ParameterValidationType.None, null) { Attributes = new[] { new CSharpAttribute(typeof(EnumeratorCancellationAttribute)) } };

        public static readonly Parameter Response = new("response", $"Response returned from backend service", ResponseType, null, ParameterValidationType.None, null);
=======
        public Parameter TokenAuth => new("tokenCredential", $"The token credential to copy", TypeFactory.TokenCredentialType());
        public Parameter MatchConditionsParameter => new("matchConditions", $"The content to send as the request conditions of the request.", TypeFactory.MatchConditionsType(), Snippets.DefaultOf(TypeFactory.RequestConditionsType()));
        public Parameter RequestConditionsParameter => new("requestConditions", $"The content to send as the request conditions of the request.", TypeFactory.RequestConditionsType(), Snippets.DefaultOf(TypeFactory.RequestConditionsType()));

        public static readonly Parameter Pipeline = new("pipeline", $"The HTTP pipeline for sending and receiving REST requests and responses", new CSharpType(CodeModelPlugin.Instance.Configuration.ApiTypes.HttpPipelineType));
        public static readonly Parameter KeyAuth = new("keyCredential", $"The key credential to copy", new CSharpType(CodeModelPlugin.Instance.Configuration.ApiTypes.KeyCredentialType));
        public static readonly Parameter Endpoint = new("endpoint", $"Service endpoint", new CSharpType(typeof(Uri)));

        public static readonly Parameter NextLink = new("nextLink", $"Continuation token", typeof(string));

        public static readonly Parameter RequestContent = new("content", $"The content to send as the body of the request.", RequestContentType);
        public static readonly Parameter RequestContentNullable = new("content", $"The content to send as the body of the request.", RequestContentNullableType);

        public static readonly Parameter RequestContext = new("context", $"The request context, which can override default behaviors of the client pipeline on a per-call basis.", RequestContextNullableType, Snippets.DefaultOf(RequestContextNullableType));
        public static readonly Parameter RequestContextRequired = new("context", $"The request context, which can override default behaviors of the client pipeline on a per-call basis.", RequestContextType);

        public static readonly Parameter CancellationTokenParameter = new("cancellationToken", $"The cancellation token to use", new CSharpType(typeof(CancellationToken)), Snippets.DefaultOf(typeof(CancellationToken)));
        public static readonly Parameter EnumeratorCancellationTokenParameter = new("cancellationToken", $"Enumerator cancellation token", typeof(CancellationToken), Snippets.DefaultOf(typeof(CancellationToken))) { Attributes = new[] { new CSharpAttribute(typeof(EnumeratorCancellationAttribute)) } };

        public static readonly Parameter Response = new("response", $"Response returned from backend service", ResponseType);
>>>>>>> 4d1f0a19
    }
}<|MERGE_RESOLUTION|>--- conflicted
+++ resolved
@@ -4,7 +4,6 @@
 using System;
 using System.Runtime.CompilerServices;
 using System.Threading;
-using Microsoft.Generator.CSharp.Input;
 using Microsoft.Generator.CSharp.Snippets;
 
 namespace Microsoft.Generator.CSharp
@@ -17,32 +16,9 @@
         private static readonly CSharpType RequestContextNullableType = new(CodeModelPlugin.Instance.Configuration.ApiTypes.RequestContextType, true);
         private static readonly CSharpType ResponseType = new(CodeModelPlugin.Instance.Configuration.ApiTypes.ResponseType);
 
-<<<<<<< HEAD
-        public Parameter TokenAuth => new("tokenCredential", $"The token credential to copy", CodeModelPlugin.Instance.TypeFactory.TokenCredentialType(), null, ParameterValidationType.None, null);
-        public Parameter PageSizeHint => new("pageSizeHint", $"The number of items per {CodeModelPlugin.Instance.TypeFactory.PageResponseType():C} that should be requested (from service operations that support it). It's not guaranteed that the value will be respected.", new CSharpType(typeof(int), true), null, ParameterValidationType.None, null);
-        public Parameter MatchConditionsParameter => new("matchConditions", $"The content to send as the request conditions of the request.", CodeModelPlugin.Instance.TypeFactory.MatchConditionsType(), Snippet.DefaultOf(CodeModelPlugin.Instance.TypeFactory.RequestConditionsType()), ParameterValidationType.None, null, RequestLocation: RequestLocation.Header);
-        public Parameter RequestConditionsParameter => new("requestConditions", $"The content to send as the request conditions of the request.", CodeModelPlugin.Instance.TypeFactory.RequestConditionsType(), Snippet.DefaultOf(CodeModelPlugin.Instance.TypeFactory.RequestConditionsType()), ParameterValidationType.None, null, RequestLocation: RequestLocation.Header);
-
-        public static readonly Parameter Pipeline = new("pipeline", $"The HTTP pipeline for sending and receiving REST requests and responses", new CSharpType(CodeModelPlugin.Instance.Configuration.ApiTypes.HttpPipelineType), null, ParameterValidationType.AssertNotNull, null);
-        public static readonly Parameter KeyAuth = new("keyCredential", $"The key credential to copy", new CSharpType(CodeModelPlugin.Instance.Configuration.ApiTypes.KeyCredentialType), null, ParameterValidationType.None, null);
-        public static readonly Parameter Endpoint = new("endpoint", $"Service endpoint", new CSharpType(typeof(Uri)), null, ParameterValidationType.None, null, RequestLocation: RequestLocation.Uri, IsEndpoint: true);
-
-        public static readonly Parameter NextLink = new("nextLink", $"Continuation token", typeof(string), null, ParameterValidationType.None, null);
-
-        public static readonly Parameter RequestContent = new("content", $"The content to send as the body of the request.", RequestContentType, null, ParameterValidationType.AssertNotNull, null, RequestLocation: RequestLocation.Body);
-        public static readonly Parameter RequestContentNullable = new("content", $"The content to send as the body of the request.", RequestContentNullableType, null, ParameterValidationType.None, null, RequestLocation: RequestLocation.Body);
-
-        public static readonly Parameter RequestContext = new("context", $"The request context, which can override default behaviors of the client pipeline on a per-call basis.", RequestContextNullableType, Snippet.DefaultOf(RequestContextNullableType), ParameterValidationType.None, null);
-        public static readonly Parameter RequestContextRequired = new("context", $"The request context, which can override default behaviors of the client pipeline on a per-call basis.", RequestContextType, null, ParameterValidationType.None, null);
-
-        public static readonly Parameter CancellationTokenParameter = new("cancellationToken", $"The cancellation token to use", new CSharpType(typeof(CancellationToken)), Snippet.DefaultOf(typeof(CancellationToken)), ParameterValidationType.None, null);
-        public static readonly Parameter EnumeratorCancellationTokenParameter = new("cancellationToken", $"Enumerator cancellation token", typeof(CancellationToken), Snippet.DefaultOf(typeof(CancellationToken)), ParameterValidationType.None, null) { Attributes = new[] { new CSharpAttribute(typeof(EnumeratorCancellationAttribute)) } };
-
-        public static readonly Parameter Response = new("response", $"Response returned from backend service", ResponseType, null, ParameterValidationType.None, null);
-=======
-        public Parameter TokenAuth => new("tokenCredential", $"The token credential to copy", TypeFactory.TokenCredentialType());
-        public Parameter MatchConditionsParameter => new("matchConditions", $"The content to send as the request conditions of the request.", TypeFactory.MatchConditionsType(), Snippets.DefaultOf(TypeFactory.RequestConditionsType()));
-        public Parameter RequestConditionsParameter => new("requestConditions", $"The content to send as the request conditions of the request.", TypeFactory.RequestConditionsType(), Snippets.DefaultOf(TypeFactory.RequestConditionsType()));
+        public Parameter TokenAuth => new("tokenCredential", $"The token credential to copy", CodeModelPlugin.Instance.TypeFactory.TokenCredentialType());
+        public Parameter MatchConditionsParameter => new("matchConditions", $"The content to send as the request conditions of the request.", CodeModelPlugin.Instance.TypeFactory.MatchConditionsType(), Snippet.DefaultOf(CodeModelPlugin.Instance.TypeFactory.RequestConditionsType()));
+        public Parameter RequestConditionsParameter => new("requestConditions", $"The content to send as the request conditions of the request.", CodeModelPlugin.Instance.TypeFactory.RequestConditionsType(), Snippet.DefaultOf(CodeModelPlugin.Instance.TypeFactory.RequestConditionsType()));
 
         public static readonly Parameter Pipeline = new("pipeline", $"The HTTP pipeline for sending and receiving REST requests and responses", new CSharpType(CodeModelPlugin.Instance.Configuration.ApiTypes.HttpPipelineType));
         public static readonly Parameter KeyAuth = new("keyCredential", $"The key credential to copy", new CSharpType(CodeModelPlugin.Instance.Configuration.ApiTypes.KeyCredentialType));
@@ -53,13 +29,12 @@
         public static readonly Parameter RequestContent = new("content", $"The content to send as the body of the request.", RequestContentType);
         public static readonly Parameter RequestContentNullable = new("content", $"The content to send as the body of the request.", RequestContentNullableType);
 
-        public static readonly Parameter RequestContext = new("context", $"The request context, which can override default behaviors of the client pipeline on a per-call basis.", RequestContextNullableType, Snippets.DefaultOf(RequestContextNullableType));
+        public static readonly Parameter RequestContext = new("context", $"The request context, which can override default behaviors of the client pipeline on a per-call basis.", RequestContextNullableType, Snippet.DefaultOf(RequestContextNullableType));
         public static readonly Parameter RequestContextRequired = new("context", $"The request context, which can override default behaviors of the client pipeline on a per-call basis.", RequestContextType);
 
-        public static readonly Parameter CancellationTokenParameter = new("cancellationToken", $"The cancellation token to use", new CSharpType(typeof(CancellationToken)), Snippets.DefaultOf(typeof(CancellationToken)));
-        public static readonly Parameter EnumeratorCancellationTokenParameter = new("cancellationToken", $"Enumerator cancellation token", typeof(CancellationToken), Snippets.DefaultOf(typeof(CancellationToken))) { Attributes = new[] { new CSharpAttribute(typeof(EnumeratorCancellationAttribute)) } };
+        public static readonly Parameter CancellationTokenParameter = new("cancellationToken", $"The cancellation token to use", new CSharpType(typeof(CancellationToken)), Snippet.DefaultOf(typeof(CancellationToken)));
+        public static readonly Parameter EnumeratorCancellationTokenParameter = new("cancellationToken", $"Enumerator cancellation token", typeof(CancellationToken), Snippet.DefaultOf(typeof(CancellationToken))) { Attributes = new[] { new CSharpAttribute(typeof(EnumeratorCancellationAttribute)) } };
 
         public static readonly Parameter Response = new("response", $"Response returned from backend service", ResponseType);
->>>>>>> 4d1f0a19
     }
 }