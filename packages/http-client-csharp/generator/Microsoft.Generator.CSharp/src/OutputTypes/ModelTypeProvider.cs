--- conflicted
+++ resolved
@@ -14,7 +14,6 @@
     {
         private readonly InputModelType _inputModel;
         public override string Name { get; }
-        public override string Namespace { get; }
 
         /// <summary>
         /// The serializations providers for the model provider.
@@ -26,11 +25,6 @@
         {
             _inputModel = inputModel;
             Name = inputModel.Name.ToCleanName();
-<<<<<<< HEAD
-            Namespace = GetDefaultModelNamespace(CodeModelPlugin.Instance.Configuration.Namespace);
-
-=======
->>>>>>> 3b4bd0ba
             if (inputModel.Accessibility == "internal")
             {
                 DeclarationModifiers = TypeSignatureModifiers.Partial | TypeSignatureModifiers.Internal;
