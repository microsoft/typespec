// Copyright (c) Microsoft Corporation. All rights reserved.
// Licensed under the MIT License.

using System;
using System.Collections.Generic;
using System.Linq;
using Microsoft.Generator.CSharp.Expressions;
using Microsoft.Generator.CSharp.Input;
using static Microsoft.Generator.CSharp.Expressions.Snippets;

namespace Microsoft.Generator.CSharp
{
    public sealed class ModelTypeProvider : TypeProvider
    {
        private readonly InputModelType _inputModel;
        public override string Name { get; }
        public override string Namespace { get; }
        public override FormattableString Description { get; }

        private readonly bool _isStruct;
        private readonly TypeSignatureModifiers _declarationModifiers;

        /// <summary>
        /// The serializations providers for the model provider.
        /// </summary>
        public IReadOnlyList<TypeProvider> SerializationProviders { get; } = Array.Empty<TypeProvider>();

        public ModelTypeProvider(InputModelType inputModel, SourceInputModel? sourceInputModel)
            : base(sourceInputModel)
        {
            _inputModel = inputModel;
            Name = inputModel.Name.ToCleanName();
            Namespace = GetDefaultModelNamespace(CodeModelPlugin.Instance.Configuration.Namespace);
            Description = inputModel.Description != null ? FormattableStringHelpers.FromString(inputModel.Description) : FormattableStringHelpers.Empty;
            // TODO -- support generating models as structs. Tracking issue: https://github.com/microsoft/typespec/issues/3453
            _declarationModifiers = TypeSignatureModifiers.Partial | TypeSignatureModifiers.Class;
            if (inputModel.Accessibility == "internal")
            {
                _declarationModifiers |= TypeSignatureModifiers.Internal;
            }

            bool isAbstract = inputModel.DiscriminatorPropertyName is not null && inputModel.DiscriminatorValue is null;
            if (isAbstract)
            {
                _declarationModifiers |= TypeSignatureModifiers.Abstract;
            }

            if (inputModel.Usage.HasFlag(InputModelTypeUsage.Json))
            {
                SerializationProviders = CodeModelPlugin.Instance.GetSerializationTypeProviders(this);
            }

            _isStruct = false; // this is only a temporary placeholder because we do not support to generate structs yet.
        }

        protected override TypeSignatureModifiers GetDeclarationModifiers() => _declarationModifiers;

        protected override PropertyDeclaration[] BuildProperties()
        {
            var propertiesCount = _inputModel.Properties.Count;
            var propertyDeclarations = new PropertyDeclaration[propertiesCount];

            for (int i = 0; i < propertiesCount; i++)
            {
                var property = _inputModel.Properties[i];
                propertyDeclarations[i] = BuildPropertyDeclaration(property);
            }

            return propertyDeclarations;
        }

        private PropertyDeclaration BuildPropertyDeclaration(InputModelProperty property)
        {
            var propertyType = CodeModelPlugin.Instance.TypeFactory.CreateCSharpType(property.Type);
            var serializationFormat = CodeModelPlugin.Instance.TypeFactory.GetSerializationFormat(property.Type);
            var propHasSetter = PropertyHasSetter(propertyType, property);
            MethodSignatureModifiers setterModifier = propHasSetter ? MethodSignatureModifiers.Public : MethodSignatureModifiers.None;

            var propertyDeclaration = new PropertyDeclaration(
                Description: PropertyDescriptionBuilder.BuildPropertyDescription(property, propertyType, serializationFormat, !propHasSetter),
                Modifiers: MethodSignatureModifiers.Public,
                Type: propertyType,
                Name: property.Name.FirstCharToUpperCase(),
                Body: new AutoPropertyBody(propHasSetter, setterModifier, GetPropertyInitializationValue(property, propertyType))
                )
            {
                OriginalDescription = property.Description
            };

            return propertyDeclaration;
        }

        /// <summary>
        /// Returns true if the property has a setter.
        /// </summary>
        /// <param name="type">The <see cref="CSharpType"/> of the property.</param>
        /// <param name="prop">The <see cref="InputModelProperty"/>.</param>
        private bool PropertyHasSetter(CSharpType type, InputModelProperty prop)
        {
            if (prop.IsDiscriminator)
            {
                return true;
            }

            if (prop.IsReadOnly)
            {
                return false;
            }

            if (_isStruct)
            {
                return false;
            }

            if (type.IsLiteral && prop.IsRequired)
            {
                return false;
            }

            if (type.IsCollection && !type.IsReadOnlyMemory)
            {
                return type.IsNullable;
            }

            return true;
        }

        private ValueExpression? GetPropertyInitializationValue(InputModelProperty property, CSharpType propertyType)
        {
            if (!property.IsRequired)
                return null;

            if (propertyType.IsLiteral)
            {
                if (!propertyType.IsNullable)
                {
                    return Literal(propertyType.Literal);
                }
                else
                {
                    return DefaultOf(propertyType);
                }
            }

            return null;
        }

        protected override CSharpMethod[] BuildConstructors()
        {
            if (_inputModel.IsUnknownDiscriminatorModel)
            {
                return Array.Empty<CSharpMethod>();
            }

            // Build the initialization constructor
            var accessibility = DeclarationModifiers.HasFlag(TypeSignatureModifiers.Abstract)
                ? MethodSignatureModifiers.Protected
                : _inputModel.Usage.HasFlag(InputModelTypeUsage.Input)
                    ? MethodSignatureModifiers.Public
                    : MethodSignatureModifiers.Internal;
            var constructorParameters = BuildConstructorParameters();

            var constructor = new CSharpMethod(
                signature: new ConstructorSignature(
                    Type,
                    $"Initializes a new instance of {Type:C}",
                    null,
                    accessibility,
                    constructorParameters),
                bodyStatements: new MethodBodyStatement[]
                {
                    new ParameterValidationBlock(constructorParameters),
                    GetPropertyInitializers(constructorParameters)
                },
                kind: CSharpMethodKinds.Constructor);

            return new CSharpMethod[] { constructor };
        }

        private IReadOnlyList<Parameter> BuildConstructorParameters()
        {
            List<Parameter> constructorParameters = new List<Parameter>();

            foreach (var property in _inputModel.Properties)
            {
                CSharpType propertyType = CodeModelPlugin.Instance.TypeFactory.CreateCSharpType(property.Type);
                var initializationValue = GetPropertyInitializationValue(property, propertyType);
                var parameterValidation = GetParameterValidation(property, propertyType);

                var parameter = new Parameter(
                   Name: property.Name.ToVariableName(),
                   Description: FormattableStringHelpers.FromString(property.Description),
                   Type: propertyType,
                   DefaultValue: null,
                   Validation: parameterValidation,
                   Initializer: null);

                // For classes, only required + not readonly + not initialization value + not discriminator could get into the public ctor
                // For structs, all properties must be set in the public ctor
                if (IsStruct || (property is { IsRequired: true, IsDiscriminator: false } && initializationValue == null))
                {
<<<<<<< HEAD
                    if (!property.IsReadOnly)
=======
                    constructorParameters.Add(parameter with { Validation = ValidationType.None });
                }
                else
                {
                    // For classes, only required + not readonly + not initialization value + not discriminator could get into the public ctor
                    // For structs, all properties must be set in the public ctor
                    if (_isStruct || (property is { IsRequired: true, IsDiscriminator: false } && initializationValue == null))
>>>>>>> 0b5d2bbf
                    {
                        constructorParameters.Add(parameter with { Type = parameter.Type.InputType });
                    }
                }
            }

            return constructorParameters;
        }

        private static ValidationType GetParameterValidation(InputModelProperty property, CSharpType propertyType)
        {
            // We do not validate a parameter when it is a value type (struct or int, etc)
            if (propertyType.IsValueType)
            {
                return ValidationType.None;
            }

            // or it is readonly
            if (property.IsReadOnly)
            {
                return ValidationType.None;
            }

            // or it is optional
            if (!property.IsRequired)
            {
                return ValidationType.None;
            }

            // or it is nullable
            if (propertyType.IsNullable)
            {
                return ValidationType.None;
            }

            return ValidationType.AssertNotNull;
        }

        private MethodBodyStatement GetPropertyInitializers(IReadOnlyList<Parameter> parameters)
        {
            List<MethodBodyStatement> methodBodyStatements = new();

            Dictionary<string, Parameter> parameterMap = parameters.ToDictionary(
                parameter => parameter.Name,
                parameter => parameter);

            foreach (var property in Properties)
            {
                ValueExpression? initializationValue = null;

                if (parameterMap.TryGetValue(property.Name.ToVariableName(), out var parameter) || _isStruct)
                {
                    if (parameter != null)
                    {
                        initializationValue = new ParameterReference(parameter);

                        if (CSharpType.RequiresToList(parameter.Type, property.Type))
                        {
                            initializationValue = parameter.Type.IsNullable ?
                                Linq.ToList(new NullConditionalExpression(initializationValue)) :
                                Linq.ToList(initializationValue);
                        }
                    }
                }
                else if (initializationValue == null && property.Type.IsCollection)
                {
                    initializationValue = New.Instance(property.Type.PropertyInitializationType);
                }

                if (initializationValue != null)
                {
                    methodBodyStatements.Add(Assign(new MemberExpression(null, property.Name), initializationValue));
                }
            }

            return methodBodyStatements;
        }
<<<<<<< HEAD
=======

        private CSharpMethod BuildEmptyConstructor()
        {
            var accessibility = _isStruct ? MethodSignatureModifiers.Public : MethodSignatureModifiers.Internal;
            return new CSharpMethod(
                signature: new ConstructorSignature(Type, $"Initializes a new instance of {Type:C} for deserialization.", null, accessibility, Array.Empty<Parameter>()),
                bodyStatements: new MethodBodyStatement(),
                kind: CSharpMethodKinds.Constructor);
        }
>>>>>>> 0b5d2bbf
    }
}<|MERGE_RESOLUTION|>--- conflicted
+++ resolved
@@ -197,19 +197,9 @@
 
                 // For classes, only required + not readonly + not initialization value + not discriminator could get into the public ctor
                 // For structs, all properties must be set in the public ctor
-                if (IsStruct || (property is { IsRequired: true, IsDiscriminator: false } && initializationValue == null))
-                {
-<<<<<<< HEAD
+                if (_isStruct || (property is { IsRequired: true, IsDiscriminator: false } && initializationValue == null))
+                {
                     if (!property.IsReadOnly)
-=======
-                    constructorParameters.Add(parameter with { Validation = ValidationType.None });
-                }
-                else
-                {
-                    // For classes, only required + not readonly + not initialization value + not discriminator could get into the public ctor
-                    // For structs, all properties must be set in the public ctor
-                    if (_isStruct || (property is { IsRequired: true, IsDiscriminator: false } && initializationValue == null))
->>>>>>> 0b5d2bbf
                     {
                         constructorParameters.Add(parameter with { Type = parameter.Type.InputType });
                     }
@@ -287,17 +277,5 @@
 
             return methodBodyStatements;
         }
-<<<<<<< HEAD
-=======
-
-        private CSharpMethod BuildEmptyConstructor()
-        {
-            var accessibility = _isStruct ? MethodSignatureModifiers.Public : MethodSignatureModifiers.Internal;
-            return new CSharpMethod(
-                signature: new ConstructorSignature(Type, $"Initializes a new instance of {Type:C} for deserialization.", null, accessibility, Array.Empty<Parameter>()),
-                bodyStatements: new MethodBodyStatement(),
-                kind: CSharpMethodKinds.Constructor);
-        }
->>>>>>> 0b5d2bbf
     }
 }