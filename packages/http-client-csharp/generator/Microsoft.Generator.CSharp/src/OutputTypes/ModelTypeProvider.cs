--- conflicted
+++ resolved
@@ -73,72 +73,6 @@
 
         protected override CSharpMethod[] BuildConstructors()
         {
-<<<<<<< HEAD
-=======
-            List<CSharpMethod> constructors = new List<CSharpMethod>();
-
-            var initializationConstructor = BuildInitializationConstructor();
-            if (initializationConstructor != null)
-            {
-                constructors.Add(initializationConstructor);
-            }
-
-            var serializationConstructor = BuildSerializationConstructor();
-            bool serializationParametersMatchInitialization = initializationConstructor != null &&
-                initializationConstructor.Signature.Parameters.SequenceEqual(serializationConstructor.Signature.Parameters, Parameter.EqualityComparerByType);
-
-            if (!serializationParametersMatchInitialization)
-            {
-                constructors.Add(serializationConstructor);
-            }
-
-            if (initializationConstructor?.Signature.Parameters.Count > 0)
-            {
-                var emptyConstructor = BuildEmptyConstructor();
-                constructors.Add(emptyConstructor);
-            }
-
-            return constructors.ToArray();
-        }
-
-        private IReadOnlyList<Parameter> BuildConstructorParameters(bool isSerializationConstructor)
-        {
-            List<Parameter> constructorParameters = new List<Parameter>();
-
-            foreach (var property in _inputModel.Properties)
-            {
-                CSharpType propertyType = CodeModelPlugin.Instance.TypeFactory.CreateCSharpType(property.Type);
-                // All properties should be included in the serialization ctor
-                if (isSerializationConstructor)
-                {
-                    constructorParameters.Add(new Parameter(property)
-                    {
-                        Validation = ParameterValidationType.None,
-                    });
-                }
-                else
-                {
-                    // For classes, only required + not readonly + not initialization value + not discriminator could get into the public ctor
-                    // For structs, all properties must be set in the public ctor
-                    if (_isStruct || (property is { IsRequired: true, IsDiscriminator: false } && !propertyType.IsLiteral))
-                    {
-                        if (!property.IsReadOnly)
-                        {
-                            constructorParameters.Add(new Parameter(property)
-                            {
-                                Type = propertyType.InputType,
-                            });
-                        }
-                    }
-                }
-            }
-
-            return constructorParameters;
-        }
-
-        private CSharpMethod? BuildInitializationConstructor()
-        {
->>>>>>> 25a717e6
             if (_inputModel.IsUnknownDiscriminatorModel)
             {
                 return Array.Empty<CSharpMethod>();
@@ -178,7 +112,6 @@
                 CSharpType propertyType = CodeModelPlugin.Instance.TypeFactory.CreateCSharpType(property.Type);
                 if (_isStruct || (property is { IsRequired: true, IsDiscriminator: false } && !propertyType.IsLiteral))
                 {
-<<<<<<< HEAD
                     if (!property.IsReadOnly)
                     {
                         constructorParameters.Add(new Parameter(property)
@@ -190,12 +123,6 @@
             }
 
             return constructorParameters;
-=======
-                    new ParameterValidationStatement(constructorParameters),
-                    GetPropertyInitializers(constructorParameters)
-                },
-                kind: CSharpMethodKinds.Constructor);
->>>>>>> 25a717e6
         }
 
         private MethodBodyStatement GetPropertyInitializers(IReadOnlyList<Parameter> parameters)
