--- conflicted
+++ resolved
@@ -21,8 +21,6 @@
         private readonly bool _isStruct;
         private readonly TypeSignatureModifiers _declarationModifiers;
 
-        public override string Namespace { get; }
-
         /// <summary>
         /// The serializations providers for the model provider.
         /// </summary>
@@ -34,12 +32,9 @@
             _inputModel = inputModel;
             Name = inputModel.Name.ToCleanName();
             Namespace = GetDefaultModelNamespace(CodeModelPlugin.Instance.Configuration.Namespace);
-<<<<<<< HEAD
-=======
             Description = inputModel.Description != null ? FormattableStringHelpers.FromString(inputModel.Description) : FormattableStringHelpers.Empty;
             // TODO -- support generating models as structs. Tracking issue: https://github.com/microsoft/typespec/issues/3453
             _declarationModifiers = TypeSignatureModifiers.Partial | TypeSignatureModifiers.Class;
->>>>>>> 3a281112
             if (inputModel.Accessibility == "internal")
             {
                 _declarationModifiers |= TypeSignatureModifiers.Internal;
