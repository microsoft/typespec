// Copyright (c) Microsoft Corporation. All rights reserved.
// Licensed under the MIT License.

using System.Collections.Generic;
using Microsoft.Generator.CSharp.Input;
using Microsoft.Generator.CSharp.Providers;

namespace Microsoft.Generator.CSharp
{
    public class OutputLibrary
    {
        private IReadOnlyList<ClientProvider>? _clients;
        //TODO should combine all typeproviders into one list vs models + enums + clients since they are all the same
        //https://github.com/microsoft/typespec/issues/3589
        private IReadOnlyList<TypeProvider>? _types;
        private IReadOnlyList<TypeProvider>? _enums;
        private IReadOnlyList<TypeProvider>? _models;

        public IReadOnlyList<TypeProvider> Enums => _enums ??= BuildEnums();
        public IReadOnlyList<TypeProvider> Models => _models ??= BuildModels();
        public IReadOnlyList<ClientProvider> Clients => _clients ??= BuildClients();
        public IReadOnlyList<TypeProvider> Types => _types ??= BuildTypes();

        protected virtual TypeProvider[] BuildEnums()
        {
            var input = CodeModelPlugin.Instance.InputLibrary.InputNamespace;
            var enums = new TypeProvider[input.Enums.Count];
            for (int i = 0; i < enums.Length; i++)
            {
                var inputEnum = input.Enums[i];
                var cSharpEnum = CodeModelPlugin.Instance.TypeFactory.CreateCSharpType(inputEnum);
                TypeProvider enumType = cSharpEnum.Implementation;
                enums[i] = enumType;
            }
            return enums;
        }

        protected virtual TypeProvider[] BuildModels()
        {
            var input = CodeModelPlugin.Instance.InputLibrary.InputNamespace;
            var models = new TypeProvider[input.Models.Count];
            for (int i = 0; i < models.Length; i++)
            {
                var inputModel = input.Models[i];
                var cSharpModel = CodeModelPlugin.Instance.TypeFactory.CreateCSharpType(inputModel);
                TypeProvider modelType = cSharpModel.Implementation;
                models[i] = modelType;
            }
            return models;
        }

        protected virtual ClientProvider[] BuildClients()
        {
            var input = CodeModelPlugin.Instance.InputLibrary.InputNamespace;
            var clientsCount = input.Clients.Count;
            ClientProvider[] clientProviders = new ClientProvider[clientsCount];

            for (int i = 0; i < clientsCount; i++)
            {
                clientProviders[i] = new ClientProvider(input.Clients[i]);
            }
            return clientProviders;
        }

        protected virtual IReadOnlyList<TypeProvider> BuildTypes()
        {
            return
            [
<<<<<<< HEAD
                ChangeTrackingListProvider.Instance,
                ChangeTrackingDictionaryProvider.Instance,
                ArgumentProvider.Instance,
=======
                new ChangeTrackingListProvider(),
                new ChangeTrackingDictionaryProvider(),
                new ArgumentProvider(),
>>>>>>> 083739f2
                new OptionalProvider(),
            ];
        }
    }
}<|MERGE_RESOLUTION|>--- conflicted
+++ resolved
@@ -66,15 +66,9 @@
         {
             return
             [
-<<<<<<< HEAD
-                ChangeTrackingListProvider.Instance,
-                ChangeTrackingDictionaryProvider.Instance,
-                ArgumentProvider.Instance,
-=======
                 new ChangeTrackingListProvider(),
                 new ChangeTrackingDictionaryProvider(),
                 new ArgumentProvider(),
->>>>>>> 083739f2
                 new OptionalProvider(),
             ];
         }
