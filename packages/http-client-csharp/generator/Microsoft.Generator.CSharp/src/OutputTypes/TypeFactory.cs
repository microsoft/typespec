// Copyright (c) Microsoft Corporation. All rights reserved.
// Licensed under the MIT License.

using System;
using System.Collections.Generic;
using System.IO;
using System.Linq;
using System.Net;
using Microsoft.Generator.CSharp.Input;
using Microsoft.Generator.CSharp.Providers;

namespace Microsoft.Generator.CSharp
{
    public abstract class TypeFactory
    {
        private ChangeTrackingListProvider? _changeTrackingListProvider;
        private ChangeTrackingDictionaryProvider? _changeTrackingDictionaryProvider;
        private ChangeTrackingListProvider ChangeTrackingListProvider => _changeTrackingListProvider ??= new();
        private ChangeTrackingDictionaryProvider ChangeTrackingDictionaryProvider => _changeTrackingDictionaryProvider ??= new();

<<<<<<< HEAD
=======
        private readonly IDictionary<InputType, CSharpType> _typeCache = new Dictionary<InputType, CSharpType>();

        public CSharpType CreateCSharpType(InputType inputType)
        {
            if (_typeCache.TryGetValue(inputType, out var type))
                return type;

            type = CreateCSharpTypeCore(inputType);
            _typeCache.Add(inputType, type);
            return type;
        }

>>>>>>> 8a3e5f0f
        /// <summary>
        /// Factory method for creating a <see cref="CSharpType"/> based on an input type <paramref name="input"/>.
        /// </summary>
        /// <param name="input">The <see cref="InputType"/> to convert.</param>
        /// <returns>An instance of <see cref="CSharpType"/>.</returns>
        protected virtual CSharpType CreateCSharpTypeCore(InputType inputType) => inputType switch
        {
            InputLiteralType literalType => CSharpType.FromLiteral(CreateCSharpType(literalType.ValueType), literalType.Value),
            InputUnionType unionType => CSharpType.FromUnion(unionType.VariantTypes.Select(CreateCSharpType).ToArray()),
            InputArrayType { IsEmbeddingsVector: true } listType => new CSharpType(typeof(ReadOnlyMemory<>), CreateCSharpType(listType.ValueType)),
            InputArrayType listType => new CSharpType(typeof(IList<>), CreateCSharpType(listType.ValueType)),
            InputDictionaryType dictionaryType => new CSharpType(typeof(IDictionary<,>), typeof(string), CreateCSharpType(dictionaryType.ValueType)),
            InputEnumType enumType => EnumProvider.Create(enumType).Type,
            InputModelType model => new ModelProvider(model).Type,
            InputNullableType nullableType => CreateCSharpType(nullableType.Type).WithNullable(true),
            InputPrimitiveType primitiveType => primitiveType.Kind switch
            {
                InputPrimitiveTypeKind.Boolean => new CSharpType(typeof(bool)),
                InputPrimitiveTypeKind.Bytes => new CSharpType(typeof(BinaryData)),
                InputPrimitiveTypeKind.ContentType => new CSharpType(typeof(string)),
                InputPrimitiveTypeKind.PlainDate => new CSharpType(typeof(DateTimeOffset)),
                InputPrimitiveTypeKind.Decimal => new CSharpType(typeof(decimal)),
                InputPrimitiveTypeKind.Decimal128 => new CSharpType(typeof(decimal)),
                InputPrimitiveTypeKind.PlainTime => new CSharpType(typeof(TimeSpan)),
                InputPrimitiveTypeKind.Float32 => new CSharpType(typeof(float)),
                InputPrimitiveTypeKind.Float64 => new CSharpType(typeof(double)),
                InputPrimitiveTypeKind.Float128 => new CSharpType(typeof(decimal)),
                InputPrimitiveTypeKind.Guid or InputPrimitiveTypeKind.Uuid => new CSharpType(typeof(Guid)),
                InputPrimitiveTypeKind.Int8 => new CSharpType(typeof(sbyte)),
                InputPrimitiveTypeKind.UInt8 => new CSharpType(typeof(byte)),
                InputPrimitiveTypeKind.Int32 => new CSharpType(typeof(int)),
                InputPrimitiveTypeKind.Int64 => new CSharpType(typeof(long)),
                InputPrimitiveTypeKind.SafeInt => new CSharpType(typeof(long)),
                InputPrimitiveTypeKind.Integer => new CSharpType(typeof(long)), // in typespec, integer is the base type of int related types, see type relation: https://typespec.io/docs/language-basics/type-relations
                InputPrimitiveTypeKind.Float => new CSharpType(typeof(double)), // in typespec, float is the base type of float32 and float64, see type relation: https://typespec.io/docs/language-basics/type-relations
                InputPrimitiveTypeKind.Numeric => new CSharpType(typeof(double)), // in typespec, numeric is the base type of number types, see type relation: https://typespec.io/docs/language-basics/type-relations
                InputPrimitiveTypeKind.IPAddress => new CSharpType(typeof(IPAddress)),
                InputPrimitiveTypeKind.Stream => new CSharpType(typeof(Stream)),
                InputPrimitiveTypeKind.String => new CSharpType(typeof(string)),
                InputPrimitiveTypeKind.Uri or InputPrimitiveTypeKind.Url => new CSharpType(typeof(Uri)),
                InputPrimitiveTypeKind.Char => new CSharpType(typeof(char)),
                InputPrimitiveTypeKind.Any => new CSharpType(typeof(BinaryData)),
                _ => new CSharpType(typeof(object)),
            },
            InputDateTimeType dateTimeType => new CSharpType(typeof(DateTimeOffset)),
            InputDurationType durationType => new CSharpType(typeof(TimeSpan)),
            _ => throw new InvalidOperationException($"Unknown type: {inputType}")
        };

        /// <summary>
        /// Factory method for creating a <see cref="ParameterProvider"/> based on an input parameter <paramref name="parameter"/>.
        /// </summary>
        /// <param name="parameter">The <see cref="InputParameter"/> to convert.</param>
        /// <returns>An instance of <see cref="ParameterProvider"/>.</returns>
        public virtual ParameterProvider CreateCSharpParam(InputParameter parameter) => new ParameterProvider(parameter);

        /// <summary>
        /// Factory method for creating a <see cref="MethodProviderCollection"/> based on an input operation <paramref name="operation"/>.
        /// </summary>
        /// <param name="operation">The <see cref="InputOperation"/> to convert.</param>
        /// <param name="enclosingType">The <see cref="TypeProvider"/> that will contain the methods.</param>
        /// <returns>An instance of <see cref="MethodProviderCollection"/> containing the chain of methods
        /// associated with the input operation, or <c>null</c> if no methods are constructed.
        /// </returns>
        public abstract MethodProviderCollection? CreateMethodProviders(InputOperation operation, TypeProvider enclosingType);

        /// <summary>
        /// Factory method for retrieving the serialization format for a given input type.
        /// </summary>
        /// <param name="input">The <see cref="InputType"/> to retrieve the serialization format for.</param>
        /// <returns>The <see cref="SerializationFormat"/> for the input type.</returns>
        public SerializationFormat GetSerializationFormat(InputType input) => input switch
        {
            InputLiteralType literalType => GetSerializationFormat(literalType.ValueType),
            InputArrayType listType => GetSerializationFormat(listType.ValueType),
            InputDictionaryType dictionaryType => GetSerializationFormat(dictionaryType.ValueType),
            InputDateTimeType dateTimeType => dateTimeType.Encode switch
            {
                DateTimeKnownEncoding.Rfc3339 => SerializationFormat.DateTime_RFC3339,
                DateTimeKnownEncoding.Rfc7231 => SerializationFormat.DateTime_RFC7231,
                DateTimeKnownEncoding.UnixTimestamp => SerializationFormat.DateTime_Unix,
                _ => throw new IndexOutOfRangeException($"unknown encode {dateTimeType.Encode}"),
            },
            InputDurationType durationType => durationType.Encode switch
            {
                // there is no such thing as `DurationConstant`
                DurationKnownEncoding.Iso8601 => SerializationFormat.Duration_ISO8601,
                DurationKnownEncoding.Seconds => durationType.WireType.Kind switch
                {
                    InputPrimitiveTypeKind.Int32 => SerializationFormat.Duration_Seconds,
                    InputPrimitiveTypeKind.Float or InputPrimitiveTypeKind.Float32 => SerializationFormat.Duration_Seconds_Float,
                    _ => SerializationFormat.Duration_Seconds_Double
                },
                DurationKnownEncoding.Constant => SerializationFormat.Duration_Constant,
                _ => throw new IndexOutOfRangeException($"unknown encode {durationType.Encode}")
            },
            InputPrimitiveType primitiveType => primitiveType.Kind switch
            {
                InputPrimitiveTypeKind.PlainDate => SerializationFormat.Date_ISO8601,
                InputPrimitiveTypeKind.PlainTime => SerializationFormat.Time_ISO8601,
                InputPrimitiveTypeKind.Bytes => primitiveType.Encode switch
                {
                    BytesKnownEncoding.Base64 => SerializationFormat.Bytes_Base64,
                    BytesKnownEncoding.Base64Url => SerializationFormat.Bytes_Base64Url,
                    _ => throw new IndexOutOfRangeException($"unknown encode {primitiveType.Encode}")
                },
                _ => SerializationFormat.Default
            },
            _ => SerializationFormat.Default
        };

        /// <summary>
        /// The initialization type of list properties. This type should implement both <see cref="IList{T}"/> and <see cref="IReadOnlyList{T}"/>.
        /// </summary>
        public virtual CSharpType ListInitializationType => ChangeTrackingListProvider.Type;

        /// <summary>
        /// The initialization type of dictionary properties. This type should implement both <see cref="IDictionary{TKey, TValue}"/> and <see cref="IReadOnlyDictionary{TKey, TValue}"/>.
        /// </summary>
        public virtual CSharpType DictionaryInitializationType => ChangeTrackingDictionaryProvider.Type;
    }
}<|MERGE_RESOLUTION|>--- conflicted
+++ resolved
@@ -18,8 +18,6 @@
         private ChangeTrackingListProvider ChangeTrackingListProvider => _changeTrackingListProvider ??= new();
         private ChangeTrackingDictionaryProvider ChangeTrackingDictionaryProvider => _changeTrackingDictionaryProvider ??= new();
 
-<<<<<<< HEAD
-=======
         private readonly IDictionary<InputType, CSharpType> _typeCache = new Dictionary<InputType, CSharpType>();
 
         public CSharpType CreateCSharpType(InputType inputType)
@@ -32,7 +30,6 @@
             return type;
         }
 
->>>>>>> 8a3e5f0f
         /// <summary>
         /// Factory method for creating a <see cref="CSharpType"/> based on an input type <paramref name="input"/>.
         /// </summary>
