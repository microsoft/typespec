--- conflicted
+++ resolved
@@ -21,26 +21,13 @@
         public virtual CSharpType CreateCSharpType(InputType inputType) => inputType switch
         {
             InputLiteralType literalType => CSharpType.FromLiteral(CreateCSharpType(literalType.ValueType), literalType.Value),
-<<<<<<< HEAD
-            InputUnionType unionType => CSharpType.FromUnion(unionType.VariantTypes.Select(CreateCSharpType).ToArray(), unionType.IsNullable),
-            InputListType { IsEmbeddingsVector: true } listType => new CSharpType(typeof(ReadOnlyMemory<>), listType.IsNullable, CreateCSharpType(listType.ElementType)),
-            InputListType listType => new CSharpType(typeof(IList<>), listType.IsNullable, CreateCSharpType(listType.ElementType)),
-            InputDictionaryType dictionaryType => new CSharpType(typeof(IDictionary<,>), inputType.IsNullable, typeof(string), CreateCSharpType(dictionaryType.ValueType)),
-            InputEnumType enumType => EnumProvider.Create(enumType).Type.WithNullable(enumType.IsNullable),
-            InputModelType model => new ModelProvider(model).Type.WithNullable(model.IsNullable),
-=======
             InputUnionType unionType => CSharpType.FromUnion(unionType.VariantTypes.Select(CreateCSharpType).ToArray()),
             InputListType { IsEmbeddingsVector: true } listType => new CSharpType(typeof(ReadOnlyMemory<>), CreateCSharpType(listType.ElementType)),
             InputListType listType => new CSharpType(typeof(IList<>), CreateCSharpType(listType.ElementType)),
             InputDictionaryType dictionaryType => new CSharpType(typeof(IDictionary<,>), typeof(string), CreateCSharpType(dictionaryType.ValueType)),
-            InputEnumType enumType => CodeModelPlugin.Instance.OutputLibrary.EnumMappings.TryGetValue(enumType, out var provider)
-                ? provider.Type
-                : throw new InvalidOperationException($"No {nameof(EnumProvider)} has been created for `{enumType.Name}` {nameof(InputEnumType)}."),
-            InputModelType model => CodeModelPlugin.Instance.OutputLibrary.ModelMappings.TryGetValue(model, out var provider)
-                ? provider.Type
-                : new CSharpType(typeof(object)),
+            InputEnumType enumType => EnumProvider.Create(enumType).Type.WithNullable(enumType.IsNullable),
+            InputModelType model => new ModelProvider(model).Type.WithNullable(model.IsNullable),
             InputNullableType nullableType => CreateCSharpType(nullableType.Type).WithNullable(true),
->>>>>>> 3e45fba9
             InputPrimitiveType primitiveType => primitiveType.Kind switch
             {
                 InputPrimitiveTypeKind.Boolean => new CSharpType(typeof(bool)),
