// Copyright (c) Microsoft Corporation. All rights reserved.
// Licensed under the MIT License.

<<<<<<< HEAD
using System.Collections.Generic;
=======
using System;
>>>>>>> 5da8fe78
using Microsoft.Generator.CSharp.Input;
using Microsoft.Generator.CSharp.Providers;

namespace Microsoft.Generator.CSharp
{
    public abstract class TypeFactory
    {
        /// <summary>
        /// Factory method for creating a <see cref="CSharpType"/> based on an input type <paramref name="input"/>.
        /// </summary>
        /// <param name="input">The <see cref="InputType"/> to convert.</param>
        /// <returns>An instance of <see cref="CSharpType"/>.</returns>
        public abstract CSharpType CreateCSharpType(InputType input);

        /// <summary>
        /// Factory method for creating a <see cref="ParameterProvider"/> based on an input parameter <paramref name="parameter"/>.
        /// </summary>
        /// <param name="parameter">The <see cref="InputParameter"/> to convert.</param>
        /// <returns>An instance of <see cref="ParameterProvider"/>.</returns>
        public abstract ParameterProvider CreateCSharpParam(InputParameter parameter);

        /// <summary>
        /// Factory method for creating a <see cref="CSharpMethodCollection"/> based on an input operation <paramref name="operation"/>.
        /// </summary>
        /// <param name="operation">The <see cref="InputOperation"/> to convert.</param>
        /// <returns>An instance of <see cref="CSharpMethodCollection"/> containing the chain of methods
        /// associated with the input operation, or <c>null</c> if no methods are constructed.
        /// </returns>
        public abstract CSharpMethodCollection? CreateCSharpMethodCollection(InputOperation operation);

        /// <summary>
        /// Factory method for retrieving the serialization format for a given input type.
        /// </summary>
        /// <param name="input">The <see cref="InputType"/> to retrieve the serialization format for.</param>
        /// <returns>The <see cref="SerializationFormat"/> for the input type.</returns>
        public SerializationFormat GetSerializationFormat(InputType input) => input switch
        {
            InputLiteralType literalType => GetSerializationFormat(literalType.ValueType),
            InputListType listType => GetSerializationFormat(listType.ElementType),
            InputDictionaryType dictionaryType => GetSerializationFormat(dictionaryType.ValueType),
            InputDateTimeType dateTimeType => dateTimeType.Encode switch
            {
                DateTimeKnownEncoding.Rfc3339 => SerializationFormat.DateTime_RFC3339,
                DateTimeKnownEncoding.Rfc7231 => SerializationFormat.DateTime_RFC7231,
                DateTimeKnownEncoding.UnixTimestamp => SerializationFormat.DateTime_Unix,
                _ => throw new IndexOutOfRangeException($"unknown encode {dateTimeType.Encode}"),
            },
            InputDurationType durationType => durationType.Encode switch
            {
                // there is no such thing as `DurationConstant`
                DurationKnownEncoding.Iso8601 => SerializationFormat.Duration_ISO8601,
                DurationKnownEncoding.Seconds => durationType.WireType.Kind switch
                {
                    InputPrimitiveTypeKind.Int32 => SerializationFormat.Duration_Seconds,
                    InputPrimitiveTypeKind.Float or InputPrimitiveTypeKind.Float32 => SerializationFormat.Duration_Seconds_Float,
                    _ => SerializationFormat.Duration_Seconds_Double
                },
                DurationKnownEncoding.Constant => SerializationFormat.Duration_Constant,
                _ => throw new IndexOutOfRangeException($"unknown encode {durationType.Encode}")
            },
            InputPrimitiveType primitiveType => primitiveType.Kind switch
            {
                InputPrimitiveTypeKind.PlainDate => SerializationFormat.Date_ISO8601,
                InputPrimitiveTypeKind.PlainTime => SerializationFormat.Time_ISO8601,
                InputPrimitiveTypeKind.Bytes => primitiveType.Encode switch
                {
                    BytesKnownEncoding.Base64 => SerializationFormat.Bytes_Base64,
                    BytesKnownEncoding.Base64Url => SerializationFormat.Bytes_Base64Url,
                    _ => throw new IndexOutOfRangeException($"unknown encode {primitiveType.Encode}")
                },
                _ => SerializationFormat.Default
            },
            _ => SerializationFormat.Default
        };

        public abstract CSharpType MatchConditionsType();
        public abstract CSharpType RequestConditionsType();
        public abstract CSharpType TokenCredentialType();
        public abstract CSharpType PageResponseType();

        /// <summary>
        /// The type that represents the implementation of list properties. This type should implement both <see cref="IList{T}"/> and <see cref="IReadOnlyList{T}"/>.
        /// </summary>
        public virtual CSharpType ListImplementationType => ChangeTrackingListProvider.Instance.Type;

        /// <summary>
        /// The type that represents the implementation of dictionary properties. This type should implement both <see cref="IDictionary{TKey, TValue}"/> and <see cref="IReadOnlyDictionary{TKey, TValue}"/>.
        /// </summary>
        public virtual CSharpType DictionaryImplementationType => ChangeTrackingDictionaryProvider.Instance.Type;
    }
}<|MERGE_RESOLUTION|>--- conflicted
+++ resolved
@@ -1,11 +1,7 @@
 // Copyright (c) Microsoft Corporation. All rights reserved.
 // Licensed under the MIT License.
 
-<<<<<<< HEAD
 using System.Collections.Generic;
-=======
-using System;
->>>>>>> 5da8fe78
 using Microsoft.Generator.CSharp.Input;
 using Microsoft.Generator.CSharp.Providers;
 
