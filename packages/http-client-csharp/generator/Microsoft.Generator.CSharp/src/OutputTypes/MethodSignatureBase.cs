// Copyright (c) Microsoft Corporation. All rights reserved.
// Licensed under the MIT License.

using System;
using System.Collections.Generic;
using Microsoft.Generator.CSharp.Providers;

namespace Microsoft.Generator.CSharp
{
    /// <summary>
    /// Represents the base class for a method signature.
    /// </summary>
    /// <param name="Name">The name of the method.</param>
    /// <param name="Summary">The summary of the method.</param>
    /// <param name="Description">The description of the method.</param>
    /// <param name="NonDocumentComment">The non-document comment of the method.</param>
    /// <param name="Modifiers">The modifiers of the method.</param>
    /// <param name="Parameters">The parameters of the method.</param>
    /// <param name="Attributes">The attributes of the method.</param>
<<<<<<< HEAD
    public abstract record MethodSignatureBase(string Name, FormattableString? Summary, FormattableString? Description, string? NonDocumentComment, MethodSignatureModifiers Modifiers, IReadOnlyList<Parameter> Parameters, IReadOnlyList<CSharpAttribute> Attributes)
=======
    /// <param name="IsRawSummaryText">A flag indicating if the summary text is raw.</param>
    public abstract record MethodSignatureBase(string Name, FormattableString? Summary, FormattableString? Description, string? NonDocumentComment, MethodSignatureModifiers Modifiers, IReadOnlyList<ParameterProvider> Parameters, IReadOnlyList<CSharpAttribute> Attributes, bool IsRawSummaryText = false)
>>>>>>> 24f81bf3
    {
        public FormattableString? SummaryText => Summary.IsNullOrEmpty() ? Description : Summary;
        public FormattableString? DescriptionText => Summary.IsNullOrEmpty() || Description == Summary || Description?.ToString() == Summary?.ToString() ? $"" : Description;
    }
}<|MERGE_RESOLUTION|>--- conflicted
+++ resolved
@@ -17,12 +17,7 @@
     /// <param name="Modifiers">The modifiers of the method.</param>
     /// <param name="Parameters">The parameters of the method.</param>
     /// <param name="Attributes">The attributes of the method.</param>
-<<<<<<< HEAD
-    public abstract record MethodSignatureBase(string Name, FormattableString? Summary, FormattableString? Description, string? NonDocumentComment, MethodSignatureModifiers Modifiers, IReadOnlyList<Parameter> Parameters, IReadOnlyList<CSharpAttribute> Attributes)
-=======
-    /// <param name="IsRawSummaryText">A flag indicating if the summary text is raw.</param>
-    public abstract record MethodSignatureBase(string Name, FormattableString? Summary, FormattableString? Description, string? NonDocumentComment, MethodSignatureModifiers Modifiers, IReadOnlyList<ParameterProvider> Parameters, IReadOnlyList<CSharpAttribute> Attributes, bool IsRawSummaryText = false)
->>>>>>> 24f81bf3
+    public abstract record MethodSignatureBase(string Name, FormattableString? Summary, FormattableString? Description, string? NonDocumentComment, MethodSignatureModifiers Modifiers, IReadOnlyList<ParameterProvider> Parameters, IReadOnlyList<CSharpAttribute> Attributes)
     {
         public FormattableString? SummaryText => Summary.IsNullOrEmpty() ? Description : Summary;
         public FormattableString? DescriptionText => Summary.IsNullOrEmpty() || Description == Summary || Description?.ToString() == Summary?.ToString() ? $"" : Description;
