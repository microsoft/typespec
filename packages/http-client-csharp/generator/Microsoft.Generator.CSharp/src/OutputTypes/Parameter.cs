--- conflicted
+++ resolved
@@ -10,18 +10,14 @@
 
 namespace Microsoft.Generator.CSharp
 {
-<<<<<<< HEAD
-    public sealed record Parameter(string Name, FormattableString? Description, CSharpType Type, ValueExpression? DefaultValue, ParameterValidationType Validation, ValueExpression? Initializer, bool IsApiVersionParameter = false, bool IsEndpoint = false, bool IsResourceIdentifier = false, bool SkipUrlEncoding = false, RequestLocation RequestLocation = RequestLocation.None, SerializationFormat SerializationFormat = SerializationFormat.Default, bool IsPropertyBag = false, bool IsRef = false, bool IsOut = false)
-=======
     [DebuggerDisplay("{GetDebuggerDisplay(),nq}")]
     public sealed class Parameter
->>>>>>> 4d1f0a19
     {
         public string Name { get; }
         public FormattableString Description { get; }
         public CSharpType Type { get; init; }
         public ValueExpression? DefaultValue { get; init; }
-        public ValidationType? Validation { get; init; } = ValidationType.None;
+        public ParameterValidationType? Validation { get; init; } = ParameterValidationType.None;
         public bool IsRef { get; }
         public bool IsOut { get; }
         internal static IEqualityComparer<Parameter> TypeAndNameEqualityComparer = new ParameterTypeAndNameEqualityComparer();
@@ -42,30 +38,10 @@
         public Parameter(InputParameter inputParameter)
         {
             // TO-DO: Add additional implementation to properly build the parameter https://github.com/Azure/autorest.csharp/issues/4607
-<<<<<<< HEAD
-            var csharpType = CodeModelPlugin.Instance.TypeFactory.CreateCSharpType(inputParameter.Type);
-            FormattableString? description = FormattableStringHelpers.FromString(inputParameter.Description) ?? FormattableStringHelpers.Empty;
-            var validation = inputParameter.IsRequired ? ParameterValidationType.AssertNotNull : ParameterValidationType.None;
-
-            return new Parameter(
-                inputParameter.Name,
-                description,
-                csharpType,
-                null,
-                validation,
-                null,
-                IsApiVersionParameter: inputParameter.IsApiVersion,
-                IsEndpoint: inputParameter.IsEndpoint,
-                IsResourceIdentifier: inputParameter.IsResourceParameter,
-                SkipUrlEncoding: inputParameter.SkipUrlEncoding,
-                RequestLocation: inputParameter.Location,
-                SerializationFormat: SerializationFormat.Default);
-=======
             Name = inputParameter.Name;
             Description = FormattableStringHelpers.FromString(inputParameter.Description) ?? FormattableStringHelpers.Empty;
             Type = CodeModelPlugin.Instance.TypeFactory.CreateCSharpType(inputParameter.Type);
-            Validation = inputParameter.IsRequired ? ValidationType.AssertNotNull : ValidationType.None;
->>>>>>> 4d1f0a19
+            Validation = inputParameter.IsRequired ? ParameterValidationType.AssertNotNull : ParameterValidationType.None;
         }
 
         public Parameter(
@@ -84,51 +60,35 @@
             DefaultValue = defaultValue;
         }
 
-<<<<<<< HEAD
-        internal static ParameterValidationType GetValidation(CSharpType type, RequestLocation requestLocation, bool skipUrlEncoding)
-=======
         internal static readonly IEqualityComparer<Parameter> EqualityComparerByType = new ParameterByTypeEqualityComparer();
 
-        private ValidationType GetParameterValidation(InputModelProperty property, CSharpType propertyType)
->>>>>>> 4d1f0a19
+        private ParameterValidationType GetParameterValidation(InputModelProperty property, CSharpType propertyType)
         {
             // We do not validate a parameter when it is a value type (struct or int, etc)
             if (propertyType.IsValueType)
             {
-<<<<<<< HEAD
-                return ParameterValidationType.AssertNotNullOrEmpty;
-=======
-                return ValidationType.None;
->>>>>>> 4d1f0a19
+                return ParameterValidationType.None;
             }
 
             // or it is readonly
             if (property.IsReadOnly)
             {
-<<<<<<< HEAD
-                return ParameterValidationType.AssertNotNull;
-            }
-
-            return ParameterValidationType.None;
-        }
-=======
-                return ValidationType.None;
+                return ParameterValidationType.None;
             }
 
             // or it is optional
             if (!property.IsRequired)
             {
-                return ValidationType.None;
+                return ParameterValidationType.None;
             }
->>>>>>> 4d1f0a19
 
             // or it is nullable
             if (propertyType.IsNullable)
             {
-                return ValidationType.None;
+                return ParameterValidationType.None;
             }
 
-            return ValidationType.AssertNotNull;
+            return ParameterValidationType.AssertNotNull;
         }
 
         private struct ParameterByTypeEqualityComparer : IEqualityComparer<Parameter>
