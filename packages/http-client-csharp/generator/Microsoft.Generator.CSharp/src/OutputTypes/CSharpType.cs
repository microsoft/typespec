// Copyright (c) Microsoft Corporation. All rights reserved.
// Licensed under the MIT License.

using System;
using System.Collections.Generic;
using System.ComponentModel;
using System.Diagnostics;
using System.Diagnostics.CodeAnalysis;
using System.Linq;

namespace Microsoft.Generator.CSharp
{
    /// <summary>
    /// CSharpType represents the C# type of an input type.
    /// It is constructed from a <see cref="Type"/> and its properties.
    /// </summary>
    public class CSharpType
    {
        private readonly TypeProvider? _implementation;
        private readonly Type? _type;
        private string _name;
        private string _namespace;
        private CSharpType? _declaringType;
        private bool _isValueType;
        private bool _isEnum;
        private bool _isNullable;
        private bool _isPublic;
        private IReadOnlyList<CSharpType> _arguments;
        private object? _literal;
        private IReadOnlyList<CSharpType>? _unionItemTypes;

        private bool? _isReadOnlyMemory;
        private bool? _isList;
        private bool? _isArray;
        private bool? _isReadOnlyList;
        private bool? _isReadWriteList;
        private bool? _isDictionary;
        private bool? _isReadOnlyDictionary;
        private bool? _isReadWriteDictionary;
        private bool? _isCollection;
        private bool? _isIEnumerableOfT;
        private bool? _isIAsyncEnumerableOfT;
        private bool? _containsBinaryData;
        private int? _hashCode;
        private CSharpType? _initializationType;
        private CSharpType? _propertyInitializationType;
        private CSharpType? _elementType;
        private CSharpType? _inputType;
        private CSharpType? _outputType;
        internal bool IsReadOnlyMemory => _isReadOnlyMemory ??= TypeIsReadOnlyMemory();
        internal bool IsList => _isList ??= TypeIsList();
        internal bool IsArray => _isArray ??= TypeIsArray();
        internal bool IsReadOnlyList => _isReadOnlyList ??= TypeIsReadOnlyList();
        internal bool IsReadWriteList => _isReadWriteList ??= TypeIsReadWriteList();
        internal bool IsDictionary => _isDictionary ??= TypeIsDictionary();
        internal bool IsReadOnlyDictionary => _isReadOnlyDictionary ??= TypeIsReadOnlyDictionary();
        internal bool IsReadWriteDictionary => _isReadWriteDictionary ??= TypeIsReadWriteDictionary();
        internal bool IsIEnumerableOfT => _isIEnumerableOfT ??= TypeIsIEnumerableOfT();
        internal bool IsIAsyncEnumerableOfT => _isIAsyncEnumerableOfT ??= TypeIsIAsyncEnumerableOfT();
        internal bool ContainsBinaryData => _containsBinaryData ??= TypeContainsBinaryData();

        /// <summary>
        /// Constructs a <see cref="CSharpType"/> from a <see cref="Type"/>.
        /// </summary>
        /// <param name="type">The base system type.</param>
        /// <param name="isNullable">Optional flag to determine if the constructed type should be nullable. Defaults to <c>false</c>.</param>
        public CSharpType(Type type, bool isNullable = false) : this(
            type,
            isNullable,
            type.IsGenericType ? type.GetGenericArguments().Select(p => new CSharpType(p)).ToArray() : Array.Empty<CSharpType>())
        { }

        /// <summary>
        /// Constructs a non-nullable <see cref="CSharpType"/> from a <see cref="Type"/> with arguments
        /// </summary>
        /// <param name="type">The base system type.</param>
        /// <param name="arguments">The type's arguments.</param>
        public CSharpType(Type type, params CSharpType[] arguments) : this(type, arguments, false)
        { }

        /// <summary>
        /// Constructs a <see cref="CSharpType"/> from a <see cref="Type"/> with arguments.
        /// </summary>
        /// <param name="type">The base system type.</param>
        /// <param name="isNullable">Optional flag to determine if the constructed type should be nullable. Defaults to <c>false</c>.</param>
        /// <param name="arguments">The type's arguments.</param>
        public CSharpType(Type type, bool isNullable, params CSharpType[] arguments) : this(type, arguments, isNullable)
        { }

        /// <summary>
        /// Constructs a <see cref="CSharpType"/> from a <see cref="Type"/>.
        /// </summary>
        /// <param name="type">The base system type.</param>
        /// <param name="arguments">The type's arguments.</param>
        /// <param name="isNullable">Optional flag to determine if the constructed type should be nullable. Defaults to <c>false</c>.</param>
        public CSharpType(Type type, IReadOnlyList<CSharpType> arguments, bool isNullable = false)
        {
            Debug.Assert(type.Namespace != null, "type.Namespace != null");

            _type = type.IsGenericType ? type.GetGenericTypeDefinition() : type;
            ValidateArguments(_type, arguments);

            var name = type.IsGenericType ? type.Name.Substring(0, type.Name.IndexOf('`')) : type.Name;
            var isValueType = type.IsValueType;
            var isEnum = type.IsEnum;
            var ns = type.Namespace;
            var isPublic = type.IsPublic && arguments.All(t => t.IsPublic);
            // open generic parameter such as the `T` in `List<T>` is considered as declared inside the `List<T>` type as well, but we just want this to be the pure nested type, therefore here we exclude the open generic parameter scenario
            // for a closed generic parameter such as the `string` in `List<string>`, it is just an ordinary type without a `DeclaringType`.
            var declaringType = type.DeclaringType is not null && !type.IsGenericParameter ? new CSharpType(type.DeclaringType) : null;

            Initialize(name, isValueType, isEnum, isNullable, ns, declaringType, arguments, isPublic);
        }

        [Conditional("DEBUG")]
        private static void ValidateArguments(Type type, IReadOnlyList<CSharpType> arguments)
        {
            if (type.IsGenericTypeDefinition)
            {
                Debug.Assert(arguments.Count == type.GetGenericArguments().Length, $"the count of arguments given ({string.Join(", ", arguments.Select(a => a.ToString()))}) does not match the arguments in the definition {type}");
            }
            else
            {
                Debug.Assert(arguments.Count == 0, "arguments can be added only to the generic type definition.");
            }
        }

<<<<<<< HEAD
=======
        [Conditional("DEBUG")]
        private static void ValidateArguments(TypeProvider implementation, IReadOnlyList<CSharpType>? arguments)
        {
            if (arguments == null)
                return;

            Debug.Assert(implementation.TypeArguments.Count == arguments.Count, $"the count of arguments given ({string.Join(", ", arguments.Select(a => a.ToString()))}) does not match the arguments in the definition {implementation.Name}");
        }

>>>>>>> 3a281112
        internal CSharpType(TypeProvider implementation, IReadOnlyList<CSharpType>? arguments = null, bool isNullable = false)
        {
            ValidateArguments(implementation, arguments);

            _implementation = implementation;
            _arguments = arguments ?? implementation.TypeArguments;

            var isPublic = (implementation.DeclarationModifiers & TypeSignatureModifiers.Public) != 0
                && Arguments.All(t => t.IsPublic);
            var name = implementation.Name;
            var ns = implementation.Namespace;
<<<<<<< HEAD
            var isValueType = implementation.IsValueType;
            var isEnum = implementation.IsEnum;
=======
            var isEnum = implementation.DeclarationModifiers.HasFlag(TypeSignatureModifiers.Enum);
            var isValueType = isEnum || implementation.DeclarationModifiers.HasFlag(TypeSignatureModifiers.Struct);
>>>>>>> 3a281112
            var declaringType = implementation.DeclaringTypeProvider?.Type;

            Initialize(name, isValueType, isEnum, isNullable, ns, declaringType, arguments, isPublic);

            SerializeAs = _implementation?.SerializeAs;
        }

        [MemberNotNull(nameof(_name))]
        [MemberNotNull(nameof(_isValueType))]
        [MemberNotNull(nameof(_isEnum))]
        [MemberNotNull(nameof(_isNullable))]
        [MemberNotNull(nameof(_namespace))]
        [MemberNotNull(nameof(_arguments))]
        [MemberNotNull(nameof(_isPublic))]
        private void Initialize(string? name, bool isValueType, bool isEnum, bool isNullable, string? ns,
            CSharpType? declaringType, IReadOnlyList<CSharpType>? args, bool isPublic)
        {
            _name = name ?? string.Empty;
            _isValueType = isValueType;
            _isEnum = isEnum;
            _isNullable = isNullable;
            _namespace = ns ?? string.Empty;
            _declaringType = declaringType;
            _arguments = args ?? Array.Empty<CSharpType>();
            _isPublic = isPublic;
        }

        public string Namespace { get { return _namespace; } }
        public string Name { get { return _name; } }
        public CSharpType? DeclaringType { get { return _declaringType; } }
        public bool IsValueType { get { return _isValueType; } }
        public bool IsEnum { get { return _isEnum; } }
        public bool IsLiteral => _literal is not null;
        public bool IsUnion => _unionItemTypes?.Count > 0;
        public bool IsPublic { get { return _isPublic; } }
        public bool IsFrameworkType => _type != null;
        public bool IsNullable { get { return _isNullable; } }
        public bool IsGenericType => Arguments.Count > 0;
        public bool IsCollection => _isCollection ??= TypeIsCollection();
        public Type FrameworkType => _type ?? throw new InvalidOperationException("Not a framework type");
        public object Literal => _literal ?? throw new InvalidOperationException("Not a literal type");
        internal TypeProvider Implementation => _implementation ?? throw new InvalidOperationException($"Not implemented type: '{Namespace}.{Name}'");
        public IReadOnlyList<CSharpType> Arguments { get { return _arguments; } }
        public CSharpType InitializationType => _initializationType ??= GetImplementationType();
        public CSharpType PropertyInitializationType => _propertyInitializationType ??= GetPropertyImplementationType();
        public CSharpType ElementType => _elementType ??= GetElementType();
        public CSharpType InputType => _inputType ??= GetInputType();
        public CSharpType OutputType => _outputType ??= GetOutputType();
        public Type? SerializeAs { get; init; }
        public IReadOnlyList<CSharpType> UnionItemTypes => _unionItemTypes ?? throw new InvalidOperationException("Not a union type");

        private bool TypeIsReadOnlyMemory()
            => IsFrameworkType && _type == typeof(ReadOnlyMemory<>);

        private bool TypeIsReadOnlyList()
            => IsFrameworkType && (_type == typeof(IEnumerable<>) || _type == typeof(IReadOnlyList<>));

        private bool TypeIsReadWriteList()
            => IsFrameworkType && (_type == typeof(IList<>) || _type == typeof(ICollection<>) || _type == typeof(List<>));

        private bool TypeIsList()
            => IsReadOnlyList || IsReadWriteList || IsReadOnlyMemory;

        private bool TypeIsArray()
            => IsFrameworkType && FrameworkType.IsArray;

        private bool TypeIsReadOnlyDictionary()
            => IsFrameworkType && _type == typeof(IReadOnlyDictionary<,>);

        private bool TypeIsReadWriteDictionary()
            => IsFrameworkType && (_type == typeof(IDictionary<,>));

        private bool TypeIsDictionary()
            => IsReadOnlyDictionary || IsReadWriteDictionary;

        private bool TypeIsCollection()
            => IsFrameworkType && (IsDictionary || IsList);

        private bool TypeContainsBinaryData()
        {
            if (IsCollection)
            {
                return ElementType.TypeContainsBinaryData();
            }

            return IsFrameworkType && FrameworkType == typeof(BinaryData);
        }

        /// <summary>
        /// Retrieves the <see cref="CSharpType"/> implementation type for the <see cref="_type"/>.
        /// </summary>
        /// <returns>The implementation type <see cref="CSharpType"/>.</returns>
        private CSharpType GetImplementationType()
        {
            if (IsFrameworkType)
            {
                if (IsReadOnlyMemory)
                {
                    return new CSharpType(Arguments[0].FrameworkType.MakeArrayType());
                }

                if (IsList)
                {
                    return new CSharpType(typeof(List<>), Arguments);
                }

                if (IsDictionary)
                {
                    return new CSharpType(typeof(Dictionary<,>), Arguments);
                }
            }

            return this;
        }

        /// <summary>
        /// Retrieves the <see cref="CSharpType"/> implementation type for the <see cref="_type"'s arguments/>.
        /// </summary>
        /// <returns>The implementation type <see cref="CSharpType"/>.</returns>
        private CSharpType GetPropertyImplementationType()
        {
            if (IsFrameworkType)
            {
                if (IsReadOnlyMemory)
                {
                    return new CSharpType(typeof(ReadOnlyMemory<>), Arguments);
                }

                if (IsList)
                {
                    return new CSharpType(typeof(List<>), Arguments);
                    // Generate ChangeTrackingList type - https://github.com/microsoft/typespec/issues/3324
                    // return new CSharpType(CodeModelPlugin.Instance.Configuration.ApiTypes.ChangeTrackingListType, Arguments);
                }

                if (IsDictionary)
                {
                    return new CSharpType(typeof(Dictionary<,>), Arguments);
                    // Generate ChangeTrackingDictionary type - https://github.com/microsoft/typespec/issues/3324
                    //return new CSharpType(CodeModelPlugin.Instance.Configuration.ApiTypes.ChangeTrackingDictionaryType, Arguments);
                }
            }

            return this;
        }

        /// <summary>
        /// Retrieves the <see cref="CSharpType"/> element type for the <see cref="_type"/>. If the type is not an array, list, or dictionary, an exception is thrown.
        /// </summary>
        /// <returns>The <see cref="CSharpType"/> element type for the <see cref="_type"/>.</returns>
        /// <exception cref="NotSupportedException">Thrown when the type is not a framework type, array, list, or dictionary.</exception>
        private CSharpType GetElementType()
        {
            if (IsFrameworkType)
            {
                if (FrameworkType.IsArray)
                {
                    return new CSharpType(FrameworkType.GetElementType()!);
                }

                if (IsReadOnlyMemory || IsList)
                {
                    return Arguments[0];
                }

                if (IsDictionary)
                {
                    return Arguments[1];
                }
            }

            throw new NotSupportedException(Name);
        }

        /// <summary>
        /// Retrieves the <see cref="CSharpType"/> input type for the <see cref="_type"/>.
        /// </summary>
        /// <returns>The <see cref="CSharpType"/> input type.</returns>
        private CSharpType GetInputType()
        {
            if (IsFrameworkType)
            {
                if (IsReadOnlyMemory)
                {
                    return new CSharpType(typeof(ReadOnlyMemory<>), isNullable: IsNullable, arguments: Arguments);
                }

                if (IsList)
                {
                    return new CSharpType(
                        typeof(IEnumerable<>),
                        isNullable: IsNullable,
                        arguments: Arguments);
                }
            }

            return this;
        }

        /// <summary>
        /// Retrieves the <see cref="CSharpType"/> output type for the <see cref="_type"/>.
        /// </summary>
        /// <returns>The <see cref="CSharpType"/> output type.</returns>
        private CSharpType GetOutputType()
        {
            if (IsFrameworkType)
            {
                if (IsReadOnlyMemory)
                {
                    return new CSharpType(typeof(ReadOnlyMemory<>), isNullable: IsNullable, arguments: Arguments);
                }

                if (IsList)
                {
                    return new CSharpType(
                        typeof(IReadOnlyList<>),
                        isNullable: IsNullable,
                        arguments: Arguments);
                }

                if (IsDictionary)
                {
                    return new CSharpType(
                        typeof(IReadOnlyDictionary<,>),
                        isNullable: IsNullable,
                        arguments: Arguments);
                }
            }

            return this;
        }

        private bool TypeIsIEnumerableOfT() => IsFrameworkType && FrameworkType == typeof(IEnumerable<>);

        private bool TypeIsIAsyncEnumerableOfT() => IsFrameworkType && FrameworkType == typeof(IAsyncEnumerable<>);

        /// <summary>
        /// Types that the provided generic arguments match the type's arguments.
        /// </summary>
        /// <param name="genericArguments">The arguments to compare.</param>
        /// <returns><c>true</c> if the arguments are equal to the type's arguments. Otherwise, <c>false</c>.</returns>
        private bool AreArgumentsEqual(IReadOnlyList<Type> genericArguments)
        {
            if (Arguments.Count != genericArguments.Count)
            {
                return false;
            }

            for (int i = 0; i < Arguments.Count; i++)
            {
                if (!Arguments[i].Equals(genericArguments[i]))
                {
                    return false;
                }
            }

            return true;
        }

        internal bool TryGetCSharpFriendlyName([MaybeNullWhen(false)] out string name)
        {
            name = _type switch
            {
                null => null,
                var t when t.IsGenericParameter => t.Name,
                //if we have an array type and the element is defined in the same assembly then its a generic param array.
                var t when t.IsArray && t.Assembly.Equals(GetType().Assembly) => t.Name,
                var t when t == typeof(bool) => "bool",
                var t when t == typeof(byte) => "byte",
                var t when t == typeof(sbyte) => "sbyte",
                var t when t == typeof(short) => "short",
                var t when t == typeof(ushort) => "ushort",
                var t when t == typeof(int) => "int",
                var t when t == typeof(uint) => "uint",
                var t when t == typeof(long) => "long",
                var t when t == typeof(ulong) => "ulong",
                var t when t == typeof(char) => "char",
                var t when t == typeof(double) => "double",
                var t when t == typeof(float) => "float",
                var t when t == typeof(object) => "object",
                var t when t == typeof(decimal) => "decimal",
                var t when t == typeof(string) => "string",
                _ => null
            };

            return name != null;
        }

        /// <summary>
        /// Method checks if object of "<c>from</c>" type can be converted to "<c>to</c>" type by calling `ToList` extension method.
        /// It returns true if "<c>from</c>" is <see cref="IEnumerable{T}"/> and "<c>to</c>" is <see cref="IReadOnlyList{T}"/> or <see cref="IList{T}"/>.
        /// </summary>
        internal static bool RequiresToList(CSharpType from, CSharpType to)
        {
            if (!to.IsFrameworkType || !from.IsFrameworkType || from.FrameworkType != typeof(IEnumerable<>))
            {
                return false;
            }

            return to.FrameworkType == typeof(IReadOnlyList<>) || to.FrameworkType == typeof(IList<>);
        }

        /// <summary>
        /// Validates if the current type is equal to <paramref name="other"/>.
        /// </summary>
        /// <param name="other">The type to compare.</param>
        /// <param name="ignoreNullable">Flag used to control if nullability should be ignored during comparison.</param>
        /// <returns><c>true</c> if the types are equal, <c>false</c> otherwise.</returns>
        protected internal bool Equals(CSharpType other, bool ignoreNullable = false)
            => Equals(_implementation, other._implementation) &&
               _type == other._type &&
               Arguments.SequenceEqual(other.Arguments) &&
               (ignoreNullable || IsNullable == other.IsNullable);

        [EditorBrowsable(EditorBrowsableState.Never)]
        public sealed override bool Equals(object? obj)
        {
            if (ReferenceEquals(null, obj))
                return false;
            if (ReferenceEquals(this, obj))
                return true;
            return obj is CSharpType csType && Equals(csType, ignoreNullable: false);
        }

        public bool Equals(Type type) =>
            IsFrameworkType && (type.IsGenericType ? type.GetGenericTypeDefinition() == FrameworkType && AreArgumentsEqual(type.GetGenericArguments()) : type == FrameworkType);

        [EditorBrowsable(EditorBrowsableState.Never)]
        public sealed override int GetHashCode()
        {
            // we cache the hashcode since `CSharpType` is meant to be immutable.
            if (_hashCode != null)
                return _hashCode.Value;

            var hashCode = new HashCode();
            foreach (var arg in Arguments)
            {
                hashCode.Add(arg);
            }
            _hashCode = HashCode.Combine(_implementation, _type, hashCode.ToHashCode(), IsNullable);

            return _hashCode.Value;
        }

        public CSharpType GetGenericTypeDefinition()
            => _type is null
                ? throw new NotSupportedException($"{nameof(TypeProvider)} doesn't support generics.")
                : new(_type, IsNullable);

        /// <summary>
        /// Constructs a new <see cref="CSharpType"/> with the given nullability <paramref name="isNullable"/>.
        /// </summary>
        /// <param name="isNullable">Flag to determine if the new type is nullable.</param>
        /// <returns>The existing <see cref="CSharpType"/> if it is nullable, otherwise a new instance of <see cref="CSharpType"/>.</returns>
        public CSharpType WithNullable(bool isNullable)
        {
            var type = isNullable == IsNullable ? this : IsFrameworkType
                ? new CSharpType(FrameworkType, Arguments, isNullable)
                : new CSharpType(Implementation, Arguments, isNullable);

            type._literal = _literal;
            type._unionItemTypes = _unionItemTypes;

            return type;
        }

        public static implicit operator CSharpType(Type type) => new CSharpType(type);

        public sealed override string ToString()
        {
            return new CodeWriter().Append($"{this}").ToString(false);
        }

        /// <summary>
        /// Check whether two CSharpType instances equal or not
        /// This is not the same as left.Equals(right) because this function only checks the names.
        /// </summary>
        /// <param name="other">The instance to compare to.</param>
        /// <returns><c>true</c> if the instance are equal. <c>false</c> otherwise.</returns>
        public bool AreNamesEqual(CSharpType? other)
        {
            if (ReferenceEquals(this, other))
            {
                return true;
            }

            if (other is null)
            {
                return false;
            }

            if (Namespace != other.Namespace)
                return false;

            if (Name != other.Name)
                return false;

            if (Arguments.Count != other.Arguments.Count)
                return false;

            for (int i = 0; i < Arguments.Count; i++)
            {
                if (!Arguments[i].AreNamesEqual(other.Arguments[i]))
                    return false;
            }

            return true;
        }

        // TO-DO: Implement this once SystemObjectType is implemented: https://github.com/Azure/autorest.csharp/issues/4198
        // internal static CSharpType FromSystemType(Type type, string defaultNamespace, SourceInputModel? sourceInputModel, IEnumerable<ObjectTypeProperty>? backingProperties = null)
        // {
        //     var systemObjectType = SystemObjectType.Create(type, defaultNamespace, sourceInputModel, backingProperties);
        //     return systemObjectType.Type;
        // }

        // internal static CSharpType FromSystemType(BuildContext context, Type type, IEnumerable<ObjectTypeProperty>? backingProperties = null)
        //     => FromSystemType(type, context.DefaultNamespace, context.SourceInputModel, backingProperties);

        /// <summary>
        /// This function is used to create a new CSharpType instance with a literal value.
        /// If the type is a framework type, the CSharpType will be created with the literal value Constant
        /// object.
        /// </summary>
        /// <param name="type">The original type to create a new CSharpType instance from.</param>
        /// <param name="literalValue">The literal value of the type, if any.</param>
        /// <returns>An instance of CSharpType with a literal value property.</returns>
        public static CSharpType FromLiteral(CSharpType type, object literalValue)
        {
            if (type.IsFrameworkType)
            {
                var literalType = new CSharpType(type.FrameworkType, type.Arguments, type.IsNullable)
                {
                    _literal = literalValue
                };
<<<<<<< HEAD

                return literalType;
            }
            else if (type is { IsFrameworkType: false, Implementation: EnumTypeProvider enumType })
            {
                var literalType = new CSharpType(enumType, type.Arguments, type.IsNullable)
                {
                    _literal = literalValue
                };
=======
>>>>>>> 3a281112

                return literalType;
            }
            else if (type is { IsFrameworkType: false, Implementation: EnumTypeProvider enumType })
            {
                var literalType = new CSharpType(enumType, type.Arguments, type.IsNullable)
                {
                    _literal = literalValue
                };
                return literalType;
            }

            throw new NotSupportedException("Literals are not supported in non-framework type");
        }

        /// <summary>
        /// Constructs a CSharpType that represents a union type.
        /// </summary>
        /// <param name="unionItemTypes">The list of union item types.</param>
        /// <param name="isNullable">Flag used to determine if a type is nullable.</param>
        /// <returns>A <see cref="CSharpType"/> instance representing those unioned types.</returns>
        public static CSharpType FromUnion(IReadOnlyList<CSharpType> unionItemTypes, bool isNullable)
        {
            var type = new CSharpType(typeof(BinaryData), isNullable);
            type._unionItemTypes = unionItemTypes;

            return type;
        }

        public CSharpType MakeGenericType(IReadOnlyList<CSharpType> arguments)
        {
            if (IsFrameworkType)
            {
                return new CSharpType(FrameworkType, arguments, IsNullable);
            }
            else
            {
                return new CSharpType(Implementation, arguments, IsNullable);
            }
        }
    }
}<|MERGE_RESOLUTION|>--- conflicted
+++ resolved
@@ -125,8 +125,6 @@
             }
         }
 
-<<<<<<< HEAD
-=======
         [Conditional("DEBUG")]
         private static void ValidateArguments(TypeProvider implementation, IReadOnlyList<CSharpType>? arguments)
         {
@@ -136,7 +134,6 @@
             Debug.Assert(implementation.TypeArguments.Count == arguments.Count, $"the count of arguments given ({string.Join(", ", arguments.Select(a => a.ToString()))}) does not match the arguments in the definition {implementation.Name}");
         }
 
->>>>>>> 3a281112
         internal CSharpType(TypeProvider implementation, IReadOnlyList<CSharpType>? arguments = null, bool isNullable = false)
         {
             ValidateArguments(implementation, arguments);
@@ -148,13 +145,8 @@
                 && Arguments.All(t => t.IsPublic);
             var name = implementation.Name;
             var ns = implementation.Namespace;
-<<<<<<< HEAD
-            var isValueType = implementation.IsValueType;
-            var isEnum = implementation.IsEnum;
-=======
             var isEnum = implementation.DeclarationModifiers.HasFlag(TypeSignatureModifiers.Enum);
             var isValueType = isEnum || implementation.DeclarationModifiers.HasFlag(TypeSignatureModifiers.Struct);
->>>>>>> 3a281112
             var declaringType = implementation.DeclaringTypeProvider?.Type;
 
             Initialize(name, isValueType, isEnum, isNullable, ns, declaringType, arguments, isPublic);
@@ -590,7 +582,6 @@
                 {
                     _literal = literalValue
                 };
-<<<<<<< HEAD
 
                 return literalType;
             }
@@ -600,17 +591,7 @@
                 {
                     _literal = literalValue
                 };
-=======
->>>>>>> 3a281112
-
-                return literalType;
-            }
-            else if (type is { IsFrameworkType: false, Implementation: EnumTypeProvider enumType })
-            {
-                var literalType = new CSharpType(enumType, type.Arguments, type.IsNullable)
-                {
-                    _literal = literalValue
-                };
+
                 return literalType;
             }
 
