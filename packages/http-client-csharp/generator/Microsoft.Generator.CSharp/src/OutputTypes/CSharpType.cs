// Copyright (c) Microsoft Corporation. All rights reserved.
// Licensed under the MIT License.

using System;
using System.Collections.Generic;
using System.ComponentModel;
using System.Diagnostics;
using System.Diagnostics.CodeAnalysis;
using System.Linq;
using Microsoft.Generator.CSharp.Providers;

namespace Microsoft.Generator.CSharp
{
    /// <summary>
    /// CSharpType represents the C# type of an input type.
    /// It is constructed from a <see cref="Type"/> and its properties.
    /// </summary>
    public class CSharpType
    {
        private readonly TypeProvider? _implementation;
        private readonly Type? _type;
        private string _name;
        private string _namespace;
        private CSharpType? _declaringType;
        private bool _isValueType;
        private bool _isEnum;
        private bool _isNullable;
        private bool _isPublic;
        private IReadOnlyList<CSharpType> _arguments;
        private object? _literal;
        private IReadOnlyList<CSharpType>? _unionItemTypes;

        private bool? _isReadOnlyMemory;
        private bool? _isList;
        private bool? _isArray;
        private bool? _isReadOnlyList;
        private bool? _isReadWriteList;
        private bool? _isDictionary;
        private bool? _isReadOnlyDictionary;
        private bool? _isReadWriteDictionary;
        private bool? _isCollection;
        private bool? _isIEnumerableOfT;
        private bool? _isIAsyncEnumerableOfT;
        private bool? _containsBinaryData;
        private int? _hashCode;
        private CSharpType? _initializationType;
        private CSharpType? _propertyInitializationType;
        private CSharpType? _elementType;
        private CSharpType? _inputType;
        private CSharpType? _outputType;
        internal bool IsReadOnlyMemory => _isReadOnlyMemory ??= TypeIsReadOnlyMemory();
        internal bool IsList => _isList ??= TypeIsList();
        internal bool IsArray => _isArray ??= TypeIsArray();
        internal bool IsReadOnlyList => _isReadOnlyList ??= TypeIsReadOnlyList();
        internal bool IsReadWriteList => _isReadWriteList ??= TypeIsReadWriteList();
        internal bool IsDictionary => _isDictionary ??= TypeIsDictionary();
        internal bool IsReadOnlyDictionary => _isReadOnlyDictionary ??= TypeIsReadOnlyDictionary();
        internal bool IsReadWriteDictionary => _isReadWriteDictionary ??= TypeIsReadWriteDictionary();
        internal bool IsIEnumerableOfT => _isIEnumerableOfT ??= TypeIsIEnumerableOfT();
        internal bool IsIAsyncEnumerableOfT => _isIAsyncEnumerableOfT ??= TypeIsIAsyncEnumerableOfT();
        internal bool ContainsBinaryData => _containsBinaryData ??= TypeContainsBinaryData();

        /// <summary>
        /// Constructs a <see cref="CSharpType"/> from a <see cref="Type"/>.
        /// </summary>
        /// <param name="type">The base system type.</param>
        /// <param name="isNullable">Optional flag to determine if the constructed type should be nullable. Defaults to <c>false</c>.</param>
        public CSharpType(Type type, bool isNullable = false) : this(
            type,
            isNullable,
            type.IsGenericType ? type.GetGenericArguments().Select(p => new CSharpType(p)).ToArray() : Array.Empty<CSharpType>())
        { }

        /// <summary>
        /// Constructs a non-nullable <see cref="CSharpType"/> from a <see cref="Type"/> with arguments
        /// </summary>
        /// <param name="type">The base system type.</param>
        /// <param name="arguments">The type's arguments.</param>
        public CSharpType(Type type, params CSharpType[] arguments) : this(type, arguments, false)
        { }

        /// <summary>
        /// Constructs a <see cref="CSharpType"/> from a <see cref="Type"/> with arguments.
        /// </summary>
        /// <param name="type">The base system type.</param>
        /// <param name="isNullable">Optional flag to determine if the constructed type should be nullable. Defaults to <c>false</c>.</param>
        /// <param name="arguments">The type's arguments.</param>
        public CSharpType(Type type, bool isNullable, params CSharpType[] arguments) : this(type, arguments, isNullable)
        { }

        /// <summary>
        /// Constructs a <see cref="CSharpType"/> from a <see cref="Type"/>.
        /// </summary>
        /// <param name="type">The base system type.</param>
        /// <param name="arguments">The type's arguments.</param>
        /// <param name="isNullable">Optional flag to determine if the constructed type should be nullable. Defaults to <c>false</c>.</param>
        public CSharpType(Type type, IReadOnlyList<CSharpType> arguments, bool isNullable = false)
        {
            Debug.Assert(type.Namespace != null, "type.Namespace != null");

            _type = type.IsGenericType ? type.GetGenericTypeDefinition() : type;
            ValidateArguments(_type, arguments);

            var name = type.IsGenericType ? type.Name.Substring(0, type.Name.IndexOf('`')) : type.Name;
            var isValueType = type.IsValueType;
            var isEnum = type.IsEnum;
            var ns = type.Namespace;
            var isPublic = type.IsPublic && arguments.All(t => t.IsPublic);
            // open generic parameter such as the `T` in `List<T>` is considered as declared inside the `List<T>` type as well, but we just want this to be the pure nested type, therefore here we exclude the open generic parameter scenario
            // for a closed generic parameter such as the `string` in `List<string>`, it is just an ordinary type without a `DeclaringType`.
            var declaringType = type.DeclaringType is not null && !type.IsGenericParameter ? new CSharpType(type.DeclaringType) : null;

            Initialize(name, isValueType, isEnum, isNullable, ns, declaringType, arguments, isPublic);
        }

        [Conditional("DEBUG")]
        private static void ValidateArguments(Type type, IReadOnlyList<CSharpType> arguments)
        {
            if (type.IsGenericTypeDefinition)
            {
                Debug.Assert(arguments.Count == type.GetGenericArguments().Length, $"the count of arguments given ({string.Join(", ", arguments.Select(a => a.ToString()))}) does not match the arguments in the definition {type}");
            }
            else
            {
                Debug.Assert(arguments.Count == 0, "arguments can be added only to the generic type definition.");
            }
        }

        [Conditional("DEBUG")]
        private static void ValidateArguments(TypeProvider implementation, IReadOnlyList<CSharpType>? arguments)
        {
            if (arguments == null)
                return;

            Debug.Assert(implementation.TypeArguments.Count == arguments.Count, $"the count of arguments given ({string.Join(", ", arguments.Select(a => a.ToString()))}) does not match the arguments in the definition {implementation.Name}");
        }

        internal CSharpType(TypeProvider implementation, IReadOnlyList<CSharpType>? arguments = null, bool isNullable = false)
        {
            ValidateArguments(implementation, arguments);

            _implementation = implementation;
            _arguments = arguments ?? implementation.TypeArguments;

            var isPublic = (implementation.DeclarationModifiers & TypeSignatureModifiers.Public) != 0
                && Arguments.All(t => t.IsPublic);
            var name = implementation.Name;
            var ns = implementation.Namespace;
            var isEnum = implementation.DeclarationModifiers.HasFlag(TypeSignatureModifiers.Enum);
            var isValueType = isEnum || implementation.DeclarationModifiers.HasFlag(TypeSignatureModifiers.Struct);
            var declaringType = implementation.DeclaringTypeProvider?.Type;

            Initialize(name, isValueType, isEnum, isNullable, ns, declaringType, arguments, isPublic);

            SerializeAs = _implementation?.SerializeAs;
        }

        [MemberNotNull(nameof(_name))]
        [MemberNotNull(nameof(_isValueType))]
        [MemberNotNull(nameof(_isEnum))]
        [MemberNotNull(nameof(_isNullable))]
        [MemberNotNull(nameof(_namespace))]
        [MemberNotNull(nameof(_arguments))]
        [MemberNotNull(nameof(_isPublic))]
        private void Initialize(string? name, bool isValueType, bool isEnum, bool isNullable, string? ns,
            CSharpType? declaringType, IReadOnlyList<CSharpType>? args, bool isPublic)
        {
            _name = name ?? string.Empty;
            _isValueType = isValueType;
            _isEnum = isEnum;
            _isNullable = isNullable;
            _namespace = ns ?? string.Empty;
            _declaringType = declaringType;
            _arguments = args ?? Array.Empty<CSharpType>();
            _isPublic = isPublic;
        }

        public string Namespace { get { return _namespace; } }
        public string Name { get { return _name; } }
        public CSharpType? DeclaringType { get { return _declaringType; } }
        public bool IsValueType { get { return _isValueType; } }
        public bool IsEnum { get { return _isEnum; } }
        public bool IsLiteral => _literal is not null;
        public bool IsUnion => _unionItemTypes?.Count > 0;
        public bool IsPublic { get { return _isPublic; } }
        public bool IsFrameworkType => _type != null;
        public bool IsNullable { get { return _isNullable; } }
        public bool IsGenericType => Arguments.Count > 0;
        public bool IsCollection => _isCollection ??= TypeIsCollection();
        public Type FrameworkType => _type ?? throw new InvalidOperationException("Not a framework type");
        public object Literal => _literal ?? throw new InvalidOperationException("Not a literal type");
        internal TypeProvider Implementation => _implementation ?? throw new InvalidOperationException($"Not implemented type: '{Namespace}.{Name}'");
        public IReadOnlyList<CSharpType> Arguments { get { return _arguments; } }

        /// <summary>
        /// Retrieves the property initialization type variant of this type.
        /// For majority of the types, the return value of PropertyInitializationType should just be itself.
        /// For special cases like interface types, such as collections, this will return the concrete implementation type.
        /// </summary>
        public CSharpType PropertyInitializationType => _propertyInitializationType ??= GetPropertyInitializationType();
        public CSharpType ElementType => _elementType ??= GetElementType();
        public CSharpType InputType => _inputType ??= GetInputType();
        public CSharpType OutputType => _outputType ??= GetOutputType();
        public Type? SerializeAs { get; init; }
        public IReadOnlyList<CSharpType> UnionItemTypes => _unionItemTypes ?? throw new InvalidOperationException("Not a union type");

        private bool TypeIsReadOnlyMemory()
            => IsFrameworkType && _type == typeof(ReadOnlyMemory<>);

        private bool TypeIsReadOnlyList()
            => IsFrameworkType && (_type == typeof(IEnumerable<>) || _type == typeof(IReadOnlyList<>));

        private bool TypeIsReadWriteList()
            => IsFrameworkType && (_type == typeof(IList<>) || _type == typeof(ICollection<>) || _type == typeof(List<>));

        private bool TypeIsList()
            => IsReadOnlyList || IsReadWriteList || IsReadOnlyMemory;

        private bool TypeIsArray()
            => IsFrameworkType && FrameworkType.IsArray;

        private bool TypeIsReadOnlyDictionary()
            => IsFrameworkType && _type == typeof(IReadOnlyDictionary<,>);

        private bool TypeIsReadWriteDictionary()
            => IsFrameworkType && (_type == typeof(IDictionary<,>));

        private bool TypeIsDictionary()
            => IsReadOnlyDictionary || IsReadWriteDictionary;

        private bool TypeIsCollection()
            => IsFrameworkType && (IsDictionary || IsList);

        private bool TypeContainsBinaryData()
        {
            if (IsCollection)
            {
                return ElementType.TypeContainsBinaryData();
            }

            return IsFrameworkType && FrameworkType == typeof(BinaryData);
        }

        /// <summary>
<<<<<<< HEAD
        /// Retrieves the <see cref="CSharpType"/> initialization type with the <see cref="Arguments"/>.
=======
        /// Retrieves the <see cref="CSharpType"/> implementation type for the <see cref="_type"/>.
        /// </summary>
        /// <returns>The implementation type <see cref="CSharpType"/>.</returns>
        private CSharpType GetImplementationType()
        {
            if (IsFrameworkType)
            {
                if (IsReadOnlyMemory)
                {
                    return new CSharpType(Arguments[0].FrameworkType.MakeArrayType());
                }

                if (IsList)
                {
                    return CodeModelPlugin.Instance.TypeFactory.ChangeTrackingListType.MakeGenericType(Arguments);
                }

                if (IsDictionary)
                {
                    return CodeModelPlugin.Instance.TypeFactory.ChangeTrackingDictionaryType.MakeGenericType(Arguments);
                }
            }

            return this;
        }

        /// <summary>
        /// Retrieves the <see cref="CSharpType"/> implementation type for the <see cref="_type"'s arguments/>.
>>>>>>> 24f81bf3
        /// </summary>
        /// <returns>The implementation type <see cref="CSharpType"/>.</returns>
        private CSharpType GetPropertyInitializationType()
        {
            if (IsFrameworkType)
            {
                if (IsReadOnlyMemory)
                {
                    return new CSharpType(typeof(ReadOnlyMemory<>), Arguments);
                }

                if (IsList)
                {
                    return CodeModelPlugin.Instance.TypeFactory.ListInitializationType.MakeGenericType(Arguments);
                }

                if (IsDictionary)
                {
                    return CodeModelPlugin.Instance.TypeFactory.DictionaryInitializationType.MakeGenericType(Arguments);
                }
            }

            return this;
        }

        /// <summary>
        /// Retrieves the <see cref="CSharpType"/> element type for the <see cref="_type"/>. If the type is not an array, list, or dictionary, an exception is thrown.
        /// </summary>
        /// <returns>The <see cref="CSharpType"/> element type for the <see cref="_type"/>.</returns>
        /// <exception cref="NotSupportedException">Thrown when the type is not a framework type, array, list, or dictionary.</exception>
        private CSharpType GetElementType()
        {
            if (IsFrameworkType)
            {
                if (FrameworkType.IsArray)
                {
                    return new CSharpType(FrameworkType.GetElementType()!);
                }

                if (IsReadOnlyMemory || IsList)
                {
                    return Arguments[0];
                }

                if (IsDictionary)
                {
                    return Arguments[1];
                }
            }

            throw new NotSupportedException(Name);
        }

        /// <summary>
        /// Retrieves the <see cref="CSharpType"/> input type for the <see cref="_type"/>.
        /// </summary>
        /// <returns>The <see cref="CSharpType"/> input type.</returns>
        private CSharpType GetInputType()
        {
            if (IsFrameworkType)
            {
                if (IsReadOnlyMemory)
                {
                    return new CSharpType(typeof(ReadOnlyMemory<>), isNullable: IsNullable, arguments: Arguments);
                }

                if (IsList)
                {
                    return new CSharpType(
                        typeof(IEnumerable<>),
                        isNullable: IsNullable,
                        arguments: Arguments);
                }
            }

            return this;
        }

        /// <summary>
        /// Retrieves the <see cref="CSharpType"/> output type for the <see cref="_type"/>.
        /// </summary>
        /// <returns>The <see cref="CSharpType"/> output type.</returns>
        private CSharpType GetOutputType()
        {
            if (IsFrameworkType)
            {
                if (IsReadOnlyMemory)
                {
                    return new CSharpType(typeof(ReadOnlyMemory<>), isNullable: IsNullable, arguments: Arguments);
                }

                if (IsList)
                {
                    return new CSharpType(
                        typeof(IReadOnlyList<>),
                        isNullable: IsNullable,
                        arguments: Arguments);
                }

                if (IsDictionary)
                {
                    return new CSharpType(
                        typeof(IReadOnlyDictionary<,>),
                        isNullable: IsNullable,
                        arguments: Arguments);
                }
            }

            return this;
        }

        private bool TypeIsIEnumerableOfT() => IsFrameworkType && FrameworkType == typeof(IEnumerable<>);

        private bool TypeIsIAsyncEnumerableOfT() => IsFrameworkType && FrameworkType == typeof(IAsyncEnumerable<>);

        /// <summary>
        /// Types that the provided generic arguments match the type's arguments.
        /// </summary>
        /// <param name="genericArguments">The arguments to compare.</param>
        /// <returns><c>true</c> if the arguments are equal to the type's arguments. Otherwise, <c>false</c>.</returns>
        private bool AreArgumentsEqual(IReadOnlyList<Type> genericArguments)
        {
            if (Arguments.Count != genericArguments.Count)
            {
                return false;
            }

            for (int i = 0; i < Arguments.Count; i++)
            {
                if (!Arguments[i].Equals(genericArguments[i]))
                {
                    return false;
                }
            }

            return true;
        }

        internal bool TryGetCSharpFriendlyName([MaybeNullWhen(false)] out string name)
        {
            name = _type switch
            {
                null => null,
                var t when t.IsGenericParameter => t.Name,
                //if we have an array type and the element is defined in the same assembly then its a generic param array.
                var t when t.IsArray && t.Assembly.Equals(GetType().Assembly) => t.Name,
                var t when t == typeof(bool) => "bool",
                var t when t == typeof(byte) => "byte",
                var t when t == typeof(sbyte) => "sbyte",
                var t when t == typeof(short) => "short",
                var t when t == typeof(ushort) => "ushort",
                var t when t == typeof(int) => "int",
                var t when t == typeof(uint) => "uint",
                var t when t == typeof(long) => "long",
                var t when t == typeof(ulong) => "ulong",
                var t when t == typeof(char) => "char",
                var t when t == typeof(double) => "double",
                var t when t == typeof(float) => "float",
                var t when t == typeof(object) => "object",
                var t when t == typeof(decimal) => "decimal",
                var t when t == typeof(string) => "string",
                _ => null
            };

            return name != null;
        }

        /// <summary>
        /// Method checks if object of "<c>from</c>" type can be converted to "<c>to</c>" type by calling `ToList` extension method.
        /// It returns true if "<c>from</c>" is <see cref="IEnumerable{T}"/> and "<c>to</c>" is <see cref="IReadOnlyList{T}"/> or <see cref="IList{T}"/>.
        /// </summary>
        public static bool RequiresToList(CSharpType from, CSharpType to)
        {
            if (!to.IsFrameworkType || !from.IsFrameworkType || from.FrameworkType != typeof(IEnumerable<>))
            {
                return false;
            }

            return to.FrameworkType == typeof(IReadOnlyList<>) || to.FrameworkType == typeof(IList<>);
        }

        /// <summary>
        /// Validates if the current type is equal to <paramref name="other"/>.
        /// </summary>
        /// <param name="other">The type to compare.</param>
        /// <param name="ignoreNullable">Flag used to control if nullability should be ignored during comparison.</param>
        /// <returns><c>true</c> if the types are equal, <c>false</c> otherwise.</returns>
        protected internal bool Equals(CSharpType other, bool ignoreNullable = false)
            => Equals(_implementation, other._implementation) &&
               _type == other._type &&
               Arguments.SequenceEqual(other.Arguments) &&
               (ignoreNullable || IsNullable == other.IsNullable);

        [EditorBrowsable(EditorBrowsableState.Never)]
        public sealed override bool Equals(object? obj)
        {
            if (ReferenceEquals(null, obj))
                return false;
            if (ReferenceEquals(this, obj))
                return true;
            return obj is CSharpType csType && Equals(csType, ignoreNullable: false);
        }

        public bool Equals(Type type) =>
            IsFrameworkType && (type.IsGenericType ? type.GetGenericTypeDefinition() == FrameworkType && AreArgumentsEqual(type.GetGenericArguments()) : type == FrameworkType);

        [EditorBrowsable(EditorBrowsableState.Never)]
        public sealed override int GetHashCode()
        {
            // we cache the hashcode since `CSharpType` is meant to be immutable.
            if (_hashCode != null)
                return _hashCode.Value;

            var hashCode = new HashCode();
            foreach (var arg in Arguments)
            {
                hashCode.Add(arg);
            }
            _hashCode = HashCode.Combine(_implementation, _type, hashCode.ToHashCode(), IsNullable);

            return _hashCode.Value;
        }

        public CSharpType GetGenericTypeDefinition()
            => _type is null
                ? throw new NotSupportedException($"{nameof(TypeProvider)} doesn't support generics.")
                : new(_type, IsNullable);

        /// <summary>
        /// Constructs a new <see cref="CSharpType"/> with the given nullability <paramref name="isNullable"/>.
        /// </summary>
        /// <param name="isNullable">Flag to determine if the new type is nullable.</param>
        /// <returns>The existing <see cref="CSharpType"/> if it is nullable, otherwise a new instance of <see cref="CSharpType"/>.</returns>
        public CSharpType WithNullable(bool isNullable)
        {
            var type = isNullable == IsNullable ? this : IsFrameworkType
                ? new CSharpType(FrameworkType, Arguments, isNullable)
                : new CSharpType(Implementation, Arguments, isNullable);

            type._literal = _literal;
            type._unionItemTypes = _unionItemTypes;

            return type;
        }

        public static implicit operator CSharpType(Type type) => new CSharpType(type);

        public sealed override string ToString()
        {
            return new CodeWriter().Append($"{this}").ToString(false);
        }

        /// <summary>
        /// Check whether two CSharpType instances equal or not
        /// This is not the same as left.Equals(right) because this function only checks the names.
        /// </summary>
        /// <param name="other">The instance to compare to.</param>
        /// <returns><c>true</c> if the instance are equal. <c>false</c> otherwise.</returns>
        public bool AreNamesEqual(CSharpType? other)
        {
            if (ReferenceEquals(this, other))
            {
                return true;
            }

            if (other is null)
            {
                return false;
            }

            if (Namespace != other.Namespace)
                return false;

            if (Name != other.Name)
                return false;

            if (Arguments.Count != other.Arguments.Count)
                return false;

            for (int i = 0; i < Arguments.Count; i++)
            {
                if (!Arguments[i].AreNamesEqual(other.Arguments[i]))
                    return false;
            }

            return true;
        }

        // TO-DO: Implement this once SystemObjectType is implemented: https://github.com/Azure/autorest.csharp/issues/4198
        // internal static CSharpType FromSystemType(Type type, string defaultNamespace, SourceInputModel? sourceInputModel, IEnumerable<ObjectTypeProperty>? backingProperties = null)
        // {
        //     var systemObjectType = SystemObjectType.Create(type, defaultNamespace, sourceInputModel, backingProperties);
        //     return systemObjectType.Type;
        // }

        // internal static CSharpType FromSystemType(BuildContext context, Type type, IEnumerable<ObjectTypeProperty>? backingProperties = null)
        //     => FromSystemType(type, context.DefaultNamespace, context.SourceInputModel, backingProperties);

        /// <summary>
        /// This function is used to create a new CSharpType instance with a literal value.
        /// If the type is a framework type, the CSharpType will be created with the literal value Constant
        /// object.
        /// </summary>
        /// <param name="type">The original type to create a new CSharpType instance from.</param>
        /// <param name="literalValue">The literal value of the type, if any.</param>
        /// <returns>An instance of CSharpType with a literal value property.</returns>
        public static CSharpType FromLiteral(CSharpType type, object literalValue)
        {
            if (type.IsFrameworkType)
            {
                var literalType = new CSharpType(type.FrameworkType, type.Arguments, type.IsNullable)
                {
                    _literal = literalValue
                };

                return literalType;
            }
            else if (type is { IsFrameworkType: false, Implementation: EnumProvider enumType })
            {
                var literalType = new CSharpType(enumType, type.Arguments, type.IsNullable)
                {
                    _literal = literalValue
                };

                return literalType;
            }

            throw new NotSupportedException("Literals are not supported in non-framework type");
        }

        /// <summary>
        /// Constructs a CSharpType that represents a union type.
        /// </summary>
        /// <param name="unionItemTypes">The list of union item types.</param>
        /// <param name="isNullable">Flag used to determine if a type is nullable.</param>
        /// <returns>A <see cref="CSharpType"/> instance representing those unioned types.</returns>
        public static CSharpType FromUnion(IReadOnlyList<CSharpType> unionItemTypes, bool isNullable)
        {
            var type = new CSharpType(typeof(BinaryData), isNullable);
            type._unionItemTypes = unionItemTypes;

            return type;
        }

        public CSharpType MakeGenericType(IReadOnlyList<CSharpType> arguments)
        {
            if (IsFrameworkType)
            {
                return new CSharpType(FrameworkType, arguments, IsNullable);
            }
            else
            {
                return new CSharpType(Implementation, arguments, IsNullable);
            }
        }
    }
}<|MERGE_RESOLUTION|>--- conflicted
+++ resolved
@@ -242,38 +242,7 @@
         }
 
         /// <summary>
-<<<<<<< HEAD
         /// Retrieves the <see cref="CSharpType"/> initialization type with the <see cref="Arguments"/>.
-=======
-        /// Retrieves the <see cref="CSharpType"/> implementation type for the <see cref="_type"/>.
-        /// </summary>
-        /// <returns>The implementation type <see cref="CSharpType"/>.</returns>
-        private CSharpType GetImplementationType()
-        {
-            if (IsFrameworkType)
-            {
-                if (IsReadOnlyMemory)
-                {
-                    return new CSharpType(Arguments[0].FrameworkType.MakeArrayType());
-                }
-
-                if (IsList)
-                {
-                    return CodeModelPlugin.Instance.TypeFactory.ChangeTrackingListType.MakeGenericType(Arguments);
-                }
-
-                if (IsDictionary)
-                {
-                    return CodeModelPlugin.Instance.TypeFactory.ChangeTrackingDictionaryType.MakeGenericType(Arguments);
-                }
-            }
-
-            return this;
-        }
-
-        /// <summary>
-        /// Retrieves the <see cref="CSharpType"/> implementation type for the <see cref="_type"'s arguments/>.
->>>>>>> 24f81bf3
         /// </summary>
         /// <returns>The implementation type <see cref="CSharpType"/>.</returns>
         private CSharpType GetPropertyInitializationType()
