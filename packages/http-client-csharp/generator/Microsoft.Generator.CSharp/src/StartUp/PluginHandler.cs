// Copyright (c) Microsoft Corporation. All rights reserved.
// Licensed under the MIT License.

using System;
using System.ComponentModel.Composition;
using System.ComponentModel.Composition.Hosting;

namespace Microsoft.Generator.CSharp
{
    internal class PluginHandler
    {
        internal static CodeModelPlugin? Plugin { get; set; }
        public void LoadPlugin(string outputDirectory, CodeModelPlugin? plugin = default)
        {
            if (plugin != null)
            {
                Plugin = plugin;
                return;
            }
            using DirectoryCatalog directoryCatalog = new(AppContext.BaseDirectory);
            using (CompositionContainer container = new(directoryCatalog))
            {
                container.ComposeExportedValue(new GeneratorContext(Configuration.Load(outputDirectory)));
                var plugin = container.GetExportedValue<CodeModelPlugin>();
                if (plugin == null)
                {
<<<<<<< HEAD
                    container.ComposeExportedValue(new GeneratorContext(Configuration.Load(outputDirectory)));
                    Plugin = container.GetExportedValue<CodeModelPlugin>();
                    if (Plugin == null)
                    {
                        throw new InvalidOperationException($"Cannot find exported value in current directory {AppContext.BaseDirectory}.");
                    }
                }
                catch (Exception ex)
                {
                    throw new InvalidOperationException($"Failed to load plugin from {AppContext.BaseDirectory}.", ex);
=======
                    throw new InvalidOperationException($"Cannot find exported value in current directory {AppContext.BaseDirectory}.");
>>>>>>> 94c6d1ce
                }
            }
        }
    }
}<|MERGE_RESOLUTION|>--- conflicted
+++ resolved
@@ -9,14 +9,8 @@
 {
     internal class PluginHandler
     {
-        internal static CodeModelPlugin? Plugin { get; set; }
-        public void LoadPlugin(string outputDirectory, CodeModelPlugin? plugin = default)
+        public void LoadPlugin(string outputDirectory)
         {
-            if (plugin != null)
-            {
-                Plugin = plugin;
-                return;
-            }
             using DirectoryCatalog directoryCatalog = new(AppContext.BaseDirectory);
             using (CompositionContainer container = new(directoryCatalog))
             {
@@ -24,20 +18,7 @@
                 var plugin = container.GetExportedValue<CodeModelPlugin>();
                 if (plugin == null)
                 {
-<<<<<<< HEAD
-                    container.ComposeExportedValue(new GeneratorContext(Configuration.Load(outputDirectory)));
-                    Plugin = container.GetExportedValue<CodeModelPlugin>();
-                    if (Plugin == null)
-                    {
-                        throw new InvalidOperationException($"Cannot find exported value in current directory {AppContext.BaseDirectory}.");
-                    }
-                }
-                catch (Exception ex)
-                {
-                    throw new InvalidOperationException($"Failed to load plugin from {AppContext.BaseDirectory}.", ex);
-=======
                     throw new InvalidOperationException($"Cannot find exported value in current directory {AppContext.BaseDirectory}.");
->>>>>>> 94c6d1ce
                 }
             }
         }
