--- conflicted
+++ resolved
@@ -19,21 +19,11 @@
         internal override void Write(CodeWriter writer)
         {
             writer.WriteLine($"#if {Condition}");
-<<<<<<< HEAD
-            using (writer.ScopeRaw(string.Empty, string.Empty, false))
-            {
-                If.Write(writer);
-            }
-=======
             If.Write(writer);
->>>>>>> 224e725e
             if (Else is not null)
             {
                 writer.WriteRawLine("#else");
-                using (writer.ScopeRaw(string.Empty, string.Empty, false))
-                {
-                    Else.Write(writer);
-                }
+                Else.Write(writer);
             }
 
             writer.WriteRawLine("#endif");
