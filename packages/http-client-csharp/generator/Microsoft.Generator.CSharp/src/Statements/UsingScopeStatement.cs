--- conflicted
+++ resolved
@@ -50,12 +50,8 @@
                 writer.Append($"{Variable:D} = ");
                 Value.Write(writer);
                 writer.WriteRawLine(")");
-<<<<<<< HEAD
-                using (writer.Scope())
-=======
 
                 using (writer.ScopeRaw())
->>>>>>> 224e725e
                 {
                     foreach (var bodyStatement in Body)
                     {
