--- conflicted
+++ resolved
@@ -12,18 +12,16 @@
     {
         public IReadOnlyList<ValueExpression> Matches { get; }
         public MethodBodyStatement Statement { get; }
-        public bool AddBraces { get; }
 
-        public SwitchCaseStatement(IReadOnlyList<ValueExpression> matches, MethodBodyStatement statement, bool addBraces = false)
+        public SwitchCaseStatement(IReadOnlyList<ValueExpression> matches, MethodBodyStatement statement)
         {
             Matches = matches;
             Statement = statement;
-            AddBraces = addBraces;
         }
 
-        public SwitchCaseStatement(ValueExpression match, MethodBodyStatement statement, bool addBraces = false) : this([match], statement, addBraces) { }
+        public SwitchCaseStatement(ValueExpression match, MethodBodyStatement statement) : this([match], statement) { }
 
-        public static SwitchCaseStatement Default(MethodBodyStatement statement, bool addBraces = false) => new(Array.Empty<ValueExpression>(), statement, addBraces);
+        public static SwitchCaseStatement Default(MethodBodyStatement statement) => new(Array.Empty<ValueExpression>(), statement);
 
         internal override void Write(CodeWriter writer)
         {
@@ -45,27 +43,8 @@
                 writer.AppendRaw("default");
             }
 
-<<<<<<< HEAD
-            if (AddBraces)
-            {
-                writer.AppendRaw(": ");
-                writer.WriteLine();
-                using (writer.Scope())
-                {
-                    Statement.Write(writer);
-                }
-            }
-            else
-            {
-                using (writer.ScopeRaw(":", "", false))
-                {
-                    Statement.Write(writer);
-                }
-            }
-=======
             using var scope = writer.ScopeRaw(":", "", newLine: false);
             Statement.Write(writer);
->>>>>>> 224e725e
         }
     }
 }