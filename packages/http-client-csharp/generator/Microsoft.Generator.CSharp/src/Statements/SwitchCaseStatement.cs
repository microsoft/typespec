--- conflicted
+++ resolved
@@ -12,16 +12,18 @@
     {
         public IReadOnlyList<ValueExpression> Matches { get; }
         public MethodBodyStatement Statement { get; }
+        public bool AddBraces { get; }
 
-        public SwitchCaseStatement(IReadOnlyList<ValueExpression> matches, MethodBodyStatement statement)
+        public SwitchCaseStatement(IReadOnlyList<ValueExpression> matches, MethodBodyStatement statement, bool addBraces = false)
         {
             Matches = matches;
             Statement = statement;
+            AddBraces = addBraces;
         }
 
-        public SwitchCaseStatement(ValueExpression match, MethodBodyStatement statement) : this([match], statement) { }
+        public SwitchCaseStatement(ValueExpression match, MethodBodyStatement statement, bool addBraces = false) : this([match], statement, addBraces) { }
 
-        public static SwitchCaseStatement Default(MethodBodyStatement statement) => new(Array.Empty<ValueExpression>(), statement);
+        public static SwitchCaseStatement Default(MethodBodyStatement statement, bool addBraces = false) => new(Array.Empty<ValueExpression>(), statement, addBraces);
 
         internal override void Write(CodeWriter writer)
         {
@@ -43,15 +45,10 @@
                 writer.AppendRaw("default");
             }
 
-<<<<<<< HEAD
-            writer.AppendRaw(": ");
-            if (!Inline)
+            if (AddBraces)
             {
+                writer.AppendRaw(": ");
                 writer.WriteLine();
-            }
-
-            if (AddScope)
-            {
                 using (writer.Scope())
                 {
                     Statement.Write(writer);
@@ -59,15 +56,11 @@
             }
             else
             {
-                using (writer.ScopeRaw(string.Empty, string.Empty, false))
+                using (writer.ScopeRaw(":", "", false))
                 {
                     Statement.Write(writer);
                 }
             }
-=======
-            using var scope = writer.ScopeRaw(":", "", false);
-            Statement.Write(writer);
->>>>>>> 62397e4e
         }
     }
 }