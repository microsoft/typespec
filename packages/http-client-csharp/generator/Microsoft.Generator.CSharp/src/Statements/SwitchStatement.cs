--- conflicted
+++ resolved
@@ -35,17 +35,10 @@
                 writer.Append($"switch (");
                 MatchExpression.Write(writer);
                 writer.WriteRawLine(")");
-<<<<<<< HEAD
-                using (writer.Scope())
-=======
                 using var scope = writer.Scope();
                 foreach (var switchCase in Cases)
->>>>>>> 62397e4e
                 {
-                    foreach (var switchCase in Cases)
-                    {
-                        switchCase.Write(writer);
-                    }
+                    switchCase.Write(writer);
                 }
             }
         }
