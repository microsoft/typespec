// Copyright (c) Microsoft Corporation. All rights reserved.
// Licensed under the MIT License.

using System;
using System.Collections.Generic;
using System.IO;
using System.Linq;
using System.Threading.Tasks;
using Microsoft.Generator.CSharp.Providers;

namespace Microsoft.Generator.CSharp
{
    internal sealed class CSharpGen
    {
        private const string ConfigurationFileName = "Configuration.json";
        private const string CodeModelFileName = "tspCodeModel.json";
        private const string GeneratedFolderName = "Generated";

        private static readonly string[] _filesToKeep = [ConfigurationFileName, CodeModelFileName];

        /// <summary>
        /// Executes the generator task with the <see cref="CodeModelPlugin"/> instance.
        /// </summary>
        public async Task ExecuteAsync()
        {
            GeneratedCodeWorkspace.Initialize();
            var outputPath = CodeModelPlugin.Instance.Configuration.OutputDirectory;
            var generatedSourceOutputPath = ParseGeneratedSourceOutputPath(outputPath);
            var generatedTestOutputPath = Path.Combine(outputPath, "..", "..", "tests", GeneratedFolderName);

            GeneratedCodeWorkspace workspace = await GeneratedCodeWorkspace.Create();

            var output = CodeModelPlugin.Instance.OutputLibrary;
            Directory.CreateDirectory(Path.Combine(generatedSourceOutputPath, "Models"));
            List<Task> generateFilesTasks = new();

<<<<<<< HEAD
            foreach (var outputType in output.Types)
            {
                var writer = CodeModelPlugin.Instance.GetWriter(outputType);
                generateFilesTasks.Add(workspace.AddGeneratedFile(writer.Write()));
=======
            foreach (TypeProvider model in output.Models)
            {
                generateFilesTasks.Add(workspace.AddGeneratedFile(CodeModelPlugin.Instance.GetWriter(model).Write()));

                foreach (var serialization in model.SerializationProviders)
                {
                    generateFilesTasks.Add(workspace.AddGeneratedFile(CodeModelPlugin.Instance.GetWriter(serialization).Write()));
                }
            }

            foreach (TypeProvider enumType in output.Enums)
            {
                generateFilesTasks.Add(workspace.AddGeneratedFile(CodeModelPlugin.Instance.GetWriter(enumType).Write()));

                foreach (var serialization in enumType.SerializationProviders)
                {
                    generateFilesTasks.Add(workspace.AddGeneratedFile(CodeModelPlugin.Instance.GetWriter(serialization).Write()));
                }
            }

            foreach (var client in output.Clients)
            {
                generateFilesTasks.Add(workspace.AddGeneratedFile(CodeModelPlugin.Instance.GetWriter(client).Write()));
            }

            Directory.CreateDirectory(Path.Combine(generatedSourceOutputPath, "Internal"));
            foreach (var type in output.Types)
            {
                generateFilesTasks.Add(workspace.AddGeneratedFile(CodeModelPlugin.Instance.GetWriter(type).Write()));
>>>>>>> 367fa133
            }

            // Add all the generated files to the workspace
            await Task.WhenAll(generateFilesTasks);

            if (CodeModelPlugin.Instance.Configuration.ClearOutputFolder)
            {
                DeleteDirectory(generatedSourceOutputPath, _filesToKeep);
                DeleteDirectory(generatedTestOutputPath, _filesToKeep);
            }

            // Write the generated files to the output directory
            await foreach (var file in workspace.GetGeneratedFilesAsync())
            {
                if (string.IsNullOrEmpty(file.Text))
                {
                    continue;
                }
                var filename = Path.Combine(outputPath, file.Name);
                Console.WriteLine($"Writing {Path.GetFullPath(filename)}");
                Directory.CreateDirectory(Path.GetDirectoryName(filename)!);
                await File.WriteAllTextAsync(filename, file.Text);
            }
        }

        /// <summary>
        /// Parses and updates the output path for the generated code.
        /// </summary>
        /// <param name="outputPath">The output path.</param>
        /// <returns>The parsed output path string.</returns>
        internal static string ParseGeneratedSourceOutputPath(string outputPath)
        {
            if (!outputPath.EndsWith("src", StringComparison.Ordinal) && !outputPath.EndsWith("src/", StringComparison.Ordinal))
            {
                outputPath = Path.Combine(outputPath, "src");
            }

            outputPath = Path.Combine(outputPath, GeneratedFolderName);

            return outputPath;
        }

        /// <summary>
        /// Clears the output directory specified by <paramref name="path"/>. If <paramref name="filesToKeep"/> is not null,
        /// the specified files in the output directory will not be deleted.
        /// </summary>
        /// <param name="path">The path of the directory to delete.</param>
        /// <param name="filesToKeep">The list of file names to retain.</param>
        private static void DeleteDirectory(string path, string[] filesToKeep)
        {
            var directoryInfo = new DirectoryInfo(path);
            if (!directoryInfo.Exists)
            {
                return;
            }

            foreach (var file in directoryInfo.GetFiles("*", SearchOption.AllDirectories))
            {
                if (!filesToKeep.Contains(file.Name))
                {
                    file.Delete();
                }
            }

            foreach (var directory in directoryInfo.GetDirectories("*", SearchOption.AllDirectories))
            {
                if (!Directory.Exists(directory.FullName))
                {
                    continue;
                }

                if (!directory.EnumerateFiles("*", SearchOption.AllDirectories).Any())
                {
                    directory.Delete(true);
                }
            }

            if (!directoryInfo.EnumerateFileSystemInfos().Any())
            {
                directoryInfo.Delete();
            }
        }
    }
}<|MERGE_RESOLUTION|>--- conflicted
+++ resolved
@@ -6,7 +6,6 @@
 using System.IO;
 using System.Linq;
 using System.Threading.Tasks;
-using Microsoft.Generator.CSharp.Providers;
 
 namespace Microsoft.Generator.CSharp
 {
@@ -34,42 +33,16 @@
             Directory.CreateDirectory(Path.Combine(generatedSourceOutputPath, "Models"));
             List<Task> generateFilesTasks = new();
 
-<<<<<<< HEAD
             foreach (var outputType in output.Types)
             {
                 var writer = CodeModelPlugin.Instance.GetWriter(outputType);
                 generateFilesTasks.Add(workspace.AddGeneratedFile(writer.Write()));
-=======
-            foreach (TypeProvider model in output.Models)
-            {
-                generateFilesTasks.Add(workspace.AddGeneratedFile(CodeModelPlugin.Instance.GetWriter(model).Write()));
 
-                foreach (var serialization in model.SerializationProviders)
+                foreach (var serialization in outputType.SerializationProviders)
                 {
-                    generateFilesTasks.Add(workspace.AddGeneratedFile(CodeModelPlugin.Instance.GetWriter(serialization).Write()));
+                    writer = CodeModelPlugin.Instance.GetWriter(serialization);
+                    generateFilesTasks.Add(workspace.AddGeneratedFile(writer.Write()));
                 }
-            }
-
-            foreach (TypeProvider enumType in output.Enums)
-            {
-                generateFilesTasks.Add(workspace.AddGeneratedFile(CodeModelPlugin.Instance.GetWriter(enumType).Write()));
-
-                foreach (var serialization in enumType.SerializationProviders)
-                {
-                    generateFilesTasks.Add(workspace.AddGeneratedFile(CodeModelPlugin.Instance.GetWriter(serialization).Write()));
-                }
-            }
-
-            foreach (var client in output.Clients)
-            {
-                generateFilesTasks.Add(workspace.AddGeneratedFile(CodeModelPlugin.Instance.GetWriter(client).Write()));
-            }
-
-            Directory.CreateDirectory(Path.Combine(generatedSourceOutputPath, "Internal"));
-            foreach (var type in output.Types)
-            {
-                generateFilesTasks.Add(workspace.AddGeneratedFile(CodeModelPlugin.Instance.GetWriter(type).Write()));
->>>>>>> 367fa133
             }
 
             // Add all the generated files to the workspace
