--- conflicted
+++ resolved
@@ -32,11 +32,7 @@
             foreach (var model in output.Models)
             {
                 CodeWriter writer = new CodeWriter();
-<<<<<<< HEAD
-                CodeModelPlugin.Instance.GetExpressionTypeProviderWriter(writer, model).Write();
-=======
                 CodeModelPlugin.Instance.GetWriter(writer, model).Write();
->>>>>>> 59db512e
                 generateFilesTasks.Add(workspace.AddGeneratedFile(Path.Combine("src", "Generated", "Models", $"{model.Name}.cs"), writer.ToString()));
             }
 
