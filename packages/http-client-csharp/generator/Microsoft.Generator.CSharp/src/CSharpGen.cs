--- conflicted
+++ resolved
@@ -34,34 +34,10 @@
 
             foreach (var outputType in output.OutputTypes)
             {
-                var writer  = CodeModelPlugin.Instance.GetWriter(outputType);
+                var writer = CodeModelPlugin.Instance.GetWriter(outputType);
                 generateFilesTasks.Add(workspace.AddGeneratedFile(writer.Write()));
             }
 
-<<<<<<< HEAD
-=======
-            foreach (var enumType in output.Enums)
-            {
-                generateFilesTasks.Add(workspace.AddGeneratedFile(CodeModelPlugin.Instance.GetWriter(enumType).Write()));
-
-                if (enumType.Serialization is { } serialization)
-                {
-                    generateFilesTasks.Add(workspace.AddGeneratedFile(CodeModelPlugin.Instance.GetWriter(serialization).Write()));
-                }
-            }
-
-            foreach (var client in output.Clients)
-            {
-                generateFilesTasks.Add(workspace.AddGeneratedFile(CodeModelPlugin.Instance.GetWriter(client).Write()));
-            }
-
-            Directory.CreateDirectory(Path.Combine(outputPath, "src", "Generated", "Internal"));
-            foreach (var type in output.Types)
-            {
-                generateFilesTasks.Add(workspace.AddGeneratedFile(CodeModelPlugin.Instance.GetWriter(type).Write()));
-            }
-
->>>>>>> 602fe736
             // Add all the generated files to the workspace
             await Task.WhenAll(generateFilesTasks);
 
