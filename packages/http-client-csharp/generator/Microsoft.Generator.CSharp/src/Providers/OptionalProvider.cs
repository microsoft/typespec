--- conflicted
+++ resolved
@@ -80,20 +80,6 @@
             this);
         }
 
-<<<<<<< HEAD
-=======
-        private MethodProvider IsJsonElementDefined()
-        {
-            var valueParam = new ParameterProvider("value", $"The value.", typeof(JsonElement));
-            var signature = GetIsDefinedSignature(valueParam);
-            return new MethodProvider(signature, new MethodBodyStatement[]
-            {
-                Return(new JsonElementSnippet(valueParam).ValueKindNotEqualsUndefined())
-            },
-            this);
-        }
-
->>>>>>> 083739f2
         private MethodProvider IsObjectDefined()
         {
             var valueParam = new ParameterProvider("value", $"The value.", typeof(object));
