--- conflicted
+++ resolved
@@ -29,11 +29,7 @@
 
         public static ArgumentProvider Instance => _instance.Value;
 
-<<<<<<< HEAD
-        protected override string GetFilename() => Path.Combine("src", "Generated", "Internal", $"{Name}.cs");
-=======
         protected override string GetFileName() => Path.Combine("src", "Generated", "Internal", $"{Name}.cs");
->>>>>>> 1f82d65e
 
         private ArgumentProvider()
         {
