--- conflicted
+++ resolved
@@ -49,11 +49,7 @@
             EnsureList = This.Invoke(_ensureListSignature);
         }
 
-<<<<<<< HEAD
-        protected override string GetFilename() => Path.Combine("src", "Generated", "Internal", $"{Name}.cs");
-=======
         protected override string GetFileName() => Path.Combine("src", "Generated", "Internal", $"{Name}.cs");
->>>>>>> 1f82d65e
 
         protected override TypeSignatureModifiers GetDeclarationModifiers()
         {
