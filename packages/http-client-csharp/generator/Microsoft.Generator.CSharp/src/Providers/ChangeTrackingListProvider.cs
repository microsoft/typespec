// Copyright (c) Microsoft Corporation. All rights reserved.
// Licensed under the MIT License.

using System;
using System.Collections;
using System.Collections.Generic;
using System.IO;
using Microsoft.Generator.CSharp.Expressions;
using Microsoft.Generator.CSharp.Snippets;
using Microsoft.Generator.CSharp.Statements;
using static Microsoft.Generator.CSharp.Snippets.Snippet;

namespace Microsoft.Generator.CSharp.Providers
{
    internal sealed class ChangeTrackingListProvider : TypeProvider
    {
        private static readonly Lazy<ChangeTrackingListProvider> _instance = new(() => new ChangeTrackingListProvider());

        private class ChangeTrackingListTemplate<T> { }

        private readonly MethodSignature _ensureListSignature;
        private readonly MethodSignature _getEnumeratorSignature;
        private readonly CSharpType _t;
        private readonly FieldProvider _innerListField;
        private readonly CSharpType _tArray;
        private readonly ParameterProvider _tParam;
        private readonly ParameterProvider _indexParam = new ParameterProvider("index", $"The index.", typeof(int));
        private VariableExpression _innerList;
        private readonly CSharpType _iListOfT;
        private readonly CSharpType _iReadOnlyListOfT;

        private BoolSnippet IsUndefined { get; } = new BoolSnippet(new MemberExpression(This, "IsUndefined"));
        private InvokeInstanceMethodExpression EnsureList { get; init; }

        public static ChangeTrackingListProvider Instance => _instance.Value;

        private ChangeTrackingListProvider()
        {
            _t = typeof(ChangeTrackingListTemplate<>).GetGenericArguments()[0];
            _iListOfT = new CSharpType(typeof(IList<>), _t);
            _iReadOnlyListOfT = new CSharpType(typeof(IReadOnlyList<>), _t);

            _ensureListSignature = new MethodSignature("EnsureList", null, MethodSignatureModifiers.Public, _iListOfT, null, Array.Empty<ParameterProvider>());
            _getEnumeratorSignature = new MethodSignature("GetEnumerator", null, MethodSignatureModifiers.Public, new CSharpType(typeof(IEnumerator<>), _t), null, Array.Empty<ParameterProvider>());
            _innerListField = new FieldProvider(FieldModifiers.Private, _iListOfT, "_innerList");
            _innerList = new VariableExpression(_iListOfT, _innerListField.Declaration);
            _tArray = typeof(ChangeTrackingListTemplate<>).GetGenericArguments()[0].MakeArrayType();
            _tParam = new ParameterProvider("item", $"The item.", _t);
            EnsureList = This.Invoke(_ensureListSignature);
        }

        protected override string GetFileName() => Path.Combine("src", "Generated", "Internal", $"{Name}.cs");

        protected override TypeSignatureModifiers GetDeclarationModifiers()
        {
            return TypeSignatureModifiers.Internal;
        }

        public override string Name => "ChangeTrackingList";

        protected override MethodProvider[] BuildConstructors()
        {
<<<<<<< HEAD
            var iList = new ParameterProvider("innerList", $"The inner list.", _iListOfT);
            var iListSignature = new ConstructorSignature(Type, null, null, MethodSignatureModifiers.Public, [iList]);
=======
            var iListParam = new ParameterProvider("innerList", $"The inner list.", _iListOfT);
            var iListSignature = new ConstructorSignature(Type, null, MethodSignatureModifiers.Public, new ParameterProvider[] { iListParam });
            var iListVariable = new ParameterReferenceSnippet(iListParam);
>>>>>>> 3e45fba9
            var iListBody = new MethodBodyStatement[]
            {
                new IfStatement(NotEqual(iList, Null))
                {
                    new AssignValueStatement(_innerList, iList)
                }
            };

<<<<<<< HEAD
            var iReadOnlyList = new ParameterProvider("innerList", $"The inner list.", _iReadOnlyListOfT);
            var iReadOnlyListSignature = new ConstructorSignature(Type, null, null, MethodSignatureModifiers.Public, [iReadOnlyList]);
=======
            var iReadOnlyListParam = new ParameterProvider("innerList", $"The inner list.", _iReadOnlyListOfT);
            var iReadOnlyListSignature = new ConstructorSignature(Type, null, MethodSignatureModifiers.Public, new ParameterProvider[] { iReadOnlyListParam });
            var iReadOnlyListVariable = new ParameterReferenceSnippet(iReadOnlyListParam);
>>>>>>> 3e45fba9
            var iReadOnlyListBody = new MethodBodyStatement[]
            {
                new IfStatement(NotEqual(iReadOnlyList, Null))
                {
                    new AssignValueStatement(_innerList, Linq.ToList(iReadOnlyList))
                }
            };

            return
            [
                new MethodProvider(new ConstructorSignature(Type, null, MethodSignatureModifiers.Public, Array.Empty<ParameterProvider>()), EmptyStatement, this),
                new MethodProvider(iListSignature, iListBody, this),
                new MethodProvider(iReadOnlyListSignature, iReadOnlyListBody, this)
            ];
        }

        protected override CSharpType[] BuildTypeArguments()
        {
            return new[] { _t };
        }

        protected override CSharpType[] BuildImplements()
        {
            return new[] { _iListOfT, _iReadOnlyListOfT };
        }

        protected override FieldProvider[] BuildFields()
        {
            return new[] { _innerListField };
        }

        protected override PropertyProvider[] BuildProperties() =>
            new[]
            {
                new PropertyProvider(null, MethodSignatureModifiers.Public, typeof(bool), "IsUndefined", new ExpressionPropertyBody(Equal(_innerList, Null))),
                BuildCount(),
                BuildIsReadOnly(),
                BuildIndexer()
            };

        private PropertyProvider BuildIsReadOnly()
        {
            return new PropertyProvider($"Gets the IsReadOnly", MethodSignatureModifiers.Public, typeof(bool), "IsReadOnly",
                        new ExpressionPropertyBody(new TernaryConditionalExpression(
                            IsUndefined,
                            False,
                            new MemberExpression(EnsureList, "IsReadOnly"))));
        }

        private PropertyProvider BuildCount()
        {
            return new PropertyProvider(null, MethodSignatureModifiers.Public, typeof(int), "Count",
                new ExpressionPropertyBody(new TernaryConditionalExpression(
                    IsUndefined,
                    Literal(0),
                    new MemberExpression(EnsureList, "Count"))));
        }

        private PropertyProvider BuildIndexer()
        {
            var indexParam = new ParameterProvider("index", $"The inner list.", typeof(int));
            return new IndexerProvider(null, MethodSignatureModifiers.Public, _t, indexParam, new MethodPropertyBody(
                new MethodBodyStatement[]
                {
                    new IfStatement(IsUndefined)
                    {
                        Throw(New.Instance(typeof(ArgumentOutOfRangeException), Nameof(_indexParam)))
                    },
                    Return(new ArrayElementExpression(EnsureList, _indexParam)),
                },
                new MethodBodyStatement[]
                {
                    new IfStatement(IsUndefined)
                    {
                        Throw(New.Instance(typeof(ArgumentOutOfRangeException), Nameof(_indexParam)))
                    },
                    new AssignValueStatement(
                            new ArrayElementExpression(EnsureList, _indexParam),
                            new KeywordExpression("value", null))
                }));
        }

        protected override MethodProvider[] BuildMethods()
        {
            return new MethodProvider[]
            {
                BuildReset(),
                BuildGetEnumeratorOfT(),
                BuildGetEnumerator(),
                BuildAdd(),
                BuildClear(),
                BuildContains(),
                BuildCopyTo(),
                BuildRemove(),
                BuildIndexOf(),
                BuildInsert(),
                BuildRemoveAt(),
                BuildEnsureList()
            };
        }

        private MethodProvider BuildRemoveAt()
        {
<<<<<<< HEAD
            return new MethodProvider(new MethodSignature("RemoveAt", null, null, MethodSignatureModifiers.Public, null, null, [_indexParam]), new MethodBodyStatement[]
=======
            var indexVariable = new ParameterReferenceSnippet(_indexParam);
            return new MethodProvider(new MethodSignature("RemoveAt", null, MethodSignatureModifiers.Public, null, null, new ParameterProvider[] { _indexParam }), new MethodBodyStatement[]
>>>>>>> 3e45fba9
            {
                new IfStatement(IsUndefined)
                {
                    Throw(New.Instance(typeof(ArgumentOutOfRangeException), Nameof(_indexParam)))
                },
                new InvokeInstanceMethodStatement(EnsureList, "RemoveAt", [_indexParam], false)
            },
            this);
        }

        private MethodProvider BuildInsert()
        {
<<<<<<< HEAD
            return new MethodProvider(new MethodSignature("Insert", null, null, MethodSignatureModifiers.Public, null, null, [_indexParam, _tParam]), new MethodBodyStatement[]
=======
            return new MethodProvider(new MethodSignature("Insert", null, MethodSignatureModifiers.Public, null, null, new ParameterProvider[] { _indexParam, _tParam }), new MethodBodyStatement[]
>>>>>>> 3e45fba9
            {
                new InvokeInstanceMethodStatement(EnsureList, "Insert", [_indexParam, _tParam], false)
            },
            this);
        }

        private MethodProvider BuildIndexOf()
        {
<<<<<<< HEAD
            var signature = new MethodSignature("IndexOf", null, null, MethodSignatureModifiers.Public, typeof(int), null, [_tParam]);
=======
            var signature = new MethodSignature("IndexOf", null, MethodSignatureModifiers.Public, typeof(int), null, new ParameterProvider[] { _tParam });
>>>>>>> 3e45fba9
            return new MethodProvider(signature, new MethodBodyStatement[]
            {
                new IfStatement(IsUndefined)
                {
                    Return(Literal(-1))
                },
                Return(EnsureList.Invoke(signature))
            },
            this);
        }

        private MethodProvider BuildRemove()
        {
<<<<<<< HEAD
            var signature = new MethodSignature("Remove", null, null, MethodSignatureModifiers.Public, typeof(bool), null, [_tParam]);
=======
            var signature = new MethodSignature("Remove", null, MethodSignatureModifiers.Public, typeof(bool), null, new ParameterProvider[] { _tParam });
>>>>>>> 3e45fba9
            return new MethodProvider(signature, new MethodBodyStatement[]
            {
                new IfStatement(IsUndefined)
                {
                    Return(False)
                },
                Return(EnsureList.Invoke(signature))
            },
            this);
        }

        private MethodProvider BuildCopyTo()
        {
            var arrayParam = new ParameterProvider("array", $"The array to copy to.", _tArray);
            var arrayIndexParam = new ParameterProvider("arrayIndex", $"The array index.", typeof(int));
<<<<<<< HEAD
            return new MethodProvider(new MethodSignature("CopyTo", null, null, MethodSignatureModifiers.Public, null, null, [arrayParam, arrayIndexParam]), new MethodBodyStatement[]
=======
            return new MethodProvider(new MethodSignature("CopyTo", null, MethodSignatureModifiers.Public, null, null, new ParameterProvider[] { arrayParam, arrayIndexParam }), new MethodBodyStatement[]
>>>>>>> 3e45fba9
            {
                new IfStatement(IsUndefined)
                {
                    Return()
                },
                new InvokeInstanceMethodStatement(EnsureList, "CopyTo", [arrayParam, arrayIndexParam], false)
            },
            this);
        }

        private MethodProvider BuildContains()
        {
            var signature = new MethodSignature("Contains", null, MethodSignatureModifiers.Public, typeof(bool), null, new ParameterProvider[] { _tParam });
            return new MethodProvider(signature, new MethodBodyStatement[]
            {
                new IfStatement(IsUndefined)
                {
                    Return(False)
                },
                Return(EnsureList.Invoke(signature))
            },
            this);
        }

        private MethodProvider BuildClear()
        {
            return new MethodProvider(new MethodSignature("Clear", null, MethodSignatureModifiers.Public, null, null, Array.Empty<ParameterProvider>()), new MethodBodyStatement[]
            {
                new InvokeInstanceMethodStatement(EnsureList, "Clear")
            },
            this);
        }

        private MethodProvider BuildAdd()
        {
            var genericParameter = new ParameterProvider("item", $"The item to add.", _t);
<<<<<<< HEAD
            return new MethodProvider(new MethodSignature("Add", null, null, MethodSignatureModifiers.Public, null, null, [genericParameter]), new MethodBodyStatement[]
=======
            return new MethodProvider(new MethodSignature("Add", null, MethodSignatureModifiers.Public, null, null, new ParameterProvider[] { genericParameter }), new MethodBodyStatement[]
>>>>>>> 3e45fba9
            {
                new InvokeInstanceMethodStatement(EnsureList, "Add", genericParameter)
            },
            this);
        }

        private MethodProvider BuildGetEnumerator()
        {
            return new MethodProvider(new MethodSignature("GetEnumerator", null, MethodSignatureModifiers.None, typeof(IEnumerator), null, Array.Empty<ParameterProvider>(), ExplicitInterface: typeof(IEnumerable)), new MethodBodyStatement[]
            {
                Return(This.Invoke(_getEnumeratorSignature))
            },
            this);
        }

        private MethodProvider BuildGetEnumeratorOfT()
        {
            return new MethodProvider(_getEnumeratorSignature, new MethodBodyStatement[]
            {
                new IfStatement(IsUndefined)
                {
                    new DeclareLocalFunctionStatement(new CodeWriterDeclaration("enumerateEmpty"), Array.Empty<ParameterProvider>(), new CSharpType(typeof(IEnumerator<>), _t), new KeywordStatement("yield", new KeywordExpression("break", null))),
                    Return(new InvokeStaticMethodExpression(null, "enumerateEmpty", Array.Empty<ValueExpression>()))
                },
                Return(EnsureList.Invoke(_getEnumeratorSignature))
            },
            this);
        }

        private MethodProvider BuildReset()
        {
            return new MethodProvider(new MethodSignature("Reset", null, MethodSignatureModifiers.Public, null, null, Array.Empty<ParameterProvider>()), new MethodBodyStatement[]
            {
                Assign(_innerList, Null)
            },
            this);
        }

        private MethodProvider BuildEnsureList()
        {
            return new MethodProvider(_ensureListSignature, new MethodBodyStatement[]
            {
                Return(new BinaryOperatorExpression("??=", _innerList, New.Instance(new CSharpType(typeof(List<>), _t))))
            },
            this);
        }
    }
}<|MERGE_RESOLUTION|>--- conflicted
+++ resolved
@@ -60,14 +60,8 @@
 
         protected override MethodProvider[] BuildConstructors()
         {
-<<<<<<< HEAD
             var iList = new ParameterProvider("innerList", $"The inner list.", _iListOfT);
-            var iListSignature = new ConstructorSignature(Type, null, null, MethodSignatureModifiers.Public, [iList]);
-=======
-            var iListParam = new ParameterProvider("innerList", $"The inner list.", _iListOfT);
-            var iListSignature = new ConstructorSignature(Type, null, MethodSignatureModifiers.Public, new ParameterProvider[] { iListParam });
-            var iListVariable = new ParameterReferenceSnippet(iListParam);
->>>>>>> 3e45fba9
+            var iListSignature = new ConstructorSignature(Type, null, MethodSignatureModifiers.Public, [iList]);
             var iListBody = new MethodBodyStatement[]
             {
                 new IfStatement(NotEqual(iList, Null))
@@ -76,14 +70,8 @@
                 }
             };
 
-<<<<<<< HEAD
             var iReadOnlyList = new ParameterProvider("innerList", $"The inner list.", _iReadOnlyListOfT);
-            var iReadOnlyListSignature = new ConstructorSignature(Type, null, null, MethodSignatureModifiers.Public, [iReadOnlyList]);
-=======
-            var iReadOnlyListParam = new ParameterProvider("innerList", $"The inner list.", _iReadOnlyListOfT);
-            var iReadOnlyListSignature = new ConstructorSignature(Type, null, MethodSignatureModifiers.Public, new ParameterProvider[] { iReadOnlyListParam });
-            var iReadOnlyListVariable = new ParameterReferenceSnippet(iReadOnlyListParam);
->>>>>>> 3e45fba9
+            var iReadOnlyListSignature = new ConstructorSignature(Type, null, MethodSignatureModifiers.Public, [iReadOnlyList]);
             var iReadOnlyListBody = new MethodBodyStatement[]
             {
                 new IfStatement(NotEqual(iReadOnlyList, Null))
@@ -187,12 +175,7 @@
 
         private MethodProvider BuildRemoveAt()
         {
-<<<<<<< HEAD
-            return new MethodProvider(new MethodSignature("RemoveAt", null, null, MethodSignatureModifiers.Public, null, null, [_indexParam]), new MethodBodyStatement[]
-=======
-            var indexVariable = new ParameterReferenceSnippet(_indexParam);
-            return new MethodProvider(new MethodSignature("RemoveAt", null, MethodSignatureModifiers.Public, null, null, new ParameterProvider[] { _indexParam }), new MethodBodyStatement[]
->>>>>>> 3e45fba9
+            return new MethodProvider(new MethodSignature("RemoveAt", null, MethodSignatureModifiers.Public, null, null, [_indexParam]), new MethodBodyStatement[]
             {
                 new IfStatement(IsUndefined)
                 {
@@ -205,11 +188,7 @@
 
         private MethodProvider BuildInsert()
         {
-<<<<<<< HEAD
-            return new MethodProvider(new MethodSignature("Insert", null, null, MethodSignatureModifiers.Public, null, null, [_indexParam, _tParam]), new MethodBodyStatement[]
-=======
-            return new MethodProvider(new MethodSignature("Insert", null, MethodSignatureModifiers.Public, null, null, new ParameterProvider[] { _indexParam, _tParam }), new MethodBodyStatement[]
->>>>>>> 3e45fba9
+            return new MethodProvider(new MethodSignature("Insert", null, MethodSignatureModifiers.Public, null, null, [_indexParam, _tParam]), new MethodBodyStatement[]
             {
                 new InvokeInstanceMethodStatement(EnsureList, "Insert", [_indexParam, _tParam], false)
             },
@@ -218,11 +197,7 @@
 
         private MethodProvider BuildIndexOf()
         {
-<<<<<<< HEAD
-            var signature = new MethodSignature("IndexOf", null, null, MethodSignatureModifiers.Public, typeof(int), null, [_tParam]);
-=======
-            var signature = new MethodSignature("IndexOf", null, MethodSignatureModifiers.Public, typeof(int), null, new ParameterProvider[] { _tParam });
->>>>>>> 3e45fba9
+            var signature = new MethodSignature("IndexOf", null, MethodSignatureModifiers.Public, typeof(int), null, [_tParam]);
             return new MethodProvider(signature, new MethodBodyStatement[]
             {
                 new IfStatement(IsUndefined)
@@ -236,11 +211,7 @@
 
         private MethodProvider BuildRemove()
         {
-<<<<<<< HEAD
-            var signature = new MethodSignature("Remove", null, null, MethodSignatureModifiers.Public, typeof(bool), null, [_tParam]);
-=======
-            var signature = new MethodSignature("Remove", null, MethodSignatureModifiers.Public, typeof(bool), null, new ParameterProvider[] { _tParam });
->>>>>>> 3e45fba9
+            var signature = new MethodSignature("Remove", null, MethodSignatureModifiers.Public, typeof(bool), null, [_tParam]);
             return new MethodProvider(signature, new MethodBodyStatement[]
             {
                 new IfStatement(IsUndefined)
@@ -256,11 +227,7 @@
         {
             var arrayParam = new ParameterProvider("array", $"The array to copy to.", _tArray);
             var arrayIndexParam = new ParameterProvider("arrayIndex", $"The array index.", typeof(int));
-<<<<<<< HEAD
-            return new MethodProvider(new MethodSignature("CopyTo", null, null, MethodSignatureModifiers.Public, null, null, [arrayParam, arrayIndexParam]), new MethodBodyStatement[]
-=======
-            return new MethodProvider(new MethodSignature("CopyTo", null, MethodSignatureModifiers.Public, null, null, new ParameterProvider[] { arrayParam, arrayIndexParam }), new MethodBodyStatement[]
->>>>>>> 3e45fba9
+            return new MethodProvider(new MethodSignature("CopyTo", null, MethodSignatureModifiers.Public, null, null, [arrayParam, arrayIndexParam]), new MethodBodyStatement[]
             {
                 new IfStatement(IsUndefined)
                 {
@@ -297,11 +264,7 @@
         private MethodProvider BuildAdd()
         {
             var genericParameter = new ParameterProvider("item", $"The item to add.", _t);
-<<<<<<< HEAD
-            return new MethodProvider(new MethodSignature("Add", null, null, MethodSignatureModifiers.Public, null, null, [genericParameter]), new MethodBodyStatement[]
-=======
-            return new MethodProvider(new MethodSignature("Add", null, MethodSignatureModifiers.Public, null, null, new ParameterProvider[] { genericParameter }), new MethodBodyStatement[]
->>>>>>> 3e45fba9
+            return new MethodProvider(new MethodSignature("Add", null, MethodSignatureModifiers.Public, null, null, [genericParameter]), new MethodBodyStatement[]
             {
                 new InvokeInstanceMethodStatement(EnsureList, "Add", genericParameter)
             },
