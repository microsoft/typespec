--- conflicted
+++ resolved
@@ -5,10 +5,7 @@
 using System.Collections.Generic;
 using System.IO;
 using System.Linq;
-<<<<<<< HEAD
-=======
 using Microsoft.Generator.CSharp.Expressions;
->>>>>>> 613c981c
 using Microsoft.Generator.CSharp.Input;
 using Microsoft.Generator.CSharp.Primitives;
 
@@ -52,11 +49,6 @@
         protected override string BuildName() => _input.Name.ToCleanName();
         protected override FormattableString Description { get; }
 
-<<<<<<< HEAD
-=======
-        private IReadOnlyList<EnumTypeMember>? _members;
-        private readonly InputEnumType _input;
->>>>>>> 613c981c
         public IReadOnlyList<EnumTypeMember> Members => _members ??= BuildMembers();
 
         protected abstract IReadOnlyList<EnumTypeMember> BuildMembers();
@@ -68,10 +60,5 @@
         protected override string GetNamespace() => CodeModelPlugin.Instance.Configuration.ModelNamespace;
 
         protected override bool GetIsEnum() => true;
-
-        protected override TypeProvider[] BuildSerializationProviders()
-        {
-            return [.. CodeModelPlugin.Instance.GetSerializationTypeProviders(_input)];
-        }
     }
 }