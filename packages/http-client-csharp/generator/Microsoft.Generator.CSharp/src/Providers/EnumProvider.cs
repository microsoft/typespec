--- conflicted
+++ resolved
@@ -32,11 +32,7 @@
             Description = input.Description != null ? FormattableStringHelpers.FromString(input.Description) : FormattableStringHelpers.Empty;
         }
 
-<<<<<<< HEAD
-        protected override string GetFilename() => Path.Combine("src", "Generated", "Models", $"{Name}.cs");
-=======
         protected override string GetFileName() => Path.Combine("src", "Generated", "Models", $"{Name}.cs");
->>>>>>> 1f82d65e
 
         public CSharpType ValueType { get; }
         public bool IsExtensible { get; }
