--- conflicted
+++ resolved
@@ -48,11 +48,7 @@
 
         protected override TypeProvider[] BuildSerializationProviders()
         {
-<<<<<<< HEAD
             return CodeModelPlugin.Instance.GetSerializationTypeProviders(_inputType).ToArray();
-=======
-            return [.. CodeModelPlugin.Instance.TypeFactory.CreateSerializations(_input)];
->>>>>>> 81b1692e
         }
         protected override string GetNamespace() => CodeModelPlugin.Instance.Configuration.ModelNamespace;
 
