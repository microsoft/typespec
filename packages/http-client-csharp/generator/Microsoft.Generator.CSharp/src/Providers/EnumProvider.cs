--- conflicted
+++ resolved
@@ -57,9 +57,6 @@
         protected override string GetNamespace() => CodeModelPlugin.Instance.Configuration.ModelNamespace;
 
         protected override bool GetIsEnum() => true;
-<<<<<<< HEAD
-        protected override CSharpType BuildEnumUnderlyingType() => CodeModelPlugin.Instance.TypeFactory.CreatePrimitiveCSharpType(_inputType.ValueType);
-
         protected override TypeSignatureModifiers GetDeclarationModifiers()
         {
             var modifiers = TypeSignatureModifiers.Enum;
@@ -69,8 +66,6 @@
             }
             return modifiers;
         }
-=======
         protected override CSharpType BuildEnumUnderlyingType() => CodeModelPlugin.Instance.TypeFactory.CreateCSharpType(_inputType.ValueType) ?? throw new InvalidOperationException($"Failed to create CSharpType for {_inputType.ValueType}");
->>>>>>> 3d14d7c2
     }
 }