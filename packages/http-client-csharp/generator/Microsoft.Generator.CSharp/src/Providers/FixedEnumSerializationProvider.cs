// Copyright (c) Microsoft Corporation. All rights reserved.
// Licensed under the MIT License.

using System;
using System.Collections.Generic;
using System.Diagnostics;
using System.IO;
using System.Linq;
using Microsoft.Generator.CSharp.Expressions;
using Microsoft.Generator.CSharp.Snippets;
using Microsoft.Generator.CSharp.Statements;
using static Microsoft.Generator.CSharp.Snippets.Snippet;

namespace Microsoft.Generator.CSharp.Providers
{
    /// <summary>
    /// This defines a class with extension methods for enums to convert an enum to its underlying value, or from its underlying value to an instance of the enum
    /// </summary>
    internal class FixedEnumSerializationProvider : TypeProvider
    {
        private readonly EnumProvider _enumType;

        public FixedEnumSerializationProvider(EnumProvider enumType)
        {
            Debug.Assert(!enumType.IsExtensible);

            _enumType = enumType;
            Namespace = _enumType.Namespace;
            Name = $"{_enumType.Name}Extensions";
        }

<<<<<<< HEAD
        protected override string GetFilename() => Path.Combine("src", "Generated", "Models", $"{Name}.cs");
=======
        protected override string GetFileName() => Path.Combine("src", "Generated", "Models", $"{Name}.cs");
>>>>>>> 1f82d65e

        protected override TypeSignatureModifiers GetDeclarationModifiers() => TypeSignatureModifiers.Internal | TypeSignatureModifiers.Static | TypeSignatureModifiers.Partial;

        public override string Namespace { get; }

        public override string Name { get; }

        /// <summary>
        /// Returns if this enum type needs an extension method for serialization
        /// </summary>
        /// <returns></returns>
        private bool NeedsSerializationMethod()
        {
            // fixed enum with int based types, we do not write a method for serialization because it was embedded in the definition
            if (_enumType is { IsExtensible: false, IsIntValueType: true })
                return false;

            // otherwise we need a serialization method with the name of `ToSerial{UnderlyingTypeName}`
            return true;
        }

        protected override MethodProvider[] BuildMethods()
        {
            var methods = new List<MethodProvider>();
            // serialization method (in some cases we do not need serialization)
            if (NeedsSerializationMethod())
            {
                var serializationValueParameter = new ParameterProvider("value", $"The value to serialize.", _enumType.Type);
                var serializationSignature = new MethodSignature(
                    Name: $"ToSerial{_enumType.ValueType.Name}",
                    Modifiers: MethodSignatureModifiers.Public | MethodSignatureModifiers.Static | MethodSignatureModifiers.Extension,
                    ReturnType: _enumType.ValueType,
                    Parameters: [serializationValueParameter],
                    Summary: null, Description: null, ReturnDescription: null);

                // the fields of an enum type are the values of the enum type
                var knownCases = new SwitchCaseExpression[_enumType.Members.Count];
                for (int i = 0; i < knownCases.Length; i++)
                {
                    var enumValue = _enumType.Members[i];
                    knownCases[i] = new SwitchCaseExpression(new MemberExpression(_enumType.Type, enumValue.Field.Name), Literal(enumValue.Value));
                }
                var defaultCase = SwitchCaseExpression.Default(ThrowExpression(New.ArgumentOutOfRangeException(_enumType, serializationValueParameter)));
                var serializationBody = new SwitchExpression(serializationValueParameter, [.. knownCases, defaultCase]);
                methods.Add(new(serializationSignature, serializationBody));
            }

            // deserialization method (we always need a deserialization)
            var deserializationValueParameter = new ParameterProvider("value", $"The value to deserialize.", _enumType.ValueType);
            var deserializationSignature = new MethodSignature(
                Name: $"To{_enumType.Type.Name}",
                Modifiers: MethodSignatureModifiers.Public | MethodSignatureModifiers.Static | MethodSignatureModifiers.Extension,
                ReturnType: _enumType.Type,
                Parameters: [deserializationValueParameter],
                Summary: null, Description: null, ReturnDescription: null);

            var value = (ValueExpression)deserializationValueParameter;
            var stringComparer = new MemberExpression(typeof(StringComparer), nameof(StringComparer.OrdinalIgnoreCase));
            var deserializationBody = new List<MethodBodyStatement>();

            // in general, this loop builds up if statements for each value, it looks like:
            // if (<condition>) { return EnumType.TheValue; }
            // the condition could be different depending on the type of the underlying value type of the enum
            for (int i = 0; i < _enumType.Fields.Count; i++)
            {
                var enumField = _enumType.Fields[i];
                var enumValue = _enumType.Members[i];
                BoolSnippet condition;
                if (_enumType.IsStringValueType)
                {
                    // when the values are strings, we compare them case-insensitively
                    // this is either
                    // StringComparer.OrdinalIgnoreCase.Equals(value, "<the value>")
                    // or
                    // string.Equals(value, "<the value>", StringComparison.InvariantCultureIgnoreCase)
                    condition = new(enumValue.Value is string strValue && strValue.All(char.IsAscii)
                                ? stringComparer.Invoke(nameof(IEqualityComparer<string>.Equals), value, Literal(strValue))
                                : new InvokeStaticMethodExpression(_enumType.ValueType, nameof(object.Equals), [value, Literal(enumValue.Value), FrameworkEnumValue(StringComparison.InvariantCultureIgnoreCase)]));
                }
                else
                {
                    // when the values are not strings (it should be numbers), we just compare them using `==` operator, like `value == <the value>`
                    condition = Equal(value, Literal(enumValue.Value));
                }
                deserializationBody.Add(new IfStatement(condition)
                    {
                        Return(new MemberExpression(_enumType.Type, enumField.Name))
                    });
            }

            // add a fallback throw statement to ensure every path of this method returns a value
            deserializationBody.Add(Throw(New.ArgumentOutOfRangeException(_enumType, deserializationValueParameter)));

            methods.Add(new(deserializationSignature, deserializationBody));

            return methods.ToArray();
        }
    }
}<|MERGE_RESOLUTION|>--- conflicted
+++ resolved
@@ -29,11 +29,7 @@
             Name = $"{_enumType.Name}Extensions";
         }
 
-<<<<<<< HEAD
-        protected override string GetFilename() => Path.Combine("src", "Generated", "Models", $"{Name}.cs");
-=======
         protected override string GetFileName() => Path.Combine("src", "Generated", "Models", $"{Name}.cs");
->>>>>>> 1f82d65e
 
         protected override TypeSignatureModifiers GetDeclarationModifiers() => TypeSignatureModifiers.Internal | TypeSignatureModifiers.Static | TypeSignatureModifiers.Partial;
 
