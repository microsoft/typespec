--- conflicted
+++ resolved
@@ -19,11 +19,7 @@
             Name = inputClient.Name.ToCleanName();
         }
 
-<<<<<<< HEAD
-        protected override string GetFilename() => Path.Combine("src", "Generated", $"{Name}.cs");
-=======
         protected override string GetFileName() => Path.Combine("src", "Generated", $"{Name}.cs");
->>>>>>> 1f82d65e
 
         protected override MethodProvider[] BuildMethods()
         {
