// Copyright (c) Microsoft Corporation. All rights reserved.
// Licensed under the MIT License.

using System;
using System.Collections.Generic;
using System.IO;
using System.Linq;
using Microsoft.Generator.CSharp.Expressions;
using Microsoft.Generator.CSharp.Input;
using Microsoft.Generator.CSharp.Snippets;
using Microsoft.Generator.CSharp.Statements;
using static Microsoft.Generator.CSharp.Snippets.Snippet;

namespace Microsoft.Generator.CSharp.Providers
{
    public sealed class ModelProvider : TypeProvider
    {
        private readonly InputModelType _inputModel;
        public override string Name { get; }
        public override string Namespace { get; }
        protected override FormattableString Description { get; }

        private readonly bool _isStruct;
        private readonly TypeSignatureModifiers _declarationModifiers;

        protected override string GetFileName() => Path.Combine("src", "Generated", "Models", $"{Name}.cs");

        public ModelProvider(InputModelType inputModel)
        {
            _inputModel = inputModel;
            Name = inputModel.Name.ToCleanName();
            Namespace = GetDefaultModelNamespace(CodeModelPlugin.Instance.Configuration.Namespace);
            Description = inputModel.Description != null ? FormattableStringHelpers.FromString(inputModel.Description) : $"The {Name}.";
            // TODO -- support generating models as structs. Tracking issue: https://github.com/microsoft/typespec/issues/3453
            _declarationModifiers = TypeSignatureModifiers.Partial | TypeSignatureModifiers.Class;
            if (inputModel.Accessibility == "internal")
            {
                _declarationModifiers |= TypeSignatureModifiers.Internal;
            }

            bool isAbstract = inputModel.DiscriminatorPropertyName is not null && inputModel.DiscriminatorValue is null;
            if (isAbstract)
            {
                _declarationModifiers |= TypeSignatureModifiers.Abstract;
            }

<<<<<<< HEAD
            _isStruct = false; // this is only a temporary placeholder because we do not support to generate structs yet.
        }

        protected override TypeProvider[] BuildSerializationProviders()
        {
            if (_inputModel.Usage.HasFlag(InputModelTypeUsage.Json))
            {
                return CodeModelPlugin.Instance.GetSerializationTypeProviders(this, _inputModel).ToArray();
            }
            return Array.Empty<TypeProvider>();
=======
            SerializationProviders = CodeModelPlugin.Instance.GetSerializationTypeProviders(this, _inputModel);

            _isStruct = false; // this is only a temporary placeholder because we do not support to generate structs yet.
>>>>>>> 8e389303
        }

        protected override TypeSignatureModifiers GetDeclarationModifiers() => _declarationModifiers;

        protected override PropertyProvider[] BuildProperties()
        {
            var propertiesCount = _inputModel.Properties.Count;
            var propertyDeclarations = new PropertyProvider[propertiesCount];

            for (int i = 0; i < propertiesCount; i++)
            {
                var property = _inputModel.Properties[i];
                propertyDeclarations[i] = new PropertyProvider(property);
            }

            return propertyDeclarations;
        }

        protected override MethodProvider[] BuildConstructors()
        {
            if (_inputModel.IsUnknownDiscriminatorModel)
            {
                return Array.Empty<MethodProvider>();
            }

            // Build the initialization constructor
            var accessibility = DeclarationModifiers.HasFlag(TypeSignatureModifiers.Abstract)
                ? MethodSignatureModifiers.Protected
                : _inputModel.Usage.HasFlag(InputModelTypeUsage.Input)
                    ? MethodSignatureModifiers.Public
                    : MethodSignatureModifiers.Internal;
            var constructorParameters = BuildConstructorParameters();

            var constructor = new MethodProvider(
                signature: new ConstructorSignature(
                    Type,
                    $"Initializes a new instance of {Type:C}",
                    null,
                    accessibility,
                    constructorParameters),
                bodyStatements: new MethodBodyStatement[]
                {
                    GetPropertyInitializers(constructorParameters)
                },
                this);

            return [constructor];
        }

        private IReadOnlyList<ParameterProvider> BuildConstructorParameters()
        {
            List<ParameterProvider> constructorParameters = new List<ParameterProvider>();

            foreach (var property in _inputModel.Properties)
            {
                CSharpType propertyType = CodeModelPlugin.Instance.TypeFactory.CreateCSharpType(property.Type);
                if (_isStruct || (property is { IsRequired: true, IsDiscriminator: false } && !propertyType.IsLiteral))
                {
                    if (!property.IsReadOnly)
                    {
                        constructorParameters.Add(new ParameterProvider(property)
                        {
                            Type = propertyType.InputType
                        });
                    }
                }
            }

            return constructorParameters;
        }

        private MethodBodyStatement GetPropertyInitializers(IReadOnlyList<ParameterProvider> parameters)
        {
            List<MethodBodyStatement> methodBodyStatements = new();

            Dictionary<string, ParameterProvider> parameterMap = parameters.ToDictionary(
                parameter => parameter.Name,
                parameter => parameter);

            foreach (var property in Properties)
            {
                ValueExpression? initializationValue = null;

                if (parameterMap.TryGetValue(property.Name.ToVariableName(), out var parameter) || _isStruct)
                {
                    if (parameter != null)
                    {
                        initializationValue = new ParameterReferenceSnippet(parameter);

                        if (CSharpType.RequiresToList(parameter.Type, property.Type))
                        {
                            initializationValue = parameter.Type.IsNullable ?
                                Linq.ToList(new NullConditionalExpression(initializationValue)) :
                                Linq.ToList(initializationValue);
                        }
                    }
                }
                else if (initializationValue == null && property.Type.IsCollection)
                {
                    // TO-DO: Properly initialize collection properties - https://github.com/microsoft/typespec/issues/3509
                    initializationValue = New.Instance(property.Type.PropertyInitializationType);
                }

                if (initializationValue != null)
                {
                    methodBodyStatements.Add(Assign(new MemberExpression(null, property.Name), initializationValue));
                }
            }

            return methodBodyStatements;
        }
    }
}<|MERGE_RESOLUTION|>--- conflicted
+++ resolved
@@ -44,7 +44,6 @@
                 _declarationModifiers |= TypeSignatureModifiers.Abstract;
             }
 
-<<<<<<< HEAD
             _isStruct = false; // this is only a temporary placeholder because we do not support to generate structs yet.
         }
 
@@ -55,11 +54,6 @@
                 return CodeModelPlugin.Instance.GetSerializationTypeProviders(this, _inputModel).ToArray();
             }
             return Array.Empty<TypeProvider>();
-=======
-            SerializationProviders = CodeModelPlugin.Instance.GetSerializationTypeProviders(this, _inputModel);
-
-            _isStruct = false; // this is only a temporary placeholder because we do not support to generate structs yet.
->>>>>>> 8e389303
         }
 
         protected override TypeSignatureModifiers GetDeclarationModifiers() => _declarationModifiers;
