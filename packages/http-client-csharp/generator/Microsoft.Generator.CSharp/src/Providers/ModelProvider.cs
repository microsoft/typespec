--- conflicted
+++ resolved
@@ -28,11 +28,7 @@
         /// </summary>
         public IReadOnlyList<TypeProvider> SerializationProviders { get; } = Array.Empty<TypeProvider>();
 
-<<<<<<< HEAD
-        protected override string GetFilename() => Path.Combine("src", "Generated", "Models", $"{Name}.cs");
-=======
         protected override string GetFileName() => Path.Combine("src", "Generated", "Models", $"{Name}.cs");
->>>>>>> 1f82d65e
 
         public ModelProvider(InputModelType inputModel)
         {
