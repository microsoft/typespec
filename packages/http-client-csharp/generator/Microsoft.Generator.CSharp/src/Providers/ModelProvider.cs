// Copyright (c) Microsoft Corporation. All rights reserved.
// Licensed under the MIT License.

using System;
using System.Collections.Generic;
using System.IO;
using System.Linq;
using Microsoft.Generator.CSharp.Expressions;
using Microsoft.Generator.CSharp.Input;
using Microsoft.Generator.CSharp.Primitives;
using Microsoft.Generator.CSharp.Snippets;
using Microsoft.Generator.CSharp.Statements;
using static Microsoft.Generator.CSharp.Snippets.Snippet;

namespace Microsoft.Generator.CSharp.Providers
{
    public sealed class ModelProvider : TypeProvider
    {
        private const string PrivateAdditionalPropertiesPropertyDescription = "Keeps track of any properties unknown to the library.";
        private const string PrivateAdditionalPropertiesPropertyName = "_serializedAdditionalRawData";
        private const string AdditionalPropertiesPropertyName = "AdditionalProperties";
        private readonly InputModelType _inputModel;

        protected override FormattableString Description { get; }

        private readonly bool _isStruct;
        private readonly TypeSignatureModifiers _declarationModifiers;
        private readonly CSharpType _privateAdditionalRawDataPropertyType = typeof(IDictionary<string, BinaryData>);
        private readonly Type _additionalPropsUnknownType = typeof(BinaryData);
        private readonly Lazy<TypeProvider?>? _baseTypeProvider;
        private FieldProvider? _rawDataField;
        private PropertyProvider? _additionalProperties;
        private ModelProvider? _baseModelProvider;
        private ConstructorProvider? _fullConstructor;

        public ModelProvider(InputModelType inputModel)
        {
            _inputModel = inputModel;
            Description = inputModel.Description != null ? FormattableStringHelpers.FromString(inputModel.Description) : $"The {Name}.";
            _declarationModifiers = TypeSignatureModifiers.Partial |
                (inputModel.ModelAsStruct ? TypeSignatureModifiers.ReadOnly | TypeSignatureModifiers.Struct : TypeSignatureModifiers.Class);

            if (inputModel.Access == "internal")
            {
                _declarationModifiers |= TypeSignatureModifiers.Internal;
            }

            bool isAbstract = inputModel.DiscriminatorProperty is not null && inputModel.DiscriminatorValue is null;
            if (isAbstract)
            {
                _declarationModifiers |= TypeSignatureModifiers.Abstract;
            }

            if (inputModel.BaseModel is not null)
            {
                _baseTypeProvider = new(() => CodeModelPlugin.Instance.TypeFactory.CreateModel(inputModel.BaseModel));
                DiscriminatorValueExpression = EnsureDiscriminatorValueExpression();
            }

            _isStruct = inputModel.ModelAsStruct;
        }

        public bool IsUnknownDiscriminatorModel => _inputModel.IsUnknownDiscriminatorModel;

        public string? DiscriminatorValue => _inputModel.DiscriminatorValue;
        public ValueExpression? DiscriminatorValueExpression { get; init; }

        private IReadOnlyList<ModelProvider>? _derivedModels;
        public IReadOnlyList<ModelProvider> DerivedModels => _derivedModels ??= BuildDerivedModels();

        private IReadOnlyList<ModelProvider> BuildDerivedModels()
        {
            var derivedModels = new List<ModelProvider>(_inputModel.DiscriminatedSubtypes.Count);
            foreach (var subtype in _inputModel.DiscriminatedSubtypes)
            {
                var model = CodeModelPlugin.Instance.TypeFactory.CreateModel(subtype.Value);
                if (model != null)
                {
                    derivedModels.Add(model);
                }
            }

            return derivedModels;
        }

        private ModelProvider? BaseModelProvider
            => _baseModelProvider ??= (_baseTypeProvider?.Value is ModelProvider baseModelProvider ? baseModelProvider : null);
        private FieldProvider? RawDataField => _rawDataField ??= BuildRawDataField();
        private PropertyProvider? AdditionalPropertiesProperty => _additionalProperties ??= BuildAdditionalProperties();

        public ConstructorProvider FullConstructor => _fullConstructor ??= BuildFullConstructor();

        protected override string GetNamespace() => CodeModelPlugin.Instance.Configuration.ModelNamespace;

        protected override CSharpType? GetBaseType()
        {
            return BaseModelProvider?.Type;
        }

        protected override TypeProvider[] BuildSerializationProviders()
        {
            return [.. CodeModelPlugin.Instance.TypeFactory.CreateSerializations(_inputModel, this)];
        }

        protected override string BuildRelativeFilePath() => Path.Combine("src", "Generated", "Models", $"{Name}.cs");

        protected override string BuildName() => _inputModel.Name.ToCleanName();

        protected override TypeSignatureModifiers GetDeclarationModifiers() => _declarationModifiers;

        /// <summary>
        /// Builds the fields for the model by adding the raw data field.
        /// </summary>
        /// <returns>The list of <see cref="FieldProvider"/> for the model.</returns>
        protected override FieldProvider[] BuildFields()
        {
            List<FieldProvider> fields = [];
            if (RawDataField != null)
            {
                fields.Add(RawDataField);
            }
            foreach (var property in _inputModel.Properties)
            {
                var derivedProperty = InputDerivedProperties.FirstOrDefault(p => p.Value.ContainsKey(property.Name)).Value?[property.Name];
                if (derivedProperty is not null)
                {
                    if (!derivedProperty.Type.Equals(property.Type) || !DomainEqual(property, derivedProperty))
                    {
                        fields.Add(new FieldProvider(
                            FieldModifiers.Private | FieldModifiers.Protected,
                            CodeModelPlugin.Instance.TypeFactory.CreateCSharpType(property.Type)!,
                            $"_{property.Name.ToVariableName()}",
                            this));
                    }
                }
            }
            return [.. fields];
        }

        private Dictionary<InputModelType, Dictionary<string, InputModelProperty>>? _inputDerivedProperties;
        private Dictionary<InputModelType, Dictionary<string, InputModelProperty>> InputDerivedProperties => _inputDerivedProperties ??= BuildDerivedProperties();

        private Dictionary<InputModelType, Dictionary<string, InputModelProperty>> BuildDerivedProperties()
        {
            Dictionary<InputModelType, Dictionary<string, InputModelProperty>> derivedProperties = [];
            foreach (var derivedModel in _inputModel.DerivedModels)
            {
                var derivedModelProperties = derivedModel.Properties;
                if (derivedModelProperties.Count > 0)
                {
                    derivedProperties[derivedModel] = derivedModelProperties.ToDictionary(p => p.Name);
                }
            }
            return derivedProperties;
        }

        protected override PropertyProvider[] BuildProperties()
        {
            var propertiesCount = _inputModel.Properties.Count;
            var properties = new List<PropertyProvider>(propertiesCount + 1);

            Dictionary<string, InputModelProperty> baseProperties = _inputModel.BaseModel?.Properties.ToDictionary(p => p.Name) ?? [];

            for (int i = 0; i < propertiesCount; i++)
            {
                var property = _inputModel.Properties[i];

                if (property.IsDiscriminator && Type.BaseType is not null)
                    continue;

                var outputProperty = CodeModelPlugin.Instance.TypeFactory.CreatePropertyProvider(property, this);
                if (outputProperty != null)
                {
                    var derivedProperty = InputDerivedProperties.FirstOrDefault(p => p.Value.ContainsKey(property.Name)).Value?[property.Name];
                    if (derivedProperty is not null)
                    {
                        if (derivedProperty.Type.Equals(property.Type) && DomainEqual(property, derivedProperty))
                        {
                            outputProperty.Modifiers |= MethodSignatureModifiers.Virtual;
                        }
                    }
                    var baseProperty = baseProperties.GetValueOrDefault(property.Name);
                    if (baseProperty is not null)
                    {
                        if (baseProperty.Type.Equals(property.Type) && DomainEqual(baseProperty, property))
                        {
                            outputProperty.Modifiers |= MethodSignatureModifiers.Override;
                        }
                        else
                        {
                            outputProperty.Modifiers |= MethodSignatureModifiers.New;
                            var fieldName = $"_{baseProperty.Name.ToVariableName()}";
                            outputProperty.Body = new ExpressionPropertyBody(
                                This.Property(fieldName).NullCoalesce(Default),
                                outputProperty.Body.HasSetter ? This.Property(fieldName).Assign(Value) : null);
                        }
                    }

                    properties.Add(outputProperty);
                }
            }

            if (AdditionalPropertiesProperty != null)
            {
                properties.Add(AdditionalPropertiesProperty);
            }

            return [.. properties];
        }

        private static bool DomainEqual(InputModelProperty baseProperty, InputModelProperty derivedProperty)
        {
            var baseNullable = baseProperty.Type is InputNullableType;
            if (baseProperty.IsRequired != derivedProperty.IsRequired)
                return false;
            return baseNullable ? derivedProperty.Type is InputNullableType : derivedProperty.Type is not InputNullableType;
        }

        protected override ConstructorProvider[] BuildConstructors()
        {
            if (_inputModel.IsUnknownDiscriminatorModel)
            {
                return [FullConstructor];
            }

            // Build the initialization constructor
            var accessibility = DeclarationModifiers.HasFlag(TypeSignatureModifiers.Abstract)
                ? MethodSignatureModifiers.Protected
                : _inputModel.Usage.HasFlag(InputModelTypeUsage.Input)
                    ? MethodSignatureModifiers.Public
                    : MethodSignatureModifiers.Internal;
            var (constructorParameters, constructorInitializer) = BuildConstructorParameters(true);

            var constructor = new ConstructorProvider(
                signature: new ConstructorSignature(
                    Type,
                    $"Initializes a new instance of {Type:C}",
                    accessibility,
                    constructorParameters,
                    Initializer: constructorInitializer),
                bodyStatements: new MethodBodyStatement[]
                {
                    GetPropertyInitializers(true, parameters: constructorParameters)
                },
                this);

            if (!constructorParameters.SequenceEqual(FullConstructor.Signature.Parameters))
            {
                return [constructor, FullConstructor];
            }

            return [constructor];
        }

        /// <summary>
        /// Builds the internal constructor for the model which contains all public properties
        /// as parameters.
        /// </summary>
        private ConstructorProvider BuildFullConstructor()
        {
            var (ctorParameters, ctorInitializer) = BuildConstructorParameters(false);

            return new ConstructorProvider(
                signature: new ConstructorSignature(
                    Type,
                    $"Initializes a new instance of {Type:C}",
                    MethodSignatureModifiers.Internal,
                    ctorParameters,
                    Initializer: ctorInitializer),
                bodyStatements: new MethodBodyStatement[]
                {
                    GetPropertyInitializers(false)
                },
                this);
        }

        private (IReadOnlyList<ParameterProvider> Parameters, ConstructorInitializer? Initializer) BuildConstructorParameters(
            bool isPrimaryConstructor)
        {
            var baseParameters = new List<ParameterProvider>();
            var constructorParameters = new List<ParameterProvider>();
            IEnumerable<PropertyProvider> baseProperties = [];

            if (isPrimaryConstructor)
            {
                baseProperties = _inputModel.GetAllBaseModels()
                    .Reverse()
                    .SelectMany(model => CodeModelPlugin.Instance.TypeFactory.CreateModel(model)?.Properties ?? []);
            }
            else if (BaseModelProvider?.FullConstructor.Signature != null)
            {
                baseParameters.AddRange(BaseModelProvider.FullConstructor.Signature.Parameters);
            }

            // add the base parameters, if any
            foreach (var property in baseProperties)
            {
                AddInitializationParameterForCtor(baseParameters, property, _isStruct, isPrimaryConstructor);
            }

            // construct the initializer using the parameters from base signature
            var constructorInitializer = new ConstructorInitializer(true, [.. baseParameters.Select(GetExpression)]);

            foreach (var property in Properties)
            {
                AddInitializationParameterForCtor(constructorParameters, property, _isStruct, isPrimaryConstructor);
            }

            constructorParameters.AddRange(_inputModel.IsUnknownDiscriminatorModel ? baseParameters : baseParameters.Where(p => p.Property is null || !p.Property.IsDiscriminator));

            if (!isPrimaryConstructor)
            {
                if (AdditionalPropertiesProperty != null)
                    constructorParameters.Add(AdditionalPropertiesProperty.AsParameter);
                if (RawDataField != null)
                    constructorParameters.Add(RawDataField.AsParameter);
            }

            return (constructorParameters, constructorInitializer);
        }

        private ValueExpression? EnsureDiscriminatorValueExpression()
        {
            if (_inputModel.BaseModel is not null && _inputModel.DiscriminatorValue is not null)
            {
                var discriminator = BaseModelProvider?.Properties.Where(p => p.IsDiscriminator).FirstOrDefault();
                if (discriminator != null)
                {
                    var type = discriminator.Type;
                    if (IsUnknownDiscriminatorModel)
                    {
                        var discriminatorExpression = discriminator.AsParameter.AsExpression;
                        if (!type.IsFrameworkType && type.IsEnum)
                        {
                            if (type.IsStruct)
                            {
                                /* kind != default ? kind : "unknown" */
                                return new TernaryConditionalExpression(discriminatorExpression.NotEqual(Default), discriminatorExpression, Literal(_inputModel.DiscriminatorValue));
                            }
                            else
                            {
                                return discriminatorExpression;
                            }
                        }
                        else
                        {
                            /* kind ?? "unknown" */
                            return NullCoalescing(discriminatorExpression, Literal(_inputModel.DiscriminatorValue));
                        }
                    }
                    else
                    {
                        if (!type.IsFrameworkType && type.IsEnum)
                        {
                            /* TODO: when customize the discriminator type to a enum, then we may not be able to get the correct TypeProvider in this way.
                             * We will handle this when issue https://github.com/microsoft/typespec/issues/4313 is resolved.
                             * */
                            var discriminatorProvider = CodeModelPlugin.Instance.TypeFactory.CreateEnum(enumType: (InputEnumType)_inputModel.BaseModel.DiscriminatorProperty!.Type);
                            var enumMember = discriminatorProvider!.EnumValues.FirstOrDefault(e => e.Value.ToString() == _inputModel.DiscriminatorValue) ?? throw new InvalidOperationException($"invalid discriminator value {_inputModel.DiscriminatorValue}");
                            /* {KindType}.{enumMember} */
                            return TypeReferenceExpression.FromType(type).Property(enumMember.Name);
                        }
                        else
                        {
                            return Literal(_inputModel.DiscriminatorValue);
                        }
                    }
                }
            }
            return null;
        }
        private ValueExpression GetExpression(ParameterProvider parameter)
        {
            if (parameter.Property is not null && parameter.Property.IsDiscriminator && _inputModel.DiscriminatorValue != null)
            {
<<<<<<< HEAD
                return IsUnknownDiscriminatorModel ? parameter.NullCoalesce(Literal(_inputModel.DiscriminatorValue)) : Literal(_inputModel.DiscriminatorValue);
=======
                return DiscriminatorValueExpression ?? throw new InvalidOperationException($"invalid discriminator {_inputModel.DiscriminatorValue}");
>>>>>>> 12ccdd18
            }

            return parameter.AsExpression;
        }

        private static void AddInitializationParameterForCtor(
            List<ParameterProvider> parameters,
            PropertyProvider property,
            bool isStruct,
            bool isPrimaryConstructor)
        {
            // We only add those properties with wire info indicating they are coming from specs.
            if (property.WireInfo is not { } wireInfo)
            {
                return;
            }

            if (isPrimaryConstructor)
            {
                if (isStruct || (wireInfo.IsRequired && !property.Type.IsLiteral))
                {
                    if (!wireInfo.IsReadOnly)
                    {
                        parameters.Add(property.AsParameter.ToPublicInputParameter());
                    }
                }
            }
            else
            {
                // For the serialization constructor, we always add the property as a parameter
                parameters.Add(property.AsParameter);
            }
        }

        private MethodBodyStatement GetPropertyInitializers(
            bool isPrimaryConstructor,
            IReadOnlyList<ParameterProvider>? parameters = null)
        {
            List<MethodBodyStatement> methodBodyStatements = new(Properties.Count + 1);
            Dictionary<string, ParameterProvider> parameterMap = parameters?.ToDictionary(p => p.Name) ?? [];

            foreach (var property in Properties)
            {
                // skip those non-spec properties
                if (property.WireInfo == null)
                {
                    continue;
                }

                if (!isPrimaryConstructor)
                {
                    // always add the property for the serialization constructor
                    methodBodyStatements.Add(property.Assign(property.AsParameter).Terminate());
                    continue;
                }

                ValueExpression? initializationValue = null;

                if (parameterMap.TryGetValue(property.AsParameter.Name, out var parameter) || _isStruct)
                {
                    if (parameter != null)
                    {
                        initializationValue = parameter;

                        if (CSharpType.RequiresToList(parameter.Type, property.Type))
                        {
                            initializationValue = parameter.Type.IsNullable ?
                                initializationValue.NullConditional().ToList() :
                                initializationValue.ToList();
                        }
                    }
                }
                else if (initializationValue == null && property.Type.IsCollection)
                {
                    initializationValue = New.Instance(property.Type.PropertyInitializationType);
                }

                if (initializationValue != null)
                {
                    methodBodyStatements.Add(property.Assign(initializationValue).Terminate());
                }
            }

            if (AdditionalPropertiesProperty != null)
            {
                var assignment = isPrimaryConstructor
                    ? AdditionalPropertiesProperty.Assign(New.Instance(AdditionalPropertiesProperty.Type.PropertyInitializationType))
                    : AdditionalPropertiesProperty.Assign(AdditionalPropertiesProperty.AsParameter);

                methodBodyStatements.Add(assignment.Terminate());
            }

            if (!isPrimaryConstructor && RawDataField != null)
            {
                methodBodyStatements.Add(RawDataField.Assign(RawDataField.AsParameter).Terminate());
            }

            return methodBodyStatements;
        }

        /// <summary>
        /// Builds the raw data field for the model to be used for serialization.
        /// </summary>
        /// <returns>The constructed <see cref="FieldProvider"/> if the model should generate the field.</returns>
        private FieldProvider? BuildRawDataField()
        {
            // check if there is a raw data field on my base, if so, we do not have to have one here
            if (BaseModelProvider?.RawDataField != null)
            {
                return null;
            }

            // validate if the additional properties property exists & if its' value type is also BinaryData
            // if so, we do not have to have a raw data field since the additional properties property will be used for serialization
            // of raw data
            if ((AdditionalPropertiesProperty != null
                && AdditionalPropertiesProperty.Type.ElementType.Equals(_additionalPropsUnknownType, ignoreNullable: true)) ||
                (BaseModelProvider?.AdditionalPropertiesProperty != null
                && BaseModelProvider.AdditionalPropertiesProperty.Type.ElementType.Equals(_additionalPropsUnknownType, ignoreNullable: true)))
            {
                return null;
            }

            var modifiers = FieldModifiers.Private;
            if (!DeclarationModifiers.HasFlag(TypeSignatureModifiers.Sealed))
            {
                modifiers |= FieldModifiers.Protected;
            }

            var rawDataField = new FieldProvider(
                modifiers: modifiers,
                type: _privateAdditionalRawDataPropertyType,
                description: FormattableStringHelpers.FromString(PrivateAdditionalPropertiesPropertyDescription),
                name: PrivateAdditionalPropertiesPropertyName,
                enclosingType: this);

            return rawDataField;
        }

        private PropertyProvider? BuildAdditionalProperties()
        {
            var additionalProperties = _inputModel.AdditionalProperties;
            if (additionalProperties is null)
            {
                return null;
            }

            var valueType = CodeModelPlugin.Instance.TypeFactory.CreateCSharpType(additionalProperties);
            if (valueType is null)
                throw new InvalidOperationException($"Failed to create CSharpType for additional properties of model {_inputModel.Name}");

            var originalType = new CSharpType(typeof(IDictionary<,>), typeof(string), valueType);
            var additionalPropsType = !_inputModel.Usage.HasFlag(InputModelTypeUsage.Input)
                ? ReplaceUnverifiableType(originalType).OutputType
                : ReplaceUnverifiableType(originalType);

            return new PropertyProvider(
                null,
                MethodSignatureModifiers.Public,
                additionalPropsType,
                name: AdditionalPropertiesPropertyName,
                new AutoPropertyBody(false),
                enclosingType: this);
        }

        /// <summary>
        /// Replaces unverifiable types, types that do not have value kind checks during deserialization of additional properties,
        /// with the corresponding verifiable types. By default, BinaryData is used as the value type for unknown additional properties.
        /// </summary>
        /// <param name="type"></param>
        /// <returns></returns>
        private CSharpType ReplaceUnverifiableType(CSharpType type)
        {
            return type switch
            {
                _ when type.Equals(_additionalPropsUnknownType, ignoreNullable: true) => type,
                _ when type.IsFrameworkType && _verifiableAdditionalPropertyTypes.Contains(type.FrameworkType) => type,
                _ when type.IsUnion => type,
                _ when type.IsList => type.MakeGenericType([ReplaceUnverifiableType(type.Arguments[0])]),
                _ when type.IsDictionary => type.MakeGenericType([ReplaceUnverifiableType(type.Arguments[0]), ReplaceUnverifiableType(type.Arguments[1])]),
                _ => CSharpType.FromUnion([type])
            };
        }

        /// <summary>
        /// The set of known verifiable additional property value types that have value kind checks during deserialization.
        /// </summary>
        private static readonly HashSet<Type> _verifiableAdditionalPropertyTypes =
        [
            typeof(byte), typeof(byte[]), typeof(sbyte),
            typeof(DateTime), typeof(DateTimeOffset),
            typeof(decimal), typeof(double), typeof(short), typeof(int), typeof(long), typeof(float),
            typeof(ushort), typeof(uint), typeof(ulong),
            typeof(Guid),
            typeof(string), typeof(bool)
        ];
    }
}<|MERGE_RESOLUTION|>--- conflicted
+++ resolved
@@ -373,11 +373,7 @@
         {
             if (parameter.Property is not null && parameter.Property.IsDiscriminator && _inputModel.DiscriminatorValue != null)
             {
-<<<<<<< HEAD
-                return IsUnknownDiscriminatorModel ? parameter.NullCoalesce(Literal(_inputModel.DiscriminatorValue)) : Literal(_inputModel.DiscriminatorValue);
-=======
                 return DiscriminatorValueExpression ?? throw new InvalidOperationException($"invalid discriminator {_inputModel.DiscriminatorValue}");
->>>>>>> 12ccdd18
             }
 
             return parameter.AsExpression;
