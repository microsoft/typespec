--- conflicted
+++ resolved
@@ -17,15 +17,8 @@
     public sealed class ModelProvider : TypeProvider
     {
         private readonly InputModelType _inputModel;
-<<<<<<< HEAD
-        public override string Namespace { get; }
 
         protected internal override FormattableString Description { get;}
-=======
-        public override string RelativeFilePath => Path.Combine("src", "Generated", "Models", $"{Name}.cs");
-        public override string Name { get; }
-        protected override FormattableString Description { get; }
->>>>>>> 76bbb404
 
         private readonly bool _isStruct;
         private readonly TypeSignatureModifiers _declarationModifiers;
@@ -33,11 +26,6 @@
         public ModelProvider(InputModelType inputModel)
         {
             _inputModel = inputModel;
-<<<<<<< HEAD
-            Namespace = GetDefaultModelNamespace(CodeModelPlugin.Instance.Configuration.Namespace);
-=======
-            Name = inputModel.Name.ToCleanName();
->>>>>>> 76bbb404
             Description = inputModel.Description != null ? FormattableStringHelpers.FromString(inputModel.Description) : $"The {Name}.";
             _declarationModifiers = TypeSignatureModifiers.Partial |
                 (inputModel.ModelAsStruct ? TypeSignatureModifiers.ReadOnly | TypeSignatureModifiers.Struct : TypeSignatureModifiers.Class);
