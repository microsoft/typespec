// Copyright (c) Microsoft Corporation. All rights reserved.
// Licensed under the MIT License.

using System;
using System.Collections.Generic;
using System.Linq;
using Microsoft.CodeAnalysis;
using Microsoft.CodeAnalysis.CSharp;
using Microsoft.Generator.CSharp.Expressions;
using Microsoft.Generator.CSharp.Primitives;
using Microsoft.Generator.CSharp.SourceInput;
using Microsoft.Generator.CSharp.Statements;

namespace Microsoft.Generator.CSharp.Providers
{
    public abstract class TypeProvider
    {
        private Lazy<NamedTypeSymbolProvider?> _customCodeView;

        protected TypeProvider()
        {
            _customCodeView = new(GetCustomCodeView);
        }

        private protected virtual NamedTypeSymbolProvider? GetCustomCodeView()
            => CodeModelPlugin.Instance.SourceInputModel.FindForType(GetNamespace(), BuildName());

        public NamedTypeSymbolProvider? CustomCodeView => _customCodeView.Value;

        protected string? _deprecated;

        /// <summary>
        /// Gets the relative file path where the generated file will be stored.
        /// This path is relative to the project's root directory.
        /// </summary>
        internal string RelativeFilePath => _relativeFilePath ??= BuildRelativeFilePath();

        private string? _relativeFilePath;

        public string Name => _name ??= CustomCodeView?.Name ?? BuildName();

        private string? _name;

        public string Namespace => _namespace ??= GetNamespace();
        private string? _namespace;

        protected virtual FormattableString Description { get; } = FormattableStringHelpers.Empty;

        private XmlDocProvider? _xmlDocs;

        public XmlDocProvider XmlDocs
        {
            get => _xmlDocs ??= BuildXmlDocs();
            private set => _xmlDocs = value;
        }

        public string? Deprecated
        {
            get => _deprecated;
            private set => _deprecated = value;
        }

        private CSharpType? _type;
        public CSharpType Type => _type ??= new(
            this,
            CustomCodeView?.GetNamespace() ?? GetNamespace(),
            GetTypeArguments(),
            GetBaseType());

        protected virtual bool GetIsEnum() => false;
        public bool IsEnum => GetIsEnum();

        protected virtual string GetNamespace() => CodeModelPlugin.Instance.Configuration.RootNamespace;

        private TypeSignatureModifiers? _declarationModifiers;

        public TypeSignatureModifiers DeclarationModifiers
        {
            get => _declarationModifiers ??= GetDeclarationModifiersInternal();
            private set => _declarationModifiers = value;
        }

        protected virtual TypeSignatureModifiers GetDeclarationModifiers() => TypeSignatureModifiers.None;

        internal TypeSignatureModifiers GetCustomCodeModifiers() => CustomCodeView?.DeclarationModifiers ?? TypeSignatureModifiers.None;

        private TypeSignatureModifiers GetDeclarationModifiersInternal()
        {
            var modifiers = GetDeclarationModifiers();
            // we default to public when no accessibility modifier is provided
            if (!modifiers.HasFlag(TypeSignatureModifiers.Internal) && !modifiers.HasFlag(TypeSignatureModifiers.Public) && !modifiers.HasFlag(TypeSignatureModifiers.Private))
            {
                modifiers |= TypeSignatureModifiers.Public;
            }

            // we should have exactly have one class, struct, enum or interface
            var mask = modifiers & (TypeSignatureModifiers.Class | TypeSignatureModifiers.Struct | TypeSignatureModifiers.Enum | TypeSignatureModifiers.Interface);
            // check if we have none
            if (mask == 0)
            {
                modifiers |= TypeSignatureModifiers.Class;
            }
            // check if we have multiple
            // mask & (mask - 1) gives us 0 if mask is a power of 2, it means we have exactly one flag of above when the mask is a power of 2
            if ((mask & (mask - 1)) != 0)
            {
                throw new InvalidOperationException($"Invalid modifier {modifiers} on TypeProvider {Name}");
            }

            // we always add partial when possible
            if (!modifiers.HasFlag(TypeSignatureModifiers.Enum) && DeclaringTypeProvider is null)
            {
                modifiers |= TypeSignatureModifiers.Partial;
            }

            return modifiers;
        }

        protected virtual CSharpType? GetBaseType() => null;

        public virtual WhereExpression? WhereClause { get; protected init; }

        public virtual TypeProvider? DeclaringTypeProvider { get; protected init; }

        private IReadOnlyList<CSharpType>? _implements;

        public IReadOnlyList<CSharpType> Implements => _implements ??= BuildImplements();

        private IReadOnlyList<PropertyProvider>? _properties;
        public IReadOnlyList<PropertyProvider> Properties => _properties ??= BuildPropertiesInternal();

        private IReadOnlyList<MethodProvider>? _methods;
        public IReadOnlyList<MethodProvider> Methods => _methods ??= BuildMethodsInternal();

        private IReadOnlyList<ConstructorProvider>? _constructors;

        public IReadOnlyList<ConstructorProvider> Constructors => _constructors ??= BuildConstructorsInternal();

        private IReadOnlyList<FieldProvider>? _fields;
        public IReadOnlyList<FieldProvider> Fields => _fields ??= BuildFields();

        private IReadOnlyList<TypeProvider>? _nestedTypes;
        public IReadOnlyList<TypeProvider> NestedTypes => _nestedTypes ??= BuildNestedTypes();

        private IReadOnlyList<TypeProvider>? _serializationProviders;

        public virtual IReadOnlyList<TypeProvider> SerializationProviders => _serializationProviders ??= BuildSerializationProviders();

        private IReadOnlyList<AttributeStatement>? _attributes;
        public IReadOnlyList<AttributeStatement> Attributes => _attributes ??= BuildAttributes();

        protected virtual CSharpType[] GetTypeArguments() => [];

        private PropertyProvider[] BuildPropertiesInternal()
        {
            var properties = new List<PropertyProvider>();
            var customProperties = new Dictionary<string, PropertyProvider>();
            var renamedProperties = new Dictionary<string, PropertyProvider>();
            foreach (var customProperty in CustomCodeView?.Properties ?? [])
            {
                customProperties.Add(customProperty.Name, customProperty);
                foreach (var attribute in customProperty.Attributes ?? [])
                {
                    if (CodeGenAttributes.TryGetCodeGenMemberAttributeValue(attribute, out var originalName))
                    {
                        renamedProperties.Add(originalName, customProperty);
                    }
                }
            }
            foreach (var property in BuildProperties())
            {
                if (ShouldGenerate(property, customProperties, renamedProperties))
                {
                    properties.Add(property);
                }
            }

            return properties.ToArray();
        }

        private MethodProvider[] BuildMethodsInternal()
        {
            var methods = new List<MethodProvider>();
            foreach (var method in BuildMethods())
            {
                if (ShouldGenerate(method))
                {
                    methods.Add(method);
                }
            }

            return methods.ToArray();
        }

        private ConstructorProvider[] BuildConstructorsInternal()
        {
            var constructors = new List<ConstructorProvider>();
            foreach (var constructor in BuildConstructors())
            {
                if (ShouldGenerate(constructor))
                {
                    constructors.Add(constructor);
                }
            }

            return constructors.ToArray();
        }

        protected virtual PropertyProvider[] BuildProperties() => [];

        protected virtual FieldProvider[] BuildFields() => [];

        protected virtual CSharpType[] BuildImplements() => [];

        protected virtual MethodProvider[] BuildMethods() => [];

        protected virtual ConstructorProvider[] BuildConstructors() => [];

        protected virtual TypeProvider[] BuildNestedTypes() => [];

        protected virtual TypeProvider[] BuildSerializationProviders() => [];

        protected virtual CSharpType BuildEnumUnderlyingType() => throw new InvalidOperationException("Not an EnumProvider type");

        protected virtual IReadOnlyList<AttributeStatement> BuildAttributes() => [];

        private CSharpType? _enumUnderlyingType;

        public CSharpType EnumUnderlyingType => _enumUnderlyingType ??= BuildEnumUnderlyingType(); // Each member in the EnumProvider has to have this type

        protected virtual XmlDocProvider BuildXmlDocs()
        {
            var docs = new XmlDocProvider();
            docs.Summary = new XmlDocSummaryStatement([Description]);
            return docs;
        }

        protected abstract string BuildRelativeFilePath();
        protected abstract string BuildName();

        public void Update(
            IEnumerable<MethodProvider>? methods = null,
            IEnumerable<ConstructorProvider>? constructors = null,
            IEnumerable<PropertyProvider>? properties = null,
            IEnumerable<FieldProvider>? fields = null,
            IEnumerable<TypeProvider>? serializations = null,
            IEnumerable<TypeProvider>? nestedTypes = null,
            XmlDocProvider? xmlDocs = null)
        {
            if (methods != null)
            {
                _methods = (methods as IReadOnlyList<MethodProvider>) ?? methods.ToList();
            }
            if (properties != null)
            {
                _properties = (properties as IReadOnlyList<PropertyProvider>) ?? properties.ToList();
            }
            if (fields != null)
            {
                _fields = (fields as IReadOnlyList<FieldProvider>) ?? fields.ToList();
            }
            if (constructors != null)
            {
                _constructors = (constructors as IReadOnlyList<ConstructorProvider>) ?? constructors.ToList();
            }
            if (serializations != null)
            {
                _serializationProviders = (serializations as IReadOnlyList<TypeProvider>) ?? serializations.ToList();
            }
            if (nestedTypes != null)
            {
                _nestedTypes = (nestedTypes as IReadOnlyList<TypeProvider>) ?? nestedTypes.ToList();
            }
            if (xmlDocs != null)
            {
                XmlDocs = xmlDocs;
            }
        }
        public IReadOnlyList<EnumTypeMember> EnumValues => _enumValues ??= BuildEnumValues();

        protected virtual IReadOnlyList<EnumTypeMember> BuildEnumValues() => throw new InvalidOperationException("Not an EnumProvider type");

        internal void EnsureBuilt()
        {
            _ = Methods;
            _ = Constructors;
            _ = Properties;
            _ = Fields;
            _ = Implements;
            if (IsEnum)
            {
                _ = EnumValues;
                _ = EnumUnderlyingType;
            }
            foreach (var type in SerializationProviders)
            {
                type.EnsureBuilt();
            }
            foreach (var type in NestedTypes)
            {
                type.EnsureBuilt();
            }
        }

        private IReadOnlyList<EnumTypeMember>? _enumValues;

        private bool ShouldGenerate(ConstructorProvider constructor)
        {
            foreach (var attribute in GetMemberSuppressionAttributes())
            {
                if (IsMatch(constructor.EnclosingType, constructor.Signature, attribute))
                {
                    return false;
                }
            }

            var customConstructors = constructor.EnclosingType.CustomCodeView?.Constructors ?? [];
            foreach (var customConstructor in customConstructors)
            {
                if (IsMatch(customConstructor.Signature, constructor.Signature))
                {
                    return false;
                }
            }

            return true;
        }

        private bool ShouldGenerate(MethodProvider method)
        {
            foreach (var attribute in GetMemberSuppressionAttributes())
            {
                if (IsMatch(method.EnclosingType, method.Signature, attribute))
                {
                    return false;
                }
            }

            var customMethods = method.EnclosingType.CustomCodeView?.Methods ?? [];
            foreach (var customMethod in customMethods)
            {
                if (IsMatch(customMethod.Signature, method.Signature))
                {
                    return false;
                }
            }

            return true;
        }

        private bool ShouldGenerate(PropertyProvider property, IDictionary<string, PropertyProvider> customProperties, IDictionary<string, PropertyProvider> renamedProperties)
        {
            foreach (var attribute in GetMemberSuppressionAttributes())
            {
                if (IsMatch(property, attribute))
                {
                    return false;
                }
            }

<<<<<<< HEAD
            var customPropertyReplacements = new Dictionary<string, PropertyProvider>();
            var customPropertyNames = new HashSet<string>();
            foreach (var customProperty in CustomCodeView?.Properties ?? [])
            {
                customPropertyNames.Add(customProperty.Name);
                foreach (var attribute in customProperty.Attributes ?? [])
                {
                    if (CodeGenAttributes.TryGetCodeGenMemberAttributeValue(attribute, out var name))
                    {
                        customPropertyReplacements.Add(name, customProperty);
                    }
                }
            }

            var customPropertySerializationNames = new Dictionary<string, string>();
            foreach (var attribute in GetCodeGenSerializationAttributes())
            {
                if (CodeGenAttributes.TryGetCodeGenSerializationAttributeValue(
                    attribute,
                    out var propertyName,
                    out IReadOnlyList<string>? serializationNames,
                    out _,
                    out _,
                    out _) && serializationNames?.Count > 0)
                {
                    customPropertySerializationNames.Add(propertyName, serializationNames[0]);
                }
            }

            var customPropReplacementExists = customPropertyReplacements.TryGetValue(property.Name, out PropertyProvider? customProp);

            if (property.WireInfo != null)
            {
                // replace original property serialization name. Otherwise try replacing custom property serialization name
                if (customPropertySerializationNames.TryGetValue(property.Name, out var serializedName) && serializedName != null)
                {
                    property.WireInfo.SerializedName = serializedName;
                }
                else if (customPropReplacementExists && customProp != null
                    && customPropertySerializationNames.TryGetValue(customProp.Name, out serializedName) && serializedName != null)
                {
                    customProp.WireInfo = property.WireInfo;
                    customProp.WireInfo.SerializedName = serializedName;
                }
            }

            if (customProp != null)
            {
                // Store the wire info on the custom property so that we can use it for serialization.
                customProp.WireInfo ??= property.WireInfo;
=======
            if (renamedProperties.TryGetValue(property.Name, out PropertyProvider? customProp) ||
                customProperties.TryGetValue(property.Name, out customProp))
            {
                // Store the wire info on the custom property so that we can use it for serialization.
                // The custom property that has the CodeGenMemberAttribute stored in renamedProperties should take precedence.
                customProp.WireInfo = property.WireInfo;
>>>>>>> fa10eac9
                customProp.BaseProperty = property.BaseProperty;
                return false;
            }

            return true;
        }

        private static bool IsMatch(PropertyProvider propertyProvider, AttributeData attribute)
        {
            ValidateArguments(propertyProvider.EnclosingType, attribute);
            var name = attribute.ConstructorArguments[0].Value as string;
            return name == propertyProvider.Name;
        }

        private static bool IsMatch(TypeProvider enclosingType, MethodSignatureBase signature, AttributeData attribute)
        {
            ValidateArguments(enclosingType, attribute);
            var name = attribute.ConstructorArguments[0].Value as string;
            if (name != signature.Name)
            {
                return false;
            }

            ISymbol?[]? parameterTypes;
            if (attribute.ConstructorArguments.Length == 1)
            {
                parameterTypes = [];
            }
            else if (attribute.ConstructorArguments[1].Kind != TypedConstantKind.Array)
            {
                parameterTypes = [(ISymbol?) attribute.ConstructorArguments[1].Value];
            }
            else
            {
                parameterTypes = attribute.ConstructorArguments[1].Values.Select(v => (ISymbol?)v.Value).ToArray();
            }
            if (parameterTypes.Length != signature.Parameters.Count)
            {
                return false;
            }

            for (int i = 0; i < parameterTypes.Length; i++)
            {
                if (parameterTypes[i]?.Name != signature.Parameters[i].Type.Name)
                {
                    return false;
                }
            }

            return true;
        }

        private static bool IsMatch(MethodSignatureBase customMethod, MethodSignatureBase method)
        {
            if (customMethod.Parameters.Count != method.Parameters.Count || !customMethod.Name.EndsWith(method.Name))
            {
                return false;
            }

            for (int i = 0; i < customMethod.Parameters.Count; i++)
            {
                if (!customMethod.Parameters[i].Type.Name.EndsWith(method.Parameters[i].Type.Name))
                {
                    return false;
                }
            }

            return true;
        }

        private static void ValidateArguments(TypeProvider type, AttributeData attributeData)
        {
            var arguments = attributeData.ConstructorArguments;
            if (arguments.Length == 0)
            {
                throw new InvalidOperationException($"CodeGenSuppress attribute on {type.Name} must specify a method, constructor, or property name as its first argument.");
            }

            if (arguments[0].Kind != TypedConstantKind.Primitive || arguments[0].Value is not string)
            {
                var attribute = GetText(attributeData.ApplicationSyntaxReference);
                throw new InvalidOperationException($"{attribute} attribute on {type.Name} must specify a method, constructor, or property name as its first argument.");
            }

            if (arguments.Length == 2 && arguments[1].Kind == TypedConstantKind.Array)
            {
                ValidateTypeArguments(type, attributeData, arguments[1].Values);
            }
            else
            {
                ValidateTypeArguments(type, attributeData, arguments.Skip(1));
            }
        }

        private static void ValidateTypeArguments(TypeProvider type, AttributeData attributeData, IEnumerable<TypedConstant> arguments)
        {
            foreach (var argument in arguments)
            {
                if (argument.Kind == TypedConstantKind.Type)
                {
                    if (argument.Value is IErrorTypeSymbol errorType)
                    {
                        var attribute = GetText(attributeData.ApplicationSyntaxReference);
                        var fileLinePosition = GetFileLinePosition(attributeData.ApplicationSyntaxReference);
                        var filePath = fileLinePosition.Path;
                        var line = fileLinePosition.StartLinePosition.Line + 1;
                        throw new InvalidOperationException($"The undefined type '{errorType.Name}' is referenced in the '{attribute}' attribute ({filePath}, line: {line}). Please define this type or remove it from the attribute.");
                    }
                }
                else
                {
                    var attribute = GetText(attributeData.ApplicationSyntaxReference);
                    throw new InvalidOperationException($"Argument '{argument.ToCSharpString()}' in attribute '{attribute}' applied to '{type.Name}' must be a type.");
                }
            }
        }

        private static string GetText(SyntaxReference? syntaxReference)
            => syntaxReference?.SyntaxTree.GetText().ToString(syntaxReference.Span) ?? string.Empty;

        private static FileLinePositionSpan GetFileLinePosition(SyntaxReference? syntaxReference)
            => syntaxReference?.SyntaxTree.GetLocation(syntaxReference.Span).GetLineSpan() ?? default;

        private IEnumerable<AttributeData> GetMemberSuppressionAttributes()
            => CustomCodeView?.GetAttributes()?.Where(a => a.AttributeClass?.Name == CodeGenAttributes.CodeGenSuppressAttributeName) ?? [];
        private IEnumerable<AttributeData> GetCodeGenSerializationAttributes()
            => CustomCodeView?.GetAttributes()?.Where(a => a.AttributeClass?.Name == CodeGenAttributes.CodeGenSerializationAttributeName) ?? [];
    }
}<|MERGE_RESOLUTION|>--- conflicted
+++ resolved
@@ -358,21 +358,6 @@
                 }
             }
 
-<<<<<<< HEAD
-            var customPropertyReplacements = new Dictionary<string, PropertyProvider>();
-            var customPropertyNames = new HashSet<string>();
-            foreach (var customProperty in CustomCodeView?.Properties ?? [])
-            {
-                customPropertyNames.Add(customProperty.Name);
-                foreach (var attribute in customProperty.Attributes ?? [])
-                {
-                    if (CodeGenAttributes.TryGetCodeGenMemberAttributeValue(attribute, out var name))
-                    {
-                        customPropertyReplacements.Add(name, customProperty);
-                    }
-                }
-            }
-
             var customPropertySerializationNames = new Dictionary<string, string>();
             foreach (var attribute in GetCodeGenSerializationAttributes())
             {
@@ -388,7 +373,7 @@
                 }
             }
 
-            var customPropReplacementExists = customPropertyReplacements.TryGetValue(property.Name, out PropertyProvider? customProp);
+            var propertyWasRenamed = renamedProperties.TryGetValue(property.Name, out PropertyProvider? customProp);
 
             if (property.WireInfo != null)
             {
@@ -397,7 +382,7 @@
                 {
                     property.WireInfo.SerializedName = serializedName;
                 }
-                else if (customPropReplacementExists && customProp != null
+                else if (propertyWasRenamed && customProp != null
                     && customPropertySerializationNames.TryGetValue(customProp.Name, out serializedName) && serializedName != null)
                 {
                     customProp.WireInfo = property.WireInfo;
@@ -405,18 +390,13 @@
                 }
             }
 
-            if (customProp != null)
-            {
-                // Store the wire info on the custom property so that we can use it for serialization.
-                customProp.WireInfo ??= property.WireInfo;
-=======
-            if (renamedProperties.TryGetValue(property.Name, out PropertyProvider? customProp) ||
+            if (customProp != null ||
+                renamedProperties.TryGetValue(property.Name, out customProp) ||
                 customProperties.TryGetValue(property.Name, out customProp))
             {
                 // Store the wire info on the custom property so that we can use it for serialization.
                 // The custom property that has the CodeGenMemberAttribute stored in renamedProperties should take precedence.
-                customProp.WireInfo = property.WireInfo;
->>>>>>> fa10eac9
+                customProp.WireInfo ??= property.WireInfo;
                 customProp.BaseProperty = property.BaseProperty;
                 return false;
             }
