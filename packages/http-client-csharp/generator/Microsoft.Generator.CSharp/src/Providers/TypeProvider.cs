// Copyright (c) Microsoft Corporation. All rights reserved.
// Licensed under the MIT License.

using System;
using System.Collections.Generic;
using Microsoft.Generator.CSharp.Expressions;
using Microsoft.Generator.CSharp.Primitives;
using Microsoft.Generator.CSharp.Statements;

namespace Microsoft.Generator.CSharp.Providers
{
    public abstract class TypeProvider
    {
        protected string? _deprecated;

        /// <summary>
        /// Gets the relative file path where the generated file will be stored.
        /// This path is relative to the project's root directory.
        /// </summary>
<<<<<<< HEAD
        public string RelativeFilePath
        {
            get => _relativeFilePath ??= BuildRelativeFilePath();
            private set => _relativeFilePath = value;
        }
        private string? _relativeFilePath;

        public string Name
        {
            get => _name ??= BuildName();
            private set => _name = value;
        }

        private string? _name;

        public virtual string Namespace { get; } = CodeModelPlugin.Instance.Configuration.Namespace;

        protected internal virtual FormattableString Description { get; } = FormattableStringHelpers.Empty;
=======
        public abstract string RelativeFilePath { get; }
        public abstract string Name { get; }
        protected virtual FormattableString Description { get; } = FormattableStringHelpers.Empty;
>>>>>>> 76bbb404

        private XmlDocProvider? _xmlDocs;

        public XmlDocProvider XmlDocs
        {
            get => _xmlDocs ??= BuildXmlDocs();
            private set => _xmlDocs = value;
        }

<<<<<<< HEAD
        internal virtual Type? SerializeAs => null;

        public string? Deprecated
        {
            get => _deprecated;
            private set => _deprecated = value;
        }

        private CSharpType? _type;

        public CSharpType Type
        {
            get => _type ??= new(
                this,
                arguments: TypeArguments,
                isNullable: false);
            private set => _type = value;
        }
=======
        public string? Deprecated => _deprecated;

        private CSharpType? _type;
        public CSharpType Type => _type ??= new(
            this,
            GetNamespace(),
            arguments: GetTypeArguments(),
            isNullable: false,
            baseType: GetBaseType());

        protected virtual string GetNamespace() => CodeModelPlugin.Instance.Configuration.RootNamespace;
>>>>>>> 76bbb404

        private TypeSignatureModifiers? _declarationModifiers;

        public TypeSignatureModifiers DeclarationModifiers
        {
            get => _declarationModifiers ??= GetDeclarationModifiersInternal();
            private set => _declarationModifiers = value;
        }

        protected virtual TypeSignatureModifiers GetDeclarationModifiers() => TypeSignatureModifiers.None;
        private TypeSignatureModifiers GetDeclarationModifiersInternal()
        {
            var modifiers = GetDeclarationModifiers();
            // we default to public when no accessibility modifier is provided
            if (!modifiers.HasFlag(TypeSignatureModifiers.Internal) && !modifiers.HasFlag(TypeSignatureModifiers.Public) && !modifiers.HasFlag(TypeSignatureModifiers.Private))
            {
                modifiers |= TypeSignatureModifiers.Public;
            }

            // we should have exactly have one class, struct, enum or interface
            var mask = modifiers & (TypeSignatureModifiers.Class | TypeSignatureModifiers.Struct | TypeSignatureModifiers.Enum | TypeSignatureModifiers.Interface);
            // check if we have none
            if (mask == 0)
            {
                modifiers |= TypeSignatureModifiers.Class;
            }
            // check if we have multiple
            // mask & (mask - 1) gives us 0 if mask is a power of 2, it means we have exactly one flag of above when the mask is a power of 2
            if ((mask & (mask - 1)) != 0)
            {
                throw new InvalidOperationException($"Invalid modifier {modifiers} on TypeProvider {Type.Namespace}.{Name}");
            }

            // we always add partial when possible
            if (!modifiers.HasFlag(TypeSignatureModifiers.Enum))
            {
                modifiers |= TypeSignatureModifiers.Partial;
            }

            return modifiers;
        }

<<<<<<< HEAD
        public CSharpType? Inherits { get; protected init;}

        public virtual WhereExpression? WhereClause { get; protected init; }

        private IReadOnlyList<CSharpType>? _typeArguments;

        protected internal virtual IReadOnlyList<CSharpType> TypeArguments
        {
            get => _typeArguments ??= BuildTypeArguments();
            private set => _typeArguments = value;
        }

=======
        protected virtual CSharpType? GetBaseType() => null;

        public virtual WhereExpression? WhereClause { get; protected init; }

>>>>>>> 76bbb404
        public virtual TypeProvider? DeclaringTypeProvider { get; protected init; }

        private IReadOnlyList<CSharpType>? _implements;

        public IReadOnlyList<CSharpType> Implements
        {
            get => _implements ??= BuildImplements();
            private set => _implements = value;
        }

        private IReadOnlyList<PropertyProvider>? _properties;

        public IReadOnlyList<PropertyProvider> Properties
        {
            get => _properties ??= BuildProperties();
            private set => _properties = value;
        }

        private IReadOnlyList<MethodProvider>? _methods;

        public IReadOnlyList<MethodProvider> Methods
        {
            get => _methods ??= BuildMethods();
            private set => _methods = value;
        }

<<<<<<< HEAD
        private IReadOnlyList<MethodProvider>? _constructors;

        public IReadOnlyList<MethodProvider> Constructors
        {
            get => _constructors ??= BuildConstructors();
            private set => _constructors = value;
        }
=======
        private IReadOnlyList<ConstructorProvider>? _constructors;
        public IReadOnlyList<ConstructorProvider> Constructors => _constructors ??= BuildConstructors();
>>>>>>> 76bbb404

        private IReadOnlyList<FieldProvider>? _fields;

        public IReadOnlyList<FieldProvider> Fields
        {
            get => _fields ??= BuildFields();
            private set => _fields = value;
        }

        private IReadOnlyList<TypeProvider>? _nestedTypes;

        public IReadOnlyList<TypeProvider> NestedTypes
        {
            get => _nestedTypes ??= BuildNestedTypes();
            private set => _nestedTypes = value;
        }

        private IReadOnlyList<TypeProvider>? _serializationProviders;

        public virtual IReadOnlyList<TypeProvider> SerializationProviders
        {
            get => _serializationProviders ??= BuildSerializationProviders();
            private set => _serializationProviders = value;
        }

        protected virtual CSharpType[] GetTypeArguments() => Array.Empty<CSharpType>();

        protected virtual PropertyProvider[] BuildProperties() => Array.Empty<PropertyProvider>();

        protected virtual FieldProvider[] BuildFields() => Array.Empty<FieldProvider>();

        protected virtual CSharpType[] BuildImplements() => Array.Empty<CSharpType>();

        protected virtual MethodProvider[] BuildMethods() => Array.Empty<MethodProvider>();

        protected virtual ConstructorProvider[] BuildConstructors() => Array.Empty<ConstructorProvider>();

        protected virtual TypeProvider[] BuildNestedTypes() => Array.Empty<TypeProvider>();

        protected virtual TypeProvider[] BuildSerializationProviders() => Array.Empty<TypeProvider>();

        protected virtual XmlDocProvider BuildXmlDocs()
        {
            var docs = new XmlDocProvider();
            docs.Summary = new XmlDocSummaryStatement([Description]);
            return docs;
        }
<<<<<<< HEAD

        protected abstract string BuildRelativeFilePath();
        protected abstract string BuildName();

        public static string GetDefaultModelNamespace(string defaultNamespace)
        {
            if (CodeModelPlugin.Instance.Configuration.UseModelNamespace)
            {
                return $"{defaultNamespace}.Models";
            }

            return defaultNamespace;
        }

        public void Update(List<MethodProvider> methods, List<PropertyProvider> properties, List<FieldProvider> fields)
        {
            Methods = methods;
            Properties = properties;
            Fields = fields;
        }
=======
>>>>>>> 76bbb404
    }
}<|MERGE_RESOLUTION|>--- conflicted
+++ resolved
@@ -17,7 +17,6 @@
         /// Gets the relative file path where the generated file will be stored.
         /// This path is relative to the project's root directory.
         /// </summary>
-<<<<<<< HEAD
         public string RelativeFilePath
         {
             get => _relativeFilePath ??= BuildRelativeFilePath();
@@ -36,11 +35,6 @@
         public virtual string Namespace { get; } = CodeModelPlugin.Instance.Configuration.Namespace;
 
         protected internal virtual FormattableString Description { get; } = FormattableStringHelpers.Empty;
-=======
-        public abstract string RelativeFilePath { get; }
-        public abstract string Name { get; }
-        protected virtual FormattableString Description { get; } = FormattableStringHelpers.Empty;
->>>>>>> 76bbb404
 
         private XmlDocProvider? _xmlDocs;
 
@@ -50,7 +44,6 @@
             private set => _xmlDocs = value;
         }
 
-<<<<<<< HEAD
         internal virtual Type? SerializeAs => null;
 
         public string? Deprecated
@@ -58,19 +51,6 @@
             get => _deprecated;
             private set => _deprecated = value;
         }
-
-        private CSharpType? _type;
-
-        public CSharpType Type
-        {
-            get => _type ??= new(
-                this,
-                arguments: TypeArguments,
-                isNullable: false);
-            private set => _type = value;
-        }
-=======
-        public string? Deprecated => _deprecated;
 
         private CSharpType? _type;
         public CSharpType Type => _type ??= new(
@@ -81,7 +61,6 @@
             baseType: GetBaseType());
 
         protected virtual string GetNamespace() => CodeModelPlugin.Instance.Configuration.RootNamespace;
->>>>>>> 76bbb404
 
         private TypeSignatureModifiers? _declarationModifiers;
 
@@ -124,25 +103,10 @@
             return modifiers;
         }
 
-<<<<<<< HEAD
-        public CSharpType? Inherits { get; protected init;}
+        protected virtual CSharpType? GetBaseType() => null;
 
         public virtual WhereExpression? WhereClause { get; protected init; }
 
-        private IReadOnlyList<CSharpType>? _typeArguments;
-
-        protected internal virtual IReadOnlyList<CSharpType> TypeArguments
-        {
-            get => _typeArguments ??= BuildTypeArguments();
-            private set => _typeArguments = value;
-        }
-
-=======
-        protected virtual CSharpType? GetBaseType() => null;
-
-        public virtual WhereExpression? WhereClause { get; protected init; }
-
->>>>>>> 76bbb404
         public virtual TypeProvider? DeclaringTypeProvider { get; protected init; }
 
         private IReadOnlyList<CSharpType>? _implements;
@@ -169,18 +133,13 @@
             private set => _methods = value;
         }
 
-<<<<<<< HEAD
-        private IReadOnlyList<MethodProvider>? _constructors;
-
-        public IReadOnlyList<MethodProvider> Constructors
+        private IReadOnlyList<ConstructorProvider>? _constructors;
+
+        public IReadOnlyList<ConstructorProvider> Constructors
         {
             get => _constructors ??= BuildConstructors();
             private set => _constructors = value;
         }
-=======
-        private IReadOnlyList<ConstructorProvider>? _constructors;
-        public IReadOnlyList<ConstructorProvider> Constructors => _constructors ??= BuildConstructors();
->>>>>>> 76bbb404
 
         private IReadOnlyList<FieldProvider>? _fields;
 
@@ -228,7 +187,6 @@
             docs.Summary = new XmlDocSummaryStatement([Description]);
             return docs;
         }
-<<<<<<< HEAD
 
         protected abstract string BuildRelativeFilePath();
         protected abstract string BuildName();
@@ -249,7 +207,5 @@
             Properties = properties;
             Fields = fields;
         }
-=======
->>>>>>> 76bbb404
     }
 }