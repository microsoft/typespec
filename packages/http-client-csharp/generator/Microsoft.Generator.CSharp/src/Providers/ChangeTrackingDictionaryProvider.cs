--- conflicted
+++ resolved
@@ -46,13 +46,8 @@
             _IEnumerator = new CSharpType(typeof(IEnumerator<>), new CSharpType(typeof(KeyValuePair<,>), _tKey, _tValue));
             _keyValuePair = new CSharpType(typeof(KeyValuePair<,>), _tKey, _tValue);
             _innerDictionaryField = new FieldProvider(FieldModifiers.Private, new CSharpType(typeof(IDictionary<,>), _tKey, _tValue), "_innerDictionary");
-<<<<<<< HEAD
             _innerDictionary = new DictionarySnippet(_tKey, _tValue, new VariableExpression(_IDictionary, _innerDictionaryField.Declaration));
-            _ensureDictionarySignature = new MethodSignature("EnsureDictionary", null, null, MethodSignatureModifiers.Public, _IDictionary, null, Array.Empty<ParameterProvider>());
-=======
-            _innerDictionary = new DictionarySnippet(_tKey, _tValue, new VariableReferenceSnippet(_IDictionary, _innerDictionaryField.Declaration));
             _ensureDictionarySignature = new MethodSignature("EnsureDictionary", null, MethodSignatureModifiers.Public, _IDictionary, null, Array.Empty<ParameterProvider>());
->>>>>>> 3e45fba9
             EnsureDictionary = This.Invoke(_ensureDictionarySignature);
         }
 
@@ -110,14 +105,8 @@
 
         private MethodProvider ConstructorWithDictionary()
         {
-<<<<<<< HEAD
             var dictionary = new ParameterProvider("dictionary", $"The inner dictionary.", _IDictionary);
-            var signature = new ConstructorSignature(Type, null, null, MethodSignatureModifiers.Public, [dictionary]);
-=======
-            var dictionaryParam = new ParameterProvider("dictionary", $"The inner dictionary.", _IDictionary);
-            var dictionary = new ParameterReferenceSnippet(dictionaryParam);
-            var signature = new ConstructorSignature(Type, null, MethodSignatureModifiers.Public, new[] { dictionaryParam });
->>>>>>> 3e45fba9
+            var signature = new ConstructorSignature(Type, null, MethodSignatureModifiers.Public, [dictionary]);
             return new MethodProvider(signature, new MethodBodyStatement[]
             {
                 new IfStatement(Equal(dictionary, Null))
