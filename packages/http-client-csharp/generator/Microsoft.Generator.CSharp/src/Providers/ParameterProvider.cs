--- conflicted
+++ resolved
@@ -148,8 +148,6 @@
 
         private VariableExpression? _asVariable;
         public VariableExpression AsExpression => _asVariable ??= this;
-<<<<<<< HEAD
-=======
 
         private ParameterValidationType GetParameterValidation()
         {
@@ -174,6 +172,5 @@
 
             return ParameterValidationType.AssertNotNull;
         }
->>>>>>> 76bbb404
     }
 }