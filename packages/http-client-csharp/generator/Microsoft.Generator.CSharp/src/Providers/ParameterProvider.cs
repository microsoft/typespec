// Copyright (c) Microsoft Corporation. All rights reserved.
// Licensed under the MIT License.

using System;
using System.Collections.Generic;
using System.Diagnostics;
using System.Diagnostics.CodeAnalysis;
using System.Linq;
using Microsoft.Generator.CSharp.Expressions;
using Microsoft.Generator.CSharp.Input;
using Microsoft.Generator.CSharp.Primitives;
using Microsoft.Generator.CSharp.Statements;

namespace Microsoft.Generator.CSharp.Providers
{
    [DebuggerDisplay("{GetDebuggerDisplay(),nq}")]
    public sealed class ParameterProvider : IEquatable<ParameterProvider>
    {
        public string Name { get; }
        public FormattableString Description { get; }
        public CSharpType Type { get; init; }

        /// <summary>
        /// The default value of the parameter.
        /// </summary>
        public ValueExpression? DefaultValue { get; init; }
        public ValueExpression? InitializationValue { get; init; }
        public ParameterValidationType Validation { get; init; } = ParameterValidationType.None;
        public bool IsRef { get; }
        public bool IsOut { get; }
        internal IReadOnlyList<AttributeStatement> Attributes { get; } = Array.Empty<AttributeStatement>();
        public WireInformation WireInfo { get; }

        /// <summary>
        /// This property tracks which property this parameter is constructed from.
        /// </summary>
        public PropertyProvider? Property { get; }

        /// <summary>
        /// This property tracks which field this parameter is constructed from.
        /// </summary>
        public FieldProvider? Field { get; }

        /// <summary>
        /// Creates a <see cref="ParameterProvider"/> from an <see cref="InputParameter"/>.
        /// </summary>
        /// <param name="inputParameter">The <see cref="InputParameter"/> to convert.</param>
        public ParameterProvider(InputParameter inputParameter)
        {
            Name = inputParameter.Name;
            Description = FormattableStringHelpers.FromString(inputParameter.Description) ?? FormattableStringHelpers.Empty;
            Type = CodeModelPlugin.Instance.TypeFactory.CreateCSharpType(inputParameter.Type);
            Validation = inputParameter.IsRequired ? ParameterValidationType.AssertNotNull : ParameterValidationType.None;
            WireInfo = new WireInformation(CodeModelPlugin.Instance.TypeFactory.GetSerializationFormat(inputParameter.Type), inputParameter.NameInRequest);
        }

        public ParameterProvider(
            string name,
            FormattableString description,
            CSharpType type,
            ValueExpression? defaultValue = null,
            bool isRef = false,
            bool isOut = false,
            IReadOnlyList<AttributeStatement>? attributes = null,
            PropertyProvider? property = null,
            FieldProvider? field = null,
            ValueExpression? initializationValue = null)
        {
            Debug.Assert(!(property is not null && field is not null), "A parameter cannot be both a property and a field");

            Name = name;
            Type = type;
            Description = description;
            IsRef = isRef;
            IsOut = isOut;
            DefaultValue = defaultValue;
            Attributes = attributes ?? Array.Empty<AttributeStatement>();
            Property = property;
            Field = field;
            Validation = GetParameterValidation();
<<<<<<< HEAD
            InitializationValue = initializationValue;
=======
            WireInfo = new WireInformation(SerializationFormat.Default, name);
>>>>>>> 41c03126
        }

        private ParameterProvider? _inputParameter;
        /// <summary>
        /// Returns the public input variant of this parameter.
        /// For example if the parameter is a <see cref="List{T}"/> it will be converted into an <see cref="IEnumerable{T}"/>.
        /// </summary>
        public ParameterProvider ToPublicInputParameter() => _inputParameter ??= BuildInputVariant();

        private ParameterProvider BuildInputVariant()
        {
            return new(
                Name,
                Description,
                Type.InputType,
                DefaultValue,
                IsRef,
                IsOut,
                Attributes,
                property: Property,
                field: Field)
            {
                Validation = Validation,
            };
        }

        public override bool Equals(object? obj)
        {
            return obj is ParameterProvider parameter && Equals(parameter);
        }

        public bool Equals(ParameterProvider? y)
        {
            if (ReferenceEquals(this, y))
            {
                return true;
            }

            if (this is null || y is null)
            {
                return false;
            }

            return Type.AreNamesEqual(y.Type) && Name == y.Name && Attributes.SequenceEqual(y.Attributes);
        }

        public override int GetHashCode()
        {
            return GetHashCode(this);
        }

        private int GetHashCode([DisallowNull] ParameterProvider obj)
        {
            // remove type as part of the hash code generation as the type might have changes between versions
            return HashCode.Combine(obj.Name);
        }

        private string GetDebuggerDisplay()
        {
            return $"Name: {Name}, Type: {Type}";
        }

        // TODO test case for changing the parameter name via the visitor to see if the variable expression is updated
        // Same for properties and fields
        // https://github.com/microsoft/typespec/issues/3813
        public static implicit operator VariableExpression(ParameterProvider parameter) => GetVariableExpression(parameter);

        private static VariableExpression GetVariableExpression(ParameterProvider parameter)
        {
            if (parameter._asVariable == null)
            {
                var decl = new CodeWriterDeclaration(parameter.Name, parameter.IsRef);
                decl.SetActualName(parameter.Name);
                parameter._asVariable = new VariableExpression(parameter.Type, decl);
            }

            return parameter._asVariable;
        }

        private VariableExpression? _asVariable;
        public VariableExpression AsExpression => _asVariable ??= this;

        private ParameterValidationType GetParameterValidation()
        {
            if (Field is not null && !Field.Type.IsNullable)
                return ParameterValidationType.AssertNotNull;

            if (Property is null || Property.WireInfo is null)
                return ParameterValidationType.None;

            // We do not validate a parameter when it is a value type (struct or int, etc)
            if (Property.Type.IsValueType)
                return ParameterValidationType.None;

            // or it is readonly
            if (Property.WireInfo.IsReadOnly)
                return ParameterValidationType.None;

            // or it is optional
            if (!Property.WireInfo.IsRequired)
                return ParameterValidationType.None;

            // or it is nullable
            if (Property.Type.IsNullable)
                return ParameterValidationType.None;

            return ParameterValidationType.AssertNotNull;
        }
    }
}<|MERGE_RESOLUTION|>--- conflicted
+++ resolved
@@ -78,11 +78,8 @@
             Property = property;
             Field = field;
             Validation = GetParameterValidation();
-<<<<<<< HEAD
             InitializationValue = initializationValue;
-=======
             WireInfo = new WireInformation(SerializationFormat.Default, name);
->>>>>>> 41c03126
         }
 
         private ParameterProvider? _inputParameter;
