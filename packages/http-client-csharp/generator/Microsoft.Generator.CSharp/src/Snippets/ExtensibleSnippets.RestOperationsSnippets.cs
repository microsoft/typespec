--- conflicted
+++ resolved
@@ -10,17 +10,10 @@
     {
         public abstract class RestOperationsSnippets
         {
-<<<<<<< HEAD
             public abstract TypedSnippet GetTypedResponseFromValue(TypedSnippet value, TypedSnippet response);
             public abstract TypedSnippet GetTypedResponseFromModel(TypeProvider typeProvider, TypedSnippet response);
-            public abstract TypedSnippet GetTypedResponseFromEnum(EnumType enumType, TypedSnippet response);
+            public abstract TypedSnippet GetTypedResponseFromEnum(EnumTypeProvider enumType, TypedSnippet response);
             public abstract TypedSnippet GetTypedResponseFromBinaryData(Type responseType, TypedSnippet response, string? contentType = null);
-=======
-            public abstract TypedValueExpression GetTypedResponseFromValue(TypedValueExpression value, TypedValueExpression response);
-            public abstract TypedValueExpression GetTypedResponseFromModel(TypeProvider typeProvider, TypedValueExpression response);
-            public abstract TypedValueExpression GetTypedResponseFromEnum(EnumTypeProvider enumType, TypedValueExpression response);
-            public abstract TypedValueExpression GetTypedResponseFromBinaryData(Type responseType, TypedValueExpression response, string? contentType = null);
->>>>>>> 0b5d2bbf
 
             public abstract MethodBodyStatement DeclareHttpMessage(MethodSignatureBase createRequestMethodSignature, out TypedSnippet message);
             public abstract MethodBodyStatement DeclareContentWithUtf8JsonWriter(out TypedSnippet content, out Utf8JsonWriterSnippet writer);
