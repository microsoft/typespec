// Copyright (c) Microsoft Corporation. All rights reserved.
// Licensed under the MIT License.

using System;
using System.Collections.Generic;
using System.Linq;
using Microsoft.Generator.CSharp.Expressions;
using Microsoft.Generator.CSharp.Statements;

namespace Microsoft.Generator.CSharp.Snippets
{
    public static partial class Snippet
    {
        private class PrivateEmptyLineStatement : MethodBodyStatement
        {
            internal override void Write(CodeWriter writer)
            {
                writer.WriteLine();
            }
        }

        public static readonly MethodBodyStatement EmptyStatement = new();
        public static readonly MethodBodyStatement EmptyLineStatement = new PrivateEmptyLineStatement();

        public static ExtensibleSnippets Extensible => CodeModelPlugin.Instance.ExtensibleSnippets;
        public static MethodBodyStatement AsStatement(this IEnumerable<MethodBodyStatement> statements) => statements.ToArray();

        public static ValueExpression Dash { get; } = new KeywordExpression("_", null);

        public static ValueExpression DefaultOf(CSharpType type) => type is { IsValueType: true, IsNullable: false } ? Default.CastTo(type) : Null.CastTo(type);

        public static ValueExpression Default { get; } = new KeywordExpression("default", null);
        public static ValueExpression Null { get; } = new KeywordExpression("null", null);
        public static ValueExpression This { get; } = new KeywordExpression("this", null);
        public static BoolSnippet True { get; } = new(new KeywordExpression("true", null));
        public static BoolSnippet False { get; } = new(new KeywordExpression("false", null));

        public static BoolSnippet Bool(bool value) => value ? True : False;
        public static IntSnippet Int(int value) => new(Literal(value));
        public static LongSnippet Long(long value) => new(Literal(value));
        public static ValueExpression Float(float value) => Literal(value);
        public static ValueExpression Double(double value) => Literal(value);

        public static ValueExpression Nameof(ValueExpression expression) => new InvokeInstanceMethodExpression(null, "nameof", new[] { expression }, null, false);
        public static ValueExpression ThrowExpression(ValueExpression expression) => new KeywordExpression("throw", expression);

        public static ValueExpression NullCoalescing(ValueExpression left, ValueExpression right) => new BinaryOperatorExpression("??", left, right);
        // TO-DO: Migrate remaining class as part of output classes migration : https://github.com/Azure/autorest.csharp/issues/4198
        //public static ValueExpression EnumValue(EnumType type, EnumTypeValue value) => new MemberExpression(new TypeReference(type.Type), value.Declaration.Name);
        public static ValueExpression FrameworkEnumValue<TEnum>(TEnum value) where TEnum : struct, Enum => new MemberExpression(new TypeReferenceExpression(typeof(TEnum)), Enum.GetName(value)!);

        public static ValueExpression RemoveAllNullConditional(ValueExpression expression)
            => expression switch
            {
                NullConditionalExpression nullConditional => RemoveAllNullConditional(nullConditional.Inner),
                MemberExpression { Inner: { } inner } member => member with { Inner = RemoveAllNullConditional(inner) },
                _ => expression
            };

        public static TypedSnippet RemoveAllNullConditional(TypedSnippet expression)
            => expression with { Untyped = RemoveAllNullConditional(expression.Untyped) };

        public static ValueExpression Literal(object? value) => new LiteralExpression(value);

        public static StringSnippet Literal(string? value) => new(value is null ? Null : new LiteralExpression(value));
        public static StringSnippet LiteralU8(string value) => new(new UnaryOperatorExpression("u8", new LiteralExpression(value), true));

        public static BoolSnippet GreaterThan(ValueExpression left, ValueExpression right) => new(new BinaryOperatorExpression(">", left, right));
        public static BoolSnippet LessThan(ValueExpression left, ValueExpression right) => new(new BinaryOperatorExpression("<", left, right));
        public static BoolSnippet Equal(ValueExpression left, ValueExpression right) => new(new BinaryOperatorExpression("==", left, right));
        public static BoolSnippet NotEqual(ValueExpression left, ValueExpression right) => new(new BinaryOperatorExpression("!=", left, right));

        public static BoolSnippet Is(ValueExpression left, ValueExpression right)
            => new(new BinaryOperatorExpression("is", left, right));

        public static BoolSnippet Or(BoolSnippet left, BoolSnippet right) => new(new BinaryOperatorExpression("||", left.Untyped, right.Untyped));
        public static BoolSnippet And(BoolSnippet left, BoolSnippet right) => new(new BinaryOperatorExpression("&&", left.Untyped, right.Untyped));
        public static BoolSnippet Not(BoolSnippet operand) => new(new UnaryOperatorExpression("!", operand, false));

        public static KeywordStatement Continue => new("continue", null);
        public static KeywordStatement Break => new("break", null);
        public static KeywordStatement Return(ValueExpression expression) => new("return", expression);
        public static KeywordStatement Return() => new("return", null);
        public static KeywordStatement Throw(ValueExpression expression) => new("throw", expression);

        public static EnumerableSnippet InvokeArrayEmpty(CSharpType arrayItemType)
            => new(arrayItemType, new InvokeStaticMethodExpression(typeof(Array), nameof(Array.Empty), Array.Empty<ValueExpression>(), new[] { arrayItemType }));

        public static StreamSnippet InvokeFileOpenRead(string filePath)
            => new(new InvokeStaticMethodExpression(typeof(System.IO.File), nameof(System.IO.File.OpenRead), [Literal(filePath)]));
        public static StreamSnippet InvokeFileOpenWrite(string filePath)
            => new(new InvokeStaticMethodExpression(typeof(System.IO.File), nameof(System.IO.File.OpenWrite), [Literal(filePath)]));

<<<<<<< HEAD
=======
        public static MethodBodyStatement InvokeCustomSerializationMethod(string methodName, Utf8JsonWriterSnippet utf8JsonWriter)
            => new InvokeInstanceMethodStatement(null, methodName, utf8JsonWriter);

        public static MethodBodyStatement InvokeCustomBicepSerializationMethod(string methodName, StringBuilderSnippet stringBuilder)
            => new InvokeInstanceMethodStatement(null, methodName, stringBuilder);

        public static MethodBodyStatement InvokeCustomDeserializationMethod(string methodName, JsonPropertySnippet jsonProperty, VariableExpression variable)
            => new InvokeStaticMethodStatement(null, methodName, new ValueExpression[] { jsonProperty, new KeywordExpression("ref", variable) });

>>>>>>> 083739f2
        public static AssignValueIfNullStatement AssignIfNull(ValueExpression variable, ValueExpression expression) => new(variable, expression);
        public static AssignValueStatement Assign(ValueExpression variable, ValueExpression expression) => new(variable, expression);

        public static MethodBodyStatement AssignOrReturn(ValueExpression? variable, ValueExpression expression)
            => variable != null ? Assign(variable, expression) : Return(expression);

        public static MethodBodyStatement InvokeConsoleWriteLine(ValueExpression expression)
            => new InvokeStaticMethodStatement(typeof(Console), nameof(Console.WriteLine), expression);

        public static UnaryOperatorStatement Increment(ValueExpression value)
            => new(new UnaryOperatorExpression("++", value, true));

        private static BoolSnippet Is<T>(T value, string name, Func<ValueExpression, T> factory, out T variable) where T : TypedSnippet
        {
            var declaration = new CodeWriterDeclaration(name);
            var variableRef = new VariableExpression(value.Type, declaration);
            variable = factory(variableRef);
            return new(new BinaryOperatorExpression("is", value, new DeclarationExpression(variableRef.Type, variableRef.Declaration, false)));
        }
    }
}<|MERGE_RESOLUTION|>--- conflicted
+++ resolved
@@ -91,18 +91,6 @@
         public static StreamSnippet InvokeFileOpenWrite(string filePath)
             => new(new InvokeStaticMethodExpression(typeof(System.IO.File), nameof(System.IO.File.OpenWrite), [Literal(filePath)]));
 
-<<<<<<< HEAD
-=======
-        public static MethodBodyStatement InvokeCustomSerializationMethod(string methodName, Utf8JsonWriterSnippet utf8JsonWriter)
-            => new InvokeInstanceMethodStatement(null, methodName, utf8JsonWriter);
-
-        public static MethodBodyStatement InvokeCustomBicepSerializationMethod(string methodName, StringBuilderSnippet stringBuilder)
-            => new InvokeInstanceMethodStatement(null, methodName, stringBuilder);
-
-        public static MethodBodyStatement InvokeCustomDeserializationMethod(string methodName, JsonPropertySnippet jsonProperty, VariableExpression variable)
-            => new InvokeStaticMethodStatement(null, methodName, new ValueExpression[] { jsonProperty, new KeywordExpression("ref", variable) });
-
->>>>>>> 083739f2
         public static AssignValueIfNullStatement AssignIfNull(ValueExpression variable, ValueExpression expression) => new(variable, expression);
         public static AssignValueStatement Assign(ValueExpression variable, ValueExpression expression) => new(variable, expression);
 
