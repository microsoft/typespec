--- conflicted
+++ resolved
@@ -12,13 +12,8 @@
         public JsonElementExpression Value => new(Property(nameof(JsonProperty.Value)));
 
         public BoolExpression NameEquals(string value) => new(Invoke(nameof(JsonProperty.NameEquals), LiteralU8(value)));
-<<<<<<< HEAD
-
-        public MethodBodyStatement ThrowNonNullablePropertyIsNull() => Extensible.JsonElement.ThrowNonNullablePropertyIsNull(this);
 
         static JsonPropertyExpression ITypedValueExpressionFactory<JsonPropertyExpression>.Create(ValueExpression untyped)
             => new(untyped);
-=======
->>>>>>> 3b4bd0ba
     }
 }