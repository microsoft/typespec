// Copyright (c) Microsoft Corporation. All rights reserved.
// Licensed under the MIT License.

using Microsoft.Generator.CSharp.Statements;

namespace Microsoft.Generator.CSharp.Expressions
{
    public sealed record CatchExpression(ValueExpression? Exception, MethodBodyStatement Body) : ValueExpression
    {
        internal override void Write(CodeWriter writer)
        {
            writer.AppendRaw("catch");
            if (Exception != null)
            {
                writer.AppendRaw(" (");
                Exception.Write(writer);
                writer.WriteRawLine(")");
            }
<<<<<<< HEAD
=======

>>>>>>> 87da5faa
            using (writer.Scope())
            {
                Body.Write(writer);
            }
        }
    }
}<|MERGE_RESOLUTION|>--- conflicted
+++ resolved
@@ -16,10 +16,7 @@
                 Exception.Write(writer);
                 writer.WriteRawLine(")");
             }
-<<<<<<< HEAD
-=======
 
->>>>>>> 87da5faa
             using (writer.Scope())
             {
                 Body.Write(writer);
