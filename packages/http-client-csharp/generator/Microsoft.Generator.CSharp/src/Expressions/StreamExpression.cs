--- conflicted
+++ resolved
@@ -10,14 +10,10 @@
     {
         public MethodBodyStatement CopyTo(StreamExpression destination) => new InvokeInstanceMethodStatement(Untyped, nameof(Stream.CopyTo), destination);
 
-<<<<<<< HEAD
-        internal ValueExpression Position => new TypedMemberExpression(this, nameof(Stream.Position), typeof(long));
+        public LongExpression Position => new(new TypedMemberExpression(this, nameof(Stream.Position), typeof(long)));
+        public ValueExpression GetBuffer => new InvokeInstanceMethodExpression(this, nameof(MemoryStream.GetBuffer), Array.Empty<ValueExpression>(), null, false);
 
         static StreamExpression ITypedValueExpressionFactory<StreamExpression>.Create(ValueExpression untyped)
             => new(untyped);
-=======
-        public ValueExpression Position => new TypedMemberExpression(this, nameof(Stream.Position), typeof(long));
-        public ValueExpression GetBuffer => new InvokeInstanceMethodExpression(this, nameof(MemoryStream.GetBuffer), Array.Empty<ValueExpression>(), null, false);
->>>>>>> 3b4bd0ba
     }
 }