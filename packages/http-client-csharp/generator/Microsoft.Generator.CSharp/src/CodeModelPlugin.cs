// Copyright (c) Microsoft Corporation. All rights reserved.
// Licensed under the MIT License.

using System;
using System.Collections.Generic;
using System.ComponentModel.Composition;
using Microsoft.Generator.CSharp.Input;
using Microsoft.Generator.CSharp.Providers;
using Microsoft.Generator.CSharp.Snippets;

namespace Microsoft.Generator.CSharp
{
    /// <summary>
    /// Base class for code model plugins. This class is exported via MEF and can be implemented by an inherited plugin class.
    /// </summary>
    [InheritedExport]
    public abstract class CodeModelPlugin
    {
        private static CodeModelPlugin? _instance;
        internal static CodeModelPlugin Instance => _instance ?? throw new InvalidOperationException("CodeModelPlugin is not initialized");

        public Configuration Configuration { get; }

        [ImportingConstructor]
        public CodeModelPlugin(GeneratorContext context)
        {
            _instance = this;
            Configuration = context.Configuration;
            _inputLibrary = new(() => new InputLibrary(Instance.Configuration.OutputDirectory));
        }

        private Lazy<InputLibrary> _inputLibrary;

        // Extensibility points to be implemented by a plugin
        public abstract ApiTypes ApiTypes { get; }
        public abstract TypeFactory TypeFactory { get; }
        public virtual string LiscenseString => string.Empty;
        public abstract ExtensibleSnippets ExtensibleSnippets { get; }
        public abstract OutputLibrary OutputLibrary { get; }
        public InputLibrary InputLibrary => _inputLibrary.Value;
        public virtual TypeProviderWriter GetWriter(TypeProvider provider) => new(provider);

        /// <summary>
        /// Returns the serialization type providers for the given model type provider.
        /// </summary>
        /// <param name="provider">The model type provider.</param>
<<<<<<< HEAD
        /// <param name="inputModel">The input model.</param>
        public abstract IReadOnlyList<TypeProvider> GetSerializationTypeProviders(ModelTypeProvider provider, InputModelType inputModel);
=======
        public abstract IReadOnlyList<TypeProvider> GetSerializationTypeProviders(ModelProvider provider);
>>>>>>> 26e44b2c
    }
}<|MERGE_RESOLUTION|>--- conflicted
+++ resolved
@@ -44,11 +44,7 @@
         /// Returns the serialization type providers for the given model type provider.
         /// </summary>
         /// <param name="provider">The model type provider.</param>
-<<<<<<< HEAD
         /// <param name="inputModel">The input model.</param>
-        public abstract IReadOnlyList<TypeProvider> GetSerializationTypeProviders(ModelTypeProvider provider, InputModelType inputModel);
-=======
-        public abstract IReadOnlyList<TypeProvider> GetSerializationTypeProviders(ModelProvider provider);
->>>>>>> 26e44b2c
+        public abstract IReadOnlyList<TypeProvider> GetSerializationTypeProviders(ModelProvider provider, InputModelType inputModel);
     }
 }