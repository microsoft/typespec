// Copyright (c) Microsoft Corporation. All rights reserved.
// Licensed under the MIT License.

using System;
using System.Collections.Generic;
using System.ComponentModel.Composition;
using Microsoft.CodeAnalysis;
using Microsoft.Generator.CSharp.Input;
using Microsoft.Generator.CSharp.Primitives;
using Microsoft.Generator.CSharp.Providers;

namespace Microsoft.Generator.CSharp
{
    /// <summary>
    /// Base class for code model plugins. This class is exported via MEF and can be implemented by an inherited plugin class.
    /// </summary>
    [InheritedExport]
    [Export(typeof(CodeModelPlugin))]
    [ExportMetadata("PluginName", nameof(CodeModelPlugin))]
    public abstract class CodeModelPlugin
    {
        private static CodeModelPlugin? _instance;
        internal static CodeModelPlugin Instance
        {
            get
            {
                return _instance ?? throw new InvalidOperationException("CodeModelPlugin is not initialized");
            }
            set
            {
                _instance = value;
            }
        }

        public Configuration Configuration { get; }

        [ImportingConstructor]
        public CodeModelPlugin(GeneratorContext context)
        {
            Configuration = context.Configuration;
            _inputLibrary = new(() => new InputLibrary(Instance.Configuration.OutputDirectory));
        }

        // for mocking
        protected CodeModelPlugin()
        {
            // should be mocked
            Configuration = null!;
            _inputLibrary = new(() => null!);
        }

        private Lazy<InputLibrary> _inputLibrary;

        // Extensibility points to be implemented by a plugin
        public abstract TypeFactory TypeFactory { get; }
        public virtual string LicenseString => string.Empty;
        public virtual OutputLibrary OutputLibrary { get; } = new();
        public InputLibrary InputLibrary => _inputLibrary.Value;
        public virtual TypeProviderWriter GetWriter(TypeProvider provider) => new(provider);
        public virtual IReadOnlyList<MetadataReference> AdditionalMetadataReferences => Array.Empty<MetadataReference>();
<<<<<<< HEAD

        /// <summary>
        /// Returns the serialization type providers for the given model type provider.
        /// </summary>
        /// <param name="inputType">The input model.</param>
        public virtual IReadOnlyList<TypeProvider> GetSerializationTypeProviders(InputType inputType)
        {
            if (inputType is InputEnumType enumType)
            {
                var provider = Instance.TypeFactory.CreateEnum(enumType);
                if (provider is EnumProvider { IsExtensible: false } enumProvider)
                {
                    return [new FixedEnumSerializationProvider(enumProvider)];
                }
            }

            return [];
        }

        public virtual void Configure()
        {
        }
=======
>>>>>>> 45bec8e2
    }
}<|MERGE_RESOLUTION|>--- conflicted
+++ resolved
@@ -58,30 +58,9 @@
         public InputLibrary InputLibrary => _inputLibrary.Value;
         public virtual TypeProviderWriter GetWriter(TypeProvider provider) => new(provider);
         public virtual IReadOnlyList<MetadataReference> AdditionalMetadataReferences => Array.Empty<MetadataReference>();
-<<<<<<< HEAD
-
-        /// <summary>
-        /// Returns the serialization type providers for the given model type provider.
-        /// </summary>
-        /// <param name="inputType">The input model.</param>
-        public virtual IReadOnlyList<TypeProvider> GetSerializationTypeProviders(InputType inputType)
-        {
-            if (inputType is InputEnumType enumType)
-            {
-                var provider = Instance.TypeFactory.CreateEnum(enumType);
-                if (provider is EnumProvider { IsExtensible: false } enumProvider)
-                {
-                    return [new FixedEnumSerializationProvider(enumProvider)];
-                }
-            }
-
-            return [];
-        }
 
         public virtual void Configure()
         {
         }
-=======
->>>>>>> 45bec8e2
     }
 }