// Copyright (c) Microsoft Corporation. All rights reserved.
// Licensed under the MIT License.

using System;
using System.Collections.Generic;
using System.ComponentModel.Composition;
using Microsoft.Generator.CSharp.Expressions;
using Microsoft.Generator.CSharp.Input;

namespace Microsoft.Generator.CSharp
{
    /// <summary>
    /// Base class for code model plugins. This class is exported via MEF and can be implemented by an inherited plugin class.
    /// </summary>
    [InheritedExport]
    public abstract class CodeModelPlugin
    {
        private static CodeModelPlugin? _instance;
        internal static CodeModelPlugin Instance => _instance ?? throw new InvalidOperationException("CodeModelPlugin is not initialized");

        public Configuration Configuration { get; }

        [ImportingConstructor]
        public CodeModelPlugin(GeneratorContext context)
        {
            _instance = this;
            Configuration = context.Configuration;
            _inputLibrary = new(() => new InputLibrary(Instance.Configuration.OutputDirectory));
        }

        private Lazy<InputLibrary> _inputLibrary;

        // Extensibility points to be implemented by a plugin
        public abstract ApiTypes ApiTypes { get; }
        public abstract CodeWriterExtensionMethods CodeWriterExtensionMethods { get; }
        public abstract TypeFactory TypeFactory { get; }
        public abstract ExtensibleSnippets ExtensibleSnippets { get; }
        public abstract OutputLibrary OutputLibrary { get; }
        public InputLibrary InputLibrary => _inputLibrary.Value;
        public virtual TypeProviderWriter GetWriter(CodeWriter writer, TypeProvider provider) => new(writer, provider);

        /// <summary>
        /// Returns the serialization type providers for the given model type provider.
        /// </summary>
        /// <param name="provider">The model type provider.</param>
        public abstract IReadOnlyList<TypeProvider> GetSerializationTypeProviders(ModelTypeProvider provider);
<<<<<<< HEAD

        /// <summary>
        /// Returns the serialization type providers for the given enum type provider.
        /// </summary>
        /// <param name="provider">The enum type provider</param>
        public abstract IReadOnlyList<TypeProvider> GetSerializationTypeProviders(EnumTypeProvider provider);
=======
>>>>>>> 41070593
    }
}<|MERGE_RESOLUTION|>--- conflicted
+++ resolved
@@ -44,14 +44,11 @@
         /// </summary>
         /// <param name="provider">The model type provider.</param>
         public abstract IReadOnlyList<TypeProvider> GetSerializationTypeProviders(ModelTypeProvider provider);
-<<<<<<< HEAD
 
         /// <summary>
         /// Returns the serialization type providers for the given enum type provider.
         /// </summary>
         /// <param name="provider">The enum type provider</param>
         public abstract IReadOnlyList<TypeProvider> GetSerializationTypeProviders(EnumTypeProvider provider);
-=======
->>>>>>> 41070593
     }
 }