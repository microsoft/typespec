// Copyright (c) Microsoft Corporation. All rights reserved.
// Licensed under the MIT License.

using System;
using System.Collections.Generic;
using System.ComponentModel.Composition;
using Microsoft.CodeAnalysis;
using Microsoft.CodeAnalysis.Host.Mef;
using Microsoft.Generator.CSharp.Input;
using Microsoft.Generator.CSharp.Primitives;
using Microsoft.Generator.CSharp.Providers;

namespace Microsoft.Generator.CSharp
{
    /// <summary>
    /// Base class for code model plugins. This class is exported via MEF and can be implemented by an inherited plugin class.
    /// </summary>
    [InheritedExport]
    [Export(typeof(CodeModelPlugin))]
    [ExportMetadata("PluginName", nameof(CodeModelPlugin))]
    public abstract class CodeModelPlugin
    {
        private static CodeModelPlugin? _instance;
        internal static CodeModelPlugin Instance
        {
            get
            {
                return _instance ?? throw new InvalidOperationException("CodeModelPlugin is not initialized");
            }
            set
            {
                _instance = value;
            }
        }

        public Configuration Configuration { get; }

        [ImportingConstructor]
        public CodeModelPlugin(GeneratorContext context)
        {
            Configuration = context.Configuration;
            _inputLibrary = new(() => new InputLibrary(Instance.Configuration.OutputDirectory));
        }

        // for mocking
        protected CodeModelPlugin()
        {
            // should be mocked
            Configuration = null!;
            _inputLibrary = new(() => null!);
        }

        private Lazy<InputLibrary> _inputLibrary;

        // Extensibility points to be implemented by a plugin
        public abstract TypeFactory TypeFactory { get; }
        public virtual string LicenseString => string.Empty;
        public virtual OutputLibrary OutputLibrary { get; } = new();
        public InputLibrary InputLibrary => _inputLibrary.Value;
        public virtual TypeProviderWriter GetWriter(TypeProvider provider) => new(provider);
        public virtual IReadOnlyList<MetadataReference> AdditionalMetadataReferences => Array.Empty<MetadataReference>();

<<<<<<< HEAD
        /// <summary>
        /// Returns the serialization type providers for the given model type provider.
        /// </summary>
        /// <param name="inputType">The input model.</param>
        public virtual IReadOnlyList<TypeProvider> GetSerializationTypeProviders(InputType inputType)
        {
            return Array.Empty<TypeProvider>();
=======
        public virtual void Configure()
        {
>>>>>>> c4aa1abe
        }
    }
}<|MERGE_RESOLUTION|>--- conflicted
+++ resolved
@@ -60,7 +60,6 @@
         public virtual TypeProviderWriter GetWriter(TypeProvider provider) => new(provider);
         public virtual IReadOnlyList<MetadataReference> AdditionalMetadataReferences => Array.Empty<MetadataReference>();
 
-<<<<<<< HEAD
         /// <summary>
         /// Returns the serialization type providers for the given model type provider.
         /// </summary>
@@ -68,10 +67,10 @@
         public virtual IReadOnlyList<TypeProvider> GetSerializationTypeProviders(InputType inputType)
         {
             return Array.Empty<TypeProvider>();
-=======
+        }
+
         public virtual void Configure()
         {
->>>>>>> c4aa1abe
         }
     }
 }