--- conflicted
+++ resolved
@@ -55,13 +55,6 @@
         /// <summary>
         /// Returns the serialization type providers for the given model type provider.
         /// </summary>
-<<<<<<< HEAD
-        /// <param name="provider">The model type provider.</param>
-        /// <param name="inputModel">The input model.</param>
-        public virtual IReadOnlyList<TypeProvider> GetSerializationTypeProviders(TypeProvider provider, InputType? type)
-        {
-            return Array.Empty<TypeProvider>();
-=======
         /// <param name="inputType">The input model.</param>
         public virtual IReadOnlyList<TypeProvider> GetSerializationTypeProviders(InputType inputType)
         {
@@ -75,7 +68,6 @@
             }
 
             return [];
->>>>>>> 613c981c
         }
     }
 }