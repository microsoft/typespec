// Copyright (c) Microsoft Corporation. All rights reserved.
// Licensed under the MIT License.

using System;
using System.Collections.Generic;
using System.IO;
using System.Text.Json;

namespace Microsoft.Generator.CSharp
{
    /// <summary>
    /// Contains configuration for the generator implemented as a singleton.
    /// </summary>
    public class Configuration
    {
        internal enum UnreferencedTypesHandlingOption
        {
            RemoveOrInternalize = 0,
            Internalize = 1,
            KeepAll = 2
        }

        private const string GeneratedFolderName = "Generated";
        private const string ConfigurationFileName = "Configuration.json";

        // for mocking
        protected Configuration()
        {
            OutputDirectory = null!;
            AdditionalConfigOptions = null!;
            LibraryName = null!;
        }

        private Configuration(
            string outputPath,
            Dictionary<string, BinaryData> additionalConfigOptions,
            bool clearOutputFolder,
            string libraryName,
            bool disableXmlDocs,
            UnreferencedTypesHandlingOption unreferencedTypesHandling)
        {
            OutputDirectory = outputPath;
            AdditionalConfigOptions = additionalConfigOptions;
            ClearOutputFolder = clearOutputFolder;
            LibraryName = libraryName;
            DisableXmlDocs = disableXmlDocs;
            UnreferencedTypesHandling = unreferencedTypesHandling;
        }

        /// <summary>
        /// Contains the known set of configuration options.
        /// </summary>
        private static class Options
        {
            public const string ClearOutputFolder = "clear-output-folder";
            public const string LibraryName = "library-name";
            public const string DisableXmlDocs = "disable-xml-docs";
            public const string UnreferencedTypesHandling = "unreferenced-types-handling";
        }

        /// <summary>
        /// Gets whether XML docs are disabled.
        /// </summary>
        public bool DisableXmlDocs { get; }

<<<<<<< HEAD
        internal string OutputDirectory { get; }
=======
        /// <summary> Gets the root namespace for the library. </summary>
        public string RootNamespace { get; }

        /// <summary> Gets the namespace for the models. </summary>
        public string ModelNamespace { get; }

        /// <summary>
        /// Gets the root output directory for the generated library.
        /// </summary>
        public string OutputDirectory { get; }
>>>>>>> 58967488

        internal static UnreferencedTypesHandlingOption UnreferencedTypesHandling { get; private set; } = UnreferencedTypesHandlingOption.RemoveOrInternalize;

        private string? _projectDirectory;
        internal string ProjectDirectory => _projectDirectory ??= Path.Combine(OutputDirectory, "src");

        private string? _testProjectDirectory;
        internal string TestProjectDirectory => _testProjectDirectory ??= Path.Combine(OutputDirectory, "tests");

        private string? _projectGeneratedDirectory;
        internal string ProjectGeneratedDirectory => _projectGeneratedDirectory ??= Path.Combine(ProjectDirectory, GeneratedFolderName);

        private string? _testGeneratedDirectory;
        internal string TestGeneratedDirectory => _testGeneratedDirectory ??= Path.Combine(TestProjectDirectory, GeneratedFolderName);

        internal string LibraryName { get; }

        /// <summary>
        /// True if the output folder should be cleared before generating the code.
        /// </summary>
        internal bool ClearOutputFolder { get; private set; }

        /// <summary>
        /// Whether we will generate model factory for this library.
        /// If true (default), the model factory will be generated. If false, the model factory will not be generated.
        /// </summary>
        internal bool GenerateModelFactory { get; private set; }

        /// <summary>
        /// True if a sample project should be generated.
        /// </summary>
        internal bool GenerateSampleProject { get; private set; }

        /// <summary>
        /// True if a test project should be generated.
        /// </summary>
        internal bool GenerateTestProject { get; private set; }

        // The additional configuration options read from the input configuration file.
        public Dictionary<string, BinaryData> AdditionalConfigOptions { get; }

        /// <summary>
        /// Initializes the configuration from the given path to the configuration file.
        /// </summary>
        /// <param name="outputPath">The path to the configuration JSON file.</param>
        internal static Configuration Load(string outputPath, string? json = null)
        {
            var configFile = Path.Combine(outputPath, ConfigurationFileName);
            if (!File.Exists(configFile) && json is null)
            {
                throw new InvalidOperationException($"Configuration file {configFile} does not exist.");
            }

            var root = json is null
                ? JsonDocument.Parse(File.Open(configFile, FileMode.Open, FileAccess.Read, FileShare.Read)).RootElement
                : JsonDocument.Parse(json).RootElement;

            return new Configuration(
                Path.GetFullPath(outputPath),
                ParseAdditionalConfigOptions(root),
                ReadOption(root, Options.ClearOutputFolder),
                ReadRequiredStringOption(root, Options.LibraryName),
                ReadOption(root, Options.DisableXmlDocs),
                ReadEnumOption<UnreferencedTypesHandlingOption>(root, Options.UnreferencedTypesHandling));
        }

        /// <summary>
        /// The default values for the boolean configuration options.
        /// </summary>
        private static readonly Dictionary<string, bool> _defaultBoolOptionValues = new()
        {
<<<<<<< HEAD
            { Options.GenerateModelFactory, true },
            { Options.GenerateSampleProject, true },
=======
            { Options.UseModelNamespace, true },
>>>>>>> 58967488
            { Options.ClearOutputFolder, true },
            { Options.DisableXmlDocs, false },
        };

        /// <summary>
        /// The known set of configuration options.
        /// </summary>
        private static readonly HashSet<string> _knownOptions = new()
        {
            Options.ClearOutputFolder,
            Options.LibraryName,
            Options.DisableXmlDocs,
            Options.UnreferencedTypesHandling,
        };

        private static bool ReadOption(JsonElement root, string option)
        {
            if (root.TryGetProperty(option, out JsonElement value))
            {
                return value.GetBoolean();
            }
            else
            {
                return GetDefaultBoolOptionValue(option);
            }
        }

        private static string ReadRequiredStringOption(JsonElement root, string option)
        {
            return ReadStringOption(root, option) ?? throw new InvalidOperationException($"Unable to parse required option {option} from configuration.");
        }

        private static string? ReadStringOption(JsonElement root, string option)
        {
            if (root.TryGetProperty(option, out JsonElement value))
                return value.GetString();

            return null;
        }

        /// <summary>
        /// Returns the default value for the given option.
        /// </summary>
        /// <param name="option">The option to parse.</param>
        private static bool GetDefaultBoolOptionValue(string option)
        {
            return _defaultBoolOptionValues.TryGetValue(option, out bool defaultValue) && defaultValue;
        }

        private static T ReadEnumOption<T>(JsonElement root, string option) where T : struct, Enum
        {
            if (root.TryGetProperty(option, out JsonElement value) && Enum.TryParse<T>(value.ToString(), true, out var enumValue))
            {
                return enumValue;
            }

            return (T)GetDefaultEnumOptionValue(option)!;
        }

        public static Enum? GetDefaultEnumOptionValue(string option) => option switch
        {
            Options.UnreferencedTypesHandling => UnreferencedTypesHandlingOption.RemoveOrInternalize,
            _ => null
        };

        /// <summary>
        /// Parses the additional configuration options from the given JSON element root and stores them in a dictionary.
        /// </summary>
        /// <param name="root">The json root element to parse.</param>
        /// <returns>A dictionary containing the set of configuration options represented as key-value pairs.</returns>
        private static Dictionary<string, BinaryData> ParseAdditionalConfigOptions(JsonElement root)
        {
            var optionsDict = new Dictionary<string, BinaryData>();
            foreach (var property in root.EnumerateObject())
            {
                var propertyName = property.Name;
                if (!IsKnownOption(propertyName))
                {
                    BinaryData value = BinaryData.FromObjectAsJson(property.Value);
                    optionsDict.TryAdd(propertyName, value);
                }
            }

            return optionsDict;
        }

        /// <summary>
        /// Validates if the given option is a known configuration option from <see cref="Options"/>."/>.
        /// </summary>
        /// <param name="option">The configuration option name.</param>
        /// <returns><c>true</c> if the option is a known option.</returns>
        private static bool IsKnownOption(string option)
        {
            return _knownOptions.Contains(option);
        }
    }
}<|MERGE_RESOLUTION|>--- conflicted
+++ resolved
@@ -63,20 +63,10 @@
         /// </summary>
         public bool DisableXmlDocs { get; }
 
-<<<<<<< HEAD
-        internal string OutputDirectory { get; }
-=======
-        /// <summary> Gets the root namespace for the library. </summary>
-        public string RootNamespace { get; }
-
-        /// <summary> Gets the namespace for the models. </summary>
-        public string ModelNamespace { get; }
-
         /// <summary>
         /// Gets the root output directory for the generated library.
         /// </summary>
         public string OutputDirectory { get; }
->>>>>>> 58967488
 
         internal static UnreferencedTypesHandlingOption UnreferencedTypesHandling { get; private set; } = UnreferencedTypesHandlingOption.RemoveOrInternalize;
 
@@ -148,12 +138,6 @@
         /// </summary>
         private static readonly Dictionary<string, bool> _defaultBoolOptionValues = new()
         {
-<<<<<<< HEAD
-            { Options.GenerateModelFactory, true },
-            { Options.GenerateSampleProject, true },
-=======
-            { Options.UseModelNamespace, true },
->>>>>>> 58967488
             { Options.ClearOutputFolder, true },
             { Options.DisableXmlDocs, false },
         };
