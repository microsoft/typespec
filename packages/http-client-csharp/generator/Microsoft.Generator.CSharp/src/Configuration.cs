--- conflicted
+++ resolved
@@ -20,7 +20,6 @@
             "Enum",
         ];
 
-<<<<<<< HEAD
         internal enum UnreferencedTypesHandlingOption
         {
             RemoveOrInternalize = 0,
@@ -28,9 +27,7 @@
             KeepAll = 2
         }
 
-=======
         private const string GeneratedFolderName = "Generated";
->>>>>>> cd6e362d
         private const string ConfigurationFileName = "Configuration.json";
 
         // for mocking
