{
  "profiles": {
    "Debug-Plugin-Test-TypeSpec": {
      "commandLineArgs": "$(SolutionDir)/TestProjects/Plugin/Unbranded-TypeSpec -p SampleCodeModelPlugin",
      "commandName": "Executable",
      "executablePath": "$(SolutionDir)/../generator/artifacts/bin/SamplePlugin/Debug/net8.0/Microsoft.Generator.CSharp.exe"
    },
    "http-authentication-api-key": {
      "commandLineArgs": "$(SolutionDir)/TestProjects/CadlRanch/http/authentication/api-key -p StubLibraryPlugin",
      "commandName": "Executable",
      "executablePath": "$(SolutionDir)/../dist/generator/Microsoft.Generator.CSharp.exe"
    },
    "http-authentication-http-custom": {
      "commandLineArgs": "$(SolutionDir)/TestProjects/CadlRanch/http/authentication/http/custom -p StubLibraryPlugin",
      "commandName": "Executable",
      "executablePath": "$(SolutionDir)/../dist/generator/Microsoft.Generator.CSharp.exe"
    },
    "http-authentication-oauth2": {
      "commandLineArgs": "$(SolutionDir)/TestProjects/CadlRanch/http/authentication/oauth2 -p StubLibraryPlugin",
      "commandName": "Executable",
      "executablePath": "$(SolutionDir)/../dist/generator/Microsoft.Generator.CSharp.exe"
    },
    "http-authentication-union": {
      "commandLineArgs": "$(SolutionDir)/TestProjects/CadlRanch/http/authentication/union -p StubLibraryPlugin",
      "commandName": "Executable",
      "executablePath": "$(SolutionDir)/../dist/generator/Microsoft.Generator.CSharp.exe"
    },
    "http-client-naming": {
      "commandLineArgs": "$(SolutionDir)/TestProjects/CadlRanch/http/client/naming -p StubLibraryPlugin",
      "commandName": "Executable",
      "executablePath": "$(SolutionDir)/../dist/generator/Microsoft.Generator.CSharp.exe"
    },
    "http-client-structure-multi-client": {
      "commandLineArgs": "$(SolutionDir)/TestProjects/CadlRanch/http/client/structure/multi-client -p StubLibraryPlugin",
      "commandName": "Executable",
      "executablePath": "$(SolutionDir)/../dist/generator/Microsoft.Generator.CSharp.exe"
    },
    "http-encode-bytes": {
      "commandLineArgs": "$(SolutionDir)/TestProjects/CadlRanch/http/encode/bytes -p StubLibraryPlugin",
      "commandName": "Executable",
      "executablePath": "$(SolutionDir)/../dist/generator/Microsoft.Generator.CSharp.exe"
    },
    "http-payload-media-type": {
      "commandLineArgs": "$(SolutionDir)/TestProjects/CadlRanch/http/payload/media-type -p StubLibraryPlugin",
      "commandName": "Executable",
      "executablePath": "$(SolutionDir)/../dist/generator/Microsoft.Generator.CSharp.exe"
    },
    "http-payload-xml": {
      "commandLineArgs": "$(SolutionDir)/TestProjects/CadlRanch/http/payload/xml -p StubLibraryPlugin",
      "commandName": "Executable",
      "executablePath": "$(SolutionDir)/../dist/generator/Microsoft.Generator.CSharp.exe"
    },
    "http-server-versions-not-versioned": {
      "commandLineArgs": "$(SolutionDir)/TestProjects/CadlRanch/http/server/versions/not-versioned -p StubLibraryPlugin",
      "commandName": "Executable",
      "executablePath": "$(SolutionDir)/../dist/generator/Microsoft.Generator.CSharp.exe"
    },
    "http-type-array": {
      "commandLineArgs": "$(SolutionDir)/TestProjects/CadlRanch/http/type/array -p StubLibraryPlugin",
      "commandName": "Executable",
      "executablePath": "$(SolutionDir)/../dist/generator/Microsoft.Generator.CSharp.exe"
    },
<<<<<<< HEAD
    "http-client-structure-renamed-operation": {
      "commandLineArgs": "$(SolutionDir)/TestProjects/CadlRanch/http/client/structure/renamed-operation -p StubLibraryPlugin",
=======
    "http-type-scalar": {
      "commandLineArgs": "$(SolutionDir)/TestProjects/CadlRanch/http/type/scalar -p StubLibraryPlugin",
>>>>>>> e8c493e0
      "commandName": "Executable",
      "executablePath": "$(SolutionDir)/../dist/generator/Microsoft.Generator.CSharp.exe"
    },
    "Unbranded-TypeSpec": {
      "commandLineArgs": "$(SolutionDir)/TestProjects/Local/Unbranded-TypeSpec -p ClientModelPlugin",
      "commandName": "Executable",
      "executablePath": "$(SolutionDir)/../dist/generator/Microsoft.Generator.CSharp.exe"
    }
  }
}<|MERGE_RESOLUTION|>--- conflicted
+++ resolved
@@ -60,13 +60,13 @@
       "commandName": "Executable",
       "executablePath": "$(SolutionDir)/../dist/generator/Microsoft.Generator.CSharp.exe"
     },
-<<<<<<< HEAD
+    "http-type-scalar": {
+      "commandLineArgs": "$(SolutionDir)/TestProjects/CadlRanch/http/type/scalar -p StubLibraryPlugin",
+      "commandName": "Executable",
+      "executablePath": "$(SolutionDir)/../dist/generator/Microsoft.Generator.CSharp.exe"
+    },
     "http-client-structure-renamed-operation": {
       "commandLineArgs": "$(SolutionDir)/TestProjects/CadlRanch/http/client/structure/renamed-operation -p StubLibraryPlugin",
-=======
-    "http-type-scalar": {
-      "commandLineArgs": "$(SolutionDir)/TestProjects/CadlRanch/http/type/scalar -p StubLibraryPlugin",
->>>>>>> e8c493e0
       "commandName": "Executable",
       "executablePath": "$(SolutionDir)/../dist/generator/Microsoft.Generator.CSharp.exe"
     },
