--- conflicted
+++ resolved
@@ -40,13 +40,13 @@
       "commandName": "Executable",
       "executablePath": "$(SolutionDir)/../dist/generator/Microsoft.Generator.CSharp.exe"
     },
-<<<<<<< HEAD
     "http-encode-duration": {
       "commandLineArgs": "$(SolutionDir)/TestProjects/CadlRanch/http/encode/duration -p StubLibraryPlugin",
-=======
+      "commandName": "Executable",
+      "executablePath": "$(SolutionDir)/../dist/generator/Microsoft.Generator.CSharp.exe"
+    },
     "http-parameters-basic": {
       "commandLineArgs": "$(SolutionDir)/TestProjects/CadlRanch/http/parameters/basic -p StubLibraryPlugin",
->>>>>>> 15be039d
       "commandName": "Executable",
       "executablePath": "$(SolutionDir)/../dist/generator/Microsoft.Generator.CSharp.exe"
     },
