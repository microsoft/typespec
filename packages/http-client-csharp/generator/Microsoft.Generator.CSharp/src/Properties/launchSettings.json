--- conflicted
+++ resolved
@@ -100,13 +100,13 @@
       "commandName": "Executable",
       "executablePath": "$(SolutionDir)/../dist/generator/Microsoft.Generator.CSharp.exe"
     },
-<<<<<<< HEAD
+    "http-type-union": {
+      "commandLineArgs": "$(SolutionDir)/TestProjects/CadlRanch/http/type/union -p StubLibraryPlugin",
+      "commandName": "Executable",
+      "executablePath": "$(SolutionDir)/../dist/generator/Microsoft.Generator.CSharp.exe"
+    },
     "http-client-structure-renamed-operation": {
       "commandLineArgs": "$(SolutionDir)/TestProjects/CadlRanch/http/client/structure/renamed-operation -p StubLibraryPlugin",
-=======
-    "http-type-union": {
-      "commandLineArgs": "$(SolutionDir)/TestProjects/CadlRanch/http/type/union -p StubLibraryPlugin",
->>>>>>> 4196cd3b
       "commandName": "Executable",
       "executablePath": "$(SolutionDir)/../dist/generator/Microsoft.Generator.CSharp.exe"
     },
