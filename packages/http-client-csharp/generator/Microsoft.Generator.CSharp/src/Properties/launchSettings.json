--- conflicted
+++ resolved
@@ -70,13 +70,13 @@
       "commandName": "Executable",
       "executablePath": "$(SolutionDir)/../dist/generator/Microsoft.Generator.CSharp.exe"
     },
-<<<<<<< HEAD
+    "http-type-model-empty": {
+      "commandLineArgs": "$(SolutionDir)/TestProjects/CadlRanch/http/type/model/empty -p StubLibraryPlugin",
+      "commandName": "Executable",
+      "executablePath": "$(SolutionDir)/../dist/generator/Microsoft.Generator.CSharp.exe"
+    },
     "http-type-model-usage": {
       "commandLineArgs": "$(SolutionDir)/TestProjects/CadlRanch/http/type/model/usage -p StubLibraryPlugin",
-=======
-    "http-type-model-empty": {
-      "commandLineArgs": "$(SolutionDir)/TestProjects/CadlRanch/http/type/model/empty -p StubLibraryPlugin",
->>>>>>> 91dd18bf
       "commandName": "Executable",
       "executablePath": "$(SolutionDir)/../dist/generator/Microsoft.Generator.CSharp.exe"
     },
