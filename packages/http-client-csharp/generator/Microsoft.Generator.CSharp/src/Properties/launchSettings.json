--- conflicted
+++ resolved
@@ -30,13 +30,13 @@
       "commandName": "Executable",
       "executablePath": "$(SolutionDir)/../dist/generator/Microsoft.Generator.CSharp.exe"
     },
-<<<<<<< HEAD
+    "http-client-structure-multi-client": {
+      "commandLineArgs": "$(SolutionDir)/TestProjects/CadlRanch/http/client/structure/multi-client -p StubLibraryPlugin",
+      "commandName": "Executable",
+      "executablePath": "$(SolutionDir)/../dist/generator/Microsoft.Generator.CSharp.exe"
+    },
     "http-encode-bytes": {
       "commandLineArgs": "$(SolutionDir)/TestProjects/CadlRanch/http/encode/bytes -p StubLibraryPlugin",
-=======
-    "http-client-structure-multi-client": {
-      "commandLineArgs": "$(SolutionDir)/TestProjects/CadlRanch/http/client/structure/multi-client -p StubLibraryPlugin",
->>>>>>> 9dfdac7d
       "commandName": "Executable",
       "executablePath": "$(SolutionDir)/../dist/generator/Microsoft.Generator.CSharp.exe"
     },
