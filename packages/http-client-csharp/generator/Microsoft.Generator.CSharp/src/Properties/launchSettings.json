--- conflicted
+++ resolved
@@ -60,13 +60,13 @@
       "commandName": "Executable",
       "executablePath": "$(SolutionDir)/../dist/generator/Microsoft.Generator.CSharp.exe"
     },
-<<<<<<< HEAD
+    "http-type-enum-extensible": {
+      "commandLineArgs": "$(SolutionDir)/TestProjects/CadlRanch/http/type/enum/extensible -p StubLibraryPlugin",
+      "commandName": "Executable",
+      "executablePath": "$(SolutionDir)/../dist/generator/Microsoft.Generator.CSharp.exe"
+    },
     "http-type-enum-fixed": {
       "commandLineArgs": "$(SolutionDir)/TestProjects/CadlRanch/http/type/enum/fixed -p StubLibraryPlugin",
-=======
-    "http-type-enum-extensible": {
-      "commandLineArgs": "$(SolutionDir)/TestProjects/CadlRanch/http/type/enum/extensible -p StubLibraryPlugin",
->>>>>>> 9ce9c57d
       "commandName": "Executable",
       "executablePath": "$(SolutionDir)/../dist/generator/Microsoft.Generator.CSharp.exe"
     },
