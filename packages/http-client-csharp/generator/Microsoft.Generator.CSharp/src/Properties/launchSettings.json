--- conflicted
+++ resolved
@@ -110,13 +110,13 @@
       "commandName": "Executable",
       "executablePath": "$(SolutionDir)/../dist/generator/Microsoft.Generator.CSharp.exe"
     },
-<<<<<<< HEAD
+    "http-type-property-optionality": {
+      "commandLineArgs": "$(SolutionDir)/TestProjects/CadlRanch/http/type/property/optionality -p StubLibraryPlugin",
+      "commandName": "Executable",
+      "executablePath": "$(SolutionDir)/../dist/generator/Microsoft.Generator.CSharp.exe"
+    },
     "http-type-property-value-types": {
       "commandLineArgs": "$(SolutionDir)/TestProjects/CadlRanch/http/type/property/value-types -p StubLibraryPlugin",
-=======
-    "http-type-property-optionality": {
-      "commandLineArgs": "$(SolutionDir)/TestProjects/CadlRanch/http/type/property/optionality -p StubLibraryPlugin",
->>>>>>> e6040ed5
       "commandName": "Executable",
       "executablePath": "$(SolutionDir)/../dist/generator/Microsoft.Generator.CSharp.exe"
     },
