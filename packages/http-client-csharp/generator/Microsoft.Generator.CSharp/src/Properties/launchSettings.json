{
  "profiles": {
    "Debug-Plugin-Test-TypeSpec": {
      "commandLineArgs": "$(SolutionDir)/TestProjects/Plugin/Unbranded-TypeSpec -p SampleCodeModelPlugin",
      "commandName": "Executable",
      "executablePath": "$(SolutionDir)/../generator/artifacts/bin/SamplePlugin/Debug/net8.0/Microsoft.Generator.CSharp.exe"
    },
    "http-authentication-api-key": {
      "commandLineArgs": "$(SolutionDir)/TestProjects/CadlRanch/http/authentication/api-key -p StubLibraryPlugin",
      "commandName": "Executable",
      "executablePath": "$(SolutionDir)/../dist/generator/Microsoft.Generator.CSharp.exe"
    },
    "http-authentication-http-custom": {
      "commandLineArgs": "$(SolutionDir)/TestProjects/CadlRanch/http/authentication/http/custom -p StubLibraryPlugin",
      "commandName": "Executable",
      "executablePath": "$(SolutionDir)/../dist/generator/Microsoft.Generator.CSharp.exe"
    },
    "http-authentication-oauth2": {
      "commandLineArgs": "$(SolutionDir)/TestProjects/CadlRanch/http/authentication/oauth2 -p StubLibraryPlugin",
      "commandName": "Executable",
      "executablePath": "$(SolutionDir)/../dist/generator/Microsoft.Generator.CSharp.exe"
    },
    "http-authentication-union": {
      "commandLineArgs": "$(SolutionDir)/TestProjects/CadlRanch/http/authentication/union -p StubLibraryPlugin",
      "commandName": "Executable",
      "executablePath": "$(SolutionDir)/../dist/generator/Microsoft.Generator.CSharp.exe"
    },
    "http-client-naming": {
      "commandLineArgs": "$(SolutionDir)/TestProjects/CadlRanch/http/client/naming -p StubLibraryPlugin",
      "commandName": "Executable",
      "executablePath": "$(SolutionDir)/../dist/generator/Microsoft.Generator.CSharp.exe"
    },
    "http-client-structure-multi-client": {
      "commandLineArgs": "$(SolutionDir)/TestProjects/CadlRanch/http/client/structure/multi-client -p StubLibraryPlugin",
      "commandName": "Executable",
      "executablePath": "$(SolutionDir)/../dist/generator/Microsoft.Generator.CSharp.exe"
    },
    "http-encode-bytes": {
      "commandLineArgs": "$(SolutionDir)/TestProjects/CadlRanch/http/encode/bytes -p StubLibraryPlugin",
      "commandName": "Executable",
      "executablePath": "$(SolutionDir)/../dist/generator/Microsoft.Generator.CSharp.exe"
    },
    "http-payload-media-type": {
      "commandLineArgs": "$(SolutionDir)/TestProjects/CadlRanch/http/payload/media-type -p StubLibraryPlugin",
      "commandName": "Executable",
      "executablePath": "$(SolutionDir)/../dist/generator/Microsoft.Generator.CSharp.exe"
    },
    "http-payload-xml": {
      "commandLineArgs": "$(SolutionDir)/TestProjects/CadlRanch/http/payload/xml -p StubLibraryPlugin",
      "commandName": "Executable",
      "executablePath": "$(SolutionDir)/../dist/generator/Microsoft.Generator.CSharp.exe"
    },
    "http-server-versions-not-versioned": {
      "commandLineArgs": "$(SolutionDir)/TestProjects/CadlRanch/http/server/versions/not-versioned -p StubLibraryPlugin",
      "commandName": "Executable",
      "executablePath": "$(SolutionDir)/../dist/generator/Microsoft.Generator.CSharp.exe"
    },
    "http-type-array": {
      "commandLineArgs": "$(SolutionDir)/TestProjects/CadlRanch/http/type/array -p StubLibraryPlugin",
      "commandName": "Executable",
      "executablePath": "$(SolutionDir)/../dist/generator/Microsoft.Generator.CSharp.exe"
    },
    "http-type-enum-extensible": {
      "commandLineArgs": "$(SolutionDir)/TestProjects/CadlRanch/http/type/enum/extensible -p StubLibraryPlugin",
      "commandName": "Executable",
      "executablePath": "$(SolutionDir)/../dist/generator/Microsoft.Generator.CSharp.exe"
    },
<<<<<<< HEAD
    "http-type-model-empty": {
      "commandLineArgs": "$(SolutionDir)/TestProjects/CadlRanch/http/type/model/empty -p StubLibraryPlugin",
=======
    "http-type-enum-fixed": {
      "commandLineArgs": "$(SolutionDir)/TestProjects/CadlRanch/http/type/enum/fixed -p StubLibraryPlugin",
>>>>>>> f7d395fc
      "commandName": "Executable",
      "executablePath": "$(SolutionDir)/../dist/generator/Microsoft.Generator.CSharp.exe"
    },
    "http-type-scalar": {
      "commandLineArgs": "$(SolutionDir)/TestProjects/CadlRanch/http/type/scalar -p StubLibraryPlugin",
      "commandName": "Executable",
      "executablePath": "$(SolutionDir)/../dist/generator/Microsoft.Generator.CSharp.exe"
    },
    "http-type-union": {
      "commandLineArgs": "$(SolutionDir)/TestProjects/CadlRanch/http/type/union -p StubLibraryPlugin",
      "commandName": "Executable",
      "executablePath": "$(SolutionDir)/../dist/generator/Microsoft.Generator.CSharp.exe"
    },
    "Unbranded-TypeSpec": {
      "commandLineArgs": "$(SolutionDir)/TestProjects/Local/Unbranded-TypeSpec -p ClientModelPlugin",
      "commandName": "Executable",
      "executablePath": "$(SolutionDir)/../dist/generator/Microsoft.Generator.CSharp.exe"
    }
  }
}<|MERGE_RESOLUTION|>--- conflicted
+++ resolved
@@ -65,13 +65,13 @@
       "commandName": "Executable",
       "executablePath": "$(SolutionDir)/../dist/generator/Microsoft.Generator.CSharp.exe"
     },
-<<<<<<< HEAD
+    "http-type-enum-fixed": {
+      "commandLineArgs": "$(SolutionDir)/TestProjects/CadlRanch/http/type/enum/fixed -p StubLibraryPlugin",
+      "commandName": "Executable",
+      "executablePath": "$(SolutionDir)/../dist/generator/Microsoft.Generator.CSharp.exe"
+    },
     "http-type-model-empty": {
       "commandLineArgs": "$(SolutionDir)/TestProjects/CadlRanch/http/type/model/empty -p StubLibraryPlugin",
-=======
-    "http-type-enum-fixed": {
-      "commandLineArgs": "$(SolutionDir)/TestProjects/CadlRanch/http/type/enum/fixed -p StubLibraryPlugin",
->>>>>>> f7d395fc
       "commandName": "Executable",
       "executablePath": "$(SolutionDir)/../dist/generator/Microsoft.Generator.CSharp.exe"
     },
