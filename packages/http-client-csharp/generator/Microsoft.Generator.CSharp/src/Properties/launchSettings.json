--- conflicted
+++ resolved
@@ -3,16 +3,12 @@
     "Unbranded-TypeSpec": {
       "commandName": "Executable",
       "executablePath": "$(SolutionDir)/../dist/generator/Microsoft.Generator.CSharp.exe",
-<<<<<<< HEAD
-      "commandLineArgs": "$(SolutionDir)/TestProjects/Local/Unbranded-TypeSpec"
+      "commandLineArgs": "$(SolutionDir)/TestProjects/Local/Unbranded-TypeSpec -p ClientModelPlugin"
     },
     "Debug-Plugin-Test-TypeSpec": {
       "commandName": "Executable",
       "executablePath": "$(SolutionDir)/../generator/artifacts/bin/SamplePlugin/Debug/net8.0/Microsoft.Generator.CSharp.exe",
-      "commandLineArgs": "$(SolutionDir)/TestProjects/Plugin/Unbranded-TypeSpec"
-=======
-      "commandLineArgs": "$(SolutionDir)/TestProjects/Local/Unbranded-TypeSpec -p ClientModelPlugin"
->>>>>>> 87da5faa
+      "commandLineArgs": "$(SolutionDir)/TestProjects/Plugin/Unbranded-TypeSpec -p SamplePlugin"
     }
   }
 }