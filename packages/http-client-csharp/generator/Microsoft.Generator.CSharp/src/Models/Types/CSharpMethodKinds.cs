// Copyright (c) Microsoft Corporation. All rights reserved.
// Licensed under the MIT License.


using System;
using System.ComponentModel;

namespace Microsoft.Generator.CSharp
{
    /// <summary>
    /// Represents the kind of <see cref="CSharpMethod"/>.
    /// </summary>
    public readonly partial struct CSharpMethodKinds : IEquatable<CSharpMethodKinds>
    {
        internal const string ConvenienceValue = "Convenience";
        internal const string ProtocolValue = "Protocol";
        internal const string CreateMessageValue = "CreateMessage";
<<<<<<< HEAD
        internal const string JsonModelSerializationValue = "JsonModelSerialization";
        internal const string JsonModelDeserializationValue = "JsonModelDeserialization";
        internal const string IModelDeserializationValue = "IModelDeserialization";
        internal const string IModelSerializationValue = "IModelSerialization";
        internal const string IModelGetFormatValue = "IModelGetFormat";
=======
        internal const string ConstructorValue = "Constructor";
>>>>>>> 30f66f04

        private readonly string _value;

        /// <summary> Initializes a new instance of the <see cref="CSharpMethodKinds"/> structure.</summary>
        /// <param name="value">The string value of the instance.</param>
        /// <exception cref="ArgumentNullException"> <paramref name="value"/> is null. </exception>
        public CSharpMethodKinds(string value)
        {
            _value = value ?? throw new ArgumentNullException(nameof(value));
        }

        /// <summary>
        /// Convenience method kind.
        /// </summary>
        public static CSharpMethodKinds Convenience { get; } = new CSharpMethodKinds(ConvenienceValue);

        /// <summary>
        /// Protocol method kind.
        /// </summary>
        public static CSharpMethodKinds Protocol { get; } = new CSharpMethodKinds(ProtocolValue);

        /// <summary>
        /// CreateMessage method kind.
        /// </summary>
        public static CSharpMethodKinds CreateMessage { get; } = new CSharpMethodKinds(CreateMessageValue);

        /// <summary>
<<<<<<< HEAD
        /// JsonModelSerialization method kind.
        /// </summary>
        public static CSharpMethodKinds JsonModelSerialization { get; } = new CSharpMethodKinds(JsonModelSerializationValue);

        /// <summary>
        /// JsonModelDeserialization method kind.
        /// </summary>
        public static CSharpMethodKinds JsonModelDeserialization { get; } = new CSharpMethodKinds(JsonModelDeserializationValue);

        /// <summary>
        /// IModelSerialization method kind.
        /// </summary>
        public static CSharpMethodKinds IModelSerialization { get; } = new CSharpMethodKinds(IModelSerializationValue);

        /// <summary>
        /// IModelDeserialization method kind.
        /// </summary>
        public static CSharpMethodKinds IModelDeserialization { get; } = new CSharpMethodKinds(IModelDeserializationValue);

        /// <summary>
        /// IModelGetFormat method kind.
        /// </summary>
        public static CSharpMethodKinds IModelGetFormat { get; } = new CSharpMethodKinds(IModelGetFormatValue);
=======
        /// Constructor method kind.
        /// </summary>
        public static CSharpMethodKinds Constructor { get; } = new CSharpMethodKinds(ConstructorValue);
>>>>>>> 30f66f04

        /// <summary> Determines if two <see cref="CSharpMethodKinds"/> values are the same. </summary>
        public static bool operator ==(CSharpMethodKinds left, CSharpMethodKinds right) => left.Equals(right);
        /// <summary> Determines if two <see cref="CSharpMethodKinds"/> values are not the same. </summary>
        public static bool operator !=(CSharpMethodKinds left, CSharpMethodKinds right) => !left.Equals(right);

        /// <summary> Converts a string to a <see cref="CSharpMethodKinds"/>.</summary>
        /// <param name="value">The string value to convert.</param>
        public static implicit operator CSharpMethodKinds(string value) => new(value);

        /// <inheritdoc />
        [EditorBrowsable(EditorBrowsableState.Never)]
        public override bool Equals(object? obj) => obj is CSharpMethodKinds other && Equals(other);

        /// <inheritdoc />
        public bool Equals(CSharpMethodKinds other) => string.Equals(_value, other._value, StringComparison.InvariantCultureIgnoreCase);

        /// <inheritdoc/>
        [EditorBrowsable(EditorBrowsableState.Never)]
        public override int GetHashCode() => _value?.GetHashCode() ?? 0;

        /// <inheritdoc />
        public override string ToString() => _value;
    }
}<|MERGE_RESOLUTION|>--- conflicted
+++ resolved
@@ -15,15 +15,12 @@
         internal const string ConvenienceValue = "Convenience";
         internal const string ProtocolValue = "Protocol";
         internal const string CreateMessageValue = "CreateMessage";
-<<<<<<< HEAD
         internal const string JsonModelSerializationValue = "JsonModelSerialization";
         internal const string JsonModelDeserializationValue = "JsonModelDeserialization";
         internal const string IModelDeserializationValue = "IModelDeserialization";
         internal const string IModelSerializationValue = "IModelSerialization";
         internal const string IModelGetFormatValue = "IModelGetFormat";
-=======
         internal const string ConstructorValue = "Constructor";
->>>>>>> 30f66f04
 
         private readonly string _value;
 
@@ -51,7 +48,6 @@
         public static CSharpMethodKinds CreateMessage { get; } = new CSharpMethodKinds(CreateMessageValue);
 
         /// <summary>
-<<<<<<< HEAD
         /// JsonModelSerialization method kind.
         /// </summary>
         public static CSharpMethodKinds JsonModelSerialization { get; } = new CSharpMethodKinds(JsonModelSerializationValue);
@@ -75,11 +71,9 @@
         /// IModelGetFormat method kind.
         /// </summary>
         public static CSharpMethodKinds IModelGetFormat { get; } = new CSharpMethodKinds(IModelGetFormatValue);
-=======
         /// Constructor method kind.
         /// </summary>
         public static CSharpMethodKinds Constructor { get; } = new CSharpMethodKinds(ConstructorValue);
->>>>>>> 30f66f04
 
         /// <summary> Determines if two <see cref="CSharpMethodKinds"/> values are the same. </summary>
         public static bool operator ==(CSharpMethodKinds left, CSharpMethodKinds right) => left.Equals(right);
