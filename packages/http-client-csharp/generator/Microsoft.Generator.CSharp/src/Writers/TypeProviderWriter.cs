// Copyright (c) Microsoft Corporation. All rights reserved.
// Licensed under the MIT License.

using System.Linq;

namespace Microsoft.Generator.CSharp
{
    public class TypeProviderWriter
    {
        protected readonly TypeProvider _provider;
        protected readonly CodeWriter _writer;

        public TypeProviderWriter(CodeWriter writer, TypeProvider provider)
        {
            _provider = provider;
            _writer = writer;
        }

        public virtual void Write()
        {
<<<<<<< HEAD
            using (_writer.SetNamespace(_provider.Type.Namespace))
=======
            using (_writer.SetNamespace(_provider.Namespace))
>>>>>>> 3a281112
            {
                WriteType();
            }
        }

        private void WriteType()
        {
            _writer.WriteTypeModifiers(_provider.DeclarationModifiers); // class, struct, enum and interface is written as modifiers in this part
            _writer.Append($"{_provider.Type:D}")
                .AppendRawIf(" : ", _provider.Inherits != null || _provider.Implements.Any())
                .AppendIf($"{_provider.Inherits},", _provider.Inherits != null);

            foreach (var implement in _provider.Implements)
            {
                _writer.Append($"{implement:D},");
            }
            _writer.RemoveTrailingComma();

            if (_provider.WhereClause is not null)
            {
                _provider.WhereClause.Write(_writer);
            }

            _writer.WriteLine();

            if (_provider.DeclarationModifiers.HasFlag(TypeSignatureModifiers.Enum))
            {
                WriteEnumContent();
            }
            else if (_provider.DeclarationModifiers.HasFlag(TypeSignatureModifiers.Interface))
            {
                WriteInterfaceContent();
            }
            else
            {
                WriteClassOrStructContent();
            }
        }

        private void WriteClassOrStructContent()
        {
            using (_writer.Scope())
            {
                WriteFields();

                WriteConstructors();

                WriteProperties();

                WriteMethods();

                WriteNestedTypes();
            }
        }

        private void WriteEnumContent()
        {
            using (_writer.Scope())
            {
                foreach (var field in _provider.Fields)
                {
                    _writer.Append($"{field.Name}");
                    if (field.InitializationValue != null)
                    {
                        _writer.AppendRaw(" = ");
                        field.InitializationValue.Write(_writer);
                    }
                    _writer.WriteRawLine(",");
                }
                _writer.RemoveTrailingComma();
            }
        }

        private void WriteInterfaceContent()
        {
            using (_writer.Scope())
            {
                // temporarily do nothing until we have a requirement for writing interfaces: https://github.com/microsoft/typespec/issues/3442
            }
        }

        protected virtual void WriteProperties()
        {
            foreach (var property in _provider.Properties)
            {
                _writer.WriteProperty(property);
                _writer.WriteLine();
            }
            _writer.WriteLine();
        }

        protected virtual void WriteFields()
        {
            foreach (var field in _provider.Fields)
            {
                _writer.WriteField(field);
            }
            _writer.WriteLine();
        }

        protected virtual void WriteConstructors()
        {
            foreach (var ctor in _provider.Constructors)
            {
                _writer.WriteMethod(ctor);
            }
            _writer.WriteLine();
        }

        protected virtual void WriteMethods()
        {
            foreach (var method in _provider.Methods)
            {
                _writer.WriteMethod(method);
            }
            _writer.WriteLine();
        }

        protected virtual void WriteNestedTypes()
        {
            foreach (var nested in _provider.NestedTypes)
            {
                var nestedWriter = new TypeProviderWriter(_writer, nested);
                nestedWriter.Write();
                _writer.WriteLine();
            }
        }
    }
}<|MERGE_RESOLUTION|>--- conflicted
+++ resolved
@@ -18,11 +18,7 @@
 
         public virtual void Write()
         {
-<<<<<<< HEAD
-            using (_writer.SetNamespace(_provider.Type.Namespace))
-=======
             using (_writer.SetNamespace(_provider.Namespace))
->>>>>>> 3a281112
             {
                 WriteType();
             }
