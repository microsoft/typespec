// Copyright (c) Microsoft Corporation. All rights reserved.
// Licensed under the MIT License.

using System;
using System.Collections.Generic;
using System.Diagnostics;
using System.Linq;
using System.Text;
using Microsoft.CodeAnalysis;
using Microsoft.Generator.CSharp.Expressions;
using Microsoft.Generator.CSharp.Providers;
using Microsoft.Generator.CSharp.Statements;
using static Microsoft.Generator.CSharp.Snippets.Snippet;

namespace Microsoft.Generator.CSharp
{
    internal sealed partial class CodeWriter : IDisposable
    {
        private const char _newLine = '\n';
        private const char _space = ' ';

        private readonly HashSet<string> _usingNamespaces = new HashSet<string>();

        private readonly Stack<CodeScope> _scopes;
        private string? _currentNamespace;
        private UnsafeBufferSequence _builder;
        private bool _atBeginningOfLine;
        private bool _writingXmlDocumentation;

        internal CodeWriter()
        {
            _builder = new UnsafeBufferSequence(1024);

            _scopes = new Stack<CodeScope>();
            _scopes.Push(new CodeScope(this, "", false, 0));
            _atBeginningOfLine = true;
        }

        public CodeScope Scope(FormattableString line, string start = "{", string end = "}", bool newLine = true, CodeWriterScopeDeclarations? scopeDeclarations = null)
        {
            ValidateDeclarations(scopeDeclarations);
            CodeScope codeWriterScope = new CodeScope(this, end, newLine, _scopes.Peek().Depth + 1);
            _scopes.Push(codeWriterScope);
            WriteLine(line);
            WriteRawLine(start);
            AddDeclarationsToScope(scopeDeclarations);
            return codeWriterScope;
        }

        public CodeScope Scope()
        {
            return ScopeRaw();
        }

        private void ValidateDeclarations(CodeWriterScopeDeclarations? scopeDeclarations)
        {
            if (scopeDeclarations == null)
            {
                return;
            }

            foreach (var declarationName in scopeDeclarations.Names)
            {
                if (!IsAvailable(declarationName))
                {
                    throw new InvalidOperationException($"Variable with name '{declarationName}' is declared already.");
                }
            }
        }

        private void AddDeclarationsToScope(CodeWriterScopeDeclarations? scopeDeclarations)
        {
            if (scopeDeclarations == null)
            {
                return;
            }

            var currentScope = _scopes.Peek();

            foreach (var declarationName in scopeDeclarations.Names)
            {
                foreach (var scope in _scopes)
                {
                    scope.AllDefinedIdentifiers.Add(declarationName);
                }

                currentScope.Identifiers.Add(declarationName);
            }
        }

        internal CodeScope ScopeRaw(string start = "{", string end = "}", bool newLine = true)
        {
            WriteRawLine(start);
            CodeScope codeWriterScope = new CodeScope(this, end, newLine, _scopes.Peek().Depth + 1);
            _scopes.Push(codeWriterScope);
            return codeWriterScope;
        }

        public CodeScope SetNamespace(string @namespace)
        {
            _currentNamespace = @namespace;
            WriteLine($"namespace {@namespace}");
            return Scope();
        }

        public CodeWriter Append(FormattableString formattableString)
        {
            if (formattableString.ArgumentCount == 0)
            {
                return AppendRaw(formattableString.ToString());
            }

            const string literalFormatString = ":L";
            const string declarationFormatString = ":D"; // :D :)
            const string identifierFormatString = ":I";
            const string crefFormatString = ":C"; // wraps content into "see cref" tag, available only in xmlDoc
            foreach ((var span, bool isLiteral, int index) in StringExtensions.GetPathParts(formattableString.Format))
            {
                if (isLiteral)
                {
                    AppendRaw(span);
                    continue;
                }

                var argument = formattableString.GetArgument(index);
                var isDeclaration = span.EndsWith(declarationFormatString);
                var isIdentifier = span.EndsWith(identifierFormatString);
                var isLiteralFormat = span.EndsWith(literalFormatString);
                var isCref = span.EndsWith(crefFormatString);

                if (isCref)
                {
                    if (!_writingXmlDocumentation)
                    {
                        throw new InvalidOperationException($"':C' formatter can be used only inside XmlDoc");
                    }

                    switch (argument)
                    {
                        case Type t:
                            AppendTypeForCRef(new CSharpType(t));
                            break;
                        case CSharpType t:
                            AppendTypeForCRef(t);
                            break;
                        default:
                            Append($"<see cref=\"{argument}\"/>");
                            break;
                    }

                    continue;
                }

                switch (argument)
                {
                    case IEnumerable<FormattableString> fss:
                        foreach (var fs in fss)
                        {
                            Append(fs);
                        }
                        break;
                    case FormattableString fs:
                        Append(fs);
                        break;
                    case Type t:
                        AppendType(new CSharpType(t), false, false);
                        break;
                    case CSharpType t:
                        AppendType(t, isDeclaration, false);
                        break;
                    case CodeWriterDeclaration declaration when isDeclaration:
                        WriteDeclaration(declaration);
                        break;
                    case CodeWriterDeclaration declaration:
                        Append(declaration);
                        break;
                    case ValueExpression expression:
                        expression.Write(this);
                        break;
                    case var _ when isLiteralFormat:
                        Literal(argument).Write(this);
                        break;
                    default:
                        string? s = argument?.ToString();
                        if (s == null)
                        {
                            throw new ArgumentNullException(index.ToString());
                        }

                        if (isDeclaration)
                        {
                            WriteDeclaration(s);
                        }
                        else if (isIdentifier)
                        {
                            WriteIdentifier(s);
                        }
                        else
                        {
                            AppendRaw(s);
                        }
                        break;
                }
            }

            return this;
        }

        public void WriteMethod(MethodProvider method)
        {
            ArgumentNullException.ThrowIfNull(method, nameof(method));

            WriteXmlDocs(method.XmlDocs);

            if (method.BodyStatements is { } body)
            {
                using (WriteMethodDeclaration(method.Signature))
                {
                    body.Write(this);
                }
            }
            else if (method.BodyExpression is { } expression)
            {
                using (WriteMethodDeclarationNoScope(method.Signature))
                {
                    AppendRaw(" => ");
                    expression.Write(this);
                    WriteRawLine(";");
                }
            }
        }

        internal void WriteXmlDocs(XmlDocProvider? docs)
        {
            if (docs is null)
                return;

            if (docs.Inherit is not null)
            {
                docs.Inherit.Write(this);
                return; //skip all other docs
            }

            if (docs.Summary is not null)
            {
                docs.Summary.Write(this);
            }

            foreach (var param in docs.Params)
            {
                param.Write(this);
            }

            foreach (var exception in docs.Exceptions)
            {
                exception.Write(this);
            }

            if (docs.Returns is not null)
            {
                docs.Returns.Write(this);
            }
        }

        public void WriteProperty(PropertyProvider property)
        {
            WriteXmlDocs(property.XmlDocs);

            var modifiers = property.Modifiers;
            AppendRawIf("public ", modifiers.HasFlag(MethodSignatureModifiers.Public))
                .AppendRawIf("protected ", modifiers.HasFlag(MethodSignatureModifiers.Protected))
                .AppendRawIf("internal ", modifiers.HasFlag(MethodSignatureModifiers.Internal))
                .AppendRawIf("private ", modifiers.HasFlag(MethodSignatureModifiers.Private))
                .AppendRawIf("override ", modifiers.HasFlag(MethodSignatureModifiers.Override))
                .AppendRawIf("static ", modifiers.HasFlag(MethodSignatureModifiers.Static))
                .AppendRawIf("virtual ", modifiers.HasFlag(MethodSignatureModifiers.Virtual));

            Append($"{property.Type} ");

            if (property.ExplicitInterface is not null)
            {
                Append($"{property.ExplicitInterface}.");
            }
            if (property is IndexerProvider indexer)
            {
                Append($"{indexer.Name}[{indexer.IndexerParameter.Type} {indexer.IndexerParameter.Name}]");
            }
            else
            {
                Append($"{property.Name:I}");
            }

            switch (property.Body)
            {
                case ExpressionPropertyBody(var expression):
                    expression.Write(AppendRaw(" => "));
                    AppendRaw(";");
                    break;
                case AutoPropertyBody(var hasSetter, var setterModifiers, var initialization):
                    AppendRaw(" { get;");
                    if (hasSetter)
                    {
                        AppendRaw(" ");
                        WritePropertyAccessorModifiers(setterModifiers);
                        AppendRaw("set;");
                    }
                    AppendRaw(" }");
                    if (initialization is not null)
                    {
                        initialization.Write(AppendRaw(" = "));
                        AppendRaw(";");
                    }
                    break;
                case MethodPropertyBody(var getter, var setter, var setterModifiers):
                    WriteLine();
                    using (ScopeRaw(newLine: false))
                    {
                        // write getter
                        WriteMethodPropertyAccessor("get", getter);
                        // write setter
                        if (setter is not null)
                        {
                            WriteMethodPropertyAccessor("set", setter, setterModifiers);
                        }
                    }
                    break;
                default:
                    throw new InvalidOperationException($"Unhandled property body type {property.Body}");
            }

            WriteLine();

            void WriteMethodPropertyAccessor(string name, MethodBodyStatement body, MethodSignatureModifiers modifiers = MethodSignatureModifiers.None)
            {
                WritePropertyAccessorModifiers(modifiers);
                WriteLine($"{name}");
                using (Scope())
                {
                    body.Write(this);
                }
            }

            void WritePropertyAccessorModifiers(MethodSignatureModifiers modifiers)
            {
                AppendRawIf("protected ", modifiers.HasFlag(MethodSignatureModifiers.Protected))
                    .AppendRawIf("internal ", modifiers.HasFlag(MethodSignatureModifiers.Internal))
                    .AppendRawIf("private ", modifiers.HasFlag(MethodSignatureModifiers.Private));
            }
        }

        public void UseNamespace(string @namespace)
        {
            if (_currentNamespace == @namespace)
            {
                return;
            }

            _usingNamespaces.Add(@namespace);
        }

        public CodeWriter AppendIf(FormattableString formattableString, bool condition)
        {
            if (condition)
            {
                Append(formattableString);
            }

            return this;
        }

        public CodeWriter AppendRawIf(string str, bool condition)
        {
            if (condition)
            {
                AppendRaw(str);
            }

            return this;
        }

        public void WriteParameter(ParameterProvider parameter)
        {
            if (parameter.Attributes.Count > 0)
            {
                parameter.Attributes[0].Write(this);
                for (int i = 1; i < parameter.Attributes.Count; i++)
                {
                    AppendRaw(" ");
                    parameter.Attributes[i].Write(this);
                }
            }

            AppendRawIf("out ", parameter.IsOut);
            AppendRawIf("ref ", parameter.IsRef);

            Append($"{parameter.Type} {parameter.Name:D}");
            if (parameter.DefaultValue != null)
            {
                AppendRaw(" = ");
                parameter.DefaultValue.Write(this);
            }
        }

        public CodeWriter WriteField(FieldProvider field)
        {
            WriteXmlDocs(field.XmlDocs);

            var modifiers = field.Modifiers;

            AppendRaw(modifiers.HasFlag(FieldModifiers.Public) ? "public " : (modifiers.HasFlag(FieldModifiers.Internal) ? "internal " : "private "))
                .AppendRawIf("const ", modifiers.HasFlag(FieldModifiers.Const))
                .AppendRawIf("static ", modifiers.HasFlag(FieldModifiers.Static))
                .AppendRawIf("readonly ", modifiers.HasFlag(FieldModifiers.ReadOnly));

            if (field.Declaration.HasBeenDeclared)
            {
                Append($"{field.Type} {field.Declaration:I}");
            }
            else
            {
                Append($"{field.Type} {field.Declaration:D}");
            }

            if (field.InitializationValue != null &&
                (modifiers.HasFlag(FieldModifiers.Const) || modifiers.HasFlag(FieldModifiers.Static)))
            {
                AppendRaw(" = ");
                field.InitializationValue.Write(this);
            }

            return WriteLine($";");
        }

        internal string GetTemporaryVariable(string s)
        {
            if (IsAvailable(s))
            {
                return s;
            }

            for (int i = 0; i < 100; i++)
            {
                var name = s + i;
                if (IsAvailable(name))
                {
                    return name;
                }
            }
            throw new InvalidOperationException("Can't find suitable variable name.");
        }

        private bool IsAvailable(string s)
        {
            if (_scopes.TryPeek(out var currentScope))
            {
                if (currentScope.AllDefinedIdentifiers.Contains(s))
                {
                    return false;
                }
            }

            foreach (CodeScope codeWriterScope in _scopes)
            {
                if (codeWriterScope.Identifiers.Contains(s))
                {
                    return false;
                }
            }

            return true;
        }

        private void AppendTypeForCRef(CSharpType type)
        {
            // Because of the limitations of type cref in XmlDoc
            // we add "?" nullability operator after `cref` block
            var isNullable = type is { IsNullable: true, IsValueType: true };
            var arguments = type.IsGenericType ? type.Arguments : null;

            type = type.WithNullable(false);
            if (type.IsGenericType)
            {
                type = type.GetGenericTypeDefinition();
            }

            AppendRaw($"<see cref=\"");
            AppendType(type, false, false);
            AppendRaw($"\"/>");

            if (isNullable)
            {
                AppendRaw("?");
            }

            if (arguments is not null)
            {
                for (int i = 0; i < arguments.Count; i++)
                {
                    var argument = arguments[i];
                    if (argument is { IsFrameworkType: true, FrameworkType.IsGenericParameter: true })
                    {
                        continue;
                    }

                    AppendRaw(" where <c>");
                    AppendType(type.Arguments[i], false, false);
                    AppendRaw("</c> is");
                    if (argument.IsArray)
                    {
                        AppendRaw(" an array of type ");
                        argument = argument.ElementType;
                    }
                    else
                    {
                        AppendRaw(" of type ");
                    }

                    // If argument type is non-generic, we can provide "see cref" for it
                    // Otherwise, just write its name
                    if (argument.IsGenericType)
                    {
                        AppendRaw("<c>");
                        AppendType(argument, false, true);
                        AppendRaw("</c>");
                    }
                    else
                    {
                        AppendTypeForCRef(argument);
                    }

                    if (i < arguments.Count - 1)
                        AppendRaw(",");
                }
            }
        }

        private void AppendType(CSharpType type, bool isDeclaration, bool writeTypeNameOnly)
        {
            if (type.IsArray && type.FrameworkType.GetGenericArguments().Any())
            {
                AppendType(type.FrameworkType.GetElementType()!, isDeclaration, writeTypeNameOnly);
                AppendRaw("[]");
                return;
            }

            if (type.TryGetCSharpFriendlyName(out var keywordName))
            {
                AppendRaw(keywordName);
                if (type.FrameworkType.IsGenericParameter && type.IsNullable)
                {
                    AppendRaw("?");
                }
            }
            else if (isDeclaration && !type.IsFrameworkType)
            {
                AppendRaw(type.Implementation.Name);
            }
            else if (writeTypeNameOnly)
            {
                AppendRaw(type.Name);
            }
            else
            {
                UseNamespace(type.Namespace);

                AppendRaw("global::");
                AppendRaw(type.Namespace);
                AppendRaw(".");
                AppendRaw(type.Name);
            }

            if (type.Arguments.Any())
            {
                AppendRaw(_writingXmlDocumentation ? "{" : "<");
                for (int i = 0; i < type.Arguments.Count; i++)
                {
                    AppendType(type.Arguments[i], false, writeTypeNameOnly);
                    if (i != type.Arguments.Count - 1)
                    {
                        AppendRaw(_writingXmlDocumentation ? "," : ", ");
                    }
                }
                AppendRaw(_writingXmlDocumentation ? "}" : ">");
            }

            if (!isDeclaration && type is { IsNullable: true, IsValueType: true })
            {
                AppendRaw("?");
            }
        }

        public CodeWriter WriteLine(FormattableString formattableString)
        {
            Append(formattableString);
            return WriteLine();
        }

        public CodeWriter WriteLine() => AppendRawChar(_newLine);

        public CodeWriter WriteRawLine(string str)
        {
            AppendRaw(str);
            return WriteLine();
        }

        public CodeWriter AppendRaw(string str) => AppendRaw(str.AsSpan());

        private CodeWriter AppendRawChar(char c)
        {
            var destination = _builder.GetSpan(1);
            destination[0] = c;
            _builder.Advance(1);
            _atBeginningOfLine = true;
            return this;
        }

        private CodeWriter AppendRaw(ReadOnlySpan<char> span)
        {
            if (span.Length == 0 )
                return this;

            AddSpaces(span);

            var destination = _builder.GetSpan(span.Length);
            span.CopyTo(destination);
            _builder.Advance(span.Length);

            _atBeginningOfLine = span[span.Length - 1] == _newLine;
            return this;
        }

        private void AddSpaces(ReadOnlySpan<char> span)
        {
            // pre-processor directives do not need indentation
            if (span[0] == '#')
            {
                return;
            }

            int spaces = _atBeginningOfLine ? (_scopes.Peek().Depth) * 4 : 0;
            if (spaces == 0)
                return;

            var destination = _builder.GetSpan(spaces);
            destination.Slice(0, spaces).Fill(_space);
            _builder.Advance(spaces);
        }

        private void AddSpaces(int count)
        {
            for (int i = 0; i < count; i++)
            {
                AppendRawChar(_space);
            }
        }

        internal CodeWriter WriteIdentifier(string identifier)
        {
            if (StringExtensions.IsCSharpKeyword(identifier))
            {
                AppendRaw("@");
            }
            return AppendRaw(identifier);
        }

        internal CodeWriter WriteDeclaration(string declaration)
        {
            foreach (var scope in _scopes)
            {
                scope.AllDefinedIdentifiers.Add(declaration);
            }

            _scopes.Peek().Identifiers.Add(declaration);

            return WriteIdentifier(declaration);
        }

        public CodeWriter WriteDeclaration(CodeWriterDeclaration declaration)
        {
            if (_writingXmlDocumentation)
            {
                throw new InvalidOperationException("Can't declare variables inside documentation.");
            }

            declaration.SetActualName(GetTemporaryVariable(declaration.RequestedName));
            _scopes.Peek().Declarations.Add(declaration);
            return WriteDeclaration(declaration.ActualName);
        }

        public IDisposable WriteMethodDeclaration(MethodSignatureBase methodBase, params string[] disabledWarnings)
        {
            var outerScope = WriteMethodDeclarationNoScope(methodBase, disabledWarnings);
            WriteLine();
            var innerScope = Scope();
            return Disposable.Create(() =>
            {
                innerScope.Dispose();
                outerScope.Dispose();
            });
        }

        public IDisposable WriteMethodDeclarationNoScope(MethodSignatureBase methodBase, params string[] disabledWarnings)
        {
            foreach (var attribute in methodBase.Attributes)
            {
                attribute.Write(this);
            }

            foreach (var disabledWarning in disabledWarnings)
            {
                WriteLine($"#pragma warning disable {disabledWarning}");
            }

            AppendRawIf("public ", methodBase.Modifiers.HasFlag(MethodSignatureModifiers.Public))
                .AppendRawIf("internal ", methodBase.Modifiers.HasFlag(MethodSignatureModifiers.Internal))
                .AppendRawIf("protected ", methodBase.Modifiers.HasFlag(MethodSignatureModifiers.Protected))
                .AppendRawIf("private ", methodBase.Modifiers.HasFlag(MethodSignatureModifiers.Private))
                .AppendRawIf("static ", methodBase.Modifiers.HasFlag(MethodSignatureModifiers.Static));

            if (methodBase is MethodSignature method)
            {
                AppendRawIf("virtual ", methodBase.Modifiers.HasFlag(MethodSignatureModifiers.Virtual))
                    .AppendRawIf("override ", methodBase.Modifiers.HasFlag(MethodSignatureModifiers.Override))
                    .AppendRawIf("new ", methodBase.Modifiers.HasFlag(MethodSignatureModifiers.New))
                    .AppendRawIf("async ", methodBase.Modifiers.HasFlag(MethodSignatureModifiers.Async));

                var isImplicitOrExplicit = methodBase.Modifiers.HasFlag(MethodSignatureModifiers.Implicit) || methodBase.Modifiers.HasFlag(MethodSignatureModifiers.Explicit);
                if (!isImplicitOrExplicit)
                {
                    if (method.ReturnType != null)
                    {
                        Append($"{method.ReturnType} ");
                    }
                    else
                    {
                        AppendRaw("void ");
                    }
                }

                AppendRawIf("implicit ", methodBase.Modifiers.HasFlag(MethodSignatureModifiers.Implicit))
                    .AppendRawIf("explicit ", methodBase.Modifiers.HasFlag(MethodSignatureModifiers.Explicit))
                    .AppendRawIf("operator ", methodBase.Modifiers.HasFlag(MethodSignatureModifiers.Operator));

                if (isImplicitOrExplicit)
                {
                    Append($"{method.ReturnType}");
                }

                if (method.ExplicitInterface is not null)
                {
                    Append($"{method.ExplicitInterface}.");
                }

                Append($"{methodBase.Name}");

                if (method?.GenericArguments != null)
                {
                    AppendRaw("<");
                    for (int i = 0; i < method.GenericArguments.Count; i++)
                    {
                        Append($"{method.GenericArguments[i]}");
                        if (i != method.GenericArguments.Count - 1)
                        {
                            AppendRaw(", ");
                        }
                    }
                    AppendRaw(">");
                }
            }
            else
            {
                Append($"{methodBase.Name}");
            }

            AppendRaw("(")
                .AppendRawIf("this ", methodBase.Modifiers.HasFlag(MethodSignatureModifiers.Extension));

            var outerScope = AmbientScope();

            for (int i = 0; i < methodBase.Parameters.Count; i++)
            {
                WriteParameter(methodBase.Parameters[i]);
                if (i != methodBase.Parameters.Count - 1)
                {
                    AppendRaw(", ");
                }
            }
            Append($")");

            if (methodBase is MethodSignature { GenericParameterConstraints: { } constraints })
            {
                using (ScopeRaw(string.Empty, string.Empty, false))
                {
                    foreach (var constraint in constraints)
                    {
                        constraint.Write(this);
                        AppendRaw(" ");
                    }
                }
            }

            if (methodBase is ConstructorSignature { Initializer: { } } constructor)
            {
                var (isBase, arguments) = constructor.Initializer;

                if (!isBase || arguments.Any())
                {
                    AppendRaw(isBase ? ": base(" : ": this(");
                    var iterator = arguments.GetEnumerator();
                    if (iterator.MoveNext())
                    {
                        iterator.Current.Write(this);
                        while (iterator.MoveNext())
                        {
                            AppendRaw(", ");
                            iterator.Current.Write(this);
                        }
                    }
                    AppendRaw(")");
                }
            }

            foreach (var disabledWarning in disabledWarnings)
            {
                WriteLine();
                Append($"#pragma warning restore {disabledWarning}");
            }

            return outerScope;
        }

        public override string ToString()
        {
            return ToString(true);
        }

        public string ToString(bool header)
        {
            var reader = _builder.ExtractReader();
            var totalLength = reader.Length;
            if (totalLength == 0)
                return string.Empty;

            var builder = new StringBuilder((int)totalLength);
            IEnumerable<string> namespaces = _usingNamespaces
                .OrderByDescending(ns => ns.StartsWith("System"))
                .ThenBy(ns => ns, StringComparer.Ordinal);
            if (header)
            {
                string licenseString = CodeModelPlugin.Instance.LicenseString;
                if (!string.IsNullOrEmpty(licenseString))
                {
                    builder.Append(licenseString);
                    builder.Append(_newLine);
                    builder.Append(_newLine);
                }
                builder.Append("// <auto-generated/>");
                builder.Append(_newLine);
                builder.Append(_newLine);
                builder.Append("#nullable disable");
                builder.Append(_newLine);
                builder.Append(_newLine);

                foreach (string ns in namespaces)
                {
                    builder.Append("using ").Append(ns).Append(";").Append(_newLine);
                }

                if (namespaces.Any())
                {
                    builder.Append(_newLine);
                }
            }

            reader.CopyTo(builder, default);
            return builder.ToString();
        }

        private void PopScope(CodeScope expected)
        {
            var actual = _scopes.Pop();
            Debug.Assert(actual == expected);
        }

        public CodeScope AmbientScope()
        {
            var codeWriterScope = new CodeScope(this, null, false, _scopes.Peek().Depth);
            _scopes.Push(codeWriterScope);
            return codeWriterScope;
        }

        internal void Append(CodeWriterDeclaration declaration)
        {
            WriteIdentifier(declaration.ActualName);
        }

        internal void WriteTypeModifiers(TypeSignatureModifiers modifiers)
        {
            AppendRawIf("public ", modifiers.HasFlag(TypeSignatureModifiers.Public))
                .AppendRawIf("internal ", modifiers.HasFlag(TypeSignatureModifiers.Internal))
                .AppendRawIf("private ", modifiers.HasFlag(TypeSignatureModifiers.Private))
                .AppendRawIf("readonly ", modifiers.HasFlag(TypeSignatureModifiers.ReadOnly))
                .AppendRawIf("static ", modifiers.HasFlag(TypeSignatureModifiers.Static))
                .AppendRawIf("sealed ", modifiers.HasFlag(TypeSignatureModifiers.Sealed))
                .AppendRawIf("partial ", modifiers.HasFlag(TypeSignatureModifiers.Partial)); // partial must be the last to write otherwise compiler will complain

            AppendRawIf("class ", modifiers.HasFlag(TypeSignatureModifiers.Class))
                .AppendRawIf("struct ", modifiers.HasFlag(TypeSignatureModifiers.Struct))
                .AppendRawIf("enum ", modifiers.HasFlag(TypeSignatureModifiers.Enum))
                .AppendRawIf("interface ", modifiers.HasFlag(TypeSignatureModifiers.Interface));
        }

        public void WriteTypeArguments(IEnumerable<CSharpType>? typeArguments)
        {
            if (typeArguments is null || !typeArguments.Any())
            {
                return;
            }

            AppendRaw("<");
            var iterator = typeArguments.GetEnumerator();
            if (iterator.MoveNext())
            {
                Append($"{iterator.Current}");
                while (iterator.MoveNext())
                {
                    AppendRaw(", ");
                    Append($"{iterator.Current}");
                }
            }
            AppendRaw(">");
        }

        public void WriteArguments(IEnumerable<ValueExpression> arguments, bool useSingleLine = true)
        {
            if (useSingleLine)
            {
                AppendRaw("(");
                var iterator = arguments.GetEnumerator();
                if (iterator.MoveNext())
                {
                    iterator.Current.Write(this);
                    while (iterator.MoveNext())
                    {
                        AppendRaw(", ");
                        iterator.Current.Write(this);
                    }
                }
                AppendRaw(")");
            }
            else
            {
                AppendRaw("(");
                var iterator = arguments.GetEnumerator();
                if (iterator.MoveNext())
                {
<<<<<<< HEAD
                    AddSpaces(4);
                    iterator.Current.Write(this);
                    while (iterator.MoveNext())
                    {
                        WriteRawLine(",");
                        AddSpaces(4);
                        iterator.Current.Write(this);
=======
                    using (ScopeRaw(string.Empty, string.Empty, false))
                    {
                        iterator.Current.Write(this);
                        while (iterator.MoveNext())
                        {
                            WriteRawLine(",");
                            iterator.Current.Write(this);
                        }
>>>>>>> 224e725e
                    }
                }
                AppendRaw(")");
            }
        }

        public void Dispose()
        {
            _builder?.Dispose();
        }
    }
}<|MERGE_RESOLUTION|>--- conflicted
+++ resolved
@@ -616,7 +616,7 @@
 
         private CodeWriter AppendRaw(ReadOnlySpan<char> span)
         {
-            if (span.Length == 0 )
+            if (span.Length == 0)
                 return this;
 
             AddSpaces(span);
@@ -644,14 +644,6 @@
             var destination = _builder.GetSpan(spaces);
             destination.Slice(0, spaces).Fill(_space);
             _builder.Advance(spaces);
-        }
-
-        private void AddSpaces(int count)
-        {
-            for (int i = 0; i < count; i++)
-            {
-                AppendRawChar(_space);
-            }
         }
 
         internal CodeWriter WriteIdentifier(string identifier)
@@ -954,15 +946,6 @@
                 var iterator = arguments.GetEnumerator();
                 if (iterator.MoveNext())
                 {
-<<<<<<< HEAD
-                    AddSpaces(4);
-                    iterator.Current.Write(this);
-                    while (iterator.MoveNext())
-                    {
-                        WriteRawLine(",");
-                        AddSpaces(4);
-                        iterator.Current.Write(this);
-=======
                     using (ScopeRaw(string.Empty, string.Empty, false))
                     {
                         iterator.Current.Write(this);
@@ -971,7 +954,6 @@
                             WriteRawLine(",");
                             iterator.Current.Write(this);
                         }
->>>>>>> 224e725e
                     }
                 }
                 AppendRaw(")");
