--- conflicted
+++ resolved
@@ -431,43 +431,6 @@
             return WriteLine($";");
         }
 
-<<<<<<< HEAD
-        public void WriteVariableAssignmentWithNullCheck(string variableName, Parameter parameter)
-        {
-            var assignToSelf = parameter.Name == variableName;
-            if (parameter.Initializer != null)
-            {
-                if (assignToSelf)
-                {
-                    WriteLine($"{variableName:I} ??= {parameter.Initializer};");
-                }
-                else
-                {
-                    WriteLine($"{variableName:I} = {parameter.Name:I} ?? {parameter.Initializer};");
-                }
-            }
-            else if (parameter.Validation != ParameterValidationType.None)
-            {
-                if (assignToSelf)
-                {
-                    using (Scope($"if ({parameter.Name:I} == null)"))
-                    {
-                        WriteLine($"throw new {typeof(ArgumentNullException)}(nameof({parameter.Name:I}));");
-                    }
-                }
-                else
-                {
-                    WriteLine($"{variableName:I} = {parameter.Name:I} ?? throw new {typeof(ArgumentNullException)}(nameof({parameter.Name:I}));");
-                }
-            }
-            else if (!assignToSelf)
-            {
-                WriteLine($"{variableName:I} = {parameter.Name:I};");
-            }
-        }
-
-=======
->>>>>>> 4d1f0a19
         public CodeWriter WriteParametersValidation(IEnumerable<Parameter> parameters)
         {
             foreach (Parameter parameter in parameters)
@@ -481,14 +444,6 @@
 
         private CodeWriter WriteParameterValidation(Parameter parameter)
         {
-<<<<<<< HEAD
-            if (parameter.Validation == ParameterValidationType.None && parameter.Initializer != null)
-            {
-                return WriteLine($"{parameter.Name:I} ??= {parameter.Initializer};");
-            }
-
-=======
->>>>>>> 4d1f0a19
             var validationStatement = Argument.ValidateParameter(parameter);
 
             validationStatement.Write(this);
