--- conflicted
+++ resolved
@@ -21,11 +21,7 @@
             {
                 new InputModelProperty("MyProperty", null, "The property of mine", InputPrimitiveType.Int32, true, false, false, new(json: new("myProperty")))
             };
-<<<<<<< HEAD
-            var inputModel = new InputModelType("MyModel", "MyNamespace", string.Empty, null, null, null, "Test model", InputModelTypeUsage.Input | InputModelTypeUsage.Output, properties, null, Array.Empty<InputModelType>(), null, null, new Dictionary<string, InputModelType>(), null, false);
-=======
-            var inputModel = new InputModelType("MyModel", string.Empty, null, null, null, "Test model", InputModelTypeUsage.Input | InputModelTypeUsage.Output, properties, null, Array.Empty<InputModelType>(), null, null, new Dictionary<string, InputModelType>(), null, false, new());
->>>>>>> aa99532b
+            var inputModel = new InputModelType("MyModel", "MyNamespace", string.Empty, null, null, null, "Test model", InputModelTypeUsage.Input | InputModelTypeUsage.Output, properties, null, Array.Empty<InputModelType>(), null, null, new Dictionary<string, InputModelType>(), null, false, new());
             var modelProvider = new ModelProvider(inputModel);
             _writer = new TypeProviderWriter(modelProvider);
         }
