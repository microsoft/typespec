--- conflicted
+++ resolved
@@ -20,11 +20,7 @@
             PluginInitializer.Initialize();
             var properties = new[]
             {
-<<<<<<< HEAD
-                new InputModelProperty("MyProperty", "myProperty", "The property of mine", new InputPrimitiveType(InputPrimitiveTypeKind.Int32), true, false, false, Array.Empty<InputDecoratorInfo>())
-=======
-                new InputModelProperty("MyProperty", "myProperty", "The property of mine", InputPrimitiveType.Int32, true, false, false)
->>>>>>> c329841c
+                new InputModelProperty("MyProperty", "myProperty", "The property of mine", InputPrimitiveType.Int32, true, false, false, Array.Empty<InputDecoratorInfo>())
             };
             var inputModel = new InputModelType("MyModel", string.Empty, null, null, "Test model", InputModelTypeUsage.Input | InputModelTypeUsage.Output, properties, null, Array.Empty<InputModelType>(), null, null, new Dictionary<string, InputModelType>(), null, false, Array.Empty<InputDecoratorInfo>());
             var modelProvider = new ModelProvider(inputModel);
