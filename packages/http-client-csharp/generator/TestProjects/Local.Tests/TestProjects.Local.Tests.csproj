--- conflicted
+++ resolved
@@ -3,11 +3,7 @@
   <ItemGroup>
     <PackageReference Include="System.Memory.Data" />
     <PackageReference Include="System.ClientModel" />
-<<<<<<< HEAD
-    <PackageReference Include="Azure.Core.Experimental" Version="0.1.0-preview.37"/>
-=======
     <PackageReference Include="Azure.Core.Experimental" Version="0.1.0-preview.37" />
->>>>>>> 2f3b356a
   </ItemGroup>
 
   <ItemGroup>
