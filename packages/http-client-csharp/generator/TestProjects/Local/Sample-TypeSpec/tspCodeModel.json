{
 "$id": "1",
 "name": "SampleTypeSpec",
 "apiVersions": [
  "2024-07-16-preview",
  "2024-08-16-preview"
 ],
 "enums": [
  {
   "$id": "2",
   "kind": "enum",
   "name": "StringFixedEnum",
   "crossLanguageDefinitionId": "SampleTypeSpec.StringFixedEnum",
   "valueType": {
    "$id": "3",
    "kind": "string",
    "name": "string",
    "crossLanguageDefinitionId": "TypeSpec.string",
    "decorators": []
   },
   "values": [
    {
     "$id": "4",
     "kind": "enumvalue",
     "name": "One",
     "value": "1",
     "valueType": {
      "$id": "5",
      "kind": "string",
      "name": "string",
      "crossLanguageDefinitionId": "TypeSpec.string",
      "decorators": []
     },
     "enumType": {
      "$ref": "2"
     },
     "decorators": []
    },
    {
     "$id": "6",
     "kind": "enumvalue",
     "name": "Two",
     "value": "2",
     "valueType": {
      "$id": "7",
      "kind": "string",
      "name": "string",
      "crossLanguageDefinitionId": "TypeSpec.string",
      "decorators": []
     },
     "enumType": {
      "$ref": "2"
     },
     "decorators": []
    },
    {
     "$id": "8",
     "kind": "enumvalue",
     "name": "Four",
     "value": "4",
     "valueType": {
      "$id": "9",
      "kind": "string",
      "name": "string",
      "crossLanguageDefinitionId": "TypeSpec.string",
      "decorators": []
     },
     "enumType": {
      "$ref": "2"
     },
     "decorators": []
    }
   ],
   "namespace": "SampleTypeSpec",
   "doc": "Simple enum",
   "isFixed": true,
   "isFlags": false,
   "usage": "Input,Output,Json",
   "decorators": []
  },
  {
   "$id": "10",
   "kind": "enum",
   "name": "StringExtensibleEnum",
   "crossLanguageDefinitionId": "SampleTypeSpec.StringExtensibleEnum",
   "valueType": {
    "$id": "11",
    "kind": "string",
    "name": "string",
    "crossLanguageDefinitionId": "TypeSpec.string",
    "decorators": []
   },
   "values": [
    {
     "$id": "12",
     "kind": "enumvalue",
     "name": "One",
     "value": "1",
     "valueType": {
      "$id": "13",
      "kind": "string",
      "name": "string",
      "crossLanguageDefinitionId": "TypeSpec.string",
      "decorators": []
     },
     "enumType": {
      "$ref": "10"
     },
     "decorators": []
    },
    {
     "$id": "14",
     "kind": "enumvalue",
     "name": "Two",
     "value": "2",
     "valueType": {
      "$id": "15",
      "kind": "string",
      "name": "string",
      "crossLanguageDefinitionId": "TypeSpec.string",
      "decorators": []
     },
     "enumType": {
      "$ref": "10"
     },
     "decorators": []
    },
    {
     "$id": "16",
     "kind": "enumvalue",
     "name": "Four",
     "value": "4",
     "valueType": {
      "$id": "17",
      "kind": "string",
      "name": "string",
      "crossLanguageDefinitionId": "TypeSpec.string",
      "decorators": []
     },
     "enumType": {
      "$ref": "10"
     },
     "decorators": []
    }
   ],
   "namespace": "SampleTypeSpec",
   "doc": "Extensible enum",
   "isFixed": false,
   "isFlags": false,
   "usage": "Input,Output,Json",
   "decorators": []
  },
  {
   "$id": "18",
   "kind": "enum",
   "name": "IntExtensibleEnum",
   "crossLanguageDefinitionId": "SampleTypeSpec.IntExtensibleEnum",
   "valueType": {
    "$id": "19",
    "kind": "int32",
    "name": "int32",
    "crossLanguageDefinitionId": "TypeSpec.int32",
    "decorators": []
   },
   "values": [
    {
     "$id": "20",
     "kind": "enumvalue",
     "name": "One",
     "value": 1,
     "valueType": {
      "$id": "21",
      "kind": "int32",
      "name": "int32",
      "crossLanguageDefinitionId": "TypeSpec.int32",
      "decorators": []
     },
     "enumType": {
      "$ref": "18"
     },
     "decorators": []
    },
    {
     "$id": "22",
     "kind": "enumvalue",
     "name": "Two",
     "value": 2,
     "valueType": {
      "$id": "23",
      "kind": "int32",
      "name": "int32",
      "crossLanguageDefinitionId": "TypeSpec.int32",
      "decorators": []
     },
     "enumType": {
      "$ref": "18"
     },
     "decorators": []
    },
    {
     "$id": "24",
     "kind": "enumvalue",
     "name": "Four",
     "value": 4,
     "valueType": {
      "$id": "25",
      "kind": "int32",
      "name": "int32",
      "crossLanguageDefinitionId": "TypeSpec.int32",
      "decorators": []
     },
     "enumType": {
      "$ref": "18"
     },
     "decorators": []
    }
   ],
   "namespace": "SampleTypeSpec",
   "doc": "Int based extensible enum",
   "isFixed": false,
   "isFlags": false,
   "usage": "Input,Output,Json",
   "decorators": []
  },
  {
   "$id": "26",
   "kind": "enum",
   "name": "FloatExtensibleEnum",
   "crossLanguageDefinitionId": "SampleTypeSpec.FloatExtensibleEnum",
   "valueType": {
    "$id": "27",
    "kind": "float32",
    "name": "float32",
    "crossLanguageDefinitionId": "TypeSpec.float32",
    "decorators": []
   },
   "values": [
    {
     "$id": "28",
     "kind": "enumvalue",
     "name": "OneDotOne",
     "value": 1.1,
     "valueType": {
      "$id": "29",
      "kind": "float32",
      "name": "float32",
      "crossLanguageDefinitionId": "TypeSpec.float32",
      "decorators": []
     },
     "enumType": {
      "$ref": "26"
     },
     "decorators": []
    },
    {
     "$id": "30",
     "kind": "enumvalue",
     "name": "TwoDotTwo",
     "value": 2.2,
     "valueType": {
      "$id": "31",
      "kind": "float32",
      "name": "float32",
      "crossLanguageDefinitionId": "TypeSpec.float32",
      "decorators": []
     },
     "enumType": {
      "$ref": "26"
     },
     "decorators": []
    },
    {
     "$id": "32",
     "kind": "enumvalue",
     "name": "FourDotFour",
     "value": 4.4,
     "valueType": {
      "$id": "33",
      "kind": "float32",
      "name": "float32",
      "crossLanguageDefinitionId": "TypeSpec.float32",
      "decorators": []
     },
     "enumType": {
      "$ref": "26"
     },
     "decorators": []
    }
   ],
   "namespace": "SampleTypeSpec",
   "doc": "Float based extensible enum",
   "isFixed": false,
   "isFlags": false,
   "usage": "Input,Output,Json",
   "decorators": []
  },
  {
   "$id": "34",
   "kind": "enum",
   "name": "FloatExtensibleEnumWithIntValue",
   "crossLanguageDefinitionId": "SampleTypeSpec.FloatExtensibleEnumWithIntValue",
   "valueType": {
    "$id": "35",
    "kind": "float32",
    "name": "float32",
    "crossLanguageDefinitionId": "TypeSpec.float32",
    "decorators": []
   },
   "values": [
    {
     "$id": "36",
     "kind": "enumvalue",
     "name": "One",
     "value": 1,
     "valueType": {
      "$id": "37",
      "kind": "float32",
      "name": "float32",
      "crossLanguageDefinitionId": "TypeSpec.float32",
      "decorators": []
     },
     "enumType": {
      "$ref": "34"
     },
     "decorators": []
    },
    {
     "$id": "38",
     "kind": "enumvalue",
     "name": "Two",
     "value": 2,
     "valueType": {
      "$id": "39",
      "kind": "float32",
      "name": "float32",
      "crossLanguageDefinitionId": "TypeSpec.float32",
      "decorators": []
     },
     "enumType": {
      "$ref": "34"
     },
     "decorators": []
    },
    {
     "$id": "40",
     "kind": "enumvalue",
     "name": "Four",
     "value": 4,
     "valueType": {
      "$id": "41",
      "kind": "float32",
      "name": "float32",
      "crossLanguageDefinitionId": "TypeSpec.float32",
      "decorators": []
     },
     "enumType": {
      "$ref": "34"
     },
     "decorators": []
    }
   ],
   "namespace": "SampleTypeSpec",
   "doc": "float fixed enum",
   "isFixed": false,
   "isFlags": false,
   "usage": "Input,Output,Json",
   "decorators": []
  },
  {
   "$id": "42",
   "kind": "enum",
   "name": "FloatFixedEnum",
   "crossLanguageDefinitionId": "SampleTypeSpec.FloatFixedEnum",
   "valueType": {
    "$id": "43",
    "kind": "float32",
    "name": "float32",
    "crossLanguageDefinitionId": "TypeSpec.float32",
    "decorators": []
   },
   "values": [
    {
     "$id": "44",
     "kind": "enumvalue",
     "name": "OneDotOne",
     "value": 1.1,
     "valueType": {
      "$id": "45",
      "kind": "float32",
      "name": "float32",
      "crossLanguageDefinitionId": "TypeSpec.float32",
      "decorators": []
     },
     "enumType": {
      "$ref": "42"
     },
     "decorators": []
    },
    {
     "$id": "46",
     "kind": "enumvalue",
     "name": "TwoDotTwo",
     "value": 2.2,
     "valueType": {
      "$id": "47",
      "kind": "float32",
      "name": "float32",
      "crossLanguageDefinitionId": "TypeSpec.float32",
      "decorators": []
     },
     "enumType": {
      "$ref": "42"
     },
     "decorators": []
    },
    {
     "$id": "48",
     "kind": "enumvalue",
     "name": "FourDotFour",
     "value": 4.4,
     "valueType": {
      "$id": "49",
      "kind": "float32",
      "name": "float32",
      "crossLanguageDefinitionId": "TypeSpec.float32",
      "decorators": []
     },
     "enumType": {
      "$ref": "42"
     },
     "decorators": []
    }
   ],
   "namespace": "SampleTypeSpec",
   "doc": "float fixed enum",
   "isFixed": true,
   "isFlags": false,
   "usage": "Input,Output,Json",
   "decorators": []
  },
  {
   "$id": "50",
   "kind": "enum",
   "name": "FloatFixedEnumWithIntValue",
   "crossLanguageDefinitionId": "SampleTypeSpec.FloatFixedEnumWithIntValue",
   "valueType": {
    "$id": "51",
    "kind": "int32",
    "name": "int32",
    "crossLanguageDefinitionId": "TypeSpec.int32",
    "decorators": []
   },
   "values": [
    {
     "$id": "52",
     "kind": "enumvalue",
     "name": "One",
     "value": 1,
     "valueType": {
      "$id": "53",
      "kind": "int32",
      "name": "int32",
      "crossLanguageDefinitionId": "TypeSpec.int32",
      "decorators": []
     },
     "enumType": {
      "$ref": "50"
     },
     "decorators": []
    },
    {
     "$id": "54",
     "kind": "enumvalue",
     "name": "Two",
     "value": 2,
     "valueType": {
      "$id": "55",
      "kind": "int32",
      "name": "int32",
      "crossLanguageDefinitionId": "TypeSpec.int32",
      "decorators": []
     },
     "enumType": {
      "$ref": "50"
     },
     "decorators": []
    },
    {
     "$id": "56",
     "kind": "enumvalue",
     "name": "Four",
     "value": 4,
     "valueType": {
      "$id": "57",
      "kind": "int32",
      "name": "int32",
      "crossLanguageDefinitionId": "TypeSpec.int32",
      "decorators": []
     },
     "enumType": {
      "$ref": "50"
     },
     "decorators": []
    }
   ],
   "namespace": "SampleTypeSpec",
   "doc": "float fixed enum",
   "isFixed": true,
   "isFlags": false,
   "usage": "Input,Output,Json",
   "decorators": []
  },
  {
   "$id": "58",
   "kind": "enum",
   "name": "IntFixedEnum",
   "crossLanguageDefinitionId": "SampleTypeSpec.IntFixedEnum",
   "valueType": {
    "$id": "59",
    "kind": "int32",
    "name": "int32",
    "crossLanguageDefinitionId": "TypeSpec.int32",
    "decorators": []
   },
   "values": [
    {
     "$id": "60",
     "kind": "enumvalue",
     "name": "One",
     "value": 1,
     "valueType": {
      "$id": "61",
      "kind": "int32",
      "name": "int32",
      "crossLanguageDefinitionId": "TypeSpec.int32",
      "decorators": []
     },
     "enumType": {
      "$ref": "58"
     },
     "decorators": []
    },
    {
     "$id": "62",
     "kind": "enumvalue",
     "name": "Two",
     "value": 2,
     "valueType": {
      "$id": "63",
      "kind": "int32",
      "name": "int32",
      "crossLanguageDefinitionId": "TypeSpec.int32",
      "decorators": []
     },
     "enumType": {
      "$ref": "58"
     },
     "decorators": []
    },
    {
     "$id": "64",
     "kind": "enumvalue",
     "name": "Four",
     "value": 4,
     "valueType": {
      "$id": "65",
      "kind": "int32",
      "name": "int32",
      "crossLanguageDefinitionId": "TypeSpec.int32",
      "decorators": []
     },
     "enumType": {
      "$ref": "58"
     },
     "decorators": []
    }
   ],
   "namespace": "SampleTypeSpec",
   "doc": "int fixed enum",
   "isFixed": true,
   "isFlags": false,
   "usage": "Input,Output,Json",
   "decorators": []
  },
  {
   "$id": "66",
   "kind": "enum",
   "name": "Versions",
   "crossLanguageDefinitionId": "SampleTypeSpec.Versions",
   "valueType": {
    "$id": "67",
    "kind": "string",
    "name": "string",
    "crossLanguageDefinitionId": "TypeSpec.string",
    "decorators": []
   },
   "values": [
    {
     "$id": "68",
     "kind": "enumvalue",
     "name": "2024-07-16-preview",
     "value": "2024-07-16-preview",
     "valueType": {
      "$id": "69",
      "kind": "string",
      "name": "string",
      "crossLanguageDefinitionId": "TypeSpec.string",
      "decorators": []
     },
     "enumType": {
      "$ref": "66"
     },
     "decorators": []
    },
    {
     "$id": "70",
     "kind": "enumvalue",
     "name": "2024-08-16-preview",
     "value": "2024-08-16-preview",
     "valueType": {
      "$id": "71",
      "kind": "string",
      "name": "string",
      "crossLanguageDefinitionId": "TypeSpec.string",
      "decorators": []
     },
     "enumType": {
      "$ref": "66"
     },
     "decorators": []
    }
   ],
   "namespace": "SampleTypeSpec",
   "isFixed": true,
   "isFlags": false,
   "usage": "ApiVersionEnum",
   "decorators": []
  }
 ],
 "constants": [
  {
   "$id": "72",
   "kind": "constant",
   "name": "ThingRequiredLiteralString",
   "valueType": {
    "$id": "73",
    "kind": "string",
    "name": "string",
    "crossLanguageDefinitionId": "TypeSpec.string",
    "decorators": []
   },
   "value": "accept",
   "decorators": []
  },
  {
   "$id": "74",
   "kind": "constant",
   "name": "ThingRequiredLiteralInt",
   "valueType": {
    "$id": "75",
    "kind": "int32",
    "name": "int32",
    "crossLanguageDefinitionId": "TypeSpec.int32",
    "decorators": []
   },
   "value": 123,
   "decorators": []
  },
  {
   "$id": "76",
   "kind": "constant",
   "name": "ThingRequiredLiteralFloat",
   "valueType": {
    "$id": "77",
    "kind": "float32",
    "name": "float32",
    "crossLanguageDefinitionId": "TypeSpec.float32",
    "decorators": []
   },
   "value": 1.23,
   "decorators": []
  },
  {
   "$id": "78",
   "kind": "constant",
   "name": "ThingRequiredLiteralBool",
   "valueType": {
    "$id": "79",
    "kind": "boolean",
    "name": "boolean",
    "crossLanguageDefinitionId": "TypeSpec.boolean",
    "decorators": []
   },
   "value": false,
   "decorators": []
  },
  {
   "$id": "80",
   "kind": "constant",
   "name": "ThingOptionalLiteralString",
   "valueType": {
    "$id": "81",
    "kind": "string",
    "name": "string",
    "crossLanguageDefinitionId": "TypeSpec.string",
    "decorators": []
   },
   "value": "reject",
   "decorators": []
  },
  {
   "$id": "82",
   "kind": "constant",
   "name": "ThingOptionalLiteralInt",
   "valueType": {
    "$id": "83",
    "kind": "int32",
    "name": "int32",
    "crossLanguageDefinitionId": "TypeSpec.int32",
    "decorators": []
   },
   "value": 456,
   "decorators": []
  },
  {
   "$id": "84",
   "kind": "constant",
   "name": "ThingOptionalLiteralFloat",
   "valueType": {
    "$id": "85",
    "kind": "float32",
    "name": "float32",
    "crossLanguageDefinitionId": "TypeSpec.float32",
    "decorators": []
   },
   "value": 4.56,
   "decorators": []
  },
  {
   "$id": "86",
   "kind": "constant",
   "name": "ThingOptionalLiteralBool",
   "valueType": {
    "$id": "87",
    "kind": "boolean",
    "name": "boolean",
    "crossLanguageDefinitionId": "TypeSpec.boolean",
    "decorators": []
   },
   "value": true,
   "decorators": []
  },
  {
   "$id": "88",
   "kind": "constant",
   "name": "sayHiContentType",
   "valueType": {
    "$id": "89",
    "kind": "string",
    "name": "string",
    "crossLanguageDefinitionId": "TypeSpec.string",
    "decorators": []
   },
   "value": "application/json",
   "decorators": []
  },
  {
   "$id": "90",
   "kind": "constant",
   "name": "HelloAgainRequestContentType",
   "valueType": {
    "$id": "91",
    "kind": "string",
    "name": "string",
    "crossLanguageDefinitionId": "TypeSpec.string",
    "decorators": []
   },
   "value": "text/plain",
   "decorators": []
  },
  {
   "$id": "92",
   "kind": "constant",
   "name": "helloAgainContentType",
   "valueType": {
    "$id": "93",
    "kind": "string",
    "name": "string",
    "crossLanguageDefinitionId": "TypeSpec.string",
    "decorators": []
   },
   "value": "application/json",
   "decorators": []
  },
  {
   "$id": "94",
   "kind": "constant",
   "name": "noContentTypeContentType",
   "valueType": {
    "$id": "95",
    "kind": "string",
    "name": "string",
    "crossLanguageDefinitionId": "TypeSpec.string",
    "decorators": []
   },
   "value": "application/json",
   "decorators": []
  },
  {
   "$id": "96",
   "kind": "constant",
   "name": "helloDemo2ContentType",
   "valueType": {
    "$id": "97",
    "kind": "string",
    "name": "string",
    "crossLanguageDefinitionId": "TypeSpec.string",
    "decorators": []
   },
   "value": "application/json",
   "decorators": []
  },
  {
   "$id": "98",
   "kind": "constant",
   "name": "createLiteralContentType",
   "valueType": {
    "$id": "99",
    "kind": "string",
    "name": "string",
    "crossLanguageDefinitionId": "TypeSpec.string",
    "decorators": []
   },
   "value": "application/json",
   "decorators": []
  },
  {
   "$id": "100",
   "kind": "constant",
   "name": "HelloLiteralRequestP1",
   "valueType": {
    "$id": "101",
    "kind": "string",
    "name": "string",
    "crossLanguageDefinitionId": "TypeSpec.string",
    "decorators": []
   },
   "value": "test",
   "decorators": []
  },
  {
   "$id": "102",
   "kind": "constant",
   "name": "helloLiteralContentType",
   "valueType": {
    "$id": "103",
    "kind": "string",
    "name": "string",
    "crossLanguageDefinitionId": "TypeSpec.string",
    "decorators": []
   },
   "value": "application/json",
   "decorators": []
  },
  {
   "$id": "104",
   "kind": "constant",
   "name": "topActionContentType",
   "valueType": {
    "$id": "105",
    "kind": "string",
    "name": "string",
    "crossLanguageDefinitionId": "TypeSpec.string",
    "decorators": []
   },
   "value": "application/json",
   "decorators": []
  },
  {
   "$id": "106",
   "kind": "constant",
   "name": "topAction2ContentType",
   "valueType": {
    "$id": "107",
    "kind": "string",
    "name": "string",
    "crossLanguageDefinitionId": "TypeSpec.string",
    "decorators": []
   },
   "value": "application/json",
   "decorators": []
  },
  {
   "$id": "108",
   "kind": "constant",
   "name": "patchActionContentType",
   "valueType": {
    "$id": "109",
    "kind": "string",
    "name": "string",
    "crossLanguageDefinitionId": "TypeSpec.string",
    "decorators": []
   },
   "value": "application/json",
   "decorators": []
  },
  {
   "$id": "110",
   "kind": "constant",
   "name": "anonymousBodyContentType",
   "valueType": {
    "$id": "111",
    "kind": "string",
    "name": "string",
    "crossLanguageDefinitionId": "TypeSpec.string",
    "decorators": []
   },
   "value": "application/json",
   "decorators": []
  },
  {
   "$id": "112",
   "kind": "constant",
   "name": "friendlyModelContentType",
   "valueType": {
    "$id": "113",
    "kind": "string",
    "name": "string",
    "crossLanguageDefinitionId": "TypeSpec.string",
    "decorators": []
   },
   "value": "application/json",
   "decorators": []
  },
  {
   "$id": "114",
   "kind": "constant",
   "name": "projectedNameModelContentType",
   "valueType": {
    "$id": "115",
    "kind": "string",
    "name": "string",
    "crossLanguageDefinitionId": "TypeSpec.string",
    "decorators": []
   },
   "value": "application/json",
   "decorators": []
  },
  {
   "$id": "116",
   "kind": "constant",
   "name": "returnsAnonymousModelContentType",
   "valueType": {
    "$id": "117",
    "kind": "string",
    "name": "string",
    "crossLanguageDefinitionId": "TypeSpec.string",
    "decorators": []
   },
   "value": "application/json",
   "decorators": []
  },
  {
   "$id": "118",
   "kind": "constant",
   "name": "GetUnknownValueResponse6",
   "valueType": {
    "$id": "119",
    "kind": "string",
    "name": "string",
    "crossLanguageDefinitionId": "TypeSpec.string",
    "decorators": []
   },
   "value": "Sunday",
   "decorators": []
  },
  {
   "$id": "120",
   "kind": "constant",
   "name": "internalProtocolContentType",
   "valueType": {
    "$id": "121",
    "kind": "string",
    "name": "string",
    "crossLanguageDefinitionId": "TypeSpec.string",
    "decorators": []
   },
   "value": "application/json",
   "decorators": []
  },
  {
   "$id": "122",
   "kind": "constant",
   "name": "ListWithNextLinkContentType",
   "valueType": {
    "$id": "123",
    "kind": "string",
    "name": "string",
    "crossLanguageDefinitionId": "TypeSpec.string",
    "decorators": []
   },
   "value": "application/json",
   "decorators": []
  },
  {
   "$id": "124",
   "kind": "constant",
   "name": "ListWithContinuationTokenContentType",
   "valueType": {
    "$id": "125",
    "kind": "string",
    "name": "string",
    "crossLanguageDefinitionId": "TypeSpec.string",
    "decorators": []
   },
   "value": "application/json",
   "decorators": []
  },
  {
   "$id": "126",
   "kind": "constant",
   "name": "ListWithContinuationTokenHeaderResponseContentType",
   "valueType": {
    "$id": "127",
    "kind": "string",
    "name": "string",
    "crossLanguageDefinitionId": "TypeSpec.string",
    "decorators": []
   },
   "value": "application/json",
   "decorators": []
  },
  {
   "$id": "128",
   "kind": "constant",
   "name": "ListWithPagingContentType",
   "valueType": {
    "$id": "129",
    "kind": "string",
    "name": "string",
    "crossLanguageDefinitionId": "TypeSpec.string",
    "decorators": []
   },
   "value": "application/json",
   "decorators": []
  },
  {
   "$id": "130",
   "kind": "constant",
   "name": "EmbeddedParametersContentType",
   "valueType": {
    "$id": "131",
    "kind": "string",
    "name": "string",
    "crossLanguageDefinitionId": "TypeSpec.string",
    "decorators": []
   },
   "value": "application/json",
   "decorators": []
  }
 ],
 "models": [
  {
   "$id": "132",
   "kind": "model",
   "name": "Thing",
   "namespace": "SampleTypeSpec",
   "crossLanguageDefinitionId": "SampleTypeSpec.Thing",
   "usage": "Input,Output,Spread,Json",
   "doc": "A model with a few properties of literal types",
   "decorators": [],
   "properties": [
    {
     "$id": "133",
     "kind": "property",
     "name": "name",
     "serializedName": "name",
     "doc": "name of the Thing",
     "type": {
      "$id": "134",
      "kind": "string",
      "name": "string",
      "crossLanguageDefinitionId": "TypeSpec.string",
      "decorators": []
     },
     "optional": false,
     "readOnly": false,
     "discriminator": false,
     "flatten": false,
     "decorators": [],
     "crossLanguageDefinitionId": "SampleTypeSpec.Thing.name",
     "serializationOptions": {
      "$id": "135",
      "json": {
       "$id": "136",
       "name": "name"
      }
     }
    },
    {
     "$id": "137",
     "kind": "property",
     "name": "requiredUnion",
     "serializedName": "requiredUnion",
     "doc": "required Union",
     "type": {
      "$id": "138",
      "kind": "union",
      "name": "ThingRequiredUnion",
      "variantTypes": [
       {
        "$id": "139",
        "kind": "string",
        "name": "string",
        "crossLanguageDefinitionId": "TypeSpec.string",
        "decorators": []
       },
       {
        "$id": "140",
        "kind": "array",
        "name": "Array",
        "valueType": {
         "$id": "141",
         "kind": "string",
         "name": "string",
         "crossLanguageDefinitionId": "TypeSpec.string",
         "decorators": []
        },
        "crossLanguageDefinitionId": "TypeSpec.Array",
        "decorators": []
       },
       {
        "$id": "142",
        "kind": "int32",
        "name": "int32",
        "crossLanguageDefinitionId": "TypeSpec.int32",
        "decorators": []
       }
      ],
      "namespace": "",
      "decorators": []
     },
     "optional": false,
     "readOnly": false,
     "discriminator": false,
     "flatten": false,
     "decorators": [],
     "crossLanguageDefinitionId": "SampleTypeSpec.Thing.requiredUnion",
     "serializationOptions": {
      "$id": "143",
      "json": {
       "$id": "144",
       "name": "requiredUnion"
      }
     }
    },
    {
     "$id": "145",
     "kind": "property",
     "name": "requiredLiteralString",
     "serializedName": "requiredLiteralString",
     "doc": "required literal string",
     "type": {
      "$ref": "72"
     },
     "optional": false,
     "readOnly": false,
     "discriminator": false,
     "flatten": false,
     "decorators": [],
     "crossLanguageDefinitionId": "SampleTypeSpec.Thing.requiredLiteralString",
     "serializationOptions": {
      "$id": "146",
      "json": {
       "$id": "147",
       "name": "requiredLiteralString"
      }
     }
    },
    {
     "$id": "148",
     "kind": "property",
     "name": "requiredNullableString",
     "serializedName": "requiredNullableString",
     "doc": "required nullable string",
     "type": {
      "$id": "149",
      "kind": "nullable",
      "type": {
       "$id": "150",
       "kind": "string",
       "name": "string",
       "crossLanguageDefinitionId": "TypeSpec.string",
       "decorators": []
      },
      "namespace": ""
     },
     "optional": false,
     "readOnly": false,
     "discriminator": false,
     "flatten": false,
     "decorators": [],
     "crossLanguageDefinitionId": "SampleTypeSpec.Thing.requiredNullableString",
     "serializationOptions": {
      "$id": "151",
      "json": {
       "$id": "152",
       "name": "requiredNullableString"
      }
     }
    },
    {
     "$id": "153",
     "kind": "property",
     "name": "optionalNullableString",
     "serializedName": "optionalNullableString",
     "doc": "required optional string",
     "type": {
      "$id": "154",
      "kind": "nullable",
      "type": {
       "$id": "155",
       "kind": "string",
       "name": "string",
       "crossLanguageDefinitionId": "TypeSpec.string",
       "decorators": []
      },
      "namespace": ""
     },
     "optional": true,
     "readOnly": false,
     "discriminator": false,
     "flatten": false,
     "decorators": [],
     "crossLanguageDefinitionId": "SampleTypeSpec.Thing.optionalNullableString",
     "serializationOptions": {
      "$id": "156",
      "json": {
       "$id": "157",
       "name": "optionalNullableString"
      }
     }
    },
    {
     "$id": "158",
     "kind": "property",
     "name": "requiredLiteralInt",
     "serializedName": "requiredLiteralInt",
     "doc": "required literal int",
     "type": {
      "$ref": "74"
     },
     "optional": false,
     "readOnly": false,
     "discriminator": false,
     "flatten": false,
     "decorators": [],
     "crossLanguageDefinitionId": "SampleTypeSpec.Thing.requiredLiteralInt",
     "serializationOptions": {
      "$id": "159",
      "json": {
       "$id": "160",
       "name": "requiredLiteralInt"
      }
     }
    },
    {
     "$id": "161",
     "kind": "property",
     "name": "requiredLiteralFloat",
     "serializedName": "requiredLiteralFloat",
     "doc": "required literal float",
     "type": {
      "$ref": "76"
     },
     "optional": false,
     "readOnly": false,
     "discriminator": false,
     "flatten": false,
     "decorators": [],
     "crossLanguageDefinitionId": "SampleTypeSpec.Thing.requiredLiteralFloat",
     "serializationOptions": {
      "$id": "162",
      "json": {
       "$id": "163",
       "name": "requiredLiteralFloat"
      }
     }
    },
    {
     "$id": "164",
     "kind": "property",
     "name": "requiredLiteralBool",
     "serializedName": "requiredLiteralBool",
     "doc": "required literal bool",
     "type": {
      "$ref": "78"
     },
     "optional": false,
     "readOnly": false,
     "discriminator": false,
     "flatten": false,
     "decorators": [],
     "crossLanguageDefinitionId": "SampleTypeSpec.Thing.requiredLiteralBool",
     "serializationOptions": {
      "$id": "165",
      "json": {
       "$id": "166",
       "name": "requiredLiteralBool"
      }
     }
    },
    {
     "$id": "167",
     "kind": "property",
     "name": "optionalLiteralString",
     "serializedName": "optionalLiteralString",
     "doc": "optional literal string",
     "type": {
      "$ref": "80"
     },
     "optional": true,
     "readOnly": false,
     "discriminator": false,
     "flatten": false,
     "decorators": [],
     "crossLanguageDefinitionId": "SampleTypeSpec.Thing.optionalLiteralString",
     "serializationOptions": {
      "$id": "168",
      "json": {
       "$id": "169",
       "name": "optionalLiteralString"
      }
     }
    },
    {
     "$id": "170",
     "kind": "property",
     "name": "optionalLiteralInt",
     "serializedName": "optionalLiteralInt",
     "doc": "optional literal int",
     "type": {
      "$ref": "82"
     },
     "optional": true,
     "readOnly": false,
     "discriminator": false,
     "flatten": false,
     "decorators": [],
     "crossLanguageDefinitionId": "SampleTypeSpec.Thing.optionalLiteralInt",
     "serializationOptions": {
      "$id": "171",
      "json": {
       "$id": "172",
       "name": "optionalLiteralInt"
      }
     }
    },
    {
     "$id": "173",
     "kind": "property",
     "name": "optionalLiteralFloat",
     "serializedName": "optionalLiteralFloat",
     "doc": "optional literal float",
     "type": {
      "$ref": "84"
     },
     "optional": true,
     "readOnly": false,
     "discriminator": false,
     "flatten": false,
     "decorators": [],
     "crossLanguageDefinitionId": "SampleTypeSpec.Thing.optionalLiteralFloat",
     "serializationOptions": {
      "$id": "174",
      "json": {
       "$id": "175",
       "name": "optionalLiteralFloat"
      }
     }
    },
    {
     "$id": "176",
     "kind": "property",
     "name": "optionalLiteralBool",
     "serializedName": "optionalLiteralBool",
     "doc": "optional literal bool",
     "type": {
      "$ref": "86"
     },
     "optional": true,
     "readOnly": false,
     "discriminator": false,
     "flatten": false,
     "decorators": [],
     "crossLanguageDefinitionId": "SampleTypeSpec.Thing.optionalLiteralBool",
     "serializationOptions": {
      "$id": "177",
      "json": {
       "$id": "178",
       "name": "optionalLiteralBool"
      }
     }
    },
    {
     "$id": "179",
     "kind": "property",
     "name": "requiredBadDescription",
     "serializedName": "requiredBadDescription",
     "doc": "description with xml <|endoftext|>",
     "type": {
      "$id": "180",
      "kind": "string",
      "name": "string",
      "crossLanguageDefinitionId": "TypeSpec.string",
      "decorators": []
     },
     "optional": false,
     "readOnly": false,
     "discriminator": false,
     "flatten": false,
     "decorators": [],
     "crossLanguageDefinitionId": "SampleTypeSpec.Thing.requiredBadDescription",
     "serializationOptions": {
      "$id": "181",
      "json": {
       "$id": "182",
       "name": "requiredBadDescription"
      }
     }
    },
    {
     "$id": "183",
     "kind": "property",
     "name": "optionalNullableList",
     "serializedName": "optionalNullableList",
     "doc": "optional nullable collection",
     "type": {
      "$id": "184",
      "kind": "nullable",
      "type": {
       "$id": "185",
       "kind": "array",
       "name": "Array1",
       "valueType": {
        "$id": "186",
        "kind": "int32",
        "name": "int32",
        "crossLanguageDefinitionId": "TypeSpec.int32",
        "decorators": []
       },
       "crossLanguageDefinitionId": "TypeSpec.Array",
       "decorators": []
      },
      "namespace": ""
     },
     "optional": true,
     "readOnly": false,
     "discriminator": false,
     "flatten": false,
     "decorators": [],
     "crossLanguageDefinitionId": "SampleTypeSpec.Thing.optionalNullableList",
     "serializationOptions": {
      "$id": "187",
      "json": {
       "$id": "188",
       "name": "optionalNullableList"
      }
     }
    },
    {
     "$id": "189",
     "kind": "property",
     "name": "requiredNullableList",
     "serializedName": "requiredNullableList",
     "doc": "required nullable collection",
     "type": {
      "$id": "190",
      "kind": "nullable",
      "type": {
       "$id": "191",
       "kind": "array",
       "name": "Array1",
       "valueType": {
        "$id": "192",
        "kind": "int32",
        "name": "int32",
        "crossLanguageDefinitionId": "TypeSpec.int32",
        "decorators": []
       },
       "crossLanguageDefinitionId": "TypeSpec.Array",
       "decorators": []
      },
      "namespace": ""
     },
     "optional": false,
     "readOnly": false,
     "discriminator": false,
     "flatten": false,
     "decorators": [],
     "crossLanguageDefinitionId": "SampleTypeSpec.Thing.requiredNullableList",
     "serializationOptions": {
      "$id": "193",
      "json": {
       "$id": "194",
       "name": "requiredNullableList"
      }
     }
    }
   ]
  },
  {
   "$id": "195",
   "kind": "model",
   "name": "RoundTripModel",
   "namespace": "SampleTypeSpec",
   "crossLanguageDefinitionId": "SampleTypeSpec.RoundTripModel",
   "usage": "Input,Output,Json",
   "doc": "this is a roundtrip model",
   "decorators": [],
   "properties": [
    {
     "$id": "196",
     "kind": "property",
     "name": "requiredString",
     "serializedName": "requiredString",
     "doc": "Required string, illustrating a reference type property.",
     "type": {
      "$id": "197",
      "kind": "string",
      "name": "string",
      "crossLanguageDefinitionId": "TypeSpec.string",
      "decorators": []
     },
     "optional": false,
     "readOnly": false,
     "discriminator": false,
     "flatten": false,
     "decorators": [],
     "crossLanguageDefinitionId": "SampleTypeSpec.RoundTripModel.requiredString",
     "serializationOptions": {
      "$id": "198",
      "json": {
       "$id": "199",
       "name": "requiredString"
      }
     }
    },
    {
     "$id": "200",
     "kind": "property",
     "name": "requiredInt",
     "serializedName": "requiredInt",
     "doc": "Required int, illustrating a value type property.",
     "type": {
      "$id": "201",
      "kind": "int32",
      "name": "int32",
      "encode": "string",
      "crossLanguageDefinitionId": "TypeSpec.int32",
      "decorators": []
     },
     "optional": false,
     "readOnly": false,
     "discriminator": false,
     "flatten": false,
     "decorators": [],
     "crossLanguageDefinitionId": "SampleTypeSpec.RoundTripModel.requiredInt",
     "serializationOptions": {
      "$id": "202",
      "json": {
       "$id": "203",
       "name": "requiredInt"
      }
     }
    },
    {
     "$id": "204",
     "kind": "property",
     "name": "requiredCollection",
     "serializedName": "requiredCollection",
     "doc": "Required collection of enums",
     "type": {
      "$id": "205",
      "kind": "array",
      "name": "ArrayStringFixedEnum",
      "valueType": {
       "$ref": "2"
      },
      "crossLanguageDefinitionId": "TypeSpec.Array",
      "decorators": []
     },
     "optional": false,
     "readOnly": false,
     "discriminator": false,
     "flatten": false,
     "decorators": [],
     "crossLanguageDefinitionId": "SampleTypeSpec.RoundTripModel.requiredCollection",
     "serializationOptions": {
      "$id": "206",
      "json": {
       "$id": "207",
       "name": "requiredCollection"
      }
     }
    },
    {
     "$id": "208",
     "kind": "property",
     "name": "requiredDictionary",
     "serializedName": "requiredDictionary",
     "doc": "Required dictionary of enums",
     "type": {
      "$id": "209",
      "kind": "dict",
      "keyType": {
       "$id": "210",
       "kind": "string",
       "name": "string",
       "crossLanguageDefinitionId": "TypeSpec.string",
       "decorators": []
      },
      "valueType": {
       "$ref": "10"
      },
      "decorators": []
     },
     "optional": false,
     "readOnly": false,
     "discriminator": false,
     "flatten": false,
     "decorators": [],
     "crossLanguageDefinitionId": "SampleTypeSpec.RoundTripModel.requiredDictionary",
     "serializationOptions": {
      "$id": "211",
      "json": {
       "$id": "212",
       "name": "requiredDictionary"
      }
     }
    },
    {
     "$id": "213",
     "kind": "property",
     "name": "requiredModel",
     "serializedName": "requiredModel",
     "doc": "Required model",
     "type": {
      "$ref": "132"
     },
     "optional": false,
     "readOnly": false,
     "discriminator": false,
     "flatten": false,
     "decorators": [],
     "crossLanguageDefinitionId": "SampleTypeSpec.RoundTripModel.requiredModel",
     "serializationOptions": {
      "$id": "214",
      "json": {
       "$id": "215",
       "name": "requiredModel"
      }
     }
    },
    {
     "$id": "216",
     "kind": "property",
     "name": "intExtensibleEnum",
     "serializedName": "intExtensibleEnum",
     "doc": "this is an int based extensible enum",
     "type": {
      "$ref": "18"
     },
     "optional": true,
     "readOnly": false,
     "discriminator": false,
     "flatten": false,
     "decorators": [],
     "crossLanguageDefinitionId": "SampleTypeSpec.RoundTripModel.intExtensibleEnum",
     "serializationOptions": {
      "$id": "217",
      "json": {
       "$id": "218",
       "name": "intExtensibleEnum"
      }
     }
    },
    {
     "$id": "219",
     "kind": "property",
     "name": "intExtensibleEnumCollection",
     "serializedName": "intExtensibleEnumCollection",
     "doc": "this is a collection of int based extensible enum",
     "type": {
      "$id": "220",
      "kind": "array",
      "name": "ArrayIntExtensibleEnum",
      "valueType": {
       "$ref": "18"
      },
      "crossLanguageDefinitionId": "TypeSpec.Array",
      "decorators": []
     },
     "optional": true,
     "readOnly": false,
     "discriminator": false,
     "flatten": false,
     "decorators": [],
     "crossLanguageDefinitionId": "SampleTypeSpec.RoundTripModel.intExtensibleEnumCollection",
     "serializationOptions": {
      "$id": "221",
      "json": {
       "$id": "222",
       "name": "intExtensibleEnumCollection"
      }
     }
    },
    {
     "$id": "223",
     "kind": "property",
     "name": "floatExtensibleEnum",
     "serializedName": "floatExtensibleEnum",
     "doc": "this is a float based extensible enum",
     "type": {
      "$ref": "26"
     },
     "optional": true,
     "readOnly": false,
     "discriminator": false,
     "flatten": false,
     "decorators": [],
     "crossLanguageDefinitionId": "SampleTypeSpec.RoundTripModel.floatExtensibleEnum",
     "serializationOptions": {
      "$id": "224",
      "json": {
       "$id": "225",
       "name": "floatExtensibleEnum"
      }
     }
    },
    {
     "$id": "226",
     "kind": "property",
     "name": "floatExtensibleEnumWithIntValue",
     "serializedName": "floatExtensibleEnumWithIntValue",
     "doc": "this is a float based extensible enum",
     "type": {
      "$ref": "34"
     },
     "optional": true,
     "readOnly": false,
     "discriminator": false,
     "flatten": false,
     "decorators": [],
     "crossLanguageDefinitionId": "SampleTypeSpec.RoundTripModel.floatExtensibleEnumWithIntValue",
     "serializationOptions": {
      "$id": "227",
      "json": {
       "$id": "228",
       "name": "floatExtensibleEnumWithIntValue"
      }
     }
    },
    {
     "$id": "229",
     "kind": "property",
     "name": "floatExtensibleEnumCollection",
     "serializedName": "floatExtensibleEnumCollection",
     "doc": "this is a collection of float based extensible enum",
     "type": {
      "$id": "230",
      "kind": "array",
      "name": "ArrayFloatExtensibleEnum",
      "valueType": {
       "$ref": "26"
      },
      "crossLanguageDefinitionId": "TypeSpec.Array",
      "decorators": []
     },
     "optional": true,
     "readOnly": false,
     "discriminator": false,
     "flatten": false,
     "decorators": [],
     "crossLanguageDefinitionId": "SampleTypeSpec.RoundTripModel.floatExtensibleEnumCollection",
     "serializationOptions": {
      "$id": "231",
      "json": {
       "$id": "232",
       "name": "floatExtensibleEnumCollection"
      }
     }
    },
    {
     "$id": "233",
     "kind": "property",
     "name": "floatFixedEnum",
     "serializedName": "floatFixedEnum",
     "doc": "this is a float based fixed enum",
     "type": {
      "$ref": "42"
     },
     "optional": true,
     "readOnly": false,
     "discriminator": false,
     "flatten": false,
     "decorators": [],
     "crossLanguageDefinitionId": "SampleTypeSpec.RoundTripModel.floatFixedEnum",
     "serializationOptions": {
      "$id": "234",
      "json": {
       "$id": "235",
       "name": "floatFixedEnum"
      }
     }
    },
    {
     "$id": "236",
     "kind": "property",
     "name": "floatFixedEnumWithIntValue",
     "serializedName": "floatFixedEnumWithIntValue",
     "doc": "this is a float based fixed enum",
     "type": {
      "$ref": "50"
     },
     "optional": true,
     "readOnly": false,
     "discriminator": false,
     "flatten": false,
     "decorators": [],
     "crossLanguageDefinitionId": "SampleTypeSpec.RoundTripModel.floatFixedEnumWithIntValue",
     "serializationOptions": {
      "$id": "237",
      "json": {
       "$id": "238",
       "name": "floatFixedEnumWithIntValue"
      }
     }
    },
    {
     "$id": "239",
     "kind": "property",
     "name": "floatFixedEnumCollection",
     "serializedName": "floatFixedEnumCollection",
     "doc": "this is a collection of float based fixed enum",
     "type": {
      "$id": "240",
      "kind": "array",
      "name": "ArrayFloatFixedEnum",
      "valueType": {
       "$ref": "42"
      },
      "crossLanguageDefinitionId": "TypeSpec.Array",
      "decorators": []
     },
     "optional": true,
     "readOnly": false,
     "discriminator": false,
     "flatten": false,
     "decorators": [],
     "crossLanguageDefinitionId": "SampleTypeSpec.RoundTripModel.floatFixedEnumCollection",
     "serializationOptions": {
      "$id": "241",
      "json": {
       "$id": "242",
       "name": "floatFixedEnumCollection"
      }
     }
    },
    {
     "$id": "243",
     "kind": "property",
     "name": "intFixedEnum",
     "serializedName": "intFixedEnum",
     "doc": "this is a int based fixed enum",
     "type": {
      "$ref": "58"
     },
     "optional": true,
     "readOnly": false,
     "discriminator": false,
     "flatten": false,
     "decorators": [],
     "crossLanguageDefinitionId": "SampleTypeSpec.RoundTripModel.intFixedEnum",
     "serializationOptions": {
      "$id": "244",
      "json": {
       "$id": "245",
       "name": "intFixedEnum"
      }
     }
    },
    {
     "$id": "246",
     "kind": "property",
     "name": "intFixedEnumCollection",
     "serializedName": "intFixedEnumCollection",
     "doc": "this is a collection of int based fixed enum",
     "type": {
      "$id": "247",
      "kind": "array",
      "name": "ArrayIntFixedEnum",
      "valueType": {
       "$ref": "58"
      },
      "crossLanguageDefinitionId": "TypeSpec.Array",
      "decorators": []
     },
     "optional": true,
     "readOnly": false,
     "discriminator": false,
     "flatten": false,
     "decorators": [],
     "crossLanguageDefinitionId": "SampleTypeSpec.RoundTripModel.intFixedEnumCollection",
     "serializationOptions": {
      "$id": "248",
      "json": {
       "$id": "249",
       "name": "intFixedEnumCollection"
      }
     }
    },
    {
     "$id": "250",
     "kind": "property",
     "name": "stringFixedEnum",
     "serializedName": "stringFixedEnum",
     "doc": "this is a string based fixed enum",
     "type": {
      "$ref": "2"
     },
     "optional": true,
     "readOnly": false,
     "discriminator": false,
     "flatten": false,
     "decorators": [],
     "crossLanguageDefinitionId": "SampleTypeSpec.RoundTripModel.stringFixedEnum",
     "serializationOptions": {
      "$id": "251",
      "json": {
       "$id": "252",
       "name": "stringFixedEnum"
      }
     }
    },
    {
     "$id": "253",
     "kind": "property",
     "name": "requiredUnknown",
     "serializedName": "requiredUnknown",
     "doc": "required unknown",
     "type": {
      "$id": "254",
      "kind": "unknown",
      "name": "unknown",
      "crossLanguageDefinitionId": "",
      "decorators": []
     },
     "optional": false,
     "readOnly": false,
     "discriminator": false,
     "flatten": false,
     "decorators": [],
     "crossLanguageDefinitionId": "SampleTypeSpec.RoundTripModel.requiredUnknown",
     "serializationOptions": {
      "$id": "255",
      "json": {
       "$id": "256",
       "name": "requiredUnknown"
      }
     }
    },
    {
     "$id": "257",
     "kind": "property",
     "name": "optionalUnknown",
     "serializedName": "optionalUnknown",
     "doc": "optional unknown",
     "type": {
      "$id": "258",
      "kind": "unknown",
      "name": "unknown",
      "crossLanguageDefinitionId": "",
      "decorators": []
     },
     "optional": true,
     "readOnly": false,
     "discriminator": false,
     "flatten": false,
     "decorators": [],
     "crossLanguageDefinitionId": "SampleTypeSpec.RoundTripModel.optionalUnknown",
     "serializationOptions": {
      "$id": "259",
      "json": {
       "$id": "260",
       "name": "optionalUnknown"
      }
     }
    },
    {
     "$id": "261",
     "kind": "property",
     "name": "requiredRecordUnknown",
     "serializedName": "requiredRecordUnknown",
     "doc": "required record of unknown",
     "type": {
      "$id": "262",
      "kind": "dict",
      "keyType": {
       "$id": "263",
       "kind": "string",
       "name": "string",
       "crossLanguageDefinitionId": "TypeSpec.string",
       "decorators": []
      },
      "valueType": {
       "$id": "264",
       "kind": "unknown",
       "name": "unknown",
       "crossLanguageDefinitionId": "",
       "decorators": []
      },
      "decorators": []
     },
     "optional": false,
     "readOnly": false,
     "discriminator": false,
     "flatten": false,
     "decorators": [],
     "crossLanguageDefinitionId": "SampleTypeSpec.RoundTripModel.requiredRecordUnknown",
     "serializationOptions": {
      "$id": "265",
      "json": {
       "$id": "266",
       "name": "requiredRecordUnknown"
      }
     }
    },
    {
     "$id": "267",
     "kind": "property",
     "name": "optionalRecordUnknown",
     "serializedName": "optionalRecordUnknown",
     "doc": "optional record of unknown",
     "type": {
      "$id": "268",
      "kind": "dict",
      "keyType": {
       "$id": "269",
       "kind": "string",
       "name": "string",
       "crossLanguageDefinitionId": "TypeSpec.string",
       "decorators": []
      },
      "valueType": {
       "$id": "270",
       "kind": "unknown",
       "name": "unknown",
       "crossLanguageDefinitionId": "",
       "decorators": []
      },
      "decorators": []
     },
     "optional": true,
     "readOnly": false,
     "discriminator": false,
     "flatten": false,
     "decorators": [],
     "crossLanguageDefinitionId": "SampleTypeSpec.RoundTripModel.optionalRecordUnknown",
     "serializationOptions": {
      "$id": "271",
      "json": {
       "$id": "272",
       "name": "optionalRecordUnknown"
      }
     }
    },
    {
     "$id": "273",
     "kind": "property",
     "name": "readOnlyRequiredRecordUnknown",
     "serializedName": "readOnlyRequiredRecordUnknown",
     "doc": "required readonly record of unknown",
     "type": {
      "$id": "274",
      "kind": "dict",
      "keyType": {
       "$id": "275",
       "kind": "string",
       "name": "string",
       "crossLanguageDefinitionId": "TypeSpec.string",
       "decorators": []
      },
      "valueType": {
       "$id": "276",
       "kind": "unknown",
       "name": "unknown",
       "crossLanguageDefinitionId": "",
       "decorators": []
      },
      "decorators": []
     },
     "optional": false,
     "readOnly": true,
     "discriminator": false,
     "flatten": false,
     "decorators": [],
     "crossLanguageDefinitionId": "SampleTypeSpec.RoundTripModel.readOnlyRequiredRecordUnknown",
     "serializationOptions": {
      "$id": "277",
      "json": {
       "$id": "278",
       "name": "readOnlyRequiredRecordUnknown"
      }
     }
    },
    {
     "$id": "279",
     "kind": "property",
     "name": "readOnlyOptionalRecordUnknown",
     "serializedName": "readOnlyOptionalRecordUnknown",
     "doc": "optional readonly record of unknown",
     "type": {
      "$id": "280",
      "kind": "dict",
      "keyType": {
       "$id": "281",
       "kind": "string",
       "name": "string",
       "crossLanguageDefinitionId": "TypeSpec.string",
       "decorators": []
      },
      "valueType": {
       "$id": "282",
       "kind": "unknown",
       "name": "unknown",
       "crossLanguageDefinitionId": "",
       "decorators": []
      },
      "decorators": []
     },
     "optional": true,
     "readOnly": true,
     "discriminator": false,
     "flatten": false,
     "decorators": [],
     "crossLanguageDefinitionId": "SampleTypeSpec.RoundTripModel.readOnlyOptionalRecordUnknown",
     "serializationOptions": {
      "$id": "283",
      "json": {
       "$id": "284",
       "name": "readOnlyOptionalRecordUnknown"
      }
     }
    },
    {
     "$id": "285",
     "kind": "property",
     "name": "modelWithRequiredNullable",
     "serializedName": "modelWithRequiredNullable",
     "doc": "this is a model with required nullable properties",
     "type": {
      "$id": "286",
      "kind": "model",
      "name": "ModelWithRequiredNullableProperties",
      "namespace": "SampleTypeSpec",
      "crossLanguageDefinitionId": "SampleTypeSpec.ModelWithRequiredNullableProperties",
      "usage": "Input,Output,Json",
      "doc": "A model with a few required nullable properties",
      "decorators": [],
      "properties": [
       {
        "$id": "287",
        "kind": "property",
        "name": "requiredNullablePrimitive",
        "serializedName": "requiredNullablePrimitive",
        "doc": "required nullable primitive type",
        "type": {
         "$id": "288",
         "kind": "nullable",
         "type": {
          "$id": "289",
          "kind": "int32",
          "name": "int32",
          "crossLanguageDefinitionId": "TypeSpec.int32",
          "decorators": []
         },
         "namespace": ""
        },
        "optional": false,
        "readOnly": false,
        "discriminator": false,
        "flatten": false,
        "decorators": [],
        "crossLanguageDefinitionId": "SampleTypeSpec.ModelWithRequiredNullableProperties.requiredNullablePrimitive",
        "serializationOptions": {
         "$id": "290",
         "json": {
          "$id": "291",
          "name": "requiredNullablePrimitive"
         }
        }
       },
       {
        "$id": "292",
        "kind": "property",
        "name": "requiredExtensibleEnum",
        "serializedName": "requiredExtensibleEnum",
        "doc": "required nullable extensible enum type",
        "type": {
         "$id": "293",
         "kind": "nullable",
         "type": {
          "$ref": "10"
         },
         "namespace": ""
        },
        "optional": false,
        "readOnly": false,
        "discriminator": false,
        "flatten": false,
        "decorators": [],
        "crossLanguageDefinitionId": "SampleTypeSpec.ModelWithRequiredNullableProperties.requiredExtensibleEnum",
        "serializationOptions": {
         "$id": "294",
         "json": {
          "$id": "295",
          "name": "requiredExtensibleEnum"
         }
        }
       },
       {
        "$id": "296",
        "kind": "property",
        "name": "requiredFixedEnum",
        "serializedName": "requiredFixedEnum",
        "doc": "required nullable fixed enum type",
        "type": {
         "$id": "297",
         "kind": "nullable",
         "type": {
          "$ref": "2"
         },
         "namespace": ""
        },
        "optional": false,
        "readOnly": false,
        "discriminator": false,
        "flatten": false,
        "decorators": [],
        "crossLanguageDefinitionId": "SampleTypeSpec.ModelWithRequiredNullableProperties.requiredFixedEnum",
        "serializationOptions": {
         "$id": "298",
         "json": {
          "$id": "299",
          "name": "requiredFixedEnum"
         }
        }
       }
      ]
     },
     "optional": false,
     "readOnly": false,
     "discriminator": false,
     "flatten": false,
     "decorators": [],
     "crossLanguageDefinitionId": "SampleTypeSpec.RoundTripModel.modelWithRequiredNullable",
     "serializationOptions": {
      "$id": "300",
      "json": {
       "$id": "301",
       "name": "modelWithRequiredNullable"
      }
     }
    },
    {
     "$id": "302",
     "kind": "property",
     "name": "requiredBytes",
     "serializedName": "requiredBytes",
     "doc": "Required bytes",
     "type": {
      "$id": "303",
      "kind": "bytes",
      "name": "bytes",
      "encode": "base64",
      "crossLanguageDefinitionId": "TypeSpec.bytes",
      "decorators": []
     },
     "optional": false,
     "readOnly": false,
     "discriminator": false,
     "flatten": false,
     "decorators": [],
     "crossLanguageDefinitionId": "SampleTypeSpec.RoundTripModel.requiredBytes",
     "serializationOptions": {
      "$id": "304",
      "json": {
       "$id": "305",
       "name": "requiredBytes"
      }
     }
    }
   ]
  },
  {
   "$ref": "286"
  },
  {
   "$id": "306",
   "kind": "model",
   "name": "Friend",
   "namespace": "SampleTypeSpec",
   "crossLanguageDefinitionId": "SampleTypeSpec.NotFriend",
   "usage": "Output,Spread,Json",
   "doc": "this is not a friendly model but with a friendly name",
   "decorators": [],
   "properties": [
    {
     "$id": "307",
     "kind": "property",
     "name": "name",
     "serializedName": "name",
     "doc": "name of the NotFriend",
     "type": {
      "$id": "308",
      "kind": "string",
      "name": "string",
      "crossLanguageDefinitionId": "TypeSpec.string",
      "decorators": []
     },
     "optional": false,
     "readOnly": false,
     "discriminator": false,
     "flatten": false,
     "decorators": [],
     "crossLanguageDefinitionId": "SampleTypeSpec.NotFriend.name",
     "serializationOptions": {
      "$id": "309",
      "json": {
       "$id": "310",
       "name": "name"
      }
     }
    }
   ]
  },
  {
   "$id": "311",
   "kind": "model",
   "name": "RenamedModel",
   "namespace": "SampleTypeSpec",
   "crossLanguageDefinitionId": "SampleTypeSpec.ModelWithClientName",
   "usage": "Output,Spread,Json",
   "doc": "this is a model with a client name",
   "decorators": [],
   "properties": [
    {
     "$id": "312",
     "kind": "property",
     "name": "name",
     "serializedName": "name",
     "doc": "name of the ModelWithClientName",
     "type": {
      "$id": "313",
      "kind": "string",
      "name": "string",
      "crossLanguageDefinitionId": "TypeSpec.string",
      "decorators": []
     },
     "optional": false,
     "readOnly": false,
     "discriminator": false,
     "flatten": false,
     "decorators": [],
     "crossLanguageDefinitionId": "SampleTypeSpec.ModelWithClientName.name",
     "serializationOptions": {
      "$id": "314",
      "json": {
       "$id": "315",
       "name": "name"
      }
     }
    }
   ]
  },
  {
   "$id": "316",
   "kind": "model",
   "name": "ReturnsAnonymousModelResponse",
   "namespace": "SampleTypeSpec",
   "crossLanguageDefinitionId": "SampleTypeSpec.returnsAnonymousModel.Response.anonymous",
   "usage": "Output,Json",
   "decorators": [],
   "properties": []
  },
  {
   "$id": "317",
   "kind": "model",
   "name": "ListWithNextLinkResponse",
   "namespace": "SampleTypeSpec",
   "crossLanguageDefinitionId": "SampleTypeSpec.ListWithNextLink.Response.anonymous",
   "usage": "Output,Json",
   "decorators": [],
   "properties": [
    {
     "$id": "318",
     "kind": "property",
     "name": "things",
     "serializedName": "things",
     "type": {
      "$id": "319",
      "kind": "array",
      "name": "ArrayThing",
      "valueType": {
       "$ref": "132"
      },
      "crossLanguageDefinitionId": "TypeSpec.Array",
      "decorators": []
     },
     "optional": false,
     "readOnly": false,
     "discriminator": false,
     "flatten": false,
     "decorators": [],
     "crossLanguageDefinitionId": "SampleTypeSpec.ListWithNextLink.Response.anonymous.things",
     "serializationOptions": {
      "$id": "320",
      "json": {
       "$id": "321",
       "name": "things"
      }
     }
    },
    {
     "$id": "322",
     "kind": "property",
     "name": "next",
     "serializedName": "next",
     "type": {
      "$id": "323",
      "kind": "url",
      "name": "url",
      "crossLanguageDefinitionId": "TypeSpec.url",
      "decorators": []
     },
     "optional": true,
     "readOnly": false,
     "discriminator": false,
     "flatten": false,
     "decorators": [],
     "crossLanguageDefinitionId": "SampleTypeSpec.ListWithNextLink.Response.anonymous.next",
     "serializationOptions": {
      "$id": "324",
      "json": {
       "$id": "325",
       "name": "next"
      }
     }
    }
   ]
  },
  {
   "$id": "326",
   "kind": "model",
   "name": "ListWithContinuationTokenResponse",
   "namespace": "SampleTypeSpec",
   "crossLanguageDefinitionId": "SampleTypeSpec.ListWithContinuationToken.Response.anonymous",
   "usage": "Output,Json",
   "decorators": [],
   "properties": [
    {
     "$id": "327",
     "kind": "property",
     "name": "things",
     "serializedName": "things",
     "type": {
      "$id": "328",
      "kind": "array",
      "name": "ArrayThing",
      "valueType": {
       "$ref": "132"
      },
      "crossLanguageDefinitionId": "TypeSpec.Array",
      "decorators": []
     },
     "optional": false,
     "readOnly": false,
     "discriminator": false,
     "flatten": false,
     "decorators": [],
     "crossLanguageDefinitionId": "SampleTypeSpec.ListWithContinuationToken.Response.anonymous.things",
     "serializationOptions": {
      "$id": "329",
      "json": {
       "$id": "330",
       "name": "things"
      }
     }
    },
    {
     "$id": "331",
     "kind": "property",
     "name": "nextToken",
     "serializedName": "nextToken",
     "type": {
      "$id": "332",
      "kind": "string",
      "name": "string",
      "crossLanguageDefinitionId": "TypeSpec.string",
      "decorators": []
     },
     "optional": true,
     "readOnly": false,
     "discriminator": false,
     "flatten": false,
     "decorators": [],
     "crossLanguageDefinitionId": "SampleTypeSpec.ListWithContinuationToken.Response.anonymous.nextToken",
     "serializationOptions": {
      "$id": "333",
      "json": {
       "$id": "334",
       "name": "nextToken"
      }
     }
    }
   ]
  },
  {
   "$id": "335",
   "kind": "model",
   "name": "ListWithContinuationTokenHeaderResponseResponse",
   "namespace": "",
   "crossLanguageDefinitionId": "SampleTypeSpec.ListWithContinuationTokenHeaderResponse.Response.anonymous",
   "usage": "Output,Json",
   "decorators": [],
   "properties": [
    {
     "$id": "336",
     "kind": "property",
     "name": "things",
     "serializedName": "things",
     "type": {
      "$id": "337",
      "kind": "array",
      "name": "ArrayThing",
      "valueType": {
       "$ref": "132"
      },
      "crossLanguageDefinitionId": "TypeSpec.Array",
      "decorators": []
     },
     "optional": false,
     "readOnly": false,
     "discriminator": false,
     "flatten": false,
     "decorators": [],
     "crossLanguageDefinitionId": "ListWithContinuationTokenHeaderResponse.Response.anonymous.things",
     "serializationOptions": {
      "$id": "338",
      "json": {
       "$id": "339",
       "name": "things"
      }
     }
    }
   ]
  },
  {
   "$id": "340",
   "kind": "model",
   "name": "PageThing",
   "namespace": "SampleTypeSpec",
   "crossLanguageDefinitionId": "SampleTypeSpec.Page",
   "usage": "Output,Json",
   "decorators": [],
   "properties": [
    {
     "$id": "341",
     "kind": "property",
     "name": "items",
     "serializedName": "items",
     "type": {
      "$id": "342",
      "kind": "array",
      "name": "ArrayThing",
      "valueType": {
       "$ref": "132"
      },
      "crossLanguageDefinitionId": "TypeSpec.Array",
      "decorators": []
     },
     "optional": false,
     "readOnly": false,
     "discriminator": false,
     "flatten": false,
     "decorators": [],
     "crossLanguageDefinitionId": "SampleTypeSpec.Page.items",
     "serializationOptions": {
      "$id": "343",
      "json": {
       "$id": "344",
       "name": "items"
      }
     }
    }
   ]
  },
  {
   "$id": "345",
   "kind": "model",
   "name": "ModelWithEmbeddedNonBodyParameters",
   "namespace": "SampleTypeSpec",
   "crossLanguageDefinitionId": "SampleTypeSpec.ModelWithEmbeddedNonBodyParameters",
   "usage": "Input,Json",
   "decorators": [],
   "properties": [
    {
     "$id": "346",
     "kind": "property",
     "name": "name",
     "serializedName": "name",
     "doc": "name of the ModelWithEmbeddedNonBodyParameters",
     "type": {
      "$id": "347",
      "kind": "string",
      "name": "string",
      "crossLanguageDefinitionId": "TypeSpec.string",
      "decorators": []
     },
     "optional": false,
     "readOnly": false,
     "discriminator": false,
     "flatten": false,
     "decorators": [],
     "crossLanguageDefinitionId": "SampleTypeSpec.ModelWithEmbeddedNonBodyParameters.name",
     "serializationOptions": {
      "$id": "348",
      "json": {
       "$id": "349",
       "name": "name"
      }
     }
    },
    {
     "$id": "350",
     "kind": "header",
     "name": "requiredHeader",
     "serializedName": "required-header",
     "doc": "required header parameter",
     "type": {
      "$id": "351",
      "kind": "string",
      "name": "string",
      "crossLanguageDefinitionId": "TypeSpec.string",
      "decorators": []
     },
     "optional": false,
     "readOnly": false,
     "decorators": [],
     "crossLanguageDefinitionId": "SampleTypeSpec.ModelWithEmbeddedNonBodyParameters.requiredHeader",
     "discriminator": false,
     "flatten": false
    },
    {
     "$id": "352",
     "kind": "header",
     "name": "optionalHeader",
     "serializedName": "optional-header",
     "doc": "optional header parameter",
     "type": {
      "$id": "353",
      "kind": "string",
      "name": "string",
      "crossLanguageDefinitionId": "TypeSpec.string",
      "decorators": []
     },
     "optional": true,
     "readOnly": false,
     "decorators": [],
     "crossLanguageDefinitionId": "SampleTypeSpec.ModelWithEmbeddedNonBodyParameters.optionalHeader",
     "discriminator": false,
     "flatten": false
    },
    {
     "$id": "354",
     "kind": "query",
     "name": "requiredQuery",
     "serializedName": "requiredQuery",
     "doc": "required query parameter",
     "type": {
      "$id": "355",
      "kind": "string",
      "name": "string",
      "crossLanguageDefinitionId": "TypeSpec.string",
      "decorators": []
     },
     "optional": false,
     "readOnly": false,
     "decorators": [],
     "crossLanguageDefinitionId": "SampleTypeSpec.ModelWithEmbeddedNonBodyParameters.requiredQuery",
     "discriminator": false,
     "flatten": false
    },
    {
     "$id": "356",
     "kind": "query",
     "name": "optionalQuery",
     "serializedName": "optionalQuery",
     "doc": "optional query parameter",
     "type": {
      "$id": "357",
      "kind": "string",
      "name": "string",
      "crossLanguageDefinitionId": "TypeSpec.string",
      "decorators": []
     },
     "optional": true,
     "readOnly": false,
     "decorators": [],
     "crossLanguageDefinitionId": "SampleTypeSpec.ModelWithEmbeddedNonBodyParameters.optionalQuery",
     "discriminator": false,
     "flatten": false
    }
   ]
  }
 ],
 "clients": [
  {
   "$id": "358",
   "kind": "client",
   "name": "SampleTypeSpecClient",
   "namespace": "SampleTypeSpec",
   "doc": "This is a sample typespec project.",
   "methods": [
    {
     "$id": "359",
     "kind": "basic",
     "name": "sayHi",
     "accessibility": "public",
     "apiVersions": [
      "2024-07-16-preview",
      "2024-08-16-preview"
     ],
     "doc": "Return hi",
     "operation": {
      "$id": "360",
      "name": "sayHi",
      "resourceName": "SampleTypeSpec",
      "doc": "Return hi",
      "accessibility": "public",
      "parameters": [
       {
        "$id": "361",
        "name": "headParameter",
        "nameInRequest": "head-parameter",
        "type": {
         "$id": "362",
         "kind": "string",
         "name": "string",
         "crossLanguageDefinitionId": "TypeSpec.string",
         "decorators": []
        },
        "location": "Header",
        "isApiVersion": false,
        "isContentType": false,
        "isEndpoint": false,
        "explode": false,
        "isRequired": true,
        "kind": "Method",
        "decorators": [],
        "skipUrlEncoding": false
       },
       {
        "$id": "363",
        "name": "queryParameter",
        "nameInRequest": "queryParameter",
        "type": {
         "$id": "364",
         "kind": "string",
         "name": "string",
         "crossLanguageDefinitionId": "TypeSpec.string",
         "decorators": []
        },
        "location": "Query",
        "isApiVersion": false,
        "isContentType": false,
        "isEndpoint": false,
        "explode": false,
        "isRequired": true,
        "kind": "Method",
        "decorators": [],
        "skipUrlEncoding": false
       },
       {
        "$id": "365",
        "name": "optionalQuery",
        "nameInRequest": "optionalQuery",
        "type": {
         "$id": "366",
         "kind": "string",
         "name": "string",
         "crossLanguageDefinitionId": "TypeSpec.string",
         "decorators": []
        },
        "location": "Query",
        "isApiVersion": false,
        "isContentType": false,
        "isEndpoint": false,
        "explode": false,
        "isRequired": false,
        "kind": "Method",
        "decorators": [],
        "skipUrlEncoding": false
       },
       {
        "$id": "367",
        "name": "accept",
        "nameInRequest": "Accept",
        "type": {
         "$ref": "88"
        },
        "location": "Header",
        "isApiVersion": false,
        "isContentType": false,
        "isEndpoint": false,
        "explode": false,
        "isRequired": true,
        "kind": "Constant",
        "decorators": [],
        "skipUrlEncoding": false
       }
      ],
      "responses": [
       {
        "$id": "368",
        "statusCodes": [
         200
        ],
        "bodyType": {
         "$ref": "132"
        },
        "headers": [],
        "isErrorResponse": false,
        "contentTypes": [
         "application/json"
        ]
       }
      ],
      "httpMethod": "GET",
      "uri": "{sampleTypeSpecUrl}",
      "path": "/hello",
      "bufferResponse": true,
      "generateProtocolMethod": true,
      "generateConvenienceMethod": true,
      "crossLanguageDefinitionId": "SampleTypeSpec.sayHi",
      "decorators": []
     },
     "parameters": [
      {
       "$id": "369",
       "name": "headParameter",
       "nameInRequest": "head-parameter",
       "type": {
        "$id": "370",
        "kind": "string",
        "name": "string",
        "crossLanguageDefinitionId": "TypeSpec.string",
        "decorators": []
       },
       "location": "Header",
       "isApiVersion": false,
       "isContentType": false,
       "isEndpoint": false,
       "explode": false,
       "isRequired": true,
       "kind": "Method",
       "decorators": [],
       "skipUrlEncoding": false
      },
      {
       "$id": "371",
       "name": "queryParameter",
       "nameInRequest": "queryParameter",
       "type": {
        "$id": "372",
        "kind": "string",
        "name": "string",
        "crossLanguageDefinitionId": "TypeSpec.string",
        "decorators": []
       },
       "location": "Query",
       "isApiVersion": false,
       "isContentType": false,
       "isEndpoint": false,
       "explode": false,
       "isRequired": true,
       "kind": "Method",
       "decorators": [],
       "skipUrlEncoding": false
      },
      {
       "$id": "373",
       "name": "optionalQuery",
       "nameInRequest": "optionalQuery",
       "type": {
        "$id": "374",
        "kind": "string",
        "name": "string",
        "crossLanguageDefinitionId": "TypeSpec.string",
        "decorators": []
       },
       "location": "Query",
       "isApiVersion": false,
       "isContentType": false,
       "isEndpoint": false,
       "explode": false,
       "isRequired": false,
       "kind": "Method",
       "decorators": [],
       "skipUrlEncoding": false
      },
      {
       "$id": "375",
       "name": "accept",
       "nameInRequest": "accept",
       "type": {
        "$ref": "88"
       },
       "location": "Header",
       "isApiVersion": false,
       "isContentType": false,
       "isEndpoint": false,
       "explode": false,
       "isRequired": true,
       "kind": "Constant",
       "decorators": [],
       "skipUrlEncoding": false
      }
     ],
     "response": {
      "$id": "376",
      "type": {
       "$ref": "132"
      }
     },
     "isOverride": false,
     "generateConvenient": true,
     "generateProtocol": true,
     "crossLanguageDefinitionId": "SampleTypeSpec.sayHi"
    },
    {
     "$id": "377",
     "kind": "basic",
     "name": "helloAgain",
     "accessibility": "public",
     "apiVersions": [
      "2024-07-16-preview",
      "2024-08-16-preview"
     ],
     "doc": "Return hi again",
     "operation": {
      "$id": "378",
      "name": "helloAgain",
      "resourceName": "SampleTypeSpec",
      "doc": "Return hi again",
      "accessibility": "public",
      "parameters": [
       {
        "$id": "379",
        "name": "p1",
        "nameInRequest": "p1",
        "type": {
         "$id": "380",
         "kind": "string",
         "name": "string",
         "crossLanguageDefinitionId": "TypeSpec.string",
         "decorators": []
        },
        "location": "Header",
        "isApiVersion": false,
        "isContentType": false,
        "isEndpoint": false,
        "explode": false,
        "isRequired": true,
        "kind": "Method",
        "decorators": [],
        "skipUrlEncoding": false
       },
       {
        "$id": "381",
        "name": "contentType",
        "nameInRequest": "Content-Type",
        "type": {
         "$ref": "90"
        },
        "location": "Header",
        "isApiVersion": false,
        "isContentType": true,
        "isEndpoint": false,
        "explode": false,
        "isRequired": true,
        "kind": "Constant",
        "decorators": [],
        "skipUrlEncoding": false
       },
       {
        "$id": "382",
        "name": "p2",
        "nameInRequest": "p2",
        "type": {
         "$id": "383",
         "kind": "string",
         "name": "string",
         "crossLanguageDefinitionId": "TypeSpec.string",
         "decorators": []
        },
        "location": "Path",
        "isApiVersion": false,
        "isContentType": false,
        "isEndpoint": false,
        "explode": false,
        "isRequired": true,
        "kind": "Method",
        "decorators": [],
        "skipUrlEncoding": false
       },
       {
        "$id": "384",
        "name": "accept",
        "nameInRequest": "Accept",
        "type": {
         "$ref": "92"
        },
        "location": "Header",
        "isApiVersion": false,
        "isContentType": false,
        "isEndpoint": false,
        "explode": false,
        "isRequired": true,
        "kind": "Constant",
        "decorators": [],
        "skipUrlEncoding": false
       },
       {
        "$id": "385",
        "name": "action",
        "nameInRequest": "action",
        "type": {
         "$ref": "195"
        },
        "location": "Body",
        "isApiVersion": false,
        "isContentType": false,
        "isEndpoint": false,
        "explode": false,
        "isRequired": true,
        "kind": "Method",
        "decorators": [],
        "skipUrlEncoding": false
       }
      ],
      "responses": [
       {
        "$id": "386",
        "statusCodes": [
         200
        ],
        "bodyType": {
         "$ref": "195"
        },
        "headers": [],
        "isErrorResponse": false,
        "contentTypes": [
         "application/json"
        ]
       }
      ],
      "httpMethod": "GET",
      "uri": "{sampleTypeSpecUrl}",
      "path": "/againHi/{p2}",
      "requestMediaTypes": [
       "text/plain"
      ],
      "bufferResponse": true,
      "generateProtocolMethod": true,
      "generateConvenienceMethod": true,
      "crossLanguageDefinitionId": "SampleTypeSpec.helloAgain",
      "decorators": []
     },
     "parameters": [
      {
       "$id": "387",
       "name": "p1",
       "nameInRequest": "p1",
       "type": {
        "$id": "388",
        "kind": "string",
        "name": "string",
        "crossLanguageDefinitionId": "TypeSpec.string",
        "decorators": []
       },
       "location": "Header",
       "isApiVersion": false,
       "isContentType": false,
       "isEndpoint": false,
       "explode": false,
       "isRequired": true,
       "kind": "Method",
       "decorators": [],
       "skipUrlEncoding": false
      },
      {
       "$id": "389",
       "name": "action",
       "nameInRequest": "action",
       "type": {
        "$ref": "195"
       },
       "location": "Body",
       "isApiVersion": false,
       "isContentType": false,
       "isEndpoint": false,
       "explode": false,
       "isRequired": true,
       "kind": "Method",
       "decorators": [],
       "skipUrlEncoding": false
      },
      {
       "$id": "390",
       "name": "contentType",
       "nameInRequest": "content-type",
       "type": {
        "$ref": "90"
       },
       "location": "Header",
       "isApiVersion": false,
       "isContentType": false,
       "isEndpoint": false,
       "explode": false,
       "isRequired": true,
       "kind": "Constant",
       "decorators": [],
       "skipUrlEncoding": false
      },
      {
       "$id": "391",
       "name": "p2",
       "nameInRequest": "p2",
       "type": {
        "$id": "392",
        "kind": "string",
        "name": "string",
        "crossLanguageDefinitionId": "TypeSpec.string",
        "decorators": []
       },
       "location": "Path",
       "isApiVersion": false,
       "isContentType": false,
       "isEndpoint": false,
       "explode": false,
       "isRequired": true,
       "kind": "Method",
       "decorators": [],
       "skipUrlEncoding": false
      },
      {
       "$id": "393",
       "name": "accept",
       "nameInRequest": "accept",
       "type": {
        "$ref": "92"
       },
       "location": "Header",
       "isApiVersion": false,
       "isContentType": false,
       "isEndpoint": false,
       "explode": false,
       "isRequired": true,
       "kind": "Constant",
       "decorators": [],
       "skipUrlEncoding": false
      }
     ],
     "response": {
      "$id": "394",
      "type": {
       "$ref": "195"
      }
     },
     "isOverride": false,
     "generateConvenient": true,
     "generateProtocol": true,
     "crossLanguageDefinitionId": "SampleTypeSpec.helloAgain"
    },
    {
     "$id": "395",
     "kind": "basic",
     "name": "noContentType",
     "accessibility": "public",
     "apiVersions": [
      "2024-07-16-preview",
      "2024-08-16-preview"
     ],
     "doc": "Return hi again",
     "operation": {
      "$id": "396",
      "name": "noContentType",
      "resourceName": "SampleTypeSpec",
      "doc": "Return hi again",
      "accessibility": "public",
      "parameters": [
       {
        "$id": "397",
        "name": "p1",
        "nameInRequest": "p1",
        "type": {
         "$id": "398",
         "kind": "string",
         "name": "string",
         "crossLanguageDefinitionId": "TypeSpec.string",
         "decorators": []
        },
        "location": "Header",
        "isApiVersion": false,
        "isContentType": false,
        "isEndpoint": false,
        "explode": false,
        "isRequired": true,
        "kind": "Method",
        "decorators": [],
        "skipUrlEncoding": false
       },
       {
        "$id": "399",
        "name": "p2",
        "nameInRequest": "p2",
        "type": {
         "$id": "400",
         "kind": "string",
         "name": "string",
         "crossLanguageDefinitionId": "TypeSpec.string",
         "decorators": []
        },
        "location": "Path",
        "isApiVersion": false,
        "isContentType": false,
        "isEndpoint": false,
        "explode": false,
        "isRequired": true,
        "kind": "Method",
        "decorators": [],
        "skipUrlEncoding": false
       },
       {
        "$id": "401",
        "name": "contentType",
        "nameInRequest": "Content-Type",
        "doc": "Body parameter's content type. Known values are application/json",
        "type": {
         "$ref": "94"
        },
        "location": "Header",
        "isApiVersion": false,
        "isContentType": true,
        "isEndpoint": false,
        "explode": false,
        "isRequired": true,
        "kind": "Constant",
        "decorators": [],
        "skipUrlEncoding": false
       },
       {
        "$id": "402",
        "name": "accept",
        "nameInRequest": "Accept",
        "type": {
         "$ref": "94"
        },
        "location": "Header",
        "isApiVersion": false,
        "isContentType": false,
        "isEndpoint": false,
        "explode": false,
        "isRequired": true,
        "kind": "Constant",
        "decorators": [],
        "skipUrlEncoding": false
       },
       {
        "$id": "403",
        "name": "action",
        "nameInRequest": "action",
        "type": {
         "$ref": "195"
        },
        "location": "Body",
        "isApiVersion": false,
        "isContentType": false,
        "isEndpoint": false,
        "explode": false,
        "isRequired": true,
        "kind": "Method",
        "decorators": [],
        "skipUrlEncoding": false
       }
      ],
      "responses": [
       {
        "$id": "404",
        "statusCodes": [
         200
        ],
        "bodyType": {
         "$ref": "195"
        },
        "headers": [],
        "isErrorResponse": false,
        "contentTypes": [
         "application/json"
        ]
       }
      ],
      "httpMethod": "GET",
      "uri": "{sampleTypeSpecUrl}",
      "path": "/noContentType/{p2}",
      "requestMediaTypes": [
       "application/json"
      ],
      "bufferResponse": true,
      "generateProtocolMethod": true,
      "generateConvenienceMethod": false,
      "crossLanguageDefinitionId": "SampleTypeSpec.noContentType",
      "decorators": []
     },
     "parameters": [
      {
       "$id": "405",
       "name": "p1",
       "nameInRequest": "p1",
       "type": {
        "$id": "406",
        "kind": "string",
        "name": "string",
        "crossLanguageDefinitionId": "TypeSpec.string",
        "decorators": []
       },
       "location": "Header",
       "isApiVersion": false,
       "isContentType": false,
       "isEndpoint": false,
       "explode": false,
       "isRequired": true,
       "kind": "Method",
       "decorators": [],
       "skipUrlEncoding": false
      },
      {
       "$id": "407",
       "name": "action",
       "nameInRequest": "action",
       "type": {
        "$ref": "195"
       },
       "location": "Body",
       "isApiVersion": false,
       "isContentType": false,
       "isEndpoint": false,
       "explode": false,
       "isRequired": true,
       "kind": "Method",
       "decorators": [],
       "skipUrlEncoding": false
      },
      {
       "$id": "408",
       "name": "p2",
       "nameInRequest": "p2",
       "type": {
        "$id": "409",
        "kind": "string",
        "name": "string",
        "crossLanguageDefinitionId": "TypeSpec.string",
        "decorators": []
       },
       "location": "Path",
       "isApiVersion": false,
       "isContentType": false,
       "isEndpoint": false,
       "explode": false,
       "isRequired": true,
       "kind": "Method",
       "decorators": [],
       "skipUrlEncoding": false
      },
      {
       "$id": "410",
       "name": "contentType",
       "nameInRequest": "contentType",
       "doc": "Body parameter's content type. Known values are application/json",
       "type": {
        "$ref": "94"
       },
       "location": "Header",
       "isApiVersion": false,
       "isContentType": false,
       "isEndpoint": false,
       "explode": false,
       "isRequired": true,
       "kind": "Constant",
       "decorators": [],
       "skipUrlEncoding": false
      },
      {
       "$id": "411",
       "name": "accept",
       "nameInRequest": "accept",
       "type": {
        "$ref": "94"
       },
       "location": "Header",
       "isApiVersion": false,
       "isContentType": false,
       "isEndpoint": false,
       "explode": false,
       "isRequired": true,
       "kind": "Constant",
       "decorators": [],
       "skipUrlEncoding": false
      }
     ],
     "response": {
      "$id": "412",
      "type": {
       "$ref": "195"
      }
     },
     "isOverride": false,
     "generateConvenient": false,
     "generateProtocol": true,
     "crossLanguageDefinitionId": "SampleTypeSpec.noContentType"
    },
    {
     "$id": "413",
     "kind": "basic",
     "name": "helloDemo2",
     "accessibility": "public",
     "apiVersions": [
      "2024-07-16-preview",
      "2024-08-16-preview"
     ],
     "doc": "Return hi in demo2",
     "operation": {
      "$id": "414",
      "name": "helloDemo2",
      "resourceName": "SampleTypeSpec",
      "doc": "Return hi in demo2",
      "accessibility": "public",
      "parameters": [
       {
        "$id": "415",
        "name": "accept",
        "nameInRequest": "Accept",
        "type": {
         "$ref": "96"
        },
        "location": "Header",
        "isApiVersion": false,
        "isContentType": false,
        "isEndpoint": false,
        "explode": false,
        "isRequired": true,
        "kind": "Constant",
        "decorators": [],
        "skipUrlEncoding": false
       }
      ],
      "responses": [
       {
        "$id": "416",
        "statusCodes": [
         200
        ],
        "bodyType": {
         "$ref": "132"
        },
        "headers": [],
        "isErrorResponse": false,
        "contentTypes": [
         "application/json"
        ]
       }
      ],
      "httpMethod": "GET",
      "uri": "{sampleTypeSpecUrl}",
      "path": "/demoHi",
      "bufferResponse": true,
      "generateProtocolMethod": true,
      "generateConvenienceMethod": true,
      "crossLanguageDefinitionId": "SampleTypeSpec.helloDemo2",
      "decorators": []
     },
     "parameters": [
      {
       "$id": "417",
       "name": "accept",
       "nameInRequest": "accept",
       "type": {
        "$ref": "96"
       },
       "location": "Header",
       "isApiVersion": false,
       "isContentType": false,
       "isEndpoint": false,
       "explode": false,
       "isRequired": true,
       "kind": "Constant",
       "decorators": [],
       "skipUrlEncoding": false
      }
     ],
     "response": {
      "$id": "418",
      "type": {
       "$ref": "132"
      }
     },
     "isOverride": false,
     "generateConvenient": true,
     "generateProtocol": true,
     "crossLanguageDefinitionId": "SampleTypeSpec.helloDemo2"
    },
    {
     "$id": "419",
     "kind": "basic",
     "name": "createLiteral",
     "accessibility": "public",
     "apiVersions": [
      "2024-07-16-preview",
      "2024-08-16-preview"
     ],
     "doc": "Create with literal value",
     "operation": {
      "$id": "420",
      "name": "createLiteral",
      "resourceName": "SampleTypeSpec",
      "doc": "Create with literal value",
      "accessibility": "public",
      "parameters": [
       {
        "$id": "421",
        "name": "contentType",
        "nameInRequest": "Content-Type",
        "doc": "Body parameter's content type. Known values are application/json",
        "type": {
         "$ref": "98"
        },
        "location": "Header",
        "isApiVersion": false,
        "isContentType": true,
        "isEndpoint": false,
        "explode": false,
        "isRequired": true,
        "kind": "Constant",
        "decorators": [],
        "skipUrlEncoding": false
       },
       {
        "$id": "422",
        "name": "accept",
        "nameInRequest": "Accept",
        "type": {
         "$ref": "98"
        },
        "location": "Header",
        "isApiVersion": false,
        "isContentType": false,
        "isEndpoint": false,
        "explode": false,
        "isRequired": true,
        "kind": "Constant",
        "decorators": [],
        "skipUrlEncoding": false
       },
       {
        "$id": "423",
        "name": "body",
        "nameInRequest": "body",
        "type": {
         "$ref": "132"
        },
        "location": "Body",
        "isApiVersion": false,
        "isContentType": false,
        "isEndpoint": false,
        "explode": false,
        "isRequired": true,
        "kind": "Method",
        "decorators": [],
        "skipUrlEncoding": false
       }
      ],
      "responses": [
       {
        "$id": "424",
        "statusCodes": [
         200
        ],
        "bodyType": {
         "$ref": "132"
        },
        "headers": [],
        "isErrorResponse": false,
        "contentTypes": [
         "application/json"
        ]
       }
      ],
      "httpMethod": "POST",
      "uri": "{sampleTypeSpecUrl}",
      "path": "/literal",
      "requestMediaTypes": [
       "application/json"
      ],
      "bufferResponse": true,
      "generateProtocolMethod": true,
      "generateConvenienceMethod": true,
      "crossLanguageDefinitionId": "SampleTypeSpec.createLiteral",
      "decorators": []
     },
     "parameters": [
      {
       "$id": "425",
       "name": "body",
       "nameInRequest": "body",
       "type": {
        "$ref": "132"
       },
       "location": "Body",
       "isApiVersion": false,
       "isContentType": false,
       "isEndpoint": false,
       "explode": false,
       "isRequired": true,
       "kind": "Method",
       "decorators": [],
       "skipUrlEncoding": false
      },
      {
       "$id": "426",
       "name": "contentType",
       "nameInRequest": "contentType",
       "doc": "Body parameter's content type. Known values are application/json",
       "type": {
        "$ref": "98"
       },
       "location": "Header",
       "isApiVersion": false,
       "isContentType": false,
       "isEndpoint": false,
       "explode": false,
       "isRequired": true,
       "kind": "Constant",
       "decorators": [],
       "skipUrlEncoding": false
      },
      {
       "$id": "427",
       "name": "accept",
       "nameInRequest": "accept",
       "type": {
        "$ref": "98"
       },
       "location": "Header",
       "isApiVersion": false,
       "isContentType": false,
       "isEndpoint": false,
       "explode": false,
       "isRequired": true,
       "kind": "Constant",
       "decorators": [],
       "skipUrlEncoding": false
      }
     ],
     "response": {
      "$id": "428",
      "type": {
       "$ref": "132"
      }
     },
     "isOverride": false,
     "generateConvenient": true,
     "generateProtocol": true,
     "crossLanguageDefinitionId": "SampleTypeSpec.createLiteral"
    },
    {
     "$id": "429",
     "kind": "basic",
     "name": "helloLiteral",
     "accessibility": "public",
     "apiVersions": [
      "2024-07-16-preview",
      "2024-08-16-preview"
     ],
     "doc": "Send literal parameters",
     "operation": {
      "$id": "430",
      "name": "helloLiteral",
      "resourceName": "SampleTypeSpec",
      "doc": "Send literal parameters",
      "accessibility": "public",
      "parameters": [
       {
        "$id": "431",
        "name": "p1",
        "nameInRequest": "p1",
        "type": {
         "$ref": "100"
        },
        "location": "Header",
        "isApiVersion": false,
        "isContentType": false,
        "isEndpoint": false,
        "explode": false,
        "isRequired": true,
        "kind": "Constant",
        "decorators": [],
        "skipUrlEncoding": false
       },
       {
        "$id": "432",
        "name": "p2",
        "nameInRequest": "p2",
        "type": {
         "$ref": "74"
        },
        "location": "Path",
        "isApiVersion": false,
        "isContentType": false,
        "isEndpoint": false,
        "explode": false,
        "isRequired": true,
        "kind": "Constant",
        "decorators": [],
        "skipUrlEncoding": false
       },
       {
        "$id": "433",
        "name": "p3",
        "nameInRequest": "p3",
        "type": {
         "$ref": "86"
        },
        "location": "Query",
        "isApiVersion": false,
        "isContentType": false,
        "isEndpoint": false,
        "explode": false,
        "isRequired": true,
        "kind": "Constant",
        "decorators": [],
        "skipUrlEncoding": false
       },
       {
        "$id": "434",
        "name": "accept",
        "nameInRequest": "Accept",
        "type": {
         "$ref": "102"
        },
        "location": "Header",
        "isApiVersion": false,
        "isContentType": false,
        "isEndpoint": false,
        "explode": false,
        "isRequired": true,
        "kind": "Constant",
        "decorators": [],
        "skipUrlEncoding": false
       }
      ],
      "responses": [
       {
        "$id": "435",
        "statusCodes": [
         200
        ],
        "bodyType": {
         "$ref": "132"
        },
        "headers": [],
        "isErrorResponse": false,
        "contentTypes": [
         "application/json"
        ]
       }
      ],
      "httpMethod": "GET",
      "uri": "{sampleTypeSpecUrl}",
      "path": "/helloLiteral/{p2}",
      "bufferResponse": true,
      "generateProtocolMethod": true,
      "generateConvenienceMethod": true,
      "crossLanguageDefinitionId": "SampleTypeSpec.helloLiteral",
      "decorators": []
     },
     "parameters": [
      {
       "$id": "436",
       "name": "p1",
       "nameInRequest": "p1",
       "type": {
        "$ref": "100"
       },
       "location": "Header",
       "isApiVersion": false,
       "isContentType": false,
       "isEndpoint": false,
       "explode": false,
       "isRequired": true,
       "kind": "Constant",
       "decorators": [],
       "skipUrlEncoding": false
      },
      {
       "$id": "437",
       "name": "p2",
       "nameInRequest": "p2",
       "type": {
        "$ref": "74"
       },
       "location": "Path",
       "isApiVersion": false,
       "isContentType": false,
       "isEndpoint": false,
       "explode": false,
       "isRequired": true,
       "kind": "Constant",
       "decorators": [],
       "skipUrlEncoding": false
      },
      {
       "$id": "438",
       "name": "p3",
       "nameInRequest": "p3",
       "type": {
        "$ref": "86"
       },
       "location": "Query",
       "isApiVersion": false,
       "isContentType": false,
       "isEndpoint": false,
       "explode": false,
       "isRequired": true,
       "kind": "Constant",
       "decorators": [],
       "skipUrlEncoding": false
      },
      {
       "$id": "439",
       "name": "accept",
       "nameInRequest": "accept",
       "type": {
        "$ref": "102"
       },
       "location": "Header",
       "isApiVersion": false,
       "isContentType": false,
       "isEndpoint": false,
       "explode": false,
       "isRequired": true,
       "kind": "Constant",
       "decorators": [],
       "skipUrlEncoding": false
      }
     ],
     "response": {
      "$id": "440",
      "type": {
       "$ref": "132"
      }
     },
     "isOverride": false,
     "generateConvenient": true,
     "generateProtocol": true,
     "crossLanguageDefinitionId": "SampleTypeSpec.helloLiteral"
    },
    {
     "$id": "441",
     "kind": "basic",
     "name": "topAction",
     "accessibility": "public",
     "apiVersions": [
      "2024-07-16-preview",
      "2024-08-16-preview"
     ],
     "doc": "top level method",
     "operation": {
      "$id": "442",
      "name": "topAction",
      "resourceName": "SampleTypeSpec",
      "doc": "top level method",
      "accessibility": "public",
      "parameters": [
       {
        "$id": "443",
        "name": "action",
        "nameInRequest": "action",
        "type": {
         "$id": "444",
         "kind": "utcDateTime",
         "name": "utcDateTime",
         "encode": "rfc3339",
         "wireType": {
          "$id": "445",
          "kind": "string",
          "name": "string",
          "crossLanguageDefinitionId": "TypeSpec.string",
          "decorators": []
         },
         "crossLanguageDefinitionId": "TypeSpec.utcDateTime",
         "decorators": []
        },
        "location": "Path",
        "isApiVersion": false,
        "isContentType": false,
        "isEndpoint": false,
        "explode": false,
        "isRequired": true,
        "kind": "Method",
        "decorators": [],
        "skipUrlEncoding": false
       },
       {
        "$id": "446",
        "name": "accept",
        "nameInRequest": "Accept",
        "type": {
         "$ref": "104"
        },
        "location": "Header",
        "isApiVersion": false,
        "isContentType": false,
        "isEndpoint": false,
        "explode": false,
        "isRequired": true,
        "kind": "Constant",
        "decorators": [],
        "skipUrlEncoding": false
       }
      ],
      "responses": [
       {
        "$id": "447",
        "statusCodes": [
         200
        ],
        "bodyType": {
         "$ref": "132"
        },
        "headers": [],
        "isErrorResponse": false,
        "contentTypes": [
         "application/json"
        ]
       }
      ],
      "httpMethod": "GET",
      "uri": "{sampleTypeSpecUrl}",
      "path": "/top/{action}",
      "bufferResponse": true,
      "generateProtocolMethod": true,
      "generateConvenienceMethod": true,
      "crossLanguageDefinitionId": "SampleTypeSpec.topAction",
      "decorators": []
     },
     "parameters": [
      {
       "$id": "448",
       "name": "action",
       "nameInRequest": "action",
       "type": {
        "$id": "449",
        "kind": "utcDateTime",
        "name": "utcDateTime",
        "encode": "rfc3339",
        "wireType": {
         "$id": "450",
         "kind": "string",
         "name": "string",
         "crossLanguageDefinitionId": "TypeSpec.string",
         "decorators": []
        },
        "crossLanguageDefinitionId": "TypeSpec.utcDateTime",
        "decorators": []
       },
       "location": "Path",
       "isApiVersion": false,
       "isContentType": false,
       "isEndpoint": false,
       "explode": false,
       "isRequired": true,
       "kind": "Method",
       "decorators": [],
       "skipUrlEncoding": false
      },
      {
       "$id": "451",
       "name": "accept",
       "nameInRequest": "accept",
       "type": {
        "$ref": "104"
       },
       "location": "Header",
       "isApiVersion": false,
       "isContentType": false,
       "isEndpoint": false,
       "explode": false,
       "isRequired": true,
       "kind": "Constant",
       "decorators": [],
       "skipUrlEncoding": false
      }
     ],
     "response": {
      "$id": "452",
      "type": {
       "$ref": "132"
      }
     },
     "isOverride": false,
     "generateConvenient": true,
     "generateProtocol": true,
     "crossLanguageDefinitionId": "SampleTypeSpec.topAction"
    },
    {
     "$id": "453",
     "kind": "basic",
     "name": "topAction2",
     "accessibility": "public",
     "apiVersions": [
      "2024-07-16-preview",
      "2024-08-16-preview"
     ],
     "doc": "top level method2",
     "operation": {
      "$id": "454",
      "name": "topAction2",
      "resourceName": "SampleTypeSpec",
      "doc": "top level method2",
      "accessibility": "public",
      "parameters": [
       {
        "$id": "455",
        "name": "accept",
        "nameInRequest": "Accept",
        "type": {
         "$ref": "106"
        },
        "location": "Header",
        "isApiVersion": false,
        "isContentType": false,
        "isEndpoint": false,
        "explode": false,
        "isRequired": true,
        "kind": "Constant",
        "decorators": [],
        "skipUrlEncoding": false
       }
      ],
      "responses": [
       {
        "$id": "456",
        "statusCodes": [
         200
        ],
        "bodyType": {
         "$ref": "132"
        },
        "headers": [],
        "isErrorResponse": false,
        "contentTypes": [
         "application/json"
        ]
       }
      ],
      "httpMethod": "GET",
      "uri": "{sampleTypeSpecUrl}",
      "path": "/top2",
      "bufferResponse": true,
      "generateProtocolMethod": true,
      "generateConvenienceMethod": false,
      "crossLanguageDefinitionId": "SampleTypeSpec.topAction2",
      "decorators": []
     },
     "parameters": [
      {
       "$id": "457",
       "name": "accept",
       "nameInRequest": "accept",
       "type": {
        "$ref": "106"
       },
       "location": "Header",
       "isApiVersion": false,
       "isContentType": false,
       "isEndpoint": false,
       "explode": false,
       "isRequired": true,
       "kind": "Constant",
       "decorators": [],
       "skipUrlEncoding": false
      }
     ],
     "response": {
      "$id": "458",
      "type": {
       "$ref": "132"
      }
     },
     "isOverride": false,
     "generateConvenient": false,
     "generateProtocol": true,
     "crossLanguageDefinitionId": "SampleTypeSpec.topAction2"
    },
    {
     "$id": "459",
     "kind": "basic",
     "name": "patchAction",
     "accessibility": "public",
     "apiVersions": [
      "2024-07-16-preview",
      "2024-08-16-preview"
     ],
     "doc": "top level patch",
     "operation": {
      "$id": "460",
      "name": "patchAction",
      "resourceName": "SampleTypeSpec",
      "doc": "top level patch",
      "accessibility": "public",
      "parameters": [
       {
        "$id": "461",
        "name": "contentType",
        "nameInRequest": "Content-Type",
        "doc": "Body parameter's content type. Known values are application/json",
        "type": {
         "$ref": "108"
        },
        "location": "Header",
        "isApiVersion": false,
        "isContentType": true,
        "isEndpoint": false,
        "explode": false,
        "isRequired": true,
        "kind": "Constant",
        "decorators": [],
        "skipUrlEncoding": false
       },
       {
        "$id": "462",
        "name": "accept",
        "nameInRequest": "Accept",
        "type": {
         "$ref": "108"
        },
        "location": "Header",
        "isApiVersion": false,
        "isContentType": false,
        "isEndpoint": false,
        "explode": false,
        "isRequired": true,
        "kind": "Constant",
        "decorators": [],
        "skipUrlEncoding": false
       },
       {
        "$id": "463",
        "name": "body",
        "nameInRequest": "body",
        "type": {
         "$ref": "132"
        },
        "location": "Body",
        "isApiVersion": false,
        "isContentType": false,
        "isEndpoint": false,
        "explode": false,
        "isRequired": true,
        "kind": "Method",
        "decorators": [],
        "skipUrlEncoding": false
       }
      ],
      "responses": [
       {
        "$id": "464",
        "statusCodes": [
         200
        ],
        "bodyType": {
         "$ref": "132"
        },
        "headers": [],
        "isErrorResponse": false,
        "contentTypes": [
         "application/json"
        ]
       }
      ],
      "httpMethod": "PATCH",
      "uri": "{sampleTypeSpecUrl}",
      "path": "/patch",
      "requestMediaTypes": [
       "application/json"
      ],
      "bufferResponse": true,
      "generateProtocolMethod": true,
      "generateConvenienceMethod": false,
      "crossLanguageDefinitionId": "SampleTypeSpec.patchAction",
      "decorators": []
     },
     "parameters": [
      {
       "$id": "465",
       "name": "body",
       "nameInRequest": "body",
       "type": {
        "$ref": "132"
       },
       "location": "Body",
       "isApiVersion": false,
       "isContentType": false,
       "isEndpoint": false,
       "explode": false,
       "isRequired": true,
       "kind": "Method",
       "decorators": [],
       "skipUrlEncoding": false
      },
      {
       "$id": "466",
       "name": "contentType",
       "nameInRequest": "contentType",
       "doc": "Body parameter's content type. Known values are application/json",
       "type": {
        "$ref": "108"
       },
       "location": "Header",
       "isApiVersion": false,
       "isContentType": false,
       "isEndpoint": false,
       "explode": false,
       "isRequired": true,
       "kind": "Constant",
       "decorators": [],
       "skipUrlEncoding": false
      },
      {
       "$id": "467",
       "name": "accept",
       "nameInRequest": "accept",
       "type": {
        "$ref": "108"
       },
       "location": "Header",
       "isApiVersion": false,
       "isContentType": false,
       "isEndpoint": false,
       "explode": false,
       "isRequired": true,
       "kind": "Constant",
       "decorators": [],
       "skipUrlEncoding": false
      }
     ],
     "response": {
      "$id": "468",
      "type": {
       "$ref": "132"
      }
     },
     "isOverride": false,
     "generateConvenient": true,
     "generateProtocol": true,
     "crossLanguageDefinitionId": "SampleTypeSpec.patchAction"
    },
    {
     "$id": "469",
     "kind": "basic",
     "name": "anonymousBody",
     "accessibility": "public",
     "apiVersions": [
      "2024-07-16-preview",
      "2024-08-16-preview"
     ],
     "doc": "body parameter without body decorator",
     "operation": {
      "$id": "470",
      "name": "anonymousBody",
      "resourceName": "SampleTypeSpec",
      "doc": "body parameter without body decorator",
      "accessibility": "public",
      "parameters": [
       {
        "$id": "471",
        "name": "contentType",
        "nameInRequest": "Content-Type",
        "doc": "Body parameter's content type. Known values are application/json",
        "type": {
         "$ref": "110"
        },
        "location": "Header",
        "isApiVersion": false,
        "isContentType": true,
        "isEndpoint": false,
        "explode": false,
        "isRequired": true,
        "kind": "Constant",
        "decorators": [],
        "skipUrlEncoding": false
       },
       {
        "$id": "472",
        "name": "accept",
        "nameInRequest": "Accept",
        "type": {
         "$ref": "110"
        },
        "location": "Header",
        "isApiVersion": false,
        "isContentType": false,
        "isEndpoint": false,
        "explode": false,
        "isRequired": true,
        "kind": "Constant",
        "decorators": [],
        "skipUrlEncoding": false
       },
       {
        "$id": "473",
        "name": "thing",
        "nameInRequest": "thing",
        "type": {
         "$ref": "132"
        },
        "location": "Body",
        "isApiVersion": false,
        "isContentType": false,
        "isEndpoint": false,
        "explode": false,
        "isRequired": true,
        "kind": "Spread",
        "decorators": [],
        "skipUrlEncoding": false
       }
      ],
      "responses": [
       {
        "$id": "474",
        "statusCodes": [
         200
        ],
        "bodyType": {
         "$ref": "132"
        },
        "headers": [],
        "isErrorResponse": false,
        "contentTypes": [
         "application/json"
        ]
       }
      ],
      "httpMethod": "POST",
      "uri": "{sampleTypeSpecUrl}",
      "path": "/anonymousBody",
      "requestMediaTypes": [
       "application/json"
      ],
      "bufferResponse": true,
      "generateProtocolMethod": true,
      "generateConvenienceMethod": true,
      "crossLanguageDefinitionId": "SampleTypeSpec.anonymousBody",
      "decorators": []
     },
     "parameters": [
      {
       "$id": "475",
       "name": "name",
       "nameInRequest": "name",
       "doc": "name of the Thing",
       "type": {
        "$id": "476",
        "kind": "string",
        "name": "string",
        "crossLanguageDefinitionId": "TypeSpec.string",
        "decorators": []
       },
       "location": "Body",
       "isApiVersion": false,
       "isContentType": false,
       "isEndpoint": false,
       "explode": false,
       "isRequired": true,
       "kind": "Method",
       "decorators": [],
       "skipUrlEncoding": false
      },
      {
       "$id": "477",
       "name": "requiredUnion",
       "nameInRequest": "requiredUnion",
       "doc": "required Union",
       "type": {
        "$ref": "138"
       },
       "location": "Body",
       "isApiVersion": false,
       "isContentType": false,
       "isEndpoint": false,
       "explode": false,
       "isRequired": true,
       "kind": "Method",
       "decorators": [],
       "skipUrlEncoding": false
      },
      {
       "$id": "478",
       "name": "requiredLiteralString",
       "nameInRequest": "requiredLiteralString",
       "doc": "required literal string",
       "type": {
        "$ref": "72"
       },
       "location": "Body",
       "isApiVersion": false,
       "isContentType": false,
       "isEndpoint": false,
       "explode": false,
       "isRequired": true,
       "kind": "Constant",
       "decorators": [],
       "skipUrlEncoding": false
      },
      {
       "$id": "479",
       "name": "requiredNullableString",
       "nameInRequest": "requiredNullableString",
       "doc": "required nullable string",
       "type": {
        "$ref": "149"
       },
       "location": "Body",
       "isApiVersion": false,
       "isContentType": false,
       "isEndpoint": false,
       "explode": false,
       "isRequired": true,
       "kind": "Method",
       "decorators": [],
       "skipUrlEncoding": false
      },
      {
       "$id": "480",
       "name": "optionalNullableString",
       "nameInRequest": "optionalNullableString",
       "doc": "required optional string",
       "type": {
        "$ref": "154"
       },
       "location": "Body",
       "isApiVersion": false,
       "isContentType": false,
       "isEndpoint": false,
       "explode": false,
       "isRequired": false,
       "kind": "Method",
       "decorators": [],
       "skipUrlEncoding": false
      },
      {
       "$id": "481",
       "name": "requiredLiteralInt",
       "nameInRequest": "requiredLiteralInt",
       "doc": "required literal int",
       "type": {
        "$ref": "74"
       },
       "location": "Body",
       "isApiVersion": false,
       "isContentType": false,
       "isEndpoint": false,
       "explode": false,
       "isRequired": true,
       "kind": "Constant",
       "decorators": [],
       "skipUrlEncoding": false
      },
      {
       "$id": "482",
       "name": "requiredLiteralFloat",
       "nameInRequest": "requiredLiteralFloat",
       "doc": "required literal float",
       "type": {
        "$ref": "76"
       },
       "location": "Body",
       "isApiVersion": false,
       "isContentType": false,
       "isEndpoint": false,
       "explode": false,
       "isRequired": true,
       "kind": "Constant",
       "decorators": [],
       "skipUrlEncoding": false
      },
      {
       "$id": "483",
       "name": "requiredLiteralBool",
       "nameInRequest": "requiredLiteralBool",
       "doc": "required literal bool",
       "type": {
        "$ref": "78"
       },
       "location": "Body",
       "isApiVersion": false,
       "isContentType": false,
       "isEndpoint": false,
       "explode": false,
       "isRequired": true,
       "kind": "Constant",
       "decorators": [],
       "skipUrlEncoding": false
      },
      {
       "$id": "484",
       "name": "optionalLiteralString",
       "nameInRequest": "optionalLiteralString",
       "doc": "optional literal string",
       "type": {
        "$ref": "80"
       },
       "location": "Body",
       "isApiVersion": false,
       "isContentType": false,
       "isEndpoint": false,
       "explode": false,
       "isRequired": false,
       "kind": "Constant",
       "decorators": [],
       "skipUrlEncoding": false
      },
      {
       "$id": "485",
       "name": "optionalLiteralInt",
       "nameInRequest": "optionalLiteralInt",
       "doc": "optional literal int",
       "type": {
        "$ref": "82"
       },
       "location": "Body",
       "isApiVersion": false,
       "isContentType": false,
       "isEndpoint": false,
       "explode": false,
       "isRequired": false,
       "kind": "Constant",
       "decorators": [],
       "skipUrlEncoding": false
      },
      {
       "$id": "486",
       "name": "optionalLiteralFloat",
       "nameInRequest": "optionalLiteralFloat",
       "doc": "optional literal float",
       "type": {
        "$ref": "84"
       },
       "location": "Body",
       "isApiVersion": false,
       "isContentType": false,
       "isEndpoint": false,
       "explode": false,
       "isRequired": false,
       "kind": "Constant",
       "decorators": [],
       "skipUrlEncoding": false
      },
      {
       "$id": "487",
       "name": "optionalLiteralBool",
       "nameInRequest": "optionalLiteralBool",
       "doc": "optional literal bool",
       "type": {
        "$ref": "86"
       },
       "location": "Body",
       "isApiVersion": false,
       "isContentType": false,
       "isEndpoint": false,
       "explode": false,
       "isRequired": false,
       "kind": "Constant",
       "decorators": [],
       "skipUrlEncoding": false
      },
      {
       "$id": "488",
       "name": "requiredBadDescription",
       "nameInRequest": "requiredBadDescription",
       "doc": "description with xml <|endoftext|>",
       "type": {
        "$id": "489",
        "kind": "string",
        "name": "string",
        "crossLanguageDefinitionId": "TypeSpec.string",
        "decorators": []
       },
       "location": "Body",
       "isApiVersion": false,
       "isContentType": false,
       "isEndpoint": false,
       "explode": false,
       "isRequired": true,
       "kind": "Method",
       "decorators": [],
       "skipUrlEncoding": false
      },
      {
       "$id": "490",
       "name": "optionalNullableList",
       "nameInRequest": "optionalNullableList",
       "doc": "optional nullable collection",
       "type": {
        "$ref": "184"
       },
       "location": "Body",
       "isApiVersion": false,
       "isContentType": false,
       "isEndpoint": false,
       "explode": false,
       "isRequired": false,
       "kind": "Method",
       "decorators": [],
       "skipUrlEncoding": false
      },
      {
       "$id": "491",
       "name": "requiredNullableList",
       "nameInRequest": "requiredNullableList",
       "doc": "required nullable collection",
       "type": {
        "$ref": "190"
       },
       "location": "Body",
       "isApiVersion": false,
       "isContentType": false,
       "isEndpoint": false,
       "explode": false,
       "isRequired": true,
       "kind": "Method",
       "decorators": [],
       "skipUrlEncoding": false
      },
      {
       "$id": "492",
       "name": "contentType",
       "nameInRequest": "contentType",
       "doc": "Body parameter's content type. Known values are application/json",
       "type": {
        "$ref": "110"
       },
       "location": "Header",
       "isApiVersion": false,
       "isContentType": false,
       "isEndpoint": false,
       "explode": false,
       "isRequired": true,
       "kind": "Constant",
       "decorators": [],
       "skipUrlEncoding": false
      },
      {
       "$id": "493",
       "name": "accept",
       "nameInRequest": "accept",
       "type": {
        "$ref": "110"
       },
       "location": "Header",
       "isApiVersion": false,
       "isContentType": false,
       "isEndpoint": false,
       "explode": false,
       "isRequired": true,
       "kind": "Constant",
       "decorators": [],
       "skipUrlEncoding": false
      }
     ],
     "response": {
      "$id": "494",
      "type": {
       "$ref": "132"
      }
     },
     "isOverride": false,
     "generateConvenient": true,
     "generateProtocol": true,
     "crossLanguageDefinitionId": "SampleTypeSpec.anonymousBody"
    },
    {
     "$id": "495",
     "kind": "basic",
     "name": "friendlyModel",
     "accessibility": "public",
     "apiVersions": [
      "2024-07-16-preview",
      "2024-08-16-preview"
     ],
     "doc": "Model can have its friendly name",
     "operation": {
      "$id": "496",
      "name": "friendlyModel",
      "resourceName": "SampleTypeSpec",
      "doc": "Model can have its friendly name",
      "accessibility": "public",
      "parameters": [
       {
        "$id": "497",
        "name": "contentType",
        "nameInRequest": "Content-Type",
        "doc": "Body parameter's content type. Known values are application/json",
        "type": {
         "$ref": "112"
        },
        "location": "Header",
        "isApiVersion": false,
        "isContentType": true,
        "isEndpoint": false,
        "explode": false,
        "isRequired": true,
        "kind": "Constant",
        "decorators": [],
        "skipUrlEncoding": false
       },
       {
        "$id": "498",
        "name": "accept",
        "nameInRequest": "Accept",
        "type": {
         "$ref": "112"
        },
        "location": "Header",
        "isApiVersion": false,
        "isContentType": false,
        "isEndpoint": false,
        "explode": false,
        "isRequired": true,
        "kind": "Constant",
        "decorators": [],
        "skipUrlEncoding": false
       },
       {
        "$id": "499",
        "name": "friend",
        "nameInRequest": "friend",
        "type": {
         "$ref": "306"
        },
        "location": "Body",
        "isApiVersion": false,
        "isContentType": false,
        "isEndpoint": false,
        "explode": false,
        "isRequired": true,
        "kind": "Spread",
        "decorators": [],
        "skipUrlEncoding": false
       }
      ],
      "responses": [
       {
        "$id": "500",
        "statusCodes": [
         200
        ],
        "bodyType": {
         "$ref": "306"
        },
        "headers": [],
        "isErrorResponse": false,
        "contentTypes": [
         "application/json"
        ]
       }
      ],
      "httpMethod": "POST",
      "uri": "{sampleTypeSpecUrl}",
      "path": "/friendlyName",
      "requestMediaTypes": [
       "application/json"
      ],
      "bufferResponse": true,
      "generateProtocolMethod": true,
      "generateConvenienceMethod": true,
      "crossLanguageDefinitionId": "SampleTypeSpec.friendlyModel",
      "decorators": []
     },
     "parameters": [
      {
       "$id": "501",
       "name": "name",
       "nameInRequest": "name",
       "doc": "name of the NotFriend",
       "type": {
        "$id": "502",
        "kind": "string",
        "name": "string",
        "crossLanguageDefinitionId": "TypeSpec.string",
        "decorators": []
       },
       "location": "Body",
       "isApiVersion": false,
       "isContentType": false,
       "isEndpoint": false,
       "explode": false,
       "isRequired": true,
       "kind": "Method",
       "decorators": [],
       "skipUrlEncoding": false
      },
      {
       "$id": "503",
       "name": "contentType",
       "nameInRequest": "contentType",
       "doc": "Body parameter's content type. Known values are application/json",
       "type": {
        "$ref": "112"
       },
       "location": "Header",
       "isApiVersion": false,
       "isContentType": false,
       "isEndpoint": false,
       "explode": false,
       "isRequired": true,
       "kind": "Constant",
       "decorators": [],
       "skipUrlEncoding": false
      },
      {
       "$id": "504",
       "name": "accept",
       "nameInRequest": "accept",
       "type": {
        "$ref": "112"
       },
       "location": "Header",
       "isApiVersion": false,
       "isContentType": false,
       "isEndpoint": false,
       "explode": false,
       "isRequired": true,
       "kind": "Constant",
       "decorators": [],
       "skipUrlEncoding": false
      }
     ],
     "response": {
      "$id": "505",
      "type": {
       "$ref": "306"
      }
     },
     "isOverride": false,
     "generateConvenient": true,
     "generateProtocol": true,
     "crossLanguageDefinitionId": "SampleTypeSpec.friendlyModel"
    },
    {
     "$id": "506",
     "kind": "basic",
     "name": "addTimeHeader",
     "accessibility": "public",
     "apiVersions": [
      "2024-07-16-preview",
      "2024-08-16-preview"
     ],
     "operation": {
      "$id": "507",
      "name": "addTimeHeader",
      "resourceName": "SampleTypeSpec",
      "accessibility": "public",
      "parameters": [
       {
        "$id": "508",
        "name": "repeatabilityFirstSent",
        "nameInRequest": "Repeatability-First-Sent",
        "type": {
         "$id": "509",
         "kind": "utcDateTime",
         "name": "utcDateTime",
         "encode": "rfc7231",
         "wireType": {
          "$id": "510",
          "kind": "string",
          "name": "string",
          "crossLanguageDefinitionId": "TypeSpec.string",
          "decorators": []
         },
         "crossLanguageDefinitionId": "TypeSpec.utcDateTime",
         "decorators": []
        },
        "location": "Header",
        "isApiVersion": false,
        "isContentType": false,
        "isEndpoint": false,
        "explode": false,
        "isRequired": false,
        "kind": "Method",
        "decorators": [],
        "skipUrlEncoding": false
       }
      ],
      "responses": [
       {
        "$id": "511",
        "statusCodes": [
         204
        ],
        "headers": [],
        "isErrorResponse": false
       }
      ],
      "httpMethod": "GET",
      "uri": "{sampleTypeSpecUrl}",
      "path": "/",
      "bufferResponse": true,
      "generateProtocolMethod": true,
      "generateConvenienceMethod": true,
      "crossLanguageDefinitionId": "SampleTypeSpec.addTimeHeader",
      "decorators": []
     },
     "parameters": [
      {
       "$id": "512",
       "name": "repeatabilityFirstSent",
       "nameInRequest": "Repeatability-First-Sent",
       "type": {
        "$id": "513",
        "kind": "utcDateTime",
        "name": "utcDateTime",
        "encode": "rfc7231",
        "wireType": {
         "$id": "514",
         "kind": "string",
         "name": "string",
         "crossLanguageDefinitionId": "TypeSpec.string",
         "decorators": []
        },
        "crossLanguageDefinitionId": "TypeSpec.utcDateTime",
        "decorators": []
       },
       "location": "Header",
       "isApiVersion": false,
       "isContentType": false,
       "isEndpoint": false,
       "explode": false,
       "isRequired": false,
       "kind": "Method",
       "decorators": [],
       "skipUrlEncoding": false
      }
     ],
     "response": {
      "$id": "515"
     },
     "isOverride": false,
     "generateConvenient": true,
     "generateProtocol": true,
     "crossLanguageDefinitionId": "SampleTypeSpec.addTimeHeader"
    },
    {
     "$id": "516",
     "kind": "basic",
     "name": "projectedNameModel",
     "accessibility": "public",
     "apiVersions": [
      "2024-07-16-preview",
      "2024-08-16-preview"
     ],
     "doc": "Model can have its projected name",
     "operation": {
      "$id": "517",
      "name": "projectedNameModel",
      "resourceName": "SampleTypeSpec",
      "doc": "Model can have its projected name",
      "accessibility": "public",
      "parameters": [
       {
        "$id": "518",
        "name": "contentType",
        "nameInRequest": "Content-Type",
        "doc": "Body parameter's content type. Known values are application/json",
        "type": {
         "$ref": "114"
        },
        "location": "Header",
        "isApiVersion": false,
        "isContentType": true,
        "isEndpoint": false,
        "explode": false,
        "isRequired": true,
        "kind": "Constant",
        "decorators": [],
        "skipUrlEncoding": false
       },
       {
        "$id": "519",
        "name": "accept",
        "nameInRequest": "Accept",
        "type": {
         "$ref": "114"
        },
        "location": "Header",
        "isApiVersion": false,
        "isContentType": false,
        "isEndpoint": false,
        "explode": false,
        "isRequired": true,
        "kind": "Constant",
        "decorators": [],
        "skipUrlEncoding": false
       },
       {
        "$id": "520",
        "name": "renamedModel",
        "nameInRequest": "renamedModel",
        "type": {
         "$ref": "311"
        },
        "location": "Body",
        "isApiVersion": false,
        "isContentType": false,
        "isEndpoint": false,
        "explode": false,
        "isRequired": true,
        "kind": "Spread",
        "decorators": [],
        "skipUrlEncoding": false
       }
      ],
      "responses": [
       {
        "$id": "521",
        "statusCodes": [
         200
        ],
        "bodyType": {
         "$ref": "311"
        },
        "headers": [],
        "isErrorResponse": false,
        "contentTypes": [
         "application/json"
        ]
       }
      ],
      "httpMethod": "POST",
      "uri": "{sampleTypeSpecUrl}",
      "path": "/projectedName",
      "requestMediaTypes": [
       "application/json"
      ],
      "bufferResponse": true,
      "generateProtocolMethod": true,
      "generateConvenienceMethod": true,
      "crossLanguageDefinitionId": "SampleTypeSpec.projectedNameModel",
      "decorators": []
     },
     "parameters": [
      {
       "$id": "522",
       "name": "name",
       "nameInRequest": "name",
       "doc": "name of the ModelWithClientName",
       "type": {
        "$id": "523",
        "kind": "string",
        "name": "string",
        "crossLanguageDefinitionId": "TypeSpec.string",
        "decorators": []
       },
       "location": "Body",
       "isApiVersion": false,
       "isContentType": false,
       "isEndpoint": false,
       "explode": false,
       "isRequired": true,
       "kind": "Method",
       "decorators": [],
       "skipUrlEncoding": false
      },
      {
       "$id": "524",
       "name": "contentType",
       "nameInRequest": "contentType",
       "doc": "Body parameter's content type. Known values are application/json",
       "type": {
        "$ref": "114"
       },
       "location": "Header",
       "isApiVersion": false,
       "isContentType": false,
       "isEndpoint": false,
       "explode": false,
       "isRequired": true,
       "kind": "Constant",
       "decorators": [],
       "skipUrlEncoding": false
      },
      {
       "$id": "525",
       "name": "accept",
       "nameInRequest": "accept",
       "type": {
        "$ref": "114"
       },
       "location": "Header",
       "isApiVersion": false,
       "isContentType": false,
       "isEndpoint": false,
       "explode": false,
       "isRequired": true,
       "kind": "Constant",
       "decorators": [],
       "skipUrlEncoding": false
      }
     ],
     "response": {
      "$id": "526",
      "type": {
       "$ref": "311"
      }
     },
     "isOverride": false,
     "generateConvenient": true,
     "generateProtocol": true,
     "crossLanguageDefinitionId": "SampleTypeSpec.projectedNameModel"
    },
    {
     "$id": "527",
     "kind": "basic",
     "name": "returnsAnonymousModel",
     "accessibility": "public",
     "apiVersions": [
      "2024-07-16-preview",
      "2024-08-16-preview"
     ],
     "doc": "return anonymous model",
     "operation": {
      "$id": "528",
      "name": "returnsAnonymousModel",
      "resourceName": "SampleTypeSpec",
      "doc": "return anonymous model",
      "accessibility": "public",
      "parameters": [
       {
        "$id": "529",
        "name": "accept",
        "nameInRequest": "Accept",
        "type": {
         "$ref": "116"
        },
        "location": "Header",
        "isApiVersion": false,
        "isContentType": false,
        "isEndpoint": false,
        "explode": false,
        "isRequired": true,
        "kind": "Constant",
        "decorators": [],
        "skipUrlEncoding": false
       }
      ],
      "responses": [
       {
        "$id": "530",
        "statusCodes": [
         200
        ],
        "bodyType": {
         "$ref": "316"
        },
        "headers": [],
        "isErrorResponse": false,
        "contentTypes": [
         "application/json"
        ]
       }
      ],
      "httpMethod": "POST",
      "uri": "{sampleTypeSpecUrl}",
      "path": "/returnsAnonymousModel",
      "bufferResponse": true,
      "generateProtocolMethod": true,
      "generateConvenienceMethod": true,
      "crossLanguageDefinitionId": "SampleTypeSpec.returnsAnonymousModel",
      "decorators": []
     },
     "parameters": [
      {
       "$id": "531",
       "name": "accept",
       "nameInRequest": "accept",
       "type": {
        "$ref": "116"
       },
       "location": "Header",
       "isApiVersion": false,
       "isContentType": false,
       "isEndpoint": false,
       "explode": false,
       "isRequired": true,
       "kind": "Constant",
       "decorators": [],
       "skipUrlEncoding": false
      }
     ],
     "response": {
      "$id": "532",
      "type": {
       "$ref": "316"
      }
     },
     "isOverride": false,
     "generateConvenient": true,
     "generateProtocol": true,
     "crossLanguageDefinitionId": "SampleTypeSpec.returnsAnonymousModel"
    },
    {
     "$id": "533",
     "kind": "basic",
     "name": "getUnknownValue",
     "accessibility": "public",
     "apiVersions": [
      "2024-07-16-preview",
      "2024-08-16-preview"
     ],
     "doc": "get extensible enum",
     "operation": {
      "$id": "534",
      "name": "getUnknownValue",
      "resourceName": "SampleTypeSpec",
      "doc": "get extensible enum",
      "accessibility": "public",
      "parameters": [
       {
        "$id": "535",
        "name": "accept",
        "nameInRequest": "Accept",
        "type": {
         "$id": "536",
         "kind": "string",
         "name": "string",
         "crossLanguageDefinitionId": "TypeSpec.string",
         "decorators": []
        },
        "location": "Header",
        "isApiVersion": false,
        "isContentType": false,
        "isEndpoint": false,
        "explode": false,
        "isRequired": true,
        "kind": "Method",
        "decorators": [],
        "skipUrlEncoding": false
       }
      ],
      "responses": [
       {
        "$id": "537",
        "statusCodes": [
         200
        ],
        "bodyType": {
         "$ref": "118"
        },
        "headers": [],
        "isErrorResponse": false,
        "contentTypes": [
         "text/plain",
         "text/plain",
         "text/plain",
         "text/plain",
         "text/plain",
         "text/plain",
         "text/plain",
         "text/plain"
        ]
       }
      ],
      "httpMethod": "GET",
      "uri": "{sampleTypeSpecUrl}",
      "path": "/unknown-value",
      "bufferResponse": true,
      "generateProtocolMethod": true,
      "generateConvenienceMethod": true,
      "crossLanguageDefinitionId": "SampleTypeSpec.getUnknownValue",
      "decorators": []
     },
     "parameters": [
      {
       "$id": "538",
       "name": "accept",
       "nameInRequest": "accept",
       "type": {
        "$ref": "536"
       },
       "location": "Header",
       "isApiVersion": false,
       "isContentType": false,
       "isEndpoint": false,
       "explode": false,
       "isRequired": true,
       "kind": "Method",
       "decorators": [],
       "skipUrlEncoding": false
      }
     ],
     "response": {
      "$id": "539",
      "type": {
       "$ref": "118"
      }
     },
     "isOverride": false,
     "generateConvenient": true,
     "generateProtocol": true,
     "crossLanguageDefinitionId": "SampleTypeSpec.getUnknownValue"
    },
    {
     "$id": "540",
     "kind": "basic",
     "name": "internalProtocol",
     "accessibility": "public",
     "apiVersions": [
      "2024-07-16-preview",
      "2024-08-16-preview"
     ],
     "doc": "When set protocol false and convenient true, then the protocol method should be internal",
     "operation": {
      "$id": "541",
      "name": "internalProtocol",
      "resourceName": "SampleTypeSpec",
      "doc": "When set protocol false and convenient true, then the protocol method should be internal",
      "accessibility": "public",
      "parameters": [
       {
        "$id": "542",
        "name": "contentType",
        "nameInRequest": "Content-Type",
        "doc": "Body parameter's content type. Known values are application/json",
        "type": {
         "$ref": "120"
        },
        "location": "Header",
        "isApiVersion": false,
        "isContentType": true,
        "isEndpoint": false,
        "explode": false,
        "isRequired": true,
        "kind": "Constant",
        "decorators": [],
        "skipUrlEncoding": false
       },
       {
        "$id": "543",
        "name": "accept",
        "nameInRequest": "Accept",
        "type": {
         "$ref": "120"
        },
        "location": "Header",
        "isApiVersion": false,
        "isContentType": false,
        "isEndpoint": false,
        "explode": false,
        "isRequired": true,
        "kind": "Constant",
        "decorators": [],
        "skipUrlEncoding": false
       },
       {
        "$id": "544",
        "name": "body",
        "nameInRequest": "body",
        "type": {
         "$ref": "132"
        },
        "location": "Body",
        "isApiVersion": false,
        "isContentType": false,
        "isEndpoint": false,
        "explode": false,
        "isRequired": true,
        "kind": "Method",
        "decorators": [],
        "skipUrlEncoding": false
       }
      ],
      "responses": [
       {
        "$id": "545",
        "statusCodes": [
         200
        ],
        "bodyType": {
         "$ref": "132"
        },
        "headers": [],
        "isErrorResponse": false,
        "contentTypes": [
         "application/json"
        ]
       }
      ],
      "httpMethod": "POST",
      "uri": "{sampleTypeSpecUrl}",
      "path": "/internalProtocol",
      "requestMediaTypes": [
       "application/json"
      ],
      "bufferResponse": true,
      "generateProtocolMethod": false,
      "generateConvenienceMethod": true,
      "crossLanguageDefinitionId": "SampleTypeSpec.internalProtocol",
      "decorators": []
     },
     "parameters": [
      {
       "$id": "546",
       "name": "body",
       "nameInRequest": "body",
       "type": {
        "$ref": "132"
       },
       "location": "Body",
       "isApiVersion": false,
       "isContentType": false,
       "isEndpoint": false,
       "explode": false,
       "isRequired": true,
       "kind": "Method",
       "decorators": [],
       "skipUrlEncoding": false
      },
      {
       "$id": "547",
       "name": "contentType",
       "nameInRequest": "contentType",
       "doc": "Body parameter's content type. Known values are application/json",
       "type": {
        "$ref": "120"
       },
       "location": "Header",
       "isApiVersion": false,
       "isContentType": false,
       "isEndpoint": false,
       "explode": false,
       "isRequired": true,
       "kind": "Constant",
       "decorators": [],
       "skipUrlEncoding": false
      },
      {
       "$id": "548",
       "name": "accept",
       "nameInRequest": "accept",
       "type": {
        "$ref": "120"
       },
       "location": "Header",
       "isApiVersion": false,
       "isContentType": false,
       "isEndpoint": false,
       "explode": false,
       "isRequired": true,
       "kind": "Constant",
       "decorators": [],
       "skipUrlEncoding": false
      }
     ],
     "response": {
      "$id": "549",
      "type": {
       "$ref": "132"
      }
     },
     "isOverride": false,
     "generateConvenient": true,
     "generateProtocol": false,
     "crossLanguageDefinitionId": "SampleTypeSpec.internalProtocol"
    },
    {
     "$id": "550",
     "kind": "basic",
     "name": "stillConvenient",
     "accessibility": "public",
     "apiVersions": [
      "2024-07-16-preview",
      "2024-08-16-preview"
     ],
     "doc": "When set protocol false and convenient true, the convenient method should be generated even it has the same signature as protocol one",
     "operation": {
      "$id": "551",
      "name": "stillConvenient",
      "resourceName": "SampleTypeSpec",
      "doc": "When set protocol false and convenient true, the convenient method should be generated even it has the same signature as protocol one",
      "accessibility": "public",
      "parameters": [],
      "responses": [
       {
        "$id": "552",
        "statusCodes": [
         204
        ],
        "headers": [],
        "isErrorResponse": false
       }
      ],
      "httpMethod": "GET",
      "uri": "{sampleTypeSpecUrl}",
      "path": "/stillConvenient",
      "bufferResponse": true,
      "generateProtocolMethod": false,
      "generateConvenienceMethod": true,
      "crossLanguageDefinitionId": "SampleTypeSpec.stillConvenient",
      "decorators": []
     },
     "parameters": [],
     "response": {
      "$id": "553"
     },
     "isOverride": false,
     "generateConvenient": true,
     "generateProtocol": false,
     "crossLanguageDefinitionId": "SampleTypeSpec.stillConvenient"
    },
    {
     "$id": "554",
     "kind": "basic",
     "name": "headAsBoolean",
     "accessibility": "public",
     "apiVersions": [
      "2024-07-16-preview",
      "2024-08-16-preview"
     ],
     "doc": "head as boolean.",
     "operation": {
      "$id": "555",
      "name": "headAsBoolean",
      "resourceName": "SampleTypeSpec",
      "doc": "head as boolean.",
      "accessibility": "public",
      "parameters": [
       {
        "$id": "556",
        "name": "id",
        "nameInRequest": "id",
        "type": {
         "$id": "557",
         "kind": "string",
         "name": "string",
         "crossLanguageDefinitionId": "TypeSpec.string",
         "decorators": []
        },
        "location": "Path",
        "isApiVersion": false,
        "isContentType": false,
        "isEndpoint": false,
        "explode": false,
        "isRequired": true,
        "kind": "Method",
        "decorators": [],
        "skipUrlEncoding": false
       }
      ],
      "responses": [
       {
        "$id": "558",
        "statusCodes": [
         204
        ],
        "headers": [],
        "isErrorResponse": false
       }
      ],
      "httpMethod": "HEAD",
      "uri": "{sampleTypeSpecUrl}",
      "path": "/headAsBoolean/{id}",
      "bufferResponse": true,
      "generateProtocolMethod": true,
      "generateConvenienceMethod": true,
      "crossLanguageDefinitionId": "SampleTypeSpec.headAsBoolean",
      "decorators": []
     },
     "parameters": [
      {
       "$id": "559",
       "name": "id",
       "nameInRequest": "id",
       "type": {
        "$id": "560",
        "kind": "string",
        "name": "string",
        "crossLanguageDefinitionId": "TypeSpec.string",
        "decorators": []
       },
       "location": "Path",
       "isApiVersion": false,
       "isContentType": false,
       "isEndpoint": false,
       "explode": false,
       "isRequired": true,
       "kind": "Method",
       "decorators": [],
       "skipUrlEncoding": false
      }
     ],
     "response": {
      "$id": "561"
     },
     "isOverride": false,
     "generateConvenient": true,
     "generateProtocol": true,
     "crossLanguageDefinitionId": "SampleTypeSpec.headAsBoolean"
    },
    {
     "$id": "562",
     "kind": "basic",
     "name": "WithApiVersion",
     "accessibility": "public",
     "apiVersions": [
      "2024-07-16-preview",
      "2024-08-16-preview"
     ],
     "doc": "Return hi again",
     "operation": {
      "$id": "563",
      "name": "WithApiVersion",
      "resourceName": "SampleTypeSpec",
      "doc": "Return hi again",
      "accessibility": "public",
      "parameters": [
       {
        "$id": "564",
        "name": "p1",
        "nameInRequest": "p1",
        "type": {
         "$id": "565",
         "kind": "string",
         "name": "string",
         "crossLanguageDefinitionId": "TypeSpec.string",
         "decorators": []
        },
        "location": "Header",
        "isApiVersion": false,
        "isContentType": false,
        "isEndpoint": false,
        "explode": false,
        "isRequired": true,
        "kind": "Method",
        "decorators": [],
        "skipUrlEncoding": false
       },
       {
        "$id": "566",
        "name": "apiVersion",
        "nameInRequest": "apiVersion",
        "type": {
         "$id": "567",
         "kind": "string",
         "name": "string",
         "crossLanguageDefinitionId": "TypeSpec.string",
         "decorators": []
        },
        "location": "Query",
        "isApiVersion": true,
        "isContentType": false,
        "isEndpoint": false,
        "explode": false,
        "isRequired": true,
        "kind": "Client",
        "defaultValue": {
         "$id": "568",
         "type": {
          "$id": "569",
          "kind": "string",
          "name": "string",
          "crossLanguageDefinitionId": "TypeSpec.string"
         },
         "value": "2024-08-16-preview"
        },
        "decorators": [],
        "skipUrlEncoding": false
       }
      ],
      "responses": [
       {
        "$id": "570",
        "statusCodes": [
         204
        ],
        "headers": [],
        "isErrorResponse": false
       }
      ],
      "httpMethod": "GET",
      "uri": "{sampleTypeSpecUrl}",
      "path": "/WithApiVersion",
      "bufferResponse": true,
      "generateProtocolMethod": true,
      "generateConvenienceMethod": true,
      "crossLanguageDefinitionId": "SampleTypeSpec.WithApiVersion",
      "decorators": []
     },
     "parameters": [
      {
       "$id": "571",
       "name": "p1",
       "nameInRequest": "p1",
       "type": {
        "$id": "572",
        "kind": "string",
        "name": "string",
        "crossLanguageDefinitionId": "TypeSpec.string",
        "decorators": []
       },
       "location": "Header",
       "isApiVersion": false,
       "isContentType": false,
       "isEndpoint": false,
       "explode": false,
       "isRequired": true,
       "kind": "Method",
       "decorators": [],
       "skipUrlEncoding": false
      }
     ],
     "response": {
      "$id": "573"
     },
     "isOverride": false,
     "generateConvenient": true,
     "generateProtocol": true,
     "crossLanguageDefinitionId": "SampleTypeSpec.WithApiVersion"
    },
    {
     "$id": "574",
     "kind": "paging",
     "name": "ListWithNextLink",
     "accessibility": "public",
     "apiVersions": [
      "2024-07-16-preview",
      "2024-08-16-preview"
     ],
     "doc": "List things with nextlink",
     "operation": {
      "$id": "575",
      "name": "ListWithNextLink",
      "resourceName": "SampleTypeSpec",
      "doc": "List things with nextlink",
      "accessibility": "public",
      "parameters": [
       {
        "$id": "576",
        "name": "accept",
        "nameInRequest": "Accept",
        "type": {
         "$ref": "122"
        },
        "location": "Header",
        "isApiVersion": false,
        "isContentType": false,
        "isEndpoint": false,
        "explode": false,
        "isRequired": true,
        "kind": "Constant",
        "decorators": [],
        "skipUrlEncoding": false
       }
      ],
      "responses": [
       {
        "$id": "577",
        "statusCodes": [
         200
        ],
        "bodyType": {
         "$ref": "317"
        },
        "headers": [],
        "isErrorResponse": false,
        "contentTypes": [
         "application/json"
        ]
       }
      ],
      "httpMethod": "GET",
      "uri": "{sampleTypeSpecUrl}",
      "path": "/link",
      "bufferResponse": true,
<<<<<<< HEAD
      "paging": {
       "$id": "578",
       "itemPropertySegments": [
        "things"
       ],
       "nextLink": {
        "$id": "579",
        "responseSegments": [
         "next"
        ],
        "responseLocation": "Body"
       }
      },
=======
>>>>>>> abb1981c
      "generateProtocolMethod": true,
      "generateConvenienceMethod": true,
      "crossLanguageDefinitionId": "SampleTypeSpec.ListWithNextLink",
      "decorators": []
     },
     "parameters": [
      {
<<<<<<< HEAD
       "$id": "580",
=======
       "$id": "608",
>>>>>>> abb1981c
       "name": "accept",
       "nameInRequest": "accept",
       "type": {
        "$ref": "122"
       },
       "location": "Header",
       "isApiVersion": false,
       "isContentType": false,
       "isEndpoint": false,
       "explode": false,
       "isRequired": true,
       "kind": "Constant",
       "decorators": [],
       "skipUrlEncoding": false
      }
     ],
     "response": {
<<<<<<< HEAD
      "$id": "581",
      "type": {
       "$id": "582",
=======
      "$id": "609",
      "type": {
       "$id": "610",
>>>>>>> abb1981c
       "kind": "array",
       "name": "ArrayThing",
       "valueType": {
        "$ref": "132"
       },
       "crossLanguageDefinitionId": "TypeSpec.Array",
       "decorators": []
      },
      "resultSegments": [
       "things"
      ]
     },
     "isOverride": false,
     "generateConvenient": true,
     "generateProtocol": true,
     "crossLanguageDefinitionId": "SampleTypeSpec.ListWithNextLink",
     "pagingMetadata": {
      "$id": "611",
      "itemPropertySegments": [
       "things"
      ],
      "nextLink": {
       "$id": "612",
       "responseSegments": [
        "next"
       ],
       "responseLocation": "Body"
      }
     }
    },
    {
     "$id": "583",
     "kind": "paging",
     "name": "ListWithContinuationToken",
     "accessibility": "public",
     "apiVersions": [
      "2024-07-16-preview",
      "2024-08-16-preview"
     ],
     "doc": "List things with continuation token",
     "operation": {
      "$id": "584",
      "name": "ListWithContinuationToken",
      "resourceName": "SampleTypeSpec",
      "doc": "List things with continuation token",
      "accessibility": "public",
      "parameters": [
       {
        "$id": "585",
        "name": "token",
        "nameInRequest": "token",
        "type": {
         "$id": "586",
         "kind": "string",
         "name": "string",
         "crossLanguageDefinitionId": "TypeSpec.string",
         "decorators": []
        },
        "location": "Query",
        "isApiVersion": false,
        "isContentType": false,
        "isEndpoint": false,
        "explode": false,
        "isRequired": false,
        "kind": "Method",
        "decorators": [],
        "skipUrlEncoding": false
       },
       {
        "$id": "587",
        "name": "accept",
        "nameInRequest": "Accept",
        "type": {
         "$ref": "124"
        },
        "location": "Header",
        "isApiVersion": false,
        "isContentType": false,
        "isEndpoint": false,
        "explode": false,
        "isRequired": true,
        "kind": "Constant",
        "decorators": [],
        "skipUrlEncoding": false
       }
      ],
      "responses": [
       {
        "$id": "588",
        "statusCodes": [
         200
        ],
        "bodyType": {
         "$ref": "326"
        },
        "headers": [],
        "isErrorResponse": false,
        "contentTypes": [
         "application/json"
        ]
       }
      ],
      "httpMethod": "GET",
      "uri": "{sampleTypeSpecUrl}",
      "path": "/continuation",
      "bufferResponse": true,
<<<<<<< HEAD
      "paging": {
       "$id": "589",
       "itemPropertySegments": [
        "things"
       ],
       "continuationToken": {
        "$id": "590",
        "parameter": {
         "$ref": "585"
        },
        "responseSegments": [
         "nextToken"
        ],
        "responseLocation": "Body"
       }
      },
=======
>>>>>>> abb1981c
      "generateProtocolMethod": true,
      "generateConvenienceMethod": true,
      "crossLanguageDefinitionId": "SampleTypeSpec.ListWithContinuationToken",
      "decorators": []
     },
     "parameters": [
      {
<<<<<<< HEAD
       "$id": "591",
       "name": "token",
       "nameInRequest": "token",
       "type": {
        "$id": "592",
=======
       "$id": "621",
       "name": "token",
       "nameInRequest": "token",
       "type": {
        "$id": "622",
>>>>>>> abb1981c
        "kind": "string",
        "name": "string",
        "crossLanguageDefinitionId": "TypeSpec.string",
        "decorators": []
       },
       "location": "Query",
       "isApiVersion": false,
       "isContentType": false,
       "isEndpoint": false,
       "explode": false,
       "isRequired": false,
       "kind": "Method",
       "decorators": [],
       "skipUrlEncoding": false
      },
      {
<<<<<<< HEAD
       "$id": "593",
=======
       "$id": "623",
>>>>>>> abb1981c
       "name": "accept",
       "nameInRequest": "accept",
       "type": {
        "$ref": "124"
       },
       "location": "Header",
       "isApiVersion": false,
       "isContentType": false,
       "isEndpoint": false,
       "explode": false,
       "isRequired": true,
       "kind": "Constant",
       "decorators": [],
       "skipUrlEncoding": false
      }
     ],
     "response": {
<<<<<<< HEAD
      "$id": "594",
      "type": {
       "$id": "595",
=======
      "$id": "624",
      "type": {
       "$id": "625",
>>>>>>> abb1981c
       "kind": "array",
       "name": "ArrayThing",
       "valueType": {
        "$ref": "132"
       },
       "crossLanguageDefinitionId": "TypeSpec.Array",
       "decorators": []
      },
      "resultSegments": [
       "things"
      ]
     },
     "isOverride": false,
     "generateConvenient": true,
     "generateProtocol": true,
     "crossLanguageDefinitionId": "SampleTypeSpec.ListWithContinuationToken",
     "pagingMetadata": {
      "$id": "626",
      "itemPropertySegments": [
       "things"
      ],
      "continuationToken": {
       "$id": "627",
       "parameter": {
        "$ref": "615"
       },
       "responseSegments": [
        "nextToken"
       ],
       "responseLocation": "Body"
      }
     }
    },
    {
     "$id": "596",
     "kind": "paging",
     "name": "ListWithContinuationTokenHeaderResponse",
     "accessibility": "public",
     "apiVersions": [
      "2024-07-16-preview",
      "2024-08-16-preview"
     ],
     "doc": "List things with continuation token header response",
     "operation": {
      "$id": "597",
      "name": "ListWithContinuationTokenHeaderResponse",
      "resourceName": "SampleTypeSpec",
      "doc": "List things with continuation token header response",
      "accessibility": "public",
      "parameters": [
       {
        "$id": "598",
        "name": "token",
        "nameInRequest": "token",
        "type": {
         "$id": "599",
         "kind": "string",
         "name": "string",
         "crossLanguageDefinitionId": "TypeSpec.string",
         "decorators": []
        },
        "location": "Query",
        "isApiVersion": false,
        "isContentType": false,
        "isEndpoint": false,
        "explode": false,
        "isRequired": false,
        "kind": "Method",
        "decorators": [],
        "skipUrlEncoding": false
       },
       {
        "$id": "600",
        "name": "accept",
        "nameInRequest": "Accept",
        "type": {
         "$ref": "126"
        },
        "location": "Header",
        "isApiVersion": false,
        "isContentType": false,
        "isEndpoint": false,
        "explode": false,
        "isRequired": true,
        "kind": "Constant",
        "decorators": [],
        "skipUrlEncoding": false
       }
      ],
      "responses": [
       {
        "$id": "601",
        "statusCodes": [
         200
        ],
        "bodyType": {
         "$ref": "335"
        },
        "headers": [
         {
          "$id": "602",
          "name": "nextToken",
          "nameInResponse": "next-token",
          "type": {
           "$id": "603",
           "kind": "string",
           "name": "string",
           "crossLanguageDefinitionId": "TypeSpec.string",
           "decorators": []
          }
         }
        ],
        "isErrorResponse": false,
        "contentTypes": [
         "application/json"
        ]
       }
      ],
      "httpMethod": "GET",
      "uri": "{sampleTypeSpecUrl}",
      "path": "/continuation/header",
      "bufferResponse": true,
<<<<<<< HEAD
      "paging": {
       "$id": "604",
       "itemPropertySegments": [
        "things"
       ],
       "continuationToken": {
        "$id": "605",
        "parameter": {
         "$ref": "598"
        },
        "responseSegments": [
         "next-token"
        ],
        "responseLocation": "Header"
       }
      },
=======
>>>>>>> abb1981c
      "generateProtocolMethod": true,
      "generateConvenienceMethod": true,
      "crossLanguageDefinitionId": "SampleTypeSpec.ListWithContinuationTokenHeaderResponse",
      "decorators": []
     },
     "parameters": [
      {
<<<<<<< HEAD
       "$id": "606",
       "name": "token",
       "nameInRequest": "token",
       "type": {
        "$id": "607",
=======
       "$id": "638",
       "name": "token",
       "nameInRequest": "token",
       "type": {
        "$id": "639",
>>>>>>> abb1981c
        "kind": "string",
        "name": "string",
        "crossLanguageDefinitionId": "TypeSpec.string",
        "decorators": []
       },
       "location": "Query",
       "isApiVersion": false,
       "isContentType": false,
       "isEndpoint": false,
       "explode": false,
       "isRequired": false,
       "kind": "Method",
       "decorators": [],
       "skipUrlEncoding": false
      },
      {
<<<<<<< HEAD
       "$id": "608",
=======
       "$id": "640",
>>>>>>> abb1981c
       "name": "accept",
       "nameInRequest": "accept",
       "type": {
        "$ref": "126"
       },
       "location": "Header",
       "isApiVersion": false,
       "isContentType": false,
       "isEndpoint": false,
       "explode": false,
       "isRequired": true,
       "kind": "Constant",
       "decorators": [],
       "skipUrlEncoding": false
      }
     ],
     "response": {
<<<<<<< HEAD
      "$id": "609",
      "type": {
       "$id": "610",
=======
      "$id": "641",
      "type": {
       "$id": "642",
>>>>>>> abb1981c
       "kind": "array",
       "name": "ArrayThing",
       "valueType": {
        "$ref": "132"
       },
       "crossLanguageDefinitionId": "TypeSpec.Array",
       "decorators": []
      },
      "resultSegments": [
       "things"
      ]
     },
     "isOverride": false,
     "generateConvenient": true,
     "generateProtocol": true,
     "crossLanguageDefinitionId": "SampleTypeSpec.ListWithContinuationTokenHeaderResponse",
     "pagingMetadata": {
      "$id": "643",
      "itemPropertySegments": [
       "things"
      ],
      "continuationToken": {
       "$id": "644",
       "parameter": {
        "$ref": "630"
       },
       "responseSegments": [
        "next-token"
       ],
       "responseLocation": "Header"
      }
     }
    },
    {
     "$id": "611",
     "kind": "paging",
     "name": "ListWithPaging",
     "accessibility": "public",
     "apiVersions": [
      "2024-07-16-preview",
      "2024-08-16-preview"
     ],
     "doc": "List things with paging",
     "operation": {
      "$id": "612",
      "name": "ListWithPaging",
      "resourceName": "SampleTypeSpec",
      "doc": "List things with paging",
      "accessibility": "public",
      "parameters": [
       {
        "$id": "613",
        "name": "accept",
        "nameInRequest": "Accept",
        "type": {
         "$ref": "128"
        },
        "location": "Header",
        "isApiVersion": false,
        "isContentType": false,
        "isEndpoint": false,
        "explode": false,
        "isRequired": true,
        "kind": "Constant",
        "decorators": [],
        "skipUrlEncoding": false
       }
      ],
      "responses": [
       {
        "$id": "614",
        "statusCodes": [
         200
        ],
        "bodyType": {
         "$ref": "340"
        },
        "headers": [],
        "isErrorResponse": false,
        "contentTypes": [
         "application/json"
        ]
       }
      ],
      "httpMethod": "GET",
      "uri": "{sampleTypeSpecUrl}",
      "path": "/list/paging",
      "bufferResponse": true,
<<<<<<< HEAD
      "paging": {
       "$id": "615",
       "itemPropertySegments": [
        "items"
       ]
      },
=======
>>>>>>> abb1981c
      "generateProtocolMethod": true,
      "generateConvenienceMethod": true,
      "crossLanguageDefinitionId": "SampleTypeSpec.ListWithPaging",
      "decorators": []
     },
     "parameters": [
      {
<<<<<<< HEAD
       "$id": "616",
=======
       "$id": "651",
>>>>>>> abb1981c
       "name": "accept",
       "nameInRequest": "accept",
       "type": {
        "$ref": "128"
       },
       "location": "Header",
       "isApiVersion": false,
       "isContentType": false,
       "isEndpoint": false,
       "explode": false,
       "isRequired": true,
       "kind": "Constant",
       "decorators": [],
       "skipUrlEncoding": false
      }
     ],
     "response": {
<<<<<<< HEAD
      "$id": "617",
      "type": {
       "$id": "618",
=======
      "$id": "652",
      "type": {
       "$id": "653",
>>>>>>> abb1981c
       "kind": "array",
       "name": "ArrayThing",
       "valueType": {
        "$ref": "132"
       },
       "crossLanguageDefinitionId": "TypeSpec.Array",
       "decorators": []
      },
      "resultSegments": [
       "items"
      ]
     },
     "isOverride": false,
     "generateConvenient": true,
     "generateProtocol": true,
     "crossLanguageDefinitionId": "SampleTypeSpec.ListWithPaging",
     "pagingMetadata": {
      "$id": "654",
      "itemPropertySegments": [
       "items"
      ]
     }
    },
    {
     "$id": "619",
     "kind": "basic",
     "name": "EmbeddedParameters",
     "accessibility": "public",
     "apiVersions": [
      "2024-07-16-preview",
      "2024-08-16-preview"
     ],
     "doc": "An operation with embedded parameters within the body",
     "operation": {
      "$id": "620",
      "name": "EmbeddedParameters",
      "resourceName": "SampleTypeSpec",
      "doc": "An operation with embedded parameters within the body",
      "accessibility": "public",
      "parameters": [
       {
        "$id": "621",
        "name": "requiredHeader",
        "nameInRequest": "required-header",
        "doc": "required header parameter",
        "type": {
         "$id": "622",
         "kind": "string",
         "name": "string",
         "crossLanguageDefinitionId": "TypeSpec.string",
         "decorators": []
        },
        "location": "Header",
        "isApiVersion": false,
        "isContentType": false,
        "isEndpoint": false,
        "explode": false,
        "isRequired": true,
        "kind": "Method",
        "decorators": [],
        "skipUrlEncoding": false
       },
       {
        "$id": "623",
        "name": "optionalHeader",
        "nameInRequest": "optional-header",
        "doc": "optional header parameter",
        "type": {
         "$id": "624",
         "kind": "string",
         "name": "string",
         "crossLanguageDefinitionId": "TypeSpec.string",
         "decorators": []
        },
        "location": "Header",
        "isApiVersion": false,
        "isContentType": false,
        "isEndpoint": false,
        "explode": false,
        "isRequired": false,
        "kind": "Method",
        "decorators": [],
        "skipUrlEncoding": false
       },
       {
        "$id": "625",
        "name": "requiredQuery",
        "nameInRequest": "requiredQuery",
        "doc": "required query parameter",
        "type": {
         "$id": "626",
         "kind": "string",
         "name": "string",
         "crossLanguageDefinitionId": "TypeSpec.string",
         "decorators": []
        },
        "location": "Query",
        "isApiVersion": false,
        "isContentType": false,
        "isEndpoint": false,
        "explode": false,
        "isRequired": true,
        "kind": "Method",
        "decorators": [],
        "skipUrlEncoding": false
       },
       {
        "$id": "627",
        "name": "optionalQuery",
        "nameInRequest": "optionalQuery",
        "doc": "optional query parameter",
        "type": {
         "$id": "628",
         "kind": "string",
         "name": "string",
         "crossLanguageDefinitionId": "TypeSpec.string",
         "decorators": []
        },
        "location": "Query",
        "isApiVersion": false,
        "isContentType": false,
        "isEndpoint": false,
        "explode": false,
        "isRequired": false,
        "kind": "Method",
        "decorators": [],
        "skipUrlEncoding": false
       },
       {
        "$id": "629",
        "name": "contentType",
        "nameInRequest": "Content-Type",
        "doc": "Body parameter's content type. Known values are application/json",
        "type": {
         "$ref": "130"
        },
        "location": "Header",
        "isApiVersion": false,
        "isContentType": true,
        "isEndpoint": false,
        "explode": false,
        "isRequired": true,
        "kind": "Constant",
        "decorators": [],
        "skipUrlEncoding": false
       },
       {
        "$id": "630",
        "name": "body",
        "nameInRequest": "body",
        "type": {
         "$ref": "345"
        },
        "location": "Body",
        "isApiVersion": false,
        "isContentType": false,
        "isEndpoint": false,
        "explode": false,
        "isRequired": true,
        "kind": "Method",
        "decorators": [],
        "skipUrlEncoding": false
       }
      ],
      "responses": [
       {
        "$id": "631",
        "statusCodes": [
         204
        ],
        "headers": [],
        "isErrorResponse": false
       }
      ],
      "httpMethod": "POST",
      "uri": "{sampleTypeSpecUrl}",
      "path": "/embeddedParameters",
      "requestMediaTypes": [
       "application/json"
      ],
      "bufferResponse": true,
      "generateProtocolMethod": true,
      "generateConvenienceMethod": true,
      "crossLanguageDefinitionId": "SampleTypeSpec.EmbeddedParameters",
      "decorators": []
     },
     "parameters": [
      {
       "$id": "632",
       "name": "body",
       "nameInRequest": "body",
       "type": {
        "$ref": "345"
       },
       "location": "Body",
       "isApiVersion": false,
       "isContentType": false,
       "isEndpoint": false,
       "explode": false,
       "isRequired": true,
       "kind": "Method",
       "decorators": [],
       "skipUrlEncoding": false
      },
      {
       "$id": "633",
       "name": "contentType",
       "nameInRequest": "contentType",
       "doc": "Body parameter's content type. Known values are application/json",
       "type": {
        "$ref": "130"
       },
       "location": "Header",
       "isApiVersion": false,
       "isContentType": false,
       "isEndpoint": false,
       "explode": false,
       "isRequired": true,
       "kind": "Constant",
       "decorators": [],
       "skipUrlEncoding": false
      }
     ],
     "response": {
      "$id": "634"
     },
     "isOverride": false,
     "generateConvenient": true,
     "generateProtocol": true,
     "crossLanguageDefinitionId": "SampleTypeSpec.EmbeddedParameters"
    }
   ],
   "parameters": [
    {
     "$id": "635",
     "name": "sampleTypeSpecUrl",
     "nameInRequest": "sampleTypeSpecUrl",
     "type": {
      "$id": "636",
      "kind": "url",
      "name": "url",
      "crossLanguageDefinitionId": "TypeSpec.url"
     },
     "location": "Uri",
     "isApiVersion": false,
     "isContentType": false,
     "isRequired": true,
     "isEndpoint": true,
     "skipUrlEncoding": false,
     "explode": false,
     "kind": "Client"
    }
   ],
   "decorators": [],
   "crossLanguageDefinitionId": "SampleTypeSpec",
   "apiVersions": [
    "2024-07-16-preview",
    "2024-08-16-preview"
   ]
  }
 ],
 "auth": {
  "$id": "637",
  "apiKey": {
   "$id": "638",
   "name": "my-api-key",
   "in": "header"
  }
 }
}<|MERGE_RESOLUTION|>--- conflicted
+++ resolved
@@ -5813,22 +5813,6 @@
       "uri": "{sampleTypeSpecUrl}",
       "path": "/link",
       "bufferResponse": true,
-<<<<<<< HEAD
-      "paging": {
-       "$id": "578",
-       "itemPropertySegments": [
-        "things"
-       ],
-       "nextLink": {
-        "$id": "579",
-        "responseSegments": [
-         "next"
-        ],
-        "responseLocation": "Body"
-       }
-      },
-=======
->>>>>>> abb1981c
       "generateProtocolMethod": true,
       "generateConvenienceMethod": true,
       "crossLanguageDefinitionId": "SampleTypeSpec.ListWithNextLink",
@@ -5836,11 +5820,7 @@
      },
      "parameters": [
       {
-<<<<<<< HEAD
-       "$id": "580",
-=======
-       "$id": "608",
->>>>>>> abb1981c
+       "$id": "578",
        "name": "accept",
        "nameInRequest": "accept",
        "type": {
@@ -5858,15 +5838,9 @@
       }
      ],
      "response": {
-<<<<<<< HEAD
-      "$id": "581",
+      "$id": "579",
       "type": {
-       "$id": "582",
-=======
-      "$id": "609",
-      "type": {
-       "$id": "610",
->>>>>>> abb1981c
+       "$id": "580",
        "kind": "array",
        "name": "ArrayThing",
        "valueType": {
@@ -5884,12 +5858,12 @@
      "generateProtocol": true,
      "crossLanguageDefinitionId": "SampleTypeSpec.ListWithNextLink",
      "pagingMetadata": {
-      "$id": "611",
+      "$id": "581",
       "itemPropertySegments": [
        "things"
       ],
       "nextLink": {
-       "$id": "612",
+       "$id": "582",
        "responseSegments": [
         "next"
        ],
@@ -5973,25 +5947,6 @@
       "uri": "{sampleTypeSpecUrl}",
       "path": "/continuation",
       "bufferResponse": true,
-<<<<<<< HEAD
-      "paging": {
-       "$id": "589",
-       "itemPropertySegments": [
-        "things"
-       ],
-       "continuationToken": {
-        "$id": "590",
-        "parameter": {
-         "$ref": "585"
-        },
-        "responseSegments": [
-         "nextToken"
-        ],
-        "responseLocation": "Body"
-       }
-      },
-=======
->>>>>>> abb1981c
       "generateProtocolMethod": true,
       "generateConvenienceMethod": true,
       "crossLanguageDefinitionId": "SampleTypeSpec.ListWithContinuationToken",
@@ -5999,19 +5954,11 @@
      },
      "parameters": [
       {
-<<<<<<< HEAD
-       "$id": "591",
+       "$id": "589",
        "name": "token",
        "nameInRequest": "token",
        "type": {
-        "$id": "592",
-=======
-       "$id": "621",
-       "name": "token",
-       "nameInRequest": "token",
-       "type": {
-        "$id": "622",
->>>>>>> abb1981c
+        "$id": "590",
         "kind": "string",
         "name": "string",
         "crossLanguageDefinitionId": "TypeSpec.string",
@@ -6028,11 +5975,7 @@
        "skipUrlEncoding": false
       },
       {
-<<<<<<< HEAD
-       "$id": "593",
-=======
-       "$id": "623",
->>>>>>> abb1981c
+       "$id": "591",
        "name": "accept",
        "nameInRequest": "accept",
        "type": {
@@ -6050,15 +5993,9 @@
       }
      ],
      "response": {
-<<<<<<< HEAD
-      "$id": "594",
+      "$id": "592",
       "type": {
-       "$id": "595",
-=======
-      "$id": "624",
-      "type": {
-       "$id": "625",
->>>>>>> abb1981c
+       "$id": "593",
        "kind": "array",
        "name": "ArrayThing",
        "valueType": {
@@ -6076,14 +6013,14 @@
      "generateProtocol": true,
      "crossLanguageDefinitionId": "SampleTypeSpec.ListWithContinuationToken",
      "pagingMetadata": {
-      "$id": "626",
+      "$id": "594",
       "itemPropertySegments": [
        "things"
       ],
       "continuationToken": {
-       "$id": "627",
+       "$id": "595",
        "parameter": {
-        "$ref": "615"
+        "$ref": "585"
        },
        "responseSegments": [
         "nextToken"
@@ -6181,25 +6118,6 @@
       "uri": "{sampleTypeSpecUrl}",
       "path": "/continuation/header",
       "bufferResponse": true,
-<<<<<<< HEAD
-      "paging": {
-       "$id": "604",
-       "itemPropertySegments": [
-        "things"
-       ],
-       "continuationToken": {
-        "$id": "605",
-        "parameter": {
-         "$ref": "598"
-        },
-        "responseSegments": [
-         "next-token"
-        ],
-        "responseLocation": "Header"
-       }
-      },
-=======
->>>>>>> abb1981c
       "generateProtocolMethod": true,
       "generateConvenienceMethod": true,
       "crossLanguageDefinitionId": "SampleTypeSpec.ListWithContinuationTokenHeaderResponse",
@@ -6207,19 +6125,11 @@
      },
      "parameters": [
       {
-<<<<<<< HEAD
-       "$id": "606",
+       "$id": "604",
        "name": "token",
        "nameInRequest": "token",
        "type": {
-        "$id": "607",
-=======
-       "$id": "638",
-       "name": "token",
-       "nameInRequest": "token",
-       "type": {
-        "$id": "639",
->>>>>>> abb1981c
+        "$id": "605",
         "kind": "string",
         "name": "string",
         "crossLanguageDefinitionId": "TypeSpec.string",
@@ -6236,11 +6146,7 @@
        "skipUrlEncoding": false
       },
       {
-<<<<<<< HEAD
-       "$id": "608",
-=======
-       "$id": "640",
->>>>>>> abb1981c
+       "$id": "606",
        "name": "accept",
        "nameInRequest": "accept",
        "type": {
@@ -6258,15 +6164,9 @@
       }
      ],
      "response": {
-<<<<<<< HEAD
-      "$id": "609",
+      "$id": "607",
       "type": {
-       "$id": "610",
-=======
-      "$id": "641",
-      "type": {
-       "$id": "642",
->>>>>>> abb1981c
+       "$id": "608",
        "kind": "array",
        "name": "ArrayThing",
        "valueType": {
@@ -6284,14 +6184,14 @@
      "generateProtocol": true,
      "crossLanguageDefinitionId": "SampleTypeSpec.ListWithContinuationTokenHeaderResponse",
      "pagingMetadata": {
-      "$id": "643",
+      "$id": "609",
       "itemPropertySegments": [
        "things"
       ],
       "continuationToken": {
-       "$id": "644",
+       "$id": "610",
        "parameter": {
-        "$ref": "630"
+        "$ref": "598"
        },
        "responseSegments": [
         "next-token"
@@ -6355,15 +6255,6 @@
       "uri": "{sampleTypeSpecUrl}",
       "path": "/list/paging",
       "bufferResponse": true,
-<<<<<<< HEAD
-      "paging": {
-       "$id": "615",
-       "itemPropertySegments": [
-        "items"
-       ]
-      },
-=======
->>>>>>> abb1981c
       "generateProtocolMethod": true,
       "generateConvenienceMethod": true,
       "crossLanguageDefinitionId": "SampleTypeSpec.ListWithPaging",
@@ -6371,11 +6262,7 @@
      },
      "parameters": [
       {
-<<<<<<< HEAD
-       "$id": "616",
-=======
-       "$id": "651",
->>>>>>> abb1981c
+       "$id": "615",
        "name": "accept",
        "nameInRequest": "accept",
        "type": {
@@ -6393,15 +6280,9 @@
       }
      ],
      "response": {
-<<<<<<< HEAD
-      "$id": "617",
+      "$id": "616",
       "type": {
-       "$id": "618",
-=======
-      "$id": "652",
-      "type": {
-       "$id": "653",
->>>>>>> abb1981c
+       "$id": "617",
        "kind": "array",
        "name": "ArrayThing",
        "valueType": {
@@ -6419,7 +6300,7 @@
      "generateProtocol": true,
      "crossLanguageDefinitionId": "SampleTypeSpec.ListWithPaging",
      "pagingMetadata": {
-      "$id": "654",
+      "$id": "618",
       "itemPropertySegments": [
        "items"
       ]
