--- conflicted
+++ resolved
@@ -4266,25 +4266,7 @@
       "continuationToken": {
        "$id": "456",
        "parameter": {
-<<<<<<< HEAD
-        "$id": "457",
-        "name": "token",
-        "nameInRequest": "token",
-        "type": {
-         "$ref": "452"
-        },
-        "location": "Query",
-        "isApiVersion": false,
-        "isContentType": false,
-        "isEndpoint": false,
-        "explode": false,
-        "isRequired": false,
-        "kind": "Method",
-        "decorators": [],
-        "skipUrlEncoding": false
-=======
-        "$ref": "475"
->>>>>>> bb17015e
+        "$ref": "451"
        },
        "responseSegments": [
         "nextToken"
@@ -4298,30 +4280,18 @@
      "decorators": []
     },
     {
-<<<<<<< HEAD
-     "$id": "458",
-=======
-     "$id": "483",
->>>>>>> bb17015e
+     "$id": "457",
      "name": "ListWithContinuationTokenHeaderResponse",
      "resourceName": "SampleTypeSpec",
      "doc": "List things with continuation token header response",
      "accessibility": "public",
      "parameters": [
       {
-<<<<<<< HEAD
-       "$id": "459",
+       "$id": "458",
        "name": "token",
        "nameInRequest": "token",
        "type": {
-        "$id": "460",
-=======
-       "$id": "484",
-       "name": "token",
-       "nameInRequest": "token",
-       "type": {
-        "$id": "485",
->>>>>>> bb17015e
+        "$id": "459",
         "kind": "string",
         "name": "string",
         "crossLanguageDefinitionId": "TypeSpec.string",
@@ -4338,29 +4308,11 @@
        "skipUrlEncoding": false
       },
       {
-<<<<<<< HEAD
-       "$id": "461",
+       "$id": "460",
        "name": "accept",
        "nameInRequest": "Accept",
        "type": {
         "$ref": "339"
-=======
-       "$id": "486",
-       "name": "accept",
-       "nameInRequest": "Accept",
-       "type": {
-        "$id": "487",
-        "kind": "constant",
-        "valueType": {
-         "$id": "488",
-         "kind": "string",
-         "name": "string",
-         "crossLanguageDefinitionId": "TypeSpec.string",
-         "decorators": []
-        },
-        "value": "application/json",
-        "decorators": []
->>>>>>> bb17015e
        },
        "location": "Header",
        "isApiVersion": false,
@@ -4375,11 +4327,7 @@
      ],
      "responses": [
       {
-<<<<<<< HEAD
-       "$id": "462",
-=======
-       "$id": "489",
->>>>>>> bb17015e
+       "$id": "461",
        "statusCodes": [
         200
        ],
@@ -4388,19 +4336,11 @@
        },
        "headers": [
         {
-<<<<<<< HEAD
-         "$id": "463",
+         "$id": "462",
          "name": "nextToken",
          "nameInResponse": "next-token",
          "type": {
-          "$id": "464",
-=======
-         "$id": "490",
-         "name": "nextToken",
-         "nameInResponse": "next-token",
-         "type": {
-          "$id": "491",
->>>>>>> bb17015e
+          "$id": "463",
           "kind": "string",
           "name": "string",
           "crossLanguageDefinitionId": "TypeSpec.string",
@@ -4419,38 +4359,14 @@
      "path": "/continuation/header",
      "bufferResponse": true,
      "paging": {
-<<<<<<< HEAD
-      "$id": "465",
-=======
-      "$id": "492",
->>>>>>> bb17015e
+      "$id": "464",
       "itemPropertySegments": [
        "things"
       ],
       "continuationToken": {
-<<<<<<< HEAD
-       "$id": "466",
+       "$id": "465",
        "parameter": {
-        "$id": "467",
-        "name": "token",
-        "nameInRequest": "token",
-        "type": {
-         "$ref": "460"
-        },
-        "location": "Query",
-        "isApiVersion": false,
-        "isContentType": false,
-        "isEndpoint": false,
-        "explode": false,
-        "isRequired": false,
-        "kind": "Method",
-        "decorators": [],
-        "skipUrlEncoding": false
-=======
-       "$id": "493",
-       "parameter": {
-        "$ref": "484"
->>>>>>> bb17015e
+        "$ref": "458"
        },
        "responseSegments": [
         "next-token"
@@ -4464,40 +4380,18 @@
      "decorators": []
     },
     {
-<<<<<<< HEAD
-     "$id": "468",
-=======
-     "$id": "494",
->>>>>>> bb17015e
+     "$id": "466",
      "name": "ListWithPaging",
      "resourceName": "SampleTypeSpec",
      "doc": "List things with paging",
      "accessibility": "public",
      "parameters": [
       {
-<<<<<<< HEAD
-       "$id": "469",
+       "$id": "467",
        "name": "accept",
        "nameInRequest": "Accept",
        "type": {
         "$ref": "341"
-=======
-       "$id": "495",
-       "name": "accept",
-       "nameInRequest": "Accept",
-       "type": {
-        "$id": "496",
-        "kind": "constant",
-        "valueType": {
-         "$id": "497",
-         "kind": "string",
-         "name": "string",
-         "crossLanguageDefinitionId": "TypeSpec.string",
-         "decorators": []
-        },
-        "value": "application/json",
-        "decorators": []
->>>>>>> bb17015e
        },
        "location": "Header",
        "isApiVersion": false,
@@ -4512,11 +4406,7 @@
      ],
      "responses": [
       {
-<<<<<<< HEAD
-       "$id": "470",
-=======
-       "$id": "498",
->>>>>>> bb17015e
+       "$id": "468",
        "statusCodes": [
         200
        ],
@@ -4535,11 +4425,7 @@
      "path": "/list/paging",
      "bufferResponse": true,
      "paging": {
-<<<<<<< HEAD
-      "$id": "471",
-=======
-      "$id": "499",
->>>>>>> bb17015e
+      "$id": "469",
       "itemPropertySegments": [
        "items"
       ]
@@ -4552,19 +4438,11 @@
    ],
    "parameters": [
     {
-<<<<<<< HEAD
-     "$id": "472",
+     "$id": "470",
      "name": "sampleTypeSpecUrl",
      "nameInRequest": "sampleTypeSpecUrl",
      "type": {
-      "$id": "473",
-=======
-     "$id": "500",
-     "name": "sampleTypeSpecUrl",
-     "nameInRequest": "sampleTypeSpecUrl",
-     "type": {
-      "$id": "501",
->>>>>>> bb17015e
+      "$id": "471",
       "kind": "url",
       "name": "url",
       "crossLanguageDefinitionId": "TypeSpec.url"
@@ -4588,15 +4466,9 @@
   }
  ],
  "auth": {
-<<<<<<< HEAD
-  "$id": "474",
+  "$id": "472",
   "apiKey": {
-   "$id": "475",
-=======
-  "$id": "502",
-  "apiKey": {
-   "$id": "503",
->>>>>>> bb17015e
+   "$id": "473",
    "name": "my-api-key",
    "in": "header"
   }
