{
  "name": "SampleTypeSpec",
  "apiVersions": [
    "2024-07-16-preview",
    "2024-08-16-preview"
  ],
  "enums": [
    {
      "$id": "1",
      "kind": "enum",
      "name": "ThingOptionalLiteralString",
      "crossLanguageDefinitionId": "",
      "valueType": {
        "$id": "2",
        "kind": "string",
        "name": "string",
        "crossLanguageDefinitionId": "TypeSpec.string",
        "decorators": []
      },
      "values": [
        {
          "$id": "3",
          "kind": "enumvalue",
          "name": "reject",
          "value": "reject",
          "valueType": {
            "$id": "4",
            "kind": "string",
            "decorators": [],
            "doc": "A sequence of textual characters.",
            "name": "string",
            "crossLanguageDefinitionId": "TypeSpec.string"
          },
          "enumType": {
            "$ref": "1"
          },
          "decorators": []
        }
      ],
      "namespace": "SampleTypeSpec",
      "isFixed": false,
      "isFlags": false,
      "usage": "Input,Output,Spread,Json",
      "decorators": []
    },
    {
      "$id": "5",
      "kind": "enum",
      "name": "ThingRequiredNullableLiteralString1",
      "crossLanguageDefinitionId": "",
      "valueType": {
        "$id": "6",
        "kind": "string",
        "name": "string",
        "crossLanguageDefinitionId": "TypeSpec.string",
        "decorators": []
      },
      "values": [
        {
          "$id": "7",
          "kind": "enumvalue",
          "name": "someValue",
          "value": "someValue",
          "valueType": {
            "$id": "8",
            "kind": "string",
            "decorators": [],
            "doc": "A sequence of textual characters.",
            "name": "string",
            "crossLanguageDefinitionId": "TypeSpec.string"
          },
          "enumType": {
            "$ref": "5"
          },
          "decorators": []
        }
      ],
      "namespace": "SampleTypeSpec",
      "isFixed": false,
      "isFlags": false,
      "decorators": []
    },
    {
      "$id": "9",
      "kind": "enum",
      "name": "ThingOptionalLiteralInt",
      "crossLanguageDefinitionId": "",
      "valueType": {
        "$id": "10",
        "kind": "int32",
        "name": "int32",
        "crossLanguageDefinitionId": "TypeSpec.int32",
        "decorators": []
      },
      "values": [
        {
          "$id": "11",
          "kind": "enumvalue",
          "name": "456",
          "value": 456,
          "valueType": {
            "$id": "12",
            "kind": "int32",
            "decorators": [],
            "doc": "A 32-bit integer. (`-2,147,483,648` to `2,147,483,647`)",
            "name": "int32",
            "crossLanguageDefinitionId": "TypeSpec.int32"
          },
          "enumType": {
            "$ref": "9"
          },
          "decorators": []
        }
      ],
      "namespace": "SampleTypeSpec",
      "isFixed": false,
      "isFlags": false,
      "usage": "Input,Output,Spread,Json",
      "decorators": []
    },
    {
      "$id": "13",
      "kind": "enum",
      "name": "ThingOptionalLiteralFloat",
      "crossLanguageDefinitionId": "",
      "valueType": {
        "$id": "14",
        "kind": "float32",
        "name": "float32",
        "crossLanguageDefinitionId": "TypeSpec.float32",
        "decorators": []
      },
      "values": [
        {
          "$id": "15",
          "kind": "enumvalue",
          "name": "4.56",
          "value": 4.56,
          "valueType": {
            "$id": "16",
            "kind": "float32",
            "decorators": [],
            "doc": "A 32 bit floating point number. (`±1.5 x 10^−45` to `±3.4 x 10^38`)",
            "name": "float32",
            "crossLanguageDefinitionId": "TypeSpec.float32"
          },
          "enumType": {
            "$ref": "13"
          },
          "decorators": []
        }
      ],
      "namespace": "SampleTypeSpec",
      "isFixed": false,
      "isFlags": false,
      "usage": "Input,Output,Spread,Json",
      "decorators": []
    },
    {
      "$id": "17",
      "kind": "enum",
      "name": "StringFixedEnum",
      "crossLanguageDefinitionId": "SampleTypeSpec.StringFixedEnum",
      "valueType": {
        "$id": "18",
        "kind": "string",
        "name": "string",
        "crossLanguageDefinitionId": "TypeSpec.string",
        "decorators": []
      },
      "values": [
        {
          "$id": "19",
          "kind": "enumvalue",
          "name": "One",
          "value": "1",
          "valueType": {
            "$ref": "18"
          },
          "enumType": {
<<<<<<< HEAD
            "$id": "20",
            "kind": "enum",
            "decorators": [],
            "doc": "Simple enum",
            "name": "StringFixedEnum",
            "isGeneratedName": false,
            "namespace": "SampleTypeSpec",
            "valueType": {
              "$id": "21",
              "kind": "string",
              "decorators": [],
              "doc": "A sequence of textual characters.",
              "name": "string",
              "crossLanguageDefinitionId": "TypeSpec.string"
            },
            "values": [
              {
                "$id": "22",
                "kind": "enumvalue",
                "decorators": [],
                "name": "One",
                "value": "1",
                "enumType": {
                  "$ref": "20"
                },
                "valueType": {
                  "$ref": "21"
                }
              },
              {
                "$id": "23",
                "kind": "enumvalue",
                "decorators": [],
                "name": "Two",
                "value": "2",
                "enumType": {
                  "$ref": "20"
                },
                "valueType": {
                  "$ref": "21"
                }
              },
              {
                "$id": "24",
                "kind": "enumvalue",
                "decorators": [],
                "name": "Four",
                "value": "4",
                "enumType": {
                  "$ref": "20"
                },
                "valueType": {
                  "$ref": "21"
                }
              }
            ],
            "isFixed": true,
            "isFlags": false,
            "usage": "Input,Output,Json",
            "access": "public",
            "crossLanguageDefinitionId": "SampleTypeSpec.StringFixedEnum",
            "apiVersions": [
              "2024-07-16-preview",
              "2024-08-16-preview"
            ],
            "isUnionAsEnum": false,
            "__accessSet": true
=======
            "$ref": "17"
>>>>>>> c9a4eff8
          },
          "decorators": []
        },
        {
          "$id": "20",
          "kind": "enumvalue",
          "name": "Two",
          "value": "2",
          "valueType": {
            "$ref": "18"
          },
          "enumType": {
            "$ref": "17"
          },
          "decorators": []
        },
        {
          "$id": "21",
          "kind": "enumvalue",
          "name": "Four",
          "value": "4",
          "valueType": {
            "$ref": "18"
          },
          "enumType": {
            "$ref": "17"
          },
          "decorators": []
        }
      ],
      "namespace": "SampleTypeSpec",
      "doc": "Simple enum",
      "isFixed": true,
      "isFlags": false,
      "usage": "Input,Output,Json",
      "decorators": []
    },
    {
      "$id": "22",
      "kind": "enum",
      "name": "StringExtensibleEnum",
      "crossLanguageDefinitionId": "SampleTypeSpec.StringExtensibleEnum",
      "valueType": {
        "$id": "23",
        "kind": "string",
        "name": "string",
        "crossLanguageDefinitionId": "TypeSpec.string",
        "decorators": []
      },
      "values": [
        {
          "$id": "24",
          "kind": "enumvalue",
          "name": "One",
          "value": "1",
          "valueType": {
            "$ref": "23"
          },
          "enumType": {
<<<<<<< HEAD
            "$id": "30",
            "kind": "enum",
            "decorators": [],
            "doc": "Extensible enum",
            "name": "StringExtensibleEnum",
            "isGeneratedName": false,
            "namespace": "SampleTypeSpec",
            "valueType": {
              "$id": "31",
              "kind": "string",
              "decorators": [],
              "doc": "A sequence of textual characters.",
              "name": "string",
              "crossLanguageDefinitionId": "TypeSpec.string"
            },
            "values": [
              {
                "$id": "32",
                "kind": "enumvalue",
                "decorators": [],
                "name": "One",
                "value": "1",
                "valueType": {
                  "$ref": "31"
                },
                "enumType": {
                  "$ref": "30"
                }
              },
              {
                "$id": "33",
                "kind": "enumvalue",
                "decorators": [],
                "name": "Two",
                "value": "2",
                "valueType": {
                  "$ref": "31"
                },
                "enumType": {
                  "$ref": "30"
                }
              },
              {
                "$id": "34",
                "kind": "enumvalue",
                "decorators": [],
                "name": "Four",
                "value": "4",
                "valueType": {
                  "$ref": "31"
                },
                "enumType": {
                  "$ref": "30"
                }
              }
            ],
            "isFixed": false,
            "isFlags": false,
            "usage": "Input,Output,Json",
            "access": "public",
            "crossLanguageDefinitionId": "SampleTypeSpec.StringExtensibleEnum",
            "apiVersions": [
              "2024-07-16-preview",
              "2024-08-16-preview"
            ],
            "isUnionAsEnum": true,
            "__accessSet": true
=======
            "$ref": "22"
>>>>>>> c9a4eff8
          },
          "decorators": []
        },
        {
          "$id": "25",
          "kind": "enumvalue",
          "name": "Two",
          "value": "2",
          "valueType": {
            "$ref": "23"
          },
          "enumType": {
            "$ref": "22"
          },
          "decorators": []
        },
        {
          "$id": "26",
          "kind": "enumvalue",
          "name": "Four",
          "value": "4",
          "valueType": {
            "$ref": "23"
          },
          "enumType": {
            "$ref": "22"
          },
          "decorators": []
        }
      ],
      "namespace": "SampleTypeSpec",
      "doc": "Extensible enum",
      "isFixed": false,
      "isFlags": false,
      "usage": "Input,Output,Json",
      "decorators": []
    },
    {
      "$id": "27",
      "kind": "enum",
      "name": "IntExtensibleEnum",
      "crossLanguageDefinitionId": "SampleTypeSpec.IntExtensibleEnum",
      "valueType": {
        "$id": "28",
        "kind": "int32",
        "name": "int32",
        "crossLanguageDefinitionId": "TypeSpec.int32",
        "decorators": []
      },
      "values": [
        {
          "$id": "29",
          "kind": "enumvalue",
          "name": "One",
          "value": 1,
          "valueType": {
            "$ref": "28"
          },
          "enumType": {
<<<<<<< HEAD
            "$id": "40",
            "kind": "enum",
            "decorators": [],
            "doc": "Int based extensible enum",
            "name": "IntExtensibleEnum",
            "isGeneratedName": false,
            "namespace": "SampleTypeSpec",
            "valueType": {
              "$id": "41",
              "kind": "int32",
              "decorators": [],
              "doc": "A 32-bit integer. (`-2,147,483,648` to `2,147,483,647`)",
              "name": "int32",
              "crossLanguageDefinitionId": "TypeSpec.int32"
            },
            "values": [
              {
                "$id": "42",
                "kind": "enumvalue",
                "decorators": [],
                "name": "One",
                "value": 1,
                "valueType": {
                  "$ref": "41"
                },
                "enumType": {
                  "$ref": "40"
                }
              },
              {
                "$id": "43",
                "kind": "enumvalue",
                "decorators": [],
                "name": "Two",
                "value": 2,
                "valueType": {
                  "$ref": "41"
                },
                "enumType": {
                  "$ref": "40"
                }
              },
              {
                "$id": "44",
                "kind": "enumvalue",
                "decorators": [],
                "name": "Four",
                "value": 4,
                "valueType": {
                  "$ref": "41"
                },
                "enumType": {
                  "$ref": "40"
                }
              }
            ],
            "isFixed": false,
            "isFlags": false,
            "usage": "Input,Output,Json",
            "access": "public",
            "crossLanguageDefinitionId": "SampleTypeSpec.IntExtensibleEnum",
            "apiVersions": [
              "2024-07-16-preview",
              "2024-08-16-preview"
            ],
            "isUnionAsEnum": true,
            "__accessSet": true
=======
            "$ref": "27"
>>>>>>> c9a4eff8
          },
          "decorators": []
        },
        {
          "$id": "30",
          "kind": "enumvalue",
          "name": "Two",
          "value": 2,
          "valueType": {
            "$ref": "28"
          },
          "enumType": {
            "$ref": "27"
          },
          "decorators": []
        },
        {
          "$id": "31",
          "kind": "enumvalue",
          "name": "Four",
          "value": 4,
          "valueType": {
            "$ref": "28"
          },
          "enumType": {
            "$ref": "27"
          },
          "decorators": []
        }
      ],
      "namespace": "SampleTypeSpec",
      "doc": "Int based extensible enum",
      "isFixed": false,
      "isFlags": false,
      "usage": "Input,Output,Json",
      "decorators": []
    },
    {
      "$id": "32",
      "kind": "enum",
      "name": "FloatExtensibleEnum",
      "crossLanguageDefinitionId": "SampleTypeSpec.FloatExtensibleEnum",
      "valueType": {
        "$id": "33",
        "kind": "float32",
        "name": "float32",
        "crossLanguageDefinitionId": "TypeSpec.float32",
        "decorators": []
      },
      "values": [
        {
          "$id": "34",
          "kind": "enumvalue",
          "name": "OneDotOne",
          "value": 1.1,
          "valueType": {
            "$ref": "33"
          },
          "enumType": {
<<<<<<< HEAD
            "$id": "50",
            "kind": "enum",
            "decorators": [],
            "doc": "Float based extensible enum",
            "name": "FloatExtensibleEnum",
            "isGeneratedName": false,
            "namespace": "SampleTypeSpec",
            "valueType": {
              "$id": "51",
              "kind": "float32",
              "decorators": [],
              "doc": "A 32 bit floating point number. (`±1.5 x 10^−45` to `±3.4 x 10^38`)",
              "name": "float32",
              "crossLanguageDefinitionId": "TypeSpec.float32"
            },
            "values": [
              {
                "$id": "52",
                "kind": "enumvalue",
                "decorators": [],
                "name": "OneDotOne",
                "value": 1.1,
                "valueType": {
                  "$ref": "51"
                },
                "enumType": {
                  "$ref": "50"
                }
              },
              {
                "$id": "53",
                "kind": "enumvalue",
                "decorators": [],
                "name": "TwoDotTwo",
                "value": 2.2,
                "valueType": {
                  "$ref": "51"
                },
                "enumType": {
                  "$ref": "50"
                }
              },
              {
                "$id": "54",
                "kind": "enumvalue",
                "decorators": [],
                "name": "FourDotFour",
                "value": 4.4,
                "valueType": {
                  "$ref": "51"
                },
                "enumType": {
                  "$ref": "50"
                }
              }
            ],
            "isFixed": false,
            "isFlags": false,
            "usage": "Input,Output,Json",
            "access": "public",
            "crossLanguageDefinitionId": "SampleTypeSpec.FloatExtensibleEnum",
            "apiVersions": [
              "2024-07-16-preview",
              "2024-08-16-preview"
            ],
            "isUnionAsEnum": true,
            "__accessSet": true
=======
            "$ref": "32"
>>>>>>> c9a4eff8
          },
          "decorators": []
        },
        {
          "$id": "35",
          "kind": "enumvalue",
          "name": "TwoDotTwo",
          "value": 2.2,
          "valueType": {
            "$ref": "33"
          },
          "enumType": {
            "$ref": "32"
          },
          "decorators": []
        },
        {
          "$id": "36",
          "kind": "enumvalue",
          "name": "FourDotFour",
          "value": 4.4,
          "valueType": {
            "$ref": "33"
          },
          "enumType": {
            "$ref": "32"
          },
          "decorators": []
        }
      ],
      "namespace": "SampleTypeSpec",
      "doc": "Float based extensible enum",
      "isFixed": false,
      "isFlags": false,
      "usage": "Input,Output,Json",
      "decorators": []
    },
    {
      "$id": "37",
      "kind": "enum",
      "name": "FloatExtensibleEnumWithIntValue",
      "crossLanguageDefinitionId": "SampleTypeSpec.FloatExtensibleEnumWithIntValue",
      "valueType": {
        "$id": "38",
        "kind": "float32",
        "name": "float32",
        "crossLanguageDefinitionId": "TypeSpec.float32",
        "decorators": []
      },
      "values": [
        {
          "$id": "39",
          "kind": "enumvalue",
          "name": "One",
          "value": 1,
          "valueType": {
            "$ref": "38"
          },
          "enumType": {
<<<<<<< HEAD
            "$id": "60",
            "kind": "enum",
            "decorators": [],
            "doc": "float fixed enum",
            "name": "FloatExtensibleEnumWithIntValue",
            "isGeneratedName": false,
            "namespace": "SampleTypeSpec",
            "valueType": {
              "$id": "61",
              "kind": "float32",
              "decorators": [],
              "doc": "A 32 bit floating point number. (`±1.5 x 10^−45` to `±3.4 x 10^38`)",
              "name": "float32",
              "crossLanguageDefinitionId": "TypeSpec.float32"
            },
            "values": [
              {
                "$id": "62",
                "kind": "enumvalue",
                "decorators": [],
                "name": "One",
                "value": 1,
                "valueType": {
                  "$ref": "61"
                },
                "enumType": {
                  "$ref": "60"
                }
              },
              {
                "$id": "63",
                "kind": "enumvalue",
                "decorators": [],
                "name": "Two",
                "value": 2,
                "valueType": {
                  "$ref": "61"
                },
                "enumType": {
                  "$ref": "60"
                }
              },
              {
                "$id": "64",
                "kind": "enumvalue",
                "decorators": [],
                "name": "Four",
                "value": 4,
                "valueType": {
                  "$ref": "61"
                },
                "enumType": {
                  "$ref": "60"
                }
              }
            ],
            "isFixed": false,
            "isFlags": false,
            "usage": "Input,Output,Json",
            "access": "public",
            "crossLanguageDefinitionId": "SampleTypeSpec.FloatExtensibleEnumWithIntValue",
            "apiVersions": [
              "2024-07-16-preview",
              "2024-08-16-preview"
            ],
            "isUnionAsEnum": true,
            "__accessSet": true
=======
            "$ref": "37"
>>>>>>> c9a4eff8
          },
          "decorators": []
        },
        {
          "$id": "40",
          "kind": "enumvalue",
          "name": "Two",
          "value": 2,
          "valueType": {
            "$ref": "38"
          },
          "enumType": {
            "$ref": "37"
          },
          "decorators": []
        },
        {
          "$id": "41",
          "kind": "enumvalue",
          "name": "Four",
          "value": 4,
          "valueType": {
            "$ref": "38"
          },
          "enumType": {
            "$ref": "37"
          },
          "decorators": []
        }
      ],
      "namespace": "SampleTypeSpec",
      "doc": "float fixed enum",
      "isFixed": false,
      "isFlags": false,
      "usage": "Input,Output,Json",
      "decorators": []
    },
    {
      "$id": "42",
      "kind": "enum",
      "name": "FloatFixedEnum",
      "crossLanguageDefinitionId": "SampleTypeSpec.FloatFixedEnum",
      "valueType": {
        "$id": "43",
        "kind": "float32",
        "name": "float32",
        "crossLanguageDefinitionId": "TypeSpec.float32",
        "decorators": []
      },
      "values": [
        {
          "$id": "44",
          "kind": "enumvalue",
          "name": "OneDotOne",
          "value": 1.1,
          "valueType": {
            "$ref": "43"
          },
          "enumType": {
<<<<<<< HEAD
            "$id": "70",
            "kind": "enum",
            "decorators": [],
            "doc": "float fixed enum",
            "name": "FloatFixedEnum",
            "isGeneratedName": false,
            "namespace": "SampleTypeSpec",
            "valueType": {
              "$id": "71",
              "kind": "float32",
              "decorators": [],
              "doc": "A 32 bit floating point number. (`±1.5 x 10^−45` to `±3.4 x 10^38`)",
              "name": "float32",
              "crossLanguageDefinitionId": "TypeSpec.float32"
            },
            "values": [
              {
                "$id": "72",
                "kind": "enumvalue",
                "decorators": [],
                "name": "OneDotOne",
                "value": 1.1,
                "enumType": {
                  "$ref": "70"
                },
                "valueType": {
                  "$ref": "71"
                }
              },
              {
                "$id": "73",
                "kind": "enumvalue",
                "decorators": [],
                "name": "TwoDotTwo",
                "value": 2.2,
                "enumType": {
                  "$ref": "70"
                },
                "valueType": {
                  "$ref": "71"
                }
              },
              {
                "$id": "74",
                "kind": "enumvalue",
                "decorators": [],
                "name": "FourDotFour",
                "value": 4.4,
                "enumType": {
                  "$ref": "70"
                },
                "valueType": {
                  "$ref": "71"
                }
              }
            ],
            "isFixed": true,
            "isFlags": false,
            "usage": "Input,Output,Json",
            "access": "public",
            "crossLanguageDefinitionId": "SampleTypeSpec.FloatFixedEnum",
            "apiVersions": [
              "2024-07-16-preview",
              "2024-08-16-preview"
            ],
            "isUnionAsEnum": false,
            "__accessSet": true
=======
            "$ref": "42"
>>>>>>> c9a4eff8
          },
          "decorators": []
        },
        {
          "$id": "45",
          "kind": "enumvalue",
          "name": "TwoDotTwo",
          "value": 2.2,
          "valueType": {
            "$ref": "43"
          },
          "enumType": {
            "$ref": "42"
          },
          "decorators": []
        },
        {
          "$id": "46",
          "kind": "enumvalue",
          "name": "FourDotFour",
          "value": 4.4,
          "valueType": {
            "$ref": "43"
          },
          "enumType": {
            "$ref": "42"
          },
          "decorators": []
        }
      ],
      "namespace": "SampleTypeSpec",
      "doc": "float fixed enum",
      "isFixed": true,
      "isFlags": false,
      "usage": "Input,Output,Json",
      "decorators": []
    },
    {
      "$id": "47",
      "kind": "enum",
      "name": "FloatFixedEnumWithIntValue",
      "crossLanguageDefinitionId": "SampleTypeSpec.FloatFixedEnumWithIntValue",
      "valueType": {
        "$id": "48",
        "kind": "int32",
        "name": "int32",
        "crossLanguageDefinitionId": "TypeSpec.int32",
        "decorators": []
      },
      "values": [
        {
          "$id": "49",
          "kind": "enumvalue",
          "name": "One",
          "value": 1,
          "valueType": {
            "$ref": "48"
          },
          "enumType": {
<<<<<<< HEAD
            "$id": "80",
            "kind": "enum",
            "decorators": [],
            "doc": "float fixed enum",
            "name": "FloatFixedEnumWithIntValue",
            "isGeneratedName": false,
            "namespace": "SampleTypeSpec",
            "valueType": {
              "$id": "81",
              "kind": "int32",
              "decorators": [],
              "doc": "A 32-bit integer. (`-2,147,483,648` to `2,147,483,647`)",
              "name": "int32",
              "crossLanguageDefinitionId": "TypeSpec.int32"
            },
            "values": [
              {
                "$id": "82",
                "kind": "enumvalue",
                "decorators": [],
                "name": "One",
                "value": 1,
                "enumType": {
                  "$ref": "80"
                },
                "valueType": {
                  "$ref": "81"
                }
              },
              {
                "$id": "83",
                "kind": "enumvalue",
                "decorators": [],
                "name": "Two",
                "value": 2,
                "enumType": {
                  "$ref": "80"
                },
                "valueType": {
                  "$ref": "81"
                }
              },
              {
                "$id": "84",
                "kind": "enumvalue",
                "decorators": [],
                "name": "Four",
                "value": 4,
                "enumType": {
                  "$ref": "80"
                },
                "valueType": {
                  "$ref": "81"
                }
              }
            ],
            "isFixed": true,
            "isFlags": false,
            "usage": "Input,Output,Json",
            "access": "public",
            "crossLanguageDefinitionId": "SampleTypeSpec.FloatFixedEnumWithIntValue",
            "apiVersions": [
              "2024-07-16-preview",
              "2024-08-16-preview"
            ],
            "isUnionAsEnum": false,
            "__accessSet": true
=======
            "$ref": "47"
>>>>>>> c9a4eff8
          },
          "decorators": []
        },
        {
          "$id": "50",
          "kind": "enumvalue",
          "name": "Two",
          "value": 2,
          "valueType": {
            "$ref": "48"
          },
          "enumType": {
            "$ref": "47"
          },
          "decorators": []
        },
        {
          "$id": "51",
          "kind": "enumvalue",
          "name": "Four",
          "value": 4,
          "valueType": {
            "$ref": "48"
          },
          "enumType": {
            "$ref": "47"
          },
          "decorators": []
        }
      ],
      "namespace": "SampleTypeSpec",
      "doc": "float fixed enum",
      "isFixed": true,
      "isFlags": false,
      "usage": "Input,Output,Json",
      "decorators": []
    },
    {
      "$id": "52",
      "kind": "enum",
      "name": "IntFixedEnum",
      "crossLanguageDefinitionId": "SampleTypeSpec.IntFixedEnum",
      "valueType": {
        "$id": "53",
        "kind": "int32",
        "name": "int32",
        "crossLanguageDefinitionId": "TypeSpec.int32",
        "decorators": []
      },
      "values": [
        {
          "$id": "54",
          "kind": "enumvalue",
          "name": "One",
          "value": 1,
          "valueType": {
            "$ref": "53"
          },
          "enumType": {
<<<<<<< HEAD
            "$id": "90",
            "kind": "enum",
            "decorators": [],
            "doc": "int fixed enum",
            "name": "IntFixedEnum",
            "isGeneratedName": false,
            "namespace": "SampleTypeSpec",
            "valueType": {
              "$id": "91",
              "kind": "int32",
              "decorators": [],
              "doc": "A 32-bit integer. (`-2,147,483,648` to `2,147,483,647`)",
              "name": "int32",
              "crossLanguageDefinitionId": "TypeSpec.int32"
            },
            "values": [
              {
                "$id": "92",
                "kind": "enumvalue",
                "decorators": [],
                "name": "One",
                "value": 1,
                "enumType": {
                  "$ref": "90"
                },
                "valueType": {
                  "$ref": "91"
                }
              },
              {
                "$id": "93",
                "kind": "enumvalue",
                "decorators": [],
                "name": "Two",
                "value": 2,
                "enumType": {
                  "$ref": "90"
                },
                "valueType": {
                  "$ref": "91"
                }
              },
              {
                "$id": "94",
                "kind": "enumvalue",
                "decorators": [],
                "name": "Four",
                "value": 4,
                "enumType": {
                  "$ref": "90"
                },
                "valueType": {
                  "$ref": "91"
                }
              }
            ],
            "isFixed": true,
            "isFlags": false,
            "usage": "Input,Output,Json",
            "access": "public",
            "crossLanguageDefinitionId": "SampleTypeSpec.IntFixedEnum",
            "apiVersions": [
              "2024-07-16-preview",
              "2024-08-16-preview"
            ],
            "isUnionAsEnum": false,
            "__accessSet": true
=======
            "$ref": "52"
>>>>>>> c9a4eff8
          },
          "decorators": []
        },
        {
          "$id": "55",
          "kind": "enumvalue",
          "name": "Two",
          "value": 2,
          "valueType": {
            "$ref": "53"
          },
          "enumType": {
            "$ref": "52"
          },
          "decorators": []
        },
        {
          "$id": "56",
          "kind": "enumvalue",
          "name": "Four",
          "value": 4,
          "valueType": {
            "$ref": "53"
          },
          "enumType": {
            "$ref": "52"
          },
          "decorators": []
        }
      ],
      "namespace": "SampleTypeSpec",
      "doc": "int fixed enum",
      "isFixed": true,
      "isFlags": false,
      "usage": "Input,Output,Json",
      "decorators": []
    },
    {
      "$id": "57",
      "kind": "enum",
      "name": "Versions",
      "crossLanguageDefinitionId": "SampleTypeSpec.Versions",
      "valueType": {
        "$id": "58",
        "kind": "string",
        "name": "string",
        "crossLanguageDefinitionId": "TypeSpec.string",
        "decorators": []
      },
      "values": [
        {
          "$id": "59",
          "kind": "enumvalue",
          "name": "2024-07-16-preview",
          "value": "2024-07-16-preview",
          "valueType": {
            "$ref": "58"
          },
          "enumType": {
<<<<<<< HEAD
            "$id": "100",
            "kind": "enum",
            "decorators": [],
            "name": "Versions",
            "isGeneratedName": false,
            "namespace": "SampleTypeSpec",
            "valueType": {
              "$id": "101",
              "kind": "string",
              "decorators": [],
              "doc": "A sequence of textual characters.",
              "name": "string",
              "crossLanguageDefinitionId": "TypeSpec.string"
            },
            "values": [
              {
                "$id": "102",
                "kind": "enumvalue",
                "decorators": [],
                "name": "2024-07-16-preview",
                "value": "2024-07-16-preview",
                "enumType": {
                  "$ref": "100"
                },
                "valueType": {
                  "$ref": "101"
                }
              },
              {
                "$id": "103",
                "kind": "enumvalue",
                "decorators": [],
                "name": "2024-08-16-preview",
                "value": "2024-08-16-preview",
                "enumType": {
                  "$ref": "100"
                },
                "valueType": {
                  "$ref": "101"
                }
              }
            ],
            "isFixed": true,
            "isFlags": false,
            "usage": "ApiVersionEnum",
            "access": "public",
            "crossLanguageDefinitionId": "SampleTypeSpec.Versions",
            "apiVersions": [
              "2024-07-16-preview",
              "2024-08-16-preview"
            ],
            "isUnionAsEnum": false,
            "__accessSet": true
=======
            "$ref": "57"
>>>>>>> c9a4eff8
          },
          "decorators": []
        },
        {
          "$id": "60",
          "kind": "enumvalue",
          "name": "2024-08-16-preview",
          "value": "2024-08-16-preview",
          "valueType": {
            "$ref": "58"
          },
          "enumType": {
            "$ref": "57"
          },
          "decorators": []
        }
      ],
      "namespace": "SampleTypeSpec",
      "isFixed": true,
      "isFlags": false,
      "usage": "ApiVersionEnum",
      "decorators": []
    }
  ],
  "constants": [
    {
      "$id": "61",
      "kind": "constant",
      "name": "ThingRequiredLiteralString",
      "namespace": "SampleTypeSpec",
      "usage": "Input,Output,Spread,Json",
      "valueType": {
        "$id": "62",
        "kind": "string",
        "name": "string",
        "crossLanguageDefinitionId": "TypeSpec.string",
        "decorators": []
      },
      "value": "accept",
      "decorators": []
    },
    {
      "$id": "63",
      "kind": "constant",
      "name": "ThingRequiredLiteralInt",
      "namespace": "SampleTypeSpec",
      "usage": "Input,Output,Spread,Json",
      "valueType": {
        "$id": "64",
        "kind": "int32",
        "name": "int32",
        "crossLanguageDefinitionId": "TypeSpec.int32",
        "decorators": []
      },
      "value": 123,
      "decorators": []
    },
    {
      "$id": "65",
      "kind": "constant",
      "name": "ThingRequiredLiteralFloat",
      "namespace": "SampleTypeSpec",
      "usage": "Input,Output,Spread,Json",
      "valueType": {
        "$id": "66",
        "kind": "float32",
        "name": "float32",
        "crossLanguageDefinitionId": "TypeSpec.float32",
        "decorators": []
      },
      "value": 1.23,
      "decorators": []
    },
    {
      "$id": "67",
      "kind": "constant",
      "name": "ThingRequiredLiteralBool",
      "namespace": "SampleTypeSpec",
      "usage": "Input,Output,Spread,Json",
      "valueType": {
        "$id": "68",
        "kind": "boolean",
        "name": "boolean",
        "crossLanguageDefinitionId": "TypeSpec.boolean",
        "decorators": []
      },
      "value": false,
      "decorators": []
    },
    {
      "$id": "69",
      "kind": "constant",
      "name": "ThingOptionalLiteralBool",
      "namespace": "SampleTypeSpec",
      "usage": "Input,Output,Spread,Json",
      "valueType": {
        "$id": "70",
        "kind": "boolean",
        "name": "boolean",
        "crossLanguageDefinitionId": "TypeSpec.boolean",
        "decorators": []
      },
      "value": true,
      "decorators": []
    },
    {
      "$id": "71",
      "kind": "constant",
      "name": "sayHiContentType",
      "namespace": "",
      "usage": "None",
      "valueType": {
        "$id": "72",
        "kind": "string",
        "name": "string",
        "crossLanguageDefinitionId": "TypeSpec.string",
        "decorators": []
      },
      "value": "application/json",
      "decorators": []
    },
    {
      "$id": "73",
      "kind": "constant",
      "name": "HelloAgainRequestContentType",
      "namespace": "",
      "usage": "None",
      "valueType": {
        "$id": "74",
        "kind": "string",
        "name": "string",
        "crossLanguageDefinitionId": "TypeSpec.string",
        "decorators": []
      },
      "value": "text/plain",
      "decorators": []
    },
    {
      "$id": "75",
      "kind": "constant",
      "name": "helloAgainContentType",
      "namespace": "",
      "usage": "None",
      "valueType": {
        "$id": "76",
        "kind": "string",
        "name": "string",
        "crossLanguageDefinitionId": "TypeSpec.string",
        "decorators": []
      },
      "value": "application/json",
      "decorators": []
    },
    {
      "$id": "77",
      "kind": "constant",
      "name": "HelloAgainRequestContentType1",
      "namespace": "",
      "usage": "None",
      "valueType": {
        "$id": "78",
        "kind": "string",
        "name": "string",
        "crossLanguageDefinitionId": "TypeSpec.string",
        "decorators": []
      },
      "value": "text/plain",
      "decorators": []
    },
    {
      "$id": "79",
      "kind": "constant",
      "name": "noContentTypeContentType",
      "namespace": "",
      "usage": "None",
      "valueType": {
        "$id": "80",
        "kind": "string",
        "name": "string",
        "crossLanguageDefinitionId": "TypeSpec.string",
        "decorators": []
      },
      "value": "application/json",
      "decorators": []
    },
    {
      "$id": "81",
      "kind": "constant",
      "name": "noContentTypeContentType1",
      "namespace": "",
      "usage": "None",
      "valueType": {
        "$id": "82",
        "kind": "string",
        "name": "string",
        "crossLanguageDefinitionId": "TypeSpec.string",
        "decorators": []
      },
      "value": "application/json",
      "decorators": []
    },
    {
      "$id": "83",
      "kind": "constant",
      "name": "helloDemo2ContentType",
      "namespace": "",
      "usage": "None",
      "valueType": {
        "$id": "84",
        "kind": "string",
        "name": "string",
        "crossLanguageDefinitionId": "TypeSpec.string",
        "decorators": []
      },
      "value": "application/json",
      "decorators": []
    },
    {
      "$id": "85",
      "kind": "constant",
      "name": "createLiteralContentType",
      "namespace": "",
      "usage": "None",
      "valueType": {
        "$id": "86",
        "kind": "string",
        "name": "string",
        "crossLanguageDefinitionId": "TypeSpec.string",
        "decorators": []
      },
      "value": "application/json",
      "decorators": []
    },
    {
      "$id": "87",
      "kind": "constant",
      "name": "createLiteralContentType1",
      "namespace": "",
      "usage": "None",
      "valueType": {
        "$id": "88",
        "kind": "string",
        "name": "string",
        "crossLanguageDefinitionId": "TypeSpec.string",
        "decorators": []
      },
      "value": "application/json",
      "decorators": []
    },
    {
      "$id": "89",
      "kind": "constant",
      "name": "HelloLiteralRequestP1",
      "namespace": "",
      "usage": "None",
      "valueType": {
        "$id": "90",
        "kind": "string",
        "name": "string",
        "crossLanguageDefinitionId": "TypeSpec.string",
        "decorators": []
      },
      "value": "test",
      "decorators": []
    },
    {
      "$id": "91",
      "kind": "constant",
      "name": "ThingRequiredLiteralInt1",
      "namespace": "",
      "usage": "None",
      "valueType": {
        "$id": "92",
        "kind": "int32",
        "name": "int32",
        "crossLanguageDefinitionId": "TypeSpec.int32",
        "decorators": []
      },
      "value": 123,
      "decorators": []
    },
    {
      "$id": "93",
      "kind": "constant",
      "name": "ThingOptionalLiteralBool1",
      "namespace": "",
      "usage": "None",
      "valueType": {
        "$id": "94",
        "kind": "boolean",
        "name": "boolean",
        "crossLanguageDefinitionId": "TypeSpec.boolean",
        "decorators": []
      },
      "value": true,
      "decorators": []
    },
    {
      "$id": "95",
      "kind": "constant",
      "name": "helloLiteralContentType",
      "namespace": "",
      "usage": "None",
      "valueType": {
        "$id": "96",
        "kind": "string",
        "name": "string",
        "crossLanguageDefinitionId": "TypeSpec.string",
        "decorators": []
      },
      "value": "application/json",
      "decorators": []
    },
    {
      "$id": "97",
      "kind": "constant",
      "name": "HelloLiteralRequestP11",
      "namespace": "",
      "usage": "None",
      "valueType": {
        "$id": "98",
        "kind": "string",
        "name": "string",
        "crossLanguageDefinitionId": "TypeSpec.string",
        "decorators": []
      },
      "value": "test",
      "decorators": []
    },
    {
      "$id": "99",
      "kind": "constant",
      "name": "ThingRequiredLiteralInt2",
      "namespace": "",
      "usage": "None",
      "valueType": {
        "$id": "100",
        "kind": "int32",
        "name": "int32",
        "crossLanguageDefinitionId": "TypeSpec.int32",
        "decorators": []
      },
      "value": 123,
      "decorators": []
    },
    {
      "$id": "101",
      "kind": "constant",
      "name": "ThingOptionalLiteralBool2",
      "namespace": "",
      "usage": "None",
      "valueType": {
        "$id": "102",
        "kind": "boolean",
        "name": "boolean",
        "crossLanguageDefinitionId": "TypeSpec.boolean",
        "decorators": []
      },
      "value": true,
      "decorators": []
    },
    {
      "$id": "103",
      "kind": "constant",
      "name": "topActionContentType",
      "namespace": "",
      "usage": "None",
      "valueType": {
        "$id": "104",
        "kind": "string",
        "name": "string",
        "crossLanguageDefinitionId": "TypeSpec.string",
        "decorators": []
      },
      "value": "application/json",
      "decorators": []
    },
    {
      "$id": "105",
      "kind": "constant",
      "name": "topAction2ContentType",
      "namespace": "",
      "usage": "None",
      "valueType": {
        "$id": "106",
        "kind": "string",
        "name": "string",
        "crossLanguageDefinitionId": "TypeSpec.string",
        "decorators": []
      },
      "value": "application/json",
      "decorators": []
    },
    {
      "$id": "107",
      "kind": "constant",
      "name": "patchActionContentType",
      "namespace": "",
      "usage": "None",
      "valueType": {
        "$id": "108",
        "kind": "string",
        "name": "string",
        "crossLanguageDefinitionId": "TypeSpec.string",
        "decorators": []
      },
      "value": "application/json",
      "decorators": []
    },
    {
      "$id": "109",
      "kind": "constant",
      "name": "patchActionContentType1",
      "namespace": "",
      "usage": "None",
      "valueType": {
        "$id": "110",
        "kind": "string",
        "name": "string",
        "crossLanguageDefinitionId": "TypeSpec.string",
        "decorators": []
      },
      "value": "application/json",
      "decorators": []
    },
    {
      "$id": "111",
      "kind": "constant",
      "name": "AnonymousBodyRequestRequiredQueryParam",
      "namespace": "",
      "usage": "None",
      "valueType": {
        "$id": "112",
        "kind": "string",
        "name": "string",
        "crossLanguageDefinitionId": "TypeSpec.string",
        "decorators": []
      },
      "value": "someRequiredLiteralQueryParam",
      "decorators": []
    },
    {
      "$id": "113",
      "kind": "constant",
      "name": "AnonymousBodyRequestRequiredHeader",
      "namespace": "",
      "usage": "None",
      "valueType": {
        "$id": "114",
        "kind": "string",
        "name": "string",
        "crossLanguageDefinitionId": "TypeSpec.string",
        "decorators": []
      },
      "value": "someRequiredLiteralHeader",
      "decorators": []
    },
    {
      "$id": "115",
      "kind": "constant",
      "name": "anonymousBodyContentType",
      "namespace": "",
      "usage": "None",
      "valueType": {
        "$id": "116",
        "kind": "string",
        "name": "string",
        "crossLanguageDefinitionId": "TypeSpec.string",
        "decorators": []
      },
      "value": "application/json",
      "decorators": []
    },
    {
      "$id": "117",
      "kind": "constant",
      "name": "anonymousBodyContentType1",
      "namespace": "",
      "usage": "None",
      "valueType": {
        "$id": "118",
        "kind": "string",
        "name": "string",
        "crossLanguageDefinitionId": "TypeSpec.string",
        "decorators": []
      },
      "value": "application/json",
      "decorators": []
    },
    {
      "$id": "119",
      "kind": "constant",
      "name": "ThingRequiredLiteralString1",
      "namespace": "",
      "usage": "None",
      "valueType": {
        "$id": "120",
        "kind": "string",
        "name": "string",
        "crossLanguageDefinitionId": "TypeSpec.string",
        "decorators": []
      },
      "value": "accept",
      "decorators": []
    },
    {
      "$id": "121",
      "kind": "constant",
      "name": "ThingRequiredLiteralInt3",
      "namespace": "",
      "usage": "None",
      "valueType": {
        "$id": "122",
        "kind": "int32",
        "name": "int32",
        "crossLanguageDefinitionId": "TypeSpec.int32",
        "decorators": []
      },
      "value": 123,
      "decorators": []
    },
    {
      "$id": "123",
      "kind": "constant",
      "name": "ThingRequiredLiteralFloat1",
      "namespace": "",
      "usage": "None",
      "valueType": {
        "$id": "124",
        "kind": "float32",
        "name": "float32",
        "crossLanguageDefinitionId": "TypeSpec.float32",
        "decorators": []
      },
      "value": 1.23,
      "decorators": []
    },
    {
      "$id": "125",
      "kind": "constant",
      "name": "ThingRequiredLiteralBool1",
      "namespace": "",
      "usage": "None",
      "valueType": {
        "$id": "126",
        "kind": "boolean",
        "name": "boolean",
        "crossLanguageDefinitionId": "TypeSpec.boolean",
        "decorators": []
      },
      "value": false,
      "decorators": []
    },
    {
      "$id": "127",
      "kind": "constant",
      "name": "ThingOptionalLiteralBool3",
      "namespace": "",
      "usage": "None",
      "valueType": {
        "$id": "128",
        "kind": "boolean",
        "name": "boolean",
        "crossLanguageDefinitionId": "TypeSpec.boolean",
        "decorators": []
      },
      "value": true,
      "decorators": []
    },
    {
      "$id": "129",
      "kind": "constant",
      "name": "AnonymousBodyRequestRequiredQueryParam1",
      "namespace": "",
      "usage": "None",
      "valueType": {
        "$id": "130",
        "kind": "string",
        "name": "string",
        "crossLanguageDefinitionId": "TypeSpec.string",
        "decorators": []
      },
      "value": "someRequiredLiteralQueryParam",
      "decorators": []
    },
    {
      "$id": "131",
      "kind": "constant",
      "name": "AnonymousBodyRequestRequiredHeader1",
      "namespace": "",
      "usage": "None",
      "valueType": {
        "$id": "132",
        "kind": "string",
        "name": "string",
        "crossLanguageDefinitionId": "TypeSpec.string",
        "decorators": []
      },
      "value": "someRequiredLiteralHeader",
      "decorators": []
    },
    {
      "$id": "133",
      "kind": "constant",
      "name": "friendlyModelContentType",
      "namespace": "",
      "usage": "None",
      "valueType": {
        "$id": "134",
        "kind": "string",
        "name": "string",
        "crossLanguageDefinitionId": "TypeSpec.string",
        "decorators": []
      },
      "value": "application/json",
      "decorators": []
    },
    {
      "$id": "135",
      "kind": "constant",
      "name": "friendlyModelContentType1",
      "namespace": "",
      "usage": "None",
      "valueType": {
        "$id": "136",
        "kind": "string",
        "name": "string",
        "crossLanguageDefinitionId": "TypeSpec.string",
        "decorators": []
      },
      "value": "application/json",
      "decorators": []
    },
    {
      "$id": "137",
      "kind": "constant",
      "name": "projectedNameModelContentType",
      "namespace": "",
      "usage": "None",
      "valueType": {
        "$id": "138",
        "kind": "string",
        "name": "string",
        "crossLanguageDefinitionId": "TypeSpec.string",
        "decorators": []
      },
      "value": "application/json",
      "decorators": []
    },
    {
      "$id": "139",
      "kind": "constant",
      "name": "projectedNameModelContentType1",
      "namespace": "",
      "usage": "None",
      "valueType": {
        "$id": "140",
        "kind": "string",
        "name": "string",
        "crossLanguageDefinitionId": "TypeSpec.string",
        "decorators": []
      },
      "value": "application/json",
      "decorators": []
    },
    {
      "$id": "141",
      "kind": "constant",
      "name": "returnsAnonymousModelContentType",
      "namespace": "",
      "usage": "None",
      "valueType": {
        "$id": "142",
        "kind": "string",
        "name": "string",
        "crossLanguageDefinitionId": "TypeSpec.string",
        "decorators": []
      },
      "value": "application/json",
      "decorators": []
    },
    {
      "$id": "143",
      "kind": "constant",
      "name": "internalProtocolContentType",
      "namespace": "",
      "usage": "None",
      "valueType": {
        "$id": "144",
        "kind": "string",
        "name": "string",
        "crossLanguageDefinitionId": "TypeSpec.string",
        "decorators": []
      },
      "value": "application/json",
      "decorators": []
    },
    {
      "$id": "145",
      "kind": "constant",
      "name": "internalProtocolContentType1",
      "namespace": "",
      "usage": "None",
      "valueType": {
        "$id": "146",
        "kind": "string",
        "name": "string",
        "crossLanguageDefinitionId": "TypeSpec.string",
        "decorators": []
      },
      "value": "application/json",
      "decorators": []
    },
    {
      "$id": "147",
      "kind": "constant",
      "name": "ListWithNextLinkContentType",
      "namespace": "",
      "usage": "None",
      "valueType": {
        "$id": "148",
        "kind": "string",
        "name": "string",
        "crossLanguageDefinitionId": "TypeSpec.string",
        "decorators": []
      },
      "value": "application/json",
      "decorators": []
    },
    {
      "$id": "149",
      "kind": "constant",
      "name": "ListWithStringNextLinkContentType",
      "namespace": "",
      "usage": "None",
      "valueType": {
        "$id": "150",
        "kind": "string",
        "name": "string",
        "crossLanguageDefinitionId": "TypeSpec.string",
        "decorators": []
      },
      "value": "application/json",
      "decorators": []
    },
    {
      "$id": "151",
      "kind": "constant",
      "name": "ListWithContinuationTokenContentType",
      "namespace": "",
      "usage": "None",
      "valueType": {
        "$id": "152",
        "kind": "string",
        "name": "string",
        "crossLanguageDefinitionId": "TypeSpec.string",
        "decorators": []
      },
      "value": "application/json",
      "decorators": []
    },
    {
      "$id": "153",
      "kind": "constant",
      "name": "ListWithContinuationTokenHeaderResponseContentType",
      "namespace": "",
      "usage": "None",
      "valueType": {
        "$id": "154",
        "kind": "string",
        "name": "string",
        "crossLanguageDefinitionId": "TypeSpec.string",
        "decorators": []
      },
      "value": "application/json",
      "decorators": []
    },
    {
      "$id": "155",
      "kind": "constant",
      "name": "ListWithPagingContentType",
      "namespace": "",
      "usage": "None",
      "valueType": {
        "$id": "156",
        "kind": "string",
        "name": "string",
        "crossLanguageDefinitionId": "TypeSpec.string",
        "decorators": []
      },
      "value": "application/json",
      "decorators": []
    },
    {
      "$id": "157",
      "kind": "constant",
      "name": "EmbeddedParametersContentType",
      "namespace": "",
      "usage": "None",
      "valueType": {
        "$id": "158",
        "kind": "string",
        "name": "string",
        "crossLanguageDefinitionId": "TypeSpec.string",
        "decorators": []
      },
      "value": "application/json",
      "decorators": []
    },
    {
      "$id": "159",
      "kind": "constant",
      "name": "DynamicModelOperationContentType",
      "namespace": "",
      "usage": "None",
      "valueType": {
        "$id": "160",
        "kind": "string",
        "name": "string",
        "crossLanguageDefinitionId": "TypeSpec.string",
        "decorators": []
      },
      "value": "application/json",
      "decorators": []
    }
  ],
  "models": [
    {
      "$id": "161",
      "kind": "model",
      "name": "Thing",
      "namespace": "SampleTypeSpec",
      "crossLanguageDefinitionId": "SampleTypeSpec.Thing",
      "usage": "Input,Output,Spread,Json",
      "doc": "A model with a few properties of literal types",
      "decorators": [],
      "properties": [
        {
          "$id": "162",
          "kind": "property",
          "name": "name",
          "serializedName": "name",
          "doc": "name of the Thing",
          "type": {
            "$id": "163",
            "kind": "string",
            "name": "string",
            "crossLanguageDefinitionId": "TypeSpec.string",
            "decorators": []
          },
          "optional": false,
          "readOnly": false,
          "discriminator": false,
          "flatten": false,
          "decorators": [],
          "crossLanguageDefinitionId": "SampleTypeSpec.Thing.name",
          "serializationOptions": {
            "json": {
              "name": "name"
            }
          },
          "isHttpMetadata": false
        },
        {
          "$id": "164",
          "kind": "property",
          "name": "requiredUnion",
          "serializedName": "requiredUnion",
          "doc": "required Union",
          "type": {
            "$id": "165",
            "kind": "union",
            "name": "ThingRequiredUnion",
            "variantTypes": [
              {
                "$id": "166",
                "kind": "string",
                "name": "string",
                "crossLanguageDefinitionId": "TypeSpec.string",
                "decorators": []
              },
              {
                "$id": "167",
                "kind": "array",
                "name": "Array",
                "valueType": {
                  "$id": "168",
                  "kind": "string",
                  "name": "string",
                  "crossLanguageDefinitionId": "TypeSpec.string",
                  "decorators": []
                },
                "crossLanguageDefinitionId": "TypeSpec.Array",
                "decorators": []
              },
              {
                "$id": "169",
                "kind": "int32",
                "name": "int32",
                "crossLanguageDefinitionId": "TypeSpec.int32",
                "decorators": []
              }
            ],
            "namespace": "SampleTypeSpec",
            "decorators": []
          },
          "optional": false,
          "readOnly": false,
          "discriminator": false,
          "flatten": false,
          "decorators": [],
          "crossLanguageDefinitionId": "SampleTypeSpec.Thing.requiredUnion",
          "serializationOptions": {
            "json": {
              "name": "requiredUnion"
            }
          },
          "isHttpMetadata": false
        },
        {
          "$id": "170",
          "kind": "property",
          "name": "requiredLiteralString",
          "serializedName": "requiredLiteralString",
          "doc": "required literal string",
          "type": {
            "$ref": "61"
          },
          "optional": false,
          "readOnly": false,
          "discriminator": false,
          "flatten": false,
          "decorators": [],
          "crossLanguageDefinitionId": "SampleTypeSpec.Thing.requiredLiteralString",
          "serializationOptions": {
            "json": {
              "name": "requiredLiteralString"
            }
          },
          "isHttpMetadata": false
        },
        {
          "$id": "171",
          "kind": "property",
          "name": "requiredNullableString",
          "serializedName": "requiredNullableString",
          "doc": "required nullable string",
          "type": {
            "$id": "172",
            "kind": "nullable",
            "type": {
              "$id": "173",
              "kind": "string",
              "name": "string",
              "crossLanguageDefinitionId": "TypeSpec.string",
              "decorators": []
            },
            "namespace": "SampleTypeSpec"
          },
          "optional": false,
          "readOnly": false,
          "discriminator": false,
          "flatten": false,
          "decorators": [],
          "crossLanguageDefinitionId": "SampleTypeSpec.Thing.requiredNullableString",
          "serializationOptions": {
            "json": {
              "name": "requiredNullableString"
            }
          },
          "isHttpMetadata": false
        },
        {
          "$id": "174",
          "kind": "property",
          "name": "optionalNullableString",
          "serializedName": "optionalNullableString",
          "doc": "required optional string",
          "type": {
            "$id": "175",
            "kind": "nullable",
            "type": {
              "$id": "176",
              "kind": "string",
              "name": "string",
              "crossLanguageDefinitionId": "TypeSpec.string",
              "decorators": []
            },
            "namespace": "SampleTypeSpec"
          },
          "optional": true,
          "readOnly": false,
          "discriminator": false,
          "flatten": false,
          "decorators": [],
          "crossLanguageDefinitionId": "SampleTypeSpec.Thing.optionalNullableString",
          "serializationOptions": {
            "json": {
              "name": "optionalNullableString"
            }
          },
          "isHttpMetadata": false
        },
        {
          "$id": "177",
          "kind": "property",
          "name": "requiredLiteralInt",
          "serializedName": "requiredLiteralInt",
          "doc": "required literal int",
          "type": {
            "$ref": "63"
          },
          "optional": false,
          "readOnly": false,
          "discriminator": false,
          "flatten": false,
          "decorators": [],
          "crossLanguageDefinitionId": "SampleTypeSpec.Thing.requiredLiteralInt",
          "serializationOptions": {
            "json": {
              "name": "requiredLiteralInt"
            }
          },
          "isHttpMetadata": false
        },
        {
          "$id": "178",
          "kind": "property",
          "name": "requiredLiteralFloat",
          "serializedName": "requiredLiteralFloat",
          "doc": "required literal float",
          "type": {
            "$ref": "65"
          },
          "optional": false,
          "readOnly": false,
          "discriminator": false,
          "flatten": false,
          "decorators": [],
          "crossLanguageDefinitionId": "SampleTypeSpec.Thing.requiredLiteralFloat",
          "serializationOptions": {
            "json": {
              "name": "requiredLiteralFloat"
            }
          },
          "isHttpMetadata": false
        },
        {
          "$id": "179",
          "kind": "property",
          "name": "requiredLiteralBool",
          "serializedName": "requiredLiteralBool",
          "doc": "required literal bool",
          "type": {
            "$ref": "67"
          },
          "optional": false,
          "readOnly": false,
          "discriminator": false,
          "flatten": false,
          "decorators": [],
          "crossLanguageDefinitionId": "SampleTypeSpec.Thing.requiredLiteralBool",
          "serializationOptions": {
            "json": {
              "name": "requiredLiteralBool"
            }
          },
          "isHttpMetadata": false
        },
        {
          "$id": "180",
          "kind": "property",
          "name": "optionalLiteralString",
          "serializedName": "optionalLiteralString",
          "doc": "optional literal string",
          "type": {
            "$ref": "1"
          },
          "optional": true,
          "readOnly": false,
          "discriminator": false,
          "flatten": false,
          "decorators": [],
          "crossLanguageDefinitionId": "SampleTypeSpec.Thing.optionalLiteralString",
          "serializationOptions": {
            "json": {
              "name": "optionalLiteralString"
            }
          },
          "isHttpMetadata": false
        },
        {
          "$id": "181",
          "kind": "property",
          "name": "requiredNullableLiteralString",
          "serializedName": "requiredNullableLiteralString",
          "doc": "required nullable literal string",
          "type": {
            "$id": "182",
            "kind": "nullable",
            "type": {
              "$ref": "5"
            },
            "namespace": "SampleTypeSpec"
          },
          "optional": false,
          "readOnly": false,
          "discriminator": false,
          "flatten": false,
          "decorators": [],
          "crossLanguageDefinitionId": "SampleTypeSpec.Thing.requiredNullableLiteralString",
          "serializationOptions": {
            "json": {
              "name": "requiredNullableLiteralString"
            }
          },
          "isHttpMetadata": false
        },
        {
          "$id": "183",
          "kind": "property",
          "name": "optionalLiteralInt",
          "serializedName": "optionalLiteralInt",
          "doc": "optional literal int",
          "type": {
            "$ref": "9"
          },
          "optional": true,
          "readOnly": false,
          "discriminator": false,
          "flatten": false,
          "decorators": [],
          "crossLanguageDefinitionId": "SampleTypeSpec.Thing.optionalLiteralInt",
          "serializationOptions": {
            "json": {
              "name": "optionalLiteralInt"
            }
          },
          "isHttpMetadata": false
        },
        {
          "$id": "184",
          "kind": "property",
          "name": "optionalLiteralFloat",
          "serializedName": "optionalLiteralFloat",
          "doc": "optional literal float",
          "type": {
            "$ref": "13"
          },
          "optional": true,
          "readOnly": false,
          "discriminator": false,
          "flatten": false,
          "decorators": [],
          "crossLanguageDefinitionId": "SampleTypeSpec.Thing.optionalLiteralFloat",
          "serializationOptions": {
            "json": {
              "name": "optionalLiteralFloat"
            }
          },
          "isHttpMetadata": false
        },
        {
          "$id": "185",
          "kind": "property",
          "name": "optionalLiteralBool",
          "serializedName": "optionalLiteralBool",
          "doc": "optional literal bool",
          "type": {
            "$ref": "69"
          },
          "optional": true,
          "readOnly": false,
          "discriminator": false,
          "flatten": false,
          "decorators": [],
          "crossLanguageDefinitionId": "SampleTypeSpec.Thing.optionalLiteralBool",
          "serializationOptions": {
            "json": {
              "name": "optionalLiteralBool"
            }
          },
          "isHttpMetadata": false
        },
        {
          "$id": "186",
          "kind": "property",
          "name": "requiredBadDescription",
          "serializedName": "requiredBadDescription",
          "doc": "description with xml <|endoftext|>",
          "type": {
            "$id": "187",
            "kind": "string",
            "name": "string",
            "crossLanguageDefinitionId": "TypeSpec.string",
            "decorators": []
          },
          "optional": false,
          "readOnly": false,
          "discriminator": false,
          "flatten": false,
          "decorators": [],
          "crossLanguageDefinitionId": "SampleTypeSpec.Thing.requiredBadDescription",
          "serializationOptions": {
            "json": {
              "name": "requiredBadDescription"
            }
          },
          "isHttpMetadata": false
        },
        {
          "$id": "188",
          "kind": "property",
          "name": "optionalNullableList",
          "serializedName": "optionalNullableList",
          "doc": "optional nullable collection",
          "type": {
            "$id": "189",
            "kind": "nullable",
            "type": {
              "$id": "190",
              "kind": "array",
              "name": "Array1",
              "valueType": {
                "$id": "191",
                "kind": "int32",
                "name": "int32",
                "crossLanguageDefinitionId": "TypeSpec.int32",
                "decorators": []
              },
              "crossLanguageDefinitionId": "TypeSpec.Array",
              "decorators": []
            },
            "namespace": "SampleTypeSpec"
          },
          "optional": true,
          "readOnly": false,
          "discriminator": false,
          "flatten": false,
          "decorators": [],
          "crossLanguageDefinitionId": "SampleTypeSpec.Thing.optionalNullableList",
          "serializationOptions": {
            "json": {
              "name": "optionalNullableList"
            }
          },
          "isHttpMetadata": false
        },
        {
          "$id": "192",
          "kind": "property",
          "name": "requiredNullableList",
          "serializedName": "requiredNullableList",
          "doc": "required nullable collection",
          "type": {
            "$id": "193",
            "kind": "nullable",
            "type": {
              "$ref": "190"
            },
            "namespace": "SampleTypeSpec"
          },
          "optional": false,
          "readOnly": false,
          "discriminator": false,
          "flatten": false,
          "decorators": [],
          "crossLanguageDefinitionId": "SampleTypeSpec.Thing.requiredNullableList",
          "serializationOptions": {
            "json": {
              "name": "requiredNullableList"
            }
          },
          "isHttpMetadata": false
        }
      ]
    },
    {
      "$id": "194",
      "kind": "model",
      "name": "RoundTripModel",
      "namespace": "SampleTypeSpec",
      "crossLanguageDefinitionId": "SampleTypeSpec.RoundTripModel",
      "usage": "Input,Output,Json",
      "doc": "this is a roundtrip model",
      "decorators": [],
      "properties": [
        {
          "$id": "195",
          "kind": "property",
          "name": "requiredString",
          "serializedName": "requiredString",
          "doc": "Required string, illustrating a reference type property.",
          "type": {
            "$id": "196",
            "kind": "string",
            "name": "string",
            "crossLanguageDefinitionId": "TypeSpec.string",
            "decorators": []
          },
          "optional": false,
          "readOnly": false,
          "discriminator": false,
          "flatten": false,
          "decorators": [],
          "crossLanguageDefinitionId": "SampleTypeSpec.RoundTripModel.requiredString",
          "serializationOptions": {
            "json": {
              "name": "requiredString"
            }
          },
          "isHttpMetadata": false
        },
        {
          "$id": "197",
          "kind": "property",
          "name": "requiredInt",
          "serializedName": "requiredInt",
          "doc": "Required int, illustrating a value type property.",
          "type": {
            "$id": "198",
            "kind": "int32",
            "name": "int32",
            "encode": "string",
            "crossLanguageDefinitionId": "TypeSpec.int32",
            "decorators": []
          },
          "optional": false,
          "readOnly": false,
          "discriminator": false,
          "flatten": false,
          "decorators": [],
          "crossLanguageDefinitionId": "SampleTypeSpec.RoundTripModel.requiredInt",
          "serializationOptions": {
            "json": {
              "name": "requiredInt"
            }
          },
          "isHttpMetadata": false
        },
        {
          "$id": "199",
          "kind": "property",
          "name": "requiredCollection",
          "serializedName": "requiredCollection",
          "doc": "Required collection of enums",
          "type": {
            "$id": "200",
            "kind": "array",
            "name": "ArrayStringFixedEnum",
            "valueType": {
              "$ref": "17"
            },
            "crossLanguageDefinitionId": "TypeSpec.Array",
            "decorators": []
          },
          "optional": false,
          "readOnly": false,
          "discriminator": false,
          "flatten": false,
          "decorators": [],
          "crossLanguageDefinitionId": "SampleTypeSpec.RoundTripModel.requiredCollection",
          "serializationOptions": {
            "json": {
              "name": "requiredCollection"
            }
          },
          "isHttpMetadata": false
        },
        {
          "$id": "201",
          "kind": "property",
          "name": "requiredDictionary",
          "serializedName": "requiredDictionary",
          "doc": "Required dictionary of enums",
          "type": {
            "$id": "202",
            "kind": "dict",
            "keyType": {
              "$id": "203",
              "kind": "string",
              "name": "string",
              "crossLanguageDefinitionId": "TypeSpec.string",
              "decorators": []
            },
            "valueType": {
              "$ref": "22"
            },
            "decorators": []
          },
          "optional": false,
          "readOnly": false,
          "discriminator": false,
          "flatten": false,
          "decorators": [],
          "crossLanguageDefinitionId": "SampleTypeSpec.RoundTripModel.requiredDictionary",
          "serializationOptions": {
            "json": {
              "name": "requiredDictionary"
            }
          },
          "isHttpMetadata": false
        },
        {
          "$id": "204",
          "kind": "property",
          "name": "requiredModel",
          "serializedName": "requiredModel",
          "doc": "Required model",
          "type": {
            "$ref": "161"
          },
          "optional": false,
          "readOnly": false,
          "discriminator": false,
          "flatten": false,
          "decorators": [],
          "crossLanguageDefinitionId": "SampleTypeSpec.RoundTripModel.requiredModel",
          "serializationOptions": {
            "json": {
              "name": "requiredModel"
            }
          },
          "isHttpMetadata": false
        },
        {
          "$id": "205",
          "kind": "property",
          "name": "intExtensibleEnum",
          "serializedName": "intExtensibleEnum",
          "doc": "this is an int based extensible enum",
          "type": {
            "$ref": "27"
          },
          "optional": true,
          "readOnly": false,
          "discriminator": false,
          "flatten": false,
          "decorators": [],
          "crossLanguageDefinitionId": "SampleTypeSpec.RoundTripModel.intExtensibleEnum",
          "serializationOptions": {
            "json": {
              "name": "intExtensibleEnum"
            }
          },
          "isHttpMetadata": false
        },
        {
          "$id": "206",
          "kind": "property",
          "name": "intExtensibleEnumCollection",
          "serializedName": "intExtensibleEnumCollection",
          "doc": "this is a collection of int based extensible enum",
          "type": {
            "$id": "207",
            "kind": "array",
            "name": "ArrayIntExtensibleEnum",
            "valueType": {
              "$ref": "27"
            },
            "crossLanguageDefinitionId": "TypeSpec.Array",
            "decorators": []
          },
          "optional": true,
          "readOnly": false,
          "discriminator": false,
          "flatten": false,
          "decorators": [],
          "crossLanguageDefinitionId": "SampleTypeSpec.RoundTripModel.intExtensibleEnumCollection",
          "serializationOptions": {
            "json": {
              "name": "intExtensibleEnumCollection"
            }
          },
          "isHttpMetadata": false
        },
        {
          "$id": "208",
          "kind": "property",
          "name": "floatExtensibleEnum",
          "serializedName": "floatExtensibleEnum",
          "doc": "this is a float based extensible enum",
          "type": {
            "$ref": "32"
          },
          "optional": true,
          "readOnly": false,
          "discriminator": false,
          "flatten": false,
          "decorators": [],
          "crossLanguageDefinitionId": "SampleTypeSpec.RoundTripModel.floatExtensibleEnum",
          "serializationOptions": {
            "json": {
              "name": "floatExtensibleEnum"
            }
          },
          "isHttpMetadata": false
        },
        {
          "$id": "209",
          "kind": "property",
          "name": "floatExtensibleEnumWithIntValue",
          "serializedName": "floatExtensibleEnumWithIntValue",
          "doc": "this is a float based extensible enum",
          "type": {
            "$ref": "37"
          },
          "optional": true,
          "readOnly": false,
          "discriminator": false,
          "flatten": false,
          "decorators": [],
          "crossLanguageDefinitionId": "SampleTypeSpec.RoundTripModel.floatExtensibleEnumWithIntValue",
          "serializationOptions": {
            "json": {
              "name": "floatExtensibleEnumWithIntValue"
            }
          },
          "isHttpMetadata": false
        },
        {
          "$id": "210",
          "kind": "property",
          "name": "floatExtensibleEnumCollection",
          "serializedName": "floatExtensibleEnumCollection",
          "doc": "this is a collection of float based extensible enum",
          "type": {
            "$id": "211",
            "kind": "array",
            "name": "ArrayFloatExtensibleEnum",
            "valueType": {
              "$ref": "32"
            },
            "crossLanguageDefinitionId": "TypeSpec.Array",
            "decorators": []
          },
          "optional": true,
          "readOnly": false,
          "discriminator": false,
          "flatten": false,
          "decorators": [],
          "crossLanguageDefinitionId": "SampleTypeSpec.RoundTripModel.floatExtensibleEnumCollection",
          "serializationOptions": {
            "json": {
              "name": "floatExtensibleEnumCollection"
            }
          },
          "isHttpMetadata": false
        },
        {
          "$id": "212",
          "kind": "property",
          "name": "floatFixedEnum",
          "serializedName": "floatFixedEnum",
          "doc": "this is a float based fixed enum",
          "type": {
            "$ref": "42"
          },
          "optional": true,
          "readOnly": false,
          "discriminator": false,
          "flatten": false,
          "decorators": [],
          "crossLanguageDefinitionId": "SampleTypeSpec.RoundTripModel.floatFixedEnum",
          "serializationOptions": {
            "json": {
              "name": "floatFixedEnum"
            }
          },
          "isHttpMetadata": false
        },
        {
          "$id": "213",
          "kind": "property",
          "name": "floatFixedEnumWithIntValue",
          "serializedName": "floatFixedEnumWithIntValue",
          "doc": "this is a float based fixed enum",
          "type": {
            "$ref": "47"
          },
          "optional": true,
          "readOnly": false,
          "discriminator": false,
          "flatten": false,
          "decorators": [],
          "crossLanguageDefinitionId": "SampleTypeSpec.RoundTripModel.floatFixedEnumWithIntValue",
          "serializationOptions": {
            "json": {
              "name": "floatFixedEnumWithIntValue"
            }
          },
          "isHttpMetadata": false
        },
        {
          "$id": "214",
          "kind": "property",
          "name": "floatFixedEnumCollection",
          "serializedName": "floatFixedEnumCollection",
          "doc": "this is a collection of float based fixed enum",
          "type": {
            "$id": "215",
            "kind": "array",
            "name": "ArrayFloatFixedEnum",
            "valueType": {
              "$ref": "42"
            },
            "crossLanguageDefinitionId": "TypeSpec.Array",
            "decorators": []
          },
          "optional": true,
          "readOnly": false,
          "discriminator": false,
          "flatten": false,
          "decorators": [],
          "crossLanguageDefinitionId": "SampleTypeSpec.RoundTripModel.floatFixedEnumCollection",
          "serializationOptions": {
            "json": {
              "name": "floatFixedEnumCollection"
            }
          },
          "isHttpMetadata": false
        },
        {
          "$id": "216",
          "kind": "property",
          "name": "intFixedEnum",
          "serializedName": "intFixedEnum",
          "doc": "this is a int based fixed enum",
          "type": {
            "$ref": "52"
          },
          "optional": true,
          "readOnly": false,
          "discriminator": false,
          "flatten": false,
          "decorators": [],
          "crossLanguageDefinitionId": "SampleTypeSpec.RoundTripModel.intFixedEnum",
          "serializationOptions": {
            "json": {
              "name": "intFixedEnum"
            }
          },
          "isHttpMetadata": false
        },
        {
          "$id": "217",
          "kind": "property",
          "name": "intFixedEnumCollection",
          "serializedName": "intFixedEnumCollection",
          "doc": "this is a collection of int based fixed enum",
          "type": {
            "$id": "218",
            "kind": "array",
            "name": "ArrayIntFixedEnum",
            "valueType": {
              "$ref": "52"
            },
            "crossLanguageDefinitionId": "TypeSpec.Array",
            "decorators": []
          },
          "optional": true,
          "readOnly": false,
          "discriminator": false,
          "flatten": false,
          "decorators": [],
          "crossLanguageDefinitionId": "SampleTypeSpec.RoundTripModel.intFixedEnumCollection",
          "serializationOptions": {
            "json": {
              "name": "intFixedEnumCollection"
            }
          },
          "isHttpMetadata": false
        },
        {
          "$id": "219",
          "kind": "property",
          "name": "stringFixedEnum",
          "serializedName": "stringFixedEnum",
          "doc": "this is a string based fixed enum",
          "type": {
            "$ref": "17"
          },
          "optional": true,
          "readOnly": false,
          "discriminator": false,
          "flatten": false,
          "decorators": [],
          "crossLanguageDefinitionId": "SampleTypeSpec.RoundTripModel.stringFixedEnum",
          "serializationOptions": {
            "json": {
              "name": "stringFixedEnum"
            }
          },
          "isHttpMetadata": false
        },
        {
          "$id": "220",
          "kind": "property",
          "name": "requiredUnknown",
          "serializedName": "requiredUnknown",
          "doc": "required unknown",
          "type": {
            "$id": "221",
            "kind": "unknown",
            "name": "unknown",
            "crossLanguageDefinitionId": "",
            "decorators": []
          },
          "optional": false,
          "readOnly": false,
          "discriminator": false,
          "flatten": false,
          "decorators": [],
          "crossLanguageDefinitionId": "SampleTypeSpec.RoundTripModel.requiredUnknown",
          "serializationOptions": {
            "json": {
              "name": "requiredUnknown"
            }
          },
          "isHttpMetadata": false
        },
        {
          "$id": "222",
          "kind": "property",
          "name": "optionalUnknown",
          "serializedName": "optionalUnknown",
          "doc": "optional unknown",
          "type": {
            "$id": "223",
            "kind": "unknown",
            "name": "unknown",
            "crossLanguageDefinitionId": "",
            "decorators": []
          },
          "optional": true,
          "readOnly": false,
          "discriminator": false,
          "flatten": false,
          "decorators": [],
          "crossLanguageDefinitionId": "SampleTypeSpec.RoundTripModel.optionalUnknown",
          "serializationOptions": {
            "json": {
              "name": "optionalUnknown"
            }
          },
          "isHttpMetadata": false
        },
        {
          "$id": "224",
          "kind": "property",
          "name": "requiredRecordUnknown",
          "serializedName": "requiredRecordUnknown",
          "doc": "required record of unknown",
          "type": {
            "$id": "225",
            "kind": "dict",
            "keyType": {
              "$id": "226",
              "kind": "string",
              "name": "string",
              "crossLanguageDefinitionId": "TypeSpec.string",
              "decorators": []
            },
            "valueType": {
              "$id": "227",
              "kind": "unknown",
              "name": "unknown",
              "crossLanguageDefinitionId": "",
              "decorators": []
            },
            "decorators": []
          },
          "optional": false,
          "readOnly": false,
          "discriminator": false,
          "flatten": false,
          "decorators": [],
          "crossLanguageDefinitionId": "SampleTypeSpec.RoundTripModel.requiredRecordUnknown",
          "serializationOptions": {
            "json": {
              "name": "requiredRecordUnknown"
            }
          },
          "isHttpMetadata": false
        },
        {
          "$id": "228",
          "kind": "property",
          "name": "optionalRecordUnknown",
          "serializedName": "optionalRecordUnknown",
          "doc": "optional record of unknown",
          "type": {
            "$ref": "225"
          },
          "optional": true,
          "readOnly": false,
          "discriminator": false,
          "flatten": false,
          "decorators": [],
          "crossLanguageDefinitionId": "SampleTypeSpec.RoundTripModel.optionalRecordUnknown",
          "serializationOptions": {
            "json": {
              "name": "optionalRecordUnknown"
            }
          },
          "isHttpMetadata": false
        },
        {
          "$id": "229",
          "kind": "property",
          "name": "readOnlyRequiredRecordUnknown",
          "serializedName": "readOnlyRequiredRecordUnknown",
          "doc": "required readonly record of unknown",
          "type": {
            "$ref": "225"
          },
          "optional": false,
          "readOnly": true,
          "discriminator": false,
          "flatten": false,
          "decorators": [],
          "crossLanguageDefinitionId": "SampleTypeSpec.RoundTripModel.readOnlyRequiredRecordUnknown",
          "serializationOptions": {
            "json": {
              "name": "readOnlyRequiredRecordUnknown"
            }
          },
          "isHttpMetadata": false
        },
        {
          "$id": "230",
          "kind": "property",
          "name": "readOnlyOptionalRecordUnknown",
          "serializedName": "readOnlyOptionalRecordUnknown",
          "doc": "optional readonly record of unknown",
          "type": {
            "$ref": "225"
          },
          "optional": true,
          "readOnly": true,
          "discriminator": false,
          "flatten": false,
          "decorators": [],
          "crossLanguageDefinitionId": "SampleTypeSpec.RoundTripModel.readOnlyOptionalRecordUnknown",
          "serializationOptions": {
            "json": {
              "name": "readOnlyOptionalRecordUnknown"
            }
          },
          "isHttpMetadata": false
        },
        {
          "$id": "231",
          "kind": "property",
          "name": "modelWithRequiredNullable",
          "serializedName": "modelWithRequiredNullable",
          "doc": "this is a model with required nullable properties",
          "type": {
            "$id": "232",
            "kind": "model",
            "name": "ModelWithRequiredNullableProperties",
            "namespace": "SampleTypeSpec",
            "crossLanguageDefinitionId": "SampleTypeSpec.ModelWithRequiredNullableProperties",
            "usage": "Input,Output,Json",
            "doc": "A model with a few required nullable properties",
            "decorators": [],
            "properties": [
              {
                "$id": "233",
                "kind": "property",
                "name": "requiredNullablePrimitive",
                "serializedName": "requiredNullablePrimitive",
                "doc": "required nullable primitive type",
                "type": {
                  "$id": "234",
                  "kind": "nullable",
                  "type": {
                    "$id": "235",
                    "kind": "int32",
                    "name": "int32",
                    "crossLanguageDefinitionId": "TypeSpec.int32",
                    "decorators": []
                  },
                  "namespace": "SampleTypeSpec"
                },
                "optional": false,
                "readOnly": false,
                "discriminator": false,
                "flatten": false,
                "decorators": [],
                "crossLanguageDefinitionId": "SampleTypeSpec.ModelWithRequiredNullableProperties.requiredNullablePrimitive",
                "serializationOptions": {
                  "json": {
                    "name": "requiredNullablePrimitive"
                  }
                },
                "isHttpMetadata": false
              },
              {
                "$id": "236",
                "kind": "property",
                "name": "requiredExtensibleEnum",
                "serializedName": "requiredExtensibleEnum",
                "doc": "required nullable extensible enum type",
                "type": {
                  "$id": "237",
                  "kind": "nullable",
                  "type": {
                    "$ref": "22"
                  },
                  "namespace": "SampleTypeSpec"
                },
                "optional": false,
                "readOnly": false,
                "discriminator": false,
                "flatten": false,
                "decorators": [],
                "crossLanguageDefinitionId": "SampleTypeSpec.ModelWithRequiredNullableProperties.requiredExtensibleEnum",
                "serializationOptions": {
                  "json": {
                    "name": "requiredExtensibleEnum"
                  }
                },
                "isHttpMetadata": false
              },
              {
                "$id": "238",
                "kind": "property",
                "name": "requiredFixedEnum",
                "serializedName": "requiredFixedEnum",
                "doc": "required nullable fixed enum type",
                "type": {
                  "$id": "239",
                  "kind": "nullable",
                  "type": {
                    "$ref": "17"
                  },
                  "namespace": "SampleTypeSpec"
                },
                "optional": false,
                "readOnly": false,
                "discriminator": false,
                "flatten": false,
                "decorators": [],
                "crossLanguageDefinitionId": "SampleTypeSpec.ModelWithRequiredNullableProperties.requiredFixedEnum",
                "serializationOptions": {
                  "json": {
                    "name": "requiredFixedEnum"
                  }
                },
                "isHttpMetadata": false
              }
            ]
          },
          "optional": false,
          "readOnly": false,
          "discriminator": false,
          "flatten": false,
          "decorators": [],
          "crossLanguageDefinitionId": "SampleTypeSpec.RoundTripModel.modelWithRequiredNullable",
          "serializationOptions": {
            "json": {
              "name": "modelWithRequiredNullable"
            }
          },
          "isHttpMetadata": false
        },
        {
          "$id": "240",
          "kind": "property",
          "name": "requiredBytes",
          "serializedName": "requiredBytes",
          "doc": "Required bytes",
          "type": {
            "$id": "241",
            "kind": "bytes",
            "name": "bytes",
            "encode": "base64",
            "crossLanguageDefinitionId": "TypeSpec.bytes",
            "decorators": []
          },
          "optional": false,
          "readOnly": false,
          "discriminator": false,
          "flatten": false,
          "decorators": [],
          "crossLanguageDefinitionId": "SampleTypeSpec.RoundTripModel.requiredBytes",
          "serializationOptions": {
            "json": {
              "name": "requiredBytes"
            }
          },
          "isHttpMetadata": false
        }
      ]
    },
    {
      "$ref": "232"
    },
    {
      "$id": "242",
      "kind": "model",
      "name": "Friend",
      "namespace": "SampleTypeSpec",
      "crossLanguageDefinitionId": "SampleTypeSpec.NotFriend",
      "usage": "Output,Spread,Json",
      "doc": "this is not a friendly model but with a friendly name",
      "decorators": [],
      "properties": [
        {
          "$id": "243",
          "kind": "property",
          "name": "name",
          "serializedName": "name",
          "doc": "name of the NotFriend",
          "type": {
            "$id": "244",
            "kind": "string",
            "name": "string",
            "crossLanguageDefinitionId": "TypeSpec.string",
            "decorators": []
          },
          "optional": false,
          "readOnly": false,
          "discriminator": false,
          "flatten": false,
          "decorators": [],
          "crossLanguageDefinitionId": "SampleTypeSpec.NotFriend.name",
          "serializationOptions": {
            "json": {
              "name": "name"
            }
          },
          "isHttpMetadata": false
        }
      ]
    },
    {
      "$id": "245",
      "kind": "model",
      "name": "RenamedModel",
      "namespace": "SampleTypeSpec",
      "crossLanguageDefinitionId": "SampleTypeSpec.ModelWithClientName",
      "usage": "Output,Spread,Json",
      "doc": "this is a model with a client name",
      "decorators": [],
      "properties": [
        {
          "$id": "246",
          "kind": "property",
          "name": "otherName",
          "serializedName": "otherName",
          "doc": "name of the ModelWithClientName",
          "type": {
            "$id": "247",
            "kind": "string",
            "name": "string",
            "crossLanguageDefinitionId": "TypeSpec.string",
            "decorators": []
          },
          "optional": false,
          "readOnly": false,
          "discriminator": false,
          "flatten": false,
          "decorators": [],
          "crossLanguageDefinitionId": "SampleTypeSpec.ModelWithClientName.otherName",
          "serializationOptions": {
            "json": {
              "name": "otherName"
            }
          },
          "isHttpMetadata": false
        }
      ]
    },
    {
      "$id": "248",
      "kind": "model",
      "name": "ReturnsAnonymousModelResponse",
      "namespace": "SampleTypeSpec",
      "crossLanguageDefinitionId": "SampleTypeSpec.returnsAnonymousModel.Response.anonymous",
      "usage": "Output,Json",
      "decorators": [],
      "properties": []
    },
    {
      "$id": "249",
      "kind": "model",
      "name": "ListWithNextLinkResponse",
      "namespace": "SampleTypeSpec",
      "crossLanguageDefinitionId": "SampleTypeSpec.ListWithNextLink.Response.anonymous",
      "usage": "Output,Json",
      "decorators": [],
      "properties": [
        {
          "$id": "250",
          "kind": "property",
          "name": "things",
          "serializedName": "things",
          "type": {
            "$id": "251",
            "kind": "array",
            "name": "ArrayThing",
            "valueType": {
              "$ref": "161"
            },
            "crossLanguageDefinitionId": "TypeSpec.Array",
            "decorators": []
          },
          "optional": false,
          "readOnly": false,
          "discriminator": false,
          "flatten": false,
          "decorators": [],
          "crossLanguageDefinitionId": "SampleTypeSpec.ListWithNextLink.Response.anonymous.things",
          "serializationOptions": {
            "json": {
              "name": "things"
            }
          },
          "isHttpMetadata": false
        },
        {
          "$id": "252",
          "kind": "property",
          "name": "next",
          "serializedName": "next",
          "type": {
            "$id": "253",
            "kind": "url",
            "name": "url",
            "crossLanguageDefinitionId": "TypeSpec.url",
            "decorators": []
          },
          "optional": true,
          "readOnly": false,
          "discriminator": false,
          "flatten": false,
          "decorators": [],
          "crossLanguageDefinitionId": "SampleTypeSpec.ListWithNextLink.Response.anonymous.next",
          "serializationOptions": {
            "json": {
              "name": "next"
            }
          },
          "isHttpMetadata": false
        }
      ]
    },
    {
      "$id": "254",
      "kind": "model",
      "name": "ListWithStringNextLinkResponse",
      "namespace": "SampleTypeSpec",
      "crossLanguageDefinitionId": "SampleTypeSpec.ListWithStringNextLink.Response.anonymous",
      "usage": "Output,Json",
      "decorators": [],
      "properties": [
        {
          "$id": "255",
          "kind": "property",
          "name": "things",
          "serializedName": "things",
          "type": {
            "$ref": "251"
          },
          "optional": false,
          "readOnly": false,
          "discriminator": false,
          "flatten": false,
          "decorators": [],
          "crossLanguageDefinitionId": "SampleTypeSpec.ListWithStringNextLink.Response.anonymous.things",
          "serializationOptions": {
            "json": {
              "name": "things"
            }
          },
          "isHttpMetadata": false
        },
        {
          "$id": "256",
          "kind": "property",
          "name": "next",
          "serializedName": "next",
          "type": {
            "$id": "257",
            "kind": "string",
            "name": "string",
            "crossLanguageDefinitionId": "TypeSpec.string",
            "decorators": []
          },
          "optional": true,
          "readOnly": false,
          "discriminator": false,
          "flatten": false,
          "decorators": [],
          "crossLanguageDefinitionId": "SampleTypeSpec.ListWithStringNextLink.Response.anonymous.next",
          "serializationOptions": {
            "json": {
              "name": "next"
            }
          },
          "isHttpMetadata": false
        }
      ]
    },
    {
      "$id": "258",
      "kind": "model",
      "name": "ListWithContinuationTokenResponse",
      "namespace": "SampleTypeSpec",
      "crossLanguageDefinitionId": "SampleTypeSpec.ListWithContinuationToken.Response.anonymous",
      "usage": "Output,Json",
      "decorators": [],
      "properties": [
        {
          "$id": "259",
          "kind": "property",
          "name": "things",
          "serializedName": "things",
          "type": {
            "$ref": "251"
          },
          "optional": false,
          "readOnly": false,
          "discriminator": false,
          "flatten": false,
          "decorators": [],
          "crossLanguageDefinitionId": "SampleTypeSpec.ListWithContinuationToken.Response.anonymous.things",
          "serializationOptions": {
            "json": {
              "name": "things"
            }
          },
          "isHttpMetadata": false
        },
        {
          "$id": "260",
          "kind": "property",
          "name": "nextToken",
          "serializedName": "nextToken",
          "type": {
            "$id": "261",
            "kind": "string",
            "name": "string",
            "crossLanguageDefinitionId": "TypeSpec.string",
            "decorators": []
          },
          "optional": true,
          "readOnly": false,
          "discriminator": false,
          "flatten": false,
          "decorators": [],
          "crossLanguageDefinitionId": "SampleTypeSpec.ListWithContinuationToken.Response.anonymous.nextToken",
          "serializationOptions": {
            "json": {
              "name": "nextToken"
            }
          },
          "isHttpMetadata": false
        }
      ]
    },
    {
      "$id": "262",
      "kind": "model",
      "name": "ListWithContinuationTokenHeaderResponseResponse",
      "namespace": "",
      "crossLanguageDefinitionId": "SampleTypeSpec.ListWithContinuationTokenHeaderResponse.Response.anonymous",
      "usage": "Output,Json",
      "decorators": [],
      "properties": [
        {
          "$id": "263",
          "kind": "property",
          "name": "things",
          "serializedName": "things",
          "type": {
            "$ref": "251"
          },
          "optional": false,
          "readOnly": false,
          "discriminator": false,
          "flatten": false,
          "decorators": [],
          "crossLanguageDefinitionId": "ListWithContinuationTokenHeaderResponse.Response.anonymous.things",
          "serializationOptions": {
            "json": {
              "name": "things"
            }
          },
          "isHttpMetadata": false
        }
      ]
    },
    {
      "$id": "264",
      "kind": "model",
      "name": "PageThing",
      "namespace": "SampleTypeSpec",
      "crossLanguageDefinitionId": "SampleTypeSpec.Page",
      "usage": "Output,Json",
      "decorators": [],
      "properties": [
        {
          "$id": "265",
          "kind": "property",
          "name": "items",
          "serializedName": "items",
          "type": {
            "$ref": "251"
          },
          "optional": false,
          "readOnly": false,
          "discriminator": false,
          "flatten": false,
          "decorators": [],
          "crossLanguageDefinitionId": "SampleTypeSpec.Page.items",
          "serializationOptions": {
            "json": {
              "name": "items"
            }
          },
          "isHttpMetadata": false
        }
      ]
    },
    {
      "$id": "266",
      "kind": "model",
      "name": "ModelWithEmbeddedNonBodyParameters",
      "namespace": "SampleTypeSpec",
      "crossLanguageDefinitionId": "SampleTypeSpec.ModelWithEmbeddedNonBodyParameters",
      "usage": "Input,Json",
      "decorators": [],
      "properties": [
        {
          "$id": "267",
          "kind": "property",
          "name": "name",
          "serializedName": "name",
          "doc": "name of the ModelWithEmbeddedNonBodyParameters",
          "type": {
            "$id": "268",
            "kind": "string",
            "name": "string",
            "crossLanguageDefinitionId": "TypeSpec.string",
            "decorators": []
          },
          "optional": false,
          "readOnly": false,
          "discriminator": false,
          "flatten": false,
          "decorators": [],
          "crossLanguageDefinitionId": "SampleTypeSpec.ModelWithEmbeddedNonBodyParameters.name",
          "serializationOptions": {
            "json": {
              "name": "name"
            }
          },
          "isHttpMetadata": false
        },
        {
          "$id": "269",
          "kind": "property",
          "name": "requiredHeader",
          "serializedName": "requiredHeader",
          "doc": "required header parameter",
          "type": {
            "$id": "270",
            "kind": "string",
            "name": "string",
            "crossLanguageDefinitionId": "TypeSpec.string",
            "decorators": []
          },
          "optional": false,
          "readOnly": false,
          "discriminator": false,
          "flatten": false,
          "decorators": [],
          "crossLanguageDefinitionId": "SampleTypeSpec.ModelWithEmbeddedNonBodyParameters.requiredHeader",
          "serializationOptions": {
            "json": {
              "name": "requiredHeader"
            }
          },
          "isHttpMetadata": true
        },
        {
          "$id": "271",
          "kind": "property",
          "name": "optionalHeader",
          "serializedName": "optionalHeader",
          "doc": "optional header parameter",
          "type": {
            "$id": "272",
            "kind": "string",
            "name": "string",
            "crossLanguageDefinitionId": "TypeSpec.string",
            "decorators": []
          },
          "optional": true,
          "readOnly": false,
          "discriminator": false,
          "flatten": false,
          "decorators": [],
          "crossLanguageDefinitionId": "SampleTypeSpec.ModelWithEmbeddedNonBodyParameters.optionalHeader",
          "serializationOptions": {
            "json": {
              "name": "optionalHeader"
            }
          },
          "isHttpMetadata": true
        },
        {
          "$id": "273",
          "kind": "property",
          "name": "requiredQuery",
          "serializedName": "requiredQuery",
          "doc": "required query parameter",
          "type": {
            "$id": "274",
            "kind": "string",
            "name": "string",
            "crossLanguageDefinitionId": "TypeSpec.string",
            "decorators": []
          },
          "optional": false,
          "readOnly": false,
          "discriminator": false,
          "flatten": false,
          "decorators": [],
          "crossLanguageDefinitionId": "SampleTypeSpec.ModelWithEmbeddedNonBodyParameters.requiredQuery",
          "serializationOptions": {
            "json": {
              "name": "requiredQuery"
            }
          },
          "isHttpMetadata": true
        },
        {
          "$id": "275",
          "kind": "property",
          "name": "optionalQuery",
          "serializedName": "optionalQuery",
          "doc": "optional query parameter",
          "type": {
            "$id": "276",
            "kind": "string",
            "name": "string",
            "crossLanguageDefinitionId": "TypeSpec.string",
            "decorators": []
          },
          "optional": true,
          "readOnly": false,
          "discriminator": false,
          "flatten": false,
          "decorators": [],
          "crossLanguageDefinitionId": "SampleTypeSpec.ModelWithEmbeddedNonBodyParameters.optionalQuery",
          "serializationOptions": {
            "json": {
              "name": "optionalQuery"
            }
          },
          "isHttpMetadata": true
        }
      ]
    },
    {
      "$id": "277",
      "kind": "model",
      "name": "DynamicModel",
      "namespace": "SampleTypeSpec",
      "crossLanguageDefinitionId": "SampleTypeSpec.DynamicModel",
      "usage": "Input,Json",
      "doc": "A sample dynamic model.",
      "decorators": [
        {
          "name": "TypeSpec.HttpClient.CSharp.@dynamicModel",
          "arguments": {}
        }
      ],
      "properties": [
        {
          "$id": "278",
          "kind": "property",
          "name": "name",
          "serializedName": "name",
          "type": {
            "$id": "279",
            "kind": "string",
            "name": "string",
            "crossLanguageDefinitionId": "TypeSpec.string",
            "decorators": []
          },
          "optional": false,
          "readOnly": false,
          "discriminator": false,
          "flatten": false,
          "decorators": [],
          "crossLanguageDefinitionId": "SampleTypeSpec.DynamicModel.name",
          "serializationOptions": {
            "json": {
              "name": "name"
            }
          },
          "isHttpMetadata": false
        },
        {
          "$id": "280",
          "kind": "property",
          "name": "optionalUnknown",
          "serializedName": "optionalUnknown",
          "type": {
            "$id": "281",
            "kind": "unknown",
            "name": "unknown",
            "crossLanguageDefinitionId": "",
            "decorators": []
          },
          "optional": true,
          "readOnly": false,
          "discriminator": false,
          "flatten": false,
          "decorators": [],
          "crossLanguageDefinitionId": "SampleTypeSpec.DynamicModel.optionalUnknown",
          "serializationOptions": {
            "json": {
              "name": "optionalUnknown"
            }
          },
          "isHttpMetadata": false
        },
        {
          "$id": "282",
          "kind": "property",
          "name": "optionalInt",
          "serializedName": "optionalInt",
          "type": {
            "$id": "283",
            "kind": "int32",
            "name": "int32",
            "crossLanguageDefinitionId": "TypeSpec.int32",
            "decorators": []
          },
          "optional": true,
          "readOnly": false,
          "discriminator": false,
          "flatten": false,
          "decorators": [],
          "crossLanguageDefinitionId": "SampleTypeSpec.DynamicModel.optionalInt",
          "serializationOptions": {
            "json": {
              "name": "optionalInt"
            }
          },
          "isHttpMetadata": false
        },
        {
          "$id": "284",
          "kind": "property",
          "name": "optionalNullableList",
          "serializedName": "optionalNullableList",
          "type": {
            "$id": "285",
            "kind": "nullable",
            "type": {
              "$ref": "190"
            },
            "namespace": "SampleTypeSpec"
          },
          "optional": true,
          "readOnly": false,
          "discriminator": false,
          "flatten": false,
          "decorators": [],
          "crossLanguageDefinitionId": "SampleTypeSpec.DynamicModel.optionalNullableList",
          "serializationOptions": {
            "json": {
              "name": "optionalNullableList"
            }
          },
          "isHttpMetadata": false
        },
        {
          "$id": "286",
          "kind": "property",
          "name": "requiredNullableList",
          "serializedName": "requiredNullableList",
          "type": {
            "$id": "287",
            "kind": "nullable",
            "type": {
              "$ref": "190"
            },
            "namespace": "SampleTypeSpec"
          },
          "optional": false,
          "readOnly": false,
          "discriminator": false,
          "flatten": false,
          "decorators": [],
          "crossLanguageDefinitionId": "SampleTypeSpec.DynamicModel.requiredNullableList",
          "serializationOptions": {
            "json": {
              "name": "requiredNullableList"
            }
          },
          "isHttpMetadata": false
        },
        {
          "$id": "288",
          "kind": "property",
          "name": "optionalNullableDictionary",
          "serializedName": "optionalNullableDictionary",
          "type": {
            "$id": "289",
            "kind": "nullable",
            "type": {
              "$id": "290",
              "kind": "dict",
              "keyType": {
                "$id": "291",
                "kind": "string",
                "name": "string",
                "crossLanguageDefinitionId": "TypeSpec.string",
                "decorators": []
              },
              "valueType": {
                "$id": "292",
                "kind": "int32",
                "name": "int32",
                "crossLanguageDefinitionId": "TypeSpec.int32",
                "decorators": []
              },
              "decorators": []
            },
            "namespace": "SampleTypeSpec"
          },
          "optional": true,
          "readOnly": false,
          "discriminator": false,
          "flatten": false,
          "decorators": [],
          "crossLanguageDefinitionId": "SampleTypeSpec.DynamicModel.optionalNullableDictionary",
          "serializationOptions": {
            "json": {
              "name": "optionalNullableDictionary"
            }
          },
          "isHttpMetadata": false
        },
        {
          "$id": "293",
          "kind": "property",
          "name": "requiredNullableDictionary",
          "serializedName": "requiredNullableDictionary",
          "type": {
            "$id": "294",
            "kind": "nullable",
            "type": {
              "$ref": "290"
            },
            "namespace": "SampleTypeSpec"
          },
          "optional": false,
          "readOnly": false,
          "discriminator": false,
          "flatten": false,
          "decorators": [],
          "crossLanguageDefinitionId": "SampleTypeSpec.DynamicModel.requiredNullableDictionary",
          "serializationOptions": {
            "json": {
              "name": "requiredNullableDictionary"
            }
          },
          "isHttpMetadata": false
        },
        {
          "$id": "295",
          "kind": "property",
          "name": "primitiveDictionary",
          "serializedName": "primitiveDictionary",
          "type": {
            "$ref": "290"
          },
          "optional": false,
          "readOnly": false,
          "discriminator": false,
          "flatten": false,
          "decorators": [],
          "crossLanguageDefinitionId": "SampleTypeSpec.DynamicModel.primitiveDictionary",
          "serializationOptions": {
            "json": {
              "name": "primitiveDictionary"
            }
          },
          "isHttpMetadata": false
        },
        {
          "$id": "296",
          "kind": "property",
          "name": "foo",
          "serializedName": "foo",
          "type": {
            "$id": "297",
            "kind": "model",
            "name": "AnotherDynamicModel",
            "namespace": "SampleTypeSpec",
            "crossLanguageDefinitionId": "SampleTypeSpec.AnotherDynamicModel",
            "usage": "Input,Json",
            "doc": "Another sample dynamic model.",
            "decorators": [
              {
                "name": "TypeSpec.HttpClient.CSharp.@dynamicModel",
                "arguments": {}
              }
            ],
            "properties": [
              {
                "$id": "298",
                "kind": "property",
                "name": "bar",
                "serializedName": "bar",
                "type": {
                  "$id": "299",
                  "kind": "string",
                  "name": "string",
                  "crossLanguageDefinitionId": "TypeSpec.string",
                  "decorators": []
                },
                "optional": false,
                "readOnly": false,
                "discriminator": false,
                "flatten": false,
                "decorators": [],
                "crossLanguageDefinitionId": "SampleTypeSpec.AnotherDynamicModel.bar",
                "serializationOptions": {
                  "json": {
                    "name": "bar"
                  }
                },
                "isHttpMetadata": false
              }
            ]
          },
          "optional": false,
          "readOnly": false,
          "discriminator": false,
          "flatten": false,
          "decorators": [],
          "crossLanguageDefinitionId": "SampleTypeSpec.DynamicModel.foo",
          "serializationOptions": {
            "json": {
              "name": "foo"
            }
          },
          "isHttpMetadata": false
        },
        {
          "$id": "300",
          "kind": "property",
          "name": "listFoo",
          "serializedName": "listFoo",
          "type": {
            "$id": "301",
            "kind": "array",
            "name": "ArrayAnotherDynamicModel",
            "valueType": {
              "$ref": "297"
            },
            "crossLanguageDefinitionId": "TypeSpec.Array",
            "decorators": []
          },
          "optional": false,
          "readOnly": false,
          "discriminator": false,
          "flatten": false,
          "decorators": [],
          "crossLanguageDefinitionId": "SampleTypeSpec.DynamicModel.listFoo",
          "serializationOptions": {
            "json": {
              "name": "listFoo"
            }
          },
          "isHttpMetadata": false
        },
        {
          "$id": "302",
          "kind": "property",
          "name": "listOfListFoo",
          "serializedName": "listOfListFoo",
          "type": {
            "$id": "303",
            "kind": "array",
            "name": "ArrayArray",
            "valueType": {
              "$ref": "301"
            },
            "crossLanguageDefinitionId": "TypeSpec.Array",
            "decorators": []
          },
          "optional": false,
          "readOnly": false,
          "discriminator": false,
          "flatten": false,
          "decorators": [],
          "crossLanguageDefinitionId": "SampleTypeSpec.DynamicModel.listOfListFoo",
          "serializationOptions": {
            "json": {
              "name": "listOfListFoo"
            }
          },
          "isHttpMetadata": false
        },
        {
          "$id": "304",
          "kind": "property",
          "name": "dictionaryFoo",
          "serializedName": "dictionaryFoo",
          "type": {
            "$id": "305",
            "kind": "dict",
            "keyType": {
              "$id": "306",
              "kind": "string",
              "name": "string",
              "crossLanguageDefinitionId": "TypeSpec.string",
              "decorators": []
            },
            "valueType": {
              "$ref": "297"
            },
            "decorators": []
          },
          "optional": false,
          "readOnly": false,
          "discriminator": false,
          "flatten": false,
          "decorators": [],
          "crossLanguageDefinitionId": "SampleTypeSpec.DynamicModel.dictionaryFoo",
          "serializationOptions": {
            "json": {
              "name": "dictionaryFoo"
            }
          },
          "isHttpMetadata": false
        },
        {
          "$id": "307",
          "kind": "property",
          "name": "dictionaryOfDictionaryFoo",
          "serializedName": "dictionaryOfDictionaryFoo",
          "type": {
            "$id": "308",
            "kind": "dict",
            "keyType": {
              "$id": "309",
              "kind": "string",
              "name": "string",
              "crossLanguageDefinitionId": "TypeSpec.string",
              "decorators": []
            },
            "valueType": {
              "$ref": "305"
            },
            "decorators": []
          },
          "optional": false,
          "readOnly": false,
          "discriminator": false,
          "flatten": false,
          "decorators": [],
          "crossLanguageDefinitionId": "SampleTypeSpec.DynamicModel.dictionaryOfDictionaryFoo",
          "serializationOptions": {
            "json": {
              "name": "dictionaryOfDictionaryFoo"
            }
          },
          "isHttpMetadata": false
        },
        {
          "$id": "310",
          "kind": "property",
          "name": "dictionaryListFoo",
          "serializedName": "dictionaryListFoo",
          "type": {
            "$id": "311",
            "kind": "dict",
            "keyType": {
              "$id": "312",
              "kind": "string",
              "name": "string",
              "crossLanguageDefinitionId": "TypeSpec.string",
              "decorators": []
            },
            "valueType": {
              "$ref": "301"
            },
            "decorators": []
          },
          "optional": false,
          "readOnly": false,
          "discriminator": false,
          "flatten": false,
          "decorators": [],
          "crossLanguageDefinitionId": "SampleTypeSpec.DynamicModel.dictionaryListFoo",
          "serializationOptions": {
            "json": {
              "name": "dictionaryListFoo"
            }
          },
          "isHttpMetadata": false
        },
        {
          "$id": "313",
          "kind": "property",
          "name": "listOfDictionaryFoo",
          "serializedName": "listOfDictionaryFoo",
          "type": {
            "$id": "314",
            "kind": "array",
            "name": "ArrayRecord",
            "valueType": {
              "$ref": "305"
            },
            "crossLanguageDefinitionId": "TypeSpec.Array",
            "decorators": []
          },
          "optional": false,
          "readOnly": false,
          "discriminator": false,
          "flatten": false,
          "decorators": [],
          "crossLanguageDefinitionId": "SampleTypeSpec.DynamicModel.listOfDictionaryFoo",
          "serializationOptions": {
            "json": {
              "name": "listOfDictionaryFoo"
            }
          },
          "isHttpMetadata": false
        }
      ]
    },
    {
      "$ref": "297"
    }
  ],
  "clients": [
    {
      "$id": "315",
      "kind": "client",
      "name": "SampleTypeSpecClient",
      "namespace": "SampleTypeSpec",
      "doc": "This is a sample typespec project.",
      "methods": [
        {
          "$id": "316",
          "kind": "basic",
          "name": "sayHi",
          "accessibility": "public",
          "apiVersions": [
            "2024-07-16-preview",
            "2024-08-16-preview"
          ],
          "doc": "Return hi",
          "operation": {
            "$id": "317",
            "name": "sayHi",
            "resourceName": "SampleTypeSpec",
            "doc": "Return hi",
            "accessibility": "public",
            "parameters": [
              {
                "$id": "318",
                "kind": "header",
                "name": "headParameter",
                "serializedName": "head-parameter",
                "type": {
                  "$id": "319",
                  "kind": "string",
                  "name": "string",
                  "crossLanguageDefinitionId": "TypeSpec.string",
                  "decorators": []
                },
                "isApiVersion": false,
                "optional": false,
                "isContentType": false,
                "scope": "Method",
                "readOnly": false,
                "decorators": [],
                "crossLanguageDefinitionId": "SampleTypeSpec.sayHi.headParameter"
              },
              {
                "$id": "320",
                "kind": "query",
                "name": "queryParameter",
                "serializedName": "queryParameter",
                "type": {
                  "$id": "321",
                  "kind": "string",
                  "name": "string",
                  "crossLanguageDefinitionId": "TypeSpec.string",
                  "decorators": []
                },
                "isApiVersion": false,
                "explode": false,
                "optional": false,
                "scope": "Method",
                "decorators": [],
                "crossLanguageDefinitionId": "SampleTypeSpec.sayHi.queryParameter",
                "readOnly": false
              },
              {
                "$id": "322",
                "kind": "query",
                "name": "optionalQuery",
                "serializedName": "optionalQuery",
                "type": {
                  "$id": "323",
                  "kind": "string",
                  "name": "string",
                  "crossLanguageDefinitionId": "TypeSpec.string",
                  "decorators": []
                },
                "isApiVersion": false,
                "explode": false,
                "optional": true,
                "scope": "Method",
                "decorators": [],
                "crossLanguageDefinitionId": "SampleTypeSpec.sayHi.optionalQuery",
                "readOnly": false
              },
              {
                "$id": "324",
                "kind": "header",
                "name": "accept",
                "serializedName": "Accept",
                "type": {
                  "$ref": "71"
                },
                "isApiVersion": false,
                "optional": false,
                "isContentType": false,
                "scope": "Constant",
                "readOnly": false,
                "decorators": [],
                "crossLanguageDefinitionId": "SampleTypeSpec.sayHi.accept"
              }
            ],
            "responses": [
              {
                "statusCodes": [
                  200
                ],
                "bodyType": {
                  "$ref": "161"
                },
                "headers": [],
                "isErrorResponse": false,
                "contentTypes": [
                  "application/json"
                ]
              }
            ],
            "httpMethod": "GET",
            "uri": "{sampleTypeSpecUrl}",
            "path": "/hello",
            "bufferResponse": true,
            "generateProtocolMethod": true,
            "generateConvenienceMethod": true,
            "crossLanguageDefinitionId": "SampleTypeSpec.sayHi",
            "decorators": []
          },
          "parameters": [
            {
              "$id": "325",
              "kind": "method",
              "name": "headParameter",
              "serializedName": "head-parameter",
              "type": {
                "$id": "326",
                "kind": "string",
                "name": "string",
                "crossLanguageDefinitionId": "TypeSpec.string",
                "decorators": []
              },
              "location": "Header",
              "isApiVersion": false,
              "optional": false,
              "scope": "Method",
              "crossLanguageDefinitionId": "SampleTypeSpec.sayHi.headParameter",
              "readOnly": false,
              "access": "public",
              "decorators": []
            },
            {
              "$id": "327",
              "kind": "method",
              "name": "queryParameter",
              "serializedName": "queryParameter",
              "type": {
                "$id": "328",
                "kind": "string",
                "name": "string",
                "crossLanguageDefinitionId": "TypeSpec.string",
                "decorators": []
              },
              "location": "Query",
              "isApiVersion": false,
              "optional": false,
              "scope": "Method",
              "crossLanguageDefinitionId": "SampleTypeSpec.sayHi.queryParameter",
              "readOnly": false,
              "access": "public",
              "decorators": []
            },
            {
              "$id": "329",
              "kind": "method",
              "name": "optionalQuery",
              "serializedName": "optionalQuery",
              "type": {
                "$id": "330",
                "kind": "string",
                "name": "string",
                "crossLanguageDefinitionId": "TypeSpec.string",
                "decorators": []
              },
              "location": "Query",
              "isApiVersion": false,
              "optional": true,
              "scope": "Method",
              "crossLanguageDefinitionId": "SampleTypeSpec.sayHi.optionalQuery",
              "readOnly": false,
              "access": "public",
              "decorators": []
            },
            {
              "$id": "331",
              "kind": "method",
              "name": "accept",
              "serializedName": "Accept",
              "type": {
                "$ref": "71"
              },
              "location": "Header",
              "isApiVersion": false,
              "optional": false,
              "scope": "Constant",
              "crossLanguageDefinitionId": "SampleTypeSpec.sayHi.accept",
              "readOnly": false,
              "access": "public",
              "decorators": []
            }
          ],
          "response": {
            "type": {
              "$ref": "161"
            }
          },
          "isOverride": false,
          "generateConvenient": true,
          "generateProtocol": true,
          "crossLanguageDefinitionId": "SampleTypeSpec.sayHi"
        },
        {
          "$id": "332",
          "kind": "basic",
          "name": "helloAgain",
          "accessibility": "public",
          "apiVersions": [
            "2024-07-16-preview",
            "2024-08-16-preview"
          ],
          "doc": "Return hi again",
          "operation": {
            "$id": "333",
            "name": "helloAgain",
            "resourceName": "SampleTypeSpec",
            "doc": "Return hi again",
            "accessibility": "public",
            "parameters": [
              {
                "$id": "334",
                "kind": "header",
                "name": "p1",
                "serializedName": "p1",
                "type": {
                  "$id": "335",
                  "kind": "string",
                  "name": "string",
                  "crossLanguageDefinitionId": "TypeSpec.string",
                  "decorators": []
                },
                "isApiVersion": false,
                "optional": false,
                "isContentType": false,
                "scope": "Method",
                "readOnly": false,
                "decorators": [],
                "crossLanguageDefinitionId": "SampleTypeSpec.helloAgain.p1"
              },
              {
                "$id": "336",
                "kind": "header",
                "name": "contentType",
                "serializedName": "Content-Type",
                "type": {
                  "$ref": "73"
                },
                "isApiVersion": false,
                "optional": false,
                "isContentType": true,
                "scope": "Constant",
                "readOnly": false,
                "decorators": [],
                "crossLanguageDefinitionId": "SampleTypeSpec.helloAgain.contentType"
              },
              {
                "$id": "337",
                "kind": "path",
                "name": "p2",
                "serializedName": "p2",
                "type": {
                  "$id": "338",
                  "kind": "string",
                  "name": "string",
                  "crossLanguageDefinitionId": "TypeSpec.string",
                  "decorators": []
                },
                "isApiVersion": false,
                "explode": false,
                "style": "simple",
                "allowReserved": false,
                "skipUrlEncoding": false,
                "optional": false,
                "scope": "Method",
                "decorators": [],
                "readOnly": false,
                "crossLanguageDefinitionId": "SampleTypeSpec.helloAgain.p2"
              },
              {
                "$id": "339",
                "kind": "header",
                "name": "accept",
                "serializedName": "Accept",
                "type": {
                  "$ref": "75"
                },
                "isApiVersion": false,
                "optional": false,
                "isContentType": false,
                "scope": "Constant",
                "readOnly": false,
                "decorators": [],
                "crossLanguageDefinitionId": "SampleTypeSpec.helloAgain.accept"
              },
              {
                "$id": "340",
                "kind": "body",
                "name": "action",
                "serializedName": "action",
                "type": {
                  "$ref": "194"
                },
                "isApiVersion": false,
                "contentTypes": [
                  "text/plain"
                ],
                "defaultContentType": "text/plain",
                "optional": false,
                "scope": "Method",
                "decorators": [],
                "readOnly": false,
                "crossLanguageDefinitionId": "SampleTypeSpec.helloAgain.action"
              }
            ],
            "responses": [
              {
                "statusCodes": [
                  200
                ],
                "bodyType": {
                  "$ref": "194"
                },
                "headers": [],
                "isErrorResponse": false,
                "contentTypes": [
                  "application/json"
                ]
              }
            ],
            "httpMethod": "GET",
            "uri": "{sampleTypeSpecUrl}",
            "path": "/againHi/{p2}",
            "requestMediaTypes": [
              "text/plain"
            ],
            "bufferResponse": true,
            "generateProtocolMethod": true,
            "generateConvenienceMethod": true,
            "crossLanguageDefinitionId": "SampleTypeSpec.helloAgain",
            "decorators": []
          },
          "parameters": [
            {
              "$id": "341",
              "kind": "method",
              "name": "p1",
              "serializedName": "p1",
              "type": {
                "$id": "342",
                "kind": "string",
                "name": "string",
                "crossLanguageDefinitionId": "TypeSpec.string",
                "decorators": []
              },
              "location": "Header",
              "isApiVersion": false,
              "optional": false,
              "scope": "Method",
              "crossLanguageDefinitionId": "SampleTypeSpec.helloAgain.p1",
              "readOnly": false,
              "access": "public",
              "decorators": []
            },
            {
              "$id": "343",
              "kind": "method",
              "name": "action",
              "serializedName": "action",
              "type": {
                "$ref": "194"
              },
              "location": "Body",
              "isApiVersion": false,
              "optional": false,
              "scope": "Method",
              "crossLanguageDefinitionId": "SampleTypeSpec.helloAgain.action",
              "readOnly": false,
              "access": "public",
              "decorators": []
            },
            {
              "$id": "344",
              "kind": "method",
              "name": "contentType",
              "serializedName": "Content-Type",
              "type": {
                "$ref": "77"
              },
              "location": "Header",
              "isApiVersion": false,
              "optional": false,
              "scope": "Constant",
              "crossLanguageDefinitionId": "SampleTypeSpec.helloAgain.contentType",
              "readOnly": false,
              "access": "public",
              "decorators": []
            },
            {
              "$id": "345",
              "kind": "method",
              "name": "p2",
              "serializedName": "p2",
              "type": {
                "$id": "346",
                "kind": "string",
                "name": "string",
                "crossLanguageDefinitionId": "TypeSpec.string",
                "decorators": []
              },
              "location": "Path",
              "isApiVersion": false,
              "optional": false,
              "scope": "Method",
              "crossLanguageDefinitionId": "SampleTypeSpec.helloAgain.p2",
              "readOnly": false,
              "access": "public",
              "decorators": []
            },
            {
              "$id": "347",
              "kind": "method",
              "name": "accept",
              "serializedName": "Accept",
              "type": {
                "$ref": "75"
              },
              "location": "Header",
              "isApiVersion": false,
              "optional": false,
              "scope": "Constant",
              "crossLanguageDefinitionId": "SampleTypeSpec.helloAgain.accept",
              "readOnly": false,
              "access": "public",
              "decorators": []
            }
          ],
          "response": {
            "type": {
              "$ref": "194"
            }
          },
          "isOverride": false,
          "generateConvenient": true,
          "generateProtocol": true,
          "crossLanguageDefinitionId": "SampleTypeSpec.helloAgain"
        },
        {
          "$id": "348",
          "kind": "basic",
          "name": "noContentType",
          "accessibility": "public",
          "apiVersions": [
            "2024-07-16-preview",
            "2024-08-16-preview"
          ],
          "doc": "Return hi again",
          "operation": {
            "$id": "349",
            "name": "noContentType",
            "resourceName": "SampleTypeSpec",
            "doc": "Return hi again",
            "accessibility": "public",
            "parameters": [
              {
                "$id": "350",
                "kind": "header",
                "name": "p1",
                "serializedName": "p1",
                "type": {
                  "$id": "351",
                  "kind": "string",
                  "name": "string",
                  "crossLanguageDefinitionId": "TypeSpec.string",
                  "decorators": []
                },
                "isApiVersion": false,
                "optional": false,
                "isContentType": false,
                "scope": "Method",
                "readOnly": false,
                "decorators": [],
                "crossLanguageDefinitionId": "SampleTypeSpec.noContentType.p1"
              },
              {
                "$id": "352",
                "kind": "path",
                "name": "p2",
                "serializedName": "p2",
                "type": {
                  "$id": "353",
                  "kind": "string",
                  "name": "string",
                  "crossLanguageDefinitionId": "TypeSpec.string",
                  "decorators": []
                },
                "isApiVersion": false,
                "explode": false,
                "style": "simple",
                "allowReserved": false,
                "skipUrlEncoding": false,
                "optional": false,
                "scope": "Method",
                "decorators": [],
                "readOnly": false,
                "crossLanguageDefinitionId": "SampleTypeSpec.noContentType.p2"
              },
              {
                "$id": "354",
                "kind": "header",
                "name": "contentType",
                "serializedName": "Content-Type",
                "doc": "Body parameter's content type. Known values are application/json",
                "type": {
                  "$ref": "79"
                },
                "isApiVersion": false,
                "optional": false,
                "isContentType": true,
                "scope": "Constant",
                "readOnly": false,
                "decorators": [],
                "crossLanguageDefinitionId": "SampleTypeSpec.noContentType.contentType"
              },
              {
                "$id": "355",
                "kind": "header",
                "name": "accept",
                "serializedName": "Accept",
                "type": {
                  "$ref": "81"
                },
                "isApiVersion": false,
                "optional": false,
                "isContentType": false,
                "scope": "Constant",
                "readOnly": false,
                "decorators": [],
                "crossLanguageDefinitionId": "SampleTypeSpec.noContentType.accept"
              },
              {
                "$id": "356",
                "kind": "body",
                "name": "action",
                "serializedName": "action",
                "type": {
                  "$ref": "194"
                },
                "isApiVersion": false,
                "contentTypes": [
                  "application/json"
                ],
                "defaultContentType": "application/json",
                "optional": false,
                "scope": "Method",
                "decorators": [],
                "readOnly": false,
                "crossLanguageDefinitionId": "SampleTypeSpec.noContentType.action"
              }
            ],
            "responses": [
              {
                "statusCodes": [
                  200
                ],
                "bodyType": {
                  "$ref": "194"
                },
                "headers": [],
                "isErrorResponse": false,
                "contentTypes": [
                  "application/json"
                ]
              }
            ],
            "httpMethod": "GET",
            "uri": "{sampleTypeSpecUrl}",
            "path": "/noContentType/{p2}",
            "requestMediaTypes": [
              "application/json"
            ],
            "bufferResponse": true,
            "generateProtocolMethod": true,
            "generateConvenienceMethod": false,
            "crossLanguageDefinitionId": "SampleTypeSpec.noContentType",
            "decorators": []
          },
          "parameters": [
            {
              "$id": "357",
              "kind": "method",
              "name": "p1",
              "serializedName": "p1",
              "type": {
                "$id": "358",
                "kind": "string",
                "name": "string",
                "crossLanguageDefinitionId": "TypeSpec.string",
                "decorators": []
              },
              "location": "Header",
              "isApiVersion": false,
              "optional": false,
              "scope": "Method",
              "crossLanguageDefinitionId": "SampleTypeSpec.noContentType.p1",
              "readOnly": false,
              "access": "public",
              "decorators": []
            },
            {
              "$id": "359",
              "kind": "method",
              "name": "action",
              "serializedName": "action",
              "type": {
                "$ref": "194"
              },
              "location": "Body",
              "isApiVersion": false,
              "optional": false,
              "scope": "Method",
              "crossLanguageDefinitionId": "SampleTypeSpec.noContentType.action",
              "readOnly": false,
              "access": "public",
              "decorators": []
            },
            {
              "$id": "360",
              "kind": "method",
              "name": "p2",
              "serializedName": "p2",
              "type": {
                "$id": "361",
                "kind": "string",
                "name": "string",
                "crossLanguageDefinitionId": "TypeSpec.string",
                "decorators": []
              },
              "location": "Path",
              "isApiVersion": false,
              "optional": false,
              "scope": "Method",
              "crossLanguageDefinitionId": "SampleTypeSpec.noContentType.p2",
              "readOnly": false,
              "access": "public",
              "decorators": []
            },
            {
              "$id": "362",
              "kind": "method",
              "name": "contentType",
              "serializedName": "Content-Type",
              "doc": "Body parameter's content type. Known values are application/json",
              "type": {
                "$ref": "79"
              },
              "location": "Header",
              "isApiVersion": false,
              "optional": false,
              "scope": "Constant",
              "crossLanguageDefinitionId": "SampleTypeSpec.noContentType.contentType",
              "readOnly": false,
              "access": "public",
              "decorators": []
            },
            {
              "$id": "363",
              "kind": "method",
              "name": "accept",
              "serializedName": "Accept",
              "type": {
                "$ref": "81"
              },
              "location": "Header",
              "isApiVersion": false,
              "optional": false,
              "scope": "Constant",
              "crossLanguageDefinitionId": "SampleTypeSpec.noContentType.accept",
              "readOnly": false,
              "access": "public",
              "decorators": []
            }
          ],
          "response": {
            "type": {
              "$ref": "194"
            }
          },
          "isOverride": false,
          "generateConvenient": false,
          "generateProtocol": true,
          "crossLanguageDefinitionId": "SampleTypeSpec.noContentType"
        },
        {
          "$id": "364",
          "kind": "basic",
          "name": "helloDemo2",
          "accessibility": "public",
          "apiVersions": [
            "2024-07-16-preview",
            "2024-08-16-preview"
          ],
          "doc": "Return hi in demo2",
          "operation": {
            "$id": "365",
            "name": "helloDemo2",
            "resourceName": "SampleTypeSpec",
            "doc": "Return hi in demo2",
            "accessibility": "public",
            "parameters": [
              {
                "$id": "366",
                "kind": "header",
                "name": "accept",
                "serializedName": "Accept",
                "type": {
                  "$ref": "83"
                },
                "isApiVersion": false,
                "optional": false,
                "isContentType": false,
                "scope": "Constant",
                "readOnly": false,
                "decorators": [],
                "crossLanguageDefinitionId": "SampleTypeSpec.helloDemo2.accept"
              }
            ],
            "responses": [
              {
                "statusCodes": [
                  200
                ],
                "bodyType": {
                  "$ref": "161"
                },
                "headers": [],
                "isErrorResponse": false,
                "contentTypes": [
                  "application/json"
                ]
              }
            ],
            "httpMethod": "GET",
            "uri": "{sampleTypeSpecUrl}",
            "path": "/demoHi",
            "bufferResponse": true,
            "generateProtocolMethod": true,
            "generateConvenienceMethod": true,
            "crossLanguageDefinitionId": "SampleTypeSpec.helloDemo2",
            "decorators": []
          },
          "parameters": [
            {
              "$id": "367",
              "kind": "method",
              "name": "accept",
              "serializedName": "Accept",
              "type": {
                "$ref": "83"
              },
              "location": "Header",
              "isApiVersion": false,
              "optional": false,
              "scope": "Constant",
              "crossLanguageDefinitionId": "SampleTypeSpec.helloDemo2.accept",
              "readOnly": false,
              "access": "public",
              "decorators": []
            }
          ],
          "response": {
            "type": {
              "$ref": "161"
            }
          },
          "isOverride": false,
          "generateConvenient": true,
          "generateProtocol": true,
          "crossLanguageDefinitionId": "SampleTypeSpec.helloDemo2"
        },
        {
          "$id": "368",
          "kind": "basic",
          "name": "createLiteral",
          "accessibility": "public",
          "apiVersions": [
            "2024-07-16-preview",
            "2024-08-16-preview"
          ],
          "doc": "Create with literal value",
          "operation": {
            "$id": "369",
            "name": "createLiteral",
            "resourceName": "SampleTypeSpec",
            "doc": "Create with literal value",
            "accessibility": "public",
            "parameters": [
              {
                "$id": "370",
                "kind": "header",
                "name": "contentType",
                "serializedName": "Content-Type",
                "doc": "Body parameter's content type. Known values are application/json",
                "type": {
                  "$ref": "85"
                },
                "isApiVersion": false,
                "optional": false,
                "isContentType": true,
                "scope": "Constant",
                "readOnly": false,
                "decorators": [],
                "crossLanguageDefinitionId": "SampleTypeSpec.createLiteral.contentType"
              },
              {
                "$id": "371",
                "kind": "header",
                "name": "accept",
                "serializedName": "Accept",
                "type": {
                  "$ref": "87"
                },
                "isApiVersion": false,
                "optional": false,
                "isContentType": false,
                "scope": "Constant",
                "readOnly": false,
                "decorators": [],
                "crossLanguageDefinitionId": "SampleTypeSpec.createLiteral.accept"
              },
              {
                "$id": "372",
                "kind": "body",
                "name": "body",
                "serializedName": "body",
                "type": {
                  "$ref": "161"
                },
                "isApiVersion": false,
                "contentTypes": [
                  "application/json"
                ],
                "defaultContentType": "application/json",
                "optional": false,
                "scope": "Method",
                "decorators": [],
                "readOnly": false,
                "crossLanguageDefinitionId": "SampleTypeSpec.createLiteral.body"
              }
            ],
            "responses": [
              {
                "statusCodes": [
                  200
                ],
                "bodyType": {
                  "$ref": "161"
                },
                "headers": [],
                "isErrorResponse": false,
                "contentTypes": [
                  "application/json"
                ]
              }
            ],
            "httpMethod": "POST",
            "uri": "{sampleTypeSpecUrl}",
            "path": "/literal",
            "requestMediaTypes": [
              "application/json"
            ],
            "bufferResponse": true,
            "generateProtocolMethod": true,
            "generateConvenienceMethod": true,
            "crossLanguageDefinitionId": "SampleTypeSpec.createLiteral",
            "decorators": []
          },
          "parameters": [
            {
              "$id": "373",
              "kind": "method",
              "name": "body",
              "serializedName": "body",
              "type": {
                "$ref": "161"
              },
              "location": "Body",
              "isApiVersion": false,
              "optional": false,
              "scope": "Method",
              "crossLanguageDefinitionId": "SampleTypeSpec.createLiteral.body",
              "readOnly": false,
              "access": "public",
              "decorators": []
            },
            {
              "$id": "374",
              "kind": "method",
              "name": "contentType",
              "serializedName": "Content-Type",
              "doc": "Body parameter's content type. Known values are application/json",
              "type": {
                "$ref": "85"
              },
              "location": "Header",
              "isApiVersion": false,
              "optional": false,
              "scope": "Constant",
              "crossLanguageDefinitionId": "SampleTypeSpec.createLiteral.contentType",
              "readOnly": false,
              "access": "public",
              "decorators": []
            },
            {
              "$id": "375",
              "kind": "method",
              "name": "accept",
              "serializedName": "Accept",
              "type": {
                "$ref": "87"
              },
              "location": "Header",
              "isApiVersion": false,
              "optional": false,
              "scope": "Constant",
              "crossLanguageDefinitionId": "SampleTypeSpec.createLiteral.accept",
              "readOnly": false,
              "access": "public",
              "decorators": []
            }
          ],
          "response": {
            "type": {
              "$ref": "161"
            }
          },
          "isOverride": false,
          "generateConvenient": true,
          "generateProtocol": true,
          "crossLanguageDefinitionId": "SampleTypeSpec.createLiteral"
        },
        {
          "$id": "376",
          "kind": "basic",
          "name": "helloLiteral",
          "accessibility": "public",
          "apiVersions": [
            "2024-07-16-preview",
            "2024-08-16-preview"
          ],
          "doc": "Send literal parameters",
          "operation": {
            "$id": "377",
            "name": "helloLiteral",
            "resourceName": "SampleTypeSpec",
            "doc": "Send literal parameters",
            "accessibility": "public",
            "parameters": [
              {
                "$id": "378",
                "kind": "header",
                "name": "p1",
                "serializedName": "p1",
                "type": {
                  "$ref": "89"
                },
                "isApiVersion": false,
                "optional": false,
                "isContentType": false,
                "scope": "Constant",
                "readOnly": false,
                "decorators": [],
                "crossLanguageDefinitionId": "SampleTypeSpec.helloLiteral.p1"
              },
              {
                "$id": "379",
                "kind": "path",
                "name": "p2",
                "serializedName": "p2",
                "type": {
                  "$ref": "91"
                },
                "isApiVersion": false,
                "explode": false,
                "style": "simple",
                "allowReserved": false,
                "skipUrlEncoding": false,
                "optional": false,
                "scope": "Constant",
                "decorators": [],
                "readOnly": false,
                "crossLanguageDefinitionId": "SampleTypeSpec.helloLiteral.p2"
              },
              {
                "$id": "380",
                "kind": "query",
                "name": "p3",
                "serializedName": "p3",
                "type": {
                  "$ref": "93"
                },
                "isApiVersion": false,
                "explode": false,
                "optional": false,
                "scope": "Constant",
                "decorators": [],
                "crossLanguageDefinitionId": "SampleTypeSpec.helloLiteral.p3",
                "readOnly": false
              },
              {
                "$id": "381",
                "kind": "header",
                "name": "accept",
                "serializedName": "Accept",
                "type": {
                  "$ref": "95"
                },
                "isApiVersion": false,
                "optional": false,
                "isContentType": false,
                "scope": "Constant",
                "readOnly": false,
                "decorators": [],
                "crossLanguageDefinitionId": "SampleTypeSpec.helloLiteral.accept"
              }
            ],
            "responses": [
              {
                "statusCodes": [
                  200
                ],
                "bodyType": {
                  "$ref": "161"
                },
                "headers": [],
                "isErrorResponse": false,
                "contentTypes": [
                  "application/json"
                ]
              }
            ],
            "httpMethod": "GET",
            "uri": "{sampleTypeSpecUrl}",
            "path": "/helloLiteral/{p2}",
            "bufferResponse": true,
            "generateProtocolMethod": true,
            "generateConvenienceMethod": true,
            "crossLanguageDefinitionId": "SampleTypeSpec.helloLiteral",
            "decorators": []
          },
          "parameters": [
            {
              "$id": "382",
              "kind": "method",
              "name": "p1",
              "serializedName": "p1",
              "type": {
                "$ref": "97"
              },
              "location": "Header",
              "isApiVersion": false,
              "optional": false,
              "scope": "Constant",
              "crossLanguageDefinitionId": "SampleTypeSpec.helloLiteral.p1",
              "readOnly": false,
              "access": "public",
              "decorators": []
            },
            {
              "$id": "383",
              "kind": "method",
              "name": "p2",
              "serializedName": "p2",
              "type": {
                "$ref": "99"
              },
              "location": "Path",
              "isApiVersion": false,
              "optional": false,
              "scope": "Constant",
              "crossLanguageDefinitionId": "SampleTypeSpec.helloLiteral.p2",
              "readOnly": false,
              "access": "public",
              "decorators": []
            },
            {
              "$id": "384",
              "kind": "method",
              "name": "p3",
              "serializedName": "p3",
              "type": {
                "$ref": "101"
              },
              "location": "Query",
              "isApiVersion": false,
              "optional": false,
              "scope": "Constant",
              "crossLanguageDefinitionId": "SampleTypeSpec.helloLiteral.p3",
              "readOnly": false,
              "access": "public",
              "decorators": []
            },
            {
              "$id": "385",
              "kind": "method",
              "name": "accept",
              "serializedName": "Accept",
              "type": {
                "$ref": "95"
              },
              "location": "Header",
              "isApiVersion": false,
              "optional": false,
              "scope": "Constant",
              "crossLanguageDefinitionId": "SampleTypeSpec.helloLiteral.accept",
              "readOnly": false,
              "access": "public",
              "decorators": []
            }
          ],
          "response": {
            "type": {
              "$ref": "161"
            }
          },
          "isOverride": false,
          "generateConvenient": true,
          "generateProtocol": true,
          "crossLanguageDefinitionId": "SampleTypeSpec.helloLiteral"
        },
        {
          "$id": "386",
          "kind": "basic",
          "name": "topAction",
          "accessibility": "public",
          "apiVersions": [
            "2024-07-16-preview",
            "2024-08-16-preview"
          ],
          "doc": "top level method",
          "operation": {
            "$id": "387",
            "name": "topAction",
            "resourceName": "SampleTypeSpec",
            "doc": "top level method",
            "accessibility": "public",
            "parameters": [
              {
                "$id": "388",
                "kind": "path",
                "name": "action",
                "serializedName": "action",
                "type": {
                  "$id": "389",
                  "kind": "utcDateTime",
                  "name": "utcDateTime",
                  "encode": "rfc3339",
                  "wireType": {
                    "$id": "390",
                    "kind": "string",
                    "name": "string",
                    "crossLanguageDefinitionId": "TypeSpec.string",
                    "decorators": []
                  },
                  "crossLanguageDefinitionId": "TypeSpec.utcDateTime",
                  "decorators": []
                },
                "isApiVersion": false,
                "explode": false,
                "style": "simple",
                "allowReserved": false,
                "skipUrlEncoding": false,
                "optional": false,
                "scope": "Method",
                "decorators": [],
                "readOnly": false,
                "crossLanguageDefinitionId": "SampleTypeSpec.topAction.action"
              },
              {
                "$id": "391",
                "kind": "header",
                "name": "accept",
                "serializedName": "Accept",
                "type": {
                  "$ref": "103"
                },
                "isApiVersion": false,
                "optional": false,
                "isContentType": false,
                "scope": "Constant",
                "readOnly": false,
                "decorators": [],
                "crossLanguageDefinitionId": "SampleTypeSpec.topAction.accept"
              }
            ],
            "responses": [
              {
                "statusCodes": [
                  200
                ],
                "bodyType": {
                  "$ref": "161"
                },
                "headers": [],
                "isErrorResponse": false,
                "contentTypes": [
                  "application/json"
                ]
              }
            ],
            "httpMethod": "GET",
            "uri": "{sampleTypeSpecUrl}",
            "path": "/top/{action}",
            "bufferResponse": true,
            "generateProtocolMethod": true,
            "generateConvenienceMethod": true,
            "crossLanguageDefinitionId": "SampleTypeSpec.topAction",
            "decorators": []
          },
          "parameters": [
            {
              "$id": "392",
              "kind": "method",
              "name": "action",
              "serializedName": "action",
              "type": {
                "$id": "393",
                "kind": "utcDateTime",
                "name": "utcDateTime",
                "encode": "rfc3339",
                "wireType": {
                  "$id": "394",
                  "kind": "string",
                  "name": "string",
                  "crossLanguageDefinitionId": "TypeSpec.string",
                  "decorators": []
                },
                "crossLanguageDefinitionId": "TypeSpec.utcDateTime",
                "decorators": []
              },
              "location": "Path",
              "isApiVersion": false,
              "optional": false,
              "scope": "Method",
              "crossLanguageDefinitionId": "SampleTypeSpec.topAction.action",
              "readOnly": false,
              "access": "public",
              "decorators": []
            },
            {
              "$id": "395",
              "kind": "method",
              "name": "accept",
              "serializedName": "Accept",
              "type": {
                "$ref": "103"
              },
              "location": "Header",
              "isApiVersion": false,
              "optional": false,
              "scope": "Constant",
              "crossLanguageDefinitionId": "SampleTypeSpec.topAction.accept",
              "readOnly": false,
              "access": "public",
              "decorators": []
            }
          ],
          "response": {
            "type": {
              "$ref": "161"
            }
          },
          "isOverride": false,
          "generateConvenient": true,
          "generateProtocol": true,
          "crossLanguageDefinitionId": "SampleTypeSpec.topAction"
        },
        {
          "$id": "396",
          "kind": "basic",
          "name": "topAction2",
          "accessibility": "public",
          "apiVersions": [
            "2024-07-16-preview",
            "2024-08-16-preview"
          ],
          "doc": "top level method2",
          "operation": {
            "$id": "397",
            "name": "topAction2",
            "resourceName": "SampleTypeSpec",
            "doc": "top level method2",
            "accessibility": "public",
            "parameters": [
              {
                "$id": "398",
                "kind": "header",
                "name": "accept",
                "serializedName": "Accept",
                "type": {
                  "$ref": "105"
                },
                "isApiVersion": false,
                "optional": false,
                "isContentType": false,
                "scope": "Constant",
                "readOnly": false,
                "decorators": [],
                "crossLanguageDefinitionId": "SampleTypeSpec.topAction2.accept"
              }
            ],
            "responses": [
              {
                "statusCodes": [
                  200
                ],
                "bodyType": {
                  "$ref": "161"
                },
                "headers": [],
                "isErrorResponse": false,
                "contentTypes": [
                  "application/json"
                ]
              }
            ],
            "httpMethod": "GET",
            "uri": "{sampleTypeSpecUrl}",
            "path": "/top2",
            "bufferResponse": true,
            "generateProtocolMethod": true,
            "generateConvenienceMethod": false,
            "crossLanguageDefinitionId": "SampleTypeSpec.topAction2",
            "decorators": []
          },
          "parameters": [
            {
              "$id": "399",
              "kind": "method",
              "name": "accept",
              "serializedName": "Accept",
              "type": {
                "$ref": "105"
              },
              "location": "Header",
              "isApiVersion": false,
              "optional": false,
              "scope": "Constant",
              "crossLanguageDefinitionId": "SampleTypeSpec.topAction2.accept",
              "readOnly": false,
              "access": "public",
              "decorators": []
            }
          ],
          "response": {
            "type": {
              "$ref": "161"
            }
          },
          "isOverride": false,
          "generateConvenient": false,
          "generateProtocol": true,
          "crossLanguageDefinitionId": "SampleTypeSpec.topAction2"
        },
        {
          "$id": "400",
          "kind": "basic",
          "name": "patchAction",
          "accessibility": "public",
          "apiVersions": [
            "2024-07-16-preview",
            "2024-08-16-preview"
          ],
          "doc": "top level patch",
          "operation": {
            "$id": "401",
            "name": "patchAction",
            "resourceName": "SampleTypeSpec",
            "doc": "top level patch",
            "accessibility": "public",
            "parameters": [
              {
                "$id": "402",
                "kind": "header",
                "name": "contentType",
                "serializedName": "Content-Type",
                "doc": "Body parameter's content type. Known values are application/json",
                "type": {
                  "$ref": "107"
                },
                "isApiVersion": false,
                "optional": false,
                "isContentType": true,
                "scope": "Constant",
                "readOnly": false,
                "decorators": [],
                "crossLanguageDefinitionId": "SampleTypeSpec.patchAction.contentType"
              },
              {
                "$id": "403",
                "kind": "header",
                "name": "accept",
                "serializedName": "Accept",
                "type": {
                  "$ref": "109"
                },
                "isApiVersion": false,
                "optional": false,
                "isContentType": false,
                "scope": "Constant",
                "readOnly": false,
                "decorators": [],
                "crossLanguageDefinitionId": "SampleTypeSpec.patchAction.accept"
              },
              {
                "$id": "404",
                "kind": "body",
                "name": "body",
                "serializedName": "body",
                "type": {
                  "$ref": "161"
                },
                "isApiVersion": false,
                "contentTypes": [
                  "application/json"
                ],
                "defaultContentType": "application/json",
                "optional": false,
                "scope": "Method",
                "decorators": [],
                "readOnly": false,
                "crossLanguageDefinitionId": "SampleTypeSpec.patchAction.body"
              }
            ],
            "responses": [
              {
                "statusCodes": [
                  200
                ],
                "bodyType": {
                  "$ref": "161"
                },
                "headers": [],
                "isErrorResponse": false,
                "contentTypes": [
                  "application/json"
                ]
              }
            ],
            "httpMethod": "PATCH",
            "uri": "{sampleTypeSpecUrl}",
            "path": "/patch",
            "requestMediaTypes": [
              "application/json"
            ],
            "bufferResponse": true,
            "generateProtocolMethod": true,
            "generateConvenienceMethod": false,
            "crossLanguageDefinitionId": "SampleTypeSpec.patchAction",
            "decorators": []
          },
          "parameters": [
            {
              "$id": "405",
              "kind": "method",
              "name": "body",
              "serializedName": "body",
              "type": {
                "$ref": "161"
              },
              "location": "Body",
              "isApiVersion": false,
              "optional": false,
              "scope": "Method",
              "crossLanguageDefinitionId": "SampleTypeSpec.patchAction.body",
              "readOnly": false,
              "access": "public",
              "decorators": []
            },
            {
              "$id": "406",
              "kind": "method",
              "name": "contentType",
              "serializedName": "Content-Type",
              "doc": "Body parameter's content type. Known values are application/json",
              "type": {
                "$ref": "107"
              },
              "location": "Header",
              "isApiVersion": false,
              "optional": false,
              "scope": "Constant",
              "crossLanguageDefinitionId": "SampleTypeSpec.patchAction.contentType",
              "readOnly": false,
              "access": "public",
              "decorators": []
            },
            {
              "$id": "407",
              "kind": "method",
              "name": "accept",
              "serializedName": "Accept",
              "type": {
                "$ref": "109"
              },
              "location": "Header",
              "isApiVersion": false,
              "optional": false,
              "scope": "Constant",
              "crossLanguageDefinitionId": "SampleTypeSpec.patchAction.accept",
              "readOnly": false,
              "access": "public",
              "decorators": []
            }
          ],
          "response": {
            "type": {
              "$ref": "161"
            }
          },
          "isOverride": false,
          "generateConvenient": true,
          "generateProtocol": true,
          "crossLanguageDefinitionId": "SampleTypeSpec.patchAction"
        },
        {
          "$id": "408",
          "kind": "basic",
          "name": "anonymousBody",
          "accessibility": "public",
          "apiVersions": [
            "2024-07-16-preview",
            "2024-08-16-preview"
          ],
          "doc": "body parameter without body decorator",
          "operation": {
            "$id": "409",
            "name": "anonymousBody",
            "resourceName": "SampleTypeSpec",
            "doc": "body parameter without body decorator",
            "accessibility": "public",
            "parameters": [
              {
                "$id": "410",
                "kind": "query",
                "name": "requiredQueryParam",
                "serializedName": "requiredQueryParam",
                "type": {
                  "$ref": "111"
                },
                "isApiVersion": false,
                "explode": false,
                "optional": false,
                "scope": "Constant",
                "decorators": [],
                "crossLanguageDefinitionId": "SampleTypeSpec.anonymousBody.requiredQueryParam",
                "readOnly": false
              },
              {
                "$id": "411",
                "kind": "header",
                "name": "requiredHeader",
                "serializedName": "required-header",
                "type": {
                  "$ref": "113"
                },
                "isApiVersion": false,
                "optional": false,
                "isContentType": false,
                "scope": "Constant",
                "readOnly": false,
                "decorators": [],
                "crossLanguageDefinitionId": "SampleTypeSpec.anonymousBody.requiredHeader"
              },
              {
                "$id": "412",
                "kind": "header",
                "name": "contentType",
                "serializedName": "Content-Type",
                "doc": "Body parameter's content type. Known values are application/json",
                "type": {
                  "$ref": "115"
                },
                "isApiVersion": false,
                "optional": false,
                "isContentType": true,
                "scope": "Constant",
                "readOnly": false,
                "decorators": [],
                "crossLanguageDefinitionId": "SampleTypeSpec.anonymousBody.contentType"
              },
              {
                "$id": "413",
                "kind": "header",
                "name": "accept",
                "serializedName": "Accept",
                "type": {
                  "$ref": "117"
                },
                "isApiVersion": false,
                "optional": false,
                "isContentType": false,
                "scope": "Constant",
                "readOnly": false,
                "decorators": [],
                "crossLanguageDefinitionId": "SampleTypeSpec.anonymousBody.accept"
              },
              {
                "$id": "414",
                "kind": "body",
                "name": "thing",
                "serializedName": "thing",
                "type": {
                  "$ref": "161"
                },
                "isApiVersion": false,
                "contentTypes": [
                  "application/json"
                ],
                "defaultContentType": "application/json",
                "optional": false,
                "scope": "Spread",
                "decorators": [],
                "readOnly": false,
                "crossLanguageDefinitionId": "SampleTypeSpec.anonymousBody.body"
              }
            ],
            "responses": [
              {
                "statusCodes": [
                  200
                ],
                "bodyType": {
                  "$ref": "161"
                },
                "headers": [],
                "isErrorResponse": false,
                "contentTypes": [
                  "application/json"
                ]
              }
            ],
            "httpMethod": "POST",
            "uri": "{sampleTypeSpecUrl}",
            "path": "/anonymousBody",
            "requestMediaTypes": [
              "application/json"
            ],
            "bufferResponse": true,
            "generateProtocolMethod": true,
            "generateConvenienceMethod": true,
            "crossLanguageDefinitionId": "SampleTypeSpec.anonymousBody",
            "decorators": []
          },
          "parameters": [
            {
              "$id": "415",
              "kind": "method",
              "name": "name",
              "serializedName": "name",
              "doc": "name of the Thing",
              "type": {
                "$id": "416",
                "kind": "string",
                "name": "string",
                "crossLanguageDefinitionId": "TypeSpec.string",
                "decorators": []
              },
              "location": "Body",
              "isApiVersion": false,
              "optional": false,
              "scope": "Method",
              "crossLanguageDefinitionId": "SampleTypeSpec.anonymousBody.name",
              "readOnly": false,
              "access": "public",
              "decorators": []
            },
            {
              "$id": "417",
              "kind": "method",
              "name": "requiredUnion",
              "serializedName": "requiredUnion",
              "doc": "required Union",
              "type": {
                "$ref": "165"
              },
              "location": "Body",
              "isApiVersion": false,
              "optional": false,
              "scope": "Method",
              "crossLanguageDefinitionId": "SampleTypeSpec.anonymousBody.requiredUnion",
              "readOnly": false,
              "access": "public",
              "decorators": []
            },
            {
              "$id": "418",
              "kind": "method",
              "name": "requiredLiteralString",
              "serializedName": "requiredLiteralString",
              "doc": "required literal string",
              "type": {
                "$ref": "61"
              },
              "location": "Body",
              "isApiVersion": false,
              "optional": false,
              "scope": "Constant",
              "crossLanguageDefinitionId": "SampleTypeSpec.anonymousBody.requiredLiteralString",
              "readOnly": false,
              "access": "public",
              "decorators": []
            },
            {
              "$id": "419",
              "kind": "method",
              "name": "requiredNullableString",
              "serializedName": "requiredNullableString",
              "doc": "required nullable string",
              "type": {
                "$ref": "172"
              },
              "location": "Body",
              "isApiVersion": false,
              "optional": false,
              "scope": "Method",
              "crossLanguageDefinitionId": "SampleTypeSpec.anonymousBody.requiredNullableString",
              "readOnly": false,
              "access": "public",
              "decorators": []
            },
            {
              "$id": "420",
              "kind": "method",
              "name": "optionalNullableString",
              "serializedName": "optionalNullableString",
              "doc": "required optional string",
              "type": {
                "$ref": "175"
              },
              "location": "Body",
              "isApiVersion": false,
              "optional": true,
              "scope": "Method",
              "crossLanguageDefinitionId": "SampleTypeSpec.anonymousBody.optionalNullableString",
              "readOnly": false,
              "access": "public",
              "decorators": []
            },
            {
              "$id": "421",
              "kind": "method",
              "name": "requiredLiteralInt",
              "serializedName": "requiredLiteralInt",
              "doc": "required literal int",
              "type": {
                "$ref": "63"
              },
              "location": "Body",
              "isApiVersion": false,
              "optional": false,
              "scope": "Constant",
              "crossLanguageDefinitionId": "SampleTypeSpec.anonymousBody.requiredLiteralInt",
              "readOnly": false,
              "access": "public",
              "decorators": []
            },
            {
              "$id": "422",
              "kind": "method",
              "name": "requiredLiteralFloat",
              "serializedName": "requiredLiteralFloat",
              "doc": "required literal float",
              "type": {
                "$ref": "65"
              },
              "location": "Body",
              "isApiVersion": false,
              "optional": false,
              "scope": "Constant",
              "crossLanguageDefinitionId": "SampleTypeSpec.anonymousBody.requiredLiteralFloat",
              "readOnly": false,
              "access": "public",
              "decorators": []
            },
            {
              "$id": "423",
              "kind": "method",
              "name": "requiredLiteralBool",
              "serializedName": "requiredLiteralBool",
              "doc": "required literal bool",
              "type": {
                "$ref": "67"
              },
              "location": "Body",
              "isApiVersion": false,
              "optional": false,
              "scope": "Constant",
              "crossLanguageDefinitionId": "SampleTypeSpec.anonymousBody.requiredLiteralBool",
              "readOnly": false,
              "access": "public",
              "decorators": []
            },
            {
              "$id": "424",
              "kind": "method",
              "name": "optionalLiteralString",
              "serializedName": "optionalLiteralString",
              "doc": "optional literal string",
              "type": {
                "$id": "425",
                "kind": "enum",
                "name": "ThingOptionalLiteralString",
                "crossLanguageDefinitionId": "",
                "valueType": {
                  "$id": "426",
                  "kind": "string",
                  "name": "string",
                  "crossLanguageDefinitionId": "TypeSpec.string",
                  "decorators": []
                },
                "values": [
                  {
                    "$id": "427",
                    "kind": "enumvalue",
                    "name": "reject",
                    "value": "reject",
                    "valueType": {
                      "$id": "428",
                      "kind": "string",
                      "decorators": [],
                      "doc": "A sequence of textual characters.",
                      "name": "string",
                      "crossLanguageDefinitionId": "TypeSpec.string"
                    },
                    "enumType": {
                      "$ref": "425"
                    },
                    "decorators": []
                  }
                ],
                "namespace": "SampleTypeSpec",
                "isFixed": false,
                "isFlags": false,
                "decorators": []
              },
              "location": "Body",
              "isApiVersion": false,
              "optional": true,
              "scope": "Method",
              "crossLanguageDefinitionId": "SampleTypeSpec.anonymousBody.optionalLiteralString",
              "readOnly": false,
              "access": "public",
              "decorators": []
            },
            {
              "$id": "429",
              "kind": "method",
              "name": "requiredNullableLiteralString",
              "serializedName": "requiredNullableLiteralString",
              "doc": "required nullable literal string",
              "type": {
                "$ref": "182"
              },
              "location": "Body",
              "isApiVersion": false,
              "optional": false,
              "scope": "Method",
              "crossLanguageDefinitionId": "SampleTypeSpec.anonymousBody.requiredNullableLiteralString",
              "readOnly": false,
              "access": "public",
              "decorators": []
            },
            {
              "$id": "430",
              "kind": "method",
              "name": "optionalLiteralInt",
              "serializedName": "optionalLiteralInt",
              "doc": "optional literal int",
              "type": {
                "$id": "431",
                "kind": "enum",
                "name": "ThingOptionalLiteralInt",
                "crossLanguageDefinitionId": "",
                "valueType": {
                  "$id": "432",
                  "kind": "int32",
                  "name": "int32",
                  "crossLanguageDefinitionId": "TypeSpec.int32",
                  "decorators": []
                },
                "values": [
                  {
                    "$id": "433",
                    "kind": "enumvalue",
                    "name": "456",
                    "value": 456,
                    "valueType": {
                      "$id": "434",
                      "kind": "int32",
                      "decorators": [],
                      "doc": "A 32-bit integer. (`-2,147,483,648` to `2,147,483,647`)",
                      "name": "int32",
                      "crossLanguageDefinitionId": "TypeSpec.int32"
                    },
                    "enumType": {
                      "$ref": "431"
                    },
                    "decorators": []
                  }
                ],
                "namespace": "SampleTypeSpec",
                "isFixed": false,
                "isFlags": false,
                "decorators": []
              },
              "location": "Body",
              "isApiVersion": false,
              "optional": true,
              "scope": "Method",
              "crossLanguageDefinitionId": "SampleTypeSpec.anonymousBody.optionalLiteralInt",
              "readOnly": false,
              "access": "public",
              "decorators": []
            },
            {
              "$id": "435",
              "kind": "method",
              "name": "optionalLiteralFloat",
              "serializedName": "optionalLiteralFloat",
              "doc": "optional literal float",
              "type": {
                "$id": "436",
                "kind": "enum",
                "name": "ThingOptionalLiteralFloat",
                "crossLanguageDefinitionId": "",
                "valueType": {
                  "$id": "437",
                  "kind": "float32",
                  "name": "float32",
                  "crossLanguageDefinitionId": "TypeSpec.float32",
                  "decorators": []
                },
                "values": [
                  {
                    "$id": "438",
                    "kind": "enumvalue",
                    "name": "4.56",
                    "value": 4.56,
                    "valueType": {
                      "$id": "439",
                      "kind": "float32",
                      "decorators": [],
                      "doc": "A 32 bit floating point number. (`±1.5 x 10^−45` to `±3.4 x 10^38`)",
                      "name": "float32",
                      "crossLanguageDefinitionId": "TypeSpec.float32"
                    },
                    "enumType": {
                      "$ref": "436"
                    },
                    "decorators": []
                  }
                ],
                "namespace": "SampleTypeSpec",
                "isFixed": false,
                "isFlags": false,
                "decorators": []
              },
              "location": "Body",
              "isApiVersion": false,
              "optional": true,
              "scope": "Method",
              "crossLanguageDefinitionId": "SampleTypeSpec.anonymousBody.optionalLiteralFloat",
              "readOnly": false,
              "access": "public",
              "decorators": []
            },
            {
              "$id": "440",
              "kind": "method",
              "name": "optionalLiteralBool",
              "serializedName": "optionalLiteralBool",
              "doc": "optional literal bool",
              "type": {
                "$ref": "69"
              },
              "location": "Body",
              "isApiVersion": false,
              "optional": true,
              "scope": "Constant",
              "crossLanguageDefinitionId": "SampleTypeSpec.anonymousBody.optionalLiteralBool",
              "readOnly": false,
              "access": "public",
              "decorators": []
            },
            {
              "$id": "441",
              "kind": "method",
              "name": "requiredBadDescription",
              "serializedName": "requiredBadDescription",
              "doc": "description with xml <|endoftext|>",
              "type": {
                "$id": "442",
                "kind": "string",
                "name": "string",
                "crossLanguageDefinitionId": "TypeSpec.string",
                "decorators": []
              },
              "location": "Body",
              "isApiVersion": false,
              "optional": false,
              "scope": "Method",
              "crossLanguageDefinitionId": "SampleTypeSpec.anonymousBody.requiredBadDescription",
              "readOnly": false,
              "access": "public",
              "decorators": []
            },
            {
              "$id": "443",
              "kind": "method",
              "name": "optionalNullableList",
              "serializedName": "optionalNullableList",
              "doc": "optional nullable collection",
              "type": {
                "$ref": "189"
              },
              "location": "Body",
              "isApiVersion": false,
              "optional": true,
              "scope": "Method",
              "crossLanguageDefinitionId": "SampleTypeSpec.anonymousBody.optionalNullableList",
              "readOnly": false,
              "access": "public",
              "decorators": []
            },
            {
              "$id": "444",
              "kind": "method",
              "name": "requiredNullableList",
              "serializedName": "requiredNullableList",
              "doc": "required nullable collection",
              "type": {
                "$ref": "193"
              },
              "location": "Body",
              "isApiVersion": false,
              "optional": false,
              "scope": "Method",
              "crossLanguageDefinitionId": "SampleTypeSpec.anonymousBody.requiredNullableList",
              "readOnly": false,
              "access": "public",
              "decorators": []
            },
            {
              "$id": "445",
              "kind": "method",
              "name": "requiredQueryParam",
              "serializedName": "requiredQueryParam",
              "type": {
                "$ref": "129"
              },
              "location": "Query",
              "isApiVersion": false,
              "optional": false,
              "scope": "Constant",
              "crossLanguageDefinitionId": "SampleTypeSpec.anonymousBody.requiredQueryParam",
              "readOnly": false,
              "access": "public",
              "decorators": []
            },
            {
              "$id": "446",
              "kind": "method",
              "name": "requiredHeader",
              "serializedName": "required-header",
              "type": {
                "$ref": "131"
              },
              "location": "Header",
              "isApiVersion": false,
              "optional": false,
              "scope": "Constant",
              "crossLanguageDefinitionId": "SampleTypeSpec.anonymousBody.requiredHeader",
              "readOnly": false,
              "access": "public",
              "decorators": []
            },
            {
              "$id": "447",
              "kind": "method",
              "name": "contentType",
              "serializedName": "Content-Type",
              "doc": "Body parameter's content type. Known values are application/json",
              "type": {
                "$ref": "115"
              },
              "location": "Header",
              "isApiVersion": false,
              "optional": false,
              "scope": "Constant",
              "crossLanguageDefinitionId": "SampleTypeSpec.anonymousBody.contentType",
              "readOnly": false,
              "access": "public",
              "decorators": []
            },
            {
              "$id": "448",
              "kind": "method",
              "name": "accept",
              "serializedName": "Accept",
              "type": {
                "$ref": "117"
              },
              "location": "Header",
              "isApiVersion": false,
              "optional": false,
              "scope": "Constant",
              "crossLanguageDefinitionId": "SampleTypeSpec.anonymousBody.accept",
              "readOnly": false,
              "access": "public",
              "decorators": []
            }
          ],
          "response": {
            "type": {
              "$ref": "161"
            }
          },
          "isOverride": false,
          "generateConvenient": true,
          "generateProtocol": true,
          "crossLanguageDefinitionId": "SampleTypeSpec.anonymousBody"
        },
        {
          "$id": "449",
          "kind": "basic",
          "name": "friendlyModel",
          "accessibility": "public",
          "apiVersions": [
            "2024-07-16-preview",
            "2024-08-16-preview"
          ],
          "doc": "Model can have its friendly name",
          "operation": {
            "$id": "450",
            "name": "friendlyModel",
            "resourceName": "SampleTypeSpec",
            "doc": "Model can have its friendly name",
            "accessibility": "public",
            "parameters": [
              {
                "$id": "451",
                "kind": "header",
                "name": "contentType",
                "serializedName": "Content-Type",
                "doc": "Body parameter's content type. Known values are application/json",
                "type": {
                  "$ref": "133"
                },
                "isApiVersion": false,
                "optional": false,
                "isContentType": true,
                "scope": "Constant",
                "readOnly": false,
                "decorators": [],
                "crossLanguageDefinitionId": "SampleTypeSpec.friendlyModel.contentType"
              },
              {
                "$id": "452",
                "kind": "header",
                "name": "accept",
                "serializedName": "Accept",
                "type": {
                  "$ref": "135"
                },
                "isApiVersion": false,
                "optional": false,
                "isContentType": false,
                "scope": "Constant",
                "readOnly": false,
                "decorators": [],
                "crossLanguageDefinitionId": "SampleTypeSpec.friendlyModel.accept"
              },
              {
                "$id": "453",
                "kind": "body",
                "name": "friend",
                "serializedName": "friend",
                "type": {
                  "$ref": "242"
                },
                "isApiVersion": false,
                "contentTypes": [
                  "application/json"
                ],
                "defaultContentType": "application/json",
                "optional": false,
                "scope": "Spread",
                "decorators": [],
                "readOnly": false,
                "crossLanguageDefinitionId": "SampleTypeSpec.friendlyModel.body"
              }
            ],
            "responses": [
              {
                "statusCodes": [
                  200
                ],
                "bodyType": {
                  "$ref": "242"
                },
                "headers": [],
                "isErrorResponse": false,
                "contentTypes": [
                  "application/json"
                ]
              }
            ],
            "httpMethod": "POST",
            "uri": "{sampleTypeSpecUrl}",
            "path": "/friendlyName",
            "requestMediaTypes": [
              "application/json"
            ],
            "bufferResponse": true,
            "generateProtocolMethod": true,
            "generateConvenienceMethod": true,
            "crossLanguageDefinitionId": "SampleTypeSpec.friendlyModel",
            "decorators": []
          },
          "parameters": [
            {
              "$id": "454",
              "kind": "method",
              "name": "name",
              "serializedName": "name",
              "doc": "name of the NotFriend",
              "type": {
                "$id": "455",
                "kind": "string",
                "name": "string",
                "crossLanguageDefinitionId": "TypeSpec.string",
                "decorators": []
              },
              "location": "Body",
              "isApiVersion": false,
              "optional": false,
              "scope": "Method",
              "crossLanguageDefinitionId": "SampleTypeSpec.friendlyModel.name",
              "readOnly": false,
              "access": "public",
              "decorators": []
            },
            {
              "$id": "456",
              "kind": "method",
              "name": "contentType",
              "serializedName": "Content-Type",
              "doc": "Body parameter's content type. Known values are application/json",
              "type": {
                "$ref": "133"
              },
              "location": "Header",
              "isApiVersion": false,
              "optional": false,
              "scope": "Constant",
              "crossLanguageDefinitionId": "SampleTypeSpec.friendlyModel.contentType",
              "readOnly": false,
              "access": "public",
              "decorators": []
            },
            {
              "$id": "457",
              "kind": "method",
              "name": "accept",
              "serializedName": "Accept",
              "type": {
                "$ref": "135"
              },
              "location": "Header",
              "isApiVersion": false,
              "optional": false,
              "scope": "Constant",
              "crossLanguageDefinitionId": "SampleTypeSpec.friendlyModel.accept",
              "readOnly": false,
              "access": "public",
              "decorators": []
            }
          ],
          "response": {
            "type": {
              "$ref": "242"
            }
          },
          "isOverride": false,
          "generateConvenient": true,
          "generateProtocol": true,
          "crossLanguageDefinitionId": "SampleTypeSpec.friendlyModel"
        },
        {
          "$id": "458",
          "kind": "basic",
          "name": "addTimeHeader",
          "accessibility": "public",
          "apiVersions": [
            "2024-07-16-preview",
            "2024-08-16-preview"
          ],
          "operation": {
            "$id": "459",
            "name": "addTimeHeader",
            "resourceName": "SampleTypeSpec",
            "accessibility": "public",
            "parameters": [
              {
                "$id": "460",
                "kind": "header",
                "name": "repeatabilityFirstSent",
                "serializedName": "Repeatability-First-Sent",
                "type": {
                  "$id": "461",
                  "kind": "utcDateTime",
                  "name": "utcDateTime",
                  "encode": "rfc7231",
                  "wireType": {
                    "$id": "462",
                    "kind": "string",
                    "name": "string",
                    "crossLanguageDefinitionId": "TypeSpec.string",
                    "decorators": []
                  },
                  "crossLanguageDefinitionId": "TypeSpec.utcDateTime",
                  "decorators": []
                },
                "isApiVersion": false,
                "optional": true,
                "isContentType": false,
                "scope": "Method",
                "readOnly": false,
                "decorators": [],
                "crossLanguageDefinitionId": "SampleTypeSpec.addTimeHeader.repeatabilityFirstSent"
              }
            ],
            "responses": [
              {
                "statusCodes": [
                  204
                ],
                "headers": [],
                "isErrorResponse": false
              }
            ],
            "httpMethod": "GET",
            "uri": "{sampleTypeSpecUrl}",
            "path": "/",
            "bufferResponse": true,
            "generateProtocolMethod": true,
            "generateConvenienceMethod": true,
            "crossLanguageDefinitionId": "SampleTypeSpec.addTimeHeader",
            "decorators": []
          },
          "parameters": [
            {
              "$id": "463",
              "kind": "method",
              "name": "repeatabilityFirstSent",
              "serializedName": "Repeatability-First-Sent",
              "type": {
                "$id": "464",
                "kind": "utcDateTime",
                "name": "utcDateTime",
                "encode": "rfc7231",
                "wireType": {
                  "$id": "465",
                  "kind": "string",
                  "name": "string",
                  "crossLanguageDefinitionId": "TypeSpec.string",
                  "decorators": []
                },
                "crossLanguageDefinitionId": "TypeSpec.utcDateTime",
                "decorators": []
              },
              "location": "Header",
              "isApiVersion": false,
              "optional": true,
              "scope": "Method",
              "crossLanguageDefinitionId": "SampleTypeSpec.addTimeHeader.repeatabilityFirstSent",
              "readOnly": false,
              "access": "public",
              "decorators": []
            }
          ],
          "response": {},
          "isOverride": false,
          "generateConvenient": true,
          "generateProtocol": true,
          "crossLanguageDefinitionId": "SampleTypeSpec.addTimeHeader"
        },
        {
          "$id": "466",
          "kind": "basic",
          "name": "projectedNameModel",
          "accessibility": "public",
          "apiVersions": [
            "2024-07-16-preview",
            "2024-08-16-preview"
          ],
          "doc": "Model can have its projected name",
          "operation": {
            "$id": "467",
            "name": "projectedNameModel",
            "resourceName": "SampleTypeSpec",
            "doc": "Model can have its projected name",
            "accessibility": "public",
            "parameters": [
              {
                "$id": "468",
                "kind": "header",
                "name": "contentType",
                "serializedName": "Content-Type",
                "doc": "Body parameter's content type. Known values are application/json",
                "type": {
                  "$ref": "137"
                },
                "isApiVersion": false,
                "optional": false,
                "isContentType": true,
                "scope": "Constant",
                "readOnly": false,
                "decorators": [],
                "crossLanguageDefinitionId": "SampleTypeSpec.projectedNameModel.contentType"
              },
              {
                "$id": "469",
                "kind": "header",
                "name": "accept",
                "serializedName": "Accept",
                "type": {
                  "$ref": "139"
                },
                "isApiVersion": false,
                "optional": false,
                "isContentType": false,
                "scope": "Constant",
                "readOnly": false,
                "decorators": [],
                "crossLanguageDefinitionId": "SampleTypeSpec.projectedNameModel.accept"
              },
              {
                "$id": "470",
                "kind": "body",
                "name": "renamedModel",
                "serializedName": "renamedModel",
                "type": {
                  "$ref": "245"
                },
                "isApiVersion": false,
                "contentTypes": [
                  "application/json"
                ],
                "defaultContentType": "application/json",
                "optional": false,
                "scope": "Spread",
                "decorators": [],
                "readOnly": false,
                "crossLanguageDefinitionId": "SampleTypeSpec.projectedNameModel.body"
              }
            ],
            "responses": [
              {
                "statusCodes": [
                  200
                ],
                "bodyType": {
                  "$ref": "245"
                },
                "headers": [],
                "isErrorResponse": false,
                "contentTypes": [
                  "application/json"
                ]
              }
            ],
            "httpMethod": "POST",
            "uri": "{sampleTypeSpecUrl}",
            "path": "/projectedName",
            "requestMediaTypes": [
              "application/json"
            ],
            "bufferResponse": true,
            "generateProtocolMethod": true,
            "generateConvenienceMethod": true,
            "crossLanguageDefinitionId": "SampleTypeSpec.projectedNameModel",
            "decorators": []
          },
          "parameters": [
            {
              "$id": "471",
              "kind": "method",
              "name": "otherName",
              "serializedName": "otherName",
              "doc": "name of the ModelWithClientName",
              "type": {
                "$id": "472",
                "kind": "string",
                "name": "string",
                "crossLanguageDefinitionId": "TypeSpec.string",
                "decorators": []
              },
              "location": "Body",
              "isApiVersion": false,
              "optional": false,
              "scope": "Method",
              "crossLanguageDefinitionId": "SampleTypeSpec.projectedNameModel.otherName",
              "readOnly": false,
              "access": "public",
              "decorators": []
            },
            {
              "$id": "473",
              "kind": "method",
              "name": "contentType",
              "serializedName": "Content-Type",
              "doc": "Body parameter's content type. Known values are application/json",
              "type": {
                "$ref": "137"
              },
              "location": "Header",
              "isApiVersion": false,
              "optional": false,
              "scope": "Constant",
              "crossLanguageDefinitionId": "SampleTypeSpec.projectedNameModel.contentType",
              "readOnly": false,
              "access": "public",
              "decorators": []
            },
            {
              "$id": "474",
              "kind": "method",
              "name": "accept",
              "serializedName": "Accept",
              "type": {
                "$ref": "139"
              },
              "location": "Header",
              "isApiVersion": false,
              "optional": false,
              "scope": "Constant",
              "crossLanguageDefinitionId": "SampleTypeSpec.projectedNameModel.accept",
              "readOnly": false,
              "access": "public",
              "decorators": []
            }
          ],
          "response": {
            "type": {
              "$ref": "245"
            }
          },
          "isOverride": false,
          "generateConvenient": true,
          "generateProtocol": true,
          "crossLanguageDefinitionId": "SampleTypeSpec.projectedNameModel"
        },
        {
          "$id": "475",
          "kind": "basic",
          "name": "returnsAnonymousModel",
          "accessibility": "public",
          "apiVersions": [
            "2024-07-16-preview",
            "2024-08-16-preview"
          ],
          "doc": "return anonymous model",
          "operation": {
            "$id": "476",
            "name": "returnsAnonymousModel",
            "resourceName": "SampleTypeSpec",
            "doc": "return anonymous model",
            "accessibility": "public",
            "parameters": [
              {
                "$id": "477",
                "kind": "header",
                "name": "accept",
                "serializedName": "Accept",
                "type": {
                  "$ref": "141"
                },
                "isApiVersion": false,
                "optional": false,
                "isContentType": false,
                "scope": "Constant",
                "readOnly": false,
                "decorators": [],
                "crossLanguageDefinitionId": "SampleTypeSpec.returnsAnonymousModel.accept"
              }
            ],
            "responses": [
              {
                "statusCodes": [
                  200
                ],
                "bodyType": {
                  "$ref": "248"
                },
                "headers": [],
                "isErrorResponse": false,
                "contentTypes": [
                  "application/json"
                ]
              }
            ],
            "httpMethod": "POST",
            "uri": "{sampleTypeSpecUrl}",
            "path": "/returnsAnonymousModel",
            "bufferResponse": true,
            "generateProtocolMethod": true,
            "generateConvenienceMethod": true,
            "crossLanguageDefinitionId": "SampleTypeSpec.returnsAnonymousModel",
            "decorators": []
          },
          "parameters": [
            {
              "$id": "478",
              "kind": "method",
              "name": "accept",
              "serializedName": "Accept",
              "type": {
                "$ref": "141"
              },
              "location": "Header",
              "isApiVersion": false,
              "optional": false,
              "scope": "Constant",
              "crossLanguageDefinitionId": "SampleTypeSpec.returnsAnonymousModel.accept",
              "readOnly": false,
              "access": "public",
              "decorators": []
            }
          ],
          "response": {
            "type": {
              "$ref": "248"
            }
          },
          "isOverride": false,
          "generateConvenient": true,
          "generateProtocol": true,
          "crossLanguageDefinitionId": "SampleTypeSpec.returnsAnonymousModel"
        },
        {
          "$id": "479",
          "kind": "basic",
          "name": "getUnknownValue",
          "accessibility": "public",
          "apiVersions": [
            "2024-07-16-preview",
            "2024-08-16-preview"
          ],
          "doc": "get extensible enum",
          "operation": {
            "$id": "480",
            "name": "getUnknownValue",
            "resourceName": "SampleTypeSpec",
            "doc": "get extensible enum",
            "accessibility": "public",
            "parameters": [
              {
                "$id": "481",
                "kind": "header",
                "name": "accept",
                "serializedName": "Accept",
                "type": {
                  "$id": "482",
                  "kind": "string",
                  "name": "string",
                  "crossLanguageDefinitionId": "TypeSpec.string",
                  "decorators": []
                },
                "isApiVersion": false,
                "optional": false,
                "isContentType": false,
                "scope": "Method",
                "readOnly": false,
                "decorators": [],
                "crossLanguageDefinitionId": "SampleTypeSpec.getUnknownValue.accept"
              }
            ],
            "responses": [
              {
                "statusCodes": [
                  200
                ],
                "bodyType": {
                  "$id": "483",
                  "kind": "string",
                  "name": "string",
                  "crossLanguageDefinitionId": "TypeSpec.string",
                  "decorators": []
                },
                "headers": [],
                "isErrorResponse": false,
                "contentTypes": [
                  "text/plain",
                  "text/plain",
                  "text/plain",
                  "text/plain",
                  "text/plain",
                  "text/plain",
                  "text/plain",
                  "text/plain"
                ]
              }
            ],
            "httpMethod": "GET",
            "uri": "{sampleTypeSpecUrl}",
            "path": "/unknown-value",
            "bufferResponse": true,
            "generateProtocolMethod": true,
            "generateConvenienceMethod": true,
            "crossLanguageDefinitionId": "SampleTypeSpec.getUnknownValue",
            "decorators": []
          },
          "parameters": [
            {
              "$id": "484",
              "kind": "method",
              "name": "accept",
              "serializedName": "Accept",
              "type": {
                "$ref": "482"
              },
              "location": "Header",
              "isApiVersion": false,
              "optional": false,
              "scope": "Method",
              "crossLanguageDefinitionId": "SampleTypeSpec.getUnknownValue.accept",
              "readOnly": false,
              "access": "public",
              "decorators": []
            }
          ],
          "response": {
            "type": {
              "$ref": "483"
            }
          },
          "isOverride": false,
          "generateConvenient": true,
          "generateProtocol": true,
          "crossLanguageDefinitionId": "SampleTypeSpec.getUnknownValue"
        },
        {
          "$id": "485",
          "kind": "basic",
          "name": "internalProtocol",
          "accessibility": "public",
          "apiVersions": [
            "2024-07-16-preview",
            "2024-08-16-preview"
          ],
          "doc": "When set protocol false and convenient true, then the protocol method should be internal",
          "operation": {
            "$id": "486",
            "name": "internalProtocol",
            "resourceName": "SampleTypeSpec",
            "doc": "When set protocol false and convenient true, then the protocol method should be internal",
            "accessibility": "public",
            "parameters": [
              {
                "$id": "487",
                "kind": "header",
                "name": "contentType",
                "serializedName": "Content-Type",
                "doc": "Body parameter's content type. Known values are application/json",
                "type": {
                  "$ref": "143"
                },
                "isApiVersion": false,
                "optional": false,
                "isContentType": true,
                "scope": "Constant",
                "readOnly": false,
                "decorators": [],
                "crossLanguageDefinitionId": "SampleTypeSpec.internalProtocol.contentType"
              },
              {
                "$id": "488",
                "kind": "header",
                "name": "accept",
                "serializedName": "Accept",
                "type": {
                  "$ref": "145"
                },
                "isApiVersion": false,
                "optional": false,
                "isContentType": false,
                "scope": "Constant",
                "readOnly": false,
                "decorators": [],
                "crossLanguageDefinitionId": "SampleTypeSpec.internalProtocol.accept"
              },
              {
                "$id": "489",
                "kind": "body",
                "name": "body",
                "serializedName": "body",
                "type": {
                  "$ref": "161"
                },
                "isApiVersion": false,
                "contentTypes": [
                  "application/json"
                ],
                "defaultContentType": "application/json",
                "optional": false,
                "scope": "Method",
                "decorators": [],
                "readOnly": false,
                "crossLanguageDefinitionId": "SampleTypeSpec.internalProtocol.body"
              }
            ],
            "responses": [
              {
                "statusCodes": [
                  200
                ],
                "bodyType": {
                  "$ref": "161"
                },
                "headers": [],
                "isErrorResponse": false,
                "contentTypes": [
                  "application/json"
                ]
              }
            ],
            "httpMethod": "POST",
            "uri": "{sampleTypeSpecUrl}",
            "path": "/internalProtocol",
            "requestMediaTypes": [
              "application/json"
            ],
            "bufferResponse": true,
            "generateProtocolMethod": false,
            "generateConvenienceMethod": true,
            "crossLanguageDefinitionId": "SampleTypeSpec.internalProtocol",
            "decorators": []
          },
          "parameters": [
            {
              "$id": "490",
              "kind": "method",
              "name": "body",
              "serializedName": "body",
              "type": {
                "$ref": "161"
              },
              "location": "Body",
              "isApiVersion": false,
              "optional": false,
              "scope": "Method",
              "crossLanguageDefinitionId": "SampleTypeSpec.internalProtocol.body",
              "readOnly": false,
              "access": "public",
              "decorators": []
            },
            {
              "$id": "491",
              "kind": "method",
              "name": "contentType",
              "serializedName": "Content-Type",
              "doc": "Body parameter's content type. Known values are application/json",
              "type": {
                "$ref": "143"
              },
              "location": "Header",
              "isApiVersion": false,
              "optional": false,
              "scope": "Constant",
              "crossLanguageDefinitionId": "SampleTypeSpec.internalProtocol.contentType",
              "readOnly": false,
              "access": "public",
              "decorators": []
            },
            {
              "$id": "492",
              "kind": "method",
              "name": "accept",
              "serializedName": "Accept",
              "type": {
                "$ref": "145"
              },
              "location": "Header",
              "isApiVersion": false,
              "optional": false,
              "scope": "Constant",
              "crossLanguageDefinitionId": "SampleTypeSpec.internalProtocol.accept",
              "readOnly": false,
              "access": "public",
              "decorators": []
            }
          ],
          "response": {
            "type": {
              "$ref": "161"
            }
          },
          "isOverride": false,
          "generateConvenient": true,
          "generateProtocol": false,
          "crossLanguageDefinitionId": "SampleTypeSpec.internalProtocol"
        },
        {
          "$id": "493",
          "kind": "basic",
          "name": "stillConvenient",
          "accessibility": "public",
          "apiVersions": [
            "2024-07-16-preview",
            "2024-08-16-preview"
          ],
          "doc": "When set protocol false and convenient true, the convenient method should be generated even it has the same signature as protocol one",
          "operation": {
            "$id": "494",
            "name": "stillConvenient",
            "resourceName": "SampleTypeSpec",
            "doc": "When set protocol false and convenient true, the convenient method should be generated even it has the same signature as protocol one",
            "accessibility": "public",
            "parameters": [],
            "responses": [
              {
                "statusCodes": [
                  204
                ],
                "headers": [],
                "isErrorResponse": false
              }
            ],
            "httpMethod": "GET",
            "uri": "{sampleTypeSpecUrl}",
            "path": "/stillConvenient",
            "bufferResponse": true,
            "generateProtocolMethod": false,
            "generateConvenienceMethod": true,
            "crossLanguageDefinitionId": "SampleTypeSpec.stillConvenient",
            "decorators": []
          },
          "parameters": [],
          "response": {},
          "isOverride": false,
          "generateConvenient": true,
          "generateProtocol": false,
          "crossLanguageDefinitionId": "SampleTypeSpec.stillConvenient"
        },
        {
          "$id": "495",
          "kind": "basic",
          "name": "headAsBoolean",
          "accessibility": "public",
          "apiVersions": [
            "2024-07-16-preview",
            "2024-08-16-preview"
          ],
          "doc": "head as boolean.",
          "operation": {
            "$id": "496",
            "name": "headAsBoolean",
            "resourceName": "SampleTypeSpec",
            "doc": "head as boolean.",
            "accessibility": "public",
            "parameters": [
              {
                "$id": "497",
                "kind": "path",
                "name": "id",
                "serializedName": "id",
                "type": {
                  "$id": "498",
                  "kind": "string",
                  "name": "string",
                  "crossLanguageDefinitionId": "TypeSpec.string",
                  "decorators": []
                },
                "isApiVersion": false,
                "explode": false,
                "style": "simple",
                "allowReserved": false,
                "skipUrlEncoding": false,
                "optional": false,
                "scope": "Method",
                "decorators": [],
                "readOnly": false,
                "crossLanguageDefinitionId": "SampleTypeSpec.headAsBoolean.id"
              }
            ],
            "responses": [
              {
                "statusCodes": [
                  204
                ],
                "headers": [],
                "isErrorResponse": false
              }
            ],
            "httpMethod": "HEAD",
            "uri": "{sampleTypeSpecUrl}",
            "path": "/headAsBoolean/{id}",
            "bufferResponse": true,
            "generateProtocolMethod": true,
            "generateConvenienceMethod": true,
            "crossLanguageDefinitionId": "SampleTypeSpec.headAsBoolean",
            "decorators": []
          },
          "parameters": [
            {
              "$id": "499",
              "kind": "method",
              "name": "id",
              "serializedName": "id",
              "type": {
                "$id": "500",
                "kind": "string",
                "name": "string",
                "crossLanguageDefinitionId": "TypeSpec.string",
                "decorators": []
              },
              "location": "Path",
              "isApiVersion": false,
              "optional": false,
              "scope": "Method",
              "crossLanguageDefinitionId": "SampleTypeSpec.headAsBoolean.id",
              "readOnly": false,
              "access": "public",
              "decorators": []
            }
          ],
          "response": {},
          "isOverride": false,
          "generateConvenient": true,
          "generateProtocol": true,
          "crossLanguageDefinitionId": "SampleTypeSpec.headAsBoolean"
        },
        {
          "$id": "501",
          "kind": "basic",
          "name": "WithApiVersion",
          "accessibility": "public",
          "apiVersions": [
            "2024-07-16-preview",
            "2024-08-16-preview"
          ],
          "doc": "Return hi again",
          "operation": {
            "$id": "502",
            "name": "WithApiVersion",
            "resourceName": "SampleTypeSpec",
            "doc": "Return hi again",
            "accessibility": "public",
            "parameters": [
              {
                "$id": "503",
                "kind": "header",
                "name": "p1",
                "serializedName": "p1",
                "type": {
                  "$id": "504",
                  "kind": "string",
                  "name": "string",
                  "crossLanguageDefinitionId": "TypeSpec.string",
                  "decorators": []
                },
                "isApiVersion": false,
                "optional": false,
                "isContentType": false,
                "scope": "Method",
                "readOnly": false,
                "decorators": [],
                "crossLanguageDefinitionId": "SampleTypeSpec.WithApiVersion.p1"
              },
              {
                "$id": "505",
                "kind": "query",
                "name": "apiVersion",
                "serializedName": "apiVersion",
                "type": {
                  "$id": "506",
                  "kind": "string",
                  "name": "string",
                  "crossLanguageDefinitionId": "TypeSpec.string",
                  "decorators": []
                },
                "isApiVersion": true,
                "explode": false,
                "defaultValue": {
                  "type": {
                    "$id": "507",
                    "kind": "string",
                    "name": "string",
                    "crossLanguageDefinitionId": "TypeSpec.string"
                  },
                  "value": "2024-08-16-preview"
                },
                "optional": false,
                "scope": "Client",
                "decorators": [],
                "crossLanguageDefinitionId": "SampleTypeSpec.WithApiVersion.apiVersion",
                "readOnly": false
              }
            ],
            "responses": [
              {
                "statusCodes": [
                  204
                ],
                "headers": [],
                "isErrorResponse": false
              }
            ],
            "httpMethod": "GET",
            "uri": "{sampleTypeSpecUrl}",
            "path": "/WithApiVersion",
            "bufferResponse": true,
            "generateProtocolMethod": true,
            "generateConvenienceMethod": true,
            "crossLanguageDefinitionId": "SampleTypeSpec.WithApiVersion",
            "decorators": []
          },
          "parameters": [
            {
              "$id": "508",
              "kind": "method",
              "name": "p1",
              "serializedName": "p1",
              "type": {
                "$id": "509",
                "kind": "string",
                "name": "string",
                "crossLanguageDefinitionId": "TypeSpec.string",
                "decorators": []
              },
              "location": "Header",
              "isApiVersion": false,
              "optional": false,
              "scope": "Method",
              "crossLanguageDefinitionId": "SampleTypeSpec.WithApiVersion.p1",
              "readOnly": false,
              "access": "public",
              "decorators": []
            }
          ],
          "response": {},
          "isOverride": false,
          "generateConvenient": true,
          "generateProtocol": true,
          "crossLanguageDefinitionId": "SampleTypeSpec.WithApiVersion"
        },
        {
          "$id": "510",
          "kind": "paging",
          "name": "ListWithNextLink",
          "accessibility": "public",
          "apiVersions": [
            "2024-07-16-preview",
            "2024-08-16-preview"
          ],
          "doc": "List things with nextlink",
          "operation": {
            "$id": "511",
            "name": "ListWithNextLink",
            "resourceName": "SampleTypeSpec",
            "doc": "List things with nextlink",
            "accessibility": "public",
            "parameters": [
              {
                "$id": "512",
                "kind": "header",
                "name": "accept",
                "serializedName": "Accept",
                "type": {
                  "$ref": "147"
                },
                "isApiVersion": false,
                "optional": false,
                "isContentType": false,
                "scope": "Constant",
                "readOnly": false,
                "decorators": [],
                "crossLanguageDefinitionId": "SampleTypeSpec.ListWithNextLink.accept"
              }
            ],
            "responses": [
              {
                "statusCodes": [
                  200
                ],
                "bodyType": {
                  "$ref": "249"
                },
                "headers": [],
                "isErrorResponse": false,
                "contentTypes": [
                  "application/json"
                ]
              }
            ],
            "httpMethod": "GET",
            "uri": "{sampleTypeSpecUrl}",
            "path": "/link",
            "bufferResponse": true,
            "generateProtocolMethod": true,
            "generateConvenienceMethod": true,
            "crossLanguageDefinitionId": "SampleTypeSpec.ListWithNextLink",
            "decorators": []
          },
          "parameters": [
            {
              "$id": "513",
              "kind": "method",
              "name": "accept",
              "serializedName": "Accept",
              "type": {
                "$ref": "147"
              },
              "location": "Header",
              "isApiVersion": false,
              "optional": false,
              "scope": "Constant",
              "crossLanguageDefinitionId": "SampleTypeSpec.ListWithNextLink.accept",
              "readOnly": false,
              "access": "public",
              "decorators": []
            }
          ],
          "response": {
            "type": {
              "$ref": "251"
            },
            "resultSegments": [
              "things"
            ]
          },
          "isOverride": false,
          "generateConvenient": true,
          "generateProtocol": true,
          "crossLanguageDefinitionId": "SampleTypeSpec.ListWithNextLink",
          "pagingMetadata": {
            "itemPropertySegments": [
              "things"
            ],
            "nextLink": {
              "responseSegments": [
                "next"
              ],
              "responseLocation": "Body"
            }
          }
        },
        {
          "$id": "514",
          "kind": "paging",
          "name": "ListWithStringNextLink",
          "accessibility": "public",
          "apiVersions": [
            "2024-07-16-preview",
            "2024-08-16-preview"
          ],
          "doc": "List things with nextlink",
          "operation": {
            "$id": "515",
            "name": "ListWithStringNextLink",
            "resourceName": "SampleTypeSpec",
            "doc": "List things with nextlink",
            "accessibility": "public",
            "parameters": [
              {
                "$id": "516",
                "kind": "header",
                "name": "accept",
                "serializedName": "Accept",
                "type": {
                  "$ref": "149"
                },
                "isApiVersion": false,
                "optional": false,
                "isContentType": false,
                "scope": "Constant",
                "readOnly": false,
                "decorators": [],
                "crossLanguageDefinitionId": "SampleTypeSpec.ListWithStringNextLink.accept"
              }
            ],
            "responses": [
              {
                "statusCodes": [
                  200
                ],
                "bodyType": {
                  "$ref": "254"
                },
                "headers": [],
                "isErrorResponse": false,
                "contentTypes": [
                  "application/json"
                ]
              }
            ],
            "httpMethod": "GET",
            "uri": "{sampleTypeSpecUrl}",
            "path": "/linkString",
            "bufferResponse": true,
            "generateProtocolMethod": true,
            "generateConvenienceMethod": true,
            "crossLanguageDefinitionId": "SampleTypeSpec.ListWithStringNextLink",
            "decorators": []
          },
          "parameters": [
            {
              "$id": "517",
              "kind": "method",
              "name": "accept",
              "serializedName": "Accept",
              "type": {
                "$ref": "149"
              },
              "location": "Header",
              "isApiVersion": false,
              "optional": false,
              "scope": "Constant",
              "crossLanguageDefinitionId": "SampleTypeSpec.ListWithStringNextLink.accept",
              "readOnly": false,
              "access": "public",
              "decorators": []
            }
          ],
          "response": {
            "type": {
              "$ref": "251"
            },
            "resultSegments": [
              "things"
            ]
          },
          "isOverride": false,
          "generateConvenient": true,
          "generateProtocol": true,
          "crossLanguageDefinitionId": "SampleTypeSpec.ListWithStringNextLink",
          "pagingMetadata": {
            "itemPropertySegments": [
              "things"
            ],
            "nextLink": {
              "responseSegments": [
                "next"
              ],
              "responseLocation": "Body"
            }
          }
        },
        {
          "$id": "518",
          "kind": "paging",
          "name": "ListWithContinuationToken",
          "accessibility": "public",
          "apiVersions": [
            "2024-07-16-preview",
            "2024-08-16-preview"
          ],
          "doc": "List things with continuation token",
          "operation": {
            "$id": "519",
            "name": "ListWithContinuationToken",
            "resourceName": "SampleTypeSpec",
            "doc": "List things with continuation token",
            "accessibility": "public",
            "parameters": [
              {
                "$id": "520",
                "kind": "query",
                "name": "token",
                "serializedName": "token",
                "type": {
                  "$id": "521",
                  "kind": "string",
                  "name": "string",
                  "crossLanguageDefinitionId": "TypeSpec.string",
                  "decorators": []
                },
                "isApiVersion": false,
                "explode": false,
                "optional": true,
                "scope": "Method",
                "decorators": [],
                "crossLanguageDefinitionId": "SampleTypeSpec.ListWithContinuationToken.token",
                "readOnly": false
              },
              {
                "$id": "522",
                "kind": "header",
                "name": "accept",
                "serializedName": "Accept",
                "type": {
                  "$ref": "151"
                },
                "isApiVersion": false,
                "optional": false,
                "isContentType": false,
                "scope": "Constant",
                "readOnly": false,
                "decorators": [],
                "crossLanguageDefinitionId": "SampleTypeSpec.ListWithContinuationToken.accept"
              }
            ],
            "responses": [
              {
                "statusCodes": [
                  200
                ],
                "bodyType": {
                  "$ref": "258"
                },
                "headers": [],
                "isErrorResponse": false,
                "contentTypes": [
                  "application/json"
                ]
              }
            ],
            "httpMethod": "GET",
            "uri": "{sampleTypeSpecUrl}",
            "path": "/continuation",
            "bufferResponse": true,
            "generateProtocolMethod": true,
            "generateConvenienceMethod": true,
            "crossLanguageDefinitionId": "SampleTypeSpec.ListWithContinuationToken",
            "decorators": []
          },
          "parameters": [
            {
              "$id": "523",
              "kind": "method",
              "name": "token",
              "serializedName": "token",
              "type": {
                "$id": "524",
                "kind": "string",
                "name": "string",
                "crossLanguageDefinitionId": "TypeSpec.string",
                "decorators": []
              },
              "location": "Query",
              "isApiVersion": false,
              "optional": true,
              "scope": "Method",
              "crossLanguageDefinitionId": "SampleTypeSpec.ListWithContinuationToken.token",
              "readOnly": false,
              "access": "public",
              "decorators": []
            },
            {
              "$id": "525",
              "kind": "method",
              "name": "accept",
              "serializedName": "Accept",
              "type": {
                "$ref": "151"
              },
              "location": "Header",
              "isApiVersion": false,
              "optional": false,
              "scope": "Constant",
              "crossLanguageDefinitionId": "SampleTypeSpec.ListWithContinuationToken.accept",
              "readOnly": false,
              "access": "public",
              "decorators": []
            }
          ],
          "response": {
            "type": {
              "$ref": "251"
            },
            "resultSegments": [
              "things"
            ]
          },
          "isOverride": false,
          "generateConvenient": true,
          "generateProtocol": true,
          "crossLanguageDefinitionId": "SampleTypeSpec.ListWithContinuationToken",
          "pagingMetadata": {
            "itemPropertySegments": [
              "things"
            ],
            "continuationToken": {
              "parameter": {
                "$ref": "520"
              },
              "responseSegments": [
                "nextToken"
              ],
              "responseLocation": "Body"
            }
          }
        },
        {
          "$id": "526",
          "kind": "paging",
          "name": "ListWithContinuationTokenHeaderResponse",
          "accessibility": "public",
          "apiVersions": [
            "2024-07-16-preview",
            "2024-08-16-preview"
          ],
          "doc": "List things with continuation token header response",
          "operation": {
            "$id": "527",
            "name": "ListWithContinuationTokenHeaderResponse",
            "resourceName": "SampleTypeSpec",
            "doc": "List things with continuation token header response",
            "accessibility": "public",
            "parameters": [
              {
                "$id": "528",
                "kind": "query",
                "name": "token",
                "serializedName": "token",
                "type": {
                  "$id": "529",
                  "kind": "string",
                  "name": "string",
                  "crossLanguageDefinitionId": "TypeSpec.string",
                  "decorators": []
                },
                "isApiVersion": false,
                "explode": false,
                "optional": true,
                "scope": "Method",
                "decorators": [],
                "crossLanguageDefinitionId": "SampleTypeSpec.ListWithContinuationTokenHeaderResponse.token",
                "readOnly": false
              },
              {
                "$id": "530",
                "kind": "header",
                "name": "accept",
                "serializedName": "Accept",
                "type": {
                  "$ref": "153"
                },
                "isApiVersion": false,
                "optional": false,
                "isContentType": false,
                "scope": "Constant",
                "readOnly": false,
                "decorators": [],
                "crossLanguageDefinitionId": "SampleTypeSpec.ListWithContinuationTokenHeaderResponse.accept"
              }
            ],
            "responses": [
              {
                "statusCodes": [
                  200
                ],
                "bodyType": {
                  "$ref": "262"
                },
                "headers": [
                  {
                    "name": "nextToken",
                    "nameInResponse": "next-token",
                    "type": {
                      "$id": "531",
                      "kind": "string",
                      "name": "string",
                      "crossLanguageDefinitionId": "TypeSpec.string",
                      "decorators": []
                    }
                  }
                ],
                "isErrorResponse": false,
                "contentTypes": [
                  "application/json"
                ]
              }
            ],
            "httpMethod": "GET",
            "uri": "{sampleTypeSpecUrl}",
            "path": "/continuation/header",
            "bufferResponse": true,
            "generateProtocolMethod": true,
            "generateConvenienceMethod": true,
            "crossLanguageDefinitionId": "SampleTypeSpec.ListWithContinuationTokenHeaderResponse",
            "decorators": []
          },
          "parameters": [
            {
              "$id": "532",
              "kind": "method",
              "name": "token",
              "serializedName": "token",
              "type": {
                "$id": "533",
                "kind": "string",
                "name": "string",
                "crossLanguageDefinitionId": "TypeSpec.string",
                "decorators": []
              },
              "location": "Query",
              "isApiVersion": false,
              "optional": true,
              "scope": "Method",
              "crossLanguageDefinitionId": "SampleTypeSpec.ListWithContinuationTokenHeaderResponse.token",
              "readOnly": false,
              "access": "public",
              "decorators": []
            },
            {
              "$id": "534",
              "kind": "method",
              "name": "accept",
              "serializedName": "Accept",
              "type": {
                "$ref": "153"
              },
              "location": "Header",
              "isApiVersion": false,
              "optional": false,
              "scope": "Constant",
              "crossLanguageDefinitionId": "SampleTypeSpec.ListWithContinuationTokenHeaderResponse.accept",
              "readOnly": false,
              "access": "public",
              "decorators": []
            }
          ],
          "response": {
            "type": {
              "$ref": "251"
            },
            "resultSegments": [
              "things"
            ]
          },
          "isOverride": false,
          "generateConvenient": true,
          "generateProtocol": true,
          "crossLanguageDefinitionId": "SampleTypeSpec.ListWithContinuationTokenHeaderResponse",
          "pagingMetadata": {
            "itemPropertySegments": [
              "things"
            ],
            "continuationToken": {
              "parameter": {
                "$ref": "528"
              },
              "responseSegments": [
                "next-token"
              ],
              "responseLocation": "Header"
            }
          }
        },
        {
          "$id": "535",
          "kind": "paging",
          "name": "ListWithPaging",
          "accessibility": "public",
          "apiVersions": [
            "2024-07-16-preview",
            "2024-08-16-preview"
          ],
          "doc": "List things with paging",
          "operation": {
            "$id": "536",
            "name": "ListWithPaging",
            "resourceName": "SampleTypeSpec",
            "doc": "List things with paging",
            "accessibility": "public",
            "parameters": [
              {
                "$id": "537",
                "kind": "header",
                "name": "accept",
                "serializedName": "Accept",
                "type": {
                  "$ref": "155"
                },
                "isApiVersion": false,
                "optional": false,
                "isContentType": false,
                "scope": "Constant",
                "readOnly": false,
                "decorators": [],
                "crossLanguageDefinitionId": "SampleTypeSpec.ListWithPaging.accept"
              }
            ],
            "responses": [
              {
                "statusCodes": [
                  200
                ],
                "bodyType": {
                  "$ref": "264"
                },
                "headers": [],
                "isErrorResponse": false,
                "contentTypes": [
                  "application/json"
                ]
              }
            ],
            "httpMethod": "GET",
            "uri": "{sampleTypeSpecUrl}",
            "path": "/list/paging",
            "bufferResponse": true,
            "generateProtocolMethod": true,
            "generateConvenienceMethod": true,
            "crossLanguageDefinitionId": "SampleTypeSpec.ListWithPaging",
            "decorators": []
          },
          "parameters": [
            {
              "$id": "538",
              "kind": "method",
              "name": "accept",
              "serializedName": "Accept",
              "type": {
                "$ref": "155"
              },
              "location": "Header",
              "isApiVersion": false,
              "optional": false,
              "scope": "Constant",
              "crossLanguageDefinitionId": "SampleTypeSpec.ListWithPaging.accept",
              "readOnly": false,
              "access": "public",
              "decorators": []
            }
          ],
          "response": {
            "type": {
              "$ref": "251"
            },
            "resultSegments": [
              "items"
            ]
          },
          "isOverride": false,
          "generateConvenient": true,
          "generateProtocol": true,
          "crossLanguageDefinitionId": "SampleTypeSpec.ListWithPaging",
          "pagingMetadata": {
            "itemPropertySegments": [
              "items"
            ]
          }
        },
        {
          "$id": "539",
          "kind": "basic",
          "name": "EmbeddedParameters",
          "accessibility": "public",
          "apiVersions": [
            "2024-07-16-preview",
            "2024-08-16-preview"
          ],
          "doc": "An operation with embedded parameters within the body",
          "operation": {
            "$id": "540",
            "name": "EmbeddedParameters",
            "resourceName": "SampleTypeSpec",
            "doc": "An operation with embedded parameters within the body",
            "accessibility": "public",
            "parameters": [
              {
                "$id": "541",
                "kind": "header",
                "name": "requiredHeader",
                "serializedName": "required-header",
                "doc": "required header parameter",
                "type": {
                  "$id": "542",
                  "kind": "string",
                  "name": "string",
                  "crossLanguageDefinitionId": "TypeSpec.string",
                  "decorators": []
                },
                "isApiVersion": false,
                "optional": false,
                "isContentType": false,
                "scope": "Method",
                "readOnly": false,
                "decorators": [],
                "crossLanguageDefinitionId": "SampleTypeSpec.ModelWithEmbeddedNonBodyParameters.requiredHeader"
              },
              {
                "$id": "543",
                "kind": "header",
                "name": "optionalHeader",
                "serializedName": "optional-header",
                "doc": "optional header parameter",
                "type": {
                  "$id": "544",
                  "kind": "string",
                  "name": "string",
                  "crossLanguageDefinitionId": "TypeSpec.string",
                  "decorators": []
                },
                "isApiVersion": false,
                "optional": true,
                "isContentType": false,
                "scope": "Method",
                "readOnly": false,
                "decorators": [],
                "crossLanguageDefinitionId": "SampleTypeSpec.ModelWithEmbeddedNonBodyParameters.optionalHeader"
              },
              {
                "$id": "545",
                "kind": "query",
                "name": "requiredQuery",
                "serializedName": "requiredQuery",
                "doc": "required query parameter",
                "type": {
                  "$id": "546",
                  "kind": "string",
                  "name": "string",
                  "crossLanguageDefinitionId": "TypeSpec.string",
                  "decorators": []
                },
                "isApiVersion": false,
                "explode": false,
                "optional": false,
                "scope": "Method",
                "decorators": [],
                "crossLanguageDefinitionId": "SampleTypeSpec.ModelWithEmbeddedNonBodyParameters.requiredQuery",
                "readOnly": false
              },
              {
                "$id": "547",
                "kind": "query",
                "name": "optionalQuery",
                "serializedName": "optionalQuery",
                "doc": "optional query parameter",
                "type": {
                  "$id": "548",
                  "kind": "string",
                  "name": "string",
                  "crossLanguageDefinitionId": "TypeSpec.string",
                  "decorators": []
                },
                "isApiVersion": false,
                "explode": false,
                "optional": true,
                "scope": "Method",
                "decorators": [],
                "crossLanguageDefinitionId": "SampleTypeSpec.ModelWithEmbeddedNonBodyParameters.optionalQuery",
                "readOnly": false
              },
              {
                "$id": "549",
                "kind": "header",
                "name": "contentType",
                "serializedName": "Content-Type",
                "doc": "Body parameter's content type. Known values are application/json",
                "type": {
                  "$ref": "157"
                },
                "isApiVersion": false,
                "optional": false,
                "isContentType": true,
                "scope": "Constant",
                "readOnly": false,
                "decorators": [],
                "crossLanguageDefinitionId": "SampleTypeSpec.EmbeddedParameters.contentType"
              },
              {
                "$id": "550",
                "kind": "body",
                "name": "body",
                "serializedName": "body",
                "type": {
                  "$ref": "266"
                },
                "isApiVersion": false,
                "contentTypes": [
                  "application/json"
                ],
                "defaultContentType": "application/json",
                "optional": false,
                "scope": "Method",
                "decorators": [],
                "readOnly": false,
                "crossLanguageDefinitionId": "SampleTypeSpec.EmbeddedParameters.body"
              }
            ],
            "responses": [
              {
                "statusCodes": [
                  204
                ],
                "headers": [],
                "isErrorResponse": false
              }
            ],
            "httpMethod": "POST",
            "uri": "{sampleTypeSpecUrl}",
            "path": "/embeddedParameters",
            "requestMediaTypes": [
              "application/json"
            ],
            "bufferResponse": true,
            "generateProtocolMethod": true,
            "generateConvenienceMethod": true,
            "crossLanguageDefinitionId": "SampleTypeSpec.EmbeddedParameters",
            "decorators": []
          },
          "parameters": [
            {
              "$id": "551",
              "kind": "method",
              "name": "body",
              "serializedName": "body",
              "type": {
                "$ref": "266"
              },
              "location": "Body",
              "isApiVersion": false,
              "optional": false,
              "scope": "Method",
              "crossLanguageDefinitionId": "SampleTypeSpec.EmbeddedParameters.body",
              "readOnly": false,
              "access": "public",
              "decorators": []
            },
            {
              "$id": "552",
              "kind": "method",
              "name": "contentType",
              "serializedName": "Content-Type",
              "doc": "Body parameter's content type. Known values are application/json",
              "type": {
                "$ref": "157"
              },
              "location": "Header",
              "isApiVersion": false,
              "optional": false,
              "scope": "Constant",
              "crossLanguageDefinitionId": "SampleTypeSpec.EmbeddedParameters.contentType",
              "readOnly": false,
              "access": "public",
              "decorators": []
            }
          ],
          "response": {},
          "isOverride": false,
          "generateConvenient": true,
          "generateProtocol": true,
          "crossLanguageDefinitionId": "SampleTypeSpec.EmbeddedParameters"
        },
        {
          "$id": "553",
          "kind": "basic",
          "name": "DynamicModelOperation",
          "accessibility": "public",
          "apiVersions": [
            "2024-07-16-preview",
            "2024-08-16-preview"
          ],
          "doc": "An operation with a dynamic model",
          "operation": {
            "$id": "554",
            "name": "DynamicModelOperation",
            "resourceName": "SampleTypeSpec",
            "doc": "An operation with a dynamic model",
            "accessibility": "public",
            "parameters": [
              {
                "$id": "555",
                "kind": "header",
                "name": "contentType",
                "serializedName": "Content-Type",
                "doc": "Body parameter's content type. Known values are application/json",
                "type": {
                  "$ref": "159"
                },
                "isApiVersion": false,
                "optional": false,
                "isContentType": true,
                "scope": "Constant",
                "readOnly": false,
                "decorators": [],
                "crossLanguageDefinitionId": "SampleTypeSpec.DynamicModelOperation.contentType"
              },
              {
                "$id": "556",
                "kind": "body",
                "name": "body",
                "serializedName": "body",
                "type": {
                  "$ref": "277"
                },
                "isApiVersion": false,
                "contentTypes": [
                  "application/json"
                ],
                "defaultContentType": "application/json",
                "optional": false,
                "scope": "Method",
                "decorators": [],
                "readOnly": false,
                "crossLanguageDefinitionId": "SampleTypeSpec.DynamicModelOperation.body"
              }
            ],
            "responses": [
              {
                "statusCodes": [
                  204
                ],
                "headers": [],
                "isErrorResponse": false
              }
            ],
            "httpMethod": "POST",
            "uri": "{sampleTypeSpecUrl}",
            "path": "/dynamicModel",
            "requestMediaTypes": [
              "application/json"
            ],
            "bufferResponse": true,
            "generateProtocolMethod": true,
            "generateConvenienceMethod": true,
            "crossLanguageDefinitionId": "SampleTypeSpec.DynamicModelOperation",
            "decorators": []
          },
          "parameters": [
            {
              "$id": "557",
              "kind": "method",
              "name": "body",
              "serializedName": "body",
              "type": {
                "$ref": "277"
              },
              "location": "Body",
              "isApiVersion": false,
              "optional": false,
              "scope": "Method",
              "crossLanguageDefinitionId": "SampleTypeSpec.DynamicModelOperation.body",
              "readOnly": false,
              "access": "public",
              "decorators": []
            },
            {
              "$id": "558",
              "kind": "method",
              "name": "contentType",
              "serializedName": "Content-Type",
              "doc": "Body parameter's content type. Known values are application/json",
              "type": {
                "$ref": "159"
              },
              "location": "Header",
              "isApiVersion": false,
              "optional": false,
              "scope": "Constant",
              "crossLanguageDefinitionId": "SampleTypeSpec.DynamicModelOperation.contentType",
              "readOnly": false,
              "access": "public",
              "decorators": []
            }
          ],
          "response": {},
          "isOverride": false,
          "generateConvenient": true,
          "generateProtocol": true,
          "crossLanguageDefinitionId": "SampleTypeSpec.DynamicModelOperation"
        }
      ],
      "parameters": [
        {
          "$id": "559",
          "kind": "endpoint",
          "name": "sampleTypeSpecUrl",
          "serializedName": "sampleTypeSpecUrl",
          "type": {
            "$id": "560",
            "kind": "url",
            "name": "endpoint",
            "crossLanguageDefinitionId": "TypeSpec.url"
          },
          "isApiVersion": false,
          "optional": false,
          "scope": "Client",
          "isEndpoint": true,
          "serverUrlTemplate": "{sampleTypeSpecUrl}",
          "skipUrlEncoding": false,
          "readOnly": false,
          "crossLanguageDefinitionId": "SampleTypeSpec.sampleTypeSpecUrl"
        }
      ],
      "decorators": [],
      "crossLanguageDefinitionId": "SampleTypeSpec",
      "apiVersions": [
        "2024-07-16-preview",
        "2024-08-16-preview"
      ]
    }
  ],
  "auth": {
    "apiKey": {
      "name": "my-api-key",
      "in": "header"
    },
    "oAuth2": {
      "flows": [
        {
          "scopes": [
            "read"
          ],
          "refreshUrl": "https://api.example.com/oauth2/refresh",
          "authorizationUrl": "https://api.example.com/oauth2/authorize"
        }
      ]
    }
  }
}<|MERGE_RESOLUTION|>--- conflicted
+++ resolved
@@ -27,8 +27,8 @@
             "$id": "4",
             "kind": "string",
             "decorators": [],
+            "name": "string",
             "doc": "A sequence of textual characters.",
-            "name": "string",
             "crossLanguageDefinitionId": "TypeSpec.string"
           },
           "enumType": {
@@ -65,8 +65,8 @@
             "$id": "8",
             "kind": "string",
             "decorators": [],
+            "name": "string",
             "doc": "A sequence of textual characters.",
-            "name": "string",
             "crossLanguageDefinitionId": "TypeSpec.string"
           },
           "enumType": {
@@ -102,8 +102,8 @@
             "$id": "12",
             "kind": "int32",
             "decorators": [],
+            "name": "int32",
             "doc": "A 32-bit integer. (`-2,147,483,648` to `2,147,483,647`)",
-            "name": "int32",
             "crossLanguageDefinitionId": "TypeSpec.int32"
           },
           "enumType": {
@@ -140,8 +140,8 @@
             "$id": "16",
             "kind": "float32",
             "decorators": [],
+            "name": "float32",
             "doc": "A 32 bit floating point number. (`±1.5 x 10^−45` to `±3.4 x 10^38`)",
-            "name": "float32",
             "crossLanguageDefinitionId": "TypeSpec.float32"
           },
           "enumType": {
@@ -178,77 +178,7 @@
             "$ref": "18"
           },
           "enumType": {
-<<<<<<< HEAD
-            "$id": "20",
-            "kind": "enum",
-            "decorators": [],
-            "doc": "Simple enum",
-            "name": "StringFixedEnum",
-            "isGeneratedName": false,
-            "namespace": "SampleTypeSpec",
-            "valueType": {
-              "$id": "21",
-              "kind": "string",
-              "decorators": [],
-              "doc": "A sequence of textual characters.",
-              "name": "string",
-              "crossLanguageDefinitionId": "TypeSpec.string"
-            },
-            "values": [
-              {
-                "$id": "22",
-                "kind": "enumvalue",
-                "decorators": [],
-                "name": "One",
-                "value": "1",
-                "enumType": {
-                  "$ref": "20"
-                },
-                "valueType": {
-                  "$ref": "21"
-                }
-              },
-              {
-                "$id": "23",
-                "kind": "enumvalue",
-                "decorators": [],
-                "name": "Two",
-                "value": "2",
-                "enumType": {
-                  "$ref": "20"
-                },
-                "valueType": {
-                  "$ref": "21"
-                }
-              },
-              {
-                "$id": "24",
-                "kind": "enumvalue",
-                "decorators": [],
-                "name": "Four",
-                "value": "4",
-                "enumType": {
-                  "$ref": "20"
-                },
-                "valueType": {
-                  "$ref": "21"
-                }
-              }
-            ],
-            "isFixed": true,
-            "isFlags": false,
-            "usage": "Input,Output,Json",
-            "access": "public",
-            "crossLanguageDefinitionId": "SampleTypeSpec.StringFixedEnum",
-            "apiVersions": [
-              "2024-07-16-preview",
-              "2024-08-16-preview"
-            ],
-            "isUnionAsEnum": false,
-            "__accessSet": true
-=======
             "$ref": "17"
->>>>>>> c9a4eff8
           },
           "decorators": []
         },
@@ -308,77 +238,7 @@
             "$ref": "23"
           },
           "enumType": {
-<<<<<<< HEAD
-            "$id": "30",
-            "kind": "enum",
-            "decorators": [],
-            "doc": "Extensible enum",
-            "name": "StringExtensibleEnum",
-            "isGeneratedName": false,
-            "namespace": "SampleTypeSpec",
-            "valueType": {
-              "$id": "31",
-              "kind": "string",
-              "decorators": [],
-              "doc": "A sequence of textual characters.",
-              "name": "string",
-              "crossLanguageDefinitionId": "TypeSpec.string"
-            },
-            "values": [
-              {
-                "$id": "32",
-                "kind": "enumvalue",
-                "decorators": [],
-                "name": "One",
-                "value": "1",
-                "valueType": {
-                  "$ref": "31"
-                },
-                "enumType": {
-                  "$ref": "30"
-                }
-              },
-              {
-                "$id": "33",
-                "kind": "enumvalue",
-                "decorators": [],
-                "name": "Two",
-                "value": "2",
-                "valueType": {
-                  "$ref": "31"
-                },
-                "enumType": {
-                  "$ref": "30"
-                }
-              },
-              {
-                "$id": "34",
-                "kind": "enumvalue",
-                "decorators": [],
-                "name": "Four",
-                "value": "4",
-                "valueType": {
-                  "$ref": "31"
-                },
-                "enumType": {
-                  "$ref": "30"
-                }
-              }
-            ],
-            "isFixed": false,
-            "isFlags": false,
-            "usage": "Input,Output,Json",
-            "access": "public",
-            "crossLanguageDefinitionId": "SampleTypeSpec.StringExtensibleEnum",
-            "apiVersions": [
-              "2024-07-16-preview",
-              "2024-08-16-preview"
-            ],
-            "isUnionAsEnum": true,
-            "__accessSet": true
-=======
             "$ref": "22"
->>>>>>> c9a4eff8
           },
           "decorators": []
         },
@@ -438,77 +298,7 @@
             "$ref": "28"
           },
           "enumType": {
-<<<<<<< HEAD
-            "$id": "40",
-            "kind": "enum",
-            "decorators": [],
-            "doc": "Int based extensible enum",
-            "name": "IntExtensibleEnum",
-            "isGeneratedName": false,
-            "namespace": "SampleTypeSpec",
-            "valueType": {
-              "$id": "41",
-              "kind": "int32",
-              "decorators": [],
-              "doc": "A 32-bit integer. (`-2,147,483,648` to `2,147,483,647`)",
-              "name": "int32",
-              "crossLanguageDefinitionId": "TypeSpec.int32"
-            },
-            "values": [
-              {
-                "$id": "42",
-                "kind": "enumvalue",
-                "decorators": [],
-                "name": "One",
-                "value": 1,
-                "valueType": {
-                  "$ref": "41"
-                },
-                "enumType": {
-                  "$ref": "40"
-                }
-              },
-              {
-                "$id": "43",
-                "kind": "enumvalue",
-                "decorators": [],
-                "name": "Two",
-                "value": 2,
-                "valueType": {
-                  "$ref": "41"
-                },
-                "enumType": {
-                  "$ref": "40"
-                }
-              },
-              {
-                "$id": "44",
-                "kind": "enumvalue",
-                "decorators": [],
-                "name": "Four",
-                "value": 4,
-                "valueType": {
-                  "$ref": "41"
-                },
-                "enumType": {
-                  "$ref": "40"
-                }
-              }
-            ],
-            "isFixed": false,
-            "isFlags": false,
-            "usage": "Input,Output,Json",
-            "access": "public",
-            "crossLanguageDefinitionId": "SampleTypeSpec.IntExtensibleEnum",
-            "apiVersions": [
-              "2024-07-16-preview",
-              "2024-08-16-preview"
-            ],
-            "isUnionAsEnum": true,
-            "__accessSet": true
-=======
             "$ref": "27"
->>>>>>> c9a4eff8
           },
           "decorators": []
         },
@@ -568,77 +358,7 @@
             "$ref": "33"
           },
           "enumType": {
-<<<<<<< HEAD
-            "$id": "50",
-            "kind": "enum",
-            "decorators": [],
-            "doc": "Float based extensible enum",
-            "name": "FloatExtensibleEnum",
-            "isGeneratedName": false,
-            "namespace": "SampleTypeSpec",
-            "valueType": {
-              "$id": "51",
-              "kind": "float32",
-              "decorators": [],
-              "doc": "A 32 bit floating point number. (`±1.5 x 10^−45` to `±3.4 x 10^38`)",
-              "name": "float32",
-              "crossLanguageDefinitionId": "TypeSpec.float32"
-            },
-            "values": [
-              {
-                "$id": "52",
-                "kind": "enumvalue",
-                "decorators": [],
-                "name": "OneDotOne",
-                "value": 1.1,
-                "valueType": {
-                  "$ref": "51"
-                },
-                "enumType": {
-                  "$ref": "50"
-                }
-              },
-              {
-                "$id": "53",
-                "kind": "enumvalue",
-                "decorators": [],
-                "name": "TwoDotTwo",
-                "value": 2.2,
-                "valueType": {
-                  "$ref": "51"
-                },
-                "enumType": {
-                  "$ref": "50"
-                }
-              },
-              {
-                "$id": "54",
-                "kind": "enumvalue",
-                "decorators": [],
-                "name": "FourDotFour",
-                "value": 4.4,
-                "valueType": {
-                  "$ref": "51"
-                },
-                "enumType": {
-                  "$ref": "50"
-                }
-              }
-            ],
-            "isFixed": false,
-            "isFlags": false,
-            "usage": "Input,Output,Json",
-            "access": "public",
-            "crossLanguageDefinitionId": "SampleTypeSpec.FloatExtensibleEnum",
-            "apiVersions": [
-              "2024-07-16-preview",
-              "2024-08-16-preview"
-            ],
-            "isUnionAsEnum": true,
-            "__accessSet": true
-=======
             "$ref": "32"
->>>>>>> c9a4eff8
           },
           "decorators": []
         },
@@ -698,77 +418,7 @@
             "$ref": "38"
           },
           "enumType": {
-<<<<<<< HEAD
-            "$id": "60",
-            "kind": "enum",
-            "decorators": [],
-            "doc": "float fixed enum",
-            "name": "FloatExtensibleEnumWithIntValue",
-            "isGeneratedName": false,
-            "namespace": "SampleTypeSpec",
-            "valueType": {
-              "$id": "61",
-              "kind": "float32",
-              "decorators": [],
-              "doc": "A 32 bit floating point number. (`±1.5 x 10^−45` to `±3.4 x 10^38`)",
-              "name": "float32",
-              "crossLanguageDefinitionId": "TypeSpec.float32"
-            },
-            "values": [
-              {
-                "$id": "62",
-                "kind": "enumvalue",
-                "decorators": [],
-                "name": "One",
-                "value": 1,
-                "valueType": {
-                  "$ref": "61"
-                },
-                "enumType": {
-                  "$ref": "60"
-                }
-              },
-              {
-                "$id": "63",
-                "kind": "enumvalue",
-                "decorators": [],
-                "name": "Two",
-                "value": 2,
-                "valueType": {
-                  "$ref": "61"
-                },
-                "enumType": {
-                  "$ref": "60"
-                }
-              },
-              {
-                "$id": "64",
-                "kind": "enumvalue",
-                "decorators": [],
-                "name": "Four",
-                "value": 4,
-                "valueType": {
-                  "$ref": "61"
-                },
-                "enumType": {
-                  "$ref": "60"
-                }
-              }
-            ],
-            "isFixed": false,
-            "isFlags": false,
-            "usage": "Input,Output,Json",
-            "access": "public",
-            "crossLanguageDefinitionId": "SampleTypeSpec.FloatExtensibleEnumWithIntValue",
-            "apiVersions": [
-              "2024-07-16-preview",
-              "2024-08-16-preview"
-            ],
-            "isUnionAsEnum": true,
-            "__accessSet": true
-=======
             "$ref": "37"
->>>>>>> c9a4eff8
           },
           "decorators": []
         },
@@ -828,77 +478,7 @@
             "$ref": "43"
           },
           "enumType": {
-<<<<<<< HEAD
-            "$id": "70",
-            "kind": "enum",
-            "decorators": [],
-            "doc": "float fixed enum",
-            "name": "FloatFixedEnum",
-            "isGeneratedName": false,
-            "namespace": "SampleTypeSpec",
-            "valueType": {
-              "$id": "71",
-              "kind": "float32",
-              "decorators": [],
-              "doc": "A 32 bit floating point number. (`±1.5 x 10^−45` to `±3.4 x 10^38`)",
-              "name": "float32",
-              "crossLanguageDefinitionId": "TypeSpec.float32"
-            },
-            "values": [
-              {
-                "$id": "72",
-                "kind": "enumvalue",
-                "decorators": [],
-                "name": "OneDotOne",
-                "value": 1.1,
-                "enumType": {
-                  "$ref": "70"
-                },
-                "valueType": {
-                  "$ref": "71"
-                }
-              },
-              {
-                "$id": "73",
-                "kind": "enumvalue",
-                "decorators": [],
-                "name": "TwoDotTwo",
-                "value": 2.2,
-                "enumType": {
-                  "$ref": "70"
-                },
-                "valueType": {
-                  "$ref": "71"
-                }
-              },
-              {
-                "$id": "74",
-                "kind": "enumvalue",
-                "decorators": [],
-                "name": "FourDotFour",
-                "value": 4.4,
-                "enumType": {
-                  "$ref": "70"
-                },
-                "valueType": {
-                  "$ref": "71"
-                }
-              }
-            ],
-            "isFixed": true,
-            "isFlags": false,
-            "usage": "Input,Output,Json",
-            "access": "public",
-            "crossLanguageDefinitionId": "SampleTypeSpec.FloatFixedEnum",
-            "apiVersions": [
-              "2024-07-16-preview",
-              "2024-08-16-preview"
-            ],
-            "isUnionAsEnum": false,
-            "__accessSet": true
-=======
             "$ref": "42"
->>>>>>> c9a4eff8
           },
           "decorators": []
         },
@@ -958,77 +538,7 @@
             "$ref": "48"
           },
           "enumType": {
-<<<<<<< HEAD
-            "$id": "80",
-            "kind": "enum",
-            "decorators": [],
-            "doc": "float fixed enum",
-            "name": "FloatFixedEnumWithIntValue",
-            "isGeneratedName": false,
-            "namespace": "SampleTypeSpec",
-            "valueType": {
-              "$id": "81",
-              "kind": "int32",
-              "decorators": [],
-              "doc": "A 32-bit integer. (`-2,147,483,648` to `2,147,483,647`)",
-              "name": "int32",
-              "crossLanguageDefinitionId": "TypeSpec.int32"
-            },
-            "values": [
-              {
-                "$id": "82",
-                "kind": "enumvalue",
-                "decorators": [],
-                "name": "One",
-                "value": 1,
-                "enumType": {
-                  "$ref": "80"
-                },
-                "valueType": {
-                  "$ref": "81"
-                }
-              },
-              {
-                "$id": "83",
-                "kind": "enumvalue",
-                "decorators": [],
-                "name": "Two",
-                "value": 2,
-                "enumType": {
-                  "$ref": "80"
-                },
-                "valueType": {
-                  "$ref": "81"
-                }
-              },
-              {
-                "$id": "84",
-                "kind": "enumvalue",
-                "decorators": [],
-                "name": "Four",
-                "value": 4,
-                "enumType": {
-                  "$ref": "80"
-                },
-                "valueType": {
-                  "$ref": "81"
-                }
-              }
-            ],
-            "isFixed": true,
-            "isFlags": false,
-            "usage": "Input,Output,Json",
-            "access": "public",
-            "crossLanguageDefinitionId": "SampleTypeSpec.FloatFixedEnumWithIntValue",
-            "apiVersions": [
-              "2024-07-16-preview",
-              "2024-08-16-preview"
-            ],
-            "isUnionAsEnum": false,
-            "__accessSet": true
-=======
             "$ref": "47"
->>>>>>> c9a4eff8
           },
           "decorators": []
         },
@@ -1088,77 +598,7 @@
             "$ref": "53"
           },
           "enumType": {
-<<<<<<< HEAD
-            "$id": "90",
-            "kind": "enum",
-            "decorators": [],
-            "doc": "int fixed enum",
-            "name": "IntFixedEnum",
-            "isGeneratedName": false,
-            "namespace": "SampleTypeSpec",
-            "valueType": {
-              "$id": "91",
-              "kind": "int32",
-              "decorators": [],
-              "doc": "A 32-bit integer. (`-2,147,483,648` to `2,147,483,647`)",
-              "name": "int32",
-              "crossLanguageDefinitionId": "TypeSpec.int32"
-            },
-            "values": [
-              {
-                "$id": "92",
-                "kind": "enumvalue",
-                "decorators": [],
-                "name": "One",
-                "value": 1,
-                "enumType": {
-                  "$ref": "90"
-                },
-                "valueType": {
-                  "$ref": "91"
-                }
-              },
-              {
-                "$id": "93",
-                "kind": "enumvalue",
-                "decorators": [],
-                "name": "Two",
-                "value": 2,
-                "enumType": {
-                  "$ref": "90"
-                },
-                "valueType": {
-                  "$ref": "91"
-                }
-              },
-              {
-                "$id": "94",
-                "kind": "enumvalue",
-                "decorators": [],
-                "name": "Four",
-                "value": 4,
-                "enumType": {
-                  "$ref": "90"
-                },
-                "valueType": {
-                  "$ref": "91"
-                }
-              }
-            ],
-            "isFixed": true,
-            "isFlags": false,
-            "usage": "Input,Output,Json",
-            "access": "public",
-            "crossLanguageDefinitionId": "SampleTypeSpec.IntFixedEnum",
-            "apiVersions": [
-              "2024-07-16-preview",
-              "2024-08-16-preview"
-            ],
-            "isUnionAsEnum": false,
-            "__accessSet": true
-=======
             "$ref": "52"
->>>>>>> c9a4eff8
           },
           "decorators": []
         },
@@ -1218,63 +658,7 @@
             "$ref": "58"
           },
           "enumType": {
-<<<<<<< HEAD
-            "$id": "100",
-            "kind": "enum",
-            "decorators": [],
-            "name": "Versions",
-            "isGeneratedName": false,
-            "namespace": "SampleTypeSpec",
-            "valueType": {
-              "$id": "101",
-              "kind": "string",
-              "decorators": [],
-              "doc": "A sequence of textual characters.",
-              "name": "string",
-              "crossLanguageDefinitionId": "TypeSpec.string"
-            },
-            "values": [
-              {
-                "$id": "102",
-                "kind": "enumvalue",
-                "decorators": [],
-                "name": "2024-07-16-preview",
-                "value": "2024-07-16-preview",
-                "enumType": {
-                  "$ref": "100"
-                },
-                "valueType": {
-                  "$ref": "101"
-                }
-              },
-              {
-                "$id": "103",
-                "kind": "enumvalue",
-                "decorators": [],
-                "name": "2024-08-16-preview",
-                "value": "2024-08-16-preview",
-                "enumType": {
-                  "$ref": "100"
-                },
-                "valueType": {
-                  "$ref": "101"
-                }
-              }
-            ],
-            "isFixed": true,
-            "isFlags": false,
-            "usage": "ApiVersionEnum",
-            "access": "public",
-            "crossLanguageDefinitionId": "SampleTypeSpec.Versions",
-            "apiVersions": [
-              "2024-07-16-preview",
-              "2024-08-16-preview"
-            ],
-            "isUnionAsEnum": false,
-            "__accessSet": true
-=======
             "$ref": "57"
->>>>>>> c9a4eff8
           },
           "decorators": []
         },
@@ -6069,8 +5453,8 @@
                       "$id": "428",
                       "kind": "string",
                       "decorators": [],
+                      "name": "string",
                       "doc": "A sequence of textual characters.",
-                      "name": "string",
                       "crossLanguageDefinitionId": "TypeSpec.string"
                     },
                     "enumType": {
@@ -6139,8 +5523,8 @@
                       "$id": "434",
                       "kind": "int32",
                       "decorators": [],
+                      "name": "int32",
                       "doc": "A 32-bit integer. (`-2,147,483,648` to `2,147,483,647`)",
-                      "name": "int32",
                       "crossLanguageDefinitionId": "TypeSpec.int32"
                     },
                     "enumType": {
@@ -6191,8 +5575,8 @@
                       "$id": "439",
                       "kind": "float32",
                       "decorators": [],
+                      "name": "float32",
                       "doc": "A 32 bit floating point number. (`±1.5 x 10^−45` to `±3.4 x 10^38`)",
-                      "name": "float32",
                       "crossLanguageDefinitionId": "TypeSpec.float32"
                     },
                     "enumType": {
