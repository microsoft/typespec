--- conflicted
+++ resolved
@@ -11,7 +11,6 @@
 {
     public partial class RoundTripModel : System.ClientModel.Primitives.IJsonModel<RoundTripModel>
     {
-<<<<<<< HEAD
         private IDictionary<string, System.BinaryData> _serializedAdditionalRawData;
 
         /// <summary> Initializes a new instance of <see cref="RoundTripModel"/>. </summary>
@@ -23,22 +22,213 @@
         /// <param name="intExtensibleEnum"> this is an int based extensible enum. </param>
         /// <param name="intExtensibleEnumCollection"> this is a collection of int based extensible enum. </param>
         /// <param name="floatExtensibleEnum"> this is a float based extensible enum. </param>
+        /// <param name="floatExtensibleEnumWithIntValue"> this is a float based extensible enum. </param>
         /// <param name="floatExtensibleEnumCollection"> this is a collection of float based extensible enum. </param>
         /// <param name="floatFixedEnum"> this is a float based fixed enum. </param>
+        /// <param name="floatFixedEnumWithIntValue"> this is a float based fixed enum. </param>
         /// <param name="floatFixedEnumCollection"> this is a collection of float based fixed enum. </param>
         /// <param name="intFixedEnum"> this is a int based fixed enum. </param>
         /// <param name="intFixedEnumCollection"> this is a collection of int based fixed enum. </param>
         /// <param name="stringFixedEnum"> this is a string based fixed enum. </param>
-        /// <param name="requiredUnknown"> required unknown. </param>
-        /// <param name="optionalUnknown"> optional unknown. </param>
-        /// <param name="requiredRecordUnknown"> required record of unknown. </param>
-        /// <param name="optionalRecordUnknown"> optional record of unknown. </param>
-        /// <param name="readOnlyRequiredRecordUnknown"> required readonly record of unknown. </param>
-        /// <param name="readOnlyOptionalRecordUnknown"> optional readonly record of unknown. </param>
+        /// <param name="requiredUnknown">
+        /// required unknown
+        /// <para>
+        /// To assign an object to this property use <see cref="System.BinaryData.FromObjectAsJson{T}(T, Text.Json.JsonSerializerOptions?)"/>.
+        /// </para>
+        /// <para>
+        /// To assign an already formatted json string to this property use <see cref="System.BinaryData.FromString(string)"/>.
+        /// </para>
+        /// <para>
+        /// Examples:
+        /// <list type="bullet">
+        /// <item>
+        /// <term>BinaryData.FromObjectAsJson("foo")</term>
+        /// <description>Creates a payload of "foo".</description>
+        /// </item>
+        /// <item>
+        /// <term>BinaryData.FromString("\"foo\"")</term>
+        /// <description>Creates a payload of "foo".</description>
+        /// </item>
+        /// <item>
+        /// <term>BinaryData.FromObjectAsJson(new { key = "value" })</term>
+        /// <description>Creates a payload of { "key": "value" }.</description>
+        /// </item>
+        /// <item>
+        /// <term>BinaryData.FromString("{\"key\": \"value\"}")</term>
+        /// <description>Creates a payload of { "key": "value" }.</description>
+        /// </item>
+        /// </list>
+        /// </para>
+        /// </param>
+        /// <param name="optionalUnknown">
+        /// optional unknown
+        /// <para>
+        /// To assign an object to this property use <see cref="System.BinaryData.FromObjectAsJson{T}(T, Text.Json.JsonSerializerOptions?)"/>.
+        /// </para>
+        /// <para>
+        /// To assign an already formatted json string to this property use <see cref="System.BinaryData.FromString(string)"/>.
+        /// </para>
+        /// <para>
+        /// Examples:
+        /// <list type="bullet">
+        /// <item>
+        /// <term>BinaryData.FromObjectAsJson("foo")</term>
+        /// <description>Creates a payload of "foo".</description>
+        /// </item>
+        /// <item>
+        /// <term>BinaryData.FromString("\"foo\"")</term>
+        /// <description>Creates a payload of "foo".</description>
+        /// </item>
+        /// <item>
+        /// <term>BinaryData.FromObjectAsJson(new { key = "value" })</term>
+        /// <description>Creates a payload of { "key": "value" }.</description>
+        /// </item>
+        /// <item>
+        /// <term>BinaryData.FromString("{\"key\": \"value\"}")</term>
+        /// <description>Creates a payload of { "key": "value" }.</description>
+        /// </item>
+        /// </list>
+        /// </para>
+        /// </param>
+        /// <param name="requiredRecordUnknown">
+        /// required record of unknown
+        /// <para>
+        /// To assign an object to the value of this property use <see cref="System.BinaryData.FromObjectAsJson{T}(T, Text.Json.JsonSerializerOptions?)"/>.
+        /// </para>
+        /// <para>
+        /// To assign an already formatted json string to this property use <see cref="System.BinaryData.FromString(string)"/>.
+        /// </para>
+        /// <para>
+        /// Examples:
+        /// <list type="bullet">
+        /// <item>
+        /// <term>BinaryData.FromObjectAsJson("foo")</term>
+        /// <description>Creates a payload of "foo".</description>
+        /// </item>
+        /// <item>
+        /// <term>BinaryData.FromString("\"foo\"")</term>
+        /// <description>Creates a payload of "foo".</description>
+        /// </item>
+        /// <item>
+        /// <term>BinaryData.FromObjectAsJson(new { key = "value" })</term>
+        /// <description>Creates a payload of { "key": "value" }.</description>
+        /// </item>
+        /// <item>
+        /// <term>BinaryData.FromString("{\"key\": \"value\"}")</term>
+        /// <description>Creates a payload of { "key": "value" }.</description>
+        /// </item>
+        /// </list>
+        /// </para>
+        /// </param>
+        /// <param name="optionalRecordUnknown">
+        /// optional record of unknown
+        /// <para>
+        /// To assign an object to the value of this property use <see cref="System.BinaryData.FromObjectAsJson{T}(T, Text.Json.JsonSerializerOptions?)"/>.
+        /// </para>
+        /// <para>
+        /// To assign an already formatted json string to this property use <see cref="System.BinaryData.FromString(string)"/>.
+        /// </para>
+        /// <para>
+        /// Examples:
+        /// <list type="bullet">
+        /// <item>
+        /// <term>BinaryData.FromObjectAsJson("foo")</term>
+        /// <description>Creates a payload of "foo".</description>
+        /// </item>
+        /// <item>
+        /// <term>BinaryData.FromString("\"foo\"")</term>
+        /// <description>Creates a payload of "foo".</description>
+        /// </item>
+        /// <item>
+        /// <term>BinaryData.FromObjectAsJson(new { key = "value" })</term>
+        /// <description>Creates a payload of { "key": "value" }.</description>
+        /// </item>
+        /// <item>
+        /// <term>BinaryData.FromString("{\"key\": \"value\"}")</term>
+        /// <description>Creates a payload of { "key": "value" }.</description>
+        /// </item>
+        /// </list>
+        /// </para>
+        /// </param>
+        /// <param name="readOnlyRequiredRecordUnknown">
+        /// required readonly record of unknown
+        /// <para>
+        /// To assign an object to the value of this property use <see cref="System.BinaryData.FromObjectAsJson{T}(T, Text.Json.JsonSerializerOptions?)"/>.
+        /// </para>
+        /// <para>
+        /// To assign an already formatted json string to this property use <see cref="System.BinaryData.FromString(string)"/>.
+        /// </para>
+        /// <para>
+        /// Examples:
+        /// <list type="bullet">
+        /// <item>
+        /// <term>BinaryData.FromObjectAsJson("foo")</term>
+        /// <description>Creates a payload of "foo".</description>
+        /// </item>
+        /// <item>
+        /// <term>BinaryData.FromString("\"foo\"")</term>
+        /// <description>Creates a payload of "foo".</description>
+        /// </item>
+        /// <item>
+        /// <term>BinaryData.FromObjectAsJson(new { key = "value" })</term>
+        /// <description>Creates a payload of { "key": "value" }.</description>
+        /// </item>
+        /// <item>
+        /// <term>BinaryData.FromString("{\"key\": \"value\"}")</term>
+        /// <description>Creates a payload of { "key": "value" }.</description>
+        /// </item>
+        /// </list>
+        /// </para>
+        /// </param>
+        /// <param name="readOnlyOptionalRecordUnknown">
+        /// optional readonly record of unknown
+        /// <para>
+        /// To assign an object to the value of this property use <see cref="System.BinaryData.FromObjectAsJson{T}(T, Text.Json.JsonSerializerOptions?)"/>.
+        /// </para>
+        /// <para>
+        /// To assign an already formatted json string to this property use <see cref="System.BinaryData.FromString(string)"/>.
+        /// </para>
+        /// <para>
+        /// Examples:
+        /// <list type="bullet">
+        /// <item>
+        /// <term>BinaryData.FromObjectAsJson("foo")</term>
+        /// <description>Creates a payload of "foo".</description>
+        /// </item>
+        /// <item>
+        /// <term>BinaryData.FromString("\"foo\"")</term>
+        /// <description>Creates a payload of "foo".</description>
+        /// </item>
+        /// <item>
+        /// <term>BinaryData.FromObjectAsJson(new { key = "value" })</term>
+        /// <description>Creates a payload of { "key": "value" }.</description>
+        /// </item>
+        /// <item>
+        /// <term>BinaryData.FromString("{\"key\": \"value\"}")</term>
+        /// <description>Creates a payload of { "key": "value" }.</description>
+        /// </item>
+        /// </list>
+        /// </para>
+        /// </param>
         /// <param name="modelWithRequiredNullable"> this is a model with required nullable properties. </param>
-        /// <param name="requiredBytes"> Required bytes. </param>
+        /// <param name="requiredBytes">
+        /// Required bytes
+        /// <para>
+        /// To assign a byte[] to this property use <see cref="System.BinaryData.FromBytes(byte[])"/>.
+        /// The byte[] will be serialized to a Base64 encoded string.
+        /// </para>
+        /// <para>
+        /// Examples:
+        /// <list type="bullet">
+        /// <item>
+        /// <term>BinaryData.FromBytes(new byte[] { 1, 2, 3 })</term>
+        /// <description>Creates a payload of "AQID".</description>
+        /// </item>
+        /// </list>
+        /// </para>
+        /// </param>
         /// <param name="serializedAdditionalRawData"> Keeps track of any properties unknown to the library. </param>
-        internal RoundTripModel(string requiredString, int requiredInt, IList<string> requiredCollection, IDictionary<string, string> requiredDictionary, Thing requiredModel, int intExtensibleEnum, IList<int> intExtensibleEnumCollection, float floatExtensibleEnum, IList<float> floatExtensibleEnumCollection, float floatFixedEnum, IList<float> floatFixedEnumCollection, int intFixedEnum, IList<int> intFixedEnumCollection, string stringFixedEnum, System.BinaryData requiredUnknown, System.BinaryData optionalUnknown, IDictionary<string, System.BinaryData> requiredRecordUnknown, IDictionary<string, System.BinaryData> optionalRecordUnknown, IDictionary<string, System.BinaryData> readOnlyRequiredRecordUnknown, IDictionary<string, System.BinaryData> readOnlyOptionalRecordUnknown, ModelWithRequiredNullableProperties modelWithRequiredNullable, System.BinaryData requiredBytes, IDictionary<string, System.BinaryData> serializedAdditionalRawData)
+        internal RoundTripModel(string requiredString, int requiredInt, IList<StringFixedEnum?> requiredCollection, IDictionary<string, StringExtensibleEnum?> requiredDictionary, Thing requiredModel, IntExtensibleEnum intExtensibleEnum, IList<IntExtensibleEnum> intExtensibleEnumCollection, FloatExtensibleEnum floatExtensibleEnum, FloatExtensibleEnumWithIntValue floatExtensibleEnumWithIntValue, IList<FloatExtensibleEnum> floatExtensibleEnumCollection, FloatFixedEnum floatFixedEnum, FloatFixedEnumWithIntValue floatFixedEnumWithIntValue, IList<FloatFixedEnum> floatFixedEnumCollection, IntFixedEnum intFixedEnum, IList<IntFixedEnum> intFixedEnumCollection, StringFixedEnum? stringFixedEnum, System.BinaryData requiredUnknown, System.BinaryData optionalUnknown, IDictionary<string, System.BinaryData> requiredRecordUnknown, IDictionary<string, System.BinaryData> optionalRecordUnknown, IDictionary<string, System.BinaryData> readOnlyRequiredRecordUnknown, IDictionary<string, System.BinaryData> readOnlyOptionalRecordUnknown, ModelWithRequiredNullableProperties modelWithRequiredNullable, System.BinaryData requiredBytes, IDictionary<string, System.BinaryData> serializedAdditionalRawData)
         {
             RequiredString = requiredString;
             RequiredInt = requiredInt;
@@ -48,8 +238,10 @@
             IntExtensibleEnum = intExtensibleEnum;
             IntExtensibleEnumCollection = intExtensibleEnumCollection;
             FloatExtensibleEnum = floatExtensibleEnum;
+            FloatExtensibleEnumWithIntValue = floatExtensibleEnumWithIntValue;
             FloatExtensibleEnumCollection = floatExtensibleEnumCollection;
             FloatFixedEnum = floatFixedEnum;
+            FloatFixedEnumWithIntValue = floatFixedEnumWithIntValue;
             FloatFixedEnumCollection = floatFixedEnumCollection;
             IntFixedEnum = intFixedEnum;
             IntFixedEnumCollection = intFixedEnumCollection;
@@ -70,35 +262,33 @@
         {
         }
 
-=======
         /// <param name="writer"> The JSON writer. </param>
-        /// <param name="options"> The client options. </param>
->>>>>>> 5bedca7d
+        /// <param name="options"> The client options for reading and writing models. </param>
         void System.ClientModel.Primitives.IJsonModel<RoundTripModel>.Write(System.Text.Json.Utf8JsonWriter writer, System.ClientModel.Primitives.ModelReaderWriterOptions options)
         {
         }
 
         /// <param name="reader"> The JSON reader. </param>
-        /// <param name="options"> The client options. </param>
+        /// <param name="options"> The client options for reading and writing models. </param>
         RoundTripModel System.ClientModel.Primitives.IJsonModel<RoundTripModel>.Create(ref System.Text.Json.Utf8JsonReader reader, System.ClientModel.Primitives.ModelReaderWriterOptions options)
         {
             return new RoundTripModel();
         }
 
-        /// <param name="options"> The client options. </param>
+        /// <param name="options"> The client options for reading and writing models. </param>
         System.BinaryData System.ClientModel.Primitives.IPersistableModel<RoundTripModel>.Write(System.ClientModel.Primitives.ModelReaderWriterOptions options)
         {
             return new System.BinaryData("IPersistableModel");
         }
 
         /// <param name="data"> The data to parse. </param>
-        /// <param name="options"> The client options. </param>
+        /// <param name="options"> The client options for reading and writing models. </param>
         RoundTripModel System.ClientModel.Primitives.IPersistableModel<RoundTripModel>.Create(System.BinaryData data, System.ClientModel.Primitives.ModelReaderWriterOptions options)
         {
             return new RoundTripModel();
         }
 
-        /// <param name="options"> The client options. </param>
+        /// <param name="options"> The client options for reading and writing models. </param>
         string System.ClientModel.Primitives.IPersistableModel<RoundTripModel>.GetFormatFromOptions(System.ClientModel.Primitives.ModelReaderWriterOptions options) => "J";
     }
 }