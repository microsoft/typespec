// <auto-generated/>

#nullable disable

using System;
using System.ClientModel;
using System.ClientModel.Primitives;
using System.Collections.Generic;
using System.Text.Json;

namespace UnbrandedTypeSpec.Models
{
    /// <summary></summary>
    public partial class ReturnsAnonymousModelResponse : IJsonModel<ReturnsAnonymousModelResponse>
    {
        private IDictionary<string, BinaryData> _serializedAdditionalRawData;

        internal ReturnsAnonymousModelResponse(IDictionary<string, BinaryData> serializedAdditionalRawData)
        {
            _serializedAdditionalRawData = serializedAdditionalRawData;
        }

        void IJsonModel<ReturnsAnonymousModelResponse>.Write(Utf8JsonWriter writer, ModelReaderWriterOptions options)
        {
            writer.WriteStartObject();
            JsonModelWriteCore(writer, options);
            writer.WriteEndObject();
        }

        /// <param name="writer"> The JSON writer. </param>
        /// <param name="options"> The client options for reading and writing models. </param>
        protected virtual void JsonModelWriteCore(Utf8JsonWriter writer, ModelReaderWriterOptions options)
        {
            string format = options.Format == "W" ? ((IPersistableModel<ReturnsAnonymousModelResponse>)this).GetFormatFromOptions(options) : options.Format;
            if (format != "J")
            {
                throw new FormatException($"The model {nameof(ReturnsAnonymousModelResponse)} does not support writing '{format}' format.");
            }
            if (options.Format != "W" && _serializedAdditionalRawData != null)
            {
                foreach (var item in _serializedAdditionalRawData)
                {
                    writer.WritePropertyName(item.Key);
#if NET6_0_OR_GREATER
                    writer.WriteRawValue(item.Value);
#else
                    using (JsonDocument document = JsonDocument.Parse(item.Value))
                    {
                        JsonSerializer.Serialize(writer, document.RootElement);
                    }
#endif
                }
            }
        }

        ReturnsAnonymousModelResponse IJsonModel<ReturnsAnonymousModelResponse>.Create(ref Utf8JsonReader reader, ModelReaderWriterOptions options)
        {
            throw new NotImplementedException("Not implemented");
        }

<<<<<<< HEAD
        /// <param name="reader"> The JSON reader. </param>
        /// <param name="options"> The client options for reading and writing models. </param>
        protected virtual ReturnsAnonymousModelResponse JsonModelCreateCore(ref Utf8JsonReader reader, ModelReaderWriterOptions options)
        {
            using JsonDocument document = JsonDocument.ParseValue(ref reader);
            JsonElement element = document.RootElement;

            if (element.ValueKind == JsonValueKind.Null)
            {
                return null;
            }
            IDictionary<string, BinaryData> serializedAdditionalRawData = default;
            Dictionary<string, BinaryData> rawDataDictionary = new Dictionary<string, BinaryData>();
            foreach (var prop in element.EnumerateObject())
            {
                if (options.Format != "W")
                {
                    rawDataDictionary.Add(prop.Name, BinaryData.FromString(prop.Value.GetRawText()));
                }
            }
            serializedAdditionalRawData = rawDataDictionary;
            return new ReturnsAnonymousModelResponse(serializedAdditionalRawData);
        }

        BinaryData IPersistableModel<ReturnsAnonymousModelResponse>.Write(ModelReaderWriterOptions options)
=======
        BinaryData IPersistableModel<ReturnsAnonymousModelResponse>.Write(ModelReaderWriterOptions options) => PersistableModelWriteCore(options);

        /// <param name="options"> The client options for reading and writing models. </param>
        protected virtual BinaryData PersistableModelWriteCore(ModelReaderWriterOptions options)
>>>>>>> 71ecc06b
        {
            string format = options.Format == "W" ? ((IPersistableModel<ReturnsAnonymousModelResponse>)this).GetFormatFromOptions(options) : options.Format;
            switch (format)
            {
                case "J":
                    return ModelReaderWriter.Write(this, options);
                default:
                    throw new FormatException($"The model {nameof(ReturnsAnonymousModelResponse)} does not support writing '{options.Format}' format.");
            }
        }

        ReturnsAnonymousModelResponse IPersistableModel<ReturnsAnonymousModelResponse>.Create(BinaryData data, ModelReaderWriterOptions options)
        {
            throw new NotImplementedException("Not implemented");
        }

        string IPersistableModel<ReturnsAnonymousModelResponse>.GetFormatFromOptions(ModelReaderWriterOptions options) => "J";

        private static object GetObjectInstance(Type returnType)
        {
            PersistableModelProxyAttribute attribute = Attribute.GetCustomAttribute(returnType, typeof(PersistableModelProxyAttribute), false) as PersistableModelProxyAttribute;
            Type typeToActivate = attribute is null ? returnType : attribute.ProxyType;

            if (returnType.IsAbstract && attribute is null)
            {
                throw new InvalidOperationException($"{returnType.Name} must be decorated with {nameof(PersistableModelProxyAttribute)} to be used with {nameof(ModelReaderWriter)}.");
            }

            object obj = Activator.CreateInstance(typeToActivate, true);
            if (obj is null)
            {
                throw new InvalidOperationException($"Unable to create instance of {typeToActivate.Name}.");
            }
            return obj;
        }

        /// <param name="returnsAnonymousModelResponse"> The <see cref="ReturnsAnonymousModelResponse"/> to serialize into <see cref="BinaryContent"/>. </param>
        public static implicit operator BinaryContent(ReturnsAnonymousModelResponse returnsAnonymousModelResponse)
        {
            throw new NotImplementedException("Not implemented");
        }

        /// <param name="result"> The <see cref="ClientResult"/> to deserialize the <see cref="ReturnsAnonymousModelResponse"/> from. </param>
        public static explicit operator ReturnsAnonymousModelResponse(ClientResult result)
        {
            throw new NotImplementedException("Not implemented");
        }
    }
}<|MERGE_RESOLUTION|>--- conflicted
+++ resolved
@@ -58,7 +58,6 @@
             throw new NotImplementedException("Not implemented");
         }
 
-<<<<<<< HEAD
         /// <param name="reader"> The JSON reader. </param>
         /// <param name="options"> The client options for reading and writing models. </param>
         protected virtual ReturnsAnonymousModelResponse JsonModelCreateCore(ref Utf8JsonReader reader, ModelReaderWriterOptions options)
@@ -83,13 +82,10 @@
             return new ReturnsAnonymousModelResponse(serializedAdditionalRawData);
         }
 
-        BinaryData IPersistableModel<ReturnsAnonymousModelResponse>.Write(ModelReaderWriterOptions options)
-=======
         BinaryData IPersistableModel<ReturnsAnonymousModelResponse>.Write(ModelReaderWriterOptions options) => PersistableModelWriteCore(options);
 
         /// <param name="options"> The client options for reading and writing models. </param>
         protected virtual BinaryData PersistableModelWriteCore(ModelReaderWriterOptions options)
->>>>>>> 71ecc06b
         {
             string format = options.Format == "W" ? ((IPersistableModel<ReturnsAnonymousModelResponse>)this).GetFormatFromOptions(options) : options.Format;
             switch (format)
