--- conflicted
+++ resolved
@@ -94,7 +94,6 @@
 
         string IPersistableModel<ReturnsAnonymousModelResponse>.GetFormatFromOptions(ModelReaderWriterOptions options) => "J";
 
-<<<<<<< HEAD
         private static object GetObjectInstance(Type returnType)
         {
             PersistableModelProxyAttribute attribute = Attribute.GetCustomAttribute(returnType, typeof(PersistableModelProxyAttribute), false) as PersistableModelProxyAttribute;
@@ -111,7 +110,8 @@
                 throw new InvalidOperationException($"Unable to create instance of {typeToActivate.Name}.");
             }
             return obj;
-=======
+        }
+
         /// <param name="returnsAnonymousModelResponse"> The <see cref="ReturnsAnonymousModelResponse"/> to serialize into <see cref="BinaryContent"/>. </param>
         public static implicit operator BinaryContent(ReturnsAnonymousModelResponse returnsAnonymousModelResponse)
         {
@@ -122,7 +122,6 @@
         public static explicit operator ReturnsAnonymousModelResponse(ClientResult result)
         {
             throw new NotImplementedException("Not implemented");
->>>>>>> 3a15beec
         }
     }
 }