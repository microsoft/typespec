{
 "$id": "1",
 "Name": "UnbrandedTypeSpec",
 "ApiVersions": [],
 "Enums": [
  {
   "$id": "2",
   "Kind": "enum",
   "Name": "Thing_requiredLiteralString",
   "ValueType": {
    "$id": "3",
    "Kind": "string"
   },
   "Values": [
    {
     "$id": "4",
     "Name": "accept",
     "Value": "accept",
     "Description": "accept"
    }
   ],
   "CrossLanguageDefinitionId": "",
   "Description": "The Thing_requiredLiteralString",
   "IsExtensible": true,
<<<<<<< HEAD
   "Usage": "None"
=======
   "Usage": "Input,Output,Json"
>>>>>>> 9f5630b4
  },
  {
   "$id": "5",
   "Kind": "enum",
   "Name": "Thing_requiredLiteralInt",
   "ValueType": {
    "$id": "6",
    "Kind": "int32"
   },
   "Values": [
    {
     "$id": "7",
     "Name": "123",
     "Value": 123,
     "Description": "123"
    }
   ],
   "CrossLanguageDefinitionId": "",
   "Description": "The Thing_requiredLiteralInt",
   "IsExtensible": true,
<<<<<<< HEAD
   "Usage": "None"
=======
   "Usage": "Input,Output,Json"
>>>>>>> 9f5630b4
  },
  {
   "$id": "8",
   "Kind": "enum",
   "Name": "Thing_requiredLiteralFloat",
   "ValueType": {
    "$id": "9",
    "Kind": "float32"
   },
   "Values": [
    {
     "$id": "10",
     "Name": "1.23",
     "Value": 1.23,
     "Description": "1.23"
    }
   ],
   "CrossLanguageDefinitionId": "",
   "Description": "The Thing_requiredLiteralFloat",
   "IsExtensible": true,
<<<<<<< HEAD
   "Usage": "None"
=======
   "Usage": "Input,Output,Json"
>>>>>>> 9f5630b4
  },
  {
   "$id": "11",
   "Kind": "enum",
   "Name": "Thing_optionalLiteralString",
   "ValueType": {
    "$id": "12",
    "Kind": "string"
   },
   "Values": [
    {
     "$id": "13",
     "Name": "reject",
     "Value": "reject",
     "Description": "reject"
    }
   ],
   "CrossLanguageDefinitionId": "",
   "Description": "The Thing_optionalLiteralString",
   "IsExtensible": true,
<<<<<<< HEAD
   "Usage": "None"
=======
   "Usage": "Input,Output,Json"
>>>>>>> 9f5630b4
  },
  {
   "$id": "14",
   "Kind": "enum",
   "Name": "Thing_optionalLiteralInt",
   "ValueType": {
    "$id": "15",
    "Kind": "int32"
   },
   "Values": [
    {
     "$id": "16",
     "Name": "456",
     "Value": 456,
     "Description": "456"
    }
   ],
   "CrossLanguageDefinitionId": "",
   "Description": "The Thing_optionalLiteralInt",
   "IsExtensible": true,
<<<<<<< HEAD
   "Usage": "None"
=======
   "Usage": "Input,Output,Json"
>>>>>>> 9f5630b4
  },
  {
   "$id": "17",
   "Kind": "enum",
   "Name": "Thing_optionalLiteralFloat",
   "ValueType": {
    "$id": "18",
    "Kind": "float32"
   },
   "Values": [
    {
     "$id": "19",
     "Name": "4.56",
     "Value": 4.56,
     "Description": "4.56"
    }
   ],
   "CrossLanguageDefinitionId": "",
   "Description": "The Thing_optionalLiteralFloat",
   "IsExtensible": true,
<<<<<<< HEAD
   "Usage": "None"
=======
   "Usage": "Input,Output,Json"
>>>>>>> 9f5630b4
  },
  {
   "$id": "20",
   "Kind": "enum",
   "Name": "StringFixedEnum",
   "CrossLanguageDefinitionId": "UnbrandedTypeSpec.StringFixedEnum",
   "ValueType": {
    "$id": "21",
    "Kind": "string"
   },
   "Values": [
    {
     "$id": "22",
     "Name": "One",
     "Value": "1"
    },
    {
     "$id": "23",
     "Name": "Two",
     "Value": "2"
    },
    {
     "$id": "24",
     "Name": "Four",
     "Value": "4"
    }
   ],
   "Description": "Simple enum",
   "IsExtensible": false,
   "Usage": "Input,Output,Json"
  },
  {
   "$id": "25",
   "Kind": "enum",
   "Name": "StringExtensibleEnum",
   "CrossLanguageDefinitionId": "UnbrandedTypeSpec.StringExtensibleEnum",
   "ValueType": {
    "$id": "26",
    "Kind": "string"
   },
   "Values": [
    {
     "$id": "27",
     "Name": "One",
     "Value": "1"
    },
    {
     "$id": "28",
     "Name": "Two",
     "Value": "2"
    },
    {
     "$id": "29",
     "Name": "Four",
     "Value": "4"
    }
   ],
   "Description": "Extensible enum",
   "IsExtensible": true,
   "Usage": "Input,Output,Json"
  },
  {
   "$id": "30",
   "Kind": "enum",
   "Name": "IntExtensibleEnum",
   "CrossLanguageDefinitionId": "UnbrandedTypeSpec.IntExtensibleEnum",
   "ValueType": {
    "$id": "31",
    "Kind": "int32"
   },
   "Values": [
    {
     "$id": "32",
     "Name": "One",
     "Value": 1
    },
    {
     "$id": "33",
     "Name": "Two",
     "Value": 2
    },
    {
     "$id": "34",
     "Name": "Four",
     "Value": 4
    }
   ],
   "Description": "Int based extensible enum",
   "IsExtensible": true,
   "Usage": "Input,Output,Json"
  },
  {
   "$id": "35",
   "Kind": "enum",
   "Name": "FloatExtensibleEnum",
   "CrossLanguageDefinitionId": "UnbrandedTypeSpec.FloatExtensibleEnum",
   "ValueType": {
    "$id": "36",
    "Kind": "float32"
   },
   "Values": [
    {
     "$id": "37",
     "Name": "OneDotOne",
     "Value": 1.1
    },
    {
     "$id": "38",
     "Name": "TwoDotTwo",
     "Value": 2.2
    },
    {
     "$id": "39",
     "Name": "FourDotFour",
     "Value": 4.4
    }
   ],
   "Description": "Float based extensible enum",
   "IsExtensible": true,
   "Usage": "Input,Output,Json"
  },
  {
   "$id": "40",
   "Kind": "enum",
   "Name": "FloatExtensibleEnumWithIntValue",
   "CrossLanguageDefinitionId": "UnbrandedTypeSpec.FloatExtensibleEnumWithIntValue",
   "ValueType": {
    "$id": "41",
    "Kind": "float32"
   },
   "Values": [
    {
     "$id": "42",
     "Name": "One",
     "Value": 1
    },
    {
     "$id": "43",
     "Name": "Two",
     "Value": 2
    },
    {
     "$id": "44",
     "Name": "Four",
     "Value": 4
    }
   ],
   "Description": "float fixed enum",
   "IsExtensible": true,
   "Usage": "Input,Output,Json"
  },
  {
   "$id": "45",
   "Kind": "enum",
   "Name": "FloatFixedEnum",
   "CrossLanguageDefinitionId": "UnbrandedTypeSpec.FloatFixedEnum",
   "ValueType": {
    "$id": "46",
    "Kind": "float32"
   },
   "Values": [
    {
     "$id": "47",
     "Name": "OneDotOne",
     "Value": 1.1
    },
    {
     "$id": "48",
     "Name": "TwoDotTwo",
     "Value": 2.2
    },
    {
     "$id": "49",
     "Name": "FourDotFour",
     "Value": 4.4
    }
   ],
   "Description": "float fixed enum",
   "IsExtensible": false,
   "Usage": "Input,Output,Json"
  },
  {
   "$id": "50",
   "Kind": "enum",
   "Name": "FloatFixedEnumWithIntValue",
   "CrossLanguageDefinitionId": "UnbrandedTypeSpec.FloatFixedEnumWithIntValue",
   "ValueType": {
    "$id": "51",
    "Kind": "int32"
   },
   "Values": [
    {
     "$id": "52",
     "Name": "One",
     "Value": 1
    },
    {
     "$id": "53",
     "Name": "Two",
     "Value": 2
    },
    {
     "$id": "54",
     "Name": "Four",
     "Value": 4
    }
   ],
   "Description": "float fixed enum",
   "IsExtensible": false,
   "Usage": "Input,Output,Json"
  },
  {
   "$id": "55",
   "Kind": "enum",
   "Name": "IntFixedEnum",
   "CrossLanguageDefinitionId": "UnbrandedTypeSpec.IntFixedEnum",
   "ValueType": {
    "$id": "56",
    "Kind": "int32"
   },
   "Values": [
    {
     "$id": "57",
     "Name": "One",
     "Value": 1
    },
    {
     "$id": "58",
     "Name": "Two",
     "Value": 2
    },
    {
     "$id": "59",
     "Name": "Four",
     "Value": 4
    }
   ],
   "Description": "int fixed enum",
   "IsExtensible": false,
   "Usage": "Input,Output,Json"
  },
  {
   "$id": "60",
   "Kind": "enum",
   "Name": "AnonymousBodyRequest_requiredLiteralString",
   "ValueType": {
    "$id": "61",
    "Kind": "string"
   },
   "Values": [
    {
     "$id": "62",
     "Name": "accept",
     "Value": "accept",
     "Description": "accept"
    }
   ],
   "CrossLanguageDefinitionId": "",
   "Description": "The AnonymousBodyRequest_requiredLiteralString",
   "IsExtensible": true,
<<<<<<< HEAD
   "Usage": "None"
=======
   "Usage": "Spread,Json"
>>>>>>> 9f5630b4
  },
  {
   "$id": "63",
   "Kind": "enum",
   "Name": "AnonymousBodyRequest_requiredLiteralInt",
   "ValueType": {
    "$id": "64",
    "Kind": "int32"
   },
   "Values": [
    {
     "$id": "65",
     "Name": "123",
     "Value": 123,
     "Description": "123"
    }
   ],
   "CrossLanguageDefinitionId": "",
   "Description": "The AnonymousBodyRequest_requiredLiteralInt",
   "IsExtensible": true,
<<<<<<< HEAD
   "Usage": "None"
=======
   "Usage": "Spread,Json"
>>>>>>> 9f5630b4
  },
  {
   "$id": "66",
   "Kind": "enum",
   "Name": "AnonymousBodyRequest_requiredLiteralFloat",
   "ValueType": {
    "$id": "67",
    "Kind": "float32"
   },
   "Values": [
    {
     "$id": "68",
     "Name": "1.23",
     "Value": 1.23,
     "Description": "1.23"
    }
   ],
   "CrossLanguageDefinitionId": "",
   "Description": "The AnonymousBodyRequest_requiredLiteralFloat",
   "IsExtensible": true,
<<<<<<< HEAD
   "Usage": "None"
=======
   "Usage": "Spread,Json"
>>>>>>> 9f5630b4
  },
  {
   "$id": "69",
   "Kind": "enum",
   "Name": "AnonymousBodyRequest_optionalLiteralString",
   "ValueType": {
    "$id": "70",
    "Kind": "string"
   },
   "Values": [
    {
     "$id": "71",
     "Name": "reject",
     "Value": "reject",
     "Description": "reject"
    }
   ],
   "CrossLanguageDefinitionId": "",
   "Description": "The AnonymousBodyRequest_optionalLiteralString",
   "IsExtensible": true,
<<<<<<< HEAD
   "Usage": "None"
=======
   "Usage": "Spread,Json"
>>>>>>> 9f5630b4
  },
  {
   "$id": "72",
   "Kind": "enum",
   "Name": "AnonymousBodyRequest_optionalLiteralInt",
   "ValueType": {
    "$id": "73",
    "Kind": "int32"
   },
   "Values": [
    {
     "$id": "74",
     "Name": "456",
     "Value": 456,
     "Description": "456"
    }
   ],
   "CrossLanguageDefinitionId": "",
   "Description": "The AnonymousBodyRequest_optionalLiteralInt",
   "IsExtensible": true,
<<<<<<< HEAD
   "Usage": "None"
=======
   "Usage": "Spread,Json"
>>>>>>> 9f5630b4
  },
  {
   "$id": "75",
   "Kind": "enum",
   "Name": "AnonymousBodyRequest_optionalLiteralFloat",
   "ValueType": {
    "$id": "76",
    "Kind": "float32"
   },
   "Values": [
    {
     "$id": "77",
     "Name": "4.56",
     "Value": 4.56,
     "Description": "4.56"
    }
   ],
   "CrossLanguageDefinitionId": "",
   "Description": "The AnonymousBodyRequest_optionalLiteralFloat",
   "IsExtensible": true,
<<<<<<< HEAD
   "Usage": "None"
  },
  {
   "$id": "78",
   "Kind": "enum",
   "Name": "DaysOfWeekExtensibleEnum",
   "CrossLanguageDefinitionId": "UnbrandedTypeSpec.DaysOfWeekExtensibleEnum",
   "ValueType": {
    "$id": "79",
    "Kind": "string"
   },
   "Values": [
    {
     "$id": "80",
     "Name": "Monday",
     "Value": "Monday"
    },
    {
     "$id": "81",
     "Name": "Tuesday",
     "Value": "Tuesday"
    },
    {
     "$id": "82",
     "Name": "Wednesday",
     "Value": "Wednesday"
    },
    {
     "$id": "83",
     "Name": "Thursday",
     "Value": "Thursday"
    },
    {
     "$id": "84",
     "Name": "Friday",
     "Value": "Friday"
    },
    {
     "$id": "85",
     "Name": "Saturday",
     "Value": "Saturday"
    },
    {
     "$id": "86",
     "Name": "Sunday",
     "Value": "Sunday"
    }
   ],
   "IsExtensible": true,
   "Usage": "Output"
=======
   "Usage": "Spread,Json"
>>>>>>> 9f5630b4
  }
 ],
 "Models": [
  {
   "$id": "87",
   "Kind": "model",
   "Name": "Thing",
   "CrossLanguageDefinitionId": "UnbrandedTypeSpec.Thing",
   "Usage": "Input,Output,Json",
   "Description": "A model with a few properties of literal types",
   "Properties": [
    {
     "$id": "88",
     "Name": "name",
     "SerializedName": "name",
     "Description": "name of the Thing",
     "Type": {
      "$id": "89",
      "Kind": "string"
     },
     "IsRequired": true,
     "IsReadOnly": false
    },
    {
     "$id": "90",
     "Name": "requiredUnion",
     "SerializedName": "requiredUnion",
     "Description": "required Union",
     "Type": {
      "$id": "91",
      "Kind": "union",
      "Name": "ThingRequiredUnion",
      "VariantTypes": [
       {
        "$id": "92",
        "Kind": "string"
       },
       {
        "$id": "93",
        "Kind": "array",
        "Name": "Array",
        "ValueType": {
         "$id": "94",
         "Kind": "string"
        },
        "CrossLanguageDefinitionId": "TypeSpec.Array"
       },
       {
        "$id": "95",
        "Kind": "int32"
       }
      ]
     },
     "IsRequired": true,
     "IsReadOnly": false
    },
    {
     "$id": "96",
     "Name": "requiredLiteralString",
     "SerializedName": "requiredLiteralString",
     "Description": "required literal string",
     "Type": {
      "$id": "97",
      "Kind": "constant",
      "ValueType": {
       "$ref": "2"
      },
      "Value": "accept"
     },
     "IsRequired": true,
     "IsReadOnly": false
    },
    {
     "$id": "98",
     "Name": "requiredLiteralInt",
     "SerializedName": "requiredLiteralInt",
     "Description": "required literal int",
     "Type": {
      "$id": "99",
      "Kind": "constant",
      "ValueType": {
       "$ref": "5"
      },
      "Value": 123
     },
     "IsRequired": true,
     "IsReadOnly": false
    },
    {
     "$id": "100",
     "Name": "requiredLiteralFloat",
     "SerializedName": "requiredLiteralFloat",
     "Description": "required literal float",
     "Type": {
      "$id": "101",
      "Kind": "constant",
      "ValueType": {
       "$ref": "8"
      },
      "Value": 1.23
     },
     "IsRequired": true,
     "IsReadOnly": false
    },
    {
     "$id": "102",
     "Name": "requiredLiteralBool",
     "SerializedName": "requiredLiteralBool",
     "Description": "required literal bool",
     "Type": {
      "$id": "103",
      "Kind": "constant",
      "ValueType": {
       "$id": "104",
       "Kind": "boolean"
      },
      "Value": false
     },
     "IsRequired": true,
     "IsReadOnly": false
    },
    {
     "$id": "105",
     "Name": "optionalLiteralString",
     "SerializedName": "optionalLiteralString",
     "Description": "optional literal string",
     "Type": {
      "$id": "106",
      "Kind": "constant",
      "ValueType": {
       "$ref": "11"
      },
      "Value": "reject"
     },
     "IsRequired": false,
     "IsReadOnly": false
    },
    {
     "$id": "107",
     "Name": "optionalLiteralInt",
     "SerializedName": "optionalLiteralInt",
     "Description": "optional literal int",
     "Type": {
      "$id": "108",
      "Kind": "constant",
      "ValueType": {
       "$ref": "14"
      },
      "Value": 456
     },
     "IsRequired": false,
     "IsReadOnly": false
    },
    {
     "$id": "109",
     "Name": "optionalLiteralFloat",
     "SerializedName": "optionalLiteralFloat",
     "Description": "optional literal float",
     "Type": {
      "$id": "110",
      "Kind": "constant",
      "ValueType": {
       "$ref": "17"
      },
      "Value": 4.56
     },
     "IsRequired": false,
     "IsReadOnly": false
    },
    {
     "$id": "111",
     "Name": "optionalLiteralBool",
     "SerializedName": "optionalLiteralBool",
     "Description": "optional literal bool",
     "Type": {
      "$id": "112",
      "Kind": "constant",
      "ValueType": {
       "$id": "113",
       "Kind": "boolean"
      },
      "Value": true
     },
     "IsRequired": false,
     "IsReadOnly": false
    },
    {
     "$id": "114",
     "Name": "requiredBadDescription",
     "SerializedName": "requiredBadDescription",
     "Description": "description with xml <|endoftext|>",
     "Type": {
      "$id": "115",
      "Kind": "string"
     },
     "IsRequired": true,
     "IsReadOnly": false
    },
    {
     "$id": "116",
     "Name": "optionalNullableList",
     "SerializedName": "optionalNullableList",
     "Description": "optional nullable collection",
     "Type": {
      "$id": "117",
      "Kind": "nullable",
      "Type": {
       "$id": "118",
       "Kind": "array",
       "Name": "Array",
       "ValueType": {
        "$id": "119",
        "Kind": "int32"
       },
       "CrossLanguageDefinitionId": "TypeSpec.Array"
      }
     },
     "IsRequired": false,
     "IsReadOnly": false
    },
    {
     "$id": "120",
     "Name": "requiredNullableList",
     "SerializedName": "requiredNullableList",
     "Description": "required nullable collection",
     "Type": {
      "$id": "121",
      "Kind": "nullable",
      "Type": {
       "$id": "122",
       "Kind": "array",
       "Name": "Array",
       "ValueType": {
        "$id": "123",
        "Kind": "int32"
       },
       "CrossLanguageDefinitionId": "TypeSpec.Array"
      }
     },
     "IsRequired": true,
     "IsReadOnly": false
    }
   ]
  },
  {
   "$id": "124",
   "Kind": "model",
   "Name": "RoundTripModel",
   "CrossLanguageDefinitionId": "UnbrandedTypeSpec.RoundTripModel",
   "Usage": "Input,Output,Json",
   "Description": "this is a roundtrip model",
   "Properties": [
    {
     "$id": "125",
     "Name": "requiredString",
     "SerializedName": "requiredString",
     "Description": "Required string, illustrating a reference type property.",
     "Type": {
      "$id": "126",
      "Kind": "string"
     },
     "IsRequired": true,
     "IsReadOnly": false
    },
    {
     "$id": "127",
     "Name": "requiredInt",
     "SerializedName": "requiredInt",
     "Description": "Required int, illustrating a value type property.",
     "Type": {
      "$id": "128",
      "Kind": "int32"
     },
     "IsRequired": true,
     "IsReadOnly": false
    },
    {
     "$id": "129",
     "Name": "requiredCollection",
     "SerializedName": "requiredCollection",
     "Description": "Required collection of enums",
     "Type": {
      "$id": "130",
      "Kind": "array",
      "Name": "ArrayStringFixedEnum",
      "ValueType": {
       "$ref": "20"
      },
      "CrossLanguageDefinitionId": "TypeSpec.Array"
     },
     "IsRequired": true,
     "IsReadOnly": false
    },
    {
     "$id": "131",
     "Name": "requiredDictionary",
     "SerializedName": "requiredDictionary",
     "Description": "Required dictionary of enums",
     "Type": {
      "$id": "132",
      "Kind": "dict",
      "KeyType": {
       "$id": "133",
       "Kind": "string"
      },
      "ValueType": {
       "$ref": "25"
      }
     },
     "IsRequired": true,
     "IsReadOnly": false
    },
    {
     "$id": "134",
     "Name": "requiredModel",
     "SerializedName": "requiredModel",
     "Description": "Required model",
     "Type": {
      "$ref": "87"
     },
     "IsRequired": true,
     "IsReadOnly": false
    },
    {
     "$id": "135",
     "Name": "intExtensibleEnum",
     "SerializedName": "intExtensibleEnum",
     "Description": "this is an int based extensible enum",
     "Type": {
      "$ref": "30"
     },
     "IsRequired": false,
     "IsReadOnly": false
    },
    {
     "$id": "136",
     "Name": "intExtensibleEnumCollection",
     "SerializedName": "intExtensibleEnumCollection",
     "Description": "this is a collection of int based extensible enum",
     "Type": {
      "$id": "137",
      "Kind": "array",
      "Name": "ArrayIntExtensibleEnum",
      "ValueType": {
       "$ref": "30"
      },
      "CrossLanguageDefinitionId": "TypeSpec.Array"
     },
     "IsRequired": false,
     "IsReadOnly": false
    },
    {
     "$id": "138",
     "Name": "floatExtensibleEnum",
     "SerializedName": "floatExtensibleEnum",
     "Description": "this is a float based extensible enum",
     "Type": {
      "$ref": "35"
     },
     "IsRequired": false,
     "IsReadOnly": false
    },
    {
     "$id": "139",
     "Name": "floatExtensibleEnumWithIntValue",
     "SerializedName": "floatExtensibleEnumWithIntValue",
     "Description": "this is a float based extensible enum",
     "Type": {
      "$ref": "40"
     },
     "IsRequired": false,
     "IsReadOnly": false
    },
    {
     "$id": "140",
     "Name": "floatExtensibleEnumCollection",
     "SerializedName": "floatExtensibleEnumCollection",
     "Description": "this is a collection of float based extensible enum",
     "Type": {
      "$id": "141",
      "Kind": "array",
      "Name": "ArrayFloatExtensibleEnum",
      "ValueType": {
       "$ref": "35"
      },
      "CrossLanguageDefinitionId": "TypeSpec.Array"
     },
     "IsRequired": false,
     "IsReadOnly": false
    },
    {
     "$id": "142",
     "Name": "floatFixedEnum",
     "SerializedName": "floatFixedEnum",
     "Description": "this is a float based fixed enum",
     "Type": {
      "$ref": "45"
     },
     "IsRequired": false,
     "IsReadOnly": false
    },
    {
     "$id": "143",
     "Name": "floatFixedEnumWithIntValue",
     "SerializedName": "floatFixedEnumWithIntValue",
     "Description": "this is a float based fixed enum",
     "Type": {
      "$ref": "50"
     },
     "IsRequired": false,
     "IsReadOnly": false
    },
    {
     "$id": "144",
     "Name": "floatFixedEnumCollection",
     "SerializedName": "floatFixedEnumCollection",
     "Description": "this is a collection of float based fixed enum",
     "Type": {
      "$id": "145",
      "Kind": "array",
      "Name": "ArrayFloatFixedEnum",
      "ValueType": {
       "$ref": "45"
      },
      "CrossLanguageDefinitionId": "TypeSpec.Array"
     },
     "IsRequired": false,
     "IsReadOnly": false
    },
    {
     "$id": "146",
     "Name": "intFixedEnum",
     "SerializedName": "intFixedEnum",
     "Description": "this is a int based fixed enum",
     "Type": {
      "$ref": "55"
     },
     "IsRequired": false,
     "IsReadOnly": false
    },
    {
     "$id": "147",
     "Name": "intFixedEnumCollection",
     "SerializedName": "intFixedEnumCollection",
     "Description": "this is a collection of int based fixed enum",
     "Type": {
      "$id": "148",
      "Kind": "array",
      "Name": "ArrayIntFixedEnum",
      "ValueType": {
       "$ref": "55"
      },
      "CrossLanguageDefinitionId": "TypeSpec.Array"
     },
     "IsRequired": false,
     "IsReadOnly": false
    },
    {
     "$id": "149",
     "Name": "stringFixedEnum",
     "SerializedName": "stringFixedEnum",
     "Description": "this is a string based fixed enum",
     "Type": {
      "$ref": "20"
     },
     "IsRequired": false,
     "IsReadOnly": false
    },
    {
     "$id": "150",
     "Name": "requiredUnknown",
     "SerializedName": "requiredUnknown",
     "Description": "required unknown",
     "Type": {
      "$id": "151",
      "Kind": "any"
     },
     "IsRequired": true,
     "IsReadOnly": false
    },
    {
     "$id": "152",
     "Name": "optionalUnknown",
     "SerializedName": "optionalUnknown",
     "Description": "optional unknown",
     "Type": {
      "$id": "153",
      "Kind": "any"
     },
     "IsRequired": false,
     "IsReadOnly": false
    },
    {
     "$id": "154",
     "Name": "requiredRecordUnknown",
     "SerializedName": "requiredRecordUnknown",
     "Description": "required record of unknown",
     "Type": {
      "$id": "155",
      "Kind": "dict",
      "KeyType": {
       "$id": "156",
       "Kind": "string"
      },
      "ValueType": {
       "$id": "157",
       "Kind": "any"
      }
     },
     "IsRequired": true,
     "IsReadOnly": false
    },
    {
     "$id": "158",
     "Name": "optionalRecordUnknown",
     "SerializedName": "optionalRecordUnknown",
     "Description": "optional record of unknown",
     "Type": {
      "$id": "159",
      "Kind": "dict",
      "KeyType": {
       "$id": "160",
       "Kind": "string"
      },
      "ValueType": {
       "$id": "161",
       "Kind": "any"
      }
     },
     "IsRequired": false,
     "IsReadOnly": false
    },
    {
     "$id": "162",
     "Name": "readOnlyRequiredRecordUnknown",
     "SerializedName": "readOnlyRequiredRecordUnknown",
     "Description": "required readonly record of unknown",
     "Type": {
      "$id": "163",
      "Kind": "dict",
      "KeyType": {
       "$id": "164",
       "Kind": "string"
      },
      "ValueType": {
       "$id": "165",
       "Kind": "any"
      }
     },
     "IsRequired": true,
     "IsReadOnly": true
    },
    {
     "$id": "166",
     "Name": "readOnlyOptionalRecordUnknown",
     "SerializedName": "readOnlyOptionalRecordUnknown",
     "Description": "optional readonly record of unknown",
     "Type": {
      "$id": "167",
      "Kind": "dict",
      "KeyType": {
       "$id": "168",
       "Kind": "string"
      },
      "ValueType": {
       "$id": "169",
       "Kind": "any"
      }
     },
     "IsRequired": false,
     "IsReadOnly": true
    },
    {
     "$id": "170",
     "Name": "modelWithRequiredNullable",
     "SerializedName": "modelWithRequiredNullable",
     "Description": "this is a model with required nullable properties",
     "Type": {
      "$id": "171",
      "Kind": "model",
      "Name": "ModelWithRequiredNullableProperties",
      "CrossLanguageDefinitionId": "UnbrandedTypeSpec.ModelWithRequiredNullableProperties",
      "Usage": "Input,Output,Json",
      "Description": "A model with a few required nullable properties",
      "Properties": [
       {
        "$id": "172",
        "Name": "requiredNullablePrimitive",
        "SerializedName": "requiredNullablePrimitive",
        "Description": "required nullable primitive type",
        "Type": {
         "$id": "173",
         "Kind": "nullable",
         "Type": {
          "$id": "174",
          "Kind": "int32"
         }
        },
        "IsRequired": true,
        "IsReadOnly": false
       },
       {
        "$id": "175",
        "Name": "requiredExtensibleEnum",
        "SerializedName": "requiredExtensibleEnum",
        "Description": "required nullable extensible enum type",
        "Type": {
         "$id": "176",
         "Kind": "nullable",
         "Type": {
          "$ref": "25"
         }
        },
        "IsRequired": true,
        "IsReadOnly": false
       },
       {
        "$id": "177",
        "Name": "requiredFixedEnum",
        "SerializedName": "requiredFixedEnum",
        "Description": "required nullable fixed enum type",
        "Type": {
         "$id": "178",
         "Kind": "nullable",
         "Type": {
          "$ref": "20"
         }
        },
        "IsRequired": true,
        "IsReadOnly": false
       }
      ]
     },
     "IsRequired": true,
     "IsReadOnly": false
    },
    {
     "$id": "179",
     "Name": "requiredBytes",
     "SerializedName": "requiredBytes",
     "Description": "Required bytes",
     "Type": {
      "$id": "180",
      "Kind": "bytes",
      "Encode": "base64"
     },
     "IsRequired": true,
     "IsReadOnly": false
    }
   ]
  },
  {
<<<<<<< HEAD
   "$ref": "171"
  },
  {
   "$id": "181",
   "Kind": "model",
   "Name": "AnonymousBodyRequest",
   "CrossLanguageDefinitionId": "UnbrandedTypeSpec.anonymousBody.Request.anonymous",
   "Usage": "None",
   "Properties": [
    {
     "$id": "182",
=======
   "$ref": "162"
  },
  {
   "$id": "172",
   "Kind": "model",
   "Name": "AnonymousBodyRequest",
   "CrossLanguageDefinitionId": "UnbrandedTypeSpec.anonymousBody.Request.anonymous",
   "Usage": "Spread,Json",
   "Properties": [
    {
     "$id": "173",
>>>>>>> 9f5630b4
     "Name": "name",
     "SerializedName": "name",
     "Description": "name of the Thing",
     "Type": {
<<<<<<< HEAD
      "$id": "183",
=======
      "$id": "174",
>>>>>>> 9f5630b4
      "Kind": "string"
     },
     "IsRequired": true,
     "IsReadOnly": false
    },
    {
<<<<<<< HEAD
     "$id": "184",
=======
     "$id": "175",
>>>>>>> 9f5630b4
     "Name": "requiredUnion",
     "SerializedName": "requiredUnion",
     "Description": "required Union",
     "Type": {
<<<<<<< HEAD
      "$id": "185",
=======
      "$id": "176",
>>>>>>> 9f5630b4
      "Kind": "union",
      "Name": "ThingRequiredUnion",
      "VariantTypes": [
       {
<<<<<<< HEAD
        "$id": "186",
        "Kind": "string"
       },
       {
        "$id": "187",
        "Kind": "array",
        "Name": "Array",
        "ValueType": {
         "$id": "188",
=======
        "$id": "177",
        "Kind": "string"
       },
       {
        "$id": "178",
        "Kind": "array",
        "Name": "Array",
        "ValueType": {
         "$id": "179",
>>>>>>> 9f5630b4
         "Kind": "string"
        },
        "CrossLanguageDefinitionId": "TypeSpec.Array"
       },
       {
<<<<<<< HEAD
        "$id": "189",
=======
        "$id": "180",
>>>>>>> 9f5630b4
        "Kind": "int32"
       }
      ]
     },
     "IsRequired": true,
     "IsReadOnly": false
    },
    {
<<<<<<< HEAD
     "$id": "190",
=======
     "$id": "181",
>>>>>>> 9f5630b4
     "Name": "requiredLiteralString",
     "SerializedName": "requiredLiteralString",
     "Description": "required literal string",
     "Type": {
<<<<<<< HEAD
      "$id": "191",
=======
      "$id": "182",
>>>>>>> 9f5630b4
      "Kind": "constant",
      "ValueType": {
       "$ref": "60"
      },
      "Value": "accept"
     },
     "IsRequired": true,
     "IsReadOnly": false
    },
    {
<<<<<<< HEAD
     "$id": "192",
=======
     "$id": "183",
>>>>>>> 9f5630b4
     "Name": "requiredLiteralInt",
     "SerializedName": "requiredLiteralInt",
     "Description": "required literal int",
     "Type": {
<<<<<<< HEAD
      "$id": "193",
=======
      "$id": "184",
>>>>>>> 9f5630b4
      "Kind": "constant",
      "ValueType": {
       "$ref": "63"
      },
      "Value": 123
     },
     "IsRequired": true,
     "IsReadOnly": false
    },
    {
<<<<<<< HEAD
     "$id": "194",
=======
     "$id": "185",
>>>>>>> 9f5630b4
     "Name": "requiredLiteralFloat",
     "SerializedName": "requiredLiteralFloat",
     "Description": "required literal float",
     "Type": {
<<<<<<< HEAD
      "$id": "195",
=======
      "$id": "186",
>>>>>>> 9f5630b4
      "Kind": "constant",
      "ValueType": {
       "$ref": "66"
      },
      "Value": 1.23
     },
     "IsRequired": true,
     "IsReadOnly": false
    },
    {
<<<<<<< HEAD
     "$id": "196",
=======
     "$id": "187",
>>>>>>> 9f5630b4
     "Name": "requiredLiteralBool",
     "SerializedName": "requiredLiteralBool",
     "Description": "required literal bool",
     "Type": {
<<<<<<< HEAD
      "$id": "197",
      "Kind": "constant",
      "ValueType": {
       "$id": "198",
=======
      "$id": "188",
      "Kind": "constant",
      "ValueType": {
       "$id": "189",
>>>>>>> 9f5630b4
       "Kind": "boolean"
      },
      "Value": false
     },
     "IsRequired": true,
     "IsReadOnly": false
    },
    {
<<<<<<< HEAD
     "$id": "199",
=======
     "$id": "190",
>>>>>>> 9f5630b4
     "Name": "optionalLiteralString",
     "SerializedName": "optionalLiteralString",
     "Description": "optional literal string",
     "Type": {
<<<<<<< HEAD
      "$id": "200",
=======
      "$id": "191",
>>>>>>> 9f5630b4
      "Kind": "constant",
      "ValueType": {
       "$ref": "69"
      },
      "Value": "reject"
     },
     "IsRequired": false,
     "IsReadOnly": false
    },
    {
<<<<<<< HEAD
     "$id": "201",
=======
     "$id": "192",
>>>>>>> 9f5630b4
     "Name": "optionalLiteralInt",
     "SerializedName": "optionalLiteralInt",
     "Description": "optional literal int",
     "Type": {
<<<<<<< HEAD
      "$id": "202",
=======
      "$id": "193",
>>>>>>> 9f5630b4
      "Kind": "constant",
      "ValueType": {
       "$ref": "72"
      },
      "Value": 456
     },
     "IsRequired": false,
     "IsReadOnly": false
    },
    {
<<<<<<< HEAD
     "$id": "203",
=======
     "$id": "194",
>>>>>>> 9f5630b4
     "Name": "optionalLiteralFloat",
     "SerializedName": "optionalLiteralFloat",
     "Description": "optional literal float",
     "Type": {
<<<<<<< HEAD
      "$id": "204",
=======
      "$id": "195",
>>>>>>> 9f5630b4
      "Kind": "constant",
      "ValueType": {
       "$ref": "75"
      },
      "Value": 4.56
     },
     "IsRequired": false,
     "IsReadOnly": false
    },
    {
<<<<<<< HEAD
     "$id": "205",
=======
     "$id": "196",
>>>>>>> 9f5630b4
     "Name": "optionalLiteralBool",
     "SerializedName": "optionalLiteralBool",
     "Description": "optional literal bool",
     "Type": {
<<<<<<< HEAD
      "$id": "206",
      "Kind": "constant",
      "ValueType": {
       "$id": "207",
=======
      "$id": "197",
      "Kind": "constant",
      "ValueType": {
       "$id": "198",
>>>>>>> 9f5630b4
       "Kind": "boolean"
      },
      "Value": true
     },
     "IsRequired": false,
     "IsReadOnly": false
    },
    {
<<<<<<< HEAD
     "$id": "208",
=======
     "$id": "199",
>>>>>>> 9f5630b4
     "Name": "requiredBadDescription",
     "SerializedName": "requiredBadDescription",
     "Description": "description with xml <|endoftext|>",
     "Type": {
<<<<<<< HEAD
      "$id": "209",
=======
      "$id": "200",
>>>>>>> 9f5630b4
      "Kind": "string"
     },
     "IsRequired": true,
     "IsReadOnly": false
    },
    {
<<<<<<< HEAD
     "$id": "210",
=======
     "$id": "201",
>>>>>>> 9f5630b4
     "Name": "optionalNullableList",
     "SerializedName": "optionalNullableList",
     "Description": "optional nullable collection",
     "Type": {
<<<<<<< HEAD
      "$id": "211",
      "Kind": "nullable",
      "Type": {
       "$id": "212",
       "Kind": "array",
       "Name": "Array",
       "ValueType": {
        "$id": "213",
=======
      "$id": "202",
      "Kind": "nullable",
      "Type": {
       "$id": "203",
       "Kind": "array",
       "Name": "Array",
       "ValueType": {
        "$id": "204",
>>>>>>> 9f5630b4
        "Kind": "int32"
       },
       "CrossLanguageDefinitionId": "TypeSpec.Array"
      }
     },
     "IsRequired": false,
     "IsReadOnly": false
    },
    {
<<<<<<< HEAD
     "$id": "214",
=======
     "$id": "205",
>>>>>>> 9f5630b4
     "Name": "requiredNullableList",
     "SerializedName": "requiredNullableList",
     "Description": "required nullable collection",
     "Type": {
<<<<<<< HEAD
      "$id": "215",
      "Kind": "nullable",
      "Type": {
       "$id": "216",
       "Kind": "array",
       "Name": "Array",
       "ValueType": {
        "$id": "217",
=======
      "$id": "206",
      "Kind": "nullable",
      "Type": {
       "$id": "207",
       "Kind": "array",
       "Name": "Array",
       "ValueType": {
        "$id": "208",
>>>>>>> 9f5630b4
        "Kind": "int32"
       },
       "CrossLanguageDefinitionId": "TypeSpec.Array"
      }
     },
     "IsRequired": true,
     "IsReadOnly": false
    }
   ]
  },
  {
<<<<<<< HEAD
   "$id": "218",
   "Kind": "model",
   "Name": "FriendlyModelRequest",
   "CrossLanguageDefinitionId": "UnbrandedTypeSpec.friendlyModel.Request.anonymous",
   "Usage": "None",
   "Properties": [
    {
     "$id": "219",
=======
   "$id": "209",
   "Kind": "model",
   "Name": "FriendlyModelRequest",
   "CrossLanguageDefinitionId": "UnbrandedTypeSpec.friendlyModel.Request.anonymous",
   "Usage": "Spread,Json",
   "Properties": [
    {
     "$id": "210",
>>>>>>> 9f5630b4
     "Name": "name",
     "SerializedName": "name",
     "Description": "name of the NotFriend",
     "Type": {
<<<<<<< HEAD
      "$id": "220",
=======
      "$id": "211",
>>>>>>> 9f5630b4
      "Kind": "string"
     },
     "IsRequired": true,
     "IsReadOnly": false
    }
   ]
  },
  {
<<<<<<< HEAD
   "$id": "221",
   "Kind": "model",
   "Name": "Friend",
   "CrossLanguageDefinitionId": "UnbrandedTypeSpec.NotFriend",
   "Usage": "Output",
   "Description": "this is not a friendly model but with a friendly name",
   "Properties": [
    {
     "$id": "222",
=======
   "$id": "212",
   "Kind": "model",
   "Name": "Friend",
   "CrossLanguageDefinitionId": "UnbrandedTypeSpec.NotFriend",
   "Usage": "Output,Json",
   "Description": "this is not a friendly model but with a friendly name",
   "Properties": [
    {
     "$id": "213",
>>>>>>> 9f5630b4
     "Name": "name",
     "SerializedName": "name",
     "Description": "name of the NotFriend",
     "Type": {
<<<<<<< HEAD
      "$id": "223",
=======
      "$id": "214",
>>>>>>> 9f5630b4
      "Kind": "string"
     },
     "IsRequired": true,
     "IsReadOnly": false
    }
   ]
  },
  {
<<<<<<< HEAD
   "$id": "224",
   "Kind": "model",
   "Name": "ProjectedNameModelRequest",
   "CrossLanguageDefinitionId": "UnbrandedTypeSpec.projectedNameModel.Request.anonymous",
   "Usage": "None",
   "Properties": [
    {
     "$id": "225",
     "Name": "name",
     "SerializedName": "name",
     "Description": "name of the ModelWithProjectedName",
     "Type": {
      "$id": "226",
      "Kind": "string"
     },
     "IsRequired": true,
     "IsReadOnly": false
    }
   ]
  },
  {
   "$id": "227",
   "Kind": "model",
   "Name": "ProjectedModel",
   "CrossLanguageDefinitionId": "UnbrandedTypeSpec.ModelWithProjectedName",
   "Usage": "Output",
   "Description": "this is a model with a projected name",
   "Properties": [
    {
     "$id": "228",
=======
   "$id": "215",
   "Kind": "model",
   "Name": "ProjectedNameModelRequest",
   "CrossLanguageDefinitionId": "UnbrandedTypeSpec.projectedNameModel.Request.anonymous",
   "Usage": "Spread,Json",
   "Properties": [
    {
     "$id": "216",
>>>>>>> 9f5630b4
     "Name": "name",
     "SerializedName": "name",
     "Description": "name of the ModelWithProjectedName",
     "Type": {
<<<<<<< HEAD
      "$id": "229",
=======
      "$id": "217",
>>>>>>> 9f5630b4
      "Kind": "string"
     },
     "IsRequired": true,
     "IsReadOnly": false
    }
   ]
  },
  {
<<<<<<< HEAD
   "$id": "230",
   "Kind": "model",
   "Name": "ReturnsAnonymousModelResponse",
   "CrossLanguageDefinitionId": "UnbrandedTypeSpec.returnsAnonymousModel.Response.anonymous",
   "Usage": "Output",
=======
   "$id": "218",
   "Kind": "model",
   "Name": "ProjectedModel",
   "CrossLanguageDefinitionId": "UnbrandedTypeSpec.ModelWithProjectedName",
   "Usage": "Output,Json",
   "Description": "this is a model with a projected name",
   "Properties": [
    {
     "$id": "219",
     "Name": "name",
     "SerializedName": "name",
     "Description": "name of the ModelWithProjectedName",
     "Type": {
      "$id": "220",
      "Kind": "string"
     },
     "IsRequired": true,
     "IsReadOnly": false
    }
   ]
  },
  {
   "$id": "221",
   "Kind": "model",
   "Name": "ReturnsAnonymousModelResponse",
   "CrossLanguageDefinitionId": "UnbrandedTypeSpec.returnsAnonymousModel.Response.anonymous",
   "Usage": "Output,Json",
>>>>>>> 9f5630b4
   "Properties": []
  }
 ],
 "Clients": [
  {
   "$id": "231",
   "Name": "UnbrandedTypeSpecClient",
   "Description": "This is a sample typespec project.",
   "Operations": [
    {
     "$id": "232",
     "Name": "sayHi",
     "ResourceName": "UnbrandedTypeSpec",
     "Description": "Return hi",
     "Accessibility": "public",
     "Parameters": [
      {
       "$id": "233",
       "Name": "unbrandedTypeSpecUrl",
       "NameInRequest": "unbrandedTypeSpecUrl",
       "Type": {
        "$id": "234",
        "Kind": "uri"
       },
       "Location": "Uri",
       "IsApiVersion": false,
       "IsResourceParameter": false,
       "IsContentType": false,
       "IsRequired": true,
       "IsEndpoint": true,
       "SkipUrlEncoding": false,
       "Explode": false,
       "Kind": "Client"
      },
      {
       "$id": "235",
       "Name": "headParameter",
       "NameInRequest": "head-parameter",
       "Type": {
        "$id": "236",
        "Kind": "string"
       },
       "Location": "Header",
       "IsApiVersion": false,
       "IsContentType": false,
       "IsEndpoint": false,
       "Explode": false,
       "IsRequired": true,
       "Kind": "Method"
      },
      {
       "$id": "237",
       "Name": "queryParameter",
       "NameInRequest": "queryParameter",
       "Type": {
        "$id": "238",
        "Kind": "string"
       },
       "Location": "Query",
       "IsApiVersion": false,
       "IsContentType": false,
       "IsEndpoint": false,
       "Explode": false,
       "IsRequired": true,
       "Kind": "Method"
      },
      {
       "$id": "239",
       "Name": "optionalQuery",
       "NameInRequest": "optionalQuery",
       "Type": {
        "$id": "240",
        "Kind": "string"
       },
       "Location": "Query",
       "IsApiVersion": false,
       "IsContentType": false,
       "IsEndpoint": false,
       "Explode": false,
       "IsRequired": false,
       "Kind": "Method"
      },
      {
       "$id": "241",
       "Name": "accept",
       "NameInRequest": "Accept",
       "Type": {
        "$id": "242",
        "Kind": "constant",
        "ValueType": {
         "$id": "243",
         "Kind": "string"
        },
        "Value": "application/json"
       },
       "Location": "Header",
       "IsApiVersion": false,
       "IsContentType": false,
       "IsEndpoint": false,
       "Explode": false,
       "IsRequired": true,
       "Kind": "Constant"
      }
     ],
     "Responses": [
      {
       "$id": "244",
       "StatusCodes": [
        200
       ],
       "BodyType": {
        "$ref": "87"
       },
       "BodyMediaType": "Json",
       "Headers": [],
       "IsErrorResponse": false,
       "ContentTypes": [
        "application/json"
       ]
      }
     ],
     "HttpMethod": "GET",
     "RequestBodyMediaType": "None",
     "Uri": "{unbrandedTypeSpecUrl}",
     "Path": "/hello",
     "BufferResponse": true,
     "GenerateProtocolMethod": true,
     "GenerateConvenienceMethod": true
    },
    {
     "$id": "245",
     "Name": "helloAgain",
     "ResourceName": "UnbrandedTypeSpec",
     "Description": "Return hi again",
     "Accessibility": "public",
     "Parameters": [
      {
       "$ref": "233"
      },
      {
       "$id": "246",
       "Name": "p1",
       "NameInRequest": "p1",
       "Type": {
        "$id": "247",
        "Kind": "string"
       },
       "Location": "Header",
       "IsApiVersion": false,
       "IsContentType": false,
       "IsEndpoint": false,
       "Explode": false,
       "IsRequired": true,
       "Kind": "Method"
      },
      {
       "$id": "248",
       "Name": "contentType",
       "NameInRequest": "Content-Type",
       "Type": {
        "$id": "249",
        "Kind": "constant",
        "ValueType": {
         "$id": "250",
         "Kind": "string"
        },
        "Value": "text/plain"
       },
       "Location": "Header",
       "IsApiVersion": false,
       "IsContentType": true,
       "IsEndpoint": false,
       "Explode": false,
       "IsRequired": true,
       "Kind": "Constant"
      },
      {
       "$id": "251",
       "Name": "p2",
       "NameInRequest": "p2",
       "Type": {
        "$id": "252",
        "Kind": "string"
       },
       "Location": "Path",
       "IsApiVersion": false,
       "IsContentType": false,
       "IsEndpoint": false,
       "Explode": false,
       "IsRequired": true,
       "Kind": "Method"
      },
      {
       "$id": "253",
       "Name": "accept",
       "NameInRequest": "Accept",
       "Type": {
        "$id": "254",
        "Kind": "constant",
        "ValueType": {
         "$id": "255",
         "Kind": "string"
        },
        "Value": "application/json"
       },
       "Location": "Header",
       "IsApiVersion": false,
       "IsContentType": false,
       "IsEndpoint": false,
       "Explode": false,
       "IsRequired": true,
       "Kind": "Constant"
      },
      {
       "$id": "256",
       "Name": "action",
       "NameInRequest": "action",
       "Type": {
        "$ref": "124"
       },
       "Location": "Body",
       "IsApiVersion": false,
       "IsContentType": false,
       "IsEndpoint": false,
       "Explode": false,
       "IsRequired": true,
       "Kind": "Method"
      }
     ],
     "Responses": [
      {
       "$id": "257",
       "StatusCodes": [
        200
       ],
       "BodyType": {
        "$ref": "124"
       },
       "BodyMediaType": "Json",
       "Headers": [],
       "IsErrorResponse": false,
       "ContentTypes": [
        "application/json"
       ]
      }
     ],
     "HttpMethod": "GET",
     "RequestBodyMediaType": "Json",
     "Uri": "{unbrandedTypeSpecUrl}",
     "Path": "/againHi/{p2}",
     "RequestMediaTypes": [
      "text/plain"
     ],
     "BufferResponse": true,
     "GenerateProtocolMethod": true,
     "GenerateConvenienceMethod": true
    },
    {
     "$id": "258",
     "Name": "noContentType",
     "ResourceName": "UnbrandedTypeSpec",
     "Description": "Return hi again",
     "Accessibility": "public",
     "Parameters": [
      {
       "$ref": "233"
      },
      {
       "$id": "259",
       "Name": "p1",
       "NameInRequest": "p1",
       "Type": {
        "$id": "260",
        "Kind": "string"
       },
       "Location": "Header",
       "IsApiVersion": false,
       "IsContentType": false,
       "IsEndpoint": false,
       "Explode": false,
       "IsRequired": true,
       "Kind": "Method"
      },
      {
       "$id": "261",
       "Name": "p2",
       "NameInRequest": "p2",
       "Type": {
        "$id": "262",
        "Kind": "string"
       },
       "Location": "Path",
       "IsApiVersion": false,
       "IsContentType": false,
       "IsEndpoint": false,
       "Explode": false,
       "IsRequired": true,
       "Kind": "Method"
      },
      {
       "$id": "263",
       "Name": "contentType",
       "NameInRequest": "Content-Type",
       "Description": "Body parameter's content type. Known values are application/json",
       "Type": {
        "$id": "264",
        "Kind": "constant",
        "ValueType": {
         "$id": "265",
         "Kind": "string"
        },
        "Value": "application/json"
       },
       "Location": "Header",
       "IsApiVersion": false,
       "IsContentType": true,
       "IsEndpoint": false,
       "Explode": false,
       "IsRequired": true,
       "Kind": "Constant"
      },
      {
       "$id": "266",
       "Name": "accept",
       "NameInRequest": "Accept",
       "Type": {
        "$id": "267",
        "Kind": "constant",
        "ValueType": {
         "$id": "268",
         "Kind": "string"
        },
        "Value": "application/json"
       },
       "Location": "Header",
       "IsApiVersion": false,
       "IsContentType": false,
       "IsEndpoint": false,
       "Explode": false,
       "IsRequired": true,
       "Kind": "Constant"
      },
      {
       "$id": "269",
       "Name": "action",
       "NameInRequest": "action",
       "Type": {
        "$ref": "124"
       },
       "Location": "Body",
       "IsApiVersion": false,
       "IsContentType": false,
       "IsEndpoint": false,
       "Explode": false,
       "IsRequired": true,
       "Kind": "Method"
      }
     ],
     "Responses": [
      {
       "$id": "270",
       "StatusCodes": [
        200
       ],
       "BodyType": {
        "$ref": "124"
       },
       "BodyMediaType": "Json",
       "Headers": [],
       "IsErrorResponse": false,
       "ContentTypes": [
        "application/json"
       ]
      }
     ],
     "HttpMethod": "GET",
     "RequestBodyMediaType": "Json",
     "Uri": "{unbrandedTypeSpecUrl}",
     "Path": "/noContentType/{p2}",
     "RequestMediaTypes": [
      "application/json"
     ],
     "BufferResponse": true,
     "GenerateProtocolMethod": true,
     "GenerateConvenienceMethod": false
    },
    {
     "$id": "271",
     "Name": "helloDemo2",
     "ResourceName": "UnbrandedTypeSpec",
     "Description": "Return hi in demo2",
     "Accessibility": "public",
     "Parameters": [
      {
       "$ref": "233"
      },
      {
       "$id": "272",
       "Name": "accept",
       "NameInRequest": "Accept",
       "Type": {
        "$id": "273",
        "Kind": "constant",
        "ValueType": {
         "$id": "274",
         "Kind": "string"
        },
        "Value": "application/json"
       },
       "Location": "Header",
       "IsApiVersion": false,
       "IsContentType": false,
       "IsEndpoint": false,
       "Explode": false,
       "IsRequired": true,
       "Kind": "Constant"
      }
     ],
     "Responses": [
      {
       "$id": "275",
       "StatusCodes": [
        200
       ],
       "BodyType": {
        "$ref": "87"
       },
       "BodyMediaType": "Json",
       "Headers": [],
       "IsErrorResponse": false,
       "ContentTypes": [
        "application/json"
       ]
      }
     ],
     "HttpMethod": "GET",
     "RequestBodyMediaType": "None",
     "Uri": "{unbrandedTypeSpecUrl}",
     "Path": "/demoHi",
     "BufferResponse": true,
     "GenerateProtocolMethod": true,
     "GenerateConvenienceMethod": true
    },
    {
     "$id": "276",
     "Name": "createLiteral",
     "ResourceName": "UnbrandedTypeSpec",
     "Description": "Create with literal value",
     "Accessibility": "public",
     "Parameters": [
      {
       "$ref": "233"
      },
      {
       "$id": "277",
       "Name": "contentType",
       "NameInRequest": "Content-Type",
       "Description": "Body parameter's content type. Known values are application/json",
       "Type": {
        "$id": "278",
        "Kind": "constant",
        "ValueType": {
         "$id": "279",
         "Kind": "string"
        },
        "Value": "application/json"
       },
       "Location": "Header",
       "IsApiVersion": false,
       "IsContentType": true,
       "IsEndpoint": false,
       "Explode": false,
       "IsRequired": true,
       "Kind": "Constant"
      },
      {
       "$id": "280",
       "Name": "accept",
       "NameInRequest": "Accept",
       "Type": {
        "$id": "281",
        "Kind": "constant",
        "ValueType": {
         "$id": "282",
         "Kind": "string"
        },
        "Value": "application/json"
       },
       "Location": "Header",
       "IsApiVersion": false,
       "IsContentType": false,
       "IsEndpoint": false,
       "Explode": false,
       "IsRequired": true,
       "Kind": "Constant"
      },
      {
       "$id": "283",
       "Name": "body",
       "NameInRequest": "body",
       "Type": {
        "$ref": "87"
       },
       "Location": "Body",
       "IsApiVersion": false,
       "IsContentType": false,
       "IsEndpoint": false,
       "Explode": false,
       "IsRequired": true,
       "Kind": "Method"
      }
     ],
     "Responses": [
      {
       "$id": "284",
       "StatusCodes": [
        200
       ],
       "BodyType": {
        "$ref": "87"
       },
       "BodyMediaType": "Json",
       "Headers": [],
       "IsErrorResponse": false,
       "ContentTypes": [
        "application/json"
       ]
      }
     ],
     "HttpMethod": "POST",
     "RequestBodyMediaType": "Json",
     "Uri": "{unbrandedTypeSpecUrl}",
     "Path": "/literal",
     "RequestMediaTypes": [
      "application/json"
     ],
     "BufferResponse": true,
     "GenerateProtocolMethod": true,
     "GenerateConvenienceMethod": true
    },
    {
     "$id": "285",
     "Name": "helloLiteral",
     "ResourceName": "UnbrandedTypeSpec",
     "Description": "Send literal parameters",
     "Accessibility": "public",
     "Parameters": [
      {
       "$ref": "233"
      },
      {
       "$id": "286",
       "Name": "p1",
       "NameInRequest": "p1",
       "Type": {
        "$id": "287",
        "Kind": "constant",
        "ValueType": {
         "$id": "288",
         "Kind": "string"
        },
        "Value": "test"
       },
       "Location": "Header",
       "IsApiVersion": false,
       "IsContentType": false,
       "IsEndpoint": false,
       "Explode": false,
       "IsRequired": true,
       "Kind": "Constant"
      },
      {
       "$id": "289",
       "Name": "p2",
       "NameInRequest": "p2",
       "Type": {
        "$id": "290",
        "Kind": "constant",
        "ValueType": {
         "$id": "291",
         "Kind": "int32"
        },
        "Value": 123
       },
       "Location": "Path",
       "IsApiVersion": false,
       "IsContentType": false,
       "IsEndpoint": false,
       "Explode": false,
       "IsRequired": true,
       "Kind": "Constant"
      },
      {
       "$id": "292",
       "Name": "p3",
       "NameInRequest": "p3",
       "Type": {
        "$id": "293",
        "Kind": "constant",
        "ValueType": {
         "$id": "294",
         "Kind": "boolean"
        },
        "Value": true
       },
       "Location": "Query",
       "IsApiVersion": false,
       "IsContentType": false,
       "IsEndpoint": false,
       "Explode": false,
       "IsRequired": true,
       "Kind": "Constant"
      },
      {
       "$id": "295",
       "Name": "accept",
       "NameInRequest": "Accept",
       "Type": {
        "$id": "296",
        "Kind": "constant",
        "ValueType": {
         "$id": "297",
         "Kind": "string"
        },
        "Value": "application/json"
       },
       "Location": "Header",
       "IsApiVersion": false,
       "IsContentType": false,
       "IsEndpoint": false,
       "Explode": false,
       "IsRequired": true,
       "Kind": "Constant"
      }
     ],
     "Responses": [
      {
       "$id": "298",
       "StatusCodes": [
        200
       ],
       "BodyType": {
        "$ref": "87"
       },
       "BodyMediaType": "Json",
       "Headers": [],
       "IsErrorResponse": false,
       "ContentTypes": [
        "application/json"
       ]
      }
     ],
     "HttpMethod": "GET",
     "RequestBodyMediaType": "None",
     "Uri": "{unbrandedTypeSpecUrl}",
     "Path": "/helloLiteral/{p2}",
     "BufferResponse": true,
     "GenerateProtocolMethod": true,
     "GenerateConvenienceMethod": true
    },
    {
     "$id": "299",
     "Name": "topAction",
     "ResourceName": "UnbrandedTypeSpec",
     "Description": "top level method",
     "Accessibility": "public",
     "Parameters": [
      {
       "$ref": "233"
      },
      {
       "$id": "300",
       "Name": "action",
       "NameInRequest": "action",
       "Type": {
        "$id": "301",
        "Kind": "utcDateTime",
        "Encode": "rfc3339",
        "WireType": {
         "$id": "302",
         "Kind": "string"
        }
       },
       "Location": "Path",
       "IsApiVersion": false,
       "IsContentType": false,
       "IsEndpoint": false,
       "Explode": false,
       "IsRequired": true,
       "Kind": "Method"
      },
      {
       "$id": "303",
       "Name": "accept",
       "NameInRequest": "Accept",
       "Type": {
        "$id": "304",
        "Kind": "constant",
        "ValueType": {
         "$id": "305",
         "Kind": "string"
        },
        "Value": "application/json"
       },
       "Location": "Header",
       "IsApiVersion": false,
       "IsContentType": false,
       "IsEndpoint": false,
       "Explode": false,
       "IsRequired": true,
       "Kind": "Constant"
      }
     ],
     "Responses": [
      {
       "$id": "306",
       "StatusCodes": [
        200
       ],
       "BodyType": {
        "$ref": "87"
       },
       "BodyMediaType": "Json",
       "Headers": [],
       "IsErrorResponse": false,
       "ContentTypes": [
        "application/json"
       ]
      }
     ],
     "HttpMethod": "GET",
     "RequestBodyMediaType": "None",
     "Uri": "{unbrandedTypeSpecUrl}",
     "Path": "/top/{action}",
     "BufferResponse": true,
     "GenerateProtocolMethod": true,
     "GenerateConvenienceMethod": true
    },
    {
     "$id": "307",
     "Name": "topAction2",
     "ResourceName": "UnbrandedTypeSpec",
     "Description": "top level method2",
     "Accessibility": "public",
     "Parameters": [
      {
       "$ref": "233"
      },
      {
       "$id": "308",
       "Name": "accept",
       "NameInRequest": "Accept",
       "Type": {
        "$id": "309",
        "Kind": "constant",
        "ValueType": {
         "$id": "310",
         "Kind": "string"
        },
        "Value": "application/json"
       },
       "Location": "Header",
       "IsApiVersion": false,
       "IsContentType": false,
       "IsEndpoint": false,
       "Explode": false,
       "IsRequired": true,
       "Kind": "Constant"
      }
     ],
     "Responses": [
      {
       "$id": "311",
       "StatusCodes": [
        200
       ],
       "BodyType": {
        "$ref": "87"
       },
       "BodyMediaType": "Json",
       "Headers": [],
       "IsErrorResponse": false,
       "ContentTypes": [
        "application/json"
       ]
      }
     ],
     "HttpMethod": "GET",
     "RequestBodyMediaType": "None",
     "Uri": "{unbrandedTypeSpecUrl}",
     "Path": "/top2",
     "BufferResponse": true,
     "GenerateProtocolMethod": true,
     "GenerateConvenienceMethod": false
    },
    {
     "$id": "312",
     "Name": "patchAction",
     "ResourceName": "UnbrandedTypeSpec",
     "Description": "top level patch",
     "Accessibility": "public",
     "Parameters": [
      {
       "$ref": "233"
      },
      {
       "$id": "313",
       "Name": "contentType",
       "NameInRequest": "Content-Type",
       "Description": "Body parameter's content type. Known values are application/json",
       "Type": {
        "$id": "314",
        "Kind": "constant",
        "ValueType": {
         "$id": "315",
         "Kind": "string"
        },
        "Value": "application/json"
       },
       "Location": "Header",
       "IsApiVersion": false,
       "IsContentType": true,
       "IsEndpoint": false,
       "Explode": false,
       "IsRequired": true,
       "Kind": "Constant"
      },
      {
       "$id": "316",
       "Name": "accept",
       "NameInRequest": "Accept",
       "Type": {
        "$id": "317",
        "Kind": "constant",
        "ValueType": {
         "$id": "318",
         "Kind": "string"
        },
        "Value": "application/json"
       },
       "Location": "Header",
       "IsApiVersion": false,
       "IsContentType": false,
       "IsEndpoint": false,
       "Explode": false,
       "IsRequired": true,
       "Kind": "Constant"
      },
      {
       "$id": "319",
       "Name": "body",
       "NameInRequest": "body",
       "Type": {
        "$ref": "87"
       },
       "Location": "Body",
       "IsApiVersion": false,
       "IsContentType": false,
       "IsEndpoint": false,
       "Explode": false,
       "IsRequired": true,
       "Kind": "Method"
      }
     ],
     "Responses": [
      {
       "$id": "320",
       "StatusCodes": [
        200
       ],
       "BodyType": {
        "$ref": "87"
       },
       "BodyMediaType": "Json",
       "Headers": [],
       "IsErrorResponse": false,
       "ContentTypes": [
        "application/json"
       ]
      }
     ],
     "HttpMethod": "PATCH",
     "RequestBodyMediaType": "Json",
     "Uri": "{unbrandedTypeSpecUrl}",
     "Path": "/patch",
     "RequestMediaTypes": [
      "application/json"
     ],
     "BufferResponse": true,
     "GenerateProtocolMethod": true,
     "GenerateConvenienceMethod": false
    },
    {
     "$id": "321",
     "Name": "anonymousBody",
     "ResourceName": "UnbrandedTypeSpec",
     "Description": "body parameter without body decorator",
     "Accessibility": "public",
     "Parameters": [
      {
       "$ref": "233"
      },
      {
<<<<<<< HEAD
       "$id": "322",
       "Name": "contentType",
       "NameInRequest": "Content-Type",
       "Description": "Body parameter's content type. Known values are application/json",
       "Type": {
        "$id": "323",
        "Kind": "constant",
        "ValueType": {
         "$id": "324",
         "Kind": "string"
        },
        "Value": "application/json"
=======
       "$id": "317",
       "Name": "AnonymousBodyRequest",
       "NameInRequest": "",
       "Type": {
        "$ref": "172"
>>>>>>> 9f5630b4
       },
       "Location": "Header",
       "IsApiVersion": false,
       "IsContentType": true,
       "IsEndpoint": false,
       "Explode": false,
       "IsRequired": true,
       "Kind": "Constant"
      },
      {
       "$id": "325",
       "Name": "accept",
       "NameInRequest": "Accept",
       "Type": {
        "$id": "326",
        "Kind": "constant",
        "ValueType": {
         "$id": "327",
         "Kind": "string"
        },
        "Value": "application/json"
       },
       "Location": "Header",
       "IsApiVersion": false,
       "IsContentType": false,
       "IsEndpoint": false,
       "Explode": false,
       "IsRequired": true,
       "Kind": "Constant"
      },
      {
       "$id": "328",
       "Name": "anonymousBodyRequest",
       "NameInRequest": "anonymousBodyRequest",
       "Type": {
        "$ref": "181"
       },
       "Location": "Body",
       "IsApiVersion": false,
       "IsContentType": false,
       "IsEndpoint": false,
       "Explode": false,
       "IsRequired": true,
       "Kind": "Spread"
      }
     ],
     "Responses": [
      {
       "$id": "329",
       "StatusCodes": [
        200
       ],
       "BodyType": {
        "$ref": "87"
       },
       "BodyMediaType": "Json",
       "Headers": [],
       "IsErrorResponse": false,
       "ContentTypes": [
        "application/json"
       ]
      }
     ],
     "HttpMethod": "POST",
     "RequestBodyMediaType": "Json",
     "Uri": "{unbrandedTypeSpecUrl}",
     "Path": "/anonymousBody",
     "RequestMediaTypes": [
      "application/json"
     ],
     "BufferResponse": true,
     "GenerateProtocolMethod": true,
     "GenerateConvenienceMethod": true
    },
    {
     "$id": "330",
     "Name": "friendlyModel",
     "ResourceName": "UnbrandedTypeSpec",
     "Description": "Model can have its friendly name",
     "Accessibility": "public",
     "Parameters": [
      {
       "$ref": "233"
      },
      {
<<<<<<< HEAD
       "$id": "331",
       "Name": "contentType",
       "NameInRequest": "Content-Type",
       "Description": "Body parameter's content type. Known values are application/json",
       "Type": {
        "$id": "332",
        "Kind": "constant",
        "ValueType": {
         "$id": "333",
         "Kind": "string"
        },
        "Value": "application/json"
=======
       "$id": "326",
       "Name": "FriendlyModelRequest",
       "NameInRequest": "",
       "Type": {
        "$ref": "209"
>>>>>>> 9f5630b4
       },
       "Location": "Header",
       "IsApiVersion": false,
       "IsContentType": true,
       "IsEndpoint": false,
       "Explode": false,
       "IsRequired": true,
       "Kind": "Constant"
      },
      {
       "$id": "334",
       "Name": "accept",
       "NameInRequest": "Accept",
       "Type": {
        "$id": "335",
        "Kind": "constant",
        "ValueType": {
         "$id": "336",
         "Kind": "string"
        },
        "Value": "application/json"
       },
       "Location": "Header",
       "IsApiVersion": false,
       "IsContentType": false,
       "IsEndpoint": false,
       "Explode": false,
       "IsRequired": true,
       "Kind": "Constant"
      },
      {
       "$id": "337",
       "Name": "friendlyModelRequest",
       "NameInRequest": "friendlyModelRequest",
       "Type": {
        "$ref": "218"
       },
       "Location": "Body",
       "IsApiVersion": false,
       "IsContentType": false,
       "IsEndpoint": false,
       "Explode": false,
       "IsRequired": true,
       "Kind": "Spread"
      }
     ],
     "Responses": [
      {
       "$id": "338",
       "StatusCodes": [
        200
       ],
       "BodyType": {
<<<<<<< HEAD
        "$ref": "221"
=======
        "$ref": "212"
>>>>>>> 9f5630b4
       },
       "BodyMediaType": "Json",
       "Headers": [],
       "IsErrorResponse": false,
       "ContentTypes": [
        "application/json"
       ]
      }
     ],
     "HttpMethod": "POST",
     "RequestBodyMediaType": "Json",
     "Uri": "{unbrandedTypeSpecUrl}",
     "Path": "/friendlyName",
     "RequestMediaTypes": [
      "application/json"
     ],
     "BufferResponse": true,
     "GenerateProtocolMethod": true,
     "GenerateConvenienceMethod": true
    },
    {
     "$id": "339",
     "Name": "addTimeHeader",
     "ResourceName": "UnbrandedTypeSpec",
     "Accessibility": "public",
     "Parameters": [
      {
       "$ref": "233"
      },
      {
       "$id": "340",
       "Name": "repeatabilityFirstSent",
       "NameInRequest": "Repeatability-First-Sent",
       "Type": {
        "$id": "341",
        "Kind": "utcDateTime",
        "Encode": "rfc7231",
        "WireType": {
         "$id": "342",
         "Kind": "string"
        }
       },
       "Location": "Header",
       "IsApiVersion": false,
       "IsContentType": false,
       "IsEndpoint": false,
       "Explode": false,
       "IsRequired": false,
       "Kind": "Method"
      }
     ],
     "Responses": [
      {
       "$id": "343",
       "StatusCodes": [
        204
       ],
       "BodyMediaType": "Json",
       "Headers": [],
       "IsErrorResponse": false
      }
     ],
     "HttpMethod": "GET",
     "RequestBodyMediaType": "None",
     "Uri": "{unbrandedTypeSpecUrl}",
     "Path": "/",
     "BufferResponse": true,
     "GenerateProtocolMethod": true,
     "GenerateConvenienceMethod": true
    },
    {
     "$id": "344",
     "Name": "projectedNameModel",
     "ResourceName": "UnbrandedTypeSpec",
     "Description": "Model can have its projected name",
     "Accessibility": "public",
     "Parameters": [
      {
       "$ref": "233"
      },
      {
<<<<<<< HEAD
       "$id": "345",
       "Name": "contentType",
       "NameInRequest": "Content-Type",
       "Description": "Body parameter's content type. Known values are application/json",
       "Type": {
        "$id": "346",
        "Kind": "constant",
        "ValueType": {
         "$id": "347",
         "Kind": "string"
        },
        "Value": "application/json"
=======
       "$id": "343",
       "Name": "ProjectedNameModelRequest",
       "NameInRequest": "",
       "Type": {
        "$ref": "215"
>>>>>>> 9f5630b4
       },
       "Location": "Header",
       "IsApiVersion": false,
       "IsContentType": true,
       "IsEndpoint": false,
       "Explode": false,
       "IsRequired": true,
       "Kind": "Constant"
      },
      {
       "$id": "348",
       "Name": "accept",
       "NameInRequest": "Accept",
       "Type": {
        "$id": "349",
        "Kind": "constant",
        "ValueType": {
         "$id": "350",
         "Kind": "string"
        },
        "Value": "application/json"
       },
       "Location": "Header",
       "IsApiVersion": false,
       "IsContentType": false,
       "IsEndpoint": false,
       "Explode": false,
       "IsRequired": true,
       "Kind": "Constant"
      },
      {
       "$id": "351",
       "Name": "projectedNameModelRequest",
       "NameInRequest": "projectedNameModelRequest",
       "Type": {
        "$ref": "224"
       },
       "Location": "Body",
       "IsApiVersion": false,
       "IsContentType": false,
       "IsEndpoint": false,
       "Explode": false,
       "IsRequired": true,
       "Kind": "Spread"
      }
     ],
     "Responses": [
      {
       "$id": "352",
       "StatusCodes": [
        200
       ],
       "BodyType": {
<<<<<<< HEAD
        "$ref": "227"
=======
        "$ref": "218"
>>>>>>> 9f5630b4
       },
       "BodyMediaType": "Json",
       "Headers": [],
       "IsErrorResponse": false,
       "ContentTypes": [
        "application/json"
       ]
      }
     ],
     "HttpMethod": "POST",
     "RequestBodyMediaType": "Json",
     "Uri": "{unbrandedTypeSpecUrl}",
     "Path": "/projectedName",
     "RequestMediaTypes": [
      "application/json"
     ],
     "BufferResponse": true,
     "GenerateProtocolMethod": true,
     "GenerateConvenienceMethod": true
    },
    {
     "$id": "353",
     "Name": "returnsAnonymousModel",
     "ResourceName": "UnbrandedTypeSpec",
     "Description": "return anonymous model",
     "Accessibility": "public",
     "Parameters": [
      {
       "$ref": "233"
      },
      {
       "$id": "354",
       "Name": "accept",
       "NameInRequest": "Accept",
       "Type": {
        "$id": "355",
        "Kind": "constant",
        "ValueType": {
         "$id": "356",
         "Kind": "string"
        },
        "Value": "application/json"
       },
       "Location": "Header",
       "IsApiVersion": false,
       "IsContentType": false,
       "IsEndpoint": false,
       "Explode": false,
       "IsRequired": true,
       "Kind": "Constant"
      }
     ],
     "Responses": [
      {
       "$id": "357",
       "StatusCodes": [
        200
       ],
       "BodyType": {
<<<<<<< HEAD
        "$ref": "230"
=======
        "$ref": "221"
>>>>>>> 9f5630b4
       },
       "BodyMediaType": "Json",
       "Headers": [],
       "IsErrorResponse": false,
       "ContentTypes": [
        "application/json"
       ]
      }
     ],
     "HttpMethod": "POST",
     "RequestBodyMediaType": "None",
     "Uri": "{unbrandedTypeSpecUrl}",
     "Path": "/returnsAnonymousModel",
     "BufferResponse": true,
     "GenerateProtocolMethod": true,
     "GenerateConvenienceMethod": true
    },
    {
     "$id": "358",
     "Name": "getUnknownValue",
     "ResourceName": "UnbrandedTypeSpec",
     "Description": "get extensible enum",
     "Accessibility": "public",
     "Parameters": [
      {
       "$ref": "233"
      },
      {
       "$id": "359",
       "Name": "accept",
       "NameInRequest": "Accept",
       "Type": {
        "$id": "360",
        "Kind": "constant",
        "ValueType": {
         "$id": "361",
         "Kind": "string"
        },
        "Value": "application/json"
       },
       "Location": "Header",
       "IsApiVersion": false,
       "IsContentType": false,
       "IsEndpoint": false,
       "Explode": false,
       "IsRequired": true,
       "Kind": "Constant"
      }
     ],
     "Responses": [
      {
       "$id": "362",
       "StatusCodes": [
        200
       ],
       "BodyType": {
        "$ref": "78"
       },
       "BodyMediaType": "Json",
       "Headers": [],
       "IsErrorResponse": false,
       "ContentTypes": [
        "application/json"
       ]
      }
     ],
     "HttpMethod": "GET",
     "RequestBodyMediaType": "None",
     "Uri": "{unbrandedTypeSpecUrl}",
     "Path": "/unknown-value",
     "BufferResponse": true,
     "GenerateProtocolMethod": true,
     "GenerateConvenienceMethod": true
    },
    {
     "$id": "363",
     "Name": "internalProtocol",
     "ResourceName": "UnbrandedTypeSpec",
     "Description": "When set protocol false and convenient true, then the protocol method should be internal",
     "Accessibility": "public",
     "Parameters": [
      {
       "$ref": "233"
      },
      {
       "$id": "364",
       "Name": "contentType",
       "NameInRequest": "Content-Type",
       "Description": "Body parameter's content type. Known values are application/json",
       "Type": {
        "$id": "365",
        "Kind": "constant",
        "ValueType": {
         "$id": "366",
         "Kind": "string"
        },
        "Value": "application/json"
       },
       "Location": "Header",
       "IsApiVersion": false,
       "IsContentType": true,
       "IsEndpoint": false,
       "Explode": false,
       "IsRequired": true,
       "Kind": "Constant"
      },
      {
       "$id": "367",
       "Name": "accept",
       "NameInRequest": "Accept",
       "Type": {
        "$id": "368",
        "Kind": "constant",
        "ValueType": {
         "$id": "369",
         "Kind": "string"
        },
        "Value": "application/json"
       },
       "Location": "Header",
       "IsApiVersion": false,
       "IsContentType": false,
       "IsEndpoint": false,
       "Explode": false,
       "IsRequired": true,
       "Kind": "Constant"
      },
      {
       "$id": "370",
       "Name": "body",
       "NameInRequest": "body",
       "Type": {
        "$ref": "87"
       },
       "Location": "Body",
       "IsApiVersion": false,
       "IsContentType": false,
       "IsEndpoint": false,
       "Explode": false,
       "IsRequired": true,
       "Kind": "Method"
      }
     ],
     "Responses": [
      {
       "$id": "371",
       "StatusCodes": [
        200
       ],
       "BodyType": {
        "$ref": "87"
       },
       "BodyMediaType": "Json",
       "Headers": [],
       "IsErrorResponse": false,
       "ContentTypes": [
        "application/json"
       ]
      }
     ],
     "HttpMethod": "POST",
     "RequestBodyMediaType": "Json",
     "Uri": "{unbrandedTypeSpecUrl}",
     "Path": "/internalProtocol",
     "RequestMediaTypes": [
      "application/json"
     ],
     "BufferResponse": true,
     "GenerateProtocolMethod": false,
     "GenerateConvenienceMethod": true
    },
    {
     "$id": "372",
     "Name": "stillConvenient",
     "ResourceName": "UnbrandedTypeSpec",
     "Description": "When set protocol false and convenient true, the convenient method should be generated even it has the same signature as protocol one",
     "Accessibility": "public",
     "Parameters": [
      {
       "$ref": "233"
      }
     ],
     "Responses": [
      {
       "$id": "373",
       "StatusCodes": [
        204
       ],
       "BodyMediaType": "Json",
       "Headers": [],
       "IsErrorResponse": false
      }
     ],
     "HttpMethod": "GET",
     "RequestBodyMediaType": "None",
     "Uri": "{unbrandedTypeSpecUrl}",
     "Path": "/stillConvenient",
     "BufferResponse": true,
     "GenerateProtocolMethod": false,
     "GenerateConvenienceMethod": true
    },
    {
     "$id": "374",
     "Name": "headAsBoolean",
     "ResourceName": "UnbrandedTypeSpec",
     "Description": "head as boolean.",
     "Accessibility": "public",
     "Parameters": [
      {
       "$ref": "233"
      },
      {
       "$id": "375",
       "Name": "id",
       "NameInRequest": "id",
       "Type": {
        "$id": "376",
        "Kind": "string"
       },
       "Location": "Path",
       "IsApiVersion": false,
       "IsContentType": false,
       "IsEndpoint": false,
       "Explode": false,
       "IsRequired": true,
       "Kind": "Method"
      }
     ],
     "Responses": [
      {
       "$id": "377",
       "StatusCodes": [
        204
       ],
       "BodyMediaType": "Json",
       "Headers": [],
       "IsErrorResponse": false
      }
     ],
     "HttpMethod": "HEAD",
     "RequestBodyMediaType": "None",
     "Uri": "{unbrandedTypeSpecUrl}",
     "Path": "/headAsBoolean/{id}",
     "BufferResponse": true,
     "GenerateProtocolMethod": true,
     "GenerateConvenienceMethod": true
    }
   ],
   "Protocol": {
    "$id": "378"
   },
   "Parameters": [
    {
     "$ref": "233"
    }
   ]
  }
 ],
 "Auth": {
  "$id": "379",
  "ApiKey": {
   "$id": "380",
   "Name": "my-api-key"
  }
 }
}<|MERGE_RESOLUTION|>--- conflicted
+++ resolved
@@ -22,11 +22,7 @@
    "CrossLanguageDefinitionId": "",
    "Description": "The Thing_requiredLiteralString",
    "IsExtensible": true,
-<<<<<<< HEAD
-   "Usage": "None"
-=======
    "Usage": "Input,Output,Json"
->>>>>>> 9f5630b4
   },
   {
    "$id": "5",
@@ -47,11 +43,7 @@
    "CrossLanguageDefinitionId": "",
    "Description": "The Thing_requiredLiteralInt",
    "IsExtensible": true,
-<<<<<<< HEAD
-   "Usage": "None"
-=======
    "Usage": "Input,Output,Json"
->>>>>>> 9f5630b4
   },
   {
    "$id": "8",
@@ -72,11 +64,7 @@
    "CrossLanguageDefinitionId": "",
    "Description": "The Thing_requiredLiteralFloat",
    "IsExtensible": true,
-<<<<<<< HEAD
-   "Usage": "None"
-=======
    "Usage": "Input,Output,Json"
->>>>>>> 9f5630b4
   },
   {
    "$id": "11",
@@ -97,11 +85,7 @@
    "CrossLanguageDefinitionId": "",
    "Description": "The Thing_optionalLiteralString",
    "IsExtensible": true,
-<<<<<<< HEAD
-   "Usage": "None"
-=======
    "Usage": "Input,Output,Json"
->>>>>>> 9f5630b4
   },
   {
    "$id": "14",
@@ -122,11 +106,7 @@
    "CrossLanguageDefinitionId": "",
    "Description": "The Thing_optionalLiteralInt",
    "IsExtensible": true,
-<<<<<<< HEAD
-   "Usage": "None"
-=======
    "Usage": "Input,Output,Json"
->>>>>>> 9f5630b4
   },
   {
    "$id": "17",
@@ -147,11 +127,7 @@
    "CrossLanguageDefinitionId": "",
    "Description": "The Thing_optionalLiteralFloat",
    "IsExtensible": true,
-<<<<<<< HEAD
-   "Usage": "None"
-=======
    "Usage": "Input,Output,Json"
->>>>>>> 9f5630b4
   },
   {
    "$id": "20",
@@ -412,11 +388,7 @@
    "CrossLanguageDefinitionId": "",
    "Description": "The AnonymousBodyRequest_requiredLiteralString",
    "IsExtensible": true,
-<<<<<<< HEAD
-   "Usage": "None"
-=======
    "Usage": "Spread,Json"
->>>>>>> 9f5630b4
   },
   {
    "$id": "63",
@@ -437,11 +409,7 @@
    "CrossLanguageDefinitionId": "",
    "Description": "The AnonymousBodyRequest_requiredLiteralInt",
    "IsExtensible": true,
-<<<<<<< HEAD
-   "Usage": "None"
-=======
    "Usage": "Spread,Json"
->>>>>>> 9f5630b4
   },
   {
    "$id": "66",
@@ -462,11 +430,7 @@
    "CrossLanguageDefinitionId": "",
    "Description": "The AnonymousBodyRequest_requiredLiteralFloat",
    "IsExtensible": true,
-<<<<<<< HEAD
-   "Usage": "None"
-=======
    "Usage": "Spread,Json"
->>>>>>> 9f5630b4
   },
   {
    "$id": "69",
@@ -487,11 +451,7 @@
    "CrossLanguageDefinitionId": "",
    "Description": "The AnonymousBodyRequest_optionalLiteralString",
    "IsExtensible": true,
-<<<<<<< HEAD
-   "Usage": "None"
-=======
    "Usage": "Spread,Json"
->>>>>>> 9f5630b4
   },
   {
    "$id": "72",
@@ -512,11 +472,7 @@
    "CrossLanguageDefinitionId": "",
    "Description": "The AnonymousBodyRequest_optionalLiteralInt",
    "IsExtensible": true,
-<<<<<<< HEAD
-   "Usage": "None"
-=======
    "Usage": "Spread,Json"
->>>>>>> 9f5630b4
   },
   {
    "$id": "75",
@@ -537,8 +493,7 @@
    "CrossLanguageDefinitionId": "",
    "Description": "The AnonymousBodyRequest_optionalLiteralFloat",
    "IsExtensible": true,
-<<<<<<< HEAD
-   "Usage": "None"
+   "Usage": "Spread,Json"
   },
   {
    "$id": "78",
@@ -587,10 +542,7 @@
     }
    ],
    "IsExtensible": true,
-   "Usage": "Output"
-=======
-   "Usage": "Spread,Json"
->>>>>>> 9f5630b4
+   "Usage": "Output,Json"
   }
  ],
  "Models": [
@@ -1243,7 +1195,6 @@
    ]
   },
   {
-<<<<<<< HEAD
    "$ref": "171"
   },
   {
@@ -1251,57 +1202,31 @@
    "Kind": "model",
    "Name": "AnonymousBodyRequest",
    "CrossLanguageDefinitionId": "UnbrandedTypeSpec.anonymousBody.Request.anonymous",
-   "Usage": "None",
-   "Properties": [
-    {
-     "$id": "182",
-=======
-   "$ref": "162"
-  },
-  {
-   "$id": "172",
-   "Kind": "model",
-   "Name": "AnonymousBodyRequest",
-   "CrossLanguageDefinitionId": "UnbrandedTypeSpec.anonymousBody.Request.anonymous",
    "Usage": "Spread,Json",
    "Properties": [
     {
-     "$id": "173",
->>>>>>> 9f5630b4
+     "$id": "182",
      "Name": "name",
      "SerializedName": "name",
      "Description": "name of the Thing",
      "Type": {
-<<<<<<< HEAD
       "$id": "183",
-=======
-      "$id": "174",
->>>>>>> 9f5630b4
       "Kind": "string"
      },
      "IsRequired": true,
      "IsReadOnly": false
     },
     {
-<<<<<<< HEAD
      "$id": "184",
-=======
-     "$id": "175",
->>>>>>> 9f5630b4
      "Name": "requiredUnion",
      "SerializedName": "requiredUnion",
      "Description": "required Union",
      "Type": {
-<<<<<<< HEAD
       "$id": "185",
-=======
-      "$id": "176",
->>>>>>> 9f5630b4
       "Kind": "union",
       "Name": "ThingRequiredUnion",
       "VariantTypes": [
        {
-<<<<<<< HEAD
         "$id": "186",
         "Kind": "string"
        },
@@ -1311,27 +1236,12 @@
         "Name": "Array",
         "ValueType": {
          "$id": "188",
-=======
-        "$id": "177",
-        "Kind": "string"
-       },
-       {
-        "$id": "178",
-        "Kind": "array",
-        "Name": "Array",
-        "ValueType": {
-         "$id": "179",
->>>>>>> 9f5630b4
          "Kind": "string"
         },
         "CrossLanguageDefinitionId": "TypeSpec.Array"
        },
        {
-<<<<<<< HEAD
         "$id": "189",
-=======
-        "$id": "180",
->>>>>>> 9f5630b4
         "Kind": "int32"
        }
       ]
@@ -1340,20 +1250,12 @@
      "IsReadOnly": false
     },
     {
-<<<<<<< HEAD
      "$id": "190",
-=======
-     "$id": "181",
->>>>>>> 9f5630b4
      "Name": "requiredLiteralString",
      "SerializedName": "requiredLiteralString",
      "Description": "required literal string",
      "Type": {
-<<<<<<< HEAD
       "$id": "191",
-=======
-      "$id": "182",
->>>>>>> 9f5630b4
       "Kind": "constant",
       "ValueType": {
        "$ref": "60"
@@ -1364,20 +1266,12 @@
      "IsReadOnly": false
     },
     {
-<<<<<<< HEAD
      "$id": "192",
-=======
-     "$id": "183",
->>>>>>> 9f5630b4
      "Name": "requiredLiteralInt",
      "SerializedName": "requiredLiteralInt",
      "Description": "required literal int",
      "Type": {
-<<<<<<< HEAD
       "$id": "193",
-=======
-      "$id": "184",
->>>>>>> 9f5630b4
       "Kind": "constant",
       "ValueType": {
        "$ref": "63"
@@ -1388,20 +1282,12 @@
      "IsReadOnly": false
     },
     {
-<<<<<<< HEAD
      "$id": "194",
-=======
-     "$id": "185",
->>>>>>> 9f5630b4
      "Name": "requiredLiteralFloat",
      "SerializedName": "requiredLiteralFloat",
      "Description": "required literal float",
      "Type": {
-<<<<<<< HEAD
       "$id": "195",
-=======
-      "$id": "186",
->>>>>>> 9f5630b4
       "Kind": "constant",
       "ValueType": {
        "$ref": "66"
@@ -1412,26 +1298,15 @@
      "IsReadOnly": false
     },
     {
-<<<<<<< HEAD
      "$id": "196",
-=======
-     "$id": "187",
->>>>>>> 9f5630b4
      "Name": "requiredLiteralBool",
      "SerializedName": "requiredLiteralBool",
      "Description": "required literal bool",
      "Type": {
-<<<<<<< HEAD
       "$id": "197",
       "Kind": "constant",
       "ValueType": {
        "$id": "198",
-=======
-      "$id": "188",
-      "Kind": "constant",
-      "ValueType": {
-       "$id": "189",
->>>>>>> 9f5630b4
        "Kind": "boolean"
       },
       "Value": false
@@ -1440,20 +1315,12 @@
      "IsReadOnly": false
     },
     {
-<<<<<<< HEAD
      "$id": "199",
-=======
-     "$id": "190",
->>>>>>> 9f5630b4
      "Name": "optionalLiteralString",
      "SerializedName": "optionalLiteralString",
      "Description": "optional literal string",
      "Type": {
-<<<<<<< HEAD
       "$id": "200",
-=======
-      "$id": "191",
->>>>>>> 9f5630b4
       "Kind": "constant",
       "ValueType": {
        "$ref": "69"
@@ -1464,20 +1331,12 @@
      "IsReadOnly": false
     },
     {
-<<<<<<< HEAD
      "$id": "201",
-=======
-     "$id": "192",
->>>>>>> 9f5630b4
      "Name": "optionalLiteralInt",
      "SerializedName": "optionalLiteralInt",
      "Description": "optional literal int",
      "Type": {
-<<<<<<< HEAD
       "$id": "202",
-=======
-      "$id": "193",
->>>>>>> 9f5630b4
       "Kind": "constant",
       "ValueType": {
        "$ref": "72"
@@ -1488,20 +1347,12 @@
      "IsReadOnly": false
     },
     {
-<<<<<<< HEAD
      "$id": "203",
-=======
-     "$id": "194",
->>>>>>> 9f5630b4
      "Name": "optionalLiteralFloat",
      "SerializedName": "optionalLiteralFloat",
      "Description": "optional literal float",
      "Type": {
-<<<<<<< HEAD
       "$id": "204",
-=======
-      "$id": "195",
->>>>>>> 9f5630b4
       "Kind": "constant",
       "ValueType": {
        "$ref": "75"
@@ -1512,26 +1363,15 @@
      "IsReadOnly": false
     },
     {
-<<<<<<< HEAD
      "$id": "205",
-=======
-     "$id": "196",
->>>>>>> 9f5630b4
      "Name": "optionalLiteralBool",
      "SerializedName": "optionalLiteralBool",
      "Description": "optional literal bool",
      "Type": {
-<<<<<<< HEAD
       "$id": "206",
       "Kind": "constant",
       "ValueType": {
        "$id": "207",
-=======
-      "$id": "197",
-      "Kind": "constant",
-      "ValueType": {
-       "$id": "198",
->>>>>>> 9f5630b4
        "Kind": "boolean"
       },
       "Value": true
@@ -1540,36 +1380,23 @@
      "IsReadOnly": false
     },
     {
-<<<<<<< HEAD
      "$id": "208",
-=======
-     "$id": "199",
->>>>>>> 9f5630b4
      "Name": "requiredBadDescription",
      "SerializedName": "requiredBadDescription",
      "Description": "description with xml <|endoftext|>",
      "Type": {
-<<<<<<< HEAD
       "$id": "209",
-=======
-      "$id": "200",
->>>>>>> 9f5630b4
       "Kind": "string"
      },
      "IsRequired": true,
      "IsReadOnly": false
     },
     {
-<<<<<<< HEAD
      "$id": "210",
-=======
-     "$id": "201",
->>>>>>> 9f5630b4
      "Name": "optionalNullableList",
      "SerializedName": "optionalNullableList",
      "Description": "optional nullable collection",
      "Type": {
-<<<<<<< HEAD
       "$id": "211",
       "Kind": "nullable",
       "Type": {
@@ -1578,16 +1405,6 @@
        "Name": "Array",
        "ValueType": {
         "$id": "213",
-=======
-      "$id": "202",
-      "Kind": "nullable",
-      "Type": {
-       "$id": "203",
-       "Kind": "array",
-       "Name": "Array",
-       "ValueType": {
-        "$id": "204",
->>>>>>> 9f5630b4
         "Kind": "int32"
        },
        "CrossLanguageDefinitionId": "TypeSpec.Array"
@@ -1597,16 +1414,11 @@
      "IsReadOnly": false
     },
     {
-<<<<<<< HEAD
      "$id": "214",
-=======
-     "$id": "205",
->>>>>>> 9f5630b4
      "Name": "requiredNullableList",
      "SerializedName": "requiredNullableList",
      "Description": "required nullable collection",
      "Type": {
-<<<<<<< HEAD
       "$id": "215",
       "Kind": "nullable",
       "Type": {
@@ -1615,16 +1427,6 @@
        "Name": "Array",
        "ValueType": {
         "$id": "217",
-=======
-      "$id": "206",
-      "Kind": "nullable",
-      "Type": {
-       "$id": "207",
-       "Kind": "array",
-       "Name": "Array",
-       "ValueType": {
-        "$id": "208",
->>>>>>> 9f5630b4
         "Kind": "int32"
        },
        "CrossLanguageDefinitionId": "TypeSpec.Array"
@@ -1636,34 +1438,19 @@
    ]
   },
   {
-<<<<<<< HEAD
    "$id": "218",
-   "Kind": "model",
-   "Name": "FriendlyModelRequest",
-   "CrossLanguageDefinitionId": "UnbrandedTypeSpec.friendlyModel.Request.anonymous",
-   "Usage": "None",
-   "Properties": [
-    {
-     "$id": "219",
-=======
-   "$id": "209",
    "Kind": "model",
    "Name": "FriendlyModelRequest",
    "CrossLanguageDefinitionId": "UnbrandedTypeSpec.friendlyModel.Request.anonymous",
    "Usage": "Spread,Json",
    "Properties": [
     {
-     "$id": "210",
->>>>>>> 9f5630b4
+     "$id": "219",
      "Name": "name",
      "SerializedName": "name",
      "Description": "name of the NotFriend",
      "Type": {
-<<<<<<< HEAD
       "$id": "220",
-=======
-      "$id": "211",
->>>>>>> 9f5630b4
       "Kind": "string"
      },
      "IsRequired": true,
@@ -1672,18 +1459,7 @@
    ]
   },
   {
-<<<<<<< HEAD
    "$id": "221",
-   "Kind": "model",
-   "Name": "Friend",
-   "CrossLanguageDefinitionId": "UnbrandedTypeSpec.NotFriend",
-   "Usage": "Output",
-   "Description": "this is not a friendly model but with a friendly name",
-   "Properties": [
-    {
-     "$id": "222",
-=======
-   "$id": "212",
    "Kind": "model",
    "Name": "Friend",
    "CrossLanguageDefinitionId": "UnbrandedTypeSpec.NotFriend",
@@ -1691,17 +1467,12 @@
    "Description": "this is not a friendly model but with a friendly name",
    "Properties": [
     {
-     "$id": "213",
->>>>>>> 9f5630b4
+     "$id": "222",
      "Name": "name",
      "SerializedName": "name",
      "Description": "name of the NotFriend",
      "Type": {
-<<<<<<< HEAD
       "$id": "223",
-=======
-      "$id": "214",
->>>>>>> 9f5630b4
       "Kind": "string"
      },
      "IsRequired": true,
@@ -1710,12 +1481,11 @@
    ]
   },
   {
-<<<<<<< HEAD
    "$id": "224",
    "Kind": "model",
    "Name": "ProjectedNameModelRequest",
    "CrossLanguageDefinitionId": "UnbrandedTypeSpec.projectedNameModel.Request.anonymous",
-   "Usage": "None",
+   "Usage": "Spread,Json",
    "Properties": [
     {
      "$id": "225",
@@ -1736,30 +1506,16 @@
    "Kind": "model",
    "Name": "ProjectedModel",
    "CrossLanguageDefinitionId": "UnbrandedTypeSpec.ModelWithProjectedName",
-   "Usage": "Output",
+   "Usage": "Output,Json",
    "Description": "this is a model with a projected name",
    "Properties": [
     {
      "$id": "228",
-=======
-   "$id": "215",
-   "Kind": "model",
-   "Name": "ProjectedNameModelRequest",
-   "CrossLanguageDefinitionId": "UnbrandedTypeSpec.projectedNameModel.Request.anonymous",
-   "Usage": "Spread,Json",
-   "Properties": [
-    {
-     "$id": "216",
->>>>>>> 9f5630b4
      "Name": "name",
      "SerializedName": "name",
      "Description": "name of the ModelWithProjectedName",
      "Type": {
-<<<<<<< HEAD
       "$id": "229",
-=======
-      "$id": "217",
->>>>>>> 9f5630b4
       "Kind": "string"
      },
      "IsRequired": true,
@@ -1768,41 +1524,11 @@
    ]
   },
   {
-<<<<<<< HEAD
    "$id": "230",
    "Kind": "model",
    "Name": "ReturnsAnonymousModelResponse",
    "CrossLanguageDefinitionId": "UnbrandedTypeSpec.returnsAnonymousModel.Response.anonymous",
-   "Usage": "Output",
-=======
-   "$id": "218",
-   "Kind": "model",
-   "Name": "ProjectedModel",
-   "CrossLanguageDefinitionId": "UnbrandedTypeSpec.ModelWithProjectedName",
    "Usage": "Output,Json",
-   "Description": "this is a model with a projected name",
-   "Properties": [
-    {
-     "$id": "219",
-     "Name": "name",
-     "SerializedName": "name",
-     "Description": "name of the ModelWithProjectedName",
-     "Type": {
-      "$id": "220",
-      "Kind": "string"
-     },
-     "IsRequired": true,
-     "IsReadOnly": false
-    }
-   ]
-  },
-  {
-   "$id": "221",
-   "Kind": "model",
-   "Name": "ReturnsAnonymousModelResponse",
-   "CrossLanguageDefinitionId": "UnbrandedTypeSpec.returnsAnonymousModel.Response.anonymous",
-   "Usage": "Output,Json",
->>>>>>> 9f5630b4
    "Properties": []
   }
  ],
@@ -2706,7 +2432,6 @@
        "$ref": "233"
       },
       {
-<<<<<<< HEAD
        "$id": "322",
        "Name": "contentType",
        "NameInRequest": "Content-Type",
@@ -2719,13 +2444,6 @@
          "Kind": "string"
         },
         "Value": "application/json"
-=======
-       "$id": "317",
-       "Name": "AnonymousBodyRequest",
-       "NameInRequest": "",
-       "Type": {
-        "$ref": "172"
->>>>>>> 9f5630b4
        },
        "Location": "Header",
        "IsApiVersion": false,
@@ -2811,7 +2529,6 @@
        "$ref": "233"
       },
       {
-<<<<<<< HEAD
        "$id": "331",
        "Name": "contentType",
        "NameInRequest": "Content-Type",
@@ -2824,13 +2541,6 @@
          "Kind": "string"
         },
         "Value": "application/json"
-=======
-       "$id": "326",
-       "Name": "FriendlyModelRequest",
-       "NameInRequest": "",
-       "Type": {
-        "$ref": "209"
->>>>>>> 9f5630b4
        },
        "Location": "Header",
        "IsApiVersion": false,
@@ -2884,11 +2594,7 @@
         200
        ],
        "BodyType": {
-<<<<<<< HEAD
         "$ref": "221"
-=======
-        "$ref": "212"
->>>>>>> 9f5630b4
        },
        "BodyMediaType": "Json",
        "Headers": [],
@@ -2970,7 +2676,6 @@
        "$ref": "233"
       },
       {
-<<<<<<< HEAD
        "$id": "345",
        "Name": "contentType",
        "NameInRequest": "Content-Type",
@@ -2983,13 +2688,6 @@
          "Kind": "string"
         },
         "Value": "application/json"
-=======
-       "$id": "343",
-       "Name": "ProjectedNameModelRequest",
-       "NameInRequest": "",
-       "Type": {
-        "$ref": "215"
->>>>>>> 9f5630b4
        },
        "Location": "Header",
        "IsApiVersion": false,
@@ -3043,11 +2741,7 @@
         200
        ],
        "BodyType": {
-<<<<<<< HEAD
         "$ref": "227"
-=======
-        "$ref": "218"
->>>>>>> 9f5630b4
        },
        "BodyMediaType": "Json",
        "Headers": [],
@@ -3107,11 +2801,7 @@
         200
        ],
        "BodyType": {
-<<<<<<< HEAD
         "$ref": "230"
-=======
-        "$ref": "221"
->>>>>>> 9f5630b4
        },
        "BodyMediaType": "Json",
        "Headers": [],
