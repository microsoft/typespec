--- conflicted
+++ resolved
@@ -1233,14 +1233,8 @@
        "Name": "unbrandedTypeSpecUrl",
        "NameInRequest": "unbrandedTypeSpecUrl",
        "Type": {
-<<<<<<< HEAD
         "$id": "182",
-        "Kind": "uri",
-        "IsNullable": false
-=======
-        "$id": "164",
         "Kind": "url"
->>>>>>> 81a2729e
        },
        "Location": "Uri",
        "IsApiVersion": false,
