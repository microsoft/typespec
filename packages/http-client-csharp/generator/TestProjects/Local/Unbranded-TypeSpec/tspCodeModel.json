--- conflicted
+++ resolved
@@ -962,13 +962,9 @@
       "$id": "123",
       "Kind": "int32",
       "Name": "int32",
-<<<<<<< HEAD
       "Encode": "string",
-      "CrossLanguageDefinitionId": "TypeSpec.int32"
-=======
       "CrossLanguageDefinitionId": "TypeSpec.int32",
       "Decorators": []
->>>>>>> 71c221d4
      },
      "IsRequired": true,
      "IsReadOnly": false,
