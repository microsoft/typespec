{
 "$id": "1",
 "name": "UnbrandedTypeSpec",
 "apiVersions": [
  "2024-07-16-preview",
  "2024-08-16-preview"
 ],
 "enums": [
  {
   "$id": "2",
   "kind": "enum",
   "name": "Thing_requiredLiteralString",
   "valueType": {
    "$id": "3",
    "kind": "string",
    "name": "string",
    "crossLanguageDefinitionId": "TypeSpec.string",
    "decorators": []
   },
   "values": [
    {
     "$id": "4",
     "kind": "enumvalue",
     "name": "accept",
     "value": "accept",
     "doc": "accept",
     "valueType": {
      "$ref": "3"
     },
     "enumType": {
      "$ref": "2"
     }
    }
   ],
   "crossLanguageDefinitionId": "",
   "namespace": "UnbrandedTypeSpec",
   "doc": "The Thing_requiredLiteralString",
   "isFixed": false,
   "isFlags": false,
   "usage": "Input,Output,Spread,Json",
   "decorators": []
  },
  {
   "$id": "5",
   "kind": "enum",
   "name": "Thing_requiredLiteralInt",
   "valueType": {
    "$id": "6",
    "kind": "int32",
    "name": "int32",
    "crossLanguageDefinitionId": "TypeSpec.int32",
    "decorators": []
   },
   "values": [
    {
     "$id": "7",
     "kind": "enumvalue",
     "name": "123",
     "value": 123,
     "doc": "123",
     "valueType": {
      "$ref": "6"
     },
     "enumType": {
      "$ref": "5"
     }
    }
   ],
   "crossLanguageDefinitionId": "",
   "namespace": "UnbrandedTypeSpec",
   "doc": "The Thing_requiredLiteralInt",
   "isFixed": false,
   "isFlags": false,
   "usage": "Input,Output,Spread,Json",
   "decorators": []
  },
  {
   "$id": "8",
   "kind": "enum",
   "name": "Thing_requiredLiteralFloat",
   "valueType": {
    "$id": "9",
    "kind": "float32",
    "name": "float32",
    "crossLanguageDefinitionId": "TypeSpec.float32",
    "decorators": []
   },
   "values": [
    {
     "$id": "10",
     "kind": "enumvalue",
     "name": "1.23",
     "value": 1.23,
     "doc": "1.23",
     "valueType": {
      "$ref": "9"
     },
     "enumType": {
      "$ref": "8"
     }
    }
   ],
   "crossLanguageDefinitionId": "",
   "namespace": "UnbrandedTypeSpec",
   "doc": "The Thing_requiredLiteralFloat",
   "isFixed": false,
   "isFlags": false,
   "usage": "Input,Output,Spread,Json",
   "decorators": []
  },
  {
   "$id": "11",
   "kind": "enum",
   "name": "Thing_optionalLiteralString",
   "valueType": {
    "$id": "12",
    "kind": "string",
    "name": "string",
    "crossLanguageDefinitionId": "TypeSpec.string",
    "decorators": []
   },
   "values": [
    {
     "$id": "13",
     "kind": "enumvalue",
     "name": "reject",
     "value": "reject",
     "doc": "reject",
     "valueType": {
      "$ref": "12"
     },
     "enumType": {
      "$ref": "11"
     }
    }
   ],
   "crossLanguageDefinitionId": "",
   "namespace": "UnbrandedTypeSpec",
   "doc": "The Thing_optionalLiteralString",
   "isFixed": false,
   "isFlags": false,
   "usage": "Input,Output,Spread,Json",
   "decorators": []
  },
  {
   "$id": "14",
   "kind": "enum",
   "name": "Thing_optionalLiteralInt",
   "valueType": {
    "$id": "15",
    "kind": "int32",
    "name": "int32",
    "crossLanguageDefinitionId": "TypeSpec.int32",
    "decorators": []
   },
   "values": [
    {
     "$id": "16",
     "kind": "enumvalue",
     "name": "456",
     "value": 456,
     "doc": "456",
     "valueType": {
      "$ref": "15"
     },
     "enumType": {
      "$ref": "14"
     }
    }
   ],
   "crossLanguageDefinitionId": "",
   "namespace": "UnbrandedTypeSpec",
   "doc": "The Thing_optionalLiteralInt",
   "isFixed": false,
   "isFlags": false,
   "usage": "Input,Output,Spread,Json",
   "decorators": []
  },
  {
   "$id": "17",
   "kind": "enum",
   "name": "Thing_optionalLiteralFloat",
   "valueType": {
    "$id": "18",
    "kind": "float32",
    "name": "float32",
    "crossLanguageDefinitionId": "TypeSpec.float32",
    "decorators": []
   },
   "values": [
    {
     "$id": "19",
     "kind": "enumvalue",
     "name": "4.56",
     "value": 4.56,
     "doc": "4.56",
     "valueType": {
      "$ref": "18"
     },
     "enumType": {
      "$ref": "17"
     }
    }
   ],
   "crossLanguageDefinitionId": "",
   "namespace": "UnbrandedTypeSpec",
   "doc": "The Thing_optionalLiteralFloat",
   "isFixed": false,
   "isFlags": false,
   "usage": "Input,Output,Spread,Json",
   "decorators": []
  },
  {
   "$id": "20",
   "kind": "enum",
   "name": "StringFixedEnum",
   "crossLanguageDefinitionId": "UnbrandedTypeSpec.StringFixedEnum",
   "valueType": {
    "$id": "21",
    "kind": "string",
    "name": "string",
    "crossLanguageDefinitionId": "TypeSpec.string",
    "decorators": []
   },
   "values": [
    {
     "$id": "22",
     "kind": "enumvalue",
     "name": "One",
     "value": "1",
     "valueType": {
      "$id": "23",
      "kind": "string",
      "name": "string",
      "crossLanguageDefinitionId": "TypeSpec.string",
      "decorators": []
     },
     "enumType": {
      "$ref": "20"
     },
     "decorators": []
    },
    {
     "$id": "24",
     "kind": "enumvalue",
     "name": "Two",
     "value": "2",
     "valueType": {
      "$id": "25",
      "kind": "string",
      "name": "string",
      "crossLanguageDefinitionId": "TypeSpec.string",
      "decorators": []
     },
     "enumType": {
      "$ref": "20"
     },
     "decorators": []
    },
    {
     "$id": "26",
     "kind": "enumvalue",
     "name": "Four",
     "value": "4",
     "valueType": {
      "$id": "27",
      "kind": "string",
      "name": "string",
      "crossLanguageDefinitionId": "TypeSpec.string",
      "decorators": []
     },
     "enumType": {
      "$ref": "20"
     },
     "decorators": []
    }
   ],
   "namespace": "UnbrandedTypeSpec",
   "doc": "Simple enum",
   "isFixed": true,
   "isFlags": false,
   "usage": "Input,Output,Json",
   "decorators": []
  },
  {
   "$id": "28",
   "kind": "enum",
   "name": "StringExtensibleEnum",
   "crossLanguageDefinitionId": "UnbrandedTypeSpec.StringExtensibleEnum",
   "valueType": {
    "$id": "29",
    "kind": "string",
    "name": "string",
    "crossLanguageDefinitionId": "TypeSpec.string",
    "decorators": []
   },
   "values": [
    {
     "$id": "30",
     "kind": "enumvalue",
     "name": "One",
     "value": "1",
     "valueType": {
      "$id": "31",
      "kind": "string",
      "name": "string",
      "crossLanguageDefinitionId": "TypeSpec.string",
      "decorators": []
     },
     "enumType": {
      "$ref": "28"
     },
     "decorators": []
    },
    {
     "$id": "32",
     "kind": "enumvalue",
     "name": "Two",
     "value": "2",
     "valueType": {
      "$id": "33",
      "kind": "string",
      "name": "string",
      "crossLanguageDefinitionId": "TypeSpec.string",
      "decorators": []
     },
     "enumType": {
      "$ref": "28"
     },
     "decorators": []
    },
    {
     "$id": "34",
     "kind": "enumvalue",
     "name": "Four",
     "value": "4",
     "valueType": {
      "$id": "35",
      "kind": "string",
      "name": "string",
      "crossLanguageDefinitionId": "TypeSpec.string",
      "decorators": []
     },
     "enumType": {
      "$ref": "28"
     },
     "decorators": []
    }
   ],
   "namespace": "UnbrandedTypeSpec",
   "doc": "Extensible enum",
   "isFixed": false,
   "isFlags": false,
   "usage": "Input,Output,Json",
   "decorators": []
  },
  {
   "$id": "36",
   "kind": "enum",
   "name": "IntExtensibleEnum",
   "crossLanguageDefinitionId": "UnbrandedTypeSpec.IntExtensibleEnum",
   "valueType": {
    "$id": "37",
    "kind": "int32",
    "name": "int32",
    "crossLanguageDefinitionId": "TypeSpec.int32",
    "decorators": []
   },
   "values": [
    {
     "$id": "38",
     "kind": "enumvalue",
     "name": "One",
     "value": 1,
     "valueType": {
      "$id": "39",
      "kind": "int32",
      "name": "int32",
      "crossLanguageDefinitionId": "TypeSpec.int32",
      "decorators": []
     },
     "enumType": {
      "$ref": "36"
     },
     "decorators": []
    },
    {
     "$id": "40",
     "kind": "enumvalue",
     "name": "Two",
     "value": 2,
     "valueType": {
      "$id": "41",
      "kind": "int32",
      "name": "int32",
      "crossLanguageDefinitionId": "TypeSpec.int32",
      "decorators": []
     },
     "enumType": {
      "$ref": "36"
     },
     "decorators": []
    },
    {
     "$id": "42",
     "kind": "enumvalue",
     "name": "Four",
     "value": 4,
     "valueType": {
      "$id": "43",
      "kind": "int32",
      "name": "int32",
      "crossLanguageDefinitionId": "TypeSpec.int32",
      "decorators": []
     },
     "enumType": {
      "$ref": "36"
     },
     "decorators": []
    }
   ],
   "namespace": "UnbrandedTypeSpec",
   "doc": "Int based extensible enum",
   "isFixed": false,
   "isFlags": false,
   "usage": "Input,Output,Json",
   "decorators": []
  },
  {
   "$id": "44",
   "kind": "enum",
   "name": "FloatExtensibleEnum",
   "crossLanguageDefinitionId": "UnbrandedTypeSpec.FloatExtensibleEnum",
   "valueType": {
    "$id": "45",
    "kind": "float32",
    "name": "float32",
    "crossLanguageDefinitionId": "TypeSpec.float32",
    "decorators": []
   },
   "values": [
    {
     "$id": "46",
     "kind": "enumvalue",
     "name": "OneDotOne",
     "value": 1.1,
     "valueType": {
      "$id": "47",
      "kind": "float32",
      "name": "float32",
      "crossLanguageDefinitionId": "TypeSpec.float32",
      "decorators": []
     },
     "enumType": {
      "$ref": "44"
     },
     "decorators": []
    },
    {
     "$id": "48",
     "kind": "enumvalue",
     "name": "TwoDotTwo",
     "value": 2.2,
     "valueType": {
      "$id": "49",
      "kind": "float32",
      "name": "float32",
      "crossLanguageDefinitionId": "TypeSpec.float32",
      "decorators": []
     },
     "enumType": {
      "$ref": "44"
     },
     "decorators": []
    },
    {
     "$id": "50",
     "kind": "enumvalue",
     "name": "FourDotFour",
     "value": 4.4,
     "valueType": {
      "$id": "51",
      "kind": "float32",
      "name": "float32",
      "crossLanguageDefinitionId": "TypeSpec.float32",
      "decorators": []
     },
     "enumType": {
      "$ref": "44"
     },
     "decorators": []
    }
   ],
   "namespace": "UnbrandedTypeSpec",
   "doc": "Float based extensible enum",
   "isFixed": false,
   "isFlags": false,
   "usage": "Input,Output,Json",
   "decorators": []
  },
  {
   "$id": "52",
   "kind": "enum",
   "name": "FloatExtensibleEnumWithIntValue",
   "crossLanguageDefinitionId": "UnbrandedTypeSpec.FloatExtensibleEnumWithIntValue",
   "valueType": {
    "$id": "53",
    "kind": "float32",
    "name": "float32",
    "crossLanguageDefinitionId": "TypeSpec.float32",
    "decorators": []
   },
   "values": [
    {
     "$id": "54",
     "kind": "enumvalue",
     "name": "One",
     "value": 1,
     "valueType": {
      "$id": "55",
      "kind": "float32",
      "name": "float32",
      "crossLanguageDefinitionId": "TypeSpec.float32",
      "decorators": []
     },
     "enumType": {
      "$ref": "52"
     },
     "decorators": []
    },
    {
     "$id": "56",
     "kind": "enumvalue",
     "name": "Two",
     "value": 2,
     "valueType": {
      "$id": "57",
      "kind": "float32",
      "name": "float32",
      "crossLanguageDefinitionId": "TypeSpec.float32",
      "decorators": []
     },
     "enumType": {
      "$ref": "52"
     },
     "decorators": []
    },
    {
     "$id": "58",
     "kind": "enumvalue",
     "name": "Four",
     "value": 4,
     "valueType": {
      "$id": "59",
      "kind": "float32",
      "name": "float32",
      "crossLanguageDefinitionId": "TypeSpec.float32",
      "decorators": []
     },
     "enumType": {
      "$ref": "52"
     },
     "decorators": []
    }
   ],
   "namespace": "UnbrandedTypeSpec",
   "doc": "float fixed enum",
   "isFixed": false,
   "isFlags": false,
   "usage": "Input,Output,Json",
   "decorators": []
  },
  {
   "$id": "60",
   "kind": "enum",
   "name": "FloatFixedEnum",
   "crossLanguageDefinitionId": "UnbrandedTypeSpec.FloatFixedEnum",
   "valueType": {
    "$id": "61",
    "kind": "float32",
    "name": "float32",
    "crossLanguageDefinitionId": "TypeSpec.float32",
    "decorators": []
   },
   "values": [
    {
     "$id": "62",
     "kind": "enumvalue",
     "name": "OneDotOne",
     "value": 1.1,
     "valueType": {
      "$id": "63",
      "kind": "float32",
      "name": "float32",
      "crossLanguageDefinitionId": "TypeSpec.float32",
      "decorators": []
     },
     "enumType": {
      "$ref": "60"
     },
     "decorators": []
    },
    {
     "$id": "64",
     "kind": "enumvalue",
     "name": "TwoDotTwo",
     "value": 2.2,
     "valueType": {
      "$id": "65",
      "kind": "float32",
      "name": "float32",
      "crossLanguageDefinitionId": "TypeSpec.float32",
      "decorators": []
     },
     "enumType": {
      "$ref": "60"
     },
     "decorators": []
    },
    {
     "$id": "66",
     "kind": "enumvalue",
     "name": "FourDotFour",
     "value": 4.4,
     "valueType": {
      "$id": "67",
      "kind": "float32",
      "name": "float32",
      "crossLanguageDefinitionId": "TypeSpec.float32",
      "decorators": []
     },
     "enumType": {
      "$ref": "60"
     },
     "decorators": []
    }
   ],
   "namespace": "UnbrandedTypeSpec",
   "doc": "float fixed enum",
   "isFixed": true,
   "isFlags": false,
   "usage": "Input,Output,Json",
   "decorators": []
  },
  {
   "$id": "68",
   "kind": "enum",
   "name": "FloatFixedEnumWithIntValue",
   "crossLanguageDefinitionId": "UnbrandedTypeSpec.FloatFixedEnumWithIntValue",
   "valueType": {
    "$id": "69",
    "kind": "int32",
    "name": "int32",
    "crossLanguageDefinitionId": "TypeSpec.int32",
    "decorators": []
   },
   "values": [
    {
     "$id": "70",
     "kind": "enumvalue",
     "name": "One",
     "value": 1,
     "valueType": {
      "$id": "71",
      "kind": "int32",
      "name": "int32",
      "crossLanguageDefinitionId": "TypeSpec.int32",
      "decorators": []
     },
     "enumType": {
      "$ref": "68"
     },
     "decorators": []
    },
    {
     "$id": "72",
     "kind": "enumvalue",
     "name": "Two",
     "value": 2,
     "valueType": {
      "$id": "73",
      "kind": "int32",
      "name": "int32",
      "crossLanguageDefinitionId": "TypeSpec.int32",
      "decorators": []
     },
     "enumType": {
      "$ref": "68"
     },
     "decorators": []
    },
    {
     "$id": "74",
     "kind": "enumvalue",
     "name": "Four",
     "value": 4,
     "valueType": {
      "$id": "75",
      "kind": "int32",
      "name": "int32",
      "crossLanguageDefinitionId": "TypeSpec.int32",
      "decorators": []
     },
     "enumType": {
      "$ref": "68"
     },
     "decorators": []
    }
   ],
   "namespace": "UnbrandedTypeSpec",
   "doc": "float fixed enum",
   "isFixed": true,
   "isFlags": false,
   "usage": "Input,Output,Json",
   "decorators": []
  },
  {
   "$id": "76",
   "kind": "enum",
   "name": "IntFixedEnum",
   "crossLanguageDefinitionId": "UnbrandedTypeSpec.IntFixedEnum",
   "valueType": {
    "$id": "77",
    "kind": "int32",
    "name": "int32",
    "crossLanguageDefinitionId": "TypeSpec.int32",
    "decorators": []
   },
   "values": [
    {
     "$id": "78",
     "kind": "enumvalue",
     "name": "One",
     "value": 1,
     "valueType": {
      "$id": "79",
      "kind": "int32",
      "name": "int32",
      "crossLanguageDefinitionId": "TypeSpec.int32",
      "decorators": []
     },
     "enumType": {
      "$ref": "76"
     },
     "decorators": []
    },
    {
     "$id": "80",
     "kind": "enumvalue",
     "name": "Two",
     "value": 2,
     "valueType": {
      "$id": "81",
      "kind": "int32",
      "name": "int32",
      "crossLanguageDefinitionId": "TypeSpec.int32",
      "decorators": []
     },
     "enumType": {
      "$ref": "76"
     },
     "decorators": []
    },
    {
     "$id": "82",
     "kind": "enumvalue",
     "name": "Four",
     "value": 4,
     "valueType": {
      "$id": "83",
      "kind": "int32",
      "name": "int32",
      "crossLanguageDefinitionId": "TypeSpec.int32",
      "decorators": []
     },
     "enumType": {
      "$ref": "76"
     },
     "decorators": []
    }
   ],
   "namespace": "UnbrandedTypeSpec",
   "doc": "int fixed enum",
   "isFixed": true,
   "isFlags": false,
   "usage": "Input,Output,Json",
   "decorators": []
  },
  {
   "$id": "84",
   "kind": "enum",
   "name": "Versions",
   "crossLanguageDefinitionId": "UnbrandedTypeSpec.Versions",
   "valueType": {
    "$id": "85",
    "kind": "string",
    "name": "string",
    "crossLanguageDefinitionId": "TypeSpec.string",
    "decorators": []
   },
   "values": [
    {
     "$id": "86",
     "kind": "enumvalue",
     "name": "2024-07-16-preview",
     "value": "2024-07-16-preview",
     "valueType": {
      "$id": "87",
      "kind": "string",
      "name": "string",
      "crossLanguageDefinitionId": "TypeSpec.string",
      "decorators": []
     },
     "enumType": {
      "$ref": "84"
     },
     "decorators": []
    },
    {
     "$id": "88",
     "kind": "enumvalue",
     "name": "2024-08-16-preview",
     "value": "2024-08-16-preview",
     "valueType": {
      "$id": "89",
      "kind": "string",
      "name": "string",
      "crossLanguageDefinitionId": "TypeSpec.string",
      "decorators": []
     },
     "enumType": {
      "$ref": "84"
     },
     "decorators": []
    }
   ],
   "namespace": "UnbrandedTypeSpec",
   "isFixed": true,
   "isFlags": false,
   "usage": "ApiVersionEnum",
   "decorators": []
  }
 ],
 "models": [
  {
   "$id": "90",
   "kind": "model",
   "name": "Thing",
   "namespace": "UnbrandedTypeSpec",
   "crossLanguageDefinitionId": "UnbrandedTypeSpec.Thing",
   "usage": "Input,Output,Spread,Json",
   "doc": "A model with a few properties of literal types",
   "decorators": [],
   "properties": [
    {
     "$id": "91",
     "kind": "property",
     "name": "name",
     "serializedName": "name",
     "doc": "name of the Thing",
     "type": {
      "$id": "92",
      "kind": "string",
      "name": "string",
      "crossLanguageDefinitionId": "TypeSpec.string",
      "decorators": []
     },
     "optional": false,
     "readOnly": false,
     "discriminator": false,
     "flatten": false,
     "decorators": [],
     "crossLanguageDefinitionId": "UnbrandedTypeSpec.Thing.name",
     "serializationOptions": {
      "$id": "93",
      "json": {
       "$id": "94",
       "name": "name"
      }
     }
    },
    {
     "$id": "95",
     "kind": "property",
     "name": "requiredUnion",
     "serializedName": "requiredUnion",
     "doc": "required Union",
     "type": {
      "$id": "96",
      "kind": "union",
      "name": "ThingRequiredUnion",
      "variantTypes": [
       {
        "$id": "97",
        "kind": "string",
        "name": "string",
        "crossLanguageDefinitionId": "TypeSpec.string",
        "decorators": []
       },
       {
        "$id": "98",
        "kind": "array",
        "name": "Array",
        "valueType": {
         "$id": "99",
         "kind": "string",
         "name": "string",
         "crossLanguageDefinitionId": "TypeSpec.string",
         "decorators": []
        },
        "crossLanguageDefinitionId": "TypeSpec.Array",
        "decorators": []
       },
       {
        "$id": "100",
        "kind": "int32",
        "name": "int32",
        "crossLanguageDefinitionId": "TypeSpec.int32",
        "decorators": []
       }
      ],
      "namespace": "",
      "decorators": []
     },
     "optional": false,
     "readOnly": false,
     "discriminator": false,
     "flatten": false,
     "decorators": [],
     "crossLanguageDefinitionId": "UnbrandedTypeSpec.Thing.requiredUnion",
     "serializationOptions": {
      "$id": "101",
      "json": {
       "$id": "102",
       "name": "requiredUnion"
      }
     }
    },
    {
     "$id": "103",
     "kind": "property",
     "name": "requiredLiteralString",
     "serializedName": "requiredLiteralString",
     "doc": "required literal string",
     "type": {
      "$id": "104",
      "kind": "constant",
      "valueType": {
       "$ref": "2"
      },
      "value": "accept",
      "decorators": []
     },
     "optional": false,
     "readOnly": false,
     "discriminator": false,
     "flatten": false,
     "decorators": [],
     "crossLanguageDefinitionId": "UnbrandedTypeSpec.Thing.requiredLiteralString",
     "serializationOptions": {
      "$id": "105",
      "json": {
       "$id": "106",
       "name": "requiredLiteralString"
      }
     }
    },
    {
     "$id": "107",
     "kind": "property",
     "name": "requiredNullableString",
     "serializedName": "requiredNullableString",
     "doc": "required nullable string",
     "type": {
      "$id": "108",
      "kind": "nullable",
      "type": {
       "$id": "109",
       "kind": "string",
       "name": "string",
       "crossLanguageDefinitionId": "TypeSpec.string",
       "decorators": []
      },
      "namespace": ""
     },
     "optional": false,
     "readOnly": false,
     "discriminator": false,
     "flatten": false,
     "decorators": [],
     "crossLanguageDefinitionId": "UnbrandedTypeSpec.Thing.requiredNullableString",
     "serializationOptions": {
      "$id": "110",
      "json": {
       "$id": "111",
       "name": "requiredNullableString"
      }
     }
    },
    {
     "$id": "112",
     "kind": "property",
     "name": "optionalNullableString",
     "serializedName": "optionalNullableString",
     "doc": "required optional string",
     "type": {
      "$id": "113",
      "kind": "nullable",
      "type": {
       "$id": "114",
       "kind": "string",
       "name": "string",
       "crossLanguageDefinitionId": "TypeSpec.string",
       "decorators": []
      },
      "namespace": ""
     },
     "optional": true,
     "readOnly": false,
     "discriminator": false,
     "flatten": false,
     "decorators": [],
     "crossLanguageDefinitionId": "UnbrandedTypeSpec.Thing.optionalNullableString",
     "serializationOptions": {
      "$id": "115",
      "json": {
       "$id": "116",
       "name": "optionalNullableString"
      }
     }
    },
    {
     "$id": "117",
     "kind": "property",
     "name": "requiredLiteralInt",
     "serializedName": "requiredLiteralInt",
     "doc": "required literal int",
     "type": {
      "$id": "118",
      "kind": "constant",
      "valueType": {
       "$ref": "5"
      },
      "value": 123,
      "decorators": []
     },
     "optional": false,
     "readOnly": false,
     "discriminator": false,
     "flatten": false,
     "decorators": [],
     "crossLanguageDefinitionId": "UnbrandedTypeSpec.Thing.requiredLiteralInt",
     "serializationOptions": {
      "$id": "119",
      "json": {
       "$id": "120",
       "name": "requiredLiteralInt"
      }
     }
    },
    {
     "$id": "121",
     "kind": "property",
     "name": "requiredLiteralFloat",
     "serializedName": "requiredLiteralFloat",
     "doc": "required literal float",
     "type": {
      "$id": "122",
      "kind": "constant",
      "valueType": {
       "$ref": "8"
      },
      "value": 1.23,
      "decorators": []
     },
     "optional": false,
     "readOnly": false,
     "discriminator": false,
     "flatten": false,
     "decorators": [],
     "crossLanguageDefinitionId": "UnbrandedTypeSpec.Thing.requiredLiteralFloat",
     "serializationOptions": {
      "$id": "123",
      "json": {
       "$id": "124",
       "name": "requiredLiteralFloat"
      }
     }
    },
    {
     "$id": "125",
     "kind": "property",
     "name": "requiredLiteralBool",
     "serializedName": "requiredLiteralBool",
     "doc": "required literal bool",
     "type": {
      "$id": "126",
      "kind": "constant",
      "valueType": {
       "$id": "127",
       "kind": "boolean",
       "name": "boolean",
       "crossLanguageDefinitionId": "TypeSpec.boolean",
       "decorators": []
      },
      "value": false,
      "decorators": []
     },
     "optional": false,
     "readOnly": false,
     "discriminator": false,
     "flatten": false,
     "decorators": [],
     "crossLanguageDefinitionId": "UnbrandedTypeSpec.Thing.requiredLiteralBool",
     "serializationOptions": {
      "$id": "128",
      "json": {
       "$id": "129",
       "name": "requiredLiteralBool"
      }
     }
    },
    {
     "$id": "130",
     "kind": "property",
     "name": "optionalLiteralString",
     "serializedName": "optionalLiteralString",
     "doc": "optional literal string",
     "type": {
      "$id": "131",
      "kind": "constant",
      "valueType": {
       "$ref": "11"
      },
      "value": "reject",
      "decorators": []
     },
     "optional": true,
     "readOnly": false,
     "discriminator": false,
     "flatten": false,
     "decorators": [],
     "crossLanguageDefinitionId": "UnbrandedTypeSpec.Thing.optionalLiteralString",
     "serializationOptions": {
      "$id": "132",
      "json": {
       "$id": "133",
       "name": "optionalLiteralString"
      }
     }
    },
    {
     "$id": "134",
     "kind": "property",
     "name": "optionalLiteralInt",
     "serializedName": "optionalLiteralInt",
     "doc": "optional literal int",
     "type": {
      "$id": "135",
      "kind": "constant",
      "valueType": {
       "$ref": "14"
      },
      "value": 456,
      "decorators": []
     },
     "optional": true,
     "readOnly": false,
     "discriminator": false,
     "flatten": false,
     "decorators": [],
     "crossLanguageDefinitionId": "UnbrandedTypeSpec.Thing.optionalLiteralInt",
     "serializationOptions": {
      "$id": "136",
      "json": {
       "$id": "137",
       "name": "optionalLiteralInt"
      }
     }
    },
    {
     "$id": "138",
     "kind": "property",
     "name": "optionalLiteralFloat",
     "serializedName": "optionalLiteralFloat",
     "doc": "optional literal float",
     "type": {
      "$id": "139",
      "kind": "constant",
      "valueType": {
       "$ref": "17"
      },
      "value": 4.56,
      "decorators": []
     },
     "optional": true,
     "readOnly": false,
     "discriminator": false,
     "flatten": false,
     "decorators": [],
     "crossLanguageDefinitionId": "UnbrandedTypeSpec.Thing.optionalLiteralFloat",
     "serializationOptions": {
      "$id": "140",
      "json": {
       "$id": "141",
       "name": "optionalLiteralFloat"
      }
     }
    },
    {
     "$id": "142",
     "kind": "property",
     "name": "optionalLiteralBool",
     "serializedName": "optionalLiteralBool",
     "doc": "optional literal bool",
     "type": {
      "$id": "143",
      "kind": "constant",
      "valueType": {
       "$id": "144",
       "kind": "boolean",
       "name": "boolean",
       "crossLanguageDefinitionId": "TypeSpec.boolean",
       "decorators": []
      },
      "value": true,
      "decorators": []
     },
     "optional": true,
     "readOnly": false,
     "discriminator": false,
     "flatten": false,
     "decorators": [],
     "crossLanguageDefinitionId": "UnbrandedTypeSpec.Thing.optionalLiteralBool",
     "serializationOptions": {
      "$id": "145",
      "json": {
       "$id": "146",
       "name": "optionalLiteralBool"
      }
     }
    },
    {
     "$id": "147",
     "kind": "property",
     "name": "requiredBadDescription",
     "serializedName": "requiredBadDescription",
     "doc": "description with xml <|endoftext|>",
     "type": {
      "$id": "148",
      "kind": "string",
      "name": "string",
      "crossLanguageDefinitionId": "TypeSpec.string",
      "decorators": []
     },
     "optional": false,
     "readOnly": false,
     "discriminator": false,
     "flatten": false,
     "decorators": [],
     "crossLanguageDefinitionId": "UnbrandedTypeSpec.Thing.requiredBadDescription",
     "serializationOptions": {
      "$id": "149",
      "json": {
       "$id": "150",
       "name": "requiredBadDescription"
      }
     }
    },
    {
     "$id": "151",
     "kind": "property",
     "name": "optionalNullableList",
     "serializedName": "optionalNullableList",
     "doc": "optional nullable collection",
     "type": {
      "$id": "152",
      "kind": "nullable",
      "type": {
       "$id": "153",
       "kind": "array",
       "name": "Array",
       "valueType": {
        "$id": "154",
        "kind": "int32",
        "name": "int32",
        "crossLanguageDefinitionId": "TypeSpec.int32",
        "decorators": []
       },
       "crossLanguageDefinitionId": "TypeSpec.Array",
       "decorators": []
      },
      "namespace": ""
     },
     "optional": true,
     "readOnly": false,
     "discriminator": false,
     "flatten": false,
     "decorators": [],
     "crossLanguageDefinitionId": "UnbrandedTypeSpec.Thing.optionalNullableList",
     "serializationOptions": {
      "$id": "155",
      "json": {
       "$id": "156",
       "name": "optionalNullableList"
      }
     }
    },
    {
     "$id": "157",
     "kind": "property",
     "name": "requiredNullableList",
     "serializedName": "requiredNullableList",
     "doc": "required nullable collection",
     "type": {
      "$id": "158",
      "kind": "nullable",
      "type": {
       "$id": "159",
       "kind": "array",
       "name": "Array",
       "valueType": {
        "$id": "160",
        "kind": "int32",
        "name": "int32",
        "crossLanguageDefinitionId": "TypeSpec.int32",
        "decorators": []
       },
       "crossLanguageDefinitionId": "TypeSpec.Array",
       "decorators": []
      },
      "namespace": ""
     },
     "optional": false,
     "readOnly": false,
     "discriminator": false,
     "flatten": false,
     "decorators": [],
     "crossLanguageDefinitionId": "UnbrandedTypeSpec.Thing.requiredNullableList",
     "serializationOptions": {
      "$id": "161",
      "json": {
       "$id": "162",
       "name": "requiredNullableList"
      }
     }
    }
   ]
  },
  {
   "$id": "163",
   "kind": "model",
   "name": "RoundTripModel",
   "namespace": "UnbrandedTypeSpec",
   "crossLanguageDefinitionId": "UnbrandedTypeSpec.RoundTripModel",
   "usage": "Input,Output,Json",
   "doc": "this is a roundtrip model",
   "decorators": [],
   "properties": [
    {
     "$id": "164",
     "kind": "property",
     "name": "requiredString",
     "serializedName": "requiredString",
     "doc": "Required string, illustrating a reference type property.",
     "type": {
      "$id": "165",
      "kind": "string",
      "name": "string",
      "crossLanguageDefinitionId": "TypeSpec.string",
      "decorators": []
     },
     "optional": false,
     "readOnly": false,
     "discriminator": false,
     "flatten": false,
     "decorators": [],
     "crossLanguageDefinitionId": "UnbrandedTypeSpec.RoundTripModel.requiredString",
     "serializationOptions": {
      "$id": "166",
      "json": {
       "$id": "167",
       "name": "requiredString"
      }
     }
    },
    {
     "$id": "168",
     "kind": "property",
     "name": "requiredInt",
     "serializedName": "requiredInt",
     "doc": "Required int, illustrating a value type property.",
     "type": {
      "$id": "169",
      "kind": "int32",
      "name": "int32",
      "encode": "string",
      "crossLanguageDefinitionId": "TypeSpec.int32",
      "decorators": []
     },
     "optional": false,
     "readOnly": false,
     "discriminator": false,
     "flatten": false,
     "decorators": [],
     "crossLanguageDefinitionId": "UnbrandedTypeSpec.RoundTripModel.requiredInt",
     "serializationOptions": {
      "$id": "170",
      "json": {
       "$id": "171",
       "name": "requiredInt"
      }
     }
    },
    {
     "$id": "172",
     "kind": "property",
     "name": "requiredCollection",
     "serializedName": "requiredCollection",
     "doc": "Required collection of enums",
     "type": {
      "$id": "173",
      "kind": "array",
      "name": "ArrayStringFixedEnum",
      "valueType": {
       "$ref": "20"
      },
      "crossLanguageDefinitionId": "TypeSpec.Array",
      "decorators": []
     },
     "optional": false,
     "readOnly": false,
     "discriminator": false,
     "flatten": false,
     "decorators": [],
     "crossLanguageDefinitionId": "UnbrandedTypeSpec.RoundTripModel.requiredCollection",
     "serializationOptions": {
      "$id": "174",
      "json": {
       "$id": "175",
       "name": "requiredCollection"
      }
     }
    },
    {
     "$id": "176",
     "kind": "property",
     "name": "requiredDictionary",
     "serializedName": "requiredDictionary",
     "doc": "Required dictionary of enums",
     "type": {
      "$id": "177",
      "kind": "dict",
      "keyType": {
       "$id": "178",
       "kind": "string",
       "name": "string",
       "crossLanguageDefinitionId": "TypeSpec.string",
       "decorators": []
      },
      "valueType": {
       "$ref": "28"
      },
      "decorators": []
     },
     "optional": false,
     "readOnly": false,
     "discriminator": false,
     "flatten": false,
     "decorators": [],
     "crossLanguageDefinitionId": "UnbrandedTypeSpec.RoundTripModel.requiredDictionary",
     "serializationOptions": {
      "$id": "179",
      "json": {
       "$id": "180",
       "name": "requiredDictionary"
      }
     }
    },
    {
     "$id": "181",
     "kind": "property",
     "name": "requiredModel",
     "serializedName": "requiredModel",
     "doc": "Required model",
     "type": {
      "$ref": "90"
     },
     "optional": false,
     "readOnly": false,
     "discriminator": false,
     "flatten": false,
     "decorators": [],
     "crossLanguageDefinitionId": "UnbrandedTypeSpec.RoundTripModel.requiredModel",
     "serializationOptions": {
      "$id": "182",
      "json": {
       "$id": "183",
       "name": "requiredModel"
      }
     }
    },
    {
     "$id": "184",
     "kind": "property",
     "name": "intExtensibleEnum",
     "serializedName": "intExtensibleEnum",
     "doc": "this is an int based extensible enum",
     "type": {
      "$ref": "36"
     },
     "optional": true,
     "readOnly": false,
     "discriminator": false,
     "flatten": false,
     "decorators": [],
     "crossLanguageDefinitionId": "UnbrandedTypeSpec.RoundTripModel.intExtensibleEnum",
     "serializationOptions": {
      "$id": "185",
      "json": {
       "$id": "186",
       "name": "intExtensibleEnum"
      }
     }
    },
    {
     "$id": "187",
     "kind": "property",
     "name": "intExtensibleEnumCollection",
     "serializedName": "intExtensibleEnumCollection",
     "doc": "this is a collection of int based extensible enum",
     "type": {
      "$id": "188",
      "kind": "array",
      "name": "ArrayIntExtensibleEnum",
      "valueType": {
       "$ref": "36"
      },
      "crossLanguageDefinitionId": "TypeSpec.Array",
      "decorators": []
     },
     "optional": true,
     "readOnly": false,
     "discriminator": false,
     "flatten": false,
     "decorators": [],
     "crossLanguageDefinitionId": "UnbrandedTypeSpec.RoundTripModel.intExtensibleEnumCollection",
     "serializationOptions": {
      "$id": "189",
      "json": {
       "$id": "190",
       "name": "intExtensibleEnumCollection"
      }
     }
    },
    {
     "$id": "191",
     "kind": "property",
     "name": "floatExtensibleEnum",
     "serializedName": "floatExtensibleEnum",
     "doc": "this is a float based extensible enum",
     "type": {
      "$ref": "44"
     },
     "optional": true,
     "readOnly": false,
     "discriminator": false,
     "flatten": false,
     "decorators": [],
     "crossLanguageDefinitionId": "UnbrandedTypeSpec.RoundTripModel.floatExtensibleEnum",
     "serializationOptions": {
      "$id": "192",
      "json": {
       "$id": "193",
       "name": "floatExtensibleEnum"
      }
     }
    },
    {
     "$id": "194",
     "kind": "property",
     "name": "floatExtensibleEnumWithIntValue",
     "serializedName": "floatExtensibleEnumWithIntValue",
     "doc": "this is a float based extensible enum",
     "type": {
      "$ref": "52"
     },
     "optional": true,
     "readOnly": false,
     "discriminator": false,
     "flatten": false,
     "decorators": [],
     "crossLanguageDefinitionId": "UnbrandedTypeSpec.RoundTripModel.floatExtensibleEnumWithIntValue",
     "serializationOptions": {
      "$id": "195",
      "json": {
       "$id": "196",
       "name": "floatExtensibleEnumWithIntValue"
      }
     }
    },
    {
     "$id": "197",
     "kind": "property",
     "name": "floatExtensibleEnumCollection",
     "serializedName": "floatExtensibleEnumCollection",
     "doc": "this is a collection of float based extensible enum",
     "type": {
      "$id": "198",
      "kind": "array",
      "name": "ArrayFloatExtensibleEnum",
      "valueType": {
       "$ref": "44"
      },
      "crossLanguageDefinitionId": "TypeSpec.Array",
      "decorators": []
     },
     "optional": true,
     "readOnly": false,
     "discriminator": false,
     "flatten": false,
     "decorators": [],
     "crossLanguageDefinitionId": "UnbrandedTypeSpec.RoundTripModel.floatExtensibleEnumCollection",
     "serializationOptions": {
      "$id": "199",
      "json": {
       "$id": "200",
       "name": "floatExtensibleEnumCollection"
      }
     }
    },
    {
     "$id": "201",
     "kind": "property",
     "name": "floatFixedEnum",
     "serializedName": "floatFixedEnum",
     "doc": "this is a float based fixed enum",
     "type": {
      "$ref": "60"
     },
     "optional": true,
     "readOnly": false,
     "discriminator": false,
     "flatten": false,
     "decorators": [],
     "crossLanguageDefinitionId": "UnbrandedTypeSpec.RoundTripModel.floatFixedEnum",
     "serializationOptions": {
      "$id": "202",
      "json": {
       "$id": "203",
       "name": "floatFixedEnum"
      }
     }
    },
    {
     "$id": "204",
     "kind": "property",
     "name": "floatFixedEnumWithIntValue",
     "serializedName": "floatFixedEnumWithIntValue",
     "doc": "this is a float based fixed enum",
     "type": {
      "$ref": "68"
     },
     "optional": true,
     "readOnly": false,
     "discriminator": false,
     "flatten": false,
     "decorators": [],
     "crossLanguageDefinitionId": "UnbrandedTypeSpec.RoundTripModel.floatFixedEnumWithIntValue",
     "serializationOptions": {
      "$id": "205",
      "json": {
       "$id": "206",
       "name": "floatFixedEnumWithIntValue"
      }
     }
    },
    {
     "$id": "207",
     "kind": "property",
     "name": "floatFixedEnumCollection",
     "serializedName": "floatFixedEnumCollection",
     "doc": "this is a collection of float based fixed enum",
     "type": {
      "$id": "208",
      "kind": "array",
      "name": "ArrayFloatFixedEnum",
      "valueType": {
       "$ref": "60"
      },
      "crossLanguageDefinitionId": "TypeSpec.Array",
      "decorators": []
     },
     "optional": true,
     "readOnly": false,
     "discriminator": false,
     "flatten": false,
     "decorators": [],
     "crossLanguageDefinitionId": "UnbrandedTypeSpec.RoundTripModel.floatFixedEnumCollection",
     "serializationOptions": {
      "$id": "209",
      "json": {
       "$id": "210",
       "name": "floatFixedEnumCollection"
      }
     }
    },
    {
     "$id": "211",
     "kind": "property",
     "name": "intFixedEnum",
     "serializedName": "intFixedEnum",
     "doc": "this is a int based fixed enum",
     "type": {
      "$ref": "76"
     },
     "optional": true,
     "readOnly": false,
     "discriminator": false,
     "flatten": false,
     "decorators": [],
     "crossLanguageDefinitionId": "UnbrandedTypeSpec.RoundTripModel.intFixedEnum",
     "serializationOptions": {
      "$id": "212",
      "json": {
       "$id": "213",
       "name": "intFixedEnum"
      }
     }
    },
    {
     "$id": "214",
     "kind": "property",
     "name": "intFixedEnumCollection",
     "serializedName": "intFixedEnumCollection",
     "doc": "this is a collection of int based fixed enum",
     "type": {
      "$id": "215",
      "kind": "array",
      "name": "ArrayIntFixedEnum",
      "valueType": {
       "$ref": "76"
      },
      "crossLanguageDefinitionId": "TypeSpec.Array",
      "decorators": []
     },
     "optional": true,
     "readOnly": false,
     "discriminator": false,
     "flatten": false,
     "decorators": [],
     "crossLanguageDefinitionId": "UnbrandedTypeSpec.RoundTripModel.intFixedEnumCollection",
     "serializationOptions": {
      "$id": "216",
      "json": {
       "$id": "217",
       "name": "intFixedEnumCollection"
      }
     }
    },
    {
     "$id": "218",
     "kind": "property",
     "name": "stringFixedEnum",
     "serializedName": "stringFixedEnum",
     "doc": "this is a string based fixed enum",
     "type": {
      "$ref": "20"
     },
     "optional": true,
     "readOnly": false,
     "discriminator": false,
     "flatten": false,
     "decorators": [],
     "crossLanguageDefinitionId": "UnbrandedTypeSpec.RoundTripModel.stringFixedEnum",
     "serializationOptions": {
      "$id": "219",
      "json": {
       "$id": "220",
       "name": "stringFixedEnum"
      }
     }
    },
    {
     "$id": "221",
     "kind": "property",
     "name": "requiredUnknown",
     "serializedName": "requiredUnknown",
     "doc": "required unknown",
     "type": {
      "$id": "222",
      "kind": "unknown",
      "name": "unknown",
      "crossLanguageDefinitionId": "",
      "decorators": []
     },
     "optional": false,
     "readOnly": false,
     "discriminator": false,
     "flatten": false,
     "decorators": [],
     "crossLanguageDefinitionId": "UnbrandedTypeSpec.RoundTripModel.requiredUnknown",
     "serializationOptions": {
      "$id": "223",
      "json": {
       "$id": "224",
       "name": "requiredUnknown"
      }
     }
    },
    {
     "$id": "225",
     "kind": "property",
     "name": "optionalUnknown",
     "serializedName": "optionalUnknown",
     "doc": "optional unknown",
     "type": {
      "$id": "226",
      "kind": "unknown",
      "name": "unknown",
      "crossLanguageDefinitionId": "",
      "decorators": []
     },
     "optional": true,
     "readOnly": false,
     "discriminator": false,
     "flatten": false,
     "decorators": [],
     "crossLanguageDefinitionId": "UnbrandedTypeSpec.RoundTripModel.optionalUnknown",
     "serializationOptions": {
      "$id": "227",
      "json": {
       "$id": "228",
       "name": "optionalUnknown"
      }
     }
    },
    {
     "$id": "229",
     "kind": "property",
     "name": "requiredRecordUnknown",
     "serializedName": "requiredRecordUnknown",
     "doc": "required record of unknown",
     "type": {
      "$id": "230",
      "kind": "dict",
      "keyType": {
       "$id": "231",
       "kind": "string",
       "name": "string",
       "crossLanguageDefinitionId": "TypeSpec.string",
       "decorators": []
      },
      "valueType": {
       "$id": "232",
       "kind": "unknown",
       "name": "unknown",
       "crossLanguageDefinitionId": "",
       "decorators": []
      },
      "decorators": []
     },
     "optional": false,
     "readOnly": false,
     "discriminator": false,
     "flatten": false,
     "decorators": [],
     "crossLanguageDefinitionId": "UnbrandedTypeSpec.RoundTripModel.requiredRecordUnknown",
     "serializationOptions": {
      "$id": "233",
      "json": {
       "$id": "234",
       "name": "requiredRecordUnknown"
      }
     }
    },
    {
     "$id": "235",
     "kind": "property",
     "name": "optionalRecordUnknown",
     "serializedName": "optionalRecordUnknown",
     "doc": "optional record of unknown",
     "type": {
      "$id": "236",
      "kind": "dict",
      "keyType": {
       "$id": "237",
       "kind": "string",
       "name": "string",
       "crossLanguageDefinitionId": "TypeSpec.string",
       "decorators": []
      },
      "valueType": {
       "$id": "238",
       "kind": "unknown",
       "name": "unknown",
       "crossLanguageDefinitionId": "",
       "decorators": []
      },
      "decorators": []
     },
     "optional": true,
     "readOnly": false,
     "discriminator": false,
     "flatten": false,
     "decorators": [],
     "crossLanguageDefinitionId": "UnbrandedTypeSpec.RoundTripModel.optionalRecordUnknown",
     "serializationOptions": {
      "$id": "239",
      "json": {
       "$id": "240",
       "name": "optionalRecordUnknown"
      }
     }
    },
    {
     "$id": "241",
     "kind": "property",
     "name": "readOnlyRequiredRecordUnknown",
     "serializedName": "readOnlyRequiredRecordUnknown",
     "doc": "required readonly record of unknown",
     "type": {
      "$id": "242",
      "kind": "dict",
      "keyType": {
       "$id": "243",
       "kind": "string",
       "name": "string",
       "crossLanguageDefinitionId": "TypeSpec.string",
       "decorators": []
      },
      "valueType": {
       "$id": "244",
       "kind": "unknown",
       "name": "unknown",
       "crossLanguageDefinitionId": "",
       "decorators": []
      },
      "decorators": []
     },
     "optional": false,
     "readOnly": true,
     "discriminator": false,
     "flatten": false,
     "decorators": [],
     "crossLanguageDefinitionId": "UnbrandedTypeSpec.RoundTripModel.readOnlyRequiredRecordUnknown",
     "serializationOptions": {
      "$id": "245",
      "json": {
       "$id": "246",
       "name": "readOnlyRequiredRecordUnknown"
      }
     }
    },
    {
     "$id": "247",
     "kind": "property",
     "name": "readOnlyOptionalRecordUnknown",
     "serializedName": "readOnlyOptionalRecordUnknown",
     "doc": "optional readonly record of unknown",
     "type": {
      "$id": "248",
      "kind": "dict",
      "keyType": {
       "$id": "249",
       "kind": "string",
       "name": "string",
       "crossLanguageDefinitionId": "TypeSpec.string",
       "decorators": []
      },
      "valueType": {
       "$id": "250",
       "kind": "unknown",
       "name": "unknown",
       "crossLanguageDefinitionId": "",
       "decorators": []
      },
      "decorators": []
     },
     "optional": true,
     "readOnly": true,
     "discriminator": false,
     "flatten": false,
     "decorators": [],
     "crossLanguageDefinitionId": "UnbrandedTypeSpec.RoundTripModel.readOnlyOptionalRecordUnknown",
     "serializationOptions": {
      "$id": "251",
      "json": {
       "$id": "252",
       "name": "readOnlyOptionalRecordUnknown"
      }
     }
    },
    {
     "$id": "253",
     "kind": "property",
     "name": "modelWithRequiredNullable",
     "serializedName": "modelWithRequiredNullable",
     "doc": "this is a model with required nullable properties",
     "type": {
      "$id": "254",
      "kind": "model",
      "name": "ModelWithRequiredNullableProperties",
      "namespace": "UnbrandedTypeSpec",
      "crossLanguageDefinitionId": "UnbrandedTypeSpec.ModelWithRequiredNullableProperties",
      "usage": "Input,Output,Json",
      "doc": "A model with a few required nullable properties",
      "decorators": [],
      "properties": [
       {
        "$id": "255",
        "kind": "property",
        "name": "requiredNullablePrimitive",
        "serializedName": "requiredNullablePrimitive",
        "doc": "required nullable primitive type",
        "type": {
         "$id": "256",
         "kind": "nullable",
         "type": {
          "$id": "257",
          "kind": "int32",
          "name": "int32",
          "crossLanguageDefinitionId": "TypeSpec.int32",
          "decorators": []
         },
         "namespace": ""
        },
        "optional": false,
        "readOnly": false,
        "discriminator": false,
        "flatten": false,
        "decorators": [],
        "crossLanguageDefinitionId": "UnbrandedTypeSpec.ModelWithRequiredNullableProperties.requiredNullablePrimitive",
        "serializationOptions": {
         "$id": "258",
         "json": {
          "$id": "259",
          "name": "requiredNullablePrimitive"
         }
        }
       },
       {
        "$id": "260",
        "kind": "property",
        "name": "requiredExtensibleEnum",
        "serializedName": "requiredExtensibleEnum",
        "doc": "required nullable extensible enum type",
        "type": {
         "$id": "261",
         "kind": "nullable",
         "type": {
          "$ref": "28"
         },
         "namespace": ""
        },
        "optional": false,
        "readOnly": false,
        "discriminator": false,
        "flatten": false,
        "decorators": [],
        "crossLanguageDefinitionId": "UnbrandedTypeSpec.ModelWithRequiredNullableProperties.requiredExtensibleEnum",
        "serializationOptions": {
         "$id": "262",
         "json": {
          "$id": "263",
          "name": "requiredExtensibleEnum"
         }
        }
       },
       {
        "$id": "264",
        "kind": "property",
        "name": "requiredFixedEnum",
        "serializedName": "requiredFixedEnum",
        "doc": "required nullable fixed enum type",
        "type": {
         "$id": "265",
         "kind": "nullable",
         "type": {
          "$ref": "20"
         },
         "namespace": ""
        },
        "optional": false,
        "readOnly": false,
        "discriminator": false,
        "flatten": false,
        "decorators": [],
        "crossLanguageDefinitionId": "UnbrandedTypeSpec.ModelWithRequiredNullableProperties.requiredFixedEnum",
        "serializationOptions": {
         "$id": "266",
         "json": {
          "$id": "267",
          "name": "requiredFixedEnum"
         }
        }
       }
      ]
     },
     "optional": false,
     "readOnly": false,
     "discriminator": false,
     "flatten": false,
     "decorators": [],
     "crossLanguageDefinitionId": "UnbrandedTypeSpec.RoundTripModel.modelWithRequiredNullable",
     "serializationOptions": {
      "$id": "268",
      "json": {
       "$id": "269",
       "name": "modelWithRequiredNullable"
      }
     }
    },
    {
     "$id": "270",
     "kind": "property",
     "name": "requiredBytes",
     "serializedName": "requiredBytes",
     "doc": "Required bytes",
     "type": {
      "$id": "271",
      "kind": "bytes",
      "name": "bytes",
      "encode": "base64",
      "crossLanguageDefinitionId": "TypeSpec.bytes",
      "decorators": []
     },
     "optional": false,
     "readOnly": false,
     "discriminator": false,
     "flatten": false,
     "decorators": [],
     "crossLanguageDefinitionId": "UnbrandedTypeSpec.RoundTripModel.requiredBytes",
     "serializationOptions": {
      "$id": "272",
      "json": {
       "$id": "273",
       "name": "requiredBytes"
      }
     }
    }
   ]
  },
  {
   "$ref": "254"
  },
  {
   "$id": "274",
   "kind": "model",
   "name": "Friend",
   "namespace": "UnbrandedTypeSpec",
   "crossLanguageDefinitionId": "UnbrandedTypeSpec.NotFriend",
   "usage": "Output,Spread,Json",
   "doc": "this is not a friendly model but with a friendly name",
   "decorators": [],
   "properties": [
    {
     "$id": "275",
     "kind": "property",
     "name": "name",
     "serializedName": "name",
     "doc": "name of the NotFriend",
     "type": {
      "$id": "276",
      "kind": "string",
      "name": "string",
      "crossLanguageDefinitionId": "TypeSpec.string",
      "decorators": []
     },
     "optional": false,
     "readOnly": false,
     "discriminator": false,
     "flatten": false,
     "decorators": [],
     "crossLanguageDefinitionId": "UnbrandedTypeSpec.NotFriend.name",
     "serializationOptions": {
      "$id": "277",
      "json": {
       "$id": "278",
       "name": "name"
      }
     }
    }
   ]
  },
  {
   "$id": "279",
   "kind": "model",
   "name": "RenamedModel",
   "namespace": "UnbrandedTypeSpec",
   "crossLanguageDefinitionId": "UnbrandedTypeSpec.ModelWithClientName",
   "usage": "Output,Spread,Json",
   "doc": "this is a model with a client name",
   "decorators": [],
   "properties": [
    {
     "$id": "280",
     "kind": "property",
     "name": "name",
     "serializedName": "name",
     "doc": "name of the ModelWithClientName",
     "type": {
      "$id": "281",
      "kind": "string",
      "name": "string",
      "crossLanguageDefinitionId": "TypeSpec.string",
      "decorators": []
     },
     "optional": false,
     "readOnly": false,
     "discriminator": false,
     "flatten": false,
     "decorators": [],
     "crossLanguageDefinitionId": "UnbrandedTypeSpec.ModelWithClientName.name",
     "serializationOptions": {
      "$id": "282",
      "json": {
       "$id": "283",
       "name": "name"
      }
     }
    }
   ]
  },
  {
   "$id": "284",
   "kind": "model",
   "name": "ReturnsAnonymousModelResponse",
   "namespace": "UnbrandedTypeSpec",
   "crossLanguageDefinitionId": "UnbrandedTypeSpec.returnsAnonymousModel.Response.anonymous",
   "usage": "Output,Json",
   "decorators": [],
   "properties": []
  },
  {
   "$id": "285",
   "kind": "model",
   "name": "ListWithNextLinkResponse",
   "namespace": "UnbrandedTypeSpec",
   "crossLanguageDefinitionId": "UnbrandedTypeSpec.ListWithNextLink.Response.anonymous",
   "usage": "Output,Json",
   "decorators": [],
   "properties": [
    {
     "$id": "286",
     "kind": "property",
     "name": "things",
     "serializedName": "things",
     "type": {
      "$id": "287",
      "kind": "array",
      "name": "ArrayThing",
      "valueType": {
       "$ref": "90"
      },
      "crossLanguageDefinitionId": "TypeSpec.Array",
      "decorators": []
     },
     "optional": false,
     "readOnly": false,
     "discriminator": false,
     "flatten": false,
     "decorators": [],
     "crossLanguageDefinitionId": "UnbrandedTypeSpec.ListWithNextLink.Response.anonymous.things",
     "serializationOptions": {
      "$id": "288",
      "json": {
       "$id": "289",
       "name": "things"
      }
     }
    },
    {
     "$id": "290",
     "kind": "property",
     "name": "next",
     "serializedName": "next",
     "type": {
      "$id": "291",
      "kind": "url",
      "name": "url",
      "crossLanguageDefinitionId": "TypeSpec.url",
      "decorators": []
     },
     "optional": true,
     "readOnly": false,
     "discriminator": false,
     "flatten": false,
     "decorators": [],
     "crossLanguageDefinitionId": "UnbrandedTypeSpec.ListWithNextLink.Response.anonymous.next",
     "serializationOptions": {
      "$id": "292",
      "json": {
       "$id": "293",
       "name": "next"
      }
     }
    }
   ]
  },
  {
   "$id": "294",
   "kind": "model",
   "name": "ListWithContinuationTokenResponse",
   "namespace": "UnbrandedTypeSpec",
   "crossLanguageDefinitionId": "UnbrandedTypeSpec.ListWithContinuationToken.Response.anonymous",
   "usage": "Output,Json",
   "decorators": [],
   "properties": [
    {
     "$id": "295",
     "kind": "property",
     "name": "things",
     "serializedName": "things",
     "type": {
      "$id": "296",
      "kind": "array",
      "name": "ArrayThing",
      "valueType": {
       "$ref": "90"
      },
      "crossLanguageDefinitionId": "TypeSpec.Array",
      "decorators": []
     },
     "optional": false,
     "readOnly": false,
     "discriminator": false,
     "flatten": false,
     "decorators": [],
     "crossLanguageDefinitionId": "UnbrandedTypeSpec.ListWithContinuationToken.Response.anonymous.things",
     "serializationOptions": {
      "$id": "297",
      "json": {
       "$id": "298",
       "name": "things"
      }
     }
    },
    {
     "$id": "299",
     "kind": "property",
     "name": "nextToken",
     "serializedName": "nextToken",
     "type": {
      "$id": "300",
      "kind": "string",
      "name": "string",
      "crossLanguageDefinitionId": "TypeSpec.string",
      "decorators": []
     },
     "optional": true,
     "readOnly": false,
     "discriminator": false,
     "flatten": false,
     "decorators": [],
     "crossLanguageDefinitionId": "UnbrandedTypeSpec.ListWithContinuationToken.Response.anonymous.nextToken",
     "serializationOptions": {
      "$id": "301",
      "json": {
       "$id": "302",
       "name": "nextToken"
      }
     }
    }
   ]
  },
  {
   "$id": "303",
   "kind": "model",
   "name": "ListWithContinuationTokenHeaderResponseResponse",
   "namespace": "",
   "crossLanguageDefinitionId": "UnbrandedTypeSpec.ListWithContinuationTokenHeaderResponse.Response.anonymous",
   "usage": "Output,Json",
   "decorators": [],
   "properties": [
    {
     "$id": "304",
     "kind": "property",
     "name": "things",
     "serializedName": "things",
     "type": {
      "$id": "305",
      "kind": "array",
      "name": "ArrayThing",
      "valueType": {
       "$ref": "90"
      },
      "crossLanguageDefinitionId": "TypeSpec.Array",
      "decorators": []
     },
     "optional": false,
     "readOnly": false,
     "discriminator": false,
     "flatten": false,
     "decorators": [],
     "crossLanguageDefinitionId": "ListWithContinuationTokenHeaderResponse.Response.anonymous.things",
     "serializationOptions": {
      "$id": "306",
      "json": {
       "$id": "307",
       "name": "things"
      }
     }
    }
   ]
  },
  {
   "$id": "308",
   "kind": "model",
   "name": "PageThing",
   "namespace": "UnbrandedTypeSpec",
   "crossLanguageDefinitionId": "UnbrandedTypeSpec.Page",
   "usage": "Output,Json",
   "decorators": [],
   "properties": [
    {
     "$id": "309",
     "kind": "property",
     "name": "items",
     "serializedName": "items",
     "type": {
      "$id": "310",
      "kind": "array",
      "name": "ArrayThing",
      "valueType": {
       "$ref": "90"
      },
      "crossLanguageDefinitionId": "TypeSpec.Array",
      "decorators": []
     },
     "optional": false,
     "readOnly": false,
     "discriminator": false,
     "flatten": false,
     "decorators": [],
     "crossLanguageDefinitionId": "UnbrandedTypeSpec.Page.items",
     "serializationOptions": {
      "$id": "311",
      "json": {
       "$id": "312",
       "name": "items"
      }
     }
    }
   ]
  }
 ],
 "clients": [
  {
   "$id": "313",
   "kind": "client",
   "name": "UnbrandedTypeSpecClient",
   "namespace": "UnbrandedTypeSpec",
   "doc": "This is a sample typespec project.",
   "operations": [
    {
     "$id": "314",
     "name": "sayHi",
     "resourceName": "UnbrandedTypeSpec",
     "doc": "Return hi",
     "accessibility": "public",
     "parameters": [
      {
       "$id": "315",
       "name": "headParameter",
       "nameInRequest": "head-parameter",
       "type": {
        "$id": "316",
        "kind": "string",
        "name": "string",
        "crossLanguageDefinitionId": "TypeSpec.string",
        "decorators": []
       },
       "location": "Header",
       "isApiVersion": false,
       "isContentType": false,
       "isEndpoint": false,
       "explode": false,
       "isRequired": true,
       "kind": "Method",
       "decorators": [],
       "skipUrlEncoding": false
      },
      {
       "$id": "317",
       "name": "queryParameter",
       "nameInRequest": "queryParameter",
       "type": {
        "$id": "318",
        "kind": "string",
        "name": "string",
        "crossLanguageDefinitionId": "TypeSpec.string",
        "decorators": []
       },
       "location": "Query",
       "isApiVersion": false,
       "isContentType": false,
       "isEndpoint": false,
       "explode": false,
       "isRequired": true,
       "kind": "Method",
       "decorators": [],
       "skipUrlEncoding": false
      },
      {
       "$id": "319",
       "name": "optionalQuery",
       "nameInRequest": "optionalQuery",
       "type": {
        "$id": "320",
        "kind": "string",
        "name": "string",
        "crossLanguageDefinitionId": "TypeSpec.string",
        "decorators": []
       },
       "location": "Query",
       "isApiVersion": false,
       "isContentType": false,
       "isEndpoint": false,
       "explode": false,
       "isRequired": false,
       "kind": "Method",
       "decorators": [],
       "skipUrlEncoding": false
      },
      {
       "$id": "321",
       "name": "accept",
       "nameInRequest": "Accept",
       "type": {
        "$id": "322",
        "kind": "constant",
        "valueType": {
         "$id": "323",
         "kind": "string",
         "name": "string",
         "crossLanguageDefinitionId": "TypeSpec.string",
         "decorators": []
        },
        "value": "application/json",
        "decorators": []
       },
       "location": "Header",
       "isApiVersion": false,
       "isContentType": false,
       "isEndpoint": false,
       "explode": false,
       "isRequired": true,
       "kind": "Constant",
       "decorators": [],
       "skipUrlEncoding": false
      }
     ],
     "responses": [
      {
       "$id": "324",
       "statusCodes": [
        200
       ],
       "bodyType": {
        "$ref": "90"
       },
       "headers": [],
       "isErrorResponse": false,
       "contentTypes": [
        "application/json"
       ]
      }
     ],
     "httpMethod": "GET",
     "uri": "{unbrandedTypeSpecUrl}",
     "path": "/hello",
     "bufferResponse": true,
     "generateProtocolMethod": true,
     "generateConvenienceMethod": true,
     "crossLanguageDefinitionId": "UnbrandedTypeSpec.sayHi",
     "decorators": []
    },
    {
     "$id": "325",
     "name": "helloAgain",
     "resourceName": "UnbrandedTypeSpec",
     "doc": "Return hi again",
     "accessibility": "public",
     "parameters": [
      {
       "$id": "326",
       "name": "p1",
       "nameInRequest": "p1",
       "type": {
        "$id": "327",
        "kind": "string",
        "name": "string",
        "crossLanguageDefinitionId": "TypeSpec.string",
        "decorators": []
       },
       "location": "Header",
       "isApiVersion": false,
       "isContentType": false,
       "isEndpoint": false,
       "explode": false,
       "isRequired": true,
       "kind": "Method",
       "decorators": [],
       "skipUrlEncoding": false
      },
      {
       "$id": "328",
       "name": "contentType",
       "nameInRequest": "Content-Type",
       "type": {
        "$id": "329",
        "kind": "constant",
        "valueType": {
         "$id": "330",
         "kind": "string",
         "name": "string",
         "crossLanguageDefinitionId": "TypeSpec.string",
         "decorators": []
        },
        "value": "text/plain",
        "decorators": []
       },
       "location": "Header",
       "isApiVersion": false,
       "isContentType": true,
       "isEndpoint": false,
       "explode": false,
       "isRequired": true,
       "kind": "Constant",
       "decorators": [],
       "skipUrlEncoding": false
      },
      {
       "$id": "331",
       "name": "p2",
       "nameInRequest": "p2",
       "type": {
        "$id": "332",
        "kind": "string",
        "name": "string",
        "crossLanguageDefinitionId": "TypeSpec.string",
        "decorators": []
       },
       "location": "Path",
       "isApiVersion": false,
       "isContentType": false,
       "isEndpoint": false,
       "explode": false,
       "isRequired": true,
       "kind": "Method",
       "decorators": [],
       "skipUrlEncoding": false
      },
      {
       "$id": "333",
       "name": "accept",
       "nameInRequest": "Accept",
       "type": {
        "$id": "334",
        "kind": "constant",
        "valueType": {
         "$id": "335",
         "kind": "string",
         "name": "string",
         "crossLanguageDefinitionId": "TypeSpec.string",
         "decorators": []
        },
        "value": "application/json",
        "decorators": []
       },
       "location": "Header",
       "isApiVersion": false,
       "isContentType": false,
       "isEndpoint": false,
       "explode": false,
       "isRequired": true,
       "kind": "Constant",
       "decorators": [],
       "skipUrlEncoding": false
      },
      {
       "$id": "336",
       "name": "action",
       "nameInRequest": "action",
       "type": {
        "$ref": "163"
       },
       "location": "Body",
       "isApiVersion": false,
       "isContentType": false,
       "isEndpoint": false,
       "explode": false,
       "isRequired": true,
       "kind": "Method",
       "decorators": [],
       "skipUrlEncoding": false
      }
     ],
     "responses": [
      {
       "$id": "337",
       "statusCodes": [
        200
       ],
       "bodyType": {
        "$ref": "163"
       },
       "headers": [],
       "isErrorResponse": false,
       "contentTypes": [
        "application/json"
       ]
      }
     ],
     "httpMethod": "GET",
     "uri": "{unbrandedTypeSpecUrl}",
     "path": "/againHi/{p2}",
     "requestMediaTypes": [
      "text/plain"
     ],
     "bufferResponse": true,
     "generateProtocolMethod": true,
     "generateConvenienceMethod": true,
     "crossLanguageDefinitionId": "UnbrandedTypeSpec.helloAgain",
     "decorators": []
    },
    {
     "$id": "338",
     "name": "noContentType",
     "resourceName": "UnbrandedTypeSpec",
     "doc": "Return hi again",
     "accessibility": "public",
     "parameters": [
      {
       "$id": "339",
       "name": "p1",
       "nameInRequest": "p1",
       "type": {
        "$id": "340",
        "kind": "string",
        "name": "string",
        "crossLanguageDefinitionId": "TypeSpec.string",
        "decorators": []
       },
       "location": "Header",
       "isApiVersion": false,
       "isContentType": false,
       "isEndpoint": false,
       "explode": false,
       "isRequired": true,
       "kind": "Method",
       "decorators": [],
       "skipUrlEncoding": false
      },
      {
       "$id": "341",
       "name": "p2",
       "nameInRequest": "p2",
       "type": {
        "$id": "342",
        "kind": "string",
        "name": "string",
        "crossLanguageDefinitionId": "TypeSpec.string",
        "decorators": []
       },
       "location": "Path",
       "isApiVersion": false,
       "isContentType": false,
       "isEndpoint": false,
       "explode": false,
       "isRequired": true,
       "kind": "Method",
       "decorators": [],
       "skipUrlEncoding": false
      },
      {
       "$id": "343",
       "name": "contentType",
       "nameInRequest": "Content-Type",
       "doc": "Body parameter's content type. Known values are application/json",
       "type": {
        "$id": "344",
        "kind": "constant",
        "valueType": {
         "$id": "345",
         "kind": "string",
         "name": "string",
         "crossLanguageDefinitionId": "TypeSpec.string",
         "decorators": []
        },
        "value": "application/json",
        "decorators": []
       },
       "location": "Header",
       "isApiVersion": false,
       "isContentType": true,
       "isEndpoint": false,
       "explode": false,
       "isRequired": true,
       "kind": "Constant",
       "decorators": [],
       "skipUrlEncoding": false
      },
      {
       "$id": "346",
       "name": "accept",
       "nameInRequest": "Accept",
       "type": {
        "$id": "347",
        "kind": "constant",
        "valueType": {
         "$id": "348",
         "kind": "string",
         "name": "string",
         "crossLanguageDefinitionId": "TypeSpec.string",
         "decorators": []
        },
        "value": "application/json",
        "decorators": []
       },
       "location": "Header",
       "isApiVersion": false,
       "isContentType": false,
       "isEndpoint": false,
       "explode": false,
       "isRequired": true,
       "kind": "Constant",
       "decorators": [],
       "skipUrlEncoding": false
      },
      {
       "$id": "349",
       "name": "action",
       "nameInRequest": "action",
       "type": {
        "$ref": "163"
       },
       "location": "Body",
       "isApiVersion": false,
       "isContentType": false,
       "isEndpoint": false,
       "explode": false,
       "isRequired": true,
       "kind": "Method",
       "decorators": [],
       "skipUrlEncoding": false
      }
     ],
     "responses": [
      {
       "$id": "350",
       "statusCodes": [
        200
       ],
       "bodyType": {
        "$ref": "163"
       },
       "headers": [],
       "isErrorResponse": false,
       "contentTypes": [
        "application/json"
       ]
      }
     ],
     "httpMethod": "GET",
     "uri": "{unbrandedTypeSpecUrl}",
     "path": "/noContentType/{p2}",
     "requestMediaTypes": [
      "application/json"
     ],
     "bufferResponse": true,
     "generateProtocolMethod": true,
     "generateConvenienceMethod": false,
     "crossLanguageDefinitionId": "UnbrandedTypeSpec.noContentType",
     "decorators": []
    },
    {
     "$id": "351",
     "name": "helloDemo2",
     "resourceName": "UnbrandedTypeSpec",
     "doc": "Return hi in demo2",
     "accessibility": "public",
     "parameters": [
      {
       "$id": "352",
       "name": "accept",
       "nameInRequest": "Accept",
       "type": {
        "$id": "353",
        "kind": "constant",
        "valueType": {
         "$id": "354",
         "kind": "string",
         "name": "string",
         "crossLanguageDefinitionId": "TypeSpec.string",
         "decorators": []
        },
        "value": "application/json",
        "decorators": []
       },
       "location": "Header",
       "isApiVersion": false,
       "isContentType": false,
       "isEndpoint": false,
       "explode": false,
       "isRequired": true,
       "kind": "Constant",
       "decorators": [],
       "skipUrlEncoding": false
      }
     ],
     "responses": [
      {
       "$id": "355",
       "statusCodes": [
        200
       ],
       "bodyType": {
        "$ref": "90"
       },
       "headers": [],
       "isErrorResponse": false,
       "contentTypes": [
        "application/json"
       ]
      }
     ],
     "httpMethod": "GET",
     "uri": "{unbrandedTypeSpecUrl}",
     "path": "/demoHi",
     "bufferResponse": true,
     "generateProtocolMethod": true,
     "generateConvenienceMethod": true,
     "crossLanguageDefinitionId": "UnbrandedTypeSpec.helloDemo2",
     "decorators": []
    },
    {
     "$id": "356",
     "name": "createLiteral",
     "resourceName": "UnbrandedTypeSpec",
     "doc": "Create with literal value",
     "accessibility": "public",
     "parameters": [
      {
       "$id": "357",
       "name": "contentType",
       "nameInRequest": "Content-Type",
       "doc": "Body parameter's content type. Known values are application/json",
       "type": {
        "$id": "358",
        "kind": "constant",
        "valueType": {
         "$id": "359",
         "kind": "string",
         "name": "string",
         "crossLanguageDefinitionId": "TypeSpec.string",
         "decorators": []
        },
        "value": "application/json",
        "decorators": []
       },
       "location": "Header",
       "isApiVersion": false,
       "isContentType": true,
       "isEndpoint": false,
       "explode": false,
       "isRequired": true,
       "kind": "Constant",
       "decorators": [],
       "skipUrlEncoding": false
      },
      {
       "$id": "360",
       "name": "accept",
       "nameInRequest": "Accept",
       "type": {
        "$id": "361",
        "kind": "constant",
        "valueType": {
         "$id": "362",
         "kind": "string",
         "name": "string",
         "crossLanguageDefinitionId": "TypeSpec.string",
         "decorators": []
        },
        "value": "application/json",
        "decorators": []
       },
       "location": "Header",
       "isApiVersion": false,
       "isContentType": false,
       "isEndpoint": false,
       "explode": false,
       "isRequired": true,
       "kind": "Constant",
       "decorators": [],
       "skipUrlEncoding": false
      },
      {
       "$id": "363",
       "name": "body",
       "nameInRequest": "body",
       "type": {
        "$ref": "90"
       },
       "location": "Body",
       "isApiVersion": false,
       "isContentType": false,
       "isEndpoint": false,
       "explode": false,
       "isRequired": true,
       "kind": "Method",
       "decorators": [],
       "skipUrlEncoding": false
      }
     ],
     "responses": [
      {
       "$id": "364",
       "statusCodes": [
        200
       ],
       "bodyType": {
        "$ref": "90"
       },
       "headers": [],
       "isErrorResponse": false,
       "contentTypes": [
        "application/json"
       ]
      }
     ],
     "httpMethod": "POST",
     "uri": "{unbrandedTypeSpecUrl}",
     "path": "/literal",
     "requestMediaTypes": [
      "application/json"
     ],
     "bufferResponse": true,
     "generateProtocolMethod": true,
     "generateConvenienceMethod": true,
     "crossLanguageDefinitionId": "UnbrandedTypeSpec.createLiteral",
     "decorators": []
    },
    {
     "$id": "365",
     "name": "helloLiteral",
     "resourceName": "UnbrandedTypeSpec",
     "doc": "Send literal parameters",
     "accessibility": "public",
     "parameters": [
      {
       "$id": "366",
       "name": "p1",
       "nameInRequest": "p1",
       "type": {
        "$id": "367",
        "kind": "constant",
        "valueType": {
         "$id": "368",
         "kind": "string",
         "name": "string",
         "crossLanguageDefinitionId": "TypeSpec.string",
         "decorators": []
        },
        "value": "test",
        "decorators": []
       },
       "location": "Header",
       "isApiVersion": false,
       "isContentType": false,
       "isEndpoint": false,
       "explode": false,
       "isRequired": true,
       "kind": "Constant",
       "decorators": [],
       "skipUrlEncoding": false
      },
      {
       "$id": "369",
       "name": "p2",
       "nameInRequest": "p2",
       "type": {
        "$id": "370",
        "kind": "constant",
        "valueType": {
         "$id": "371",
         "kind": "int32",
         "name": "int32",
         "crossLanguageDefinitionId": "TypeSpec.int32",
         "decorators": []
        },
        "value": 123,
        "decorators": []
       },
       "location": "Path",
       "isApiVersion": false,
       "isContentType": false,
       "isEndpoint": false,
       "explode": false,
       "isRequired": true,
       "kind": "Constant",
       "decorators": [],
       "skipUrlEncoding": false
      },
      {
       "$id": "372",
       "name": "p3",
       "nameInRequest": "p3",
       "type": {
        "$id": "373",
        "kind": "constant",
        "valueType": {
         "$id": "374",
         "kind": "boolean",
         "name": "boolean",
         "crossLanguageDefinitionId": "TypeSpec.boolean",
         "decorators": []
        },
        "value": true,
        "decorators": []
       },
       "location": "Query",
       "isApiVersion": false,
       "isContentType": false,
       "isEndpoint": false,
       "explode": false,
       "isRequired": true,
       "kind": "Constant",
       "decorators": [],
       "skipUrlEncoding": false
      },
      {
       "$id": "375",
       "name": "accept",
       "nameInRequest": "Accept",
       "type": {
        "$id": "376",
        "kind": "constant",
        "valueType": {
         "$id": "377",
         "kind": "string",
         "name": "string",
         "crossLanguageDefinitionId": "TypeSpec.string",
         "decorators": []
        },
        "value": "application/json",
        "decorators": []
       },
       "location": "Header",
       "isApiVersion": false,
       "isContentType": false,
       "isEndpoint": false,
       "explode": false,
       "isRequired": true,
       "kind": "Constant",
       "decorators": [],
       "skipUrlEncoding": false
      }
     ],
     "responses": [
      {
       "$id": "378",
       "statusCodes": [
        200
       ],
       "bodyType": {
        "$ref": "90"
       },
       "headers": [],
       "isErrorResponse": false,
       "contentTypes": [
        "application/json"
       ]
      }
     ],
     "httpMethod": "GET",
     "uri": "{unbrandedTypeSpecUrl}",
     "path": "/helloLiteral/{p2}",
     "bufferResponse": true,
     "generateProtocolMethod": true,
     "generateConvenienceMethod": true,
     "crossLanguageDefinitionId": "UnbrandedTypeSpec.helloLiteral",
     "decorators": []
    },
    {
     "$id": "379",
     "name": "topAction",
     "resourceName": "UnbrandedTypeSpec",
     "doc": "top level method",
     "accessibility": "public",
     "parameters": [
      {
       "$id": "380",
       "name": "action",
       "nameInRequest": "action",
       "type": {
        "$id": "381",
        "kind": "utcDateTime",
        "name": "utcDateTime",
        "encode": "rfc3339",
        "wireType": {
         "$id": "382",
         "kind": "string",
         "name": "string",
         "crossLanguageDefinitionId": "TypeSpec.string",
         "decorators": []
        },
        "crossLanguageDefinitionId": "TypeSpec.utcDateTime",
        "decorators": []
       },
       "location": "Path",
       "isApiVersion": false,
       "isContentType": false,
       "isEndpoint": false,
       "explode": false,
       "isRequired": true,
       "kind": "Method",
       "decorators": [],
       "skipUrlEncoding": false
      },
      {
       "$id": "383",
       "name": "accept",
       "nameInRequest": "Accept",
       "type": {
        "$id": "384",
        "kind": "constant",
        "valueType": {
         "$id": "385",
         "kind": "string",
         "name": "string",
         "crossLanguageDefinitionId": "TypeSpec.string",
         "decorators": []
        },
        "value": "application/json",
        "decorators": []
       },
       "location": "Header",
       "isApiVersion": false,
       "isContentType": false,
       "isEndpoint": false,
       "explode": false,
       "isRequired": true,
       "kind": "Constant",
       "decorators": [],
       "skipUrlEncoding": false
      }
     ],
     "responses": [
      {
       "$id": "386",
       "statusCodes": [
        200
       ],
       "bodyType": {
        "$ref": "90"
       },
       "headers": [],
       "isErrorResponse": false,
       "contentTypes": [
        "application/json"
       ]
      }
     ],
     "httpMethod": "GET",
     "uri": "{unbrandedTypeSpecUrl}",
     "path": "/top/{action}",
     "bufferResponse": true,
     "generateProtocolMethod": true,
     "generateConvenienceMethod": true,
     "crossLanguageDefinitionId": "UnbrandedTypeSpec.topAction",
     "decorators": []
    },
    {
     "$id": "387",
     "name": "topAction2",
     "resourceName": "UnbrandedTypeSpec",
     "doc": "top level method2",
     "accessibility": "public",
     "parameters": [
      {
       "$id": "388",
       "name": "accept",
       "nameInRequest": "Accept",
       "type": {
        "$id": "389",
        "kind": "constant",
        "valueType": {
         "$id": "390",
         "kind": "string",
         "name": "string",
         "crossLanguageDefinitionId": "TypeSpec.string",
         "decorators": []
        },
        "value": "application/json",
        "decorators": []
       },
       "location": "Header",
       "isApiVersion": false,
       "isContentType": false,
       "isEndpoint": false,
       "explode": false,
       "isRequired": true,
       "kind": "Constant",
       "decorators": [],
       "skipUrlEncoding": false
      }
     ],
     "responses": [
      {
       "$id": "391",
       "statusCodes": [
        200
       ],
       "bodyType": {
        "$ref": "90"
       },
       "headers": [],
       "isErrorResponse": false,
       "contentTypes": [
        "application/json"
       ]
      }
     ],
     "httpMethod": "GET",
     "uri": "{unbrandedTypeSpecUrl}",
     "path": "/top2",
     "bufferResponse": true,
     "generateProtocolMethod": true,
     "generateConvenienceMethod": false,
     "crossLanguageDefinitionId": "UnbrandedTypeSpec.topAction2",
     "decorators": []
    },
    {
     "$id": "392",
     "name": "patchAction",
     "resourceName": "UnbrandedTypeSpec",
     "doc": "top level patch",
     "accessibility": "public",
     "parameters": [
      {
       "$id": "393",
       "name": "contentType",
       "nameInRequest": "Content-Type",
       "doc": "Body parameter's content type. Known values are application/json",
       "type": {
        "$id": "394",
        "kind": "constant",
        "valueType": {
         "$id": "395",
         "kind": "string",
         "name": "string",
         "crossLanguageDefinitionId": "TypeSpec.string",
         "decorators": []
        },
        "value": "application/json",
        "decorators": []
       },
       "location": "Header",
       "isApiVersion": false,
       "isContentType": true,
       "isEndpoint": false,
       "explode": false,
       "isRequired": true,
       "kind": "Constant",
       "decorators": [],
       "skipUrlEncoding": false
      },
      {
       "$id": "396",
       "name": "accept",
       "nameInRequest": "Accept",
       "type": {
        "$id": "397",
        "kind": "constant",
        "valueType": {
         "$id": "398",
         "kind": "string",
         "name": "string",
         "crossLanguageDefinitionId": "TypeSpec.string",
         "decorators": []
        },
        "value": "application/json",
        "decorators": []
       },
       "location": "Header",
       "isApiVersion": false,
       "isContentType": false,
       "isEndpoint": false,
       "explode": false,
       "isRequired": true,
       "kind": "Constant",
       "decorators": [],
       "skipUrlEncoding": false
      },
      {
       "$id": "399",
       "name": "body",
       "nameInRequest": "body",
       "type": {
        "$ref": "90"
       },
       "location": "Body",
       "isApiVersion": false,
       "isContentType": false,
       "isEndpoint": false,
       "explode": false,
       "isRequired": true,
       "kind": "Method",
       "decorators": [],
       "skipUrlEncoding": false
      }
     ],
     "responses": [
      {
       "$id": "400",
       "statusCodes": [
        200
       ],
       "bodyType": {
        "$ref": "90"
       },
       "headers": [],
       "isErrorResponse": false,
       "contentTypes": [
        "application/json"
       ]
      }
     ],
     "httpMethod": "PATCH",
     "uri": "{unbrandedTypeSpecUrl}",
     "path": "/patch",
     "requestMediaTypes": [
      "application/json"
     ],
     "bufferResponse": true,
     "generateProtocolMethod": true,
     "generateConvenienceMethod": false,
     "crossLanguageDefinitionId": "UnbrandedTypeSpec.patchAction",
     "decorators": []
    },
    {
     "$id": "401",
     "name": "anonymousBody",
     "resourceName": "UnbrandedTypeSpec",
     "doc": "body parameter without body decorator",
     "accessibility": "public",
     "parameters": [
      {
       "$id": "402",
       "name": "contentType",
       "nameInRequest": "Content-Type",
       "doc": "Body parameter's content type. Known values are application/json",
       "type": {
        "$id": "403",
        "kind": "constant",
        "valueType": {
         "$id": "404",
         "kind": "string",
         "name": "string",
         "crossLanguageDefinitionId": "TypeSpec.string",
         "decorators": []
        },
        "value": "application/json",
        "decorators": []
       },
       "location": "Header",
       "isApiVersion": false,
       "isContentType": true,
       "isEndpoint": false,
       "explode": false,
       "isRequired": true,
       "kind": "Constant",
       "decorators": [],
       "skipUrlEncoding": false
      },
      {
       "$id": "405",
       "name": "accept",
       "nameInRequest": "Accept",
       "type": {
        "$id": "406",
        "kind": "constant",
        "valueType": {
         "$id": "407",
         "kind": "string",
         "name": "string",
         "crossLanguageDefinitionId": "TypeSpec.string",
         "decorators": []
        },
        "value": "application/json",
        "decorators": []
       },
       "location": "Header",
       "isApiVersion": false,
       "isContentType": false,
       "isEndpoint": false,
       "explode": false,
       "isRequired": true,
       "kind": "Constant",
       "decorators": [],
       "skipUrlEncoding": false
      },
      {
       "$id": "408",
       "name": "thing",
       "nameInRequest": "thing",
       "type": {
        "$ref": "90"
       },
       "location": "Body",
       "isApiVersion": false,
       "isContentType": false,
       "isEndpoint": false,
       "explode": false,
       "isRequired": true,
       "kind": "Spread",
       "decorators": [],
       "skipUrlEncoding": false
      }
     ],
     "responses": [
      {
       "$id": "409",
       "statusCodes": [
        200
       ],
       "bodyType": {
        "$ref": "90"
       },
       "headers": [],
       "isErrorResponse": false,
       "contentTypes": [
        "application/json"
       ]
      }
     ],
     "httpMethod": "POST",
     "uri": "{unbrandedTypeSpecUrl}",
     "path": "/anonymousBody",
     "requestMediaTypes": [
      "application/json"
     ],
     "bufferResponse": true,
     "generateProtocolMethod": true,
     "generateConvenienceMethod": true,
     "crossLanguageDefinitionId": "UnbrandedTypeSpec.anonymousBody",
     "decorators": []
    },
    {
     "$id": "410",
     "name": "friendlyModel",
     "resourceName": "UnbrandedTypeSpec",
     "doc": "Model can have its friendly name",
     "accessibility": "public",
     "parameters": [
      {
       "$id": "411",
       "name": "contentType",
       "nameInRequest": "Content-Type",
       "doc": "Body parameter's content type. Known values are application/json",
       "type": {
        "$id": "412",
        "kind": "constant",
        "valueType": {
         "$id": "413",
         "kind": "string",
         "name": "string",
         "crossLanguageDefinitionId": "TypeSpec.string",
         "decorators": []
        },
        "value": "application/json",
        "decorators": []
       },
       "location": "Header",
       "isApiVersion": false,
       "isContentType": true,
       "isEndpoint": false,
       "explode": false,
       "isRequired": true,
       "kind": "Constant",
       "decorators": [],
       "skipUrlEncoding": false
      },
      {
       "$id": "414",
       "name": "accept",
       "nameInRequest": "Accept",
       "type": {
        "$id": "415",
        "kind": "constant",
        "valueType": {
         "$id": "416",
         "kind": "string",
         "name": "string",
         "crossLanguageDefinitionId": "TypeSpec.string",
         "decorators": []
        },
        "value": "application/json",
        "decorators": []
       },
       "location": "Header",
       "isApiVersion": false,
       "isContentType": false,
       "isEndpoint": false,
       "explode": false,
       "isRequired": true,
       "kind": "Constant",
       "decorators": [],
       "skipUrlEncoding": false
      },
      {
       "$id": "417",
       "name": "friend",
       "nameInRequest": "friend",
       "type": {
        "$ref": "274"
       },
       "location": "Body",
       "isApiVersion": false,
       "isContentType": false,
       "isEndpoint": false,
       "explode": false,
       "isRequired": true,
       "kind": "Spread",
       "decorators": [],
       "skipUrlEncoding": false
      }
     ],
     "responses": [
      {
       "$id": "418",
       "statusCodes": [
        200
       ],
       "bodyType": {
        "$ref": "274"
       },
       "headers": [],
       "isErrorResponse": false,
       "contentTypes": [
        "application/json"
       ]
      }
     ],
     "httpMethod": "POST",
     "uri": "{unbrandedTypeSpecUrl}",
     "path": "/friendlyName",
     "requestMediaTypes": [
      "application/json"
     ],
     "bufferResponse": true,
     "generateProtocolMethod": true,
     "generateConvenienceMethod": true,
     "crossLanguageDefinitionId": "UnbrandedTypeSpec.friendlyModel",
     "decorators": []
    },
    {
     "$id": "419",
     "name": "addTimeHeader",
     "resourceName": "UnbrandedTypeSpec",
     "accessibility": "public",
     "parameters": [
      {
       "$id": "420",
       "name": "repeatabilityFirstSent",
       "nameInRequest": "Repeatability-First-Sent",
       "type": {
        "$id": "421",
        "kind": "utcDateTime",
        "name": "utcDateTime",
        "encode": "rfc7231",
        "wireType": {
         "$id": "422",
         "kind": "string",
         "name": "string",
         "crossLanguageDefinitionId": "TypeSpec.string",
         "decorators": []
        },
        "crossLanguageDefinitionId": "TypeSpec.utcDateTime",
        "decorators": []
       },
       "location": "Header",
       "isApiVersion": false,
       "isContentType": false,
       "isEndpoint": false,
       "explode": false,
       "isRequired": false,
       "kind": "Method",
       "decorators": [],
       "skipUrlEncoding": false
      }
     ],
     "responses": [
      {
       "$id": "423",
       "statusCodes": [
        204
       ],
       "headers": [],
       "isErrorResponse": false
      }
     ],
     "httpMethod": "GET",
     "uri": "{unbrandedTypeSpecUrl}",
     "path": "/",
     "bufferResponse": true,
     "generateProtocolMethod": true,
     "generateConvenienceMethod": true,
     "crossLanguageDefinitionId": "UnbrandedTypeSpec.addTimeHeader",
     "decorators": []
    },
    {
     "$id": "424",
     "name": "projectedNameModel",
     "resourceName": "UnbrandedTypeSpec",
     "doc": "Model can have its projected name",
     "accessibility": "public",
     "parameters": [
      {
       "$id": "425",
       "name": "contentType",
       "nameInRequest": "Content-Type",
       "doc": "Body parameter's content type. Known values are application/json",
       "type": {
        "$id": "426",
        "kind": "constant",
        "valueType": {
         "$id": "427",
         "kind": "string",
         "name": "string",
         "crossLanguageDefinitionId": "TypeSpec.string",
         "decorators": []
        },
        "value": "application/json",
        "decorators": []
       },
       "location": "Header",
       "isApiVersion": false,
       "isContentType": true,
       "isEndpoint": false,
       "explode": false,
       "isRequired": true,
       "kind": "Constant",
       "decorators": [],
       "skipUrlEncoding": false
      },
      {
       "$id": "428",
       "name": "accept",
       "nameInRequest": "Accept",
       "type": {
        "$id": "429",
        "kind": "constant",
        "valueType": {
         "$id": "430",
         "kind": "string",
         "name": "string",
         "crossLanguageDefinitionId": "TypeSpec.string",
         "decorators": []
        },
        "value": "application/json",
        "decorators": []
       },
       "location": "Header",
       "isApiVersion": false,
       "isContentType": false,
       "isEndpoint": false,
       "explode": false,
       "isRequired": true,
       "kind": "Constant",
       "decorators": [],
       "skipUrlEncoding": false
      },
      {
       "$id": "431",
       "name": "renamedModel",
       "nameInRequest": "renamedModel",
       "type": {
        "$ref": "279"
       },
       "location": "Body",
       "isApiVersion": false,
       "isContentType": false,
       "isEndpoint": false,
       "explode": false,
       "isRequired": true,
       "kind": "Spread",
       "decorators": [],
       "skipUrlEncoding": false
      }
     ],
     "responses": [
      {
       "$id": "432",
       "statusCodes": [
        200
       ],
       "bodyType": {
        "$ref": "279"
       },
       "headers": [],
       "isErrorResponse": false,
       "contentTypes": [
        "application/json"
       ]
      }
     ],
     "httpMethod": "POST",
     "uri": "{unbrandedTypeSpecUrl}",
     "path": "/projectedName",
     "requestMediaTypes": [
      "application/json"
     ],
     "bufferResponse": true,
     "generateProtocolMethod": true,
     "generateConvenienceMethod": true,
     "crossLanguageDefinitionId": "UnbrandedTypeSpec.projectedNameModel",
     "decorators": []
    },
    {
     "$id": "433",
     "name": "returnsAnonymousModel",
     "resourceName": "UnbrandedTypeSpec",
     "doc": "return anonymous model",
     "accessibility": "public",
     "parameters": [
      {
       "$id": "434",
       "name": "accept",
       "nameInRequest": "Accept",
       "type": {
        "$id": "435",
        "kind": "constant",
        "valueType": {
         "$id": "436",
         "kind": "string",
         "name": "string",
         "crossLanguageDefinitionId": "TypeSpec.string",
         "decorators": []
        },
        "value": "application/json",
        "decorators": []
       },
       "location": "Header",
       "isApiVersion": false,
       "isContentType": false,
       "isEndpoint": false,
       "explode": false,
       "isRequired": true,
       "kind": "Constant",
       "decorators": [],
       "skipUrlEncoding": false
      }
     ],
     "responses": [
      {
       "$id": "437",
       "statusCodes": [
        200
       ],
       "bodyType": {
        "$ref": "284"
       },
       "headers": [],
       "isErrorResponse": false,
       "contentTypes": [
        "application/json"
       ]
      }
     ],
     "httpMethod": "POST",
     "uri": "{unbrandedTypeSpecUrl}",
     "path": "/returnsAnonymousModel",
     "bufferResponse": true,
     "generateProtocolMethod": true,
     "generateConvenienceMethod": true,
     "crossLanguageDefinitionId": "UnbrandedTypeSpec.returnsAnonymousModel",
     "decorators": []
    },
    {
     "$id": "438",
     "name": "getUnknownValue",
     "resourceName": "UnbrandedTypeSpec",
     "doc": "get extensible enum",
     "accessibility": "public",
     "parameters": [
      {
       "$id": "439",
       "name": "accept",
       "nameInRequest": "Accept",
       "type": {
        "$id": "440",
        "kind": "string",
        "name": "string",
        "crossLanguageDefinitionId": "TypeSpec.string",
        "decorators": []
       },
       "location": "Header",
       "isApiVersion": false,
       "isContentType": false,
       "isEndpoint": false,
       "explode": false,
       "isRequired": true,
       "kind": "Method",
       "decorators": [],
       "skipUrlEncoding": false
      }
     ],
     "responses": [
      {
       "$id": "441",
       "statusCodes": [
        200
       ],
       "bodyType": {
        "$id": "442",
        "kind": "constant",
        "valueType": {
         "$id": "443",
         "kind": "string",
         "name": "string",
         "crossLanguageDefinitionId": "TypeSpec.string",
         "decorators": []
        },
        "value": "Sunday",
        "decorators": []
       },
       "headers": [],
       "isErrorResponse": false,
       "contentTypes": [
        "text/plain",
        "text/plain",
        "text/plain",
        "text/plain",
        "text/plain",
        "text/plain",
        "text/plain",
        "text/plain"
       ]
      }
     ],
     "httpMethod": "GET",
     "uri": "{unbrandedTypeSpecUrl}",
     "path": "/unknown-value",
     "bufferResponse": true,
     "generateProtocolMethod": true,
     "generateConvenienceMethod": true,
     "crossLanguageDefinitionId": "UnbrandedTypeSpec.getUnknownValue",
     "decorators": []
    },
    {
     "$id": "444",
     "name": "internalProtocol",
     "resourceName": "UnbrandedTypeSpec",
     "doc": "When set protocol false and convenient true, then the protocol method should be internal",
     "accessibility": "public",
     "parameters": [
      {
       "$id": "445",
       "name": "contentType",
       "nameInRequest": "Content-Type",
       "doc": "Body parameter's content type. Known values are application/json",
       "type": {
        "$id": "446",
        "kind": "constant",
        "valueType": {
         "$id": "447",
         "kind": "string",
         "name": "string",
         "crossLanguageDefinitionId": "TypeSpec.string",
         "decorators": []
        },
        "value": "application/json",
        "decorators": []
       },
       "location": "Header",
       "isApiVersion": false,
       "isContentType": true,
       "isEndpoint": false,
       "explode": false,
       "isRequired": true,
       "kind": "Constant",
       "decorators": [],
       "skipUrlEncoding": false
      },
      {
       "$id": "448",
       "name": "accept",
       "nameInRequest": "Accept",
       "type": {
        "$id": "449",
        "kind": "constant",
        "valueType": {
         "$id": "450",
         "kind": "string",
         "name": "string",
         "crossLanguageDefinitionId": "TypeSpec.string",
         "decorators": []
        },
        "value": "application/json",
        "decorators": []
       },
       "location": "Header",
       "isApiVersion": false,
       "isContentType": false,
       "isEndpoint": false,
       "explode": false,
       "isRequired": true,
       "kind": "Constant",
       "decorators": [],
       "skipUrlEncoding": false
      },
      {
       "$id": "451",
       "name": "body",
       "nameInRequest": "body",
       "type": {
        "$ref": "90"
       },
       "location": "Body",
       "isApiVersion": false,
       "isContentType": false,
       "isEndpoint": false,
       "explode": false,
       "isRequired": true,
       "kind": "Method",
       "decorators": [],
       "skipUrlEncoding": false
      }
     ],
     "responses": [
      {
       "$id": "452",
       "statusCodes": [
        200
       ],
       "bodyType": {
        "$ref": "90"
       },
       "headers": [],
       "isErrorResponse": false,
       "contentTypes": [
        "application/json"
       ]
      }
     ],
     "httpMethod": "POST",
     "uri": "{unbrandedTypeSpecUrl}",
     "path": "/internalProtocol",
     "requestMediaTypes": [
      "application/json"
     ],
     "bufferResponse": true,
     "generateProtocolMethod": false,
     "generateConvenienceMethod": true,
     "crossLanguageDefinitionId": "UnbrandedTypeSpec.internalProtocol",
     "decorators": []
    },
    {
     "$id": "453",
     "name": "stillConvenient",
     "resourceName": "UnbrandedTypeSpec",
     "doc": "When set protocol false and convenient true, the convenient method should be generated even it has the same signature as protocol one",
     "accessibility": "public",
     "parameters": [],
     "responses": [
      {
       "$id": "454",
       "statusCodes": [
        204
       ],
       "headers": [],
       "isErrorResponse": false
      }
     ],
     "httpMethod": "GET",
     "uri": "{unbrandedTypeSpecUrl}",
     "path": "/stillConvenient",
     "bufferResponse": true,
     "generateProtocolMethod": false,
     "generateConvenienceMethod": true,
     "crossLanguageDefinitionId": "UnbrandedTypeSpec.stillConvenient",
     "decorators": []
    },
    {
     "$id": "455",
     "name": "headAsBoolean",
     "resourceName": "UnbrandedTypeSpec",
     "doc": "head as boolean.",
     "accessibility": "public",
     "parameters": [
      {
       "$id": "456",
       "name": "id",
       "nameInRequest": "id",
       "type": {
        "$id": "457",
        "kind": "string",
        "name": "string",
        "crossLanguageDefinitionId": "TypeSpec.string",
        "decorators": []
       },
       "location": "Path",
       "isApiVersion": false,
       "isContentType": false,
       "isEndpoint": false,
       "explode": false,
       "isRequired": true,
       "kind": "Method",
       "decorators": [],
       "skipUrlEncoding": false
      }
     ],
     "responses": [
      {
       "$id": "458",
       "statusCodes": [
        204
       ],
       "headers": [],
       "isErrorResponse": false
      }
     ],
     "httpMethod": "HEAD",
     "uri": "{unbrandedTypeSpecUrl}",
     "path": "/headAsBoolean/{id}",
     "bufferResponse": true,
     "generateProtocolMethod": true,
     "generateConvenienceMethod": true,
     "crossLanguageDefinitionId": "UnbrandedTypeSpec.headAsBoolean",
     "decorators": []
    },
    {
     "$id": "459",
     "name": "WithApiVersion",
     "resourceName": "UnbrandedTypeSpec",
     "doc": "Return hi again",
     "accessibility": "public",
     "parameters": [
      {
       "$id": "460",
       "name": "p1",
       "nameInRequest": "p1",
       "type": {
        "$id": "461",
        "kind": "string",
        "name": "string",
        "crossLanguageDefinitionId": "TypeSpec.string",
        "decorators": []
       },
       "location": "Header",
       "isApiVersion": false,
       "isContentType": false,
       "isEndpoint": false,
       "explode": false,
       "isRequired": true,
       "kind": "Method",
       "decorators": [],
       "skipUrlEncoding": false
      },
      {
       "$id": "462",
       "name": "apiVersion",
       "nameInRequest": "apiVersion",
       "type": {
        "$id": "463",
        "kind": "string",
        "name": "string",
        "crossLanguageDefinitionId": "TypeSpec.string",
        "decorators": []
       },
       "location": "Query",
       "isApiVersion": true,
       "isContentType": false,
       "isEndpoint": false,
       "explode": false,
       "isRequired": true,
       "kind": "Client",
       "defaultValue": {
        "$id": "464",
        "type": {
         "$id": "465",
         "kind": "string",
         "name": "string",
         "crossLanguageDefinitionId": "TypeSpec.string"
        },
        "value": "2024-08-16-preview"
       },
       "decorators": [],
       "skipUrlEncoding": false
      }
     ],
     "responses": [
      {
       "$id": "466",
       "statusCodes": [
        204
       ],
       "headers": [],
       "isErrorResponse": false
      }
     ],
     "httpMethod": "GET",
     "uri": "{unbrandedTypeSpecUrl}",
     "path": "/WithApiVersion",
     "bufferResponse": true,
     "generateProtocolMethod": true,
     "generateConvenienceMethod": true,
     "crossLanguageDefinitionId": "UnbrandedTypeSpec.WithApiVersion",
     "decorators": []
    },
    {
     "$id": "467",
     "name": "ListWithNextLink",
     "resourceName": "UnbrandedTypeSpec",
     "doc": "List things with nextlink",
     "accessibility": "public",
     "parameters": [
      {
       "$id": "468",
       "name": "accept",
       "nameInRequest": "Accept",
       "type": {
        "$id": "469",
        "kind": "constant",
        "valueType": {
         "$id": "470",
         "kind": "string",
         "name": "string",
         "crossLanguageDefinitionId": "TypeSpec.string",
         "decorators": []
        },
        "value": "application/json",
        "decorators": []
       },
       "location": "Header",
       "isApiVersion": false,
       "isContentType": false,
       "isEndpoint": false,
       "explode": false,
       "isRequired": true,
       "kind": "Constant",
       "decorators": [],
       "skipUrlEncoding": false
      }
     ],
     "responses": [
      {
       "$id": "471",
       "statusCodes": [
        200
       ],
       "bodyType": {
        "$ref": "285"
       },
       "headers": [],
       "isErrorResponse": false,
       "contentTypes": [
        "application/json"
       ]
      }
     ],
     "httpMethod": "GET",
     "uri": "{unbrandedTypeSpecUrl}",
     "path": "/link",
     "bufferResponse": true,
     "paging": {
      "$id": "472",
      "itemPropertySegments": [
       "things"
      ],
      "nextLink": {
       "$id": "473",
       "responseSegments": [
        "next"
       ],
       "responseLocation": "Body"
      }
     },
     "generateProtocolMethod": true,
     "generateConvenienceMethod": true,
     "crossLanguageDefinitionId": "UnbrandedTypeSpec.ListWithNextLink",
     "decorators": []
    },
    {
     "$id": "474",
     "name": "ListWithContinuationToken",
     "resourceName": "UnbrandedTypeSpec",
     "doc": "List things with continuation token",
     "accessibility": "public",
     "parameters": [
      {
       "$id": "475",
       "name": "token",
       "nameInRequest": "token",
       "type": {
        "$id": "476",
        "kind": "string",
        "name": "string",
        "crossLanguageDefinitionId": "TypeSpec.string",
        "decorators": []
       },
       "location": "Query",
       "isApiVersion": false,
       "isContentType": false,
       "isEndpoint": false,
       "explode": false,
       "isRequired": false,
       "kind": "Method",
       "decorators": [],
       "skipUrlEncoding": false
      },
      {
       "$id": "477",
       "name": "accept",
       "nameInRequest": "Accept",
       "type": {
        "$id": "478",
        "kind": "constant",
        "valueType": {
         "$id": "479",
         "kind": "string",
         "name": "string",
         "crossLanguageDefinitionId": "TypeSpec.string",
         "decorators": []
        },
        "value": "application/json",
        "decorators": []
       },
       "location": "Header",
       "isApiVersion": false,
       "isContentType": false,
       "isEndpoint": false,
       "explode": false,
       "isRequired": true,
       "kind": "Constant",
       "decorators": [],
       "skipUrlEncoding": false
      }
     ],
     "responses": [
      {
       "$id": "480",
       "statusCodes": [
        200
       ],
       "bodyType": {
        "$ref": "294"
       },
       "headers": [],
       "isErrorResponse": false,
       "contentTypes": [
        "application/json"
       ]
      }
     ],
     "httpMethod": "GET",
     "uri": "{unbrandedTypeSpecUrl}",
     "path": "/continuation",
     "bufferResponse": true,
     "paging": {
      "$id": "481",
      "itemPropertySegments": [
       "things"
      ],
      "continuationToken": {
       "$id": "482",
       "parameter": {
        "$ref": "475"
       },
       "responseSegments": [
        "nextToken"
       ],
       "responseLocation": "Body"
      }
     },
     "generateProtocolMethod": true,
     "generateConvenienceMethod": true,
     "crossLanguageDefinitionId": "UnbrandedTypeSpec.ListWithContinuationToken",
     "decorators": []
    },
    {
     "$id": "483",
     "name": "ListWithContinuationTokenHeaderResponse",
     "resourceName": "UnbrandedTypeSpec",
     "doc": "List things with continuation token header response",
     "accessibility": "public",
     "parameters": [
      {
       "$id": "484",
       "name": "token",
       "nameInRequest": "token",
       "type": {
        "$id": "485",
        "kind": "string",
        "name": "string",
        "crossLanguageDefinitionId": "TypeSpec.string",
        "decorators": []
       },
       "location": "Query",
       "isApiVersion": false,
       "isContentType": false,
       "isEndpoint": false,
       "explode": false,
       "isRequired": false,
       "kind": "Method",
       "decorators": [],
       "skipUrlEncoding": false
      },
      {
       "$id": "486",
       "name": "accept",
       "nameInRequest": "Accept",
       "type": {
        "$id": "487",
        "kind": "constant",
        "valueType": {
         "$id": "488",
         "kind": "string",
         "name": "string",
         "crossLanguageDefinitionId": "TypeSpec.string",
         "decorators": []
        },
        "value": "application/json",
        "decorators": []
       },
       "location": "Header",
       "isApiVersion": false,
       "isContentType": false,
       "isEndpoint": false,
       "explode": false,
       "isRequired": true,
       "kind": "Constant",
       "decorators": [],
       "skipUrlEncoding": false
      }
     ],
     "responses": [
      {
       "$id": "489",
       "statusCodes": [
        200
       ],
       "bodyType": {
        "$ref": "303"
       },
       "headers": [
        {
         "$id": "490",
         "name": "nextToken",
         "nameInResponse": "next-token",
         "type": {
          "$id": "491",
          "kind": "string",
          "name": "string",
          "crossLanguageDefinitionId": "TypeSpec.string",
          "decorators": []
         }
        }
       ],
       "isErrorResponse": false,
       "contentTypes": [
        "application/json"
       ]
      }
     ],
     "httpMethod": "GET",
     "uri": "{unbrandedTypeSpecUrl}",
     "path": "/continuation/header",
     "bufferResponse": true,
     "paging": {
      "$id": "492",
      "itemPropertySegments": [
       "things"
      ],
      "continuationToken": {
       "$id": "493",
       "parameter": {
        "$ref": "484"
       },
       "responseSegments": [
        "next-token"
       ],
       "responseLocation": "Header"
      }
     },
     "generateProtocolMethod": true,
     "generateConvenienceMethod": true,
     "crossLanguageDefinitionId": "UnbrandedTypeSpec.ListWithContinuationTokenHeaderResponse",
     "decorators": []
    },
    {
<<<<<<< HEAD
     "$id": "494",
     "name": "ListWithoutPaging",
=======
     "$id": "496",
     "name": "ListWithPaging",
>>>>>>> a2df1002
     "resourceName": "UnbrandedTypeSpec",
     "doc": "List things with paging",
     "accessibility": "public",
     "parameters": [
      {
       "$id": "495",
       "name": "accept",
       "nameInRequest": "Accept",
       "type": {
        "$id": "496",
        "kind": "constant",
        "valueType": {
         "$id": "497",
         "kind": "string",
         "name": "string",
         "crossLanguageDefinitionId": "TypeSpec.string",
         "decorators": []
        },
        "value": "application/json",
        "decorators": []
       },
       "location": "Header",
       "isApiVersion": false,
       "isContentType": false,
       "isEndpoint": false,
       "explode": false,
       "isRequired": true,
       "kind": "Constant",
       "decorators": [],
       "skipUrlEncoding": false
      }
     ],
     "responses": [
      {
       "$id": "498",
       "statusCodes": [
        200
       ],
       "bodyType": {
        "$ref": "308"
       },
       "headers": [],
       "isErrorResponse": false,
       "contentTypes": [
        "application/json"
       ]
      }
     ],
     "httpMethod": "GET",
     "uri": "{unbrandedTypeSpecUrl}",
     "path": "/list/paging",
     "bufferResponse": true,
     "paging": {
      "$id": "499",
      "itemPropertySegments": [
       "items"
      ]
     },
     "generateProtocolMethod": true,
     "generateConvenienceMethod": true,
     "crossLanguageDefinitionId": "UnbrandedTypeSpec.ListWithPaging",
     "decorators": []
    }
   ],
   "parameters": [
    {
     "$id": "500",
     "name": "unbrandedTypeSpecUrl",
     "nameInRequest": "unbrandedTypeSpecUrl",
     "type": {
      "$id": "501",
      "kind": "url",
      "name": "url",
      "crossLanguageDefinitionId": "TypeSpec.url"
     },
     "location": "Uri",
     "isApiVersion": false,
     "isContentType": false,
     "isRequired": true,
     "isEndpoint": true,
     "skipUrlEncoding": false,
     "explode": false,
     "kind": "Client"
    }
   ],
   "decorators": [],
   "crossLanguageDefinitionId": "UnbrandedTypeSpec",
   "apiVersions": [
    "2024-07-16-preview",
    "2024-08-16-preview"
   ]
  }
 ],
 "auth": {
  "$id": "502",
  "apiKey": {
   "$id": "503",
   "name": "my-api-key",
   "in": "header"
  }
 }
}<|MERGE_RESOLUTION|>--- conflicted
+++ resolved
@@ -4493,13 +4493,8 @@
      "decorators": []
     },
     {
-<<<<<<< HEAD
      "$id": "494",
-     "name": "ListWithoutPaging",
-=======
-     "$id": "496",
      "name": "ListWithPaging",
->>>>>>> a2df1002
      "resourceName": "UnbrandedTypeSpec",
      "doc": "List things with paging",
      "accessibility": "public",
