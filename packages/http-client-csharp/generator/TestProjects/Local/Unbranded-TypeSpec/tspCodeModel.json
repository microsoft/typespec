{
 "$id": "1",
 "Name": "UnbrandedTypeSpec",
 "ApiVersions": [],
 "Enums": [
  {
   "$id": "2",
   "Kind": "enum",
   "Name": "Thing_requiredLiteralString",
   "ValueType": {
    "$id": "3",
    "Kind": "string",
    "Decorators": []
   },
   "Values": [
    {
     "$id": "4",
     "Name": "accept",
     "Value": "accept",
     "Description": "accept"
    }
   ],
   "CrossLanguageDefinitionId": "",
   "Description": "The Thing_requiredLiteralString",
   "IsExtensible": true,
<<<<<<< HEAD
   "Usage": "RoundTrip",
   "Decorators": []
=======
   "Usage": "Input,Output,Json"
>>>>>>> 9f5630b4
  },
  {
   "$id": "5",
   "Kind": "enum",
   "Name": "Thing_requiredLiteralInt",
   "ValueType": {
    "$id": "6",
    "Kind": "int32",
    "Decorators": []
   },
   "Values": [
    {
     "$id": "7",
     "Name": "123",
     "Value": 123,
     "Description": "123"
    }
   ],
   "CrossLanguageDefinitionId": "",
   "Description": "The Thing_requiredLiteralInt",
   "IsExtensible": true,
<<<<<<< HEAD
   "Usage": "RoundTrip",
   "Decorators": []
=======
   "Usage": "Input,Output,Json"
>>>>>>> 9f5630b4
  },
  {
   "$id": "8",
   "Kind": "enum",
   "Name": "Thing_requiredLiteralFloat",
   "ValueType": {
    "$id": "9",
    "Kind": "float32",
    "Decorators": []
   },
   "Values": [
    {
     "$id": "10",
     "Name": "1.23",
     "Value": 1.23,
     "Description": "1.23"
    }
   ],
   "CrossLanguageDefinitionId": "",
   "Description": "The Thing_requiredLiteralFloat",
   "IsExtensible": true,
<<<<<<< HEAD
   "Usage": "RoundTrip",
   "Decorators": []
=======
   "Usage": "Input,Output,Json"
>>>>>>> 9f5630b4
  },
  {
   "$id": "11",
   "Kind": "enum",
   "Name": "Thing_optionalLiteralString",
   "ValueType": {
    "$id": "12",
    "Kind": "string",
    "Decorators": []
   },
   "Values": [
    {
     "$id": "13",
     "Name": "reject",
     "Value": "reject",
     "Description": "reject"
    }
   ],
   "CrossLanguageDefinitionId": "",
   "Description": "The Thing_optionalLiteralString",
   "IsExtensible": true,
<<<<<<< HEAD
   "Usage": "RoundTrip",
   "Decorators": []
=======
   "Usage": "Input,Output,Json"
>>>>>>> 9f5630b4
  },
  {
   "$id": "14",
   "Kind": "enum",
   "Name": "Thing_optionalLiteralInt",
   "ValueType": {
    "$id": "15",
    "Kind": "int32",
    "Decorators": []
   },
   "Values": [
    {
     "$id": "16",
     "Name": "456",
     "Value": 456,
     "Description": "456"
    }
   ],
   "CrossLanguageDefinitionId": "",
   "Description": "The Thing_optionalLiteralInt",
   "IsExtensible": true,
<<<<<<< HEAD
   "Usage": "RoundTrip",
   "Decorators": []
=======
   "Usage": "Input,Output,Json"
>>>>>>> 9f5630b4
  },
  {
   "$id": "17",
   "Kind": "enum",
   "Name": "Thing_optionalLiteralFloat",
   "ValueType": {
    "$id": "18",
    "Kind": "float32",
    "Decorators": []
   },
   "Values": [
    {
     "$id": "19",
     "Name": "4.56",
     "Value": 4.56,
     "Description": "4.56"
    }
   ],
   "CrossLanguageDefinitionId": "",
   "Description": "The Thing_optionalLiteralFloat",
   "IsExtensible": true,
<<<<<<< HEAD
   "Usage": "RoundTrip",
   "Decorators": []
=======
   "Usage": "Input,Output,Json"
>>>>>>> 9f5630b4
  },
  {
   "$id": "20",
   "Kind": "enum",
   "Name": "StringFixedEnum",
   "CrossLanguageDefinitionId": "UnbrandedTypeSpec.StringFixedEnum",
   "ValueType": {
    "$id": "21",
    "Kind": "string",
    "Decorators": []
   },
   "Values": [
    {
     "$id": "22",
     "Name": "One",
     "Value": "1",
     "Decorators": []
    },
    {
     "$id": "23",
     "Name": "Two",
     "Value": "2",
     "Decorators": []
    },
    {
     "$id": "24",
     "Name": "Four",
     "Value": "4",
     "Decorators": []
    }
   ],
   "Description": "Simple enum",
   "IsExtensible": false,
<<<<<<< HEAD
   "Usage": "RoundTrip",
   "Decorators": []
=======
   "Usage": "Input,Output,Json"
>>>>>>> 9f5630b4
  },
  {
   "$id": "25",
   "Kind": "enum",
   "Name": "StringExtensibleEnum",
   "CrossLanguageDefinitionId": "UnbrandedTypeSpec.StringExtensibleEnum",
   "ValueType": {
    "$id": "26",
    "Kind": "string",
    "Decorators": []
   },
   "Values": [
    {
     "$id": "27",
     "Name": "One",
     "Value": "1",
     "Decorators": []
    },
    {
     "$id": "28",
     "Name": "Two",
     "Value": "2",
     "Decorators": []
    },
    {
     "$id": "29",
     "Name": "Four",
     "Value": "4",
     "Decorators": []
    }
   ],
   "Description": "Extensible enum",
   "IsExtensible": true,
<<<<<<< HEAD
   "Usage": "RoundTrip",
   "Decorators": []
=======
   "Usage": "Input,Output,Json"
>>>>>>> 9f5630b4
  },
  {
   "$id": "30",
   "Kind": "enum",
   "Name": "IntExtensibleEnum",
   "CrossLanguageDefinitionId": "UnbrandedTypeSpec.IntExtensibleEnum",
   "ValueType": {
    "$id": "31",
    "Kind": "int32",
    "Decorators": []
   },
   "Values": [
    {
     "$id": "32",
     "Name": "One",
     "Value": 1,
     "Decorators": []
    },
    {
     "$id": "33",
     "Name": "Two",
     "Value": 2,
     "Decorators": []
    },
    {
     "$id": "34",
     "Name": "Four",
     "Value": 4,
     "Decorators": []
    }
   ],
   "Description": "Int based extensible enum",
   "IsExtensible": true,
<<<<<<< HEAD
   "Usage": "RoundTrip",
   "Decorators": []
=======
   "Usage": "Input,Output,Json"
>>>>>>> 9f5630b4
  },
  {
   "$id": "35",
   "Kind": "enum",
   "Name": "FloatExtensibleEnum",
   "CrossLanguageDefinitionId": "UnbrandedTypeSpec.FloatExtensibleEnum",
   "ValueType": {
    "$id": "36",
    "Kind": "float32",
    "Decorators": []
   },
   "Values": [
    {
     "$id": "37",
     "Name": "OneDotOne",
     "Value": 1.1,
     "Decorators": []
    },
    {
     "$id": "38",
     "Name": "TwoDotTwo",
     "Value": 2.2,
     "Decorators": []
    },
    {
     "$id": "39",
     "Name": "FourDotFour",
     "Value": 4.4,
     "Decorators": []
    }
   ],
   "Description": "Float based extensible enum",
   "IsExtensible": true,
<<<<<<< HEAD
   "Usage": "RoundTrip",
   "Decorators": []
=======
   "Usage": "Input,Output,Json"
>>>>>>> 9f5630b4
  },
  {
   "$id": "40",
   "Kind": "enum",
   "Name": "FloatExtensibleEnumWithIntValue",
   "CrossLanguageDefinitionId": "UnbrandedTypeSpec.FloatExtensibleEnumWithIntValue",
   "ValueType": {
    "$id": "41",
    "Kind": "float32",
    "Decorators": []
   },
   "Values": [
    {
     "$id": "42",
     "Name": "One",
     "Value": 1,
     "Decorators": []
    },
    {
     "$id": "43",
     "Name": "Two",
     "Value": 2,
     "Decorators": []
    },
    {
     "$id": "44",
     "Name": "Four",
     "Value": 4,
     "Decorators": []
    }
   ],
   "Description": "float fixed enum",
   "IsExtensible": true,
<<<<<<< HEAD
   "Usage": "RoundTrip",
   "Decorators": []
=======
   "Usage": "Input,Output,Json"
>>>>>>> 9f5630b4
  },
  {
   "$id": "45",
   "Kind": "enum",
   "Name": "FloatFixedEnum",
   "CrossLanguageDefinitionId": "UnbrandedTypeSpec.FloatFixedEnum",
   "ValueType": {
    "$id": "46",
    "Kind": "float32",
    "Decorators": []
   },
   "Values": [
    {
     "$id": "47",
     "Name": "OneDotOne",
     "Value": 1.1,
     "Decorators": []
    },
    {
     "$id": "48",
     "Name": "TwoDotTwo",
     "Value": 2.2,
     "Decorators": []
    },
    {
     "$id": "49",
     "Name": "FourDotFour",
     "Value": 4.4,
     "Decorators": []
    }
   ],
   "Description": "float fixed enum",
   "IsExtensible": false,
<<<<<<< HEAD
   "Usage": "RoundTrip",
   "Decorators": []
=======
   "Usage": "Input,Output,Json"
>>>>>>> 9f5630b4
  },
  {
   "$id": "50",
   "Kind": "enum",
   "Name": "FloatFixedEnumWithIntValue",
   "CrossLanguageDefinitionId": "UnbrandedTypeSpec.FloatFixedEnumWithIntValue",
   "ValueType": {
    "$id": "51",
    "Kind": "int32",
    "Decorators": []
   },
   "Values": [
    {
     "$id": "52",
     "Name": "One",
     "Value": 1,
     "Decorators": []
    },
    {
     "$id": "53",
     "Name": "Two",
     "Value": 2,
     "Decorators": []
    },
    {
     "$id": "54",
     "Name": "Four",
     "Value": 4,
     "Decorators": []
    }
   ],
   "Description": "float fixed enum",
   "IsExtensible": false,
<<<<<<< HEAD
   "Usage": "RoundTrip",
   "Decorators": []
=======
   "Usage": "Input,Output,Json"
>>>>>>> 9f5630b4
  },
  {
   "$id": "55",
   "Kind": "enum",
   "Name": "IntFixedEnum",
   "CrossLanguageDefinitionId": "UnbrandedTypeSpec.IntFixedEnum",
   "ValueType": {
    "$id": "56",
    "Kind": "int32",
    "Decorators": []
   },
   "Values": [
    {
     "$id": "57",
     "Name": "One",
     "Value": 1,
     "Decorators": []
    },
    {
     "$id": "58",
     "Name": "Two",
     "Value": 2,
     "Decorators": []
    },
    {
     "$id": "59",
     "Name": "Four",
     "Value": 4,
     "Decorators": []
    }
   ],
   "Description": "int fixed enum",
   "IsExtensible": false,
<<<<<<< HEAD
   "Usage": "RoundTrip",
   "Decorators": []
=======
   "Usage": "Input,Output,Json"
>>>>>>> 9f5630b4
  },
  {
   "$id": "60",
   "Kind": "enum",
   "Name": "AnonymousBodyRequest_requiredLiteralString",
   "ValueType": {
    "$id": "61",
    "Kind": "string",
    "Decorators": []
   },
   "Values": [
    {
     "$id": "62",
     "Name": "accept",
     "Value": "accept",
     "Description": "accept"
    }
   ],
   "CrossLanguageDefinitionId": "",
   "Description": "The AnonymousBodyRequest_requiredLiteralString",
   "IsExtensible": true,
<<<<<<< HEAD
   "Usage": "Input",
   "Decorators": []
=======
   "Usage": "Spread,Json"
>>>>>>> 9f5630b4
  },
  {
   "$id": "63",
   "Kind": "enum",
   "Name": "AnonymousBodyRequest_requiredLiteralInt",
   "ValueType": {
    "$id": "64",
    "Kind": "int32",
    "Decorators": []
   },
   "Values": [
    {
     "$id": "65",
     "Name": "123",
     "Value": 123,
     "Description": "123"
    }
   ],
   "CrossLanguageDefinitionId": "",
   "Description": "The AnonymousBodyRequest_requiredLiteralInt",
   "IsExtensible": true,
<<<<<<< HEAD
   "Usage": "Input",
   "Decorators": []
=======
   "Usage": "Spread,Json"
>>>>>>> 9f5630b4
  },
  {
   "$id": "66",
   "Kind": "enum",
   "Name": "AnonymousBodyRequest_requiredLiteralFloat",
   "ValueType": {
    "$id": "67",
    "Kind": "float32",
    "Decorators": []
   },
   "Values": [
    {
     "$id": "68",
     "Name": "1.23",
     "Value": 1.23,
     "Description": "1.23"
    }
   ],
   "CrossLanguageDefinitionId": "",
   "Description": "The AnonymousBodyRequest_requiredLiteralFloat",
   "IsExtensible": true,
<<<<<<< HEAD
   "Usage": "Input",
   "Decorators": []
=======
   "Usage": "Spread,Json"
>>>>>>> 9f5630b4
  },
  {
   "$id": "69",
   "Kind": "enum",
   "Name": "AnonymousBodyRequest_optionalLiteralString",
   "ValueType": {
    "$id": "70",
    "Kind": "string",
    "Decorators": []
   },
   "Values": [
    {
     "$id": "71",
     "Name": "reject",
     "Value": "reject",
     "Description": "reject"
    }
   ],
   "CrossLanguageDefinitionId": "",
   "Description": "The AnonymousBodyRequest_optionalLiteralString",
   "IsExtensible": true,
<<<<<<< HEAD
   "Usage": "Input",
   "Decorators": []
=======
   "Usage": "Spread,Json"
>>>>>>> 9f5630b4
  },
  {
   "$id": "72",
   "Kind": "enum",
   "Name": "AnonymousBodyRequest_optionalLiteralInt",
   "ValueType": {
    "$id": "73",
    "Kind": "int32",
    "Decorators": []
   },
   "Values": [
    {
     "$id": "74",
     "Name": "456",
     "Value": 456,
     "Description": "456"
    }
   ],
   "CrossLanguageDefinitionId": "",
   "Description": "The AnonymousBodyRequest_optionalLiteralInt",
   "IsExtensible": true,
<<<<<<< HEAD
   "Usage": "Input",
   "Decorators": []
=======
   "Usage": "Spread,Json"
>>>>>>> 9f5630b4
  },
  {
   "$id": "75",
   "Kind": "enum",
   "Name": "AnonymousBodyRequest_optionalLiteralFloat",
   "ValueType": {
    "$id": "76",
    "Kind": "float32",
    "Decorators": []
   },
   "Values": [
    {
     "$id": "77",
     "Name": "4.56",
     "Value": 4.56,
     "Description": "4.56"
    }
   ],
   "CrossLanguageDefinitionId": "",
   "Description": "The AnonymousBodyRequest_optionalLiteralFloat",
   "IsExtensible": true,
<<<<<<< HEAD
   "Usage": "Input",
   "Decorators": []
=======
   "Usage": "Spread,Json"
>>>>>>> 9f5630b4
  }
 ],
 "Models": [
  {
   "$id": "78",
   "Kind": "model",
   "Name": "Thing",
   "CrossLanguageDefinitionId": "UnbrandedTypeSpec.Thing",
   "Usage": "Input,Output,Json",
   "Description": "A model with a few properties of literal types",
   "Decorators": [],
   "Properties": [
    {
     "$id": "79",
     "Name": "name",
     "SerializedName": "name",
     "Description": "name of the Thing",
     "Type": {
      "$id": "80",
      "Kind": "string",
      "Decorators": []
     },
     "IsRequired": true,
     "IsReadOnly": false,
     "Decorators": []
    },
    {
     "$id": "81",
     "Name": "requiredUnion",
     "SerializedName": "requiredUnion",
     "Description": "required Union",
     "Type": {
      "$id": "82",
      "Kind": "union",
      "Name": "ThingRequiredUnion",
      "VariantTypes": [
       {
        "$id": "83",
        "Kind": "string",
        "Decorators": []
       },
       {
        "$id": "84",
        "Kind": "array",
        "Name": "Array",
        "ValueType": {
         "$id": "85",
         "Kind": "string",
         "Decorators": []
        },
        "CrossLanguageDefinitionId": "TypeSpec.Array",
        "Decorators": []
       },
       {
        "$id": "86",
        "Kind": "int32",
        "Decorators": []
       }
      ],
      "Decorators": []
     },
     "IsRequired": true,
     "IsReadOnly": false,
     "Decorators": []
    },
    {
     "$id": "87",
     "Name": "requiredLiteralString",
     "SerializedName": "requiredLiteralString",
     "Description": "required literal string",
     "Type": {
      "$id": "88",
      "Kind": "constant",
      "ValueType": {
       "$ref": "2"
      },
      "Value": "accept",
      "Decorators": []
     },
     "IsRequired": true,
     "IsReadOnly": false,
     "Decorators": []
    },
    {
     "$id": "89",
     "Name": "requiredLiteralInt",
     "SerializedName": "requiredLiteralInt",
     "Description": "required literal int",
     "Type": {
      "$id": "90",
      "Kind": "constant",
      "ValueType": {
       "$ref": "5"
      },
      "Value": 123,
      "Decorators": []
     },
     "IsRequired": true,
     "IsReadOnly": false,
     "Decorators": []
    },
    {
     "$id": "91",
     "Name": "requiredLiteralFloat",
     "SerializedName": "requiredLiteralFloat",
     "Description": "required literal float",
     "Type": {
      "$id": "92",
      "Kind": "constant",
      "ValueType": {
       "$ref": "8"
      },
      "Value": 1.23,
      "Decorators": []
     },
     "IsRequired": true,
     "IsReadOnly": false,
     "Decorators": []
    },
    {
     "$id": "93",
     "Name": "requiredLiteralBool",
     "SerializedName": "requiredLiteralBool",
     "Description": "required literal bool",
     "Type": {
      "$id": "94",
      "Kind": "constant",
      "ValueType": {
       "$id": "95",
       "Kind": "boolean",
       "Decorators": []
      },
      "Value": false,
      "Decorators": []
     },
     "IsRequired": true,
     "IsReadOnly": false,
     "Decorators": []
    },
    {
     "$id": "96",
     "Name": "optionalLiteralString",
     "SerializedName": "optionalLiteralString",
     "Description": "optional literal string",
     "Type": {
      "$id": "97",
      "Kind": "constant",
      "ValueType": {
       "$ref": "11"
      },
      "Value": "reject",
      "Decorators": []
     },
     "IsRequired": false,
     "IsReadOnly": false,
     "Decorators": []
    },
    {
     "$id": "98",
     "Name": "optionalLiteralInt",
     "SerializedName": "optionalLiteralInt",
     "Description": "optional literal int",
     "Type": {
      "$id": "99",
      "Kind": "constant",
      "ValueType": {
       "$ref": "14"
      },
      "Value": 456,
      "Decorators": []
     },
     "IsRequired": false,
     "IsReadOnly": false,
     "Decorators": []
    },
    {
     "$id": "100",
     "Name": "optionalLiteralFloat",
     "SerializedName": "optionalLiteralFloat",
     "Description": "optional literal float",
     "Type": {
      "$id": "101",
      "Kind": "constant",
      "ValueType": {
       "$ref": "17"
      },
      "Value": 4.56,
      "Decorators": []
     },
     "IsRequired": false,
     "IsReadOnly": false,
     "Decorators": []
    },
    {
     "$id": "102",
     "Name": "optionalLiteralBool",
     "SerializedName": "optionalLiteralBool",
     "Description": "optional literal bool",
     "Type": {
      "$id": "103",
      "Kind": "constant",
      "ValueType": {
       "$id": "104",
       "Kind": "boolean",
       "Decorators": []
      },
      "Value": true,
      "Decorators": []
     },
     "IsRequired": false,
     "IsReadOnly": false,
     "Decorators": []
    },
    {
     "$id": "105",
     "Name": "requiredBadDescription",
     "SerializedName": "requiredBadDescription",
     "Description": "description with xml <|endoftext|>",
     "Type": {
      "$id": "106",
      "Kind": "string",
      "Decorators": []
     },
     "IsRequired": true,
     "IsReadOnly": false,
     "Decorators": []
    },
    {
     "$id": "107",
     "Name": "optionalNullableList",
     "SerializedName": "optionalNullableList",
     "Description": "optional nullable collection",
     "Type": {
      "$id": "108",
      "Kind": "nullable",
      "Type": {
       "$id": "109",
       "Kind": "array",
       "Name": "Array",
       "ValueType": {
        "$id": "110",
        "Kind": "int32",
        "Decorators": []
       },
       "CrossLanguageDefinitionId": "TypeSpec.Array",
       "Decorators": []
      }
     },
     "IsRequired": false,
     "IsReadOnly": false,
     "Decorators": []
    },
    {
     "$id": "111",
     "Name": "requiredNullableList",
     "SerializedName": "requiredNullableList",
     "Description": "required nullable collection",
     "Type": {
      "$id": "112",
      "Kind": "nullable",
      "Type": {
       "$id": "113",
       "Kind": "array",
       "Name": "Array",
       "ValueType": {
        "$id": "114",
        "Kind": "int32",
        "Decorators": []
       },
       "CrossLanguageDefinitionId": "TypeSpec.Array",
       "Decorators": []
      }
     },
     "IsRequired": true,
     "IsReadOnly": false,
     "Decorators": []
    }
   ]
  },
  {
   "$id": "115",
   "Kind": "model",
   "Name": "RoundTripModel",
   "CrossLanguageDefinitionId": "UnbrandedTypeSpec.RoundTripModel",
   "Usage": "Input,Output,Json",
   "Description": "this is a roundtrip model",
   "Decorators": [],
   "Properties": [
    {
     "$id": "116",
     "Name": "requiredString",
     "SerializedName": "requiredString",
     "Description": "Required string, illustrating a reference type property.",
     "Type": {
      "$id": "117",
      "Kind": "string",
      "Decorators": []
     },
     "IsRequired": true,
     "IsReadOnly": false,
     "Decorators": []
    },
    {
     "$id": "118",
     "Name": "requiredInt",
     "SerializedName": "requiredInt",
     "Description": "Required int, illustrating a value type property.",
     "Type": {
      "$id": "119",
      "Kind": "int32",
      "Decorators": []
     },
     "IsRequired": true,
     "IsReadOnly": false,
     "Decorators": []
    },
    {
     "$id": "120",
     "Name": "requiredCollection",
     "SerializedName": "requiredCollection",
     "Description": "Required collection of enums",
     "Type": {
      "$id": "121",
      "Kind": "array",
      "Name": "ArrayStringFixedEnum",
      "ValueType": {
       "$ref": "20"
      },
      "CrossLanguageDefinitionId": "TypeSpec.Array",
      "Decorators": []
     },
     "IsRequired": true,
     "IsReadOnly": false,
     "Decorators": []
    },
    {
     "$id": "122",
     "Name": "requiredDictionary",
     "SerializedName": "requiredDictionary",
     "Description": "Required dictionary of enums",
     "Type": {
      "$id": "123",
      "Kind": "dict",
      "KeyType": {
       "$id": "124",
       "Kind": "string",
       "Decorators": []
      },
      "ValueType": {
       "$ref": "25"
      },
      "Decorators": []
     },
     "IsRequired": true,
     "IsReadOnly": false,
     "Decorators": []
    },
    {
     "$id": "125",
     "Name": "requiredModel",
     "SerializedName": "requiredModel",
     "Description": "Required model",
     "Type": {
      "$ref": "78"
     },
     "IsRequired": true,
     "IsReadOnly": false,
     "Decorators": []
    },
    {
     "$id": "126",
     "Name": "intExtensibleEnum",
     "SerializedName": "intExtensibleEnum",
     "Description": "this is an int based extensible enum",
     "Type": {
      "$ref": "30"
     },
     "IsRequired": false,
     "IsReadOnly": false,
     "Decorators": []
    },
    {
     "$id": "127",
     "Name": "intExtensibleEnumCollection",
     "SerializedName": "intExtensibleEnumCollection",
     "Description": "this is a collection of int based extensible enum",
     "Type": {
      "$id": "128",
      "Kind": "array",
      "Name": "ArrayIntExtensibleEnum",
      "ValueType": {
       "$ref": "30"
      },
      "CrossLanguageDefinitionId": "TypeSpec.Array",
      "Decorators": []
     },
     "IsRequired": false,
     "IsReadOnly": false,
     "Decorators": []
    },
    {
     "$id": "129",
     "Name": "floatExtensibleEnum",
     "SerializedName": "floatExtensibleEnum",
     "Description": "this is a float based extensible enum",
     "Type": {
      "$ref": "35"
     },
     "IsRequired": false,
     "IsReadOnly": false,
     "Decorators": []
    },
    {
     "$id": "130",
     "Name": "floatExtensibleEnumWithIntValue",
     "SerializedName": "floatExtensibleEnumWithIntValue",
     "Description": "this is a float based extensible enum",
     "Type": {
      "$ref": "40"
     },
     "IsRequired": false,
     "IsReadOnly": false,
     "Decorators": []
    },
    {
     "$id": "131",
     "Name": "floatExtensibleEnumCollection",
     "SerializedName": "floatExtensibleEnumCollection",
     "Description": "this is a collection of float based extensible enum",
     "Type": {
      "$id": "132",
      "Kind": "array",
      "Name": "ArrayFloatExtensibleEnum",
      "ValueType": {
       "$ref": "35"
      },
      "CrossLanguageDefinitionId": "TypeSpec.Array",
      "Decorators": []
     },
     "IsRequired": false,
     "IsReadOnly": false,
     "Decorators": []
    },
    {
     "$id": "133",
     "Name": "floatFixedEnum",
     "SerializedName": "floatFixedEnum",
     "Description": "this is a float based fixed enum",
     "Type": {
      "$ref": "45"
     },
     "IsRequired": false,
     "IsReadOnly": false,
     "Decorators": []
    },
    {
     "$id": "134",
     "Name": "floatFixedEnumWithIntValue",
     "SerializedName": "floatFixedEnumWithIntValue",
     "Description": "this is a float based fixed enum",
     "Type": {
      "$ref": "50"
     },
     "IsRequired": false,
     "IsReadOnly": false,
     "Decorators": []
    },
    {
     "$id": "135",
     "Name": "floatFixedEnumCollection",
     "SerializedName": "floatFixedEnumCollection",
     "Description": "this is a collection of float based fixed enum",
     "Type": {
      "$id": "136",
      "Kind": "array",
      "Name": "ArrayFloatFixedEnum",
      "ValueType": {
       "$ref": "45"
      },
      "CrossLanguageDefinitionId": "TypeSpec.Array",
      "Decorators": []
     },
     "IsRequired": false,
     "IsReadOnly": false,
     "Decorators": []
    },
    {
     "$id": "137",
     "Name": "intFixedEnum",
     "SerializedName": "intFixedEnum",
     "Description": "this is a int based fixed enum",
     "Type": {
      "$ref": "55"
     },
     "IsRequired": false,
     "IsReadOnly": false,
     "Decorators": []
    },
    {
     "$id": "138",
     "Name": "intFixedEnumCollection",
     "SerializedName": "intFixedEnumCollection",
     "Description": "this is a collection of int based fixed enum",
     "Type": {
      "$id": "139",
      "Kind": "array",
      "Name": "ArrayIntFixedEnum",
      "ValueType": {
       "$ref": "55"
      },
      "CrossLanguageDefinitionId": "TypeSpec.Array",
      "Decorators": []
     },
     "IsRequired": false,
     "IsReadOnly": false,
     "Decorators": []
    },
    {
     "$id": "140",
     "Name": "stringFixedEnum",
     "SerializedName": "stringFixedEnum",
     "Description": "this is a string based fixed enum",
     "Type": {
      "$ref": "20"
     },
     "IsRequired": false,
     "IsReadOnly": false,
     "Decorators": []
    },
    {
     "$id": "141",
     "Name": "requiredUnknown",
     "SerializedName": "requiredUnknown",
     "Description": "required unknown",
     "Type": {
      "$id": "142",
      "Kind": "any",
      "Decorators": []
     },
     "IsRequired": true,
     "IsReadOnly": false,
     "Decorators": []
    },
    {
     "$id": "143",
     "Name": "optionalUnknown",
     "SerializedName": "optionalUnknown",
     "Description": "optional unknown",
     "Type": {
      "$id": "144",
      "Kind": "any",
      "Decorators": []
     },
     "IsRequired": false,
     "IsReadOnly": false,
     "Decorators": []
    },
    {
     "$id": "145",
     "Name": "requiredRecordUnknown",
     "SerializedName": "requiredRecordUnknown",
     "Description": "required record of unknown",
     "Type": {
      "$id": "146",
      "Kind": "dict",
      "KeyType": {
       "$id": "147",
       "Kind": "string",
       "Decorators": []
      },
      "ValueType": {
       "$id": "148",
       "Kind": "any",
       "Decorators": []
      },
      "Decorators": []
     },
     "IsRequired": true,
     "IsReadOnly": false,
     "Decorators": []
    },
    {
     "$id": "149",
     "Name": "optionalRecordUnknown",
     "SerializedName": "optionalRecordUnknown",
     "Description": "optional record of unknown",
     "Type": {
      "$id": "150",
      "Kind": "dict",
      "KeyType": {
       "$id": "151",
       "Kind": "string",
       "Decorators": []
      },
      "ValueType": {
       "$id": "152",
       "Kind": "any",
       "Decorators": []
      },
      "Decorators": []
     },
     "IsRequired": false,
     "IsReadOnly": false,
     "Decorators": []
    },
    {
     "$id": "153",
     "Name": "readOnlyRequiredRecordUnknown",
     "SerializedName": "readOnlyRequiredRecordUnknown",
     "Description": "required readonly record of unknown",
     "Type": {
      "$id": "154",
      "Kind": "dict",
      "KeyType": {
       "$id": "155",
       "Kind": "string",
       "Decorators": []
      },
      "ValueType": {
       "$id": "156",
       "Kind": "any",
       "Decorators": []
      },
      "Decorators": []
     },
     "IsRequired": true,
     "IsReadOnly": true,
     "Decorators": []
    },
    {
     "$id": "157",
     "Name": "readOnlyOptionalRecordUnknown",
     "SerializedName": "readOnlyOptionalRecordUnknown",
     "Description": "optional readonly record of unknown",
     "Type": {
      "$id": "158",
      "Kind": "dict",
      "KeyType": {
       "$id": "159",
       "Kind": "string",
       "Decorators": []
      },
      "ValueType": {
       "$id": "160",
       "Kind": "any",
       "Decorators": []
      },
      "Decorators": []
     },
     "IsRequired": false,
     "IsReadOnly": true,
     "Decorators": []
    },
    {
     "$id": "161",
     "Name": "modelWithRequiredNullable",
     "SerializedName": "modelWithRequiredNullable",
     "Description": "this is a model with required nullable properties",
     "Type": {
      "$id": "162",
      "Kind": "model",
      "Name": "ModelWithRequiredNullableProperties",
      "CrossLanguageDefinitionId": "UnbrandedTypeSpec.ModelWithRequiredNullableProperties",
      "Usage": "Input,Output,Json",
      "Description": "A model with a few required nullable properties",
      "Decorators": [],
      "Properties": [
       {
        "$id": "163",
        "Name": "requiredNullablePrimitive",
        "SerializedName": "requiredNullablePrimitive",
        "Description": "required nullable primitive type",
        "Type": {
         "$id": "164",
         "Kind": "nullable",
         "Type": {
          "$id": "165",
          "Kind": "int32",
          "Decorators": []
         }
        },
        "IsRequired": true,
        "IsReadOnly": false,
        "Decorators": []
       },
       {
        "$id": "166",
        "Name": "requiredExtensibleEnum",
        "SerializedName": "requiredExtensibleEnum",
        "Description": "required nullable extensible enum type",
        "Type": {
         "$id": "167",
         "Kind": "nullable",
         "Type": {
          "$ref": "25"
         }
        },
        "IsRequired": true,
        "IsReadOnly": false,
        "Decorators": []
       },
       {
        "$id": "168",
        "Name": "requiredFixedEnum",
        "SerializedName": "requiredFixedEnum",
        "Description": "required nullable fixed enum type",
        "Type": {
         "$id": "169",
         "Kind": "nullable",
         "Type": {
          "$ref": "20"
         }
        },
        "IsRequired": true,
        "IsReadOnly": false,
        "Decorators": []
       }
      ]
     },
     "IsRequired": true,
     "IsReadOnly": false,
     "Decorators": []
    },
    {
     "$id": "170",
     "Name": "requiredBytes",
     "SerializedName": "requiredBytes",
     "Description": "Required bytes",
     "Type": {
      "$id": "171",
      "Kind": "bytes",
      "Encode": "base64",
      "Decorators": []
     },
     "IsRequired": true,
     "IsReadOnly": false,
     "Decorators": []
    }
   ]
  },
  {
   "$ref": "162"
  },
  {
   "$id": "172",
   "Kind": "model",
<<<<<<< HEAD
   "Name": "Friend",
   "CrossLanguageDefinitionId": "UnbrandedTypeSpec.NotFriend",
   "Usage": "Output",
   "Description": "this is not a friendly model but with a friendly name",
   "Decorators": [],
   "Properties": [
    {
     "$id": "173",
     "Name": "name",
     "SerializedName": "name",
     "Description": "name of the NotFriend",
     "Type": {
      "$id": "174",
      "Kind": "string",
      "Decorators": []
     },
     "IsRequired": true,
     "IsReadOnly": false,
     "Decorators": []
    }
   ]
  },
  {
   "$id": "175",
   "Kind": "model",
   "Name": "ProjectedModel",
   "CrossLanguageDefinitionId": "UnbrandedTypeSpec.ModelWithProjectedName",
   "Usage": "Output",
   "Description": "this is a model with a projected name",
   "Decorators": [],
   "Properties": [
    {
     "$id": "176",
     "Name": "name",
     "SerializedName": "name",
     "Description": "name of the ModelWithProjectedName",
     "Type": {
      "$id": "177",
      "Kind": "string",
      "Decorators": []
     },
     "IsRequired": true,
     "IsReadOnly": false,
     "Decorators": []
    }
   ]
  },
  {
   "$id": "178",
   "Kind": "model",
   "Name": "ReturnsAnonymousModelResponse",
   "CrossLanguageDefinitionId": "UnbrandedTypeSpec.returnsAnonymousModel.Response.anonymous",
   "Usage": "Output",
   "Decorators": [],
   "Properties": []
  },
  {
   "$id": "179",
   "Kind": "model",
   "Name": "AnonymousBodyRequest",
   "CrossLanguageDefinitionId": "UnbrandedTypeSpec.anonymousBody.Request.anonymous",
   "Usage": "Input",
   "Decorators": [],
=======
   "Name": "AnonymousBodyRequest",
   "CrossLanguageDefinitionId": "UnbrandedTypeSpec.anonymousBody.Request.anonymous",
   "Usage": "Spread,Json",
>>>>>>> 9f5630b4
   "Properties": [
    {
     "$id": "173",
     "Name": "name",
     "SerializedName": "name",
     "Description": "name of the Thing",
     "Type": {
<<<<<<< HEAD
      "$id": "181",
      "Kind": "string",
      "Decorators": []
=======
      "$id": "174",
      "Kind": "string"
>>>>>>> 9f5630b4
     },
     "IsRequired": true,
     "IsReadOnly": false,
     "Decorators": []
    },
    {
     "$id": "175",
     "Name": "requiredUnion",
     "SerializedName": "requiredUnion",
     "Description": "required Union",
     "Type": {
      "$id": "176",
      "Kind": "union",
      "Name": "ThingRequiredUnion",
      "VariantTypes": [
       {
<<<<<<< HEAD
        "$id": "184",
        "Kind": "string",
        "Decorators": []
=======
        "$id": "177",
        "Kind": "string"
>>>>>>> 9f5630b4
       },
       {
        "$id": "178",
        "Kind": "array",
        "Name": "Array",
        "ValueType": {
<<<<<<< HEAD
         "$id": "186",
         "Kind": "string",
         "Decorators": []
=======
         "$id": "179",
         "Kind": "string"
>>>>>>> 9f5630b4
        },
        "CrossLanguageDefinitionId": "TypeSpec.Array",
        "Decorators": []
       },
       {
<<<<<<< HEAD
        "$id": "187",
        "Kind": "int32",
        "Decorators": []
=======
        "$id": "180",
        "Kind": "int32"
>>>>>>> 9f5630b4
       }
      ],
      "Decorators": []
     },
     "IsRequired": true,
     "IsReadOnly": false,
     "Decorators": []
    },
    {
     "$id": "181",
     "Name": "requiredLiteralString",
     "SerializedName": "requiredLiteralString",
     "Description": "required literal string",
     "Type": {
      "$id": "182",
      "Kind": "constant",
      "ValueType": {
       "$ref": "60"
      },
      "Value": "accept",
      "Decorators": []
     },
     "IsRequired": true,
     "IsReadOnly": false,
     "Decorators": []
    },
    {
     "$id": "183",
     "Name": "requiredLiteralInt",
     "SerializedName": "requiredLiteralInt",
     "Description": "required literal int",
     "Type": {
      "$id": "184",
      "Kind": "constant",
      "ValueType": {
       "$ref": "63"
      },
      "Value": 123,
      "Decorators": []
     },
     "IsRequired": true,
     "IsReadOnly": false,
     "Decorators": []
    },
    {
     "$id": "185",
     "Name": "requiredLiteralFloat",
     "SerializedName": "requiredLiteralFloat",
     "Description": "required literal float",
     "Type": {
      "$id": "186",
      "Kind": "constant",
      "ValueType": {
       "$ref": "66"
      },
      "Value": 1.23,
      "Decorators": []
     },
     "IsRequired": true,
     "IsReadOnly": false,
     "Decorators": []
    },
    {
     "$id": "187",
     "Name": "requiredLiteralBool",
     "SerializedName": "requiredLiteralBool",
     "Description": "required literal bool",
     "Type": {
      "$id": "188",
      "Kind": "constant",
      "ValueType": {
<<<<<<< HEAD
       "$id": "196",
       "Kind": "boolean",
       "Decorators": []
=======
       "$id": "189",
       "Kind": "boolean"
>>>>>>> 9f5630b4
      },
      "Value": false,
      "Decorators": []
     },
     "IsRequired": true,
     "IsReadOnly": false,
     "Decorators": []
    },
    {
     "$id": "190",
     "Name": "optionalLiteralString",
     "SerializedName": "optionalLiteralString",
     "Description": "optional literal string",
     "Type": {
      "$id": "191",
      "Kind": "constant",
      "ValueType": {
       "$ref": "69"
      },
      "Value": "reject",
      "Decorators": []
     },
     "IsRequired": false,
     "IsReadOnly": false,
     "Decorators": []
    },
    {
     "$id": "192",
     "Name": "optionalLiteralInt",
     "SerializedName": "optionalLiteralInt",
     "Description": "optional literal int",
     "Type": {
      "$id": "193",
      "Kind": "constant",
      "ValueType": {
       "$ref": "72"
      },
      "Value": 456,
      "Decorators": []
     },
     "IsRequired": false,
     "IsReadOnly": false,
     "Decorators": []
    },
    {
     "$id": "194",
     "Name": "optionalLiteralFloat",
     "SerializedName": "optionalLiteralFloat",
     "Description": "optional literal float",
     "Type": {
      "$id": "195",
      "Kind": "constant",
      "ValueType": {
       "$ref": "75"
      },
      "Value": 4.56,
      "Decorators": []
     },
     "IsRequired": false,
     "IsReadOnly": false,
     "Decorators": []
    },
    {
     "$id": "196",
     "Name": "optionalLiteralBool",
     "SerializedName": "optionalLiteralBool",
     "Description": "optional literal bool",
     "Type": {
      "$id": "197",
      "Kind": "constant",
      "ValueType": {
<<<<<<< HEAD
       "$id": "205",
       "Kind": "boolean",
       "Decorators": []
=======
       "$id": "198",
       "Kind": "boolean"
>>>>>>> 9f5630b4
      },
      "Value": true,
      "Decorators": []
     },
     "IsRequired": false,
     "IsReadOnly": false,
     "Decorators": []
    },
    {
     "$id": "199",
     "Name": "requiredBadDescription",
     "SerializedName": "requiredBadDescription",
     "Description": "description with xml <|endoftext|>",
     "Type": {
<<<<<<< HEAD
      "$id": "207",
      "Kind": "string",
      "Decorators": []
=======
      "$id": "200",
      "Kind": "string"
>>>>>>> 9f5630b4
     },
     "IsRequired": true,
     "IsReadOnly": false,
     "Decorators": []
    },
    {
     "$id": "201",
     "Name": "optionalNullableList",
     "SerializedName": "optionalNullableList",
     "Description": "optional nullable collection",
     "Type": {
      "$id": "202",
      "Kind": "nullable",
      "Type": {
       "$id": "203",
       "Kind": "array",
       "Name": "Array",
       "ValueType": {
<<<<<<< HEAD
        "$id": "211",
        "Kind": "int32",
        "Decorators": []
=======
        "$id": "204",
        "Kind": "int32"
>>>>>>> 9f5630b4
       },
       "CrossLanguageDefinitionId": "TypeSpec.Array",
       "Decorators": []
      }
     },
     "IsRequired": false,
     "IsReadOnly": false,
     "Decorators": []
    },
    {
     "$id": "205",
     "Name": "requiredNullableList",
     "SerializedName": "requiredNullableList",
     "Description": "required nullable collection",
     "Type": {
      "$id": "206",
      "Kind": "nullable",
      "Type": {
       "$id": "207",
       "Kind": "array",
       "Name": "Array",
       "ValueType": {
<<<<<<< HEAD
        "$id": "215",
        "Kind": "int32",
        "Decorators": []
=======
        "$id": "208",
        "Kind": "int32"
>>>>>>> 9f5630b4
       },
       "CrossLanguageDefinitionId": "TypeSpec.Array",
       "Decorators": []
      }
     },
     "IsRequired": true,
     "IsReadOnly": false,
     "Decorators": []
    }
   ]
  },
  {
   "$id": "209",
   "Kind": "model",
   "Name": "FriendlyModelRequest",
   "CrossLanguageDefinitionId": "UnbrandedTypeSpec.friendlyModel.Request.anonymous",
<<<<<<< HEAD
   "Usage": "Input",
   "Decorators": [],
=======
   "Usage": "Spread,Json",
   "Properties": [
    {
     "$id": "210",
     "Name": "name",
     "SerializedName": "name",
     "Description": "name of the NotFriend",
     "Type": {
      "$id": "211",
      "Kind": "string"
     },
     "IsRequired": true,
     "IsReadOnly": false
    }
   ]
  },
  {
   "$id": "212",
   "Kind": "model",
   "Name": "Friend",
   "CrossLanguageDefinitionId": "UnbrandedTypeSpec.NotFriend",
   "Usage": "Output,Json",
   "Description": "this is not a friendly model but with a friendly name",
>>>>>>> 9f5630b4
   "Properties": [
    {
     "$id": "213",
     "Name": "name",
     "SerializedName": "name",
     "Description": "name of the NotFriend",
     "Type": {
<<<<<<< HEAD
      "$id": "218",
      "Kind": "string",
      "Decorators": []
=======
      "$id": "214",
      "Kind": "string"
>>>>>>> 9f5630b4
     },
     "IsRequired": true,
     "IsReadOnly": false,
     "Decorators": []
    }
   ]
  },
  {
   "$id": "215",
   "Kind": "model",
   "Name": "ProjectedNameModelRequest",
   "CrossLanguageDefinitionId": "UnbrandedTypeSpec.projectedNameModel.Request.anonymous",
<<<<<<< HEAD
   "Usage": "Input",
   "Decorators": [],
=======
   "Usage": "Spread,Json",
>>>>>>> 9f5630b4
   "Properties": [
    {
     "$id": "216",
     "Name": "name",
     "SerializedName": "name",
     "Description": "name of the ModelWithProjectedName",
     "Type": {
<<<<<<< HEAD
      "$id": "221",
      "Kind": "string",
      "Decorators": []
=======
      "$id": "217",
      "Kind": "string"
>>>>>>> 9f5630b4
     },
     "IsRequired": true,
     "IsReadOnly": false,
     "Decorators": []
    }
   ]
  },
  {
   "$id": "218",
   "Kind": "model",
   "Name": "ProjectedModel",
   "CrossLanguageDefinitionId": "UnbrandedTypeSpec.ModelWithProjectedName",
   "Usage": "Output,Json",
   "Description": "this is a model with a projected name",
   "Properties": [
    {
     "$id": "219",
     "Name": "name",
     "SerializedName": "name",
     "Description": "name of the ModelWithProjectedName",
     "Type": {
      "$id": "220",
      "Kind": "string"
     },
     "IsRequired": true,
     "IsReadOnly": false
    }
   ]
  },
  {
   "$id": "221",
   "Kind": "model",
   "Name": "ReturnsAnonymousModelResponse",
   "CrossLanguageDefinitionId": "UnbrandedTypeSpec.returnsAnonymousModel.Response.anonymous",
   "Usage": "Output,Json",
   "Properties": []
  }
 ],
 "Clients": [
  {
   "$id": "222",
   "Name": "UnbrandedTypeSpecClient",
   "Description": "This is a sample typespec project.",
   "Operations": [
    {
     "$id": "223",
     "Name": "sayHi",
     "ResourceName": "UnbrandedTypeSpec",
     "Description": "Return hi",
     "Accessibility": "public",
     "Parameters": [
      {
       "$id": "224",
       "Name": "unbrandedTypeSpecUrl",
       "NameInRequest": "unbrandedTypeSpecUrl",
       "Type": {
        "$id": "225",
        "Kind": "url"
       },
       "Location": "Uri",
       "IsApiVersion": false,
       "IsResourceParameter": false,
       "IsContentType": false,
       "IsRequired": true,
       "IsEndpoint": true,
       "SkipUrlEncoding": false,
       "Explode": false,
       "Kind": "Client"
      },
      {
       "$id": "226",
       "Name": "headParameter",
       "NameInRequest": "head-parameter",
       "Type": {
        "$id": "227",
        "Kind": "string",
        "Decorators": []
       },
       "Location": "Header",
       "IsRequired": true,
       "IsApiVersion": false,
       "IsResourceParameter": false,
       "IsContentType": false,
       "IsEndpoint": false,
       "SkipUrlEncoding": false,
       "Explode": false,
       "Kind": "Method"
      },
      {
       "$id": "228",
       "Name": "queryParameter",
       "NameInRequest": "queryParameter",
       "Type": {
        "$id": "229",
        "Kind": "string",
        "Decorators": []
       },
       "Location": "Query",
       "IsRequired": true,
       "IsApiVersion": false,
       "IsResourceParameter": false,
       "IsContentType": false,
       "IsEndpoint": false,
       "SkipUrlEncoding": false,
       "Explode": false,
       "Kind": "Method"
      },
      {
       "$id": "230",
       "Name": "optionalQuery",
       "NameInRequest": "optionalQuery",
       "Type": {
        "$id": "231",
        "Kind": "string",
        "Decorators": []
       },
       "Location": "Query",
       "IsRequired": false,
       "IsApiVersion": false,
       "IsResourceParameter": false,
       "IsContentType": false,
       "IsEndpoint": false,
       "SkipUrlEncoding": false,
       "Explode": false,
       "Kind": "Method"
      },
      {
       "$id": "232",
       "Name": "accept",
       "NameInRequest": "Accept",
       "Type": {
        "$id": "233",
        "Kind": "string"
       },
       "Location": "Header",
       "IsApiVersion": false,
       "IsResourceParameter": false,
       "IsContentType": false,
       "IsRequired": true,
       "IsEndpoint": false,
       "SkipUrlEncoding": false,
       "Explode": false,
       "Kind": "Constant",
       "DefaultValue": {
        "$id": "234",
        "Type": {
         "$ref": "233"
        },
        "Value": "application/json"
       }
      }
     ],
     "Responses": [
      {
       "$id": "235",
       "StatusCodes": [
        200
       ],
       "BodyType": {
        "$ref": "78"
       },
       "BodyMediaType": "Json",
       "Headers": [],
       "IsErrorResponse": false,
       "ContentTypes": [
        "application/json"
       ]
      }
     ],
     "HttpMethod": "GET",
     "RequestBodyMediaType": "None",
     "Uri": "{unbrandedTypeSpecUrl}",
     "Path": "/hello",
     "BufferResponse": true,
     "GenerateProtocolMethod": true,
     "GenerateConvenienceMethod": true
    },
    {
     "$id": "236",
     "Name": "helloAgain",
     "ResourceName": "UnbrandedTypeSpec",
     "Description": "Return hi again",
     "Accessibility": "public",
     "Parameters": [
      {
       "$ref": "224"
      },
      {
       "$id": "237",
       "Name": "p1",
       "NameInRequest": "p1",
       "Type": {
        "$id": "238",
        "Kind": "string",
        "Decorators": []
       },
       "Location": "Header",
       "IsRequired": true,
       "IsApiVersion": false,
       "IsResourceParameter": false,
       "IsContentType": false,
       "IsEndpoint": false,
       "SkipUrlEncoding": false,
       "Explode": false,
       "Kind": "Method"
      },
      {
       "$id": "239",
       "Name": "contentType",
       "NameInRequest": "Content-Type",
       "Type": {
        "$id": "240",
        "Kind": "constant",
        "ValueType": {
         "$id": "241",
         "Kind": "string",
         "Decorators": []
        },
        "Value": "text/plain",
        "Decorators": []
       },
       "Location": "Header",
       "DefaultValue": {
        "$id": "242",
        "Type": {
         "$ref": "240"
        },
        "Value": "text/plain"
       },
       "IsRequired": true,
       "IsApiVersion": false,
       "IsResourceParameter": false,
       "IsContentType": true,
       "IsEndpoint": false,
       "SkipUrlEncoding": false,
       "Explode": false,
       "Kind": "Constant"
      },
      {
       "$id": "243",
       "Name": "p2",
       "NameInRequest": "p2",
       "Type": {
        "$id": "244",
        "Kind": "string",
        "Decorators": []
       },
       "Location": "Path",
       "IsRequired": true,
       "IsApiVersion": false,
       "IsResourceParameter": false,
       "IsContentType": false,
       "IsEndpoint": false,
       "SkipUrlEncoding": false,
       "Explode": false,
       "Kind": "Method"
      },
      {
       "$id": "245",
       "Name": "action",
       "NameInRequest": "action",
       "Type": {
        "$ref": "115"
       },
       "Location": "Body",
       "IsRequired": true,
       "IsApiVersion": false,
       "IsResourceParameter": false,
       "IsContentType": false,
       "IsEndpoint": false,
       "SkipUrlEncoding": false,
       "Explode": false,
       "Kind": "Method"
      },
      {
       "$id": "246",
       "Name": "accept",
       "NameInRequest": "Accept",
       "Type": {
        "$id": "247",
        "Kind": "string"
       },
       "Location": "Header",
       "IsApiVersion": false,
       "IsResourceParameter": false,
       "IsContentType": false,
       "IsRequired": true,
       "IsEndpoint": false,
       "SkipUrlEncoding": false,
       "Explode": false,
       "Kind": "Constant",
       "DefaultValue": {
        "$id": "248",
        "Type": {
         "$ref": "247"
        },
        "Value": "application/json"
       }
      }
     ],
     "Responses": [
      {
       "$id": "249",
       "StatusCodes": [
        200
       ],
       "BodyType": {
        "$ref": "115"
       },
       "BodyMediaType": "Json",
       "Headers": [],
       "IsErrorResponse": false,
       "ContentTypes": [
        "application/json"
       ]
      }
     ],
     "HttpMethod": "GET",
     "RequestBodyMediaType": "Json",
     "Uri": "{unbrandedTypeSpecUrl}",
     "Path": "/againHi/{p2}",
     "RequestMediaTypes": [
      "text/plain"
     ],
     "BufferResponse": true,
     "GenerateProtocolMethod": true,
     "GenerateConvenienceMethod": true
    },
    {
     "$id": "250",
     "Name": "noContentType",
     "ResourceName": "UnbrandedTypeSpec",
     "Description": "Return hi again",
     "Accessibility": "public",
     "Parameters": [
      {
       "$ref": "224"
      },
      {
       "$id": "251",
       "Name": "p1",
       "NameInRequest": "p1",
       "Type": {
        "$id": "252",
        "Kind": "string",
        "Decorators": []
       },
       "Location": "Header",
       "IsRequired": true,
       "IsApiVersion": false,
       "IsResourceParameter": false,
       "IsContentType": false,
       "IsEndpoint": false,
       "SkipUrlEncoding": false,
       "Explode": false,
       "Kind": "Method"
      },
      {
       "$id": "253",
       "Name": "p2",
       "NameInRequest": "p2",
       "Type": {
        "$id": "254",
        "Kind": "string",
        "Decorators": []
       },
       "Location": "Path",
       "IsRequired": true,
       "IsApiVersion": false,
       "IsResourceParameter": false,
       "IsContentType": false,
       "IsEndpoint": false,
       "SkipUrlEncoding": false,
       "Explode": false,
       "Kind": "Method"
      },
      {
       "$id": "255",
       "Name": "action",
       "NameInRequest": "action",
       "Type": {
        "$ref": "115"
       },
       "Location": "Body",
       "IsRequired": true,
       "IsApiVersion": false,
       "IsResourceParameter": false,
       "IsContentType": false,
       "IsEndpoint": false,
       "SkipUrlEncoding": false,
       "Explode": false,
       "Kind": "Method"
      },
      {
       "$id": "256",
       "Name": "accept",
       "NameInRequest": "Accept",
       "Type": {
        "$id": "257",
        "Kind": "string"
       },
       "Location": "Header",
       "IsApiVersion": false,
       "IsResourceParameter": false,
       "IsContentType": false,
       "IsRequired": true,
       "IsEndpoint": false,
       "SkipUrlEncoding": false,
       "Explode": false,
       "Kind": "Constant",
       "DefaultValue": {
        "$id": "258",
        "Type": {
         "$ref": "257"
        },
        "Value": "application/json"
       }
      },
      {
       "$id": "259",
       "Name": "contentType",
       "NameInRequest": "Content-Type",
       "Type": {
        "$id": "260",
        "Kind": "string"
       },
       "Location": "Header",
       "IsApiVersion": false,
       "IsResourceParameter": false,
       "IsContentType": true,
       "IsRequired": true,
       "IsEndpoint": false,
       "SkipUrlEncoding": false,
       "Explode": false,
       "Kind": "Constant",
       "DefaultValue": {
        "$id": "261",
        "Type": {
         "$ref": "260"
        },
        "Value": "application/json"
       }
      }
     ],
     "Responses": [
      {
       "$id": "262",
       "StatusCodes": [
        200
       ],
       "BodyType": {
        "$ref": "115"
       },
       "BodyMediaType": "Json",
       "Headers": [],
       "IsErrorResponse": false,
       "ContentTypes": [
        "application/json"
       ]
      }
     ],
     "HttpMethod": "GET",
     "RequestBodyMediaType": "Json",
     "Uri": "{unbrandedTypeSpecUrl}",
     "Path": "/noContentType/{p2}",
     "RequestMediaTypes": [
      "application/json"
     ],
     "BufferResponse": true,
     "GenerateProtocolMethod": true,
     "GenerateConvenienceMethod": false
    },
    {
     "$id": "263",
     "Name": "helloDemo2",
     "ResourceName": "UnbrandedTypeSpec",
     "Description": "Return hi in demo2",
     "Accessibility": "public",
     "Parameters": [
      {
       "$ref": "224"
      },
      {
       "$id": "264",
       "Name": "accept",
       "NameInRequest": "Accept",
       "Type": {
        "$id": "265",
        "Kind": "string"
       },
       "Location": "Header",
       "IsApiVersion": false,
       "IsResourceParameter": false,
       "IsContentType": false,
       "IsRequired": true,
       "IsEndpoint": false,
       "SkipUrlEncoding": false,
       "Explode": false,
       "Kind": "Constant",
       "DefaultValue": {
        "$id": "266",
        "Type": {
         "$ref": "265"
        },
        "Value": "application/json"
       }
      }
     ],
     "Responses": [
      {
       "$id": "267",
       "StatusCodes": [
        200
       ],
       "BodyType": {
        "$ref": "78"
       },
       "BodyMediaType": "Json",
       "Headers": [],
       "IsErrorResponse": false,
       "ContentTypes": [
        "application/json"
       ]
      }
     ],
     "HttpMethod": "GET",
     "RequestBodyMediaType": "None",
     "Uri": "{unbrandedTypeSpecUrl}",
     "Path": "/demoHi",
     "BufferResponse": true,
     "GenerateProtocolMethod": true,
     "GenerateConvenienceMethod": true
    },
    {
     "$id": "268",
     "Name": "createLiteral",
     "ResourceName": "UnbrandedTypeSpec",
     "Description": "Create with literal value",
     "Accessibility": "public",
     "Parameters": [
      {
       "$ref": "224"
      },
      {
       "$id": "269",
       "Name": "body",
       "NameInRequest": "body",
       "Type": {
        "$ref": "78"
       },
       "Location": "Body",
       "IsRequired": true,
       "IsApiVersion": false,
       "IsResourceParameter": false,
       "IsContentType": false,
       "IsEndpoint": false,
       "SkipUrlEncoding": false,
       "Explode": false,
       "Kind": "Method"
      },
      {
       "$id": "270",
       "Name": "accept",
       "NameInRequest": "Accept",
       "Type": {
        "$id": "271",
        "Kind": "string"
       },
       "Location": "Header",
       "IsApiVersion": false,
       "IsResourceParameter": false,
       "IsContentType": false,
       "IsRequired": true,
       "IsEndpoint": false,
       "SkipUrlEncoding": false,
       "Explode": false,
       "Kind": "Constant",
       "DefaultValue": {
        "$id": "272",
        "Type": {
         "$ref": "271"
        },
        "Value": "application/json"
       }
      },
      {
       "$id": "273",
       "Name": "contentType",
       "NameInRequest": "Content-Type",
       "Type": {
        "$id": "274",
        "Kind": "string"
       },
       "Location": "Header",
       "IsApiVersion": false,
       "IsResourceParameter": false,
       "IsContentType": true,
       "IsRequired": true,
       "IsEndpoint": false,
       "SkipUrlEncoding": false,
       "Explode": false,
       "Kind": "Constant",
       "DefaultValue": {
        "$id": "275",
        "Type": {
         "$ref": "274"
        },
        "Value": "application/json"
       }
      }
     ],
     "Responses": [
      {
       "$id": "276",
       "StatusCodes": [
        200
       ],
       "BodyType": {
        "$ref": "78"
       },
       "BodyMediaType": "Json",
       "Headers": [],
       "IsErrorResponse": false,
       "ContentTypes": [
        "application/json"
       ]
      }
     ],
     "HttpMethod": "POST",
     "RequestBodyMediaType": "Json",
     "Uri": "{unbrandedTypeSpecUrl}",
     "Path": "/literal",
     "RequestMediaTypes": [
      "application/json"
     ],
     "BufferResponse": true,
     "GenerateProtocolMethod": true,
     "GenerateConvenienceMethod": true
    },
    {
     "$id": "277",
     "Name": "helloLiteral",
     "ResourceName": "UnbrandedTypeSpec",
     "Description": "Send literal parameters",
     "Accessibility": "public",
     "Parameters": [
      {
       "$ref": "224"
      },
      {
       "$id": "278",
       "Name": "p1",
       "NameInRequest": "p1",
       "Type": {
        "$id": "279",
        "Kind": "constant",
        "ValueType": {
         "$id": "280",
         "Kind": "string",
         "Decorators": []
        },
        "Value": "test",
        "Decorators": []
       },
       "Location": "Header",
       "DefaultValue": {
        "$id": "281",
        "Type": {
         "$ref": "279"
        },
        "Value": "test"
       },
       "IsRequired": true,
       "IsApiVersion": false,
       "IsResourceParameter": false,
       "IsContentType": false,
       "IsEndpoint": false,
       "SkipUrlEncoding": false,
       "Explode": false,
       "Kind": "Constant"
      },
      {
       "$id": "282",
       "Name": "p2",
       "NameInRequest": "p2",
       "Type": {
        "$id": "283",
        "Kind": "constant",
        "ValueType": {
         "$id": "284",
         "Kind": "int32",
         "Decorators": []
        },
        "Value": 123,
        "Decorators": []
       },
       "Location": "Path",
       "DefaultValue": {
        "$id": "285",
        "Type": {
         "$ref": "283"
        },
        "Value": 123
       },
       "IsRequired": true,
       "IsApiVersion": false,
       "IsResourceParameter": false,
       "IsContentType": false,
       "IsEndpoint": false,
       "SkipUrlEncoding": false,
       "Explode": false,
       "Kind": "Constant"
      },
      {
       "$id": "286",
       "Name": "p3",
       "NameInRequest": "p3",
       "Type": {
        "$id": "287",
        "Kind": "constant",
        "ValueType": {
         "$id": "288",
         "Kind": "boolean",
         "Decorators": []
        },
        "Value": true,
        "Decorators": []
       },
       "Location": "Query",
       "DefaultValue": {
        "$id": "289",
        "Type": {
         "$ref": "287"
        },
        "Value": true
       },
       "IsRequired": true,
       "IsApiVersion": false,
       "IsResourceParameter": false,
       "IsContentType": false,
       "IsEndpoint": false,
       "SkipUrlEncoding": false,
       "Explode": false,
       "Kind": "Constant"
      },
      {
       "$id": "290",
       "Name": "accept",
       "NameInRequest": "Accept",
       "Type": {
        "$id": "291",
        "Kind": "string"
       },
       "Location": "Header",
       "IsApiVersion": false,
       "IsResourceParameter": false,
       "IsContentType": false,
       "IsRequired": true,
       "IsEndpoint": false,
       "SkipUrlEncoding": false,
       "Explode": false,
       "Kind": "Constant",
       "DefaultValue": {
        "$id": "292",
        "Type": {
         "$ref": "291"
        },
        "Value": "application/json"
       }
      }
     ],
     "Responses": [
      {
       "$id": "293",
       "StatusCodes": [
        200
       ],
       "BodyType": {
        "$ref": "78"
       },
       "BodyMediaType": "Json",
       "Headers": [],
       "IsErrorResponse": false,
       "ContentTypes": [
        "application/json"
       ]
      }
     ],
     "HttpMethod": "GET",
     "RequestBodyMediaType": "None",
     "Uri": "{unbrandedTypeSpecUrl}",
     "Path": "/helloLiteral/{p2}",
     "BufferResponse": true,
     "GenerateProtocolMethod": true,
     "GenerateConvenienceMethod": true
    },
    {
     "$id": "294",
     "Name": "topAction",
     "ResourceName": "UnbrandedTypeSpec",
     "Description": "top level method",
     "Accessibility": "public",
     "Parameters": [
      {
       "$ref": "224"
      },
      {
       "$id": "295",
       "Name": "action",
       "NameInRequest": "action",
       "Type": {
        "$id": "296",
        "Kind": "utcDateTime",
        "Encode": "rfc3339",
        "WireType": {
         "$id": "297",
         "Kind": "string",
         "Decorators": []
        },
        "Decorators": []
       },
       "Location": "Path",
       "IsRequired": true,
       "IsApiVersion": false,
       "IsResourceParameter": false,
       "IsContentType": false,
       "IsEndpoint": false,
       "SkipUrlEncoding": false,
       "Explode": false,
       "Kind": "Method"
      },
      {
       "$id": "298",
       "Name": "accept",
       "NameInRequest": "Accept",
       "Type": {
        "$id": "299",
        "Kind": "string"
       },
       "Location": "Header",
       "IsApiVersion": false,
       "IsResourceParameter": false,
       "IsContentType": false,
       "IsRequired": true,
       "IsEndpoint": false,
       "SkipUrlEncoding": false,
       "Explode": false,
       "Kind": "Constant",
       "DefaultValue": {
        "$id": "300",
        "Type": {
         "$ref": "299"
        },
        "Value": "application/json"
       }
      }
     ],
     "Responses": [
      {
       "$id": "301",
       "StatusCodes": [
        200
       ],
       "BodyType": {
        "$ref": "78"
       },
       "BodyMediaType": "Json",
       "Headers": [],
       "IsErrorResponse": false,
       "ContentTypes": [
        "application/json"
       ]
      }
     ],
     "HttpMethod": "GET",
     "RequestBodyMediaType": "None",
     "Uri": "{unbrandedTypeSpecUrl}",
     "Path": "/top/{action}",
     "BufferResponse": true,
     "GenerateProtocolMethod": true,
     "GenerateConvenienceMethod": true
    },
    {
     "$id": "302",
     "Name": "topAction2",
     "ResourceName": "UnbrandedTypeSpec",
     "Description": "top level method2",
     "Accessibility": "public",
     "Parameters": [
      {
       "$ref": "224"
      },
      {
       "$id": "303",
       "Name": "accept",
       "NameInRequest": "Accept",
       "Type": {
        "$id": "304",
        "Kind": "string"
       },
       "Location": "Header",
       "IsApiVersion": false,
       "IsResourceParameter": false,
       "IsContentType": false,
       "IsRequired": true,
       "IsEndpoint": false,
       "SkipUrlEncoding": false,
       "Explode": false,
       "Kind": "Constant",
       "DefaultValue": {
        "$id": "305",
        "Type": {
         "$ref": "304"
        },
        "Value": "application/json"
       }
      }
     ],
     "Responses": [
      {
       "$id": "306",
       "StatusCodes": [
        200
       ],
       "BodyType": {
        "$ref": "78"
       },
       "BodyMediaType": "Json",
       "Headers": [],
       "IsErrorResponse": false,
       "ContentTypes": [
        "application/json"
       ]
      }
     ],
     "HttpMethod": "GET",
     "RequestBodyMediaType": "None",
     "Uri": "{unbrandedTypeSpecUrl}",
     "Path": "/top2",
     "BufferResponse": true,
     "GenerateProtocolMethod": true,
     "GenerateConvenienceMethod": false
    },
    {
     "$id": "307",
     "Name": "patchAction",
     "ResourceName": "UnbrandedTypeSpec",
     "Description": "top level patch",
     "Accessibility": "public",
     "Parameters": [
      {
       "$ref": "224"
      },
      {
       "$id": "308",
       "Name": "body",
       "NameInRequest": "body",
       "Type": {
        "$ref": "78"
       },
       "Location": "Body",
       "IsRequired": true,
       "IsApiVersion": false,
       "IsResourceParameter": false,
       "IsContentType": false,
       "IsEndpoint": false,
       "SkipUrlEncoding": false,
       "Explode": false,
       "Kind": "Method"
      },
      {
       "$id": "309",
       "Name": "accept",
       "NameInRequest": "Accept",
       "Type": {
        "$id": "310",
        "Kind": "string"
       },
       "Location": "Header",
       "IsApiVersion": false,
       "IsResourceParameter": false,
       "IsContentType": false,
       "IsRequired": true,
       "IsEndpoint": false,
       "SkipUrlEncoding": false,
       "Explode": false,
       "Kind": "Constant",
       "DefaultValue": {
        "$id": "311",
        "Type": {
         "$ref": "310"
        },
        "Value": "application/json"
       }
      },
      {
       "$id": "312",
       "Name": "contentType",
       "NameInRequest": "Content-Type",
       "Type": {
        "$id": "313",
        "Kind": "string"
       },
       "Location": "Header",
       "IsApiVersion": false,
       "IsResourceParameter": false,
       "IsContentType": true,
       "IsRequired": true,
       "IsEndpoint": false,
       "SkipUrlEncoding": false,
       "Explode": false,
       "Kind": "Constant",
       "DefaultValue": {
        "$id": "314",
        "Type": {
         "$ref": "313"
        },
        "Value": "application/json"
       }
      }
     ],
     "Responses": [
      {
       "$id": "315",
       "StatusCodes": [
        200
       ],
       "BodyType": {
        "$ref": "78"
       },
       "BodyMediaType": "Json",
       "Headers": [],
       "IsErrorResponse": false,
       "ContentTypes": [
        "application/json"
       ]
      }
     ],
     "HttpMethod": "PATCH",
     "RequestBodyMediaType": "Json",
     "Uri": "{unbrandedTypeSpecUrl}",
     "Path": "/patch",
     "RequestMediaTypes": [
      "application/json"
     ],
     "BufferResponse": true,
     "GenerateProtocolMethod": true,
     "GenerateConvenienceMethod": false
    },
    {
     "$id": "316",
     "Name": "anonymousBody",
     "ResourceName": "UnbrandedTypeSpec",
     "Description": "body parameter without body decorator",
     "Accessibility": "public",
     "Parameters": [
      {
       "$ref": "224"
      },
      {
       "$id": "317",
       "Name": "AnonymousBodyRequest",
       "NameInRequest": "",
       "Type": {
        "$ref": "172"
       },
       "Location": "Body",
       "IsRequired": true,
       "IsApiVersion": false,
       "IsResourceParameter": false,
       "IsContentType": false,
       "IsEndpoint": false,
       "SkipUrlEncoding": false,
       "Explode": false,
       "Kind": "Spread"
      },
      {
       "$id": "318",
       "Name": "accept",
       "NameInRequest": "Accept",
       "Type": {
        "$id": "319",
        "Kind": "string"
       },
       "Location": "Header",
       "IsApiVersion": false,
       "IsResourceParameter": false,
       "IsContentType": false,
       "IsRequired": true,
       "IsEndpoint": false,
       "SkipUrlEncoding": false,
       "Explode": false,
       "Kind": "Constant",
       "DefaultValue": {
        "$id": "320",
        "Type": {
         "$ref": "319"
        },
        "Value": "application/json"
       }
      },
      {
       "$id": "321",
       "Name": "contentType",
       "NameInRequest": "Content-Type",
       "Type": {
        "$id": "322",
        "Kind": "string"
       },
       "Location": "Header",
       "IsApiVersion": false,
       "IsResourceParameter": false,
       "IsContentType": true,
       "IsRequired": true,
       "IsEndpoint": false,
       "SkipUrlEncoding": false,
       "Explode": false,
       "Kind": "Constant",
       "DefaultValue": {
        "$id": "323",
        "Type": {
         "$ref": "322"
        },
        "Value": "application/json"
       }
      }
     ],
     "Responses": [
      {
       "$id": "324",
       "StatusCodes": [
        200
       ],
       "BodyType": {
        "$ref": "78"
       },
       "BodyMediaType": "Json",
       "Headers": [],
       "IsErrorResponse": false,
       "ContentTypes": [
        "application/json"
       ]
      }
     ],
     "HttpMethod": "POST",
     "RequestBodyMediaType": "Json",
     "Uri": "{unbrandedTypeSpecUrl}",
     "Path": "/anonymousBody",
     "RequestMediaTypes": [
      "application/json"
     ],
     "BufferResponse": true,
     "GenerateProtocolMethod": true,
     "GenerateConvenienceMethod": true
    },
    {
     "$id": "325",
     "Name": "friendlyModel",
     "ResourceName": "UnbrandedTypeSpec",
     "Description": "Model can have its friendly name",
     "Accessibility": "public",
     "Parameters": [
      {
       "$ref": "224"
      },
      {
       "$id": "326",
       "Name": "FriendlyModelRequest",
       "NameInRequest": "",
       "Type": {
        "$ref": "209"
       },
       "Location": "Body",
       "IsRequired": true,
       "IsApiVersion": false,
       "IsResourceParameter": false,
       "IsContentType": false,
       "IsEndpoint": false,
       "SkipUrlEncoding": false,
       "Explode": false,
       "Kind": "Spread"
      },
      {
       "$id": "327",
       "Name": "accept",
       "NameInRequest": "Accept",
       "Type": {
        "$id": "328",
        "Kind": "string"
       },
       "Location": "Header",
       "IsApiVersion": false,
       "IsResourceParameter": false,
       "IsContentType": false,
       "IsRequired": true,
       "IsEndpoint": false,
       "SkipUrlEncoding": false,
       "Explode": false,
       "Kind": "Constant",
       "DefaultValue": {
        "$id": "329",
        "Type": {
         "$ref": "328"
        },
        "Value": "application/json"
       }
      },
      {
       "$id": "330",
       "Name": "contentType",
       "NameInRequest": "Content-Type",
       "Type": {
        "$id": "331",
        "Kind": "string"
       },
       "Location": "Header",
       "IsApiVersion": false,
       "IsResourceParameter": false,
       "IsContentType": true,
       "IsRequired": true,
       "IsEndpoint": false,
       "SkipUrlEncoding": false,
       "Explode": false,
       "Kind": "Constant",
       "DefaultValue": {
        "$id": "332",
        "Type": {
         "$ref": "331"
        },
        "Value": "application/json"
       }
      }
     ],
     "Responses": [
      {
       "$id": "333",
       "StatusCodes": [
        200
       ],
       "BodyType": {
        "$ref": "212"
       },
       "BodyMediaType": "Json",
       "Headers": [],
       "IsErrorResponse": false,
       "ContentTypes": [
        "application/json"
       ]
      }
     ],
     "HttpMethod": "POST",
     "RequestBodyMediaType": "Json",
     "Uri": "{unbrandedTypeSpecUrl}",
     "Path": "/friendlyName",
     "RequestMediaTypes": [
      "application/json"
     ],
     "BufferResponse": true,
     "GenerateProtocolMethod": true,
     "GenerateConvenienceMethod": true
    },
    {
     "$id": "334",
     "Name": "addTimeHeader",
     "ResourceName": "UnbrandedTypeSpec",
     "Accessibility": "public",
     "Parameters": [
      {
       "$ref": "224"
      },
      {
       "$id": "335",
       "Name": "repeatabilityFirstSent",
       "NameInRequest": "Repeatability-First-Sent",
       "Type": {
        "$id": "336",
        "Kind": "utcDateTime",
        "Encode": "rfc7231",
        "WireType": {
         "$id": "337",
         "Kind": "string",
         "Decorators": []
        },
        "Decorators": []
       },
       "Location": "Header",
       "IsRequired": false,
       "IsApiVersion": false,
       "IsResourceParameter": false,
       "IsContentType": false,
       "IsEndpoint": false,
       "SkipUrlEncoding": false,
       "Explode": false,
       "Kind": "Method"
      },
      {
       "$id": "338",
       "Name": "accept",
       "NameInRequest": "Accept",
       "Type": {
        "$id": "339",
        "Kind": "string"
       },
       "Location": "Header",
       "IsApiVersion": false,
       "IsResourceParameter": false,
       "IsContentType": false,
       "IsRequired": true,
       "IsEndpoint": false,
       "SkipUrlEncoding": false,
       "Explode": false,
       "Kind": "Constant",
       "DefaultValue": {
        "$id": "340",
        "Type": {
         "$ref": "339"
        },
        "Value": "application/json"
       }
      }
     ],
     "Responses": [
      {
       "$id": "341",
       "StatusCodes": [
        204
       ],
       "BodyMediaType": "Json",
       "Headers": [],
       "IsErrorResponse": false
      }
     ],
     "HttpMethod": "GET",
     "RequestBodyMediaType": "None",
     "Uri": "{unbrandedTypeSpecUrl}",
     "Path": "/",
     "BufferResponse": true,
     "GenerateProtocolMethod": true,
     "GenerateConvenienceMethod": true
    },
    {
     "$id": "342",
     "Name": "projectedNameModel",
     "ResourceName": "UnbrandedTypeSpec",
     "Description": "Model can have its projected name",
     "Accessibility": "public",
     "Parameters": [
      {
       "$ref": "224"
      },
      {
       "$id": "343",
       "Name": "ProjectedNameModelRequest",
       "NameInRequest": "",
       "Type": {
        "$ref": "215"
       },
       "Location": "Body",
       "IsRequired": true,
       "IsApiVersion": false,
       "IsResourceParameter": false,
       "IsContentType": false,
       "IsEndpoint": false,
       "SkipUrlEncoding": false,
       "Explode": false,
       "Kind": "Spread"
      },
      {
       "$id": "344",
       "Name": "accept",
       "NameInRequest": "Accept",
       "Type": {
        "$id": "345",
        "Kind": "string"
       },
       "Location": "Header",
       "IsApiVersion": false,
       "IsResourceParameter": false,
       "IsContentType": false,
       "IsRequired": true,
       "IsEndpoint": false,
       "SkipUrlEncoding": false,
       "Explode": false,
       "Kind": "Constant",
       "DefaultValue": {
        "$id": "346",
        "Type": {
         "$ref": "345"
        },
        "Value": "application/json"
       }
      },
      {
       "$id": "347",
       "Name": "contentType",
       "NameInRequest": "Content-Type",
       "Type": {
        "$id": "348",
        "Kind": "string"
       },
       "Location": "Header",
       "IsApiVersion": false,
       "IsResourceParameter": false,
       "IsContentType": true,
       "IsRequired": true,
       "IsEndpoint": false,
       "SkipUrlEncoding": false,
       "Explode": false,
       "Kind": "Constant",
       "DefaultValue": {
        "$id": "349",
        "Type": {
         "$ref": "348"
        },
        "Value": "application/json"
       }
      }
     ],
     "Responses": [
      {
       "$id": "350",
       "StatusCodes": [
        200
       ],
       "BodyType": {
        "$ref": "218"
       },
       "BodyMediaType": "Json",
       "Headers": [],
       "IsErrorResponse": false,
       "ContentTypes": [
        "application/json"
       ]
      }
     ],
     "HttpMethod": "POST",
     "RequestBodyMediaType": "Json",
     "Uri": "{unbrandedTypeSpecUrl}",
     "Path": "/projectedName",
     "RequestMediaTypes": [
      "application/json"
     ],
     "BufferResponse": true,
     "GenerateProtocolMethod": true,
     "GenerateConvenienceMethod": true
    },
    {
     "$id": "351",
     "Name": "returnsAnonymousModel",
     "ResourceName": "UnbrandedTypeSpec",
     "Description": "return anonymous model",
     "Accessibility": "public",
     "Parameters": [
      {
       "$ref": "224"
      },
      {
       "$id": "352",
       "Name": "accept",
       "NameInRequest": "Accept",
       "Type": {
        "$id": "353",
        "Kind": "string"
       },
       "Location": "Header",
       "IsApiVersion": false,
       "IsResourceParameter": false,
       "IsContentType": false,
       "IsRequired": true,
       "IsEndpoint": false,
       "SkipUrlEncoding": false,
       "Explode": false,
       "Kind": "Constant",
       "DefaultValue": {
        "$id": "354",
        "Type": {
         "$ref": "353"
        },
        "Value": "application/json"
       }
      }
     ],
     "Responses": [
      {
       "$id": "355",
       "StatusCodes": [
        200
       ],
       "BodyType": {
        "$ref": "221"
       },
       "BodyMediaType": "Json",
       "Headers": [],
       "IsErrorResponse": false,
       "ContentTypes": [
        "application/json"
       ]
      }
     ],
     "HttpMethod": "POST",
     "RequestBodyMediaType": "None",
     "Uri": "{unbrandedTypeSpecUrl}",
     "Path": "/returnsAnonymousModel",
     "BufferResponse": true,
     "GenerateProtocolMethod": true,
     "GenerateConvenienceMethod": true
    },
    {
     "$id": "356",
     "Name": "getUnknownValue",
     "ResourceName": "UnbrandedTypeSpec",
     "Description": "get extensible enum",
     "Accessibility": "public",
     "Parameters": [
      {
       "$ref": "224"
      },
      {
       "$id": "357",
       "Name": "accept",
       "NameInRequest": "Accept",
       "Type": {
        "$id": "358",
        "Kind": "string"
       },
       "Location": "Header",
       "IsApiVersion": false,
       "IsResourceParameter": false,
       "IsContentType": false,
       "IsRequired": true,
       "IsEndpoint": false,
       "SkipUrlEncoding": false,
       "Explode": false,
       "Kind": "Constant",
       "DefaultValue": {
        "$id": "359",
        "Type": {
         "$ref": "358"
        },
        "Value": "application/json"
       }
      }
     ],
     "Responses": [
      {
       "$id": "360",
       "StatusCodes": [
        200
       ],
       "BodyType": {
        "$id": "361",
        "Kind": "string",
        "Decorators": []
       },
       "BodyMediaType": "Json",
       "Headers": [],
       "IsErrorResponse": false,
       "ContentTypes": [
        "application/json"
       ]
      }
     ],
     "HttpMethod": "GET",
     "RequestBodyMediaType": "None",
     "Uri": "{unbrandedTypeSpecUrl}",
     "Path": "/unknown-value",
     "BufferResponse": true,
     "GenerateProtocolMethod": true,
     "GenerateConvenienceMethod": true
    },
    {
     "$id": "362",
     "Name": "internalProtocol",
     "ResourceName": "UnbrandedTypeSpec",
     "Description": "When set protocol false and convenient true, then the protocol method should be internal",
     "Accessibility": "public",
     "Parameters": [
      {
       "$ref": "224"
      },
      {
       "$id": "363",
       "Name": "body",
       "NameInRequest": "body",
       "Type": {
        "$ref": "78"
       },
       "Location": "Body",
       "IsRequired": true,
       "IsApiVersion": false,
       "IsResourceParameter": false,
       "IsContentType": false,
       "IsEndpoint": false,
       "SkipUrlEncoding": false,
       "Explode": false,
       "Kind": "Method"
      },
      {
       "$id": "364",
       "Name": "accept",
       "NameInRequest": "Accept",
       "Type": {
        "$id": "365",
        "Kind": "string"
       },
       "Location": "Header",
       "IsApiVersion": false,
       "IsResourceParameter": false,
       "IsContentType": false,
       "IsRequired": true,
       "IsEndpoint": false,
       "SkipUrlEncoding": false,
       "Explode": false,
       "Kind": "Constant",
       "DefaultValue": {
        "$id": "366",
        "Type": {
         "$ref": "365"
        },
        "Value": "application/json"
       }
      },
      {
       "$id": "367",
       "Name": "contentType",
       "NameInRequest": "Content-Type",
       "Type": {
        "$id": "368",
        "Kind": "string"
       },
       "Location": "Header",
       "IsApiVersion": false,
       "IsResourceParameter": false,
       "IsContentType": true,
       "IsRequired": true,
       "IsEndpoint": false,
       "SkipUrlEncoding": false,
       "Explode": false,
       "Kind": "Constant",
       "DefaultValue": {
        "$id": "369",
        "Type": {
         "$ref": "368"
        },
        "Value": "application/json"
       }
      }
     ],
     "Responses": [
      {
       "$id": "370",
       "StatusCodes": [
        200
       ],
       "BodyType": {
        "$ref": "78"
       },
       "BodyMediaType": "Json",
       "Headers": [],
       "IsErrorResponse": false,
       "ContentTypes": [
        "application/json"
       ]
      }
     ],
     "HttpMethod": "POST",
     "RequestBodyMediaType": "Json",
     "Uri": "{unbrandedTypeSpecUrl}",
     "Path": "/internalProtocol",
     "RequestMediaTypes": [
      "application/json"
     ],
     "BufferResponse": true,
     "GenerateProtocolMethod": false,
     "GenerateConvenienceMethod": true
    },
    {
     "$id": "371",
     "Name": "stillConvenient",
     "ResourceName": "UnbrandedTypeSpec",
     "Description": "When set protocol false and convenient true, the convenient method should be generated even it has the same signature as protocol one",
     "Accessibility": "public",
     "Parameters": [
      {
       "$ref": "224"
      },
      {
       "$id": "372",
       "Name": "accept",
       "NameInRequest": "Accept",
       "Type": {
        "$id": "373",
        "Kind": "string"
       },
       "Location": "Header",
       "IsApiVersion": false,
       "IsResourceParameter": false,
       "IsContentType": false,
       "IsRequired": true,
       "IsEndpoint": false,
       "SkipUrlEncoding": false,
       "Explode": false,
       "Kind": "Constant",
       "DefaultValue": {
        "$id": "374",
        "Type": {
         "$ref": "373"
        },
        "Value": "application/json"
       }
      }
     ],
     "Responses": [
      {
       "$id": "375",
       "StatusCodes": [
        204
       ],
       "BodyMediaType": "Json",
       "Headers": [],
       "IsErrorResponse": false
      }
     ],
     "HttpMethod": "GET",
     "RequestBodyMediaType": "None",
     "Uri": "{unbrandedTypeSpecUrl}",
     "Path": "/stillConvenient",
     "BufferResponse": true,
     "GenerateProtocolMethod": false,
     "GenerateConvenienceMethod": true
    },
    {
     "$id": "376",
     "Name": "headAsBoolean",
     "ResourceName": "UnbrandedTypeSpec",
     "Description": "head as boolean.",
     "Accessibility": "public",
     "Parameters": [
      {
       "$ref": "224"
      },
      {
       "$id": "377",
       "Name": "id",
       "NameInRequest": "id",
       "Type": {
        "$id": "378",
        "Kind": "string",
        "Decorators": []
       },
       "Location": "Path",
       "IsRequired": true,
       "IsApiVersion": false,
       "IsResourceParameter": false,
       "IsContentType": false,
       "IsEndpoint": false,
       "SkipUrlEncoding": false,
       "Explode": false,
       "Kind": "Method"
      },
      {
       "$id": "379",
       "Name": "accept",
       "NameInRequest": "Accept",
       "Type": {
        "$id": "380",
        "Kind": "string"
       },
       "Location": "Header",
       "IsApiVersion": false,
       "IsResourceParameter": false,
       "IsContentType": false,
       "IsRequired": true,
       "IsEndpoint": false,
       "SkipUrlEncoding": false,
       "Explode": false,
       "Kind": "Constant",
       "DefaultValue": {
        "$id": "381",
        "Type": {
         "$ref": "380"
        },
        "Value": "application/json"
       }
      }
     ],
     "Responses": [
      {
       "$id": "382",
       "StatusCodes": [
        204
       ],
       "BodyMediaType": "Json",
       "Headers": [],
       "IsErrorResponse": false
      }
     ],
     "HttpMethod": "HEAD",
     "RequestBodyMediaType": "None",
     "Uri": "{unbrandedTypeSpecUrl}",
     "Path": "/headAsBoolean/{id}",
     "BufferResponse": true,
     "GenerateProtocolMethod": true,
     "GenerateConvenienceMethod": true
    }
   ],
   "Protocol": {
    "$id": "383"
   },
   "Parameters": [
    {
     "$ref": "224"
    }
   ],
   "Decorators": []
  }
 ],
 "Auth": {
  "$id": "384",
  "ApiKey": {
   "$id": "385",
   "Name": "my-api-key"
  }
 }
}<|MERGE_RESOLUTION|>--- conflicted
+++ resolved
@@ -23,12 +23,8 @@
    "CrossLanguageDefinitionId": "",
    "Description": "The Thing_requiredLiteralString",
    "IsExtensible": true,
-<<<<<<< HEAD
-   "Usage": "RoundTrip",
+   "Usage": "Input,Output,Json",
    "Decorators": []
-=======
-   "Usage": "Input,Output,Json"
->>>>>>> 9f5630b4
   },
   {
    "$id": "5",
@@ -50,12 +46,8 @@
    "CrossLanguageDefinitionId": "",
    "Description": "The Thing_requiredLiteralInt",
    "IsExtensible": true,
-<<<<<<< HEAD
-   "Usage": "RoundTrip",
+   "Usage": "Input,Output,Json",
    "Decorators": []
-=======
-   "Usage": "Input,Output,Json"
->>>>>>> 9f5630b4
   },
   {
    "$id": "8",
@@ -77,12 +69,8 @@
    "CrossLanguageDefinitionId": "",
    "Description": "The Thing_requiredLiteralFloat",
    "IsExtensible": true,
-<<<<<<< HEAD
-   "Usage": "RoundTrip",
+   "Usage": "Input,Output,Json",
    "Decorators": []
-=======
-   "Usage": "Input,Output,Json"
->>>>>>> 9f5630b4
   },
   {
    "$id": "11",
@@ -104,12 +92,8 @@
    "CrossLanguageDefinitionId": "",
    "Description": "The Thing_optionalLiteralString",
    "IsExtensible": true,
-<<<<<<< HEAD
-   "Usage": "RoundTrip",
+   "Usage": "Input,Output,Json",
    "Decorators": []
-=======
-   "Usage": "Input,Output,Json"
->>>>>>> 9f5630b4
   },
   {
    "$id": "14",
@@ -131,12 +115,8 @@
    "CrossLanguageDefinitionId": "",
    "Description": "The Thing_optionalLiteralInt",
    "IsExtensible": true,
-<<<<<<< HEAD
-   "Usage": "RoundTrip",
+   "Usage": "Input,Output,Json",
    "Decorators": []
-=======
-   "Usage": "Input,Output,Json"
->>>>>>> 9f5630b4
   },
   {
    "$id": "17",
@@ -158,12 +138,8 @@
    "CrossLanguageDefinitionId": "",
    "Description": "The Thing_optionalLiteralFloat",
    "IsExtensible": true,
-<<<<<<< HEAD
-   "Usage": "RoundTrip",
+   "Usage": "Input,Output,Json",
    "Decorators": []
-=======
-   "Usage": "Input,Output,Json"
->>>>>>> 9f5630b4
   },
   {
    "$id": "20",
@@ -197,12 +173,8 @@
    ],
    "Description": "Simple enum",
    "IsExtensible": false,
-<<<<<<< HEAD
-   "Usage": "RoundTrip",
+   "Usage": "Input,Output,Json",
    "Decorators": []
-=======
-   "Usage": "Input,Output,Json"
->>>>>>> 9f5630b4
   },
   {
    "$id": "25",
@@ -236,12 +208,8 @@
    ],
    "Description": "Extensible enum",
    "IsExtensible": true,
-<<<<<<< HEAD
-   "Usage": "RoundTrip",
+   "Usage": "Input,Output,Json",
    "Decorators": []
-=======
-   "Usage": "Input,Output,Json"
->>>>>>> 9f5630b4
   },
   {
    "$id": "30",
@@ -275,12 +243,8 @@
    ],
    "Description": "Int based extensible enum",
    "IsExtensible": true,
-<<<<<<< HEAD
-   "Usage": "RoundTrip",
+   "Usage": "Input,Output,Json",
    "Decorators": []
-=======
-   "Usage": "Input,Output,Json"
->>>>>>> 9f5630b4
   },
   {
    "$id": "35",
@@ -314,12 +278,8 @@
    ],
    "Description": "Float based extensible enum",
    "IsExtensible": true,
-<<<<<<< HEAD
-   "Usage": "RoundTrip",
+   "Usage": "Input,Output,Json",
    "Decorators": []
-=======
-   "Usage": "Input,Output,Json"
->>>>>>> 9f5630b4
   },
   {
    "$id": "40",
@@ -353,12 +313,8 @@
    ],
    "Description": "float fixed enum",
    "IsExtensible": true,
-<<<<<<< HEAD
-   "Usage": "RoundTrip",
+   "Usage": "Input,Output,Json",
    "Decorators": []
-=======
-   "Usage": "Input,Output,Json"
->>>>>>> 9f5630b4
   },
   {
    "$id": "45",
@@ -392,12 +348,8 @@
    ],
    "Description": "float fixed enum",
    "IsExtensible": false,
-<<<<<<< HEAD
-   "Usage": "RoundTrip",
+   "Usage": "Input,Output,Json",
    "Decorators": []
-=======
-   "Usage": "Input,Output,Json"
->>>>>>> 9f5630b4
   },
   {
    "$id": "50",
@@ -431,12 +383,8 @@
    ],
    "Description": "float fixed enum",
    "IsExtensible": false,
-<<<<<<< HEAD
-   "Usage": "RoundTrip",
+   "Usage": "Input,Output,Json",
    "Decorators": []
-=======
-   "Usage": "Input,Output,Json"
->>>>>>> 9f5630b4
   },
   {
    "$id": "55",
@@ -470,12 +418,8 @@
    ],
    "Description": "int fixed enum",
    "IsExtensible": false,
-<<<<<<< HEAD
-   "Usage": "RoundTrip",
+   "Usage": "Input,Output,Json",
    "Decorators": []
-=======
-   "Usage": "Input,Output,Json"
->>>>>>> 9f5630b4
   },
   {
    "$id": "60",
@@ -497,12 +441,8 @@
    "CrossLanguageDefinitionId": "",
    "Description": "The AnonymousBodyRequest_requiredLiteralString",
    "IsExtensible": true,
-<<<<<<< HEAD
-   "Usage": "Input",
+   "Usage": "Spread,Json",
    "Decorators": []
-=======
-   "Usage": "Spread,Json"
->>>>>>> 9f5630b4
   },
   {
    "$id": "63",
@@ -524,12 +464,8 @@
    "CrossLanguageDefinitionId": "",
    "Description": "The AnonymousBodyRequest_requiredLiteralInt",
    "IsExtensible": true,
-<<<<<<< HEAD
-   "Usage": "Input",
+   "Usage": "Spread,Json",
    "Decorators": []
-=======
-   "Usage": "Spread,Json"
->>>>>>> 9f5630b4
   },
   {
    "$id": "66",
@@ -551,12 +487,8 @@
    "CrossLanguageDefinitionId": "",
    "Description": "The AnonymousBodyRequest_requiredLiteralFloat",
    "IsExtensible": true,
-<<<<<<< HEAD
-   "Usage": "Input",
+   "Usage": "Spread,Json",
    "Decorators": []
-=======
-   "Usage": "Spread,Json"
->>>>>>> 9f5630b4
   },
   {
    "$id": "69",
@@ -578,12 +510,8 @@
    "CrossLanguageDefinitionId": "",
    "Description": "The AnonymousBodyRequest_optionalLiteralString",
    "IsExtensible": true,
-<<<<<<< HEAD
-   "Usage": "Input",
+   "Usage": "Spread,Json",
    "Decorators": []
-=======
-   "Usage": "Spread,Json"
->>>>>>> 9f5630b4
   },
   {
    "$id": "72",
@@ -605,12 +533,8 @@
    "CrossLanguageDefinitionId": "",
    "Description": "The AnonymousBodyRequest_optionalLiteralInt",
    "IsExtensible": true,
-<<<<<<< HEAD
-   "Usage": "Input",
+   "Usage": "Spread,Json",
    "Decorators": []
-=======
-   "Usage": "Spread,Json"
->>>>>>> 9f5630b4
   },
   {
    "$id": "75",
@@ -632,12 +556,8 @@
    "CrossLanguageDefinitionId": "",
    "Description": "The AnonymousBodyRequest_optionalLiteralFloat",
    "IsExtensible": true,
-<<<<<<< HEAD
-   "Usage": "Input",
+   "Usage": "Spread,Json",
    "Decorators": []
-=======
-   "Usage": "Spread,Json"
->>>>>>> 9f5630b4
   }
  ],
  "Models": [
@@ -1384,75 +1304,10 @@
   {
    "$id": "172",
    "Kind": "model",
-<<<<<<< HEAD
-   "Name": "Friend",
-   "CrossLanguageDefinitionId": "UnbrandedTypeSpec.NotFriend",
-   "Usage": "Output",
-   "Description": "this is not a friendly model but with a friendly name",
-   "Decorators": [],
-   "Properties": [
-    {
-     "$id": "173",
-     "Name": "name",
-     "SerializedName": "name",
-     "Description": "name of the NotFriend",
-     "Type": {
-      "$id": "174",
-      "Kind": "string",
-      "Decorators": []
-     },
-     "IsRequired": true,
-     "IsReadOnly": false,
-     "Decorators": []
-    }
-   ]
-  },
-  {
-   "$id": "175",
-   "Kind": "model",
-   "Name": "ProjectedModel",
-   "CrossLanguageDefinitionId": "UnbrandedTypeSpec.ModelWithProjectedName",
-   "Usage": "Output",
-   "Description": "this is a model with a projected name",
-   "Decorators": [],
-   "Properties": [
-    {
-     "$id": "176",
-     "Name": "name",
-     "SerializedName": "name",
-     "Description": "name of the ModelWithProjectedName",
-     "Type": {
-      "$id": "177",
-      "Kind": "string",
-      "Decorators": []
-     },
-     "IsRequired": true,
-     "IsReadOnly": false,
-     "Decorators": []
-    }
-   ]
-  },
-  {
-   "$id": "178",
-   "Kind": "model",
-   "Name": "ReturnsAnonymousModelResponse",
-   "CrossLanguageDefinitionId": "UnbrandedTypeSpec.returnsAnonymousModel.Response.anonymous",
-   "Usage": "Output",
-   "Decorators": [],
-   "Properties": []
-  },
-  {
-   "$id": "179",
-   "Kind": "model",
-   "Name": "AnonymousBodyRequest",
-   "CrossLanguageDefinitionId": "UnbrandedTypeSpec.anonymousBody.Request.anonymous",
-   "Usage": "Input",
-   "Decorators": [],
-=======
    "Name": "AnonymousBodyRequest",
    "CrossLanguageDefinitionId": "UnbrandedTypeSpec.anonymousBody.Request.anonymous",
    "Usage": "Spread,Json",
->>>>>>> 9f5630b4
+   "Decorators": [],
    "Properties": [
     {
      "$id": "173",
@@ -1460,14 +1315,9 @@
      "SerializedName": "name",
      "Description": "name of the Thing",
      "Type": {
-<<<<<<< HEAD
-      "$id": "181",
+      "$id": "174",
       "Kind": "string",
       "Decorators": []
-=======
-      "$id": "174",
-      "Kind": "string"
->>>>>>> 9f5630b4
      },
      "IsRequired": true,
      "IsReadOnly": false,
@@ -1484,41 +1334,26 @@
       "Name": "ThingRequiredUnion",
       "VariantTypes": [
        {
-<<<<<<< HEAD
-        "$id": "184",
+        "$id": "177",
         "Kind": "string",
         "Decorators": []
-=======
-        "$id": "177",
-        "Kind": "string"
->>>>>>> 9f5630b4
        },
        {
         "$id": "178",
         "Kind": "array",
         "Name": "Array",
         "ValueType": {
-<<<<<<< HEAD
-         "$id": "186",
+         "$id": "179",
          "Kind": "string",
          "Decorators": []
-=======
-         "$id": "179",
-         "Kind": "string"
->>>>>>> 9f5630b4
         },
         "CrossLanguageDefinitionId": "TypeSpec.Array",
         "Decorators": []
        },
        {
-<<<<<<< HEAD
-        "$id": "187",
+        "$id": "180",
         "Kind": "int32",
         "Decorators": []
-=======
-        "$id": "180",
-        "Kind": "int32"
->>>>>>> 9f5630b4
        }
       ],
       "Decorators": []
@@ -1590,14 +1425,9 @@
       "$id": "188",
       "Kind": "constant",
       "ValueType": {
-<<<<<<< HEAD
-       "$id": "196",
+       "$id": "189",
        "Kind": "boolean",
        "Decorators": []
-=======
-       "$id": "189",
-       "Kind": "boolean"
->>>>>>> 9f5630b4
       },
       "Value": false,
       "Decorators": []
@@ -1669,14 +1499,9 @@
       "$id": "197",
       "Kind": "constant",
       "ValueType": {
-<<<<<<< HEAD
-       "$id": "205",
+       "$id": "198",
        "Kind": "boolean",
        "Decorators": []
-=======
-       "$id": "198",
-       "Kind": "boolean"
->>>>>>> 9f5630b4
       },
       "Value": true,
       "Decorators": []
@@ -1691,14 +1516,9 @@
      "SerializedName": "requiredBadDescription",
      "Description": "description with xml <|endoftext|>",
      "Type": {
-<<<<<<< HEAD
-      "$id": "207",
+      "$id": "200",
       "Kind": "string",
       "Decorators": []
-=======
-      "$id": "200",
-      "Kind": "string"
->>>>>>> 9f5630b4
      },
      "IsRequired": true,
      "IsReadOnly": false,
@@ -1717,14 +1537,9 @@
        "Kind": "array",
        "Name": "Array",
        "ValueType": {
-<<<<<<< HEAD
-        "$id": "211",
+        "$id": "204",
         "Kind": "int32",
         "Decorators": []
-=======
-        "$id": "204",
-        "Kind": "int32"
->>>>>>> 9f5630b4
        },
        "CrossLanguageDefinitionId": "TypeSpec.Array",
        "Decorators": []
@@ -1747,14 +1562,9 @@
        "Kind": "array",
        "Name": "Array",
        "ValueType": {
-<<<<<<< HEAD
-        "$id": "215",
+        "$id": "208",
         "Kind": "int32",
         "Decorators": []
-=======
-        "$id": "208",
-        "Kind": "int32"
->>>>>>> 9f5630b4
        },
        "CrossLanguageDefinitionId": "TypeSpec.Array",
        "Decorators": []
@@ -1771,11 +1581,8 @@
    "Kind": "model",
    "Name": "FriendlyModelRequest",
    "CrossLanguageDefinitionId": "UnbrandedTypeSpec.friendlyModel.Request.anonymous",
-<<<<<<< HEAD
-   "Usage": "Input",
+   "Usage": "Spread,Json",
    "Decorators": [],
-=======
-   "Usage": "Spread,Json",
    "Properties": [
     {
      "$id": "210",
@@ -1784,10 +1591,12 @@
      "Description": "name of the NotFriend",
      "Type": {
       "$id": "211",
-      "Kind": "string"
+      "Kind": "string",
+      "Decorators": []
      },
      "IsRequired": true,
-     "IsReadOnly": false
+     "IsReadOnly": false,
+     "Decorators": []
     }
    ]
   },
@@ -1798,7 +1607,7 @@
    "CrossLanguageDefinitionId": "UnbrandedTypeSpec.NotFriend",
    "Usage": "Output,Json",
    "Description": "this is not a friendly model but with a friendly name",
->>>>>>> 9f5630b4
+   "Decorators": [],
    "Properties": [
     {
      "$id": "213",
@@ -1806,14 +1615,9 @@
      "SerializedName": "name",
      "Description": "name of the NotFriend",
      "Type": {
-<<<<<<< HEAD
-      "$id": "218",
+      "$id": "214",
       "Kind": "string",
       "Decorators": []
-=======
-      "$id": "214",
-      "Kind": "string"
->>>>>>> 9f5630b4
      },
      "IsRequired": true,
      "IsReadOnly": false,
@@ -1826,12 +1630,8 @@
    "Kind": "model",
    "Name": "ProjectedNameModelRequest",
    "CrossLanguageDefinitionId": "UnbrandedTypeSpec.projectedNameModel.Request.anonymous",
-<<<<<<< HEAD
-   "Usage": "Input",
+   "Usage": "Spread,Json",
    "Decorators": [],
-=======
-   "Usage": "Spread,Json",
->>>>>>> 9f5630b4
    "Properties": [
     {
      "$id": "216",
@@ -1839,14 +1639,9 @@
      "SerializedName": "name",
      "Description": "name of the ModelWithProjectedName",
      "Type": {
-<<<<<<< HEAD
-      "$id": "221",
+      "$id": "217",
       "Kind": "string",
       "Decorators": []
-=======
-      "$id": "217",
-      "Kind": "string"
->>>>>>> 9f5630b4
      },
      "IsRequired": true,
      "IsReadOnly": false,
@@ -1861,6 +1656,7 @@
    "CrossLanguageDefinitionId": "UnbrandedTypeSpec.ModelWithProjectedName",
    "Usage": "Output,Json",
    "Description": "this is a model with a projected name",
+   "Decorators": [],
    "Properties": [
     {
      "$id": "219",
@@ -1869,10 +1665,12 @@
      "Description": "name of the ModelWithProjectedName",
      "Type": {
       "$id": "220",
-      "Kind": "string"
+      "Kind": "string",
+      "Decorators": []
      },
      "IsRequired": true,
-     "IsReadOnly": false
+     "IsReadOnly": false,
+     "Decorators": []
     }
    ]
   },
@@ -1882,6 +1680,7 @@
    "Name": "ReturnsAnonymousModelResponse",
    "CrossLanguageDefinitionId": "UnbrandedTypeSpec.returnsAnonymousModel.Response.anonymous",
    "Usage": "Output,Json",
+   "Decorators": [],
    "Properties": []
   }
  ],
