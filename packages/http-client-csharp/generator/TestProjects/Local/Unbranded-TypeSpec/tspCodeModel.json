--- conflicted
+++ resolved
@@ -3717,15 +3717,9 @@
        "SkipUrlEncoding": false
       },
       {
-<<<<<<< HEAD
        "$id": "423",
-       "Name": "projectedModel",
-       "NameInRequest": "projectedModel",
-=======
-       "$id": "421",
        "Name": "renamedModel",
        "NameInRequest": "renamedModel",
->>>>>>> ea3fe845
        "Type": {
         "$ref": "279"
        },
