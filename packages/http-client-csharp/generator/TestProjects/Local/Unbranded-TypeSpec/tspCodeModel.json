--- conflicted
+++ resolved
@@ -1616,13 +1616,9 @@
        "NameInRequest": "unbrandedTypeSpecUrl",
        "Type": {
         "$id": "225",
-<<<<<<< HEAD
         "Kind": "url",
         "Name": "url",
         "CrossLanguageDefinitionId": "TypeSpec.url"
-=======
-        "Kind": "uri"
->>>>>>> 72d544c1
        },
        "Location": "Uri",
        "IsApiVersion": false,
@@ -1694,18 +1690,14 @@
        "NameInRequest": "Accept",
        "Type": {
         "$id": "233",
-<<<<<<< HEAD
-        "Kind": "string",
-        "Name": "string",
-        "CrossLanguageDefinitionId": "TypeSpec.string"
-=======
         "Kind": "constant",
         "ValueType": {
          "$id": "234",
-         "Kind": "string"
+         "Kind": "string",
+         "Name": "string",
+         "CrossLanguageDefinitionId": "TypeSpec.string"
         },
         "Value": "application/json"
->>>>>>> 72d544c1
        },
        "Location": "Header",
        "IsApiVersion": false,
@@ -1797,15 +1789,10 @@
        "Name": "p2",
        "NameInRequest": "p2",
        "Type": {
-<<<<<<< HEAD
-        "$id": "244",
+        "$id": "243",
         "Kind": "string",
         "Name": "string",
         "CrossLanguageDefinitionId": "TypeSpec.string"
-=======
-        "$id": "243",
-        "Kind": "string"
->>>>>>> 72d544c1
        },
        "Location": "Path",
        "IsApiVersion": false,
@@ -1824,7 +1811,9 @@
         "Kind": "constant",
         "ValueType": {
          "$id": "246",
-         "Kind": "string"
+         "Kind": "string",
+         "Name": "string",
+         "CrossLanguageDefinitionId": "TypeSpec.string"
         },
         "Value": "application/json"
        },
@@ -1841,14 +1830,7 @@
        "Name": "action",
        "NameInRequest": "action",
        "Type": {
-<<<<<<< HEAD
-        "$id": "247",
-        "Kind": "string",
-        "Name": "string",
-        "CrossLanguageDefinitionId": "TypeSpec.string"
-=======
         "$ref": "115"
->>>>>>> 72d544c1
        },
        "Location": "Body",
        "IsApiVersion": false,
@@ -1902,15 +1884,10 @@
        "Name": "p1",
        "NameInRequest": "p1",
        "Type": {
-<<<<<<< HEAD
-        "$id": "252",
+        "$id": "251",
         "Kind": "string",
         "Name": "string",
         "CrossLanguageDefinitionId": "TypeSpec.string"
-=======
-        "$id": "251",
-        "Kind": "string"
->>>>>>> 72d544c1
        },
        "Location": "Header",
        "IsApiVersion": false,
@@ -1925,15 +1902,10 @@
        "Name": "p2",
        "NameInRequest": "p2",
        "Type": {
-<<<<<<< HEAD
-        "$id": "254",
+        "$id": "253",
         "Kind": "string",
         "Name": "string",
         "CrossLanguageDefinitionId": "TypeSpec.string"
-=======
-        "$id": "253",
-        "Kind": "string"
->>>>>>> 72d544c1
        },
        "Location": "Path",
        "IsApiVersion": false,
@@ -1953,7 +1925,9 @@
         "Kind": "constant",
         "ValueType": {
          "$id": "256",
-         "Kind": "string"
+         "Kind": "string",
+         "Name": "string",
+         "CrossLanguageDefinitionId": "TypeSpec.string"
         },
         "Value": "application/json"
        },
@@ -1970,20 +1944,15 @@
        "Name": "accept",
        "NameInRequest": "Accept",
        "Type": {
-<<<<<<< HEAD
-        "$id": "257",
-        "Kind": "string",
-        "Name": "string",
-        "CrossLanguageDefinitionId": "TypeSpec.string"
-=======
         "$id": "258",
         "Kind": "constant",
         "ValueType": {
          "$id": "259",
-         "Kind": "string"
+         "Kind": "string",
+         "Name": "string",
+         "CrossLanguageDefinitionId": "TypeSpec.string"
         },
         "Value": "application/json"
->>>>>>> 72d544c1
        },
        "Location": "Header",
        "IsApiVersion": false,
@@ -1998,14 +1967,7 @@
        "Name": "action",
        "NameInRequest": "action",
        "Type": {
-<<<<<<< HEAD
-        "$id": "260",
-        "Kind": "string",
-        "Name": "string",
-        "CrossLanguageDefinitionId": "TypeSpec.string"
-=======
         "$ref": "115"
->>>>>>> 72d544c1
        },
        "Location": "Body",
        "IsApiVersion": false,
@@ -2059,20 +2021,15 @@
        "Name": "accept",
        "NameInRequest": "Accept",
        "Type": {
-<<<<<<< HEAD
-        "$id": "265",
-        "Kind": "string",
-        "Name": "string",
-        "CrossLanguageDefinitionId": "TypeSpec.string"
-=======
         "$id": "264",
         "Kind": "constant",
         "ValueType": {
          "$id": "265",
-         "Kind": "string"
+         "Kind": "string",
+         "Name": "string",
+         "CrossLanguageDefinitionId": "TypeSpec.string"
         },
         "Value": "application/json"
->>>>>>> 72d544c1
        },
        "Location": "Header",
        "IsApiVersion": false,
@@ -2128,7 +2085,9 @@
         "Kind": "constant",
         "ValueType": {
          "$id": "270",
-         "Kind": "string"
+         "Kind": "string",
+         "Name": "string",
+         "CrossLanguageDefinitionId": "TypeSpec.string"
         },
         "Value": "application/json"
        },
@@ -2145,20 +2104,15 @@
        "Name": "accept",
        "NameInRequest": "Accept",
        "Type": {
-<<<<<<< HEAD
-        "$id": "271",
-        "Kind": "string",
-        "Name": "string",
-        "CrossLanguageDefinitionId": "TypeSpec.string"
-=======
         "$id": "272",
         "Kind": "constant",
         "ValueType": {
          "$id": "273",
-         "Kind": "string"
+         "Kind": "string",
+         "Name": "string",
+         "CrossLanguageDefinitionId": "TypeSpec.string"
         },
         "Value": "application/json"
->>>>>>> 72d544c1
        },
        "Location": "Header",
        "IsApiVersion": false,
@@ -2173,14 +2127,7 @@
        "Name": "body",
        "NameInRequest": "body",
        "Type": {
-<<<<<<< HEAD
-        "$id": "274",
-        "Kind": "string",
-        "Name": "string",
-        "CrossLanguageDefinitionId": "TypeSpec.string"
-=======
         "$ref": "78"
->>>>>>> 72d544c1
        },
        "Location": "Body",
        "IsApiVersion": false,
@@ -2237,15 +2184,10 @@
         "$id": "278",
         "Kind": "constant",
         "ValueType": {
-<<<<<<< HEAD
-         "$id": "280",
+         "$id": "279",
          "Kind": "string",
          "Name": "string",
          "CrossLanguageDefinitionId": "TypeSpec.string"
-=======
-         "$id": "279",
-         "Kind": "string"
->>>>>>> 72d544c1
         },
         "Value": "test"
        },
@@ -2265,15 +2207,10 @@
         "$id": "281",
         "Kind": "constant",
         "ValueType": {
-<<<<<<< HEAD
-         "$id": "284",
+         "$id": "282",
          "Kind": "int32",
          "Name": "int32",
          "CrossLanguageDefinitionId": "TypeSpec.int32"
-=======
-         "$id": "282",
-         "Kind": "int32"
->>>>>>> 72d544c1
         },
         "Value": 123
        },
@@ -2293,15 +2230,10 @@
         "$id": "284",
         "Kind": "constant",
         "ValueType": {
-<<<<<<< HEAD
-         "$id": "288",
+         "$id": "285",
          "Kind": "boolean",
          "Name": "boolean",
          "CrossLanguageDefinitionId": "TypeSpec.boolean"
-=======
-         "$id": "285",
-         "Kind": "boolean"
->>>>>>> 72d544c1
         },
         "Value": true
        },
@@ -2318,20 +2250,15 @@
        "Name": "accept",
        "NameInRequest": "Accept",
        "Type": {
-<<<<<<< HEAD
-        "$id": "291",
-        "Kind": "string",
-        "Name": "string",
-        "CrossLanguageDefinitionId": "TypeSpec.string"
-=======
         "$id": "287",
         "Kind": "constant",
         "ValueType": {
          "$id": "288",
-         "Kind": "string"
+         "Kind": "string",
+         "Name": "string",
+         "CrossLanguageDefinitionId": "TypeSpec.string"
         },
         "Value": "application/json"
->>>>>>> 72d544c1
        },
        "Location": "Header",
        "IsApiVersion": false,
@@ -2387,18 +2314,12 @@
         "Name": "utcDateTime",
         "Encode": "rfc3339",
         "WireType": {
-<<<<<<< HEAD
-         "$id": "297",
+         "$id": "293",
          "Kind": "string",
          "Name": "string",
          "CrossLanguageDefinitionId": "TypeSpec.string"
         },
         "CrossLanguageDefinitionId": "TypeSpec.utcDateTime"
-=======
-         "$id": "293",
-         "Kind": "string"
-        }
->>>>>>> 72d544c1
        },
        "Location": "Path",
        "IsApiVersion": false,
@@ -2413,20 +2334,15 @@
        "Name": "accept",
        "NameInRequest": "Accept",
        "Type": {
-<<<<<<< HEAD
-        "$id": "299",
-        "Kind": "string",
-        "Name": "string",
-        "CrossLanguageDefinitionId": "TypeSpec.string"
-=======
         "$id": "295",
         "Kind": "constant",
         "ValueType": {
          "$id": "296",
-         "Kind": "string"
+         "Kind": "string",
+         "Name": "string",
+         "CrossLanguageDefinitionId": "TypeSpec.string"
         },
         "Value": "application/json"
->>>>>>> 72d544c1
        },
        "Location": "Header",
        "IsApiVersion": false,
@@ -2477,20 +2393,15 @@
        "Name": "accept",
        "NameInRequest": "Accept",
        "Type": {
-<<<<<<< HEAD
-        "$id": "304",
-        "Kind": "string",
-        "Name": "string",
-        "CrossLanguageDefinitionId": "TypeSpec.string"
-=======
         "$id": "300",
         "Kind": "constant",
         "ValueType": {
          "$id": "301",
-         "Kind": "string"
+         "Kind": "string",
+         "Name": "string",
+         "CrossLanguageDefinitionId": "TypeSpec.string"
         },
         "Value": "application/json"
->>>>>>> 72d544c1
        },
        "Location": "Header",
        "IsApiVersion": false,
@@ -2546,7 +2457,9 @@
         "Kind": "constant",
         "ValueType": {
          "$id": "306",
-         "Kind": "string"
+         "Kind": "string",
+         "Name": "string",
+         "CrossLanguageDefinitionId": "TypeSpec.string"
         },
         "Value": "application/json"
        },
@@ -2563,20 +2476,15 @@
        "Name": "accept",
        "NameInRequest": "Accept",
        "Type": {
-<<<<<<< HEAD
-        "$id": "310",
-        "Kind": "string",
-        "Name": "string",
-        "CrossLanguageDefinitionId": "TypeSpec.string"
-=======
         "$id": "308",
         "Kind": "constant",
         "ValueType": {
          "$id": "309",
-         "Kind": "string"
+         "Kind": "string",
+         "Name": "string",
+         "CrossLanguageDefinitionId": "TypeSpec.string"
         },
         "Value": "application/json"
->>>>>>> 72d544c1
        },
        "Location": "Header",
        "IsApiVersion": false,
@@ -2591,14 +2499,7 @@
        "Name": "body",
        "NameInRequest": "body",
        "Type": {
-<<<<<<< HEAD
-        "$id": "313",
-        "Kind": "string",
-        "Name": "string",
-        "CrossLanguageDefinitionId": "TypeSpec.string"
-=======
         "$ref": "78"
->>>>>>> 72d544c1
        },
        "Location": "Body",
        "IsApiVersion": false,
@@ -2657,7 +2558,9 @@
         "Kind": "constant",
         "ValueType": {
          "$id": "315",
-         "Kind": "string"
+         "Kind": "string",
+         "Name": "string",
+         "CrossLanguageDefinitionId": "TypeSpec.string"
         },
         "Value": "application/json"
        },
@@ -2674,20 +2577,15 @@
        "Name": "accept",
        "NameInRequest": "Accept",
        "Type": {
-<<<<<<< HEAD
-        "$id": "319",
-        "Kind": "string",
-        "Name": "string",
-        "CrossLanguageDefinitionId": "TypeSpec.string"
-=======
         "$id": "317",
         "Kind": "constant",
         "ValueType": {
          "$id": "318",
-         "Kind": "string"
+         "Kind": "string",
+         "Name": "string",
+         "CrossLanguageDefinitionId": "TypeSpec.string"
         },
         "Value": "application/json"
->>>>>>> 72d544c1
        },
        "Location": "Header",
        "IsApiVersion": false,
@@ -2702,14 +2600,7 @@
        "Name": "anonymousBodyRequest",
        "NameInRequest": "anonymousBodyRequest",
        "Type": {
-<<<<<<< HEAD
-        "$id": "322",
-        "Kind": "string",
-        "Name": "string",
-        "CrossLanguageDefinitionId": "TypeSpec.string"
-=======
         "$ref": "172"
->>>>>>> 72d544c1
        },
        "Location": "Body",
        "IsApiVersion": false,
@@ -2768,7 +2659,9 @@
         "Kind": "constant",
         "ValueType": {
          "$id": "324",
-         "Kind": "string"
+         "Kind": "string",
+         "Name": "string",
+         "CrossLanguageDefinitionId": "TypeSpec.string"
         },
         "Value": "application/json"
        },
@@ -2785,20 +2678,15 @@
        "Name": "accept",
        "NameInRequest": "Accept",
        "Type": {
-<<<<<<< HEAD
-        "$id": "328",
-        "Kind": "string",
-        "Name": "string",
-        "CrossLanguageDefinitionId": "TypeSpec.string"
-=======
         "$id": "326",
         "Kind": "constant",
         "ValueType": {
          "$id": "327",
-         "Kind": "string"
+         "Kind": "string",
+         "Name": "string",
+         "CrossLanguageDefinitionId": "TypeSpec.string"
         },
         "Value": "application/json"
->>>>>>> 72d544c1
        },
        "Location": "Header",
        "IsApiVersion": false,
@@ -2813,14 +2701,7 @@
        "Name": "friendlyModelRequest",
        "NameInRequest": "friendlyModelRequest",
        "Type": {
-<<<<<<< HEAD
-        "$id": "331",
-        "Kind": "string",
-        "Name": "string",
-        "CrossLanguageDefinitionId": "TypeSpec.string"
-=======
         "$ref": "209"
->>>>>>> 72d544c1
        },
        "Location": "Body",
        "IsApiVersion": false,
@@ -2878,18 +2759,12 @@
         "Name": "utcDateTime",
         "Encode": "rfc7231",
         "WireType": {
-<<<<<<< HEAD
-         "$id": "337",
+         "$id": "333",
          "Kind": "string",
          "Name": "string",
          "CrossLanguageDefinitionId": "TypeSpec.string"
         },
         "CrossLanguageDefinitionId": "TypeSpec.utcDateTime"
-=======
-         "$id": "333",
-         "Kind": "string"
-        }
->>>>>>> 72d544c1
        },
        "Location": "Header",
        "IsApiVersion": false,
@@ -2898,36 +2773,6 @@
        "Explode": false,
        "IsRequired": false,
        "Kind": "Method"
-<<<<<<< HEAD
-      },
-      {
-       "$id": "338",
-       "Name": "accept",
-       "NameInRequest": "Accept",
-       "Type": {
-        "$id": "339",
-        "Kind": "string",
-        "Name": "string",
-        "CrossLanguageDefinitionId": "TypeSpec.string"
-       },
-       "Location": "Header",
-       "IsApiVersion": false,
-       "IsResourceParameter": false,
-       "IsContentType": false,
-       "IsRequired": true,
-       "IsEndpoint": false,
-       "SkipUrlEncoding": false,
-       "Explode": false,
-       "Kind": "Constant",
-       "DefaultValue": {
-        "$id": "340",
-        "Type": {
-         "$ref": "339"
-        },
-        "Value": "application/json"
-       }
-=======
->>>>>>> 72d544c1
       }
      ],
      "Responses": [
@@ -2969,7 +2814,9 @@
         "Kind": "constant",
         "ValueType": {
          "$id": "338",
-         "Kind": "string"
+         "Kind": "string",
+         "Name": "string",
+         "CrossLanguageDefinitionId": "TypeSpec.string"
         },
         "Value": "application/json"
        },
@@ -2986,20 +2833,15 @@
        "Name": "accept",
        "NameInRequest": "Accept",
        "Type": {
-<<<<<<< HEAD
-        "$id": "345",
-        "Kind": "string",
-        "Name": "string",
-        "CrossLanguageDefinitionId": "TypeSpec.string"
-=======
         "$id": "340",
         "Kind": "constant",
         "ValueType": {
          "$id": "341",
-         "Kind": "string"
+         "Kind": "string",
+         "Name": "string",
+         "CrossLanguageDefinitionId": "TypeSpec.string"
         },
         "Value": "application/json"
->>>>>>> 72d544c1
        },
        "Location": "Header",
        "IsApiVersion": false,
@@ -3014,14 +2856,7 @@
        "Name": "projectedNameModelRequest",
        "NameInRequest": "projectedNameModelRequest",
        "Type": {
-<<<<<<< HEAD
-        "$id": "348",
-        "Kind": "string",
-        "Name": "string",
-        "CrossLanguageDefinitionId": "TypeSpec.string"
-=======
         "$ref": "215"
->>>>>>> 72d544c1
        },
        "Location": "Body",
        "IsApiVersion": false,
@@ -3075,20 +2910,15 @@
        "Name": "accept",
        "NameInRequest": "Accept",
        "Type": {
-<<<<<<< HEAD
-        "$id": "353",
-        "Kind": "string",
-        "Name": "string",
-        "CrossLanguageDefinitionId": "TypeSpec.string"
-=======
         "$id": "346",
         "Kind": "constant",
         "ValueType": {
          "$id": "347",
-         "Kind": "string"
+         "Kind": "string",
+         "Name": "string",
+         "CrossLanguageDefinitionId": "TypeSpec.string"
         },
         "Value": "application/json"
->>>>>>> 72d544c1
        },
        "Location": "Header",
        "IsApiVersion": false,
@@ -3139,15 +2969,10 @@
        "Name": "accept",
        "NameInRequest": "Accept",
        "Type": {
-<<<<<<< HEAD
-        "$id": "358",
+        "$id": "351",
         "Kind": "string",
         "Name": "string",
         "CrossLanguageDefinitionId": "TypeSpec.string"
-=======
-        "$id": "351",
-        "Kind": "string"
->>>>>>> 72d544c1
        },
        "Location": "Header",
        "IsApiVersion": false,
@@ -3165,20 +2990,15 @@
         200
        ],
        "BodyType": {
-<<<<<<< HEAD
-        "$id": "361",
-        "Kind": "string",
-        "Name": "string",
-        "CrossLanguageDefinitionId": "TypeSpec.string"
-=======
         "$id": "353",
         "Kind": "constant",
         "ValueType": {
          "$id": "354",
-         "Kind": "string"
+         "Kind": "string",
+         "Name": "string",
+         "CrossLanguageDefinitionId": "TypeSpec.string"
         },
         "Value": "Sunday"
->>>>>>> 72d544c1
        },
        "BodyMediaType": "Json",
        "Headers": [],
@@ -3223,7 +3043,9 @@
         "Kind": "constant",
         "ValueType": {
          "$id": "358",
-         "Kind": "string"
+         "Kind": "string",
+         "Name": "string",
+         "CrossLanguageDefinitionId": "TypeSpec.string"
         },
         "Value": "application/json"
        },
@@ -3240,20 +3062,15 @@
        "Name": "accept",
        "NameInRequest": "Accept",
        "Type": {
-<<<<<<< HEAD
-        "$id": "365",
-        "Kind": "string",
-        "Name": "string",
-        "CrossLanguageDefinitionId": "TypeSpec.string"
-=======
         "$id": "360",
         "Kind": "constant",
         "ValueType": {
          "$id": "361",
-         "Kind": "string"
+         "Kind": "string",
+         "Name": "string",
+         "CrossLanguageDefinitionId": "TypeSpec.string"
         },
         "Value": "application/json"
->>>>>>> 72d544c1
        },
        "Location": "Header",
        "IsApiVersion": false,
@@ -3268,14 +3085,7 @@
        "Name": "body",
        "NameInRequest": "body",
        "Type": {
-<<<<<<< HEAD
-        "$id": "368",
-        "Kind": "string",
-        "Name": "string",
-        "CrossLanguageDefinitionId": "TypeSpec.string"
-=======
         "$ref": "78"
->>>>>>> 72d544c1
        },
        "Location": "Body",
        "IsApiVersion": false,
@@ -3323,36 +3133,6 @@
      "Parameters": [
       {
        "$ref": "224"
-<<<<<<< HEAD
-      },
-      {
-       "$id": "372",
-       "Name": "accept",
-       "NameInRequest": "Accept",
-       "Type": {
-        "$id": "373",
-        "Kind": "string",
-        "Name": "string",
-        "CrossLanguageDefinitionId": "TypeSpec.string"
-       },
-       "Location": "Header",
-       "IsApiVersion": false,
-       "IsResourceParameter": false,
-       "IsContentType": false,
-       "IsRequired": true,
-       "IsEndpoint": false,
-       "SkipUrlEncoding": false,
-       "Explode": false,
-       "Kind": "Constant",
-       "DefaultValue": {
-        "$id": "374",
-        "Type": {
-         "$ref": "373"
-        },
-        "Value": "application/json"
-       }
-=======
->>>>>>> 72d544c1
       }
      ],
      "Responses": [
@@ -3389,40 +3169,16 @@
        "Name": "id",
        "NameInRequest": "id",
        "Type": {
-<<<<<<< HEAD
-        "$id": "378",
+        "$id": "368",
         "Kind": "string",
         "Name": "string",
         "CrossLanguageDefinitionId": "TypeSpec.string"
-=======
-        "$id": "368",
-        "Kind": "string"
->>>>>>> 72d544c1
        },
        "Location": "Path",
        "IsApiVersion": false,
        "IsContentType": false,
        "IsEndpoint": false,
        "Explode": false,
-<<<<<<< HEAD
-       "Kind": "Method"
-      },
-      {
-       "$id": "379",
-       "Name": "accept",
-       "NameInRequest": "Accept",
-       "Type": {
-        "$id": "380",
-        "Kind": "string",
-        "Name": "string",
-        "CrossLanguageDefinitionId": "TypeSpec.string"
-       },
-       "Location": "Header",
-       "IsApiVersion": false,
-       "IsResourceParameter": false,
-       "IsContentType": false,
-=======
->>>>>>> 72d544c1
        "IsRequired": true,
        "Kind": "Method"
       }
