--- conflicted
+++ resolved
@@ -1305,14 +1305,8 @@
        "Name": "accept",
        "NameInRequest": "Accept",
        "Type": {
-<<<<<<< HEAD
         "$id": "190",
-        "Kind": "string",
-        "IsNullable": false
-=======
-        "$id": "172",
-        "Kind": "string"
->>>>>>> 53836c55
+        "Kind": "string"
        },
        "Location": "Header",
        "IsApiVersion": false,
@@ -1455,14 +1449,8 @@
        "Name": "accept",
        "NameInRequest": "Accept",
        "Type": {
-<<<<<<< HEAD
         "$id": "204",
-        "Kind": "string",
-        "IsNullable": false
-=======
-        "$id": "186",
-        "Kind": "string"
->>>>>>> 53836c55
+        "Kind": "string"
        },
        "Location": "Header",
        "IsApiVersion": false,
@@ -1578,14 +1566,8 @@
        "Name": "accept",
        "NameInRequest": "Accept",
        "Type": {
-<<<<<<< HEAD
         "$id": "214",
-        "Kind": "string",
-        "IsNullable": false
-=======
-        "$id": "196",
-        "Kind": "string"
->>>>>>> 53836c55
+        "Kind": "string"
        },
        "Location": "Header",
        "IsApiVersion": false,
@@ -1609,14 +1591,8 @@
        "Name": "contentType",
        "NameInRequest": "Content-Type",
        "Type": {
-<<<<<<< HEAD
         "$id": "217",
-        "Kind": "string",
-        "IsNullable": false
-=======
-        "$id": "199",
-        "Kind": "string"
->>>>>>> 53836c55
+        "Kind": "string"
        },
        "Location": "Header",
        "IsApiVersion": false,
@@ -1679,14 +1655,8 @@
        "Name": "accept",
        "NameInRequest": "Accept",
        "Type": {
-<<<<<<< HEAD
         "$id": "222",
-        "Kind": "string",
-        "IsNullable": false
-=======
-        "$id": "204",
-        "Kind": "string"
->>>>>>> 53836c55
+        "Kind": "string"
        },
        "Location": "Header",
        "IsApiVersion": false,
@@ -1763,14 +1733,8 @@
        "Name": "accept",
        "NameInRequest": "Accept",
        "Type": {
-<<<<<<< HEAD
         "$id": "228",
-        "Kind": "string",
-        "IsNullable": false
-=======
-        "$id": "210",
-        "Kind": "string"
->>>>>>> 53836c55
+        "Kind": "string"
        },
        "Location": "Header",
        "IsApiVersion": false,
@@ -1794,14 +1758,8 @@
        "Name": "contentType",
        "NameInRequest": "Content-Type",
        "Type": {
-<<<<<<< HEAD
         "$id": "231",
-        "Kind": "string",
-        "IsNullable": false
-=======
-        "$id": "213",
-        "Kind": "string"
->>>>>>> 53836c55
+        "Kind": "string"
        },
        "Location": "Header",
        "IsApiVersion": false,
@@ -1954,14 +1912,8 @@
        "Name": "accept",
        "NameInRequest": "Accept",
        "Type": {
-<<<<<<< HEAD
         "$id": "248",
-        "Kind": "string",
-        "IsNullable": false
-=======
-        "$id": "230",
-        "Kind": "string"
->>>>>>> 53836c55
+        "Kind": "string"
        },
        "Location": "Header",
        "IsApiVersion": false,
@@ -2044,14 +1996,8 @@
        "Name": "accept",
        "NameInRequest": "Accept",
        "Type": {
-<<<<<<< HEAD
         "$id": "256",
-        "Kind": "string",
-        "IsNullable": false
-=======
-        "$id": "238",
-        "Kind": "string"
->>>>>>> 53836c55
+        "Kind": "string"
        },
        "Location": "Header",
        "IsApiVersion": false,
@@ -2111,14 +2057,8 @@
        "Name": "accept",
        "NameInRequest": "Accept",
        "Type": {
-<<<<<<< HEAD
         "$id": "261",
-        "Kind": "string",
-        "IsNullable": false
-=======
-        "$id": "243",
-        "Kind": "string"
->>>>>>> 53836c55
+        "Kind": "string"
        },
        "Location": "Header",
        "IsApiVersion": false,
@@ -2195,14 +2135,8 @@
        "Name": "accept",
        "NameInRequest": "Accept",
        "Type": {
-<<<<<<< HEAD
         "$id": "267",
-        "Kind": "string",
-        "IsNullable": false
-=======
-        "$id": "249",
-        "Kind": "string"
->>>>>>> 53836c55
+        "Kind": "string"
        },
        "Location": "Header",
        "IsApiVersion": false,
@@ -2226,14 +2160,8 @@
        "Name": "contentType",
        "NameInRequest": "Content-Type",
        "Type": {
-<<<<<<< HEAD
         "$id": "270",
-        "Kind": "string",
-        "IsNullable": false
-=======
-        "$id": "252",
-        "Kind": "string"
->>>>>>> 53836c55
+        "Kind": "string"
        },
        "Location": "Header",
        "IsApiVersion": false,
@@ -2314,14 +2242,8 @@
        "Name": "accept",
        "NameInRequest": "Accept",
        "Type": {
-<<<<<<< HEAD
         "$id": "276",
-        "Kind": "string",
-        "IsNullable": false
-=======
-        "$id": "258",
-        "Kind": "string"
->>>>>>> 53836c55
+        "Kind": "string"
        },
        "Location": "Header",
        "IsApiVersion": false,
@@ -2345,14 +2267,8 @@
        "Name": "contentType",
        "NameInRequest": "Content-Type",
        "Type": {
-<<<<<<< HEAD
         "$id": "279",
-        "Kind": "string",
-        "IsNullable": false
-=======
-        "$id": "261",
-        "Kind": "string"
->>>>>>> 53836c55
+        "Kind": "string"
        },
        "Location": "Header",
        "IsApiVersion": false,
@@ -2433,14 +2349,8 @@
        "Name": "accept",
        "NameInRequest": "Accept",
        "Type": {
-<<<<<<< HEAD
         "$id": "285",
-        "Kind": "string",
-        "IsNullable": false
-=======
-        "$id": "267",
-        "Kind": "string"
->>>>>>> 53836c55
+        "Kind": "string"
        },
        "Location": "Header",
        "IsApiVersion": false,
@@ -2464,14 +2374,8 @@
        "Name": "contentType",
        "NameInRequest": "Content-Type",
        "Type": {
-<<<<<<< HEAD
         "$id": "288",
-        "Kind": "string",
-        "IsNullable": false
-=======
-        "$id": "270",
-        "Kind": "string"
->>>>>>> 53836c55
+        "Kind": "string"
        },
        "Location": "Header",
        "IsApiVersion": false,
@@ -2556,14 +2460,8 @@
        "Name": "accept",
        "NameInRequest": "Accept",
        "Type": {
-<<<<<<< HEAD
         "$id": "296",
-        "Kind": "string",
-        "IsNullable": false
-=======
-        "$id": "278",
-        "Kind": "string"
->>>>>>> 53836c55
+        "Kind": "string"
        },
        "Location": "Header",
        "IsApiVersion": false,
@@ -2635,14 +2533,8 @@
        "Name": "accept",
        "NameInRequest": "Accept",
        "Type": {
-<<<<<<< HEAD
         "$id": "302",
-        "Kind": "string",
-        "IsNullable": false
-=======
-        "$id": "284",
-        "Kind": "string"
->>>>>>> 53836c55
+        "Kind": "string"
        },
        "Location": "Header",
        "IsApiVersion": false,
@@ -2666,14 +2558,8 @@
        "Name": "contentType",
        "NameInRequest": "Content-Type",
        "Type": {
-<<<<<<< HEAD
         "$id": "305",
-        "Kind": "string",
-        "IsNullable": false
-=======
-        "$id": "287",
-        "Kind": "string"
->>>>>>> 53836c55
+        "Kind": "string"
        },
        "Location": "Header",
        "IsApiVersion": false,
@@ -2736,14 +2622,8 @@
        "Name": "accept",
        "NameInRequest": "Accept",
        "Type": {
-<<<<<<< HEAD
         "$id": "310",
-        "Kind": "string",
-        "IsNullable": false
-=======
-        "$id": "292",
-        "Kind": "string"
->>>>>>> 53836c55
+        "Kind": "string"
        },
        "Location": "Header",
        "IsApiVersion": false,
@@ -2803,14 +2683,8 @@
        "Name": "accept",
        "NameInRequest": "Accept",
        "Type": {
-<<<<<<< HEAD
         "$id": "315",
-        "Kind": "string",
-        "IsNullable": false
-=======
-        "$id": "297",
-        "Kind": "string"
->>>>>>> 53836c55
+        "Kind": "string"
        },
        "Location": "Header",
        "IsApiVersion": false,
@@ -2888,14 +2762,8 @@
        "Name": "accept",
        "NameInRequest": "Accept",
        "Type": {
-<<<<<<< HEAD
         "$id": "322",
-        "Kind": "string",
-        "IsNullable": false
-=======
-        "$id": "304",
-        "Kind": "string"
->>>>>>> 53836c55
+        "Kind": "string"
        },
        "Location": "Header",
        "IsApiVersion": false,
@@ -2919,14 +2787,8 @@
        "Name": "contentType",
        "NameInRequest": "Content-Type",
        "Type": {
-<<<<<<< HEAD
         "$id": "325",
-        "Kind": "string",
-        "IsNullable": false
-=======
-        "$id": "307",
-        "Kind": "string"
->>>>>>> 53836c55
+        "Kind": "string"
        },
        "Location": "Header",
        "IsApiVersion": false,
@@ -2989,14 +2851,8 @@
        "Name": "accept",
        "NameInRequest": "Accept",
        "Type": {
-<<<<<<< HEAD
         "$id": "330",
-        "Kind": "string",
-        "IsNullable": false
-=======
-        "$id": "312",
-        "Kind": "string"
->>>>>>> 53836c55
+        "Kind": "string"
        },
        "Location": "Header",
        "IsApiVersion": false,
@@ -3068,14 +2924,8 @@
        "Name": "accept",
        "NameInRequest": "Accept",
        "Type": {
-<<<<<<< HEAD
         "$id": "337",
-        "Kind": "string",
-        "IsNullable": false
-=======
-        "$id": "319",
-        "Kind": "string"
->>>>>>> 53836c55
+        "Kind": "string"
        },
        "Location": "Header",
        "IsApiVersion": false,
