{
 "$id": "1",
 "name": "UnbrandedTypeSpec",
 "apiVersions": [
  "2024-07-16-preview",
  "2024-08-16-preview"
 ],
 "enums": [
  {
   "$id": "2",
   "kind": "enum",
   "name": "Thing_requiredLiteralString",
   "valueType": {
    "$id": "3",
    "kind": "string",
    "name": "string",
    "crossLanguageDefinitionId": "TypeSpec.string",
    "decorators": []
   },
   "values": [
    {
     "$id": "4",
     "kind": "enumvalue",
     "name": "accept",
     "value": "accept",
     "doc": "accept",
     "valueType": {
      "$ref": "3"
     },
     "enumType": {
      "$ref": "2"
     }
    }
   ],
   "crossLanguageDefinitionId": "",
   "namespace": "UnbrandedTypeSpec",
   "doc": "The Thing_requiredLiteralString",
   "isFixed": false,
   "isFlags": false,
   "usage": "Input,Output,Spread,Json",
   "decorators": []
  },
  {
   "$id": "5",
   "kind": "enum",
   "name": "Thing_requiredLiteralInt",
   "valueType": {
    "$id": "6",
    "kind": "int32",
    "name": "int32",
    "crossLanguageDefinitionId": "TypeSpec.int32",
    "decorators": []
   },
   "values": [
    {
     "$id": "7",
     "kind": "enumvalue",
     "name": "123",
     "value": 123,
     "doc": "123",
     "valueType": {
      "$ref": "6"
     },
     "enumType": {
      "$ref": "5"
     }
    }
   ],
   "crossLanguageDefinitionId": "",
   "namespace": "UnbrandedTypeSpec",
   "doc": "The Thing_requiredLiteralInt",
   "isFixed": false,
   "isFlags": false,
   "usage": "Input,Output,Spread,Json",
   "decorators": []
  },
  {
   "$id": "8",
   "kind": "enum",
   "name": "Thing_requiredLiteralFloat",
   "valueType": {
    "$id": "9",
    "kind": "float32",
    "name": "float32",
    "crossLanguageDefinitionId": "TypeSpec.float32",
    "decorators": []
   },
   "values": [
    {
     "$id": "10",
     "kind": "enumvalue",
     "name": "1.23",
     "value": 1.23,
     "doc": "1.23",
     "valueType": {
      "$ref": "9"
     },
     "enumType": {
      "$ref": "8"
     }
    }
   ],
   "crossLanguageDefinitionId": "",
   "namespace": "UnbrandedTypeSpec",
   "doc": "The Thing_requiredLiteralFloat",
   "isFixed": false,
   "isFlags": false,
   "usage": "Input,Output,Spread,Json",
   "decorators": []
  },
  {
   "$id": "11",
   "kind": "enum",
   "name": "Thing_optionalLiteralString",
   "valueType": {
    "$id": "12",
    "kind": "string",
    "name": "string",
    "crossLanguageDefinitionId": "TypeSpec.string",
    "decorators": []
   },
   "values": [
    {
     "$id": "13",
     "kind": "enumvalue",
     "name": "reject",
     "value": "reject",
     "doc": "reject",
     "valueType": {
      "$ref": "12"
     },
     "enumType": {
      "$ref": "11"
     }
    }
   ],
   "crossLanguageDefinitionId": "",
   "namespace": "UnbrandedTypeSpec",
   "doc": "The Thing_optionalLiteralString",
   "isFixed": false,
   "isFlags": false,
   "usage": "Input,Output,Spread,Json",
   "decorators": []
  },
  {
   "$id": "14",
   "kind": "enum",
   "name": "Thing_optionalLiteralInt",
   "valueType": {
    "$id": "15",
    "kind": "int32",
    "name": "int32",
    "crossLanguageDefinitionId": "TypeSpec.int32",
    "decorators": []
   },
   "values": [
    {
     "$id": "16",
     "kind": "enumvalue",
     "name": "456",
     "value": 456,
     "doc": "456",
     "valueType": {
      "$ref": "15"
     },
     "enumType": {
      "$ref": "14"
     }
    }
   ],
   "crossLanguageDefinitionId": "",
   "namespace": "UnbrandedTypeSpec",
   "doc": "The Thing_optionalLiteralInt",
   "isFixed": false,
   "isFlags": false,
   "usage": "Input,Output,Spread,Json",
   "decorators": []
  },
  {
   "$id": "17",
   "kind": "enum",
   "name": "Thing_optionalLiteralFloat",
   "valueType": {
    "$id": "18",
    "kind": "float32",
    "name": "float32",
    "crossLanguageDefinitionId": "TypeSpec.float32",
    "decorators": []
   },
   "values": [
    {
     "$id": "19",
     "kind": "enumvalue",
     "name": "4.56",
     "value": 4.56,
     "doc": "4.56",
     "valueType": {
      "$ref": "18"
     },
     "enumType": {
      "$ref": "17"
     }
    }
   ],
   "crossLanguageDefinitionId": "",
   "namespace": "UnbrandedTypeSpec",
   "doc": "The Thing_optionalLiteralFloat",
   "isFixed": false,
   "isFlags": false,
   "usage": "Input,Output,Spread,Json",
   "decorators": []
  },
  {
   "$id": "20",
   "kind": "enum",
   "name": "StringFixedEnum",
   "crossLanguageDefinitionId": "UnbrandedTypeSpec.StringFixedEnum",
   "valueType": {
    "$id": "21",
    "kind": "string",
    "name": "string",
    "crossLanguageDefinitionId": "TypeSpec.string",
    "decorators": []
   },
   "values": [
    {
     "$id": "22",
     "kind": "enumvalue",
     "name": "One",
     "value": "1",
     "valueType": {
      "$id": "23",
      "kind": "string",
      "name": "string",
      "crossLanguageDefinitionId": "TypeSpec.string",
      "decorators": []
     },
     "enumType": {
      "$ref": "20"
     },
     "decorators": []
    },
    {
     "$id": "24",
     "kind": "enumvalue",
     "name": "Two",
     "value": "2",
     "valueType": {
      "$id": "25",
      "kind": "string",
      "name": "string",
      "crossLanguageDefinitionId": "TypeSpec.string",
      "decorators": []
     },
     "enumType": {
      "$ref": "20"
     },
     "decorators": []
    },
    {
     "$id": "26",
     "kind": "enumvalue",
     "name": "Four",
     "value": "4",
     "valueType": {
      "$id": "27",
      "kind": "string",
      "name": "string",
      "crossLanguageDefinitionId": "TypeSpec.string",
      "decorators": []
     },
     "enumType": {
      "$ref": "20"
     },
     "decorators": []
    }
   ],
   "namespace": "UnbrandedTypeSpec",
   "doc": "Simple enum",
   "isFixed": true,
   "isFlags": false,
   "usage": "Input,Output,Json",
   "decorators": []
  },
  {
   "$id": "28",
   "kind": "enum",
   "name": "StringExtensibleEnum",
   "crossLanguageDefinitionId": "UnbrandedTypeSpec.StringExtensibleEnum",
   "valueType": {
    "$id": "29",
    "kind": "string",
    "name": "string",
    "crossLanguageDefinitionId": "TypeSpec.string",
    "decorators": []
   },
   "values": [
    {
     "$id": "30",
     "kind": "enumvalue",
     "name": "One",
     "value": "1",
     "valueType": {
      "$id": "31",
      "kind": "string",
      "name": "string",
      "crossLanguageDefinitionId": "TypeSpec.string",
      "decorators": []
     },
     "enumType": {
      "$ref": "28"
     },
     "decorators": []
    },
    {
     "$id": "32",
     "kind": "enumvalue",
     "name": "Two",
     "value": "2",
     "valueType": {
      "$id": "33",
      "kind": "string",
      "name": "string",
      "crossLanguageDefinitionId": "TypeSpec.string",
      "decorators": []
     },
     "enumType": {
      "$ref": "28"
     },
     "decorators": []
    },
    {
     "$id": "34",
     "kind": "enumvalue",
     "name": "Four",
     "value": "4",
     "valueType": {
      "$id": "35",
      "kind": "string",
      "name": "string",
      "crossLanguageDefinitionId": "TypeSpec.string",
      "decorators": []
     },
     "enumType": {
      "$ref": "28"
     },
     "decorators": []
    }
   ],
   "namespace": "UnbrandedTypeSpec",
   "doc": "Extensible enum",
   "isFixed": false,
   "isFlags": false,
   "usage": "Input,Output,Json",
   "decorators": []
  },
  {
   "$id": "36",
   "kind": "enum",
   "name": "IntExtensibleEnum",
   "crossLanguageDefinitionId": "UnbrandedTypeSpec.IntExtensibleEnum",
   "valueType": {
    "$id": "37",
    "kind": "int32",
    "name": "int32",
    "crossLanguageDefinitionId": "TypeSpec.int32",
    "decorators": []
   },
   "values": [
    {
     "$id": "38",
     "kind": "enumvalue",
     "name": "One",
     "value": 1,
     "valueType": {
      "$id": "39",
      "kind": "int32",
      "name": "int32",
      "crossLanguageDefinitionId": "TypeSpec.int32",
      "decorators": []
     },
     "enumType": {
      "$ref": "36"
     },
     "decorators": []
    },
    {
     "$id": "40",
     "kind": "enumvalue",
     "name": "Two",
     "value": 2,
     "valueType": {
      "$id": "41",
      "kind": "int32",
      "name": "int32",
      "crossLanguageDefinitionId": "TypeSpec.int32",
      "decorators": []
     },
     "enumType": {
      "$ref": "36"
     },
     "decorators": []
    },
    {
     "$id": "42",
     "kind": "enumvalue",
     "name": "Four",
     "value": 4,
     "valueType": {
      "$id": "43",
      "kind": "int32",
      "name": "int32",
      "crossLanguageDefinitionId": "TypeSpec.int32",
      "decorators": []
     },
     "enumType": {
      "$ref": "36"
     },
     "decorators": []
    }
   ],
   "namespace": "UnbrandedTypeSpec",
   "doc": "Int based extensible enum",
   "isFixed": false,
   "isFlags": false,
   "usage": "Input,Output,Json",
   "decorators": []
  },
  {
   "$id": "44",
   "kind": "enum",
   "name": "FloatExtensibleEnum",
   "crossLanguageDefinitionId": "UnbrandedTypeSpec.FloatExtensibleEnum",
   "valueType": {
    "$id": "45",
    "kind": "float32",
    "name": "float32",
    "crossLanguageDefinitionId": "TypeSpec.float32",
    "decorators": []
   },
   "values": [
    {
     "$id": "46",
     "kind": "enumvalue",
     "name": "OneDotOne",
     "value": 1.1,
     "valueType": {
      "$id": "47",
      "kind": "float32",
      "name": "float32",
      "crossLanguageDefinitionId": "TypeSpec.float32",
      "decorators": []
     },
     "enumType": {
      "$ref": "44"
     },
     "decorators": []
    },
    {
     "$id": "48",
     "kind": "enumvalue",
     "name": "TwoDotTwo",
     "value": 2.2,
     "valueType": {
      "$id": "49",
      "kind": "float32",
      "name": "float32",
      "crossLanguageDefinitionId": "TypeSpec.float32",
      "decorators": []
     },
     "enumType": {
      "$ref": "44"
     },
     "decorators": []
    },
    {
     "$id": "50",
     "kind": "enumvalue",
     "name": "FourDotFour",
     "value": 4.4,
     "valueType": {
      "$id": "51",
      "kind": "float32",
      "name": "float32",
      "crossLanguageDefinitionId": "TypeSpec.float32",
      "decorators": []
     },
     "enumType": {
      "$ref": "44"
     },
     "decorators": []
    }
   ],
   "namespace": "UnbrandedTypeSpec",
   "doc": "Float based extensible enum",
   "isFixed": false,
   "isFlags": false,
   "usage": "Input,Output,Json",
   "decorators": []
  },
  {
   "$id": "52",
   "kind": "enum",
   "name": "FloatExtensibleEnumWithIntValue",
   "crossLanguageDefinitionId": "UnbrandedTypeSpec.FloatExtensibleEnumWithIntValue",
   "valueType": {
    "$id": "53",
    "kind": "float32",
    "name": "float32",
    "crossLanguageDefinitionId": "TypeSpec.float32",
    "decorators": []
   },
   "values": [
    {
     "$id": "54",
     "kind": "enumvalue",
     "name": "One",
     "value": 1,
     "valueType": {
      "$id": "55",
      "kind": "float32",
      "name": "float32",
      "crossLanguageDefinitionId": "TypeSpec.float32",
      "decorators": []
     },
     "enumType": {
      "$ref": "52"
     },
     "decorators": []
    },
    {
     "$id": "56",
     "kind": "enumvalue",
     "name": "Two",
     "value": 2,
     "valueType": {
      "$id": "57",
      "kind": "float32",
      "name": "float32",
      "crossLanguageDefinitionId": "TypeSpec.float32",
      "decorators": []
     },
     "enumType": {
      "$ref": "52"
     },
     "decorators": []
    },
    {
     "$id": "58",
     "kind": "enumvalue",
     "name": "Four",
     "value": 4,
     "valueType": {
      "$id": "59",
      "kind": "float32",
      "name": "float32",
      "crossLanguageDefinitionId": "TypeSpec.float32",
      "decorators": []
     },
     "enumType": {
      "$ref": "52"
     },
     "decorators": []
    }
   ],
   "namespace": "UnbrandedTypeSpec",
   "doc": "float fixed enum",
   "isFixed": false,
   "isFlags": false,
   "usage": "Input,Output,Json",
   "decorators": []
  },
  {
   "$id": "60",
   "kind": "enum",
   "name": "FloatFixedEnum",
   "crossLanguageDefinitionId": "UnbrandedTypeSpec.FloatFixedEnum",
   "valueType": {
    "$id": "61",
    "kind": "float32",
    "name": "float32",
    "crossLanguageDefinitionId": "TypeSpec.float32",
    "decorators": []
   },
   "values": [
    {
     "$id": "62",
     "kind": "enumvalue",
     "name": "OneDotOne",
     "value": 1.1,
     "valueType": {
      "$id": "63",
      "kind": "float32",
      "name": "float32",
      "crossLanguageDefinitionId": "TypeSpec.float32",
      "decorators": []
     },
     "enumType": {
      "$ref": "60"
     },
     "decorators": []
    },
    {
     "$id": "64",
     "kind": "enumvalue",
     "name": "TwoDotTwo",
     "value": 2.2,
     "valueType": {
      "$id": "65",
      "kind": "float32",
      "name": "float32",
      "crossLanguageDefinitionId": "TypeSpec.float32",
      "decorators": []
     },
     "enumType": {
      "$ref": "60"
     },
     "decorators": []
    },
    {
     "$id": "66",
     "kind": "enumvalue",
     "name": "FourDotFour",
     "value": 4.4,
     "valueType": {
      "$id": "67",
      "kind": "float32",
      "name": "float32",
      "crossLanguageDefinitionId": "TypeSpec.float32",
      "decorators": []
     },
     "enumType": {
      "$ref": "60"
     },
     "decorators": []
    }
   ],
   "namespace": "UnbrandedTypeSpec",
   "doc": "float fixed enum",
   "isFixed": true,
   "isFlags": false,
   "usage": "Input,Output,Json",
   "decorators": []
  },
  {
   "$id": "68",
   "kind": "enum",
   "name": "FloatFixedEnumWithIntValue",
   "crossLanguageDefinitionId": "UnbrandedTypeSpec.FloatFixedEnumWithIntValue",
   "valueType": {
    "$id": "69",
    "kind": "int32",
    "name": "int32",
    "crossLanguageDefinitionId": "TypeSpec.int32",
    "decorators": []
   },
   "values": [
    {
     "$id": "70",
     "kind": "enumvalue",
     "name": "One",
     "value": 1,
     "valueType": {
      "$id": "71",
      "kind": "int32",
      "name": "int32",
      "crossLanguageDefinitionId": "TypeSpec.int32",
      "decorators": []
     },
     "enumType": {
      "$ref": "68"
     },
     "decorators": []
    },
    {
     "$id": "72",
     "kind": "enumvalue",
     "name": "Two",
     "value": 2,
     "valueType": {
      "$id": "73",
      "kind": "int32",
      "name": "int32",
      "crossLanguageDefinitionId": "TypeSpec.int32",
      "decorators": []
     },
     "enumType": {
      "$ref": "68"
     },
     "decorators": []
    },
    {
     "$id": "74",
     "kind": "enumvalue",
     "name": "Four",
     "value": 4,
     "valueType": {
      "$id": "75",
      "kind": "int32",
      "name": "int32",
      "crossLanguageDefinitionId": "TypeSpec.int32",
      "decorators": []
     },
     "enumType": {
      "$ref": "68"
     },
     "decorators": []
    }
   ],
   "namespace": "UnbrandedTypeSpec",
   "doc": "float fixed enum",
   "isFixed": true,
   "isFlags": false,
   "usage": "Input,Output,Json",
   "decorators": []
  },
  {
   "$id": "76",
   "kind": "enum",
   "name": "IntFixedEnum",
   "crossLanguageDefinitionId": "UnbrandedTypeSpec.IntFixedEnum",
   "valueType": {
    "$id": "77",
    "kind": "int32",
    "name": "int32",
    "crossLanguageDefinitionId": "TypeSpec.int32",
    "decorators": []
   },
   "values": [
    {
     "$id": "78",
     "kind": "enumvalue",
     "name": "One",
     "value": 1,
     "valueType": {
      "$id": "79",
      "kind": "int32",
      "name": "int32",
      "crossLanguageDefinitionId": "TypeSpec.int32",
      "decorators": []
     },
     "enumType": {
      "$ref": "76"
     },
     "decorators": []
    },
    {
     "$id": "80",
     "kind": "enumvalue",
     "name": "Two",
     "value": 2,
     "valueType": {
      "$id": "81",
      "kind": "int32",
      "name": "int32",
      "crossLanguageDefinitionId": "TypeSpec.int32",
      "decorators": []
     },
     "enumType": {
      "$ref": "76"
     },
     "decorators": []
    },
    {
     "$id": "82",
     "kind": "enumvalue",
     "name": "Four",
     "value": 4,
     "valueType": {
      "$id": "83",
      "kind": "int32",
      "name": "int32",
      "crossLanguageDefinitionId": "TypeSpec.int32",
      "decorators": []
     },
     "enumType": {
      "$ref": "76"
     },
     "decorators": []
    }
   ],
   "namespace": "UnbrandedTypeSpec",
   "doc": "int fixed enum",
   "isFixed": true,
   "isFlags": false,
   "usage": "Input,Output,Json",
   "decorators": []
  },
  {
   "$id": "84",
   "kind": "enum",
   "name": "Versions",
   "crossLanguageDefinitionId": "UnbrandedTypeSpec.Versions",
   "valueType": {
    "$id": "85",
    "kind": "string",
    "name": "string",
    "crossLanguageDefinitionId": "TypeSpec.string",
    "decorators": []
   },
   "values": [
    {
     "$id": "86",
     "kind": "enumvalue",
     "name": "2024-07-16-preview",
     "value": "2024-07-16-preview",
     "valueType": {
      "$id": "87",
      "kind": "string",
      "name": "string",
      "crossLanguageDefinitionId": "TypeSpec.string",
      "decorators": []
     },
     "enumType": {
      "$ref": "84"
     },
     "decorators": []
    },
    {
     "$id": "88",
     "kind": "enumvalue",
     "name": "2024-08-16-preview",
     "value": "2024-08-16-preview",
     "valueType": {
      "$id": "89",
      "kind": "string",
      "name": "string",
      "crossLanguageDefinitionId": "TypeSpec.string",
      "decorators": []
     },
     "enumType": {
      "$ref": "84"
     },
     "decorators": []
    }
   ],
   "namespace": "UnbrandedTypeSpec",
   "isFixed": true,
   "isFlags": false,
   "usage": "ApiVersionEnum",
   "decorators": []
  }
 ],
 "models": [
  {
   "$id": "90",
   "kind": "model",
   "name": "Thing",
   "namespace": "UnbrandedTypeSpec",
   "crossLanguageDefinitionId": "UnbrandedTypeSpec.Thing",
   "usage": "Input,Output,Spread,Json",
   "doc": "A model with a few properties of literal types",
   "decorators": [],
   "properties": [
    {
     "$id": "91",
     "kind": "property",
     "name": "name",
     "serializedName": "name",
     "doc": "name of the Thing",
     "type": {
      "$id": "92",
      "kind": "string",
      "name": "string",
      "crossLanguageDefinitionId": "TypeSpec.string",
      "decorators": []
     },
     "optional": false,
     "readOnly": false,
     "discriminator": false,
     "flatten": false,
     "decorators": [],
     "crossLanguageDefinitionId": "UnbrandedTypeSpec.Thing.name",
     "serializationOptions": {
      "$id": "93",
      "json": {
       "$id": "94",
       "name": "name"
      }
     }
    },
    {
     "$id": "95",
     "kind": "property",
     "name": "requiredUnion",
     "serializedName": "requiredUnion",
     "doc": "required Union",
     "type": {
      "$id": "96",
      "kind": "union",
      "name": "ThingRequiredUnion",
      "variantTypes": [
       {
        "$id": "97",
        "kind": "string",
        "name": "string",
        "crossLanguageDefinitionId": "TypeSpec.string",
        "decorators": []
       },
       {
        "$id": "98",
        "kind": "array",
        "name": "Array",
        "valueType": {
         "$id": "99",
         "kind": "string",
         "name": "string",
         "crossLanguageDefinitionId": "TypeSpec.string",
         "decorators": []
        },
        "crossLanguageDefinitionId": "TypeSpec.Array",
        "decorators": []
       },
       {
        "$id": "100",
        "kind": "int32",
        "name": "int32",
        "crossLanguageDefinitionId": "TypeSpec.int32",
        "decorators": []
       }
      ],
      "namespace": "",
      "decorators": []
     },
     "optional": false,
     "readOnly": false,
     "discriminator": false,
     "flatten": false,
     "decorators": [],
     "crossLanguageDefinitionId": "UnbrandedTypeSpec.Thing.requiredUnion",
     "serializationOptions": {
      "$id": "101",
      "json": {
       "$id": "102",
       "name": "requiredUnion"
      }
     }
    },
    {
     "$id": "103",
     "kind": "property",
     "name": "requiredLiteralString",
     "serializedName": "requiredLiteralString",
     "doc": "required literal string",
     "type": {
      "$id": "104",
      "kind": "constant",
      "valueType": {
       "$ref": "2"
      },
      "value": "accept",
      "decorators": []
     },
     "optional": false,
     "readOnly": false,
     "discriminator": false,
     "flatten": false,
     "decorators": [],
     "crossLanguageDefinitionId": "UnbrandedTypeSpec.Thing.requiredLiteralString",
     "serializationOptions": {
      "$id": "105",
      "json": {
       "$id": "106",
       "name": "requiredLiteralString"
      }
     }
    },
    {
     "$id": "107",
     "kind": "property",
     "name": "requiredNullableString",
     "serializedName": "requiredNullableString",
     "doc": "required nullable string",
     "type": {
      "$id": "108",
      "kind": "nullable",
      "type": {
       "$id": "109",
       "kind": "string",
       "name": "string",
       "crossLanguageDefinitionId": "TypeSpec.string",
       "decorators": []
      },
      "namespace": ""
     },
     "optional": false,
     "readOnly": false,
     "discriminator": false,
     "flatten": false,
     "decorators": [],
     "crossLanguageDefinitionId": "UnbrandedTypeSpec.Thing.requiredNullableString",
     "serializationOptions": {
      "$id": "110",
      "json": {
       "$id": "111",
       "name": "requiredNullableString"
      }
     }
    },
    {
     "$id": "112",
     "kind": "property",
     "name": "optionalNullableString",
     "serializedName": "optionalNullableString",
     "doc": "required optional string",
     "type": {
      "$id": "113",
      "kind": "nullable",
      "type": {
       "$id": "114",
       "kind": "string",
       "name": "string",
       "crossLanguageDefinitionId": "TypeSpec.string",
       "decorators": []
      },
      "namespace": ""
     },
     "optional": true,
     "readOnly": false,
     "discriminator": false,
     "flatten": false,
     "decorators": [],
     "crossLanguageDefinitionId": "UnbrandedTypeSpec.Thing.optionalNullableString",
     "serializationOptions": {
      "$id": "115",
      "json": {
       "$id": "116",
       "name": "optionalNullableString"
      }
     }
    },
    {
     "$id": "117",
     "kind": "property",
     "name": "requiredLiteralInt",
     "serializedName": "requiredLiteralInt",
     "doc": "required literal int",
     "type": {
      "$id": "118",
      "kind": "constant",
      "valueType": {
       "$ref": "5"
      },
      "value": 123,
      "decorators": []
     },
     "optional": false,
     "readOnly": false,
     "discriminator": false,
     "flatten": false,
     "decorators": [],
     "crossLanguageDefinitionId": "UnbrandedTypeSpec.Thing.requiredLiteralInt",
     "serializationOptions": {
      "$id": "119",
      "json": {
       "$id": "120",
       "name": "requiredLiteralInt"
      }
     }
    },
    {
     "$id": "121",
     "kind": "property",
     "name": "requiredLiteralFloat",
     "serializedName": "requiredLiteralFloat",
     "doc": "required literal float",
     "type": {
      "$id": "122",
      "kind": "constant",
      "valueType": {
       "$ref": "8"
      },
      "value": 1.23,
      "decorators": []
     },
     "optional": false,
     "readOnly": false,
     "discriminator": false,
     "flatten": false,
     "decorators": [],
     "crossLanguageDefinitionId": "UnbrandedTypeSpec.Thing.requiredLiteralFloat",
     "serializationOptions": {
      "$id": "123",
      "json": {
       "$id": "124",
       "name": "requiredLiteralFloat"
      }
     }
    },
    {
     "$id": "125",
     "kind": "property",
     "name": "requiredLiteralBool",
     "serializedName": "requiredLiteralBool",
     "doc": "required literal bool",
     "type": {
      "$id": "126",
      "kind": "constant",
      "valueType": {
       "$id": "127",
       "kind": "boolean",
       "name": "boolean",
       "crossLanguageDefinitionId": "TypeSpec.boolean",
       "decorators": []
      },
      "value": false,
      "decorators": []
     },
     "optional": false,
     "readOnly": false,
     "discriminator": false,
     "flatten": false,
     "decorators": [],
     "crossLanguageDefinitionId": "UnbrandedTypeSpec.Thing.requiredLiteralBool",
     "serializationOptions": {
      "$id": "128",
      "json": {
       "$id": "129",
       "name": "requiredLiteralBool"
      }
     }
    },
    {
     "$id": "130",
     "kind": "property",
     "name": "optionalLiteralString",
     "serializedName": "optionalLiteralString",
     "doc": "optional literal string",
     "type": {
      "$id": "131",
      "kind": "constant",
      "valueType": {
       "$ref": "11"
      },
      "value": "reject",
      "decorators": []
     },
     "optional": true,
     "readOnly": false,
     "discriminator": false,
     "flatten": false,
     "decorators": [],
     "crossLanguageDefinitionId": "UnbrandedTypeSpec.Thing.optionalLiteralString",
     "serializationOptions": {
      "$id": "132",
      "json": {
       "$id": "133",
       "name": "optionalLiteralString"
      }
     }
    },
    {
     "$id": "134",
     "kind": "property",
     "name": "optionalLiteralInt",
     "serializedName": "optionalLiteralInt",
     "doc": "optional literal int",
     "type": {
      "$id": "135",
      "kind": "constant",
      "valueType": {
       "$ref": "14"
      },
      "value": 456,
      "decorators": []
     },
     "optional": true,
     "readOnly": false,
     "discriminator": false,
     "flatten": false,
     "decorators": [],
     "crossLanguageDefinitionId": "UnbrandedTypeSpec.Thing.optionalLiteralInt",
     "serializationOptions": {
      "$id": "136",
      "json": {
       "$id": "137",
       "name": "optionalLiteralInt"
      }
     }
    },
    {
     "$id": "138",
     "kind": "property",
     "name": "optionalLiteralFloat",
     "serializedName": "optionalLiteralFloat",
     "doc": "optional literal float",
     "type": {
      "$id": "139",
      "kind": "constant",
      "valueType": {
       "$ref": "17"
      },
      "value": 4.56,
      "decorators": []
     },
     "optional": true,
     "readOnly": false,
     "discriminator": false,
     "flatten": false,
     "decorators": [],
     "crossLanguageDefinitionId": "UnbrandedTypeSpec.Thing.optionalLiteralFloat",
     "serializationOptions": {
      "$id": "140",
      "json": {
       "$id": "141",
       "name": "optionalLiteralFloat"
      }
     }
    },
    {
     "$id": "142",
     "kind": "property",
     "name": "optionalLiteralBool",
     "serializedName": "optionalLiteralBool",
     "doc": "optional literal bool",
     "type": {
      "$id": "143",
      "kind": "constant",
      "valueType": {
       "$id": "144",
       "kind": "boolean",
       "name": "boolean",
       "crossLanguageDefinitionId": "TypeSpec.boolean",
       "decorators": []
      },
      "value": true,
      "decorators": []
     },
     "optional": true,
     "readOnly": false,
     "discriminator": false,
     "flatten": false,
     "decorators": [],
     "crossLanguageDefinitionId": "UnbrandedTypeSpec.Thing.optionalLiteralBool",
     "serializationOptions": {
      "$id": "145",
      "json": {
       "$id": "146",
       "name": "optionalLiteralBool"
      }
     }
    },
    {
     "$id": "147",
     "kind": "property",
     "name": "requiredBadDescription",
     "serializedName": "requiredBadDescription",
     "doc": "description with xml <|endoftext|>",
     "type": {
      "$id": "148",
      "kind": "string",
      "name": "string",
      "crossLanguageDefinitionId": "TypeSpec.string",
      "decorators": []
     },
     "optional": false,
     "readOnly": false,
     "discriminator": false,
     "flatten": false,
     "decorators": [],
     "crossLanguageDefinitionId": "UnbrandedTypeSpec.Thing.requiredBadDescription",
     "serializationOptions": {
      "$id": "149",
      "json": {
       "$id": "150",
       "name": "requiredBadDescription"
      }
     }
    },
    {
     "$id": "151",
     "kind": "property",
     "name": "optionalNullableList",
     "serializedName": "optionalNullableList",
     "doc": "optional nullable collection",
     "type": {
      "$id": "152",
      "kind": "nullable",
      "type": {
       "$id": "153",
       "kind": "array",
       "name": "Array",
       "valueType": {
        "$id": "154",
        "kind": "int32",
        "name": "int32",
        "crossLanguageDefinitionId": "TypeSpec.int32",
        "decorators": []
       },
       "crossLanguageDefinitionId": "TypeSpec.Array",
       "decorators": []
      },
      "namespace": ""
     },
     "optional": true,
     "readOnly": false,
     "discriminator": false,
     "flatten": false,
     "decorators": [],
     "crossLanguageDefinitionId": "UnbrandedTypeSpec.Thing.optionalNullableList",
     "serializationOptions": {
      "$id": "155",
      "json": {
       "$id": "156",
       "name": "optionalNullableList"
      }
     }
    },
    {
     "$id": "157",
     "kind": "property",
     "name": "requiredNullableList",
     "serializedName": "requiredNullableList",
     "doc": "required nullable collection",
     "type": {
      "$id": "158",
      "kind": "nullable",
      "type": {
       "$id": "159",
       "kind": "array",
       "name": "Array",
       "valueType": {
        "$id": "160",
        "kind": "int32",
        "name": "int32",
        "crossLanguageDefinitionId": "TypeSpec.int32",
        "decorators": []
       },
       "crossLanguageDefinitionId": "TypeSpec.Array",
       "decorators": []
      },
      "namespace": ""
     },
     "optional": false,
     "readOnly": false,
     "discriminator": false,
     "flatten": false,
     "decorators": [],
     "crossLanguageDefinitionId": "UnbrandedTypeSpec.Thing.requiredNullableList",
     "serializationOptions": {
      "$id": "161",
      "json": {
       "$id": "162",
       "name": "requiredNullableList"
      }
     }
    }
   ]
  },
  {
   "$id": "163",
   "kind": "model",
   "name": "RoundTripModel",
   "namespace": "UnbrandedTypeSpec",
   "crossLanguageDefinitionId": "UnbrandedTypeSpec.RoundTripModel",
   "usage": "Input,Output,Json",
   "doc": "this is a roundtrip model",
   "decorators": [],
   "properties": [
    {
     "$id": "164",
     "kind": "property",
     "name": "requiredString",
     "serializedName": "requiredString",
     "doc": "Required string, illustrating a reference type property.",
     "type": {
      "$id": "165",
      "kind": "string",
      "name": "string",
      "crossLanguageDefinitionId": "TypeSpec.string",
      "decorators": []
     },
     "optional": false,
     "readOnly": false,
     "discriminator": false,
     "flatten": false,
     "decorators": [],
     "crossLanguageDefinitionId": "UnbrandedTypeSpec.RoundTripModel.requiredString",
     "serializationOptions": {
      "$id": "166",
      "json": {
       "$id": "167",
       "name": "requiredString"
      }
     }
    },
    {
     "$id": "168",
     "kind": "property",
     "name": "requiredInt",
     "serializedName": "requiredInt",
     "doc": "Required int, illustrating a value type property.",
     "type": {
      "$id": "169",
      "kind": "int32",
      "name": "int32",
      "encode": "string",
      "crossLanguageDefinitionId": "TypeSpec.int32",
      "decorators": []
     },
     "optional": false,
     "readOnly": false,
     "discriminator": false,
     "flatten": false,
     "decorators": [],
     "crossLanguageDefinitionId": "UnbrandedTypeSpec.RoundTripModel.requiredInt",
     "serializationOptions": {
      "$id": "170",
      "json": {
       "$id": "171",
       "name": "requiredInt"
      }
     }
    },
    {
     "$id": "172",
     "kind": "property",
     "name": "requiredCollection",
     "serializedName": "requiredCollection",
     "doc": "Required collection of enums",
     "type": {
      "$id": "173",
      "kind": "array",
      "name": "ArrayStringFixedEnum",
      "valueType": {
       "$ref": "20"
      },
      "crossLanguageDefinitionId": "TypeSpec.Array",
      "decorators": []
     },
     "optional": false,
     "readOnly": false,
     "discriminator": false,
     "flatten": false,
     "decorators": [],
     "crossLanguageDefinitionId": "UnbrandedTypeSpec.RoundTripModel.requiredCollection",
     "serializationOptions": {
      "$id": "174",
      "json": {
       "$id": "175",
       "name": "requiredCollection"
      }
     }
    },
    {
     "$id": "176",
     "kind": "property",
     "name": "requiredDictionary",
     "serializedName": "requiredDictionary",
     "doc": "Required dictionary of enums",
     "type": {
      "$id": "177",
      "kind": "dict",
      "keyType": {
       "$id": "178",
       "kind": "string",
       "name": "string",
       "crossLanguageDefinitionId": "TypeSpec.string",
       "decorators": []
      },
      "valueType": {
       "$ref": "28"
      },
      "decorators": []
     },
     "optional": false,
     "readOnly": false,
     "discriminator": false,
     "flatten": false,
     "decorators": [],
     "crossLanguageDefinitionId": "UnbrandedTypeSpec.RoundTripModel.requiredDictionary",
     "serializationOptions": {
      "$id": "179",
      "json": {
       "$id": "180",
       "name": "requiredDictionary"
      }
     }
    },
    {
     "$id": "181",
     "kind": "property",
     "name": "requiredModel",
     "serializedName": "requiredModel",
     "doc": "Required model",
     "type": {
      "$ref": "90"
     },
     "optional": false,
     "readOnly": false,
     "discriminator": false,
     "flatten": false,
     "decorators": [],
     "crossLanguageDefinitionId": "UnbrandedTypeSpec.RoundTripModel.requiredModel",
     "serializationOptions": {
      "$id": "182",
      "json": {
       "$id": "183",
       "name": "requiredModel"
      }
     }
    },
    {
     "$id": "184",
     "kind": "property",
     "name": "intExtensibleEnum",
     "serializedName": "intExtensibleEnum",
     "doc": "this is an int based extensible enum",
     "type": {
      "$ref": "36"
     },
     "optional": true,
     "readOnly": false,
     "discriminator": false,
     "flatten": false,
     "decorators": [],
     "crossLanguageDefinitionId": "UnbrandedTypeSpec.RoundTripModel.intExtensibleEnum",
     "serializationOptions": {
      "$id": "185",
      "json": {
       "$id": "186",
       "name": "intExtensibleEnum"
      }
     }
    },
    {
     "$id": "187",
     "kind": "property",
     "name": "intExtensibleEnumCollection",
     "serializedName": "intExtensibleEnumCollection",
     "doc": "this is a collection of int based extensible enum",
     "type": {
      "$id": "188",
      "kind": "array",
      "name": "ArrayIntExtensibleEnum",
      "valueType": {
       "$ref": "36"
      },
      "crossLanguageDefinitionId": "TypeSpec.Array",
      "decorators": []
     },
     "optional": true,
     "readOnly": false,
     "discriminator": false,
     "flatten": false,
     "decorators": [],
     "crossLanguageDefinitionId": "UnbrandedTypeSpec.RoundTripModel.intExtensibleEnumCollection",
     "serializationOptions": {
      "$id": "189",
      "json": {
       "$id": "190",
       "name": "intExtensibleEnumCollection"
      }
     }
    },
    {
     "$id": "191",
     "kind": "property",
     "name": "floatExtensibleEnum",
     "serializedName": "floatExtensibleEnum",
     "doc": "this is a float based extensible enum",
     "type": {
      "$ref": "44"
     },
     "optional": true,
     "readOnly": false,
     "discriminator": false,
     "flatten": false,
     "decorators": [],
     "crossLanguageDefinitionId": "UnbrandedTypeSpec.RoundTripModel.floatExtensibleEnum",
     "serializationOptions": {
      "$id": "192",
      "json": {
       "$id": "193",
       "name": "floatExtensibleEnum"
      }
     }
    },
    {
     "$id": "194",
     "kind": "property",
     "name": "floatExtensibleEnumWithIntValue",
     "serializedName": "floatExtensibleEnumWithIntValue",
     "doc": "this is a float based extensible enum",
     "type": {
      "$ref": "52"
     },
     "optional": true,
     "readOnly": false,
     "discriminator": false,
     "flatten": false,
     "decorators": [],
     "crossLanguageDefinitionId": "UnbrandedTypeSpec.RoundTripModel.floatExtensibleEnumWithIntValue",
     "serializationOptions": {
      "$id": "195",
      "json": {
       "$id": "196",
       "name": "floatExtensibleEnumWithIntValue"
      }
     }
    },
    {
     "$id": "197",
     "kind": "property",
     "name": "floatExtensibleEnumCollection",
     "serializedName": "floatExtensibleEnumCollection",
     "doc": "this is a collection of float based extensible enum",
     "type": {
      "$id": "198",
      "kind": "array",
      "name": "ArrayFloatExtensibleEnum",
      "valueType": {
       "$ref": "44"
      },
      "crossLanguageDefinitionId": "TypeSpec.Array",
      "decorators": []
     },
     "optional": true,
     "readOnly": false,
     "discriminator": false,
     "flatten": false,
     "decorators": [],
     "crossLanguageDefinitionId": "UnbrandedTypeSpec.RoundTripModel.floatExtensibleEnumCollection",
     "serializationOptions": {
      "$id": "199",
      "json": {
       "$id": "200",
       "name": "floatExtensibleEnumCollection"
      }
     }
    },
    {
     "$id": "201",
     "kind": "property",
     "name": "floatFixedEnum",
     "serializedName": "floatFixedEnum",
     "doc": "this is a float based fixed enum",
     "type": {
      "$ref": "60"
     },
     "optional": true,
     "readOnly": false,
     "discriminator": false,
     "flatten": false,
     "decorators": [],
     "crossLanguageDefinitionId": "UnbrandedTypeSpec.RoundTripModel.floatFixedEnum",
     "serializationOptions": {
      "$id": "202",
      "json": {
       "$id": "203",
       "name": "floatFixedEnum"
      }
     }
    },
    {
     "$id": "204",
     "kind": "property",
     "name": "floatFixedEnumWithIntValue",
     "serializedName": "floatFixedEnumWithIntValue",
     "doc": "this is a float based fixed enum",
     "type": {
      "$ref": "68"
     },
     "optional": true,
     "readOnly": false,
     "discriminator": false,
     "flatten": false,
     "decorators": [],
     "crossLanguageDefinitionId": "UnbrandedTypeSpec.RoundTripModel.floatFixedEnumWithIntValue",
     "serializationOptions": {
      "$id": "205",
      "json": {
       "$id": "206",
       "name": "floatFixedEnumWithIntValue"
      }
     }
    },
    {
     "$id": "207",
     "kind": "property",
     "name": "floatFixedEnumCollection",
     "serializedName": "floatFixedEnumCollection",
     "doc": "this is a collection of float based fixed enum",
     "type": {
      "$id": "208",
      "kind": "array",
      "name": "ArrayFloatFixedEnum",
      "valueType": {
       "$ref": "60"
      },
      "crossLanguageDefinitionId": "TypeSpec.Array",
      "decorators": []
     },
     "optional": true,
     "readOnly": false,
     "discriminator": false,
     "flatten": false,
     "decorators": [],
     "crossLanguageDefinitionId": "UnbrandedTypeSpec.RoundTripModel.floatFixedEnumCollection",
     "serializationOptions": {
      "$id": "209",
      "json": {
       "$id": "210",
       "name": "floatFixedEnumCollection"
      }
     }
    },
    {
     "$id": "211",
     "kind": "property",
     "name": "intFixedEnum",
     "serializedName": "intFixedEnum",
     "doc": "this is a int based fixed enum",
     "type": {
      "$ref": "76"
     },
     "optional": true,
     "readOnly": false,
     "discriminator": false,
     "flatten": false,
     "decorators": [],
     "crossLanguageDefinitionId": "UnbrandedTypeSpec.RoundTripModel.intFixedEnum",
     "serializationOptions": {
      "$id": "212",
      "json": {
       "$id": "213",
       "name": "intFixedEnum"
      }
     }
    },
    {
     "$id": "214",
     "kind": "property",
     "name": "intFixedEnumCollection",
     "serializedName": "intFixedEnumCollection",
     "doc": "this is a collection of int based fixed enum",
     "type": {
      "$id": "215",
      "kind": "array",
      "name": "ArrayIntFixedEnum",
      "valueType": {
       "$ref": "76"
      },
      "crossLanguageDefinitionId": "TypeSpec.Array",
      "decorators": []
     },
     "optional": true,
     "readOnly": false,
     "discriminator": false,
     "flatten": false,
     "decorators": [],
     "crossLanguageDefinitionId": "UnbrandedTypeSpec.RoundTripModel.intFixedEnumCollection",
     "serializationOptions": {
      "$id": "216",
      "json": {
       "$id": "217",
       "name": "intFixedEnumCollection"
      }
     }
    },
    {
     "$id": "218",
     "kind": "property",
     "name": "stringFixedEnum",
     "serializedName": "stringFixedEnum",
     "doc": "this is a string based fixed enum",
     "type": {
      "$ref": "20"
     },
     "optional": true,
     "readOnly": false,
     "discriminator": false,
     "flatten": false,
     "decorators": [],
     "crossLanguageDefinitionId": "UnbrandedTypeSpec.RoundTripModel.stringFixedEnum",
     "serializationOptions": {
      "$id": "219",
      "json": {
       "$id": "220",
       "name": "stringFixedEnum"
      }
     }
    },
    {
     "$id": "221",
     "kind": "property",
     "name": "requiredUnknown",
     "serializedName": "requiredUnknown",
     "doc": "required unknown",
     "type": {
      "$id": "222",
      "kind": "unknown",
      "name": "unknown",
      "crossLanguageDefinitionId": "",
      "decorators": []
     },
     "optional": false,
     "readOnly": false,
     "discriminator": false,
     "flatten": false,
     "decorators": [],
     "crossLanguageDefinitionId": "UnbrandedTypeSpec.RoundTripModel.requiredUnknown",
     "serializationOptions": {
      "$id": "223",
      "json": {
       "$id": "224",
       "name": "requiredUnknown"
      }
     }
    },
    {
     "$id": "225",
     "kind": "property",
     "name": "optionalUnknown",
     "serializedName": "optionalUnknown",
     "doc": "optional unknown",
     "type": {
      "$id": "226",
      "kind": "unknown",
      "name": "unknown",
      "crossLanguageDefinitionId": "",
      "decorators": []
     },
     "optional": true,
     "readOnly": false,
     "discriminator": false,
     "flatten": false,
     "decorators": [],
     "crossLanguageDefinitionId": "UnbrandedTypeSpec.RoundTripModel.optionalUnknown",
     "serializationOptions": {
      "$id": "227",
      "json": {
       "$id": "228",
       "name": "optionalUnknown"
      }
     }
    },
    {
     "$id": "229",
     "kind": "property",
     "name": "requiredRecordUnknown",
     "serializedName": "requiredRecordUnknown",
     "doc": "required record of unknown",
     "type": {
      "$id": "230",
      "kind": "dict",
      "keyType": {
       "$id": "231",
       "kind": "string",
       "name": "string",
       "crossLanguageDefinitionId": "TypeSpec.string",
       "decorators": []
      },
      "valueType": {
       "$id": "232",
       "kind": "unknown",
       "name": "unknown",
       "crossLanguageDefinitionId": "",
       "decorators": []
      },
      "decorators": []
     },
     "optional": false,
     "readOnly": false,
     "discriminator": false,
     "flatten": false,
     "decorators": [],
     "crossLanguageDefinitionId": "UnbrandedTypeSpec.RoundTripModel.requiredRecordUnknown",
     "serializationOptions": {
      "$id": "233",
      "json": {
       "$id": "234",
       "name": "requiredRecordUnknown"
      }
     }
    },
    {
     "$id": "235",
     "kind": "property",
     "name": "optionalRecordUnknown",
     "serializedName": "optionalRecordUnknown",
     "doc": "optional record of unknown",
     "type": {
      "$id": "236",
      "kind": "dict",
      "keyType": {
       "$id": "237",
       "kind": "string",
       "name": "string",
       "crossLanguageDefinitionId": "TypeSpec.string",
       "decorators": []
      },
      "valueType": {
       "$id": "238",
       "kind": "unknown",
       "name": "unknown",
       "crossLanguageDefinitionId": "",
       "decorators": []
      },
      "decorators": []
     },
     "optional": true,
     "readOnly": false,
     "discriminator": false,
     "flatten": false,
     "decorators": [],
     "crossLanguageDefinitionId": "UnbrandedTypeSpec.RoundTripModel.optionalRecordUnknown",
     "serializationOptions": {
      "$id": "239",
      "json": {
       "$id": "240",
       "name": "optionalRecordUnknown"
      }
     }
    },
    {
     "$id": "241",
     "kind": "property",
     "name": "readOnlyRequiredRecordUnknown",
     "serializedName": "readOnlyRequiredRecordUnknown",
     "doc": "required readonly record of unknown",
     "type": {
      "$id": "242",
      "kind": "dict",
      "keyType": {
       "$id": "243",
       "kind": "string",
       "name": "string",
       "crossLanguageDefinitionId": "TypeSpec.string",
       "decorators": []
      },
      "valueType": {
       "$id": "244",
       "kind": "unknown",
       "name": "unknown",
       "crossLanguageDefinitionId": "",
       "decorators": []
      },
      "decorators": []
     },
     "optional": false,
     "readOnly": true,
     "discriminator": false,
     "flatten": false,
     "decorators": [],
     "crossLanguageDefinitionId": "UnbrandedTypeSpec.RoundTripModel.readOnlyRequiredRecordUnknown",
     "serializationOptions": {
      "$id": "245",
      "json": {
       "$id": "246",
       "name": "readOnlyRequiredRecordUnknown"
      }
     }
    },
    {
     "$id": "247",
     "kind": "property",
     "name": "readOnlyOptionalRecordUnknown",
     "serializedName": "readOnlyOptionalRecordUnknown",
     "doc": "optional readonly record of unknown",
     "type": {
      "$id": "248",
      "kind": "dict",
      "keyType": {
       "$id": "249",
       "kind": "string",
       "name": "string",
       "crossLanguageDefinitionId": "TypeSpec.string",
       "decorators": []
      },
      "valueType": {
       "$id": "250",
       "kind": "unknown",
       "name": "unknown",
       "crossLanguageDefinitionId": "",
       "decorators": []
      },
      "decorators": []
     },
     "optional": true,
     "readOnly": true,
     "discriminator": false,
     "flatten": false,
     "decorators": [],
     "crossLanguageDefinitionId": "UnbrandedTypeSpec.RoundTripModel.readOnlyOptionalRecordUnknown",
     "serializationOptions": {
      "$id": "251",
      "json": {
       "$id": "252",
       "name": "readOnlyOptionalRecordUnknown"
      }
     }
    },
    {
     "$id": "253",
     "kind": "property",
     "name": "modelWithRequiredNullable",
     "serializedName": "modelWithRequiredNullable",
     "doc": "this is a model with required nullable properties",
     "type": {
      "$id": "254",
      "kind": "model",
      "name": "ModelWithRequiredNullableProperties",
      "namespace": "UnbrandedTypeSpec",
      "crossLanguageDefinitionId": "UnbrandedTypeSpec.ModelWithRequiredNullableProperties",
      "usage": "Input,Output,Json",
      "doc": "A model with a few required nullable properties",
      "decorators": [],
      "properties": [
       {
        "$id": "255",
        "kind": "property",
        "name": "requiredNullablePrimitive",
        "serializedName": "requiredNullablePrimitive",
        "doc": "required nullable primitive type",
        "type": {
         "$id": "256",
         "kind": "nullable",
         "type": {
          "$id": "257",
          "kind": "int32",
          "name": "int32",
          "crossLanguageDefinitionId": "TypeSpec.int32",
          "decorators": []
         },
         "namespace": ""
        },
        "optional": false,
        "readOnly": false,
        "discriminator": false,
        "flatten": false,
        "decorators": [],
        "crossLanguageDefinitionId": "UnbrandedTypeSpec.ModelWithRequiredNullableProperties.requiredNullablePrimitive",
        "serializationOptions": {
         "$id": "258",
         "json": {
          "$id": "259",
          "name": "requiredNullablePrimitive"
         }
        }
       },
       {
        "$id": "260",
        "kind": "property",
        "name": "requiredExtensibleEnum",
        "serializedName": "requiredExtensibleEnum",
        "doc": "required nullable extensible enum type",
        "type": {
         "$id": "261",
         "kind": "nullable",
         "type": {
          "$ref": "28"
         },
         "namespace": ""
        },
        "optional": false,
        "readOnly": false,
        "discriminator": false,
        "flatten": false,
        "decorators": [],
        "crossLanguageDefinitionId": "UnbrandedTypeSpec.ModelWithRequiredNullableProperties.requiredExtensibleEnum",
        "serializationOptions": {
         "$id": "262",
         "json": {
          "$id": "263",
          "name": "requiredExtensibleEnum"
         }
        }
       },
       {
        "$id": "264",
        "kind": "property",
        "name": "requiredFixedEnum",
        "serializedName": "requiredFixedEnum",
        "doc": "required nullable fixed enum type",
        "type": {
         "$id": "265",
         "kind": "nullable",
         "type": {
          "$ref": "20"
         },
         "namespace": ""
        },
        "optional": false,
        "readOnly": false,
        "discriminator": false,
        "flatten": false,
        "decorators": [],
        "crossLanguageDefinitionId": "UnbrandedTypeSpec.ModelWithRequiredNullableProperties.requiredFixedEnum",
        "serializationOptions": {
         "$id": "266",
         "json": {
          "$id": "267",
          "name": "requiredFixedEnum"
         }
        }
       }
      ]
     },
     "optional": false,
     "readOnly": false,
     "discriminator": false,
     "flatten": false,
     "decorators": [],
     "crossLanguageDefinitionId": "UnbrandedTypeSpec.RoundTripModel.modelWithRequiredNullable",
     "serializationOptions": {
      "$id": "268",
      "json": {
       "$id": "269",
       "name": "modelWithRequiredNullable"
      }
     }
    },
    {
     "$id": "270",
     "kind": "property",
     "name": "requiredBytes",
     "serializedName": "requiredBytes",
     "doc": "Required bytes",
     "type": {
      "$id": "271",
      "kind": "bytes",
      "name": "bytes",
      "encode": "base64",
      "crossLanguageDefinitionId": "TypeSpec.bytes",
      "decorators": []
     },
     "optional": false,
     "readOnly": false,
     "discriminator": false,
     "flatten": false,
     "decorators": [],
     "crossLanguageDefinitionId": "UnbrandedTypeSpec.RoundTripModel.requiredBytes",
     "serializationOptions": {
      "$id": "272",
      "json": {
       "$id": "273",
       "name": "requiredBytes"
      }
     }
    }
   ]
  },
  {
   "$ref": "254"
  },
  {
   "$id": "274",
   "kind": "model",
   "name": "Friend",
   "namespace": "UnbrandedTypeSpec",
   "crossLanguageDefinitionId": "UnbrandedTypeSpec.NotFriend",
   "usage": "Output,Spread,Json",
   "doc": "this is not a friendly model but with a friendly name",
   "decorators": [],
   "properties": [
    {
     "$id": "275",
     "kind": "property",
     "name": "name",
     "serializedName": "name",
     "doc": "name of the NotFriend",
     "type": {
      "$id": "276",
      "kind": "string",
      "name": "string",
      "crossLanguageDefinitionId": "TypeSpec.string",
      "decorators": []
     },
     "optional": false,
     "readOnly": false,
     "discriminator": false,
     "flatten": false,
     "decorators": [],
     "crossLanguageDefinitionId": "UnbrandedTypeSpec.NotFriend.name",
     "serializationOptions": {
      "$id": "277",
      "json": {
       "$id": "278",
       "name": "name"
      }
     }
    }
   ]
  },
  {
   "$id": "279",
   "kind": "model",
   "name": "RenamedModel",
   "namespace": "UnbrandedTypeSpec",
   "crossLanguageDefinitionId": "UnbrandedTypeSpec.ModelWithClientName",
   "usage": "Output,Spread,Json",
   "doc": "this is a model with a client name",
   "decorators": [],
   "properties": [
    {
     "$id": "280",
     "kind": "property",
     "name": "name",
     "serializedName": "name",
     "doc": "name of the ModelWithClientName",
     "type": {
      "$id": "281",
      "kind": "string",
      "name": "string",
      "crossLanguageDefinitionId": "TypeSpec.string",
      "decorators": []
     },
     "optional": false,
     "readOnly": false,
     "discriminator": false,
     "flatten": false,
     "decorators": [],
     "crossLanguageDefinitionId": "UnbrandedTypeSpec.ModelWithClientName.name",
     "serializationOptions": {
      "$id": "282",
      "json": {
       "$id": "283",
       "name": "name"
      }
     }
    }
   ]
  },
  {
   "$id": "284",
   "kind": "model",
   "name": "ReturnsAnonymousModelResponse",
   "namespace": "UnbrandedTypeSpec",
   "crossLanguageDefinitionId": "UnbrandedTypeSpec.returnsAnonymousModel.Response.anonymous",
   "usage": "Output,Json",
   "decorators": [],
   "properties": []
  },
  {
   "$id": "285",
   "kind": "model",
   "name": "ListWithNextLinkResponse",
   "namespace": "UnbrandedTypeSpec",
   "crossLanguageDefinitionId": "UnbrandedTypeSpec.ListWithNextLink.Response.anonymous",
   "usage": "Output,Json",
   "decorators": [],
   "properties": [
    {
     "$id": "286",
     "kind": "property",
     "name": "things",
     "serializedName": "things",
     "type": {
      "$id": "287",
      "kind": "array",
      "name": "ArrayThing",
      "valueType": {
       "$ref": "90"
      },
      "crossLanguageDefinitionId": "TypeSpec.Array",
      "decorators": []
     },
     "optional": false,
     "readOnly": false,
     "discriminator": false,
     "flatten": false,
     "decorators": [],
     "crossLanguageDefinitionId": "UnbrandedTypeSpec.ListWithNextLink.Response.anonymous.things",
     "serializationOptions": {
      "$id": "288",
      "json": {
       "$id": "289",
       "name": "things"
      }
     }
    },
    {
     "$id": "290",
     "kind": "property",
     "name": "next",
     "serializedName": "next",
     "type": {
      "$id": "291",
      "kind": "url",
      "name": "url",
      "crossLanguageDefinitionId": "TypeSpec.url",
      "decorators": []
     },
     "optional": true,
     "readOnly": false,
     "discriminator": false,
     "flatten": false,
     "decorators": [],
     "crossLanguageDefinitionId": "UnbrandedTypeSpec.ListWithNextLink.Response.anonymous.next",
     "serializationOptions": {
      "$id": "292",
      "json": {
       "$id": "293",
       "name": "next"
      }
     }
    }
   ]
  },
  {
   "$id": "294",
   "kind": "model",
   "name": "ListWithContinuationTokenResponse",
   "namespace": "UnbrandedTypeSpec",
   "crossLanguageDefinitionId": "UnbrandedTypeSpec.ListWithContinuationToken.Response.anonymous",
   "usage": "Output,Json",
   "decorators": [],
   "properties": [
    {
     "$id": "295",
     "kind": "property",
     "name": "things",
     "serializedName": "things",
     "type": {
      "$id": "296",
      "kind": "array",
      "name": "ArrayThing",
      "valueType": {
       "$ref": "90"
      },
      "crossLanguageDefinitionId": "TypeSpec.Array",
      "decorators": []
     },
     "optional": false,
     "readOnly": false,
     "discriminator": false,
     "flatten": false,
     "decorators": [],
     "crossLanguageDefinitionId": "UnbrandedTypeSpec.ListWithContinuationToken.Response.anonymous.things",
     "serializationOptions": {
      "$id": "297",
      "json": {
       "$id": "298",
       "name": "things"
      }
     }
    },
    {
     "$id": "299",
     "kind": "property",
     "name": "nextToken",
     "serializedName": "nextToken",
     "type": {
      "$id": "300",
      "kind": "string",
      "name": "string",
      "crossLanguageDefinitionId": "TypeSpec.string",
      "decorators": []
     },
     "optional": true,
     "readOnly": false,
     "discriminator": false,
     "flatten": false,
     "decorators": [],
     "crossLanguageDefinitionId": "UnbrandedTypeSpec.ListWithContinuationToken.Response.anonymous.nextToken",
     "serializationOptions": {
      "$id": "301",
      "json": {
       "$id": "302",
       "name": "nextToken"
      }
     }
    }
   ]
  },
  {
   "$id": "303",
   "kind": "model",
   "name": "ListWithContinuationTokenHeaderResponseResponse",
   "namespace": "",
   "crossLanguageDefinitionId": "UnbrandedTypeSpec.ListWithContinuationTokenHeaderResponse.Response.anonymous",
   "usage": "Output,Json",
   "decorators": [],
   "properties": [
    {
     "$id": "304",
     "kind": "property",
     "name": "things",
     "serializedName": "things",
     "type": {
      "$id": "305",
      "kind": "array",
      "name": "ArrayThing",
      "valueType": {
       "$ref": "90"
      },
      "crossLanguageDefinitionId": "TypeSpec.Array",
      "decorators": []
     },
     "optional": false,
     "readOnly": false,
     "discriminator": false,
     "flatten": false,
     "decorators": [],
     "crossLanguageDefinitionId": "ListWithContinuationTokenHeaderResponse.Response.anonymous.things",
     "serializationOptions": {
      "$id": "306",
      "json": {
       "$id": "307",
       "name": "things"
      }
     }
    }
   ]
  }
 ],
 "clients": [
  {
   "$id": "308",
   "name": "UnbrandedTypeSpecClient",
   "namespace": "UnbrandedTypeSpec",
   "doc": "This is a sample typespec project.",
   "operations": [
    {
     "$id": "309",
     "name": "sayHi",
     "resourceName": "UnbrandedTypeSpec",
     "doc": "Return hi",
     "accessibility": "public",
     "parameters": [
      {
       "$id": "310",
       "name": "headParameter",
       "nameInRequest": "head-parameter",
       "type": {
        "$id": "311",
        "kind": "string",
        "name": "string",
        "crossLanguageDefinitionId": "TypeSpec.string",
        "decorators": []
       },
       "location": "Header",
       "isApiVersion": false,
       "isContentType": false,
       "isEndpoint": false,
       "explode": false,
       "isRequired": true,
       "kind": "Method",
       "decorators": [],
       "skipUrlEncoding": false
      },
      {
       "$id": "312",
       "name": "queryParameter",
       "nameInRequest": "queryParameter",
       "type": {
        "$id": "313",
        "kind": "string",
        "name": "string",
        "crossLanguageDefinitionId": "TypeSpec.string",
        "decorators": []
       },
       "location": "Query",
       "isApiVersion": false,
       "isContentType": false,
       "isEndpoint": false,
       "explode": false,
       "isRequired": true,
       "kind": "Method",
       "decorators": [],
       "skipUrlEncoding": false
      },
      {
       "$id": "314",
       "name": "optionalQuery",
       "nameInRequest": "optionalQuery",
       "type": {
        "$id": "315",
        "kind": "string",
        "name": "string",
        "crossLanguageDefinitionId": "TypeSpec.string",
        "decorators": []
       },
       "location": "Query",
       "isApiVersion": false,
       "isContentType": false,
       "isEndpoint": false,
       "explode": false,
       "isRequired": false,
       "kind": "Method",
       "decorators": [],
       "skipUrlEncoding": false
      },
      {
       "$id": "316",
       "name": "accept",
       "nameInRequest": "Accept",
       "type": {
        "$id": "317",
        "kind": "constant",
        "valueType": {
         "$id": "318",
         "kind": "string",
         "name": "string",
         "crossLanguageDefinitionId": "TypeSpec.string",
         "decorators": []
        },
        "value": "application/json",
        "decorators": []
       },
       "location": "Header",
       "isApiVersion": false,
       "isContentType": false,
       "isEndpoint": false,
       "explode": false,
       "isRequired": true,
       "kind": "Constant",
       "decorators": [],
       "skipUrlEncoding": false
      }
     ],
     "responses": [
      {
       "$id": "319",
       "statusCodes": [
        200
       ],
       "bodyType": {
        "$ref": "90"
       },
       "headers": [],
       "isErrorResponse": false,
       "contentTypes": [
        "application/json"
       ]
      }
     ],
     "httpMethod": "GET",
     "uri": "{unbrandedTypeSpecUrl}",
     "path": "/hello",
     "bufferResponse": true,
     "generateProtocolMethod": true,
     "generateConvenienceMethod": true,
     "crossLanguageDefinitionId": "UnbrandedTypeSpec.sayHi",
     "decorators": []
    },
    {
     "$id": "320",
     "name": "helloAgain",
     "resourceName": "UnbrandedTypeSpec",
     "doc": "Return hi again",
     "accessibility": "public",
     "parameters": [
      {
       "$id": "321",
       "name": "p1",
       "nameInRequest": "p1",
       "type": {
        "$id": "322",
        "kind": "string",
        "name": "string",
        "crossLanguageDefinitionId": "TypeSpec.string",
        "decorators": []
       },
       "location": "Header",
       "isApiVersion": false,
       "isContentType": false,
       "isEndpoint": false,
       "explode": false,
       "isRequired": true,
       "kind": "Method",
       "decorators": [],
       "skipUrlEncoding": false
      },
      {
       "$id": "323",
       "name": "contentType",
       "nameInRequest": "Content-Type",
       "type": {
        "$id": "324",
        "kind": "constant",
        "valueType": {
         "$id": "325",
         "kind": "string",
         "name": "string",
         "crossLanguageDefinitionId": "TypeSpec.string",
         "decorators": []
        },
        "value": "text/plain",
        "decorators": []
       },
       "location": "Header",
       "isApiVersion": false,
       "isContentType": true,
       "isEndpoint": false,
       "explode": false,
       "isRequired": true,
       "kind": "Constant",
       "decorators": [],
       "skipUrlEncoding": false
      },
      {
       "$id": "326",
       "name": "p2",
       "nameInRequest": "p2",
       "type": {
        "$id": "327",
        "kind": "string",
        "name": "string",
        "crossLanguageDefinitionId": "TypeSpec.string",
        "decorators": []
       },
       "location": "Path",
       "isApiVersion": false,
       "isContentType": false,
       "isEndpoint": false,
       "explode": false,
       "isRequired": true,
       "kind": "Method",
       "decorators": [],
       "skipUrlEncoding": false
      },
      {
       "$id": "328",
       "name": "accept",
       "nameInRequest": "Accept",
       "type": {
        "$id": "329",
        "kind": "constant",
        "valueType": {
         "$id": "330",
         "kind": "string",
         "name": "string",
         "crossLanguageDefinitionId": "TypeSpec.string",
         "decorators": []
        },
        "value": "application/json",
        "decorators": []
       },
       "location": "Header",
       "isApiVersion": false,
       "isContentType": false,
       "isEndpoint": false,
       "explode": false,
       "isRequired": true,
       "kind": "Constant",
       "decorators": [],
       "skipUrlEncoding": false
      },
      {
       "$id": "331",
       "name": "action",
       "nameInRequest": "action",
       "type": {
        "$ref": "163"
       },
       "location": "Body",
       "isApiVersion": false,
       "isContentType": false,
       "isEndpoint": false,
       "explode": false,
       "isRequired": true,
       "kind": "Method",
       "decorators": [],
       "skipUrlEncoding": false
      }
     ],
     "responses": [
      {
       "$id": "332",
       "statusCodes": [
        200
       ],
       "bodyType": {
        "$ref": "163"
       },
       "headers": [],
       "isErrorResponse": false,
       "contentTypes": [
        "application/json"
       ]
      }
     ],
     "httpMethod": "GET",
     "uri": "{unbrandedTypeSpecUrl}",
     "path": "/againHi/{p2}",
     "requestMediaTypes": [
      "text/plain"
     ],
     "bufferResponse": true,
     "generateProtocolMethod": true,
     "generateConvenienceMethod": true,
     "crossLanguageDefinitionId": "UnbrandedTypeSpec.helloAgain",
     "decorators": []
    },
    {
     "$id": "333",
     "name": "noContentType",
     "resourceName": "UnbrandedTypeSpec",
     "doc": "Return hi again",
     "accessibility": "public",
     "parameters": [
      {
       "$id": "334",
       "name": "p1",
       "nameInRequest": "p1",
       "type": {
        "$id": "335",
        "kind": "string",
        "name": "string",
        "crossLanguageDefinitionId": "TypeSpec.string",
        "decorators": []
       },
       "location": "Header",
       "isApiVersion": false,
       "isContentType": false,
       "isEndpoint": false,
       "explode": false,
       "isRequired": true,
       "kind": "Method",
       "decorators": [],
       "skipUrlEncoding": false
      },
      {
       "$id": "336",
       "name": "p2",
       "nameInRequest": "p2",
       "type": {
        "$id": "337",
        "kind": "string",
        "name": "string",
        "crossLanguageDefinitionId": "TypeSpec.string",
        "decorators": []
       },
       "location": "Path",
       "isApiVersion": false,
       "isContentType": false,
       "isEndpoint": false,
       "explode": false,
       "isRequired": true,
       "kind": "Method",
       "decorators": [],
       "skipUrlEncoding": false
      },
      {
       "$id": "338",
       "name": "contentType",
       "nameInRequest": "Content-Type",
       "doc": "Body parameter's content type. Known values are application/json",
       "type": {
        "$id": "339",
        "kind": "constant",
        "valueType": {
         "$id": "340",
         "kind": "string",
         "name": "string",
         "crossLanguageDefinitionId": "TypeSpec.string",
         "decorators": []
        },
        "value": "application/json",
        "decorators": []
       },
       "location": "Header",
       "isApiVersion": false,
       "isContentType": true,
       "isEndpoint": false,
       "explode": false,
       "isRequired": true,
       "kind": "Constant",
       "decorators": [],
       "skipUrlEncoding": false
      },
      {
       "$id": "341",
       "name": "accept",
       "nameInRequest": "Accept",
       "type": {
        "$id": "342",
        "kind": "constant",
        "valueType": {
         "$id": "343",
         "kind": "string",
         "name": "string",
         "crossLanguageDefinitionId": "TypeSpec.string",
         "decorators": []
        },
        "value": "application/json",
        "decorators": []
       },
       "location": "Header",
       "isApiVersion": false,
       "isContentType": false,
       "isEndpoint": false,
       "explode": false,
       "isRequired": true,
       "kind": "Constant",
       "decorators": [],
       "skipUrlEncoding": false
      },
      {
       "$id": "344",
       "name": "action",
       "nameInRequest": "action",
       "type": {
        "$ref": "163"
       },
       "location": "Body",
       "isApiVersion": false,
       "isContentType": false,
       "isEndpoint": false,
       "explode": false,
       "isRequired": true,
       "kind": "Method",
       "decorators": [],
       "skipUrlEncoding": false
      }
     ],
     "responses": [
      {
       "$id": "345",
       "statusCodes": [
        200
       ],
       "bodyType": {
        "$ref": "163"
       },
       "headers": [],
       "isErrorResponse": false,
       "contentTypes": [
        "application/json"
       ]
      }
     ],
     "httpMethod": "GET",
     "uri": "{unbrandedTypeSpecUrl}",
     "path": "/noContentType/{p2}",
     "requestMediaTypes": [
      "application/json"
     ],
     "bufferResponse": true,
     "generateProtocolMethod": true,
     "generateConvenienceMethod": false,
     "crossLanguageDefinitionId": "UnbrandedTypeSpec.noContentType",
     "decorators": []
    },
    {
     "$id": "346",
     "name": "helloDemo2",
     "resourceName": "UnbrandedTypeSpec",
     "doc": "Return hi in demo2",
     "accessibility": "public",
     "parameters": [
      {
       "$id": "347",
       "name": "accept",
       "nameInRequest": "Accept",
       "type": {
        "$id": "348",
        "kind": "constant",
        "valueType": {
         "$id": "349",
         "kind": "string",
         "name": "string",
         "crossLanguageDefinitionId": "TypeSpec.string",
         "decorators": []
        },
        "value": "application/json",
        "decorators": []
       },
       "location": "Header",
       "isApiVersion": false,
       "isContentType": false,
       "isEndpoint": false,
       "explode": false,
       "isRequired": true,
       "kind": "Constant",
       "decorators": [],
       "skipUrlEncoding": false
      }
     ],
     "responses": [
      {
       "$id": "350",
       "statusCodes": [
        200
       ],
       "bodyType": {
        "$ref": "90"
       },
       "headers": [],
       "isErrorResponse": false,
       "contentTypes": [
        "application/json"
       ]
      }
     ],
     "httpMethod": "GET",
     "uri": "{unbrandedTypeSpecUrl}",
     "path": "/demoHi",
     "bufferResponse": true,
     "generateProtocolMethod": true,
     "generateConvenienceMethod": true,
     "crossLanguageDefinitionId": "UnbrandedTypeSpec.helloDemo2",
     "decorators": []
    },
    {
     "$id": "351",
     "name": "createLiteral",
     "resourceName": "UnbrandedTypeSpec",
     "doc": "Create with literal value",
     "accessibility": "public",
     "parameters": [
      {
       "$id": "352",
       "name": "contentType",
       "nameInRequest": "Content-Type",
       "doc": "Body parameter's content type. Known values are application/json",
       "type": {
        "$id": "353",
        "kind": "constant",
        "valueType": {
         "$id": "354",
         "kind": "string",
         "name": "string",
         "crossLanguageDefinitionId": "TypeSpec.string",
         "decorators": []
        },
        "value": "application/json",
        "decorators": []
       },
       "location": "Header",
       "isApiVersion": false,
       "isContentType": true,
       "isEndpoint": false,
       "explode": false,
       "isRequired": true,
       "kind": "Constant",
       "decorators": [],
       "skipUrlEncoding": false
      },
      {
       "$id": "355",
       "name": "accept",
       "nameInRequest": "Accept",
       "type": {
        "$id": "356",
        "kind": "constant",
        "valueType": {
         "$id": "357",
         "kind": "string",
         "name": "string",
         "crossLanguageDefinitionId": "TypeSpec.string",
         "decorators": []
        },
        "value": "application/json",
        "decorators": []
       },
       "location": "Header",
       "isApiVersion": false,
       "isContentType": false,
       "isEndpoint": false,
       "explode": false,
       "isRequired": true,
       "kind": "Constant",
       "decorators": [],
       "skipUrlEncoding": false
      },
      {
       "$id": "358",
       "name": "body",
       "nameInRequest": "body",
       "type": {
        "$ref": "90"
       },
       "location": "Body",
       "isApiVersion": false,
       "isContentType": false,
       "isEndpoint": false,
       "explode": false,
       "isRequired": true,
       "kind": "Method",
       "decorators": [],
       "skipUrlEncoding": false
      }
     ],
     "responses": [
      {
       "$id": "359",
       "statusCodes": [
        200
       ],
       "bodyType": {
        "$ref": "90"
       },
       "headers": [],
       "isErrorResponse": false,
       "contentTypes": [
        "application/json"
       ]
      }
     ],
     "httpMethod": "POST",
     "uri": "{unbrandedTypeSpecUrl}",
     "path": "/literal",
     "requestMediaTypes": [
      "application/json"
     ],
     "bufferResponse": true,
     "generateProtocolMethod": true,
     "generateConvenienceMethod": true,
     "crossLanguageDefinitionId": "UnbrandedTypeSpec.createLiteral",
     "decorators": []
    },
    {
     "$id": "360",
     "name": "helloLiteral",
     "resourceName": "UnbrandedTypeSpec",
     "doc": "Send literal parameters",
     "accessibility": "public",
     "parameters": [
      {
       "$id": "361",
       "name": "p1",
       "nameInRequest": "p1",
       "type": {
        "$id": "362",
        "kind": "constant",
        "valueType": {
         "$id": "363",
         "kind": "string",
         "name": "string",
         "crossLanguageDefinitionId": "TypeSpec.string",
         "decorators": []
        },
        "value": "test",
        "decorators": []
       },
       "location": "Header",
       "isApiVersion": false,
       "isContentType": false,
       "isEndpoint": false,
       "explode": false,
       "isRequired": true,
       "kind": "Constant",
       "decorators": [],
       "skipUrlEncoding": false
      },
      {
       "$id": "364",
       "name": "p2",
       "nameInRequest": "p2",
       "type": {
        "$id": "365",
        "kind": "constant",
        "valueType": {
         "$id": "366",
         "kind": "int32",
         "name": "int32",
         "crossLanguageDefinitionId": "TypeSpec.int32",
         "decorators": []
        },
        "value": 123,
        "decorators": []
       },
       "location": "Path",
       "isApiVersion": false,
       "isContentType": false,
       "isEndpoint": false,
       "explode": false,
       "isRequired": true,
       "kind": "Constant",
       "decorators": [],
       "skipUrlEncoding": false
      },
      {
       "$id": "367",
       "name": "p3",
       "nameInRequest": "p3",
       "type": {
        "$id": "368",
        "kind": "constant",
        "valueType": {
         "$id": "369",
         "kind": "boolean",
         "name": "boolean",
         "crossLanguageDefinitionId": "TypeSpec.boolean",
         "decorators": []
        },
        "value": true,
        "decorators": []
       },
       "location": "Query",
       "isApiVersion": false,
       "isContentType": false,
       "isEndpoint": false,
       "explode": false,
       "isRequired": true,
       "kind": "Constant",
       "decorators": [],
       "skipUrlEncoding": false
      },
      {
       "$id": "370",
       "name": "accept",
       "nameInRequest": "Accept",
       "type": {
        "$id": "371",
        "kind": "constant",
        "valueType": {
         "$id": "372",
         "kind": "string",
         "name": "string",
         "crossLanguageDefinitionId": "TypeSpec.string",
         "decorators": []
        },
        "value": "application/json",
        "decorators": []
       },
       "location": "Header",
       "isApiVersion": false,
       "isContentType": false,
       "isEndpoint": false,
       "explode": false,
       "isRequired": true,
       "kind": "Constant",
       "decorators": [],
       "skipUrlEncoding": false
      }
     ],
     "responses": [
      {
       "$id": "373",
       "statusCodes": [
        200
       ],
       "bodyType": {
        "$ref": "90"
       },
       "headers": [],
       "isErrorResponse": false,
       "contentTypes": [
        "application/json"
       ]
      }
     ],
     "httpMethod": "GET",
     "uri": "{unbrandedTypeSpecUrl}",
     "path": "/helloLiteral/{p2}",
     "bufferResponse": true,
     "generateProtocolMethod": true,
     "generateConvenienceMethod": true,
     "crossLanguageDefinitionId": "UnbrandedTypeSpec.helloLiteral",
     "decorators": []
    },
    {
     "$id": "374",
     "name": "topAction",
     "resourceName": "UnbrandedTypeSpec",
     "doc": "top level method",
     "accessibility": "public",
     "parameters": [
      {
       "$id": "375",
       "name": "action",
       "nameInRequest": "action",
       "type": {
        "$id": "376",
        "kind": "utcDateTime",
        "name": "utcDateTime",
        "encode": "rfc3339",
        "wireType": {
         "$id": "377",
         "kind": "string",
         "name": "string",
         "crossLanguageDefinitionId": "TypeSpec.string",
         "decorators": []
        },
        "crossLanguageDefinitionId": "TypeSpec.utcDateTime",
        "decorators": []
       },
       "location": "Path",
       "isApiVersion": false,
       "isContentType": false,
       "isEndpoint": false,
       "explode": false,
       "isRequired": true,
       "kind": "Method",
       "decorators": [],
       "skipUrlEncoding": false
      },
      {
       "$id": "378",
       "name": "accept",
       "nameInRequest": "Accept",
       "type": {
        "$id": "379",
        "kind": "constant",
        "valueType": {
         "$id": "380",
         "kind": "string",
         "name": "string",
         "crossLanguageDefinitionId": "TypeSpec.string",
         "decorators": []
        },
        "value": "application/json",
        "decorators": []
       },
       "location": "Header",
       "isApiVersion": false,
       "isContentType": false,
       "isEndpoint": false,
       "explode": false,
       "isRequired": true,
       "kind": "Constant",
       "decorators": [],
       "skipUrlEncoding": false
      }
     ],
     "responses": [
      {
       "$id": "381",
       "statusCodes": [
        200
       ],
       "bodyType": {
        "$ref": "90"
       },
       "headers": [],
       "isErrorResponse": false,
       "contentTypes": [
        "application/json"
       ]
      }
     ],
     "httpMethod": "GET",
     "uri": "{unbrandedTypeSpecUrl}",
     "path": "/top/{action}",
     "bufferResponse": true,
     "generateProtocolMethod": true,
     "generateConvenienceMethod": true,
     "crossLanguageDefinitionId": "UnbrandedTypeSpec.topAction",
     "decorators": []
    },
    {
     "$id": "382",
     "name": "topAction2",
     "resourceName": "UnbrandedTypeSpec",
     "doc": "top level method2",
     "accessibility": "public",
     "parameters": [
      {
       "$id": "383",
       "name": "accept",
       "nameInRequest": "Accept",
       "type": {
        "$id": "384",
        "kind": "constant",
        "valueType": {
         "$id": "385",
         "kind": "string",
         "name": "string",
         "crossLanguageDefinitionId": "TypeSpec.string",
         "decorators": []
        },
        "value": "application/json",
        "decorators": []
       },
       "location": "Header",
       "isApiVersion": false,
       "isContentType": false,
       "isEndpoint": false,
       "explode": false,
       "isRequired": true,
       "kind": "Constant",
       "decorators": [],
       "skipUrlEncoding": false
      }
     ],
     "responses": [
      {
       "$id": "386",
       "statusCodes": [
        200
       ],
       "bodyType": {
        "$ref": "90"
       },
       "headers": [],
       "isErrorResponse": false,
       "contentTypes": [
        "application/json"
       ]
      }
     ],
     "httpMethod": "GET",
     "uri": "{unbrandedTypeSpecUrl}",
     "path": "/top2",
     "bufferResponse": true,
     "generateProtocolMethod": true,
     "generateConvenienceMethod": false,
     "crossLanguageDefinitionId": "UnbrandedTypeSpec.topAction2",
     "decorators": []
    },
    {
     "$id": "387",
     "name": "patchAction",
     "resourceName": "UnbrandedTypeSpec",
     "doc": "top level patch",
     "accessibility": "public",
     "parameters": [
      {
       "$id": "388",
       "name": "contentType",
       "nameInRequest": "Content-Type",
       "doc": "Body parameter's content type. Known values are application/json",
       "type": {
        "$id": "389",
        "kind": "constant",
        "valueType": {
         "$id": "390",
         "kind": "string",
         "name": "string",
         "crossLanguageDefinitionId": "TypeSpec.string",
         "decorators": []
        },
        "value": "application/json",
        "decorators": []
       },
       "location": "Header",
       "isApiVersion": false,
       "isContentType": true,
       "isEndpoint": false,
       "explode": false,
       "isRequired": true,
       "kind": "Constant",
       "decorators": [],
       "skipUrlEncoding": false
      },
      {
       "$id": "391",
       "name": "accept",
       "nameInRequest": "Accept",
       "type": {
        "$id": "392",
        "kind": "constant",
        "valueType": {
         "$id": "393",
         "kind": "string",
         "name": "string",
         "crossLanguageDefinitionId": "TypeSpec.string",
         "decorators": []
        },
        "value": "application/json",
        "decorators": []
       },
       "location": "Header",
       "isApiVersion": false,
       "isContentType": false,
       "isEndpoint": false,
       "explode": false,
       "isRequired": true,
       "kind": "Constant",
       "decorators": [],
       "skipUrlEncoding": false
      },
      {
       "$id": "394",
       "name": "body",
       "nameInRequest": "body",
       "type": {
        "$ref": "90"
       },
       "location": "Body",
       "isApiVersion": false,
       "isContentType": false,
       "isEndpoint": false,
       "explode": false,
       "isRequired": true,
       "kind": "Method",
       "decorators": [],
       "skipUrlEncoding": false
      }
     ],
     "responses": [
      {
       "$id": "395",
       "statusCodes": [
        200
       ],
       "bodyType": {
        "$ref": "90"
       },
       "headers": [],
       "isErrorResponse": false,
       "contentTypes": [
        "application/json"
       ]
      }
     ],
     "httpMethod": "PATCH",
     "uri": "{unbrandedTypeSpecUrl}",
     "path": "/patch",
     "requestMediaTypes": [
      "application/json"
     ],
     "bufferResponse": true,
     "generateProtocolMethod": true,
     "generateConvenienceMethod": false,
     "crossLanguageDefinitionId": "UnbrandedTypeSpec.patchAction",
     "decorators": []
    },
    {
     "$id": "396",
     "name": "anonymousBody",
     "resourceName": "UnbrandedTypeSpec",
     "doc": "body parameter without body decorator",
     "accessibility": "public",
     "parameters": [
      {
       "$id": "397",
       "name": "contentType",
       "nameInRequest": "Content-Type",
       "doc": "Body parameter's content type. Known values are application/json",
       "type": {
        "$id": "398",
        "kind": "constant",
        "valueType": {
         "$id": "399",
         "kind": "string",
         "name": "string",
         "crossLanguageDefinitionId": "TypeSpec.string",
         "decorators": []
        },
        "value": "application/json",
        "decorators": []
       },
       "location": "Header",
       "isApiVersion": false,
       "isContentType": true,
       "isEndpoint": false,
       "explode": false,
       "isRequired": true,
       "kind": "Constant",
       "decorators": [],
       "skipUrlEncoding": false
      },
      {
       "$id": "400",
       "name": "accept",
       "nameInRequest": "Accept",
       "type": {
        "$id": "401",
        "kind": "constant",
        "valueType": {
         "$id": "402",
         "kind": "string",
         "name": "string",
         "crossLanguageDefinitionId": "TypeSpec.string",
         "decorators": []
        },
        "value": "application/json",
        "decorators": []
       },
       "location": "Header",
       "isApiVersion": false,
       "isContentType": false,
       "isEndpoint": false,
       "explode": false,
       "isRequired": true,
       "kind": "Constant",
       "decorators": [],
       "skipUrlEncoding": false
      },
      {
       "$id": "403",
       "name": "thing",
       "nameInRequest": "thing",
       "type": {
        "$ref": "90"
       },
       "location": "Body",
       "isApiVersion": false,
       "isContentType": false,
       "isEndpoint": false,
       "explode": false,
       "isRequired": true,
       "kind": "Spread",
       "decorators": [],
       "skipUrlEncoding": false
      }
     ],
     "responses": [
      {
       "$id": "404",
       "statusCodes": [
        200
       ],
       "bodyType": {
        "$ref": "90"
       },
       "headers": [],
       "isErrorResponse": false,
       "contentTypes": [
        "application/json"
       ]
      }
     ],
     "httpMethod": "POST",
     "uri": "{unbrandedTypeSpecUrl}",
     "path": "/anonymousBody",
     "requestMediaTypes": [
      "application/json"
     ],
     "bufferResponse": true,
     "generateProtocolMethod": true,
     "generateConvenienceMethod": true,
     "crossLanguageDefinitionId": "UnbrandedTypeSpec.anonymousBody",
     "decorators": []
    },
    {
     "$id": "405",
     "name": "friendlyModel",
     "resourceName": "UnbrandedTypeSpec",
     "doc": "Model can have its friendly name",
     "accessibility": "public",
     "parameters": [
      {
       "$id": "406",
       "name": "contentType",
       "nameInRequest": "Content-Type",
       "doc": "Body parameter's content type. Known values are application/json",
       "type": {
        "$id": "407",
        "kind": "constant",
        "valueType": {
         "$id": "408",
         "kind": "string",
         "name": "string",
         "crossLanguageDefinitionId": "TypeSpec.string",
         "decorators": []
        },
        "value": "application/json",
        "decorators": []
       },
       "location": "Header",
       "isApiVersion": false,
       "isContentType": true,
       "isEndpoint": false,
       "explode": false,
       "isRequired": true,
       "kind": "Constant",
       "decorators": [],
       "skipUrlEncoding": false
      },
      {
       "$id": "409",
       "name": "accept",
       "nameInRequest": "Accept",
       "type": {
        "$id": "410",
        "kind": "constant",
        "valueType": {
         "$id": "411",
         "kind": "string",
         "name": "string",
         "crossLanguageDefinitionId": "TypeSpec.string",
         "decorators": []
        },
        "value": "application/json",
        "decorators": []
       },
       "location": "Header",
       "isApiVersion": false,
       "isContentType": false,
       "isEndpoint": false,
       "explode": false,
       "isRequired": true,
       "kind": "Constant",
       "decorators": [],
       "skipUrlEncoding": false
      },
      {
       "$id": "412",
       "name": "friend",
       "nameInRequest": "friend",
       "type": {
        "$ref": "274"
       },
       "location": "Body",
       "isApiVersion": false,
       "isContentType": false,
       "isEndpoint": false,
       "explode": false,
       "isRequired": true,
       "kind": "Spread",
       "decorators": [],
       "skipUrlEncoding": false
      }
     ],
     "responses": [
      {
       "$id": "413",
       "statusCodes": [
        200
       ],
       "bodyType": {
        "$ref": "274"
       },
       "headers": [],
       "isErrorResponse": false,
       "contentTypes": [
        "application/json"
       ]
      }
     ],
     "httpMethod": "POST",
     "uri": "{unbrandedTypeSpecUrl}",
     "path": "/friendlyName",
     "requestMediaTypes": [
      "application/json"
     ],
     "bufferResponse": true,
     "generateProtocolMethod": true,
     "generateConvenienceMethod": true,
     "crossLanguageDefinitionId": "UnbrandedTypeSpec.friendlyModel",
     "decorators": []
    },
    {
     "$id": "414",
     "name": "addTimeHeader",
     "resourceName": "UnbrandedTypeSpec",
     "accessibility": "public",
     "parameters": [
      {
       "$id": "415",
       "name": "repeatabilityFirstSent",
       "nameInRequest": "Repeatability-First-Sent",
       "type": {
        "$id": "416",
        "kind": "utcDateTime",
        "name": "utcDateTime",
        "encode": "rfc7231",
        "wireType": {
         "$id": "417",
         "kind": "string",
         "name": "string",
         "crossLanguageDefinitionId": "TypeSpec.string",
         "decorators": []
        },
        "crossLanguageDefinitionId": "TypeSpec.utcDateTime",
        "decorators": []
       },
       "location": "Header",
       "isApiVersion": false,
       "isContentType": false,
       "isEndpoint": false,
       "explode": false,
       "isRequired": false,
       "kind": "Method",
       "decorators": [],
       "skipUrlEncoding": false
      }
     ],
     "responses": [
      {
       "$id": "418",
       "statusCodes": [
        204
       ],
       "headers": [],
       "isErrorResponse": false
      }
     ],
     "httpMethod": "GET",
     "uri": "{unbrandedTypeSpecUrl}",
     "path": "/",
     "bufferResponse": true,
     "generateProtocolMethod": true,
     "generateConvenienceMethod": true,
     "crossLanguageDefinitionId": "UnbrandedTypeSpec.addTimeHeader",
     "decorators": []
    },
    {
     "$id": "419",
     "name": "projectedNameModel",
     "resourceName": "UnbrandedTypeSpec",
     "doc": "Model can have its projected name",
     "accessibility": "public",
     "parameters": [
      {
       "$id": "420",
       "name": "contentType",
       "nameInRequest": "Content-Type",
       "doc": "Body parameter's content type. Known values are application/json",
       "type": {
        "$id": "421",
        "kind": "constant",
        "valueType": {
         "$id": "422",
         "kind": "string",
         "name": "string",
         "crossLanguageDefinitionId": "TypeSpec.string",
         "decorators": []
        },
        "value": "application/json",
        "decorators": []
       },
       "location": "Header",
       "isApiVersion": false,
       "isContentType": true,
       "isEndpoint": false,
       "explode": false,
       "isRequired": true,
       "kind": "Constant",
       "decorators": [],
       "skipUrlEncoding": false
      },
      {
       "$id": "423",
       "name": "accept",
       "nameInRequest": "Accept",
       "type": {
        "$id": "424",
        "kind": "constant",
        "valueType": {
         "$id": "425",
         "kind": "string",
         "name": "string",
         "crossLanguageDefinitionId": "TypeSpec.string",
         "decorators": []
        },
        "value": "application/json",
        "decorators": []
       },
       "location": "Header",
       "isApiVersion": false,
       "isContentType": false,
       "isEndpoint": false,
       "explode": false,
       "isRequired": true,
       "kind": "Constant",
       "decorators": [],
       "skipUrlEncoding": false
      },
      {
       "$id": "426",
       "name": "renamedModel",
       "nameInRequest": "renamedModel",
       "type": {
        "$ref": "279"
       },
       "location": "Body",
       "isApiVersion": false,
       "isContentType": false,
       "isEndpoint": false,
       "explode": false,
       "isRequired": true,
       "kind": "Spread",
       "decorators": [],
       "skipUrlEncoding": false
      }
     ],
     "responses": [
      {
       "$id": "427",
       "statusCodes": [
        200
       ],
       "bodyType": {
        "$ref": "279"
       },
       "headers": [],
       "isErrorResponse": false,
       "contentTypes": [
        "application/json"
       ]
      }
     ],
     "httpMethod": "POST",
     "uri": "{unbrandedTypeSpecUrl}",
     "path": "/projectedName",
     "requestMediaTypes": [
      "application/json"
     ],
     "bufferResponse": true,
     "generateProtocolMethod": true,
     "generateConvenienceMethod": true,
     "crossLanguageDefinitionId": "UnbrandedTypeSpec.projectedNameModel",
     "decorators": []
    },
    {
     "$id": "428",
     "name": "returnsAnonymousModel",
     "resourceName": "UnbrandedTypeSpec",
     "doc": "return anonymous model",
     "accessibility": "public",
     "parameters": [
      {
       "$id": "429",
       "name": "accept",
       "nameInRequest": "Accept",
       "type": {
        "$id": "430",
        "kind": "constant",
        "valueType": {
         "$id": "431",
         "kind": "string",
         "name": "string",
         "crossLanguageDefinitionId": "TypeSpec.string",
         "decorators": []
        },
        "value": "application/json",
        "decorators": []
       },
       "location": "Header",
       "isApiVersion": false,
       "isContentType": false,
       "isEndpoint": false,
       "explode": false,
       "isRequired": true,
       "kind": "Constant",
       "decorators": [],
       "skipUrlEncoding": false
      }
     ],
     "responses": [
      {
       "$id": "432",
       "statusCodes": [
        200
       ],
       "bodyType": {
        "$ref": "284"
       },
       "headers": [],
       "isErrorResponse": false,
       "contentTypes": [
        "application/json"
       ]
      }
     ],
     "httpMethod": "POST",
     "uri": "{unbrandedTypeSpecUrl}",
     "path": "/returnsAnonymousModel",
     "bufferResponse": true,
     "generateProtocolMethod": true,
     "generateConvenienceMethod": true,
     "crossLanguageDefinitionId": "UnbrandedTypeSpec.returnsAnonymousModel",
     "decorators": []
    },
    {
     "$id": "433",
     "name": "getUnknownValue",
     "resourceName": "UnbrandedTypeSpec",
     "doc": "get extensible enum",
     "accessibility": "public",
     "parameters": [
      {
       "$id": "434",
       "name": "accept",
       "nameInRequest": "Accept",
       "type": {
        "$id": "435",
        "kind": "string",
        "name": "string",
        "crossLanguageDefinitionId": "TypeSpec.string",
        "decorators": []
       },
       "location": "Header",
       "isApiVersion": false,
       "isContentType": false,
       "isEndpoint": false,
       "explode": false,
       "isRequired": true,
       "kind": "Method",
       "decorators": [],
       "skipUrlEncoding": false
      }
     ],
     "responses": [
      {
       "$id": "436",
       "statusCodes": [
        200
       ],
       "bodyType": {
        "$id": "437",
        "kind": "constant",
        "valueType": {
         "$id": "438",
         "kind": "string",
         "name": "string",
         "crossLanguageDefinitionId": "TypeSpec.string",
         "decorators": []
        },
        "value": "Sunday",
        "decorators": []
       },
       "headers": [],
       "isErrorResponse": false,
       "contentTypes": [
        "application/json",
        "application/json",
        "application/json",
        "application/json",
        "application/json",
        "application/json",
        "application/json",
        "application/json"
       ]
      }
     ],
     "httpMethod": "GET",
     "uri": "{unbrandedTypeSpecUrl}",
     "path": "/unknown-value",
     "bufferResponse": true,
     "generateProtocolMethod": true,
     "generateConvenienceMethod": true,
     "crossLanguageDefinitionId": "UnbrandedTypeSpec.getUnknownValue",
     "decorators": []
    },
    {
     "$id": "439",
     "name": "internalProtocol",
     "resourceName": "UnbrandedTypeSpec",
     "doc": "When set protocol false and convenient true, then the protocol method should be internal",
     "accessibility": "public",
     "parameters": [
      {
       "$id": "440",
       "name": "contentType",
       "nameInRequest": "Content-Type",
       "doc": "Body parameter's content type. Known values are application/json",
       "type": {
        "$id": "441",
        "kind": "constant",
        "valueType": {
         "$id": "442",
         "kind": "string",
         "name": "string",
         "crossLanguageDefinitionId": "TypeSpec.string",
         "decorators": []
        },
        "value": "application/json",
        "decorators": []
       },
       "location": "Header",
       "isApiVersion": false,
       "isContentType": true,
       "isEndpoint": false,
       "explode": false,
       "isRequired": true,
       "kind": "Constant",
       "decorators": [],
       "skipUrlEncoding": false
      },
      {
       "$id": "443",
       "name": "accept",
       "nameInRequest": "Accept",
       "type": {
        "$id": "444",
        "kind": "constant",
        "valueType": {
         "$id": "445",
         "kind": "string",
         "name": "string",
         "crossLanguageDefinitionId": "TypeSpec.string",
         "decorators": []
        },
        "value": "application/json",
        "decorators": []
       },
       "location": "Header",
       "isApiVersion": false,
       "isContentType": false,
       "isEndpoint": false,
       "explode": false,
       "isRequired": true,
       "kind": "Constant",
       "decorators": [],
       "skipUrlEncoding": false
      },
      {
       "$id": "446",
       "name": "body",
       "nameInRequest": "body",
       "type": {
        "$ref": "90"
       },
       "location": "Body",
       "isApiVersion": false,
       "isContentType": false,
       "isEndpoint": false,
       "explode": false,
       "isRequired": true,
       "kind": "Method",
       "decorators": [],
       "skipUrlEncoding": false
      }
     ],
     "responses": [
      {
       "$id": "447",
       "statusCodes": [
        200
       ],
       "bodyType": {
        "$ref": "90"
       },
       "headers": [],
       "isErrorResponse": false,
       "contentTypes": [
        "application/json"
       ]
      }
     ],
     "httpMethod": "POST",
     "uri": "{unbrandedTypeSpecUrl}",
     "path": "/internalProtocol",
     "requestMediaTypes": [
      "application/json"
     ],
     "bufferResponse": true,
     "generateProtocolMethod": false,
     "generateConvenienceMethod": true,
     "crossLanguageDefinitionId": "UnbrandedTypeSpec.internalProtocol",
     "decorators": []
    },
    {
     "$id": "448",
     "name": "stillConvenient",
     "resourceName": "UnbrandedTypeSpec",
     "doc": "When set protocol false and convenient true, the convenient method should be generated even it has the same signature as protocol one",
     "accessibility": "public",
     "parameters": [],
     "responses": [
      {
       "$id": "449",
       "statusCodes": [
        204
       ],
       "headers": [],
       "isErrorResponse": false
      }
     ],
     "httpMethod": "GET",
     "uri": "{unbrandedTypeSpecUrl}",
     "path": "/stillConvenient",
     "bufferResponse": true,
     "generateProtocolMethod": false,
     "generateConvenienceMethod": true,
     "crossLanguageDefinitionId": "UnbrandedTypeSpec.stillConvenient",
     "decorators": []
    },
    {
     "$id": "450",
     "name": "headAsBoolean",
     "resourceName": "UnbrandedTypeSpec",
     "doc": "head as boolean.",
     "accessibility": "public",
     "parameters": [
      {
       "$id": "451",
       "name": "id",
       "nameInRequest": "id",
       "type": {
        "$id": "452",
        "kind": "string",
        "name": "string",
        "crossLanguageDefinitionId": "TypeSpec.string",
        "decorators": []
       },
       "location": "Path",
       "isApiVersion": false,
       "isContentType": false,
       "isEndpoint": false,
       "explode": false,
       "isRequired": true,
       "kind": "Method",
       "decorators": [],
       "skipUrlEncoding": false
      }
     ],
     "responses": [
      {
       "$id": "453",
       "statusCodes": [
        204
       ],
       "headers": [],
       "isErrorResponse": false
      }
     ],
     "httpMethod": "HEAD",
     "uri": "{unbrandedTypeSpecUrl}",
     "path": "/headAsBoolean/{id}",
     "bufferResponse": true,
     "generateProtocolMethod": true,
     "generateConvenienceMethod": true,
     "crossLanguageDefinitionId": "UnbrandedTypeSpec.headAsBoolean",
     "decorators": []
    },
    {
     "$id": "454",
     "name": "WithApiVersion",
     "resourceName": "UnbrandedTypeSpec",
     "doc": "Return hi again",
     "accessibility": "public",
     "parameters": [
      {
       "$id": "455",
       "name": "p1",
       "nameInRequest": "p1",
       "type": {
        "$id": "456",
        "kind": "string",
        "name": "string",
        "crossLanguageDefinitionId": "TypeSpec.string",
        "decorators": []
       },
       "location": "Header",
       "isApiVersion": false,
       "isContentType": false,
       "isEndpoint": false,
       "explode": false,
       "isRequired": true,
       "kind": "Method",
       "decorators": [],
       "skipUrlEncoding": false
      },
      {
       "$id": "457",
       "name": "apiVersion",
       "nameInRequest": "apiVersion",
       "type": {
        "$id": "458",
        "kind": "string",
        "name": "string",
        "crossLanguageDefinitionId": "TypeSpec.string",
        "decorators": []
       },
       "location": "Query",
       "isApiVersion": true,
       "isContentType": false,
       "isEndpoint": false,
       "explode": false,
       "isRequired": true,
       "kind": "Client",
       "defaultValue": {
        "$id": "459",
        "type": {
         "$id": "460",
         "kind": "string",
         "name": "string",
         "crossLanguageDefinitionId": "TypeSpec.string"
        },
        "value": "2024-08-16-preview"
       },
       "decorators": [],
       "skipUrlEncoding": false
      }
     ],
     "responses": [
      {
       "$id": "461",
       "statusCodes": [
        204
       ],
       "headers": [],
       "isErrorResponse": false
      }
     ],
     "httpMethod": "GET",
     "uri": "{unbrandedTypeSpecUrl}",
     "path": "/WithApiVersion",
     "bufferResponse": true,
     "generateProtocolMethod": true,
     "generateConvenienceMethod": true,
     "crossLanguageDefinitionId": "UnbrandedTypeSpec.WithApiVersion",
     "decorators": []
    },
    {
     "$id": "462",
     "name": "ListWithNextLink",
     "resourceName": "UnbrandedTypeSpec",
     "doc": "List things with nextlink",
     "accessibility": "public",
     "parameters": [
      {
       "$id": "463",
       "name": "accept",
       "nameInRequest": "Accept",
       "type": {
        "$id": "464",
        "kind": "constant",
        "valueType": {
         "$id": "465",
         "kind": "string",
         "name": "string",
         "crossLanguageDefinitionId": "TypeSpec.string",
         "decorators": []
        },
        "value": "application/json",
        "decorators": []
       },
       "location": "Header",
       "isApiVersion": false,
       "isContentType": false,
       "isEndpoint": false,
       "explode": false,
       "isRequired": true,
       "kind": "Constant",
       "decorators": [],
       "skipUrlEncoding": false
      }
     ],
     "responses": [
      {
       "$id": "466",
       "statusCodes": [
        200
       ],
       "bodyType": {
        "$ref": "285"
       },
       "headers": [],
       "isErrorResponse": false,
       "contentTypes": [
        "application/json"
       ]
      }
     ],
     "httpMethod": "GET",
     "uri": "{unbrandedTypeSpecUrl}",
     "path": "/link",
     "bufferResponse": true,
     "paging": {
      "$id": "467",
      "itemPropertySegments": [
       "things"
      ],
      "nextLink": {
       "$id": "468",
       "responseSegments": [
        "next"
       ],
       "responseLocation": "Body"
      }
     },
     "generateProtocolMethod": true,
     "generateConvenienceMethod": true,
     "crossLanguageDefinitionId": "UnbrandedTypeSpec.ListWithNextLink",
     "decorators": []
    },
    {
     "$id": "469",
     "name": "ListWithContinuationToken",
     "resourceName": "UnbrandedTypeSpec",
     "doc": "List things with continuation token",
     "accessibility": "public",
     "parameters": [
      {
       "$id": "470",
       "name": "token",
       "nameInRequest": "token",
       "type": {
        "$id": "471",
        "kind": "string",
        "name": "string",
        "crossLanguageDefinitionId": "TypeSpec.string",
        "decorators": []
       },
       "location": "Query",
       "isApiVersion": false,
       "isContentType": false,
       "isEndpoint": false,
       "explode": false,
       "isRequired": false,
       "kind": "Method",
       "decorators": [],
       "skipUrlEncoding": false
      },
      {
       "$id": "472",
       "name": "accept",
       "nameInRequest": "Accept",
       "type": {
        "$id": "473",
        "kind": "constant",
        "valueType": {
         "$id": "474",
         "kind": "string",
         "name": "string",
         "crossLanguageDefinitionId": "TypeSpec.string",
         "decorators": []
        },
        "value": "application/json",
        "decorators": []
       },
       "location": "Header",
       "isApiVersion": false,
       "isContentType": false,
       "isEndpoint": false,
       "explode": false,
       "isRequired": true,
       "kind": "Constant",
       "decorators": [],
       "skipUrlEncoding": false
      }
     ],
     "responses": [
      {
       "$id": "475",
       "statusCodes": [
        200
       ],
       "bodyType": {
        "$ref": "294"
       },
       "headers": [],
       "isErrorResponse": false,
       "contentTypes": [
        "application/json"
       ]
      }
     ],
     "httpMethod": "GET",
     "uri": "{unbrandedTypeSpecUrl}",
     "path": "/continuation",
     "bufferResponse": true,
     "paging": {
      "$id": "476",
      "itemPropertySegments": [
       "things"
      ],
<<<<<<< HEAD
      "ContinuationToken": {
       "$id": "472",
       "Parameter": {
        "$ref": "465"
=======
      "continuationToken": {
       "$id": "477",
       "parameter": {
        "$id": "478",
        "name": "token",
        "nameInRequest": "token",
        "type": {
         "$ref": "471"
        },
        "location": "Query",
        "isApiVersion": false,
        "isContentType": false,
        "isEndpoint": false,
        "explode": false,
        "isRequired": false,
        "kind": "Method",
        "decorators": [],
        "skipUrlEncoding": false
>>>>>>> c6990eba
       },
       "responseSegments": [
        "nextToken"
       ],
       "responseLocation": "Body"
      }
     },
     "generateProtocolMethod": true,
     "generateConvenienceMethod": true,
     "crossLanguageDefinitionId": "UnbrandedTypeSpec.ListWithContinuationToken",
     "decorators": []
    },
    {
     "$id": "479",
     "name": "ListWithContinuationTokenHeaderResponse",
     "resourceName": "UnbrandedTypeSpec",
     "doc": "List things with continuation token header response",
     "accessibility": "public",
     "parameters": [
      {
       "$id": "480",
       "name": "token",
       "nameInRequest": "token",
       "type": {
        "$id": "481",
        "kind": "string",
        "name": "string",
        "crossLanguageDefinitionId": "TypeSpec.string",
        "decorators": []
       },
       "location": "Query",
       "isApiVersion": false,
       "isContentType": false,
       "isEndpoint": false,
       "explode": false,
       "isRequired": false,
       "kind": "Method",
       "decorators": [],
       "skipUrlEncoding": false
      },
      {
       "$id": "482",
       "name": "accept",
       "nameInRequest": "Accept",
       "type": {
        "$id": "483",
        "kind": "constant",
        "valueType": {
         "$id": "484",
         "kind": "string",
         "name": "string",
         "crossLanguageDefinitionId": "TypeSpec.string",
         "decorators": []
        },
        "value": "application/json",
        "decorators": []
       },
       "location": "Header",
       "isApiVersion": false,
       "isContentType": false,
       "isEndpoint": false,
       "explode": false,
       "isRequired": true,
       "kind": "Constant",
       "decorators": [],
       "skipUrlEncoding": false
      }
     ],
     "responses": [
      {
       "$id": "485",
       "statusCodes": [
        200
       ],
       "bodyType": {
        "$ref": "303"
       },
       "headers": [
        {
         "$id": "486",
         "name": "nextToken",
         "nameInResponse": "next-token",
         "type": {
          "$id": "487",
          "kind": "string",
          "name": "string",
          "crossLanguageDefinitionId": "TypeSpec.string",
          "decorators": []
         }
        }
       ],
       "isErrorResponse": false,
       "contentTypes": [
        "application/json"
       ]
      }
     ],
     "httpMethod": "GET",
     "uri": "{unbrandedTypeSpecUrl}",
     "path": "/continuation/header",
     "bufferResponse": true,
     "paging": {
      "$id": "488",
      "itemPropertySegments": [
       "things"
      ],
      "continuationToken": {
       "$id": "489",
       "parameter": {
        "$id": "490",
        "name": "token",
        "nameInRequest": "token",
        "type": {
         "$ref": "481"
        },
        "location": "Query",
        "isApiVersion": false,
        "isContentType": false,
        "isEndpoint": false,
        "explode": false,
        "isRequired": false,
        "kind": "Method",
        "decorators": [],
        "skipUrlEncoding": false
       },
       "responseSegments": [
        "next-token"
       ],
       "responseLocation": "Header"
      }
     },
     "generateProtocolMethod": true,
     "generateConvenienceMethod": true,
     "crossLanguageDefinitionId": "UnbrandedTypeSpec.ListWithContinuationTokenHeaderResponse",
     "decorators": []
    }
   ],
<<<<<<< HEAD
   "Protocol": {
    "$id": "473"
   },
   "Parameters": [
    {
     "$id": "474",
     "Name": "unbrandedTypeSpecUrl",
     "NameInRequest": "unbrandedTypeSpecUrl",
     "Type": {
      "$id": "475",
=======
   "parameters": [
    {
     "$id": "491",
     "name": "unbrandedTypeSpecUrl",
     "nameInRequest": "unbrandedTypeSpecUrl",
     "type": {
      "$id": "492",
>>>>>>> c6990eba
      "kind": "url",
      "name": "url",
      "crossLanguageDefinitionId": "TypeSpec.url"
     },
<<<<<<< HEAD
     "Location": "Uri",
     "IsApiVersion": false,
     "IsContentType": false,
     "IsRequired": true,
     "IsEndpoint": true,
     "SkipUrlEncoding": false,
     "Explode": false,
     "Kind": "Client"
=======
     "location": "Uri",
     "isApiVersion": false,
     "isContentType": false,
     "isRequired": true,
     "isEndpoint": true,
     "skipUrlEncoding": false,
     "explode": false,
     "kind": "Client"
>>>>>>> c6990eba
    }
   ],
   "decorators": [],
   "crossLanguageDefinitionId": "UnbrandedTypeSpec"
  }
 ],
<<<<<<< HEAD
 "Auth": {
  "$id": "476",
  "ApiKey": {
   "$id": "477",
   "Name": "my-api-key",
   "In": "header"
=======
 "auth": {
  "$id": "493",
  "apiKey": {
   "$id": "494",
   "name": "my-api-key",
   "in": "header"
>>>>>>> c6990eba
  }
 }
}<|MERGE_RESOLUTION|>--- conflicted
+++ resolved
@@ -4325,31 +4325,10 @@
       "itemPropertySegments": [
        "things"
       ],
-<<<<<<< HEAD
-      "ContinuationToken": {
-       "$id": "472",
-       "Parameter": {
-        "$ref": "465"
-=======
       "continuationToken": {
        "$id": "477",
        "parameter": {
-        "$id": "478",
-        "name": "token",
-        "nameInRequest": "token",
-        "type": {
-         "$ref": "471"
-        },
-        "location": "Query",
-        "isApiVersion": false,
-        "isContentType": false,
-        "isEndpoint": false,
-        "explode": false,
-        "isRequired": false,
-        "kind": "Method",
-        "decorators": [],
-        "skipUrlEncoding": false
->>>>>>> c6990eba
+        "$ref": "470"
        },
        "responseSegments": [
         "nextToken"
@@ -4363,18 +4342,18 @@
      "decorators": []
     },
     {
-     "$id": "479",
+     "$id": "478",
      "name": "ListWithContinuationTokenHeaderResponse",
      "resourceName": "UnbrandedTypeSpec",
      "doc": "List things with continuation token header response",
      "accessibility": "public",
      "parameters": [
       {
-       "$id": "480",
+       "$id": "479",
        "name": "token",
        "nameInRequest": "token",
        "type": {
-        "$id": "481",
+        "$id": "480",
         "kind": "string",
         "name": "string",
         "crossLanguageDefinitionId": "TypeSpec.string",
@@ -4391,14 +4370,14 @@
        "skipUrlEncoding": false
       },
       {
-       "$id": "482",
+       "$id": "481",
        "name": "accept",
        "nameInRequest": "Accept",
        "type": {
-        "$id": "483",
+        "$id": "482",
         "kind": "constant",
         "valueType": {
-         "$id": "484",
+         "$id": "483",
          "kind": "string",
          "name": "string",
          "crossLanguageDefinitionId": "TypeSpec.string",
@@ -4420,7 +4399,7 @@
      ],
      "responses": [
       {
-       "$id": "485",
+       "$id": "484",
        "statusCodes": [
         200
        ],
@@ -4429,11 +4408,11 @@
        },
        "headers": [
         {
-         "$id": "486",
+         "$id": "485",
          "name": "nextToken",
          "nameInResponse": "next-token",
          "type": {
-          "$id": "487",
+          "$id": "486",
           "kind": "string",
           "name": "string",
           "crossLanguageDefinitionId": "TypeSpec.string",
@@ -4452,28 +4431,14 @@
      "path": "/continuation/header",
      "bufferResponse": true,
      "paging": {
-      "$id": "488",
+      "$id": "487",
       "itemPropertySegments": [
        "things"
       ],
       "continuationToken": {
-       "$id": "489",
+       "$id": "488",
        "parameter": {
-        "$id": "490",
-        "name": "token",
-        "nameInRequest": "token",
-        "type": {
-         "$ref": "481"
-        },
-        "location": "Query",
-        "isApiVersion": false,
-        "isContentType": false,
-        "isEndpoint": false,
-        "explode": false,
-        "isRequired": false,
-        "kind": "Method",
-        "decorators": [],
-        "skipUrlEncoding": false
+        "$ref": "479"
        },
        "responseSegments": [
         "next-token"
@@ -4487,40 +4452,17 @@
      "decorators": []
     }
    ],
-<<<<<<< HEAD
-   "Protocol": {
-    "$id": "473"
-   },
-   "Parameters": [
-    {
-     "$id": "474",
-     "Name": "unbrandedTypeSpecUrl",
-     "NameInRequest": "unbrandedTypeSpecUrl",
-     "Type": {
-      "$id": "475",
-=======
    "parameters": [
     {
-     "$id": "491",
+     "$id": "489",
      "name": "unbrandedTypeSpecUrl",
      "nameInRequest": "unbrandedTypeSpecUrl",
      "type": {
-      "$id": "492",
->>>>>>> c6990eba
+      "$id": "490",
       "kind": "url",
       "name": "url",
       "crossLanguageDefinitionId": "TypeSpec.url"
      },
-<<<<<<< HEAD
-     "Location": "Uri",
-     "IsApiVersion": false,
-     "IsContentType": false,
-     "IsRequired": true,
-     "IsEndpoint": true,
-     "SkipUrlEncoding": false,
-     "Explode": false,
-     "Kind": "Client"
-=======
      "location": "Uri",
      "isApiVersion": false,
      "isContentType": false,
@@ -4529,28 +4471,18 @@
      "skipUrlEncoding": false,
      "explode": false,
      "kind": "Client"
->>>>>>> c6990eba
     }
    ],
    "decorators": [],
    "crossLanguageDefinitionId": "UnbrandedTypeSpec"
   }
  ],
-<<<<<<< HEAD
- "Auth": {
-  "$id": "476",
-  "ApiKey": {
-   "$id": "477",
-   "Name": "my-api-key",
-   "In": "header"
-=======
  "auth": {
-  "$id": "493",
+  "$id": "491",
   "apiKey": {
-   "$id": "494",
+   "$id": "492",
    "name": "my-api-key",
    "in": "header"
->>>>>>> c6990eba
   }
  }
 }