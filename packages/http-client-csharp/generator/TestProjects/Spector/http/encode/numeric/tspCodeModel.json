--- conflicted
+++ resolved
@@ -52,7 +52,6 @@
       "decorators": []
     },
     {
-<<<<<<< HEAD
       "$id": "7",
       "kind": "constant",
       "name": "uint32AsStringOptionalContentType1",
@@ -99,37 +98,6 @@
       },
       "value": "application/json",
       "decorators": []
-=======
-     "$id": "30",
-     "name": "endpoint",
-     "nameInRequest": "endpoint",
-     "doc": "Service host",
-     "type": {
-      "$id": "31",
-      "kind": "url",
-      "name": "endpoint",
-      "crossLanguageDefinitionId": "TypeSpec.url"
-     },
-     "location": "Uri",
-     "isApiVersion": false,
-     "isContentType": false,
-     "isRequired": true,
-     "isEndpoint": true,
-     "skipUrlEncoding": false,
-     "explode": false,
-     "kind": "Client",
-     "defaultValue": {
-      "$id": "32",
-      "type": {
-       "$id": "33",
-       "kind": "string",
-       "name": "string",
-       "crossLanguageDefinitionId": "TypeSpec.string"
-      },
-      "value": "http://localhost:3000"
-     },
-     "serverUrlTemplate": "{endpoint}"
->>>>>>> 790f0e22
     }
   ],
   "models": [
@@ -259,7 +227,7 @@
           "type": {
             "$id": "24",
             "kind": "url",
-            "name": "url",
+            "name": "endpoint",
             "crossLanguageDefinitionId": "TypeSpec.url"
           },
           "location": "Uri",
@@ -278,7 +246,8 @@
               "crossLanguageDefinitionId": "TypeSpec.string"
             },
             "value": "http://localhost:3000"
-          }
+          },
+          "serverUrlTemplate": "{endpoint}"
         }
       ],
       "decorators": [],
@@ -769,7 +738,7 @@
               "type": {
                 "$id": "52",
                 "kind": "url",
-                "name": "url",
+                "name": "endpoint",
                 "crossLanguageDefinitionId": "TypeSpec.url"
               },
               "location": "Uri",
@@ -788,7 +757,8 @@
                   "crossLanguageDefinitionId": "TypeSpec.string"
                 },
                 "value": "http://localhost:3000"
-              }
+              },
+              "serverUrlTemplate": "{endpoint}"
             }
           ],
           "decorators": [],
@@ -798,56 +768,7 @@
             "$ref": "22"
           }
         }
-<<<<<<< HEAD
       ]
-=======
-       },
-       "isOverride": false,
-       "generateConvenient": true,
-       "generateProtocol": true,
-       "crossLanguageDefinitionId": "Encode.Numeric.Property.uint8AsString"
-      }
-     ],
-     "parameters": [
-      {
-       "$id": "65",
-       "name": "endpoint",
-       "nameInRequest": "endpoint",
-       "doc": "Service host",
-       "type": {
-        "$id": "66",
-        "kind": "url",
-        "name": "endpoint",
-        "crossLanguageDefinitionId": "TypeSpec.url"
-       },
-       "location": "Uri",
-       "isApiVersion": false,
-       "isContentType": false,
-       "isRequired": true,
-       "isEndpoint": true,
-       "skipUrlEncoding": false,
-       "explode": false,
-       "kind": "Client",
-       "defaultValue": {
-        "$id": "67",
-        "type": {
-         "$id": "68",
-         "kind": "string",
-         "name": "string",
-         "crossLanguageDefinitionId": "TypeSpec.string"
-        },
-        "value": "http://localhost:3000"
-       },
-       "serverUrlTemplate": "{endpoint}"
-      }
-     ],
-     "decorators": [],
-     "crossLanguageDefinitionId": "Encode.Numeric.Property",
-     "apiVersions": [],
-     "parent": {
-      "$ref": "29"
-     }
->>>>>>> 790f0e22
     }
   ]
 }