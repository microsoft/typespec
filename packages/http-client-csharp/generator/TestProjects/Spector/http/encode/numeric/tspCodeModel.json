--- conflicted
+++ resolved
@@ -122,7 +122,6 @@
  "clients": [
   {
    "$id": "17",
-<<<<<<< HEAD
    "kind": "client",
    "name": "NumericClient",
    "namespace": "Encode.Numeric",
@@ -130,42 +129,15 @@
    "parameters": [
     {
      "$id": "18",
-     "Name": "endpoint",
-     "NameInRequest": "endpoint",
-     "Doc": "Service host",
-     "Type": {
-=======
-   "name": "NumericClient",
-   "namespace": "Encode.Numeric",
-   "doc": "Test for encode decorator on integer.",
-   "operations": [],
-   "parameters": [
-    {
-     "$id": "18",
      "name": "endpoint",
      "nameInRequest": "endpoint",
      "doc": "Service host",
      "type": {
->>>>>>> 586a120e
       "$id": "19",
       "kind": "url",
       "name": "url",
       "crossLanguageDefinitionId": "TypeSpec.url"
      },
-<<<<<<< HEAD
-     "Location": "Uri",
-     "IsApiVersion": false,
-     "IsResourceParameter": false,
-     "IsContentType": false,
-     "IsRequired": true,
-     "IsEndpoint": true,
-     "SkipUrlEncoding": false,
-     "Explode": false,
-     "Kind": "Client",
-     "DefaultValue": {
-      "$id": "20",
-      "Type": {
-=======
      "location": "Uri",
      "isApiVersion": false,
      "isContentType": false,
@@ -177,7 +149,6 @@
      "defaultValue": {
       "$id": "20",
       "type": {
->>>>>>> 586a120e
        "$id": "21",
        "kind": "string",
        "name": "string",
@@ -187,7 +158,6 @@
      }
     }
    ],
-<<<<<<< HEAD
    "operations": [],
    "apiVersions": [],
    "crossLanguageDefinitionId": "Encode.Numeric",
@@ -201,103 +171,48 @@
      "parameters": [
       {
        "$id": "23",
-       "Name": "endpoint",
-       "NameInRequest": "endpoint",
-       "Doc": "Service host",
-       "Type": {
+       "name": "endpoint",
+       "nameInRequest": "endpoint",
+       "doc": "Service host",
+       "type": {
         "$id": "24",
         "kind": "url",
         "name": "url",
         "crossLanguageDefinitionId": "TypeSpec.url"
        },
-       "Location": "Uri",
-       "IsApiVersion": false,
-       "IsResourceParameter": false,
-       "IsContentType": false,
-       "IsRequired": true,
-       "IsEndpoint": true,
-       "SkipUrlEncoding": false,
-       "Explode": false,
-       "Kind": "Client",
-       "DefaultValue": {
+       "location": "Uri",
+       "isApiVersion": false,
+       "isContentType": false,
+       "isRequired": true,
+       "isEndpoint": true,
+       "skipUrlEncoding": false,
+       "explode": false,
+       "kind": "Client",
+       "defaultValue": {
         "$id": "25",
-        "Type": {
-         "$id": "26",
-=======
-   "decorators": [],
-   "crossLanguageDefinitionId": "Encode.Numeric"
-  },
-  {
-   "$id": "22",
-   "name": "Property",
-   "namespace": "Encode.Numeric.Property",
-   "operations": [
-    {
-     "$id": "23",
-     "name": "safeintAsString",
-     "resourceName": "Property",
-     "accessibility": "public",
-     "parameters": [
-      {
-       "$id": "24",
-       "name": "contentType",
-       "nameInRequest": "Content-Type",
-       "doc": "Body parameter's content type. Known values are application/json",
-       "type": {
-        "$id": "25",
-        "kind": "constant",
-        "valueType": {
+        "type": {
          "$id": "26",
          "kind": "string",
          "name": "string",
-         "crossLanguageDefinitionId": "TypeSpec.string",
-         "decorators": []
-        },
-        "value": "application/json",
-        "decorators": []
-       },
-       "location": "Header",
-       "isApiVersion": false,
-       "isContentType": true,
-       "isEndpoint": false,
-       "explode": false,
-       "isRequired": true,
-       "kind": "Constant",
-       "decorators": [],
-       "skipUrlEncoding": false
-      },
-      {
-       "$id": "27",
-       "name": "accept",
-       "nameInRequest": "Accept",
-       "type": {
-        "$id": "28",
-        "kind": "constant",
-        "valueType": {
-         "$id": "29",
->>>>>>> 586a120e
-         "kind": "string",
-         "name": "string",
          "crossLanguageDefinitionId": "TypeSpec.string"
         },
-<<<<<<< HEAD
-        "Value": "http://localhost:3000"
+        "value": "http://localhost:3000"
        }
       }
      ],
      "operations": [
       {
        "$id": "27",
-       "Name": "safeintAsString",
-       "ResourceName": "Property",
-       "Accessibility": "public",
-       "Parameters": [
+       "name": "safeintAsString",
+       "resourceName": "Property",
+       "accessibility": "public",
+       "parameters": [
         {
          "$id": "28",
-         "Name": "contentType",
-         "NameInRequest": "Content-Type",
-         "Doc": "Body parameter's content type. Known values are application/json",
-         "Type": {
+         "name": "contentType",
+         "nameInRequest": "Content-Type",
+         "doc": "Body parameter's content type. Known values are application/json",
+         "type": {
           "$id": "29",
           "kind": "constant",
           "valueType": {
@@ -310,21 +225,21 @@
           "value": "application/json",
           "decorators": []
          },
-         "Location": "Header",
-         "IsApiVersion": false,
-         "IsContentType": true,
-         "IsEndpoint": false,
-         "Explode": false,
-         "IsRequired": true,
-         "Kind": "Constant",
-         "Decorators": [],
-         "SkipUrlEncoding": false
+         "location": "Header",
+         "isApiVersion": false,
+         "isContentType": true,
+         "isEndpoint": false,
+         "explode": false,
+         "isRequired": true,
+         "kind": "Constant",
+         "decorators": [],
+         "skipUrlEncoding": false
         },
         {
          "$id": "31",
-         "Name": "accept",
-         "NameInRequest": "Accept",
-         "Type": {
+         "name": "accept",
+         "nameInRequest": "Accept",
+         "type": {
           "$id": "32",
           "kind": "constant",
           "valueType": {
@@ -337,74 +252,74 @@
           "value": "application/json",
           "decorators": []
          },
-         "Location": "Header",
-         "IsApiVersion": false,
-         "IsContentType": false,
-         "IsEndpoint": false,
-         "Explode": false,
-         "IsRequired": true,
-         "Kind": "Constant",
-         "Decorators": [],
-         "SkipUrlEncoding": false
+         "location": "Header",
+         "isApiVersion": false,
+         "isContentType": false,
+         "isEndpoint": false,
+         "explode": false,
+         "isRequired": true,
+         "kind": "Constant",
+         "decorators": [],
+         "skipUrlEncoding": false
         },
         {
          "$id": "34",
-         "Name": "value",
-         "NameInRequest": "value",
-         "Type": {
+         "name": "value",
+         "nameInRequest": "value",
+         "type": {
           "$ref": "2"
          },
-         "Location": "Body",
-         "IsApiVersion": false,
-         "IsContentType": false,
-         "IsEndpoint": false,
-         "Explode": false,
-         "IsRequired": true,
-         "Kind": "Method",
-         "Decorators": [],
-         "SkipUrlEncoding": false
+         "location": "Body",
+         "isApiVersion": false,
+         "isContentType": false,
+         "isEndpoint": false,
+         "explode": false,
+         "isRequired": true,
+         "kind": "Method",
+         "decorators": [],
+         "skipUrlEncoding": false
         }
        ],
-       "Responses": [
+       "responses": [
         {
          "$id": "35",
-         "StatusCodes": [
+         "statusCodes": [
           200
          ],
-         "BodyType": {
+         "bodyType": {
           "$ref": "2"
          },
-         "Headers": [],
-         "IsErrorResponse": false,
-         "ContentTypes": [
+         "headers": [],
+         "isErrorResponse": false,
+         "contentTypes": [
           "application/json"
          ]
         }
        ],
-       "HttpMethod": "POST",
-       "Uri": "{endpoint}",
-       "Path": "/encode/numeric/property/safeint",
-       "RequestMediaTypes": [
+       "httpMethod": "POST",
+       "uri": "{endpoint}",
+       "path": "/encode/numeric/property/safeint",
+       "requestMediaTypes": [
         "application/json"
        ],
-       "BufferResponse": true,
-       "GenerateProtocolMethod": true,
-       "GenerateConvenienceMethod": true,
-       "CrossLanguageDefinitionId": "Encode.Numeric.Property.safeintAsString",
-       "Decorators": []
+       "bufferResponse": true,
+       "generateProtocolMethod": true,
+       "generateConvenienceMethod": true,
+       "crossLanguageDefinitionId": "Encode.Numeric.Property.safeintAsString",
+       "decorators": []
       },
       {
        "$id": "36",
-       "Name": "uint32AsStringOptional",
-       "ResourceName": "Property",
-       "Accessibility": "public",
-       "Parameters": [
+       "name": "uint32AsStringOptional",
+       "resourceName": "Property",
+       "accessibility": "public",
+       "parameters": [
         {
          "$id": "37",
-         "Name": "contentType",
-         "NameInRequest": "Content-Type",
-         "Doc": "Body parameter's content type. Known values are application/json",
-         "Type": {
+         "name": "contentType",
+         "nameInRequest": "Content-Type",
+         "doc": "Body parameter's content type. Known values are application/json",
+         "type": {
           "$id": "38",
           "kind": "constant",
           "valueType": {
@@ -417,21 +332,21 @@
           "value": "application/json",
           "decorators": []
          },
-         "Location": "Header",
-         "IsApiVersion": false,
-         "IsContentType": true,
-         "IsEndpoint": false,
-         "Explode": false,
-         "IsRequired": true,
-         "Kind": "Constant",
-         "Decorators": [],
-         "SkipUrlEncoding": false
+         "location": "Header",
+         "isApiVersion": false,
+         "isContentType": true,
+         "isEndpoint": false,
+         "explode": false,
+         "isRequired": true,
+         "kind": "Constant",
+         "decorators": [],
+         "skipUrlEncoding": false
         },
         {
          "$id": "40",
-         "Name": "accept",
-         "NameInRequest": "Accept",
-         "Type": {
+         "name": "accept",
+         "nameInRequest": "Accept",
+         "type": {
           "$id": "41",
           "kind": "constant",
           "valueType": {
@@ -444,74 +359,74 @@
           "value": "application/json",
           "decorators": []
          },
-         "Location": "Header",
-         "IsApiVersion": false,
-         "IsContentType": false,
-         "IsEndpoint": false,
-         "Explode": false,
-         "IsRequired": true,
-         "Kind": "Constant",
-         "Decorators": [],
-         "SkipUrlEncoding": false
+         "location": "Header",
+         "isApiVersion": false,
+         "isContentType": false,
+         "isEndpoint": false,
+         "explode": false,
+         "isRequired": true,
+         "kind": "Constant",
+         "decorators": [],
+         "skipUrlEncoding": false
         },
         {
          "$id": "43",
-         "Name": "value",
-         "NameInRequest": "value",
-         "Type": {
+         "name": "value",
+         "nameInRequest": "value",
+         "type": {
           "$ref": "7"
          },
-         "Location": "Body",
-         "IsApiVersion": false,
-         "IsContentType": false,
-         "IsEndpoint": false,
-         "Explode": false,
-         "IsRequired": true,
-         "Kind": "Method",
-         "Decorators": [],
-         "SkipUrlEncoding": false
+         "location": "Body",
+         "isApiVersion": false,
+         "isContentType": false,
+         "isEndpoint": false,
+         "explode": false,
+         "isRequired": true,
+         "kind": "Method",
+         "decorators": [],
+         "skipUrlEncoding": false
         }
        ],
-       "Responses": [
+       "responses": [
         {
          "$id": "44",
-         "StatusCodes": [
+         "statusCodes": [
           200
          ],
-         "BodyType": {
+         "bodyType": {
           "$ref": "7"
          },
-         "Headers": [],
-         "IsErrorResponse": false,
-         "ContentTypes": [
+         "headers": [],
+         "isErrorResponse": false,
+         "contentTypes": [
           "application/json"
          ]
         }
        ],
-       "HttpMethod": "POST",
-       "Uri": "{endpoint}",
-       "Path": "/encode/numeric/property/uint32",
-       "RequestMediaTypes": [
+       "httpMethod": "POST",
+       "uri": "{endpoint}",
+       "path": "/encode/numeric/property/uint32",
+       "requestMediaTypes": [
         "application/json"
        ],
-       "BufferResponse": true,
-       "GenerateProtocolMethod": true,
-       "GenerateConvenienceMethod": true,
-       "CrossLanguageDefinitionId": "Encode.Numeric.Property.uint32AsStringOptional",
-       "Decorators": []
+       "bufferResponse": true,
+       "generateProtocolMethod": true,
+       "generateConvenienceMethod": true,
+       "crossLanguageDefinitionId": "Encode.Numeric.Property.uint32AsStringOptional",
+       "decorators": []
       },
       {
        "$id": "45",
-       "Name": "uint8AsString",
-       "ResourceName": "Property",
-       "Accessibility": "public",
-       "Parameters": [
+       "name": "uint8AsString",
+       "resourceName": "Property",
+       "accessibility": "public",
+       "parameters": [
         {
          "$id": "46",
-         "Name": "contentType",
-         "NameInRequest": "Content-Type",
-         "Doc": "Body parameter's content type. Known values are application/json",
-         "Type": {
+         "name": "contentType",
+         "nameInRequest": "Content-Type",
+         "doc": "Body parameter's content type. Known values are application/json",
+         "type": {
           "$id": "47",
           "kind": "constant",
           "valueType": {
@@ -524,21 +439,21 @@
           "value": "application/json",
           "decorators": []
          },
-         "Location": "Header",
-         "IsApiVersion": false,
-         "IsContentType": true,
-         "IsEndpoint": false,
-         "Explode": false,
-         "IsRequired": true,
-         "Kind": "Constant",
-         "Decorators": [],
-         "SkipUrlEncoding": false
+         "location": "Header",
+         "isApiVersion": false,
+         "isContentType": true,
+         "isEndpoint": false,
+         "explode": false,
+         "isRequired": true,
+         "kind": "Constant",
+         "decorators": [],
+         "skipUrlEncoding": false
         },
         {
          "$id": "49",
-         "Name": "accept",
-         "NameInRequest": "Accept",
-         "Type": {
+         "name": "accept",
+         "nameInRequest": "Accept",
+         "type": {
           "$id": "50",
           "kind": "constant",
           "valueType": {
@@ -551,323 +466,63 @@
           "value": "application/json",
           "decorators": []
          },
-         "Location": "Header",
-         "IsApiVersion": false,
-         "IsContentType": false,
-         "IsEndpoint": false,
-         "Explode": false,
-         "IsRequired": true,
-         "Kind": "Constant",
-         "Decorators": [],
-         "SkipUrlEncoding": false
+         "location": "Header",
+         "isApiVersion": false,
+         "isContentType": false,
+         "isEndpoint": false,
+         "explode": false,
+         "isRequired": true,
+         "kind": "Constant",
+         "decorators": [],
+         "skipUrlEncoding": false
         },
         {
          "$id": "52",
-         "Name": "value",
-         "NameInRequest": "value",
-         "Type": {
+         "name": "value",
+         "nameInRequest": "value",
+         "type": {
           "$ref": "12"
          },
-         "Location": "Body",
-         "IsApiVersion": false,
-         "IsContentType": false,
-         "IsEndpoint": false,
-         "Explode": false,
-         "IsRequired": true,
-         "Kind": "Method",
-         "Decorators": [],
-         "SkipUrlEncoding": false
+         "location": "Body",
+         "isApiVersion": false,
+         "isContentType": false,
+         "isEndpoint": false,
+         "explode": false,
+         "isRequired": true,
+         "kind": "Method",
+         "decorators": [],
+         "skipUrlEncoding": false
         }
        ],
-       "Responses": [
+       "responses": [
         {
          "$id": "53",
-         "StatusCodes": [
+         "statusCodes": [
           200
          ],
-         "BodyType": {
+         "bodyType": {
           "$ref": "12"
          },
-         "Headers": [],
-         "IsErrorResponse": false,
-         "ContentTypes": [
+         "headers": [],
+         "isErrorResponse": false,
+         "contentTypes": [
           "application/json"
          ]
         }
        ],
-       "HttpMethod": "POST",
-       "Uri": "{endpoint}",
-       "Path": "/encode/numeric/property/uint8",
-       "RequestMediaTypes": [
-=======
-        "value": "application/json",
-        "decorators": []
-       },
-       "location": "Header",
-       "isApiVersion": false,
-       "isContentType": false,
-       "isEndpoint": false,
-       "explode": false,
-       "isRequired": true,
-       "kind": "Constant",
-       "decorators": [],
-       "skipUrlEncoding": false
-      },
-      {
-       "$id": "30",
-       "name": "value",
-       "nameInRequest": "value",
-       "type": {
-        "$ref": "2"
-       },
-       "location": "Body",
-       "isApiVersion": false,
-       "isContentType": false,
-       "isEndpoint": false,
-       "explode": false,
-       "isRequired": true,
-       "kind": "Method",
-       "decorators": [],
-       "skipUrlEncoding": false
+       "httpMethod": "POST",
+       "uri": "{endpoint}",
+       "path": "/encode/numeric/property/uint8",
+       "requestMediaTypes": [
+        "application/json"
+       ],
+       "bufferResponse": true,
+       "generateProtocolMethod": true,
+       "generateConvenienceMethod": true,
+       "crossLanguageDefinitionId": "Encode.Numeric.Property.uint8AsString",
+       "decorators": []
       }
      ],
-     "responses": [
-      {
-       "$id": "31",
-       "statusCodes": [
-        200
-       ],
-       "bodyType": {
-        "$ref": "2"
-       },
-       "headers": [],
-       "isErrorResponse": false,
-       "contentTypes": [
-        "application/json"
-       ]
-      }
-     ],
-     "httpMethod": "POST",
-     "uri": "{endpoint}",
-     "path": "/encode/numeric/property/safeint",
-     "requestMediaTypes": [
-      "application/json"
-     ],
-     "bufferResponse": true,
-     "generateProtocolMethod": true,
-     "generateConvenienceMethod": true,
-     "crossLanguageDefinitionId": "Encode.Numeric.Property.safeintAsString",
-     "decorators": []
-    },
-    {
-     "$id": "32",
-     "name": "uint32AsStringOptional",
-     "resourceName": "Property",
-     "accessibility": "public",
-     "parameters": [
-      {
-       "$id": "33",
-       "name": "contentType",
-       "nameInRequest": "Content-Type",
-       "doc": "Body parameter's content type. Known values are application/json",
-       "type": {
-        "$id": "34",
-        "kind": "constant",
-        "valueType": {
-         "$id": "35",
-         "kind": "string",
-         "name": "string",
-         "crossLanguageDefinitionId": "TypeSpec.string",
-         "decorators": []
-        },
-        "value": "application/json",
-        "decorators": []
-       },
-       "location": "Header",
-       "isApiVersion": false,
-       "isContentType": true,
-       "isEndpoint": false,
-       "explode": false,
-       "isRequired": true,
-       "kind": "Constant",
-       "decorators": [],
-       "skipUrlEncoding": false
-      },
-      {
-       "$id": "36",
-       "name": "accept",
-       "nameInRequest": "Accept",
-       "type": {
-        "$id": "37",
-        "kind": "constant",
-        "valueType": {
-         "$id": "38",
-         "kind": "string",
-         "name": "string",
-         "crossLanguageDefinitionId": "TypeSpec.string",
-         "decorators": []
-        },
-        "value": "application/json",
-        "decorators": []
-       },
-       "location": "Header",
-       "isApiVersion": false,
-       "isContentType": false,
-       "isEndpoint": false,
-       "explode": false,
-       "isRequired": true,
-       "kind": "Constant",
-       "decorators": [],
-       "skipUrlEncoding": false
-      },
-      {
-       "$id": "39",
-       "name": "value",
-       "nameInRequest": "value",
-       "type": {
-        "$ref": "7"
-       },
-       "location": "Body",
-       "isApiVersion": false,
-       "isContentType": false,
-       "isEndpoint": false,
-       "explode": false,
-       "isRequired": true,
-       "kind": "Method",
-       "decorators": [],
-       "skipUrlEncoding": false
-      }
-     ],
-     "responses": [
-      {
-       "$id": "40",
-       "statusCodes": [
-        200
-       ],
-       "bodyType": {
-        "$ref": "7"
-       },
-       "headers": [],
-       "isErrorResponse": false,
-       "contentTypes": [
-        "application/json"
-       ]
-      }
-     ],
-     "httpMethod": "POST",
-     "uri": "{endpoint}",
-     "path": "/encode/numeric/property/uint32",
-     "requestMediaTypes": [
-      "application/json"
-     ],
-     "bufferResponse": true,
-     "generateProtocolMethod": true,
-     "generateConvenienceMethod": true,
-     "crossLanguageDefinitionId": "Encode.Numeric.Property.uint32AsStringOptional",
-     "decorators": []
-    },
-    {
-     "$id": "41",
-     "name": "uint8AsString",
-     "resourceName": "Property",
-     "accessibility": "public",
-     "parameters": [
-      {
-       "$id": "42",
-       "name": "contentType",
-       "nameInRequest": "Content-Type",
-       "doc": "Body parameter's content type. Known values are application/json",
-       "type": {
-        "$id": "43",
-        "kind": "constant",
-        "valueType": {
-         "$id": "44",
-         "kind": "string",
-         "name": "string",
-         "crossLanguageDefinitionId": "TypeSpec.string",
-         "decorators": []
-        },
-        "value": "application/json",
-        "decorators": []
-       },
-       "location": "Header",
-       "isApiVersion": false,
-       "isContentType": true,
-       "isEndpoint": false,
-       "explode": false,
-       "isRequired": true,
-       "kind": "Constant",
-       "decorators": [],
-       "skipUrlEncoding": false
-      },
-      {
-       "$id": "45",
-       "name": "accept",
-       "nameInRequest": "Accept",
-       "type": {
-        "$id": "46",
-        "kind": "constant",
-        "valueType": {
-         "$id": "47",
-         "kind": "string",
-         "name": "string",
-         "crossLanguageDefinitionId": "TypeSpec.string",
-         "decorators": []
-        },
-        "value": "application/json",
-        "decorators": []
-       },
-       "location": "Header",
-       "isApiVersion": false,
-       "isContentType": false,
-       "isEndpoint": false,
-       "explode": false,
-       "isRequired": true,
-       "kind": "Constant",
-       "decorators": [],
-       "skipUrlEncoding": false
-      },
-      {
-       "$id": "48",
-       "name": "value",
-       "nameInRequest": "value",
-       "type": {
-        "$ref": "12"
-       },
-       "location": "Body",
-       "isApiVersion": false,
-       "isContentType": false,
-       "isEndpoint": false,
-       "explode": false,
-       "isRequired": true,
-       "kind": "Method",
-       "decorators": [],
-       "skipUrlEncoding": false
-      }
-     ],
-     "responses": [
-      {
-       "$id": "49",
-       "statusCodes": [
-        200
-       ],
-       "bodyType": {
-        "$ref": "12"
-       },
-       "headers": [],
-       "isErrorResponse": false,
-       "contentTypes": [
->>>>>>> 586a120e
-        "application/json"
-       ],
-       "BufferResponse": true,
-       "GenerateProtocolMethod": true,
-       "GenerateConvenienceMethod": true,
-       "CrossLanguageDefinitionId": "Encode.Numeric.Property.uint8AsString",
-       "Decorators": []
-      }
-     ],
-<<<<<<< HEAD
      "apiVersions": [],
      "crossLanguageDefinitionId": "Encode.Numeric.Property",
      "decorators": [],
@@ -876,56 +531,6 @@
      }
     }
    ]
-=======
-     "httpMethod": "POST",
-     "uri": "{endpoint}",
-     "path": "/encode/numeric/property/uint8",
-     "requestMediaTypes": [
-      "application/json"
-     ],
-     "bufferResponse": true,
-     "generateProtocolMethod": true,
-     "generateConvenienceMethod": true,
-     "crossLanguageDefinitionId": "Encode.Numeric.Property.uint8AsString",
-     "decorators": []
-    }
-   ],
-   "parent": "NumericClient",
-   "parameters": [
-    {
-     "$id": "50",
-     "name": "endpoint",
-     "nameInRequest": "endpoint",
-     "doc": "Service host",
-     "type": {
-      "$id": "51",
-      "kind": "url",
-      "name": "url",
-      "crossLanguageDefinitionId": "TypeSpec.url"
-     },
-     "location": "Uri",
-     "isApiVersion": false,
-     "isContentType": false,
-     "isRequired": true,
-     "isEndpoint": true,
-     "skipUrlEncoding": false,
-     "explode": false,
-     "kind": "Client",
-     "defaultValue": {
-      "$id": "52",
-      "type": {
-       "$id": "53",
-       "kind": "string",
-       "name": "string",
-       "crossLanguageDefinitionId": "TypeSpec.string"
-      },
-      "value": "http://localhost:3000"
-     }
-    }
-   ],
-   "decorators": [],
-   "crossLanguageDefinitionId": "Encode.Numeric.Property"
->>>>>>> 586a120e
   }
  ]
 }