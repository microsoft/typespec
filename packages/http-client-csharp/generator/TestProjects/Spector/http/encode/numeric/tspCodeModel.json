{
 "$id": "1",
 "Name": "Encode.Numeric",
 "ApiVersions": [],
 "Enums": [],
 "Models": [
  {
   "$id": "2",
   "kind": "model",
   "name": "SafeintAsStringProperty",
   "namespace": "Encode.Numeric.Property",
   "crossLanguageDefinitionId": "Encode.Numeric.Property.SafeintAsStringProperty",
   "usage": "Input,Output,Json",
   "decorators": [],
   "properties": [
    {
     "$id": "3",
     "kind": "property",
     "name": "value",
     "serializedName": "value",
     "type": {
      "$id": "4",
      "kind": "safeint",
      "name": "safeint",
      "encode": "string",
      "crossLanguageDefinitionId": "TypeSpec.safeint",
      "decorators": []
     },
     "optional": false,
     "readOnly": false,
     "discriminator": false,
     "flatten": false,
     "decorators": [],
     "crossLanguageDefinitionId": "Encode.Numeric.Property.SafeintAsStringProperty.value",
     "serializationOptions": {
      "$id": "5",
      "json": {
       "$id": "6",
       "name": "value"
      }
     }
    }
   ]
  },
  {
   "$id": "7",
   "kind": "model",
   "name": "Uint32AsStringProperty",
   "namespace": "Encode.Numeric.Property",
   "crossLanguageDefinitionId": "Encode.Numeric.Property.Uint32AsStringProperty",
   "usage": "Input,Output,Json",
   "decorators": [],
   "properties": [
    {
     "$id": "8",
     "kind": "property",
     "name": "value",
     "serializedName": "value",
     "type": {
      "$id": "9",
      "kind": "uint32",
      "name": "uint32",
      "encode": "string",
      "crossLanguageDefinitionId": "TypeSpec.uint32",
      "decorators": []
     },
     "optional": true,
     "readOnly": false,
     "discriminator": false,
     "flatten": false,
     "decorators": [],
     "crossLanguageDefinitionId": "Encode.Numeric.Property.Uint32AsStringProperty.value",
     "serializationOptions": {
      "$id": "10",
      "json": {
       "$id": "11",
       "name": "value"
      }
     }
    }
   ]
  },
  {
   "$id": "12",
   "kind": "model",
   "name": "Uint8AsStringProperty",
   "namespace": "Encode.Numeric.Property",
   "crossLanguageDefinitionId": "Encode.Numeric.Property.Uint8AsStringProperty",
   "usage": "Input,Output,Json",
   "decorators": [],
   "properties": [
    {
     "$id": "13",
     "kind": "property",
     "name": "value",
     "serializedName": "value",
     "type": {
      "$id": "14",
      "kind": "uint8",
      "name": "uint8",
      "encode": "string",
      "crossLanguageDefinitionId": "TypeSpec.uint8",
      "decorators": []
     },
     "optional": false,
     "readOnly": false,
     "discriminator": false,
     "flatten": false,
     "decorators": [],
     "crossLanguageDefinitionId": "Encode.Numeric.Property.Uint8AsStringProperty.value",
     "serializationOptions": {
      "$id": "15",
      "json": {
       "$id": "16",
       "name": "value"
      }
     }
    }
   ]
  }
 ],
 "Clients": [
  {
   "$id": "17",
   "kind": "client",
   "name": "NumericClient",
   "namespace": "Encode.Numeric",
   "doc": "Test for encode decorator on integer.",
   "parameters": [
    {
     "$id": "18",
     "Name": "endpoint",
     "NameInRequest": "endpoint",
     "Doc": "Service host",
     "Type": {
      "$id": "19",
      "kind": "url",
      "name": "url",
      "crossLanguageDefinitionId": "TypeSpec.url"
     },
     "Location": "Uri",
     "IsApiVersion": false,
     "IsResourceParameter": false,
     "IsContentType": false,
     "IsRequired": true,
     "IsEndpoint": true,
     "SkipUrlEncoding": false,
     "Explode": false,
     "Kind": "Client",
     "DefaultValue": {
      "$id": "20",
      "Type": {
       "$id": "21",
       "kind": "string",
       "name": "string",
       "crossLanguageDefinitionId": "TypeSpec.string"
      },
      "Value": "http://localhost:3000"
     }
    }
   ],
   "operations": [],
   "apiVersions": [],
   "crossLanguageDefinitionId": "Encode.Numeric",
   "children": [
    {
     "$id": "22",
     "kind": "client",
     "name": "Property",
     "namespace": "Encode.Numeric.Property",
     "parameters": [
      {
       "$id": "23",
       "Name": "endpoint",
       "NameInRequest": "endpoint",
       "Doc": "Service host",
       "Type": {
        "$id": "24",
        "kind": "url",
        "name": "url",
        "crossLanguageDefinitionId": "TypeSpec.url"
       },
       "Location": "Uri",
       "IsApiVersion": false,
       "IsResourceParameter": false,
       "IsContentType": false,
       "IsRequired": true,
       "IsEndpoint": true,
       "SkipUrlEncoding": false,
       "Explode": false,
       "Kind": "Client",
       "DefaultValue": {
        "$id": "25",
        "Type": {
         "$id": "26",
         "kind": "string",
         "name": "string",
         "crossLanguageDefinitionId": "TypeSpec.string"
        },
        "Value": "http://localhost:3000"
       }
      }
     ],
     "operations": [
      {
       "$id": "27",
       "Name": "safeintAsString",
       "ResourceName": "Property",
       "Accessibility": "public",
       "Parameters": [
        {
         "$id": "28",
         "Name": "contentType",
         "NameInRequest": "Content-Type",
         "Doc": "Body parameter's content type. Known values are application/json",
         "Type": {
          "$id": "29",
          "kind": "constant",
          "valueType": {
           "$id": "30",
           "kind": "string",
           "name": "string",
           "crossLanguageDefinitionId": "TypeSpec.string",
           "decorators": []
          },
          "value": "application/json",
          "decorators": []
         },
         "Location": "Header",
         "IsApiVersion": false,
         "IsContentType": true,
         "IsEndpoint": false,
         "Explode": false,
         "IsRequired": true,
         "Kind": "Constant",
         "Decorators": [],
         "SkipUrlEncoding": false
        },
        {
         "$id": "31",
         "Name": "accept",
         "NameInRequest": "Accept",
         "Type": {
          "$id": "32",
          "kind": "constant",
          "valueType": {
           "$id": "33",
           "kind": "string",
           "name": "string",
           "crossLanguageDefinitionId": "TypeSpec.string",
           "decorators": []
          },
          "value": "application/json",
          "decorators": []
         },
         "Location": "Header",
         "IsApiVersion": false,
         "IsContentType": false,
         "IsEndpoint": false,
         "Explode": false,
         "IsRequired": true,
         "Kind": "Constant",
         "Decorators": [],
         "SkipUrlEncoding": false
        },
        {
         "$id": "34",
         "Name": "value",
         "NameInRequest": "value",
         "Type": {
          "$ref": "2"
         },
         "Location": "Body",
         "IsApiVersion": false,
         "IsContentType": false,
         "IsEndpoint": false,
         "Explode": false,
         "IsRequired": true,
         "Kind": "Method",
         "Decorators": [],
         "SkipUrlEncoding": false
        }
       ],
<<<<<<< HEAD
       "Responses": [
        {
         "$id": "35",
         "StatusCodes": [
          200
         ],
         "BodyType": {
          "$ref": "2"
         },
         "BodyMediaType": "Json",
         "Headers": [],
         "IsErrorResponse": false,
         "ContentTypes": [
          "application/json"
         ]
        }
       ],
       "HttpMethod": "POST",
       "RequestBodyMediaType": "Json",
       "Uri": "{endpoint}",
       "Path": "/encode/numeric/property/safeint",
       "RequestMediaTypes": [
        "application/json"
       ],
       "BufferResponse": true,
       "GenerateProtocolMethod": true,
       "GenerateConvenienceMethod": true,
       "CrossLanguageDefinitionId": "Encode.Numeric.Property.safeintAsString",
       "Decorators": []
=======
       "BodyType": {
        "$ref": "2"
       },
       "Headers": [],
       "IsErrorResponse": false,
       "ContentTypes": [
        "application/json"
       ]
      }
     ],
     "HttpMethod": "POST",
     "Uri": "{endpoint}",
     "Path": "/encode/numeric/property/safeint",
     "RequestMediaTypes": [
      "application/json"
     ],
     "BufferResponse": true,
     "GenerateProtocolMethod": true,
     "GenerateConvenienceMethod": true,
     "CrossLanguageDefinitionId": "Encode.Numeric.Property.safeintAsString",
     "Decorators": []
    },
    {
     "$id": "33",
     "Name": "uint32AsStringOptional",
     "ResourceName": "Property",
     "Accessibility": "public",
     "Parameters": [
      {
       "$id": "34",
       "Name": "contentType",
       "NameInRequest": "Content-Type",
       "Doc": "Body parameter's content type. Known values are application/json",
       "Type": {
        "$id": "35",
        "kind": "constant",
        "valueType": {
         "$id": "36",
         "kind": "string",
         "name": "string",
         "crossLanguageDefinitionId": "TypeSpec.string",
         "decorators": []
        },
        "value": "application/json",
        "decorators": []
       },
       "Location": "Header",
       "IsApiVersion": false,
       "IsContentType": true,
       "IsEndpoint": false,
       "Explode": false,
       "IsRequired": true,
       "Kind": "Constant",
       "Decorators": [],
       "SkipUrlEncoding": false
>>>>>>> 41efd5f9
      },
      {
       "$id": "36",
       "Name": "uint32AsStringOptional",
       "ResourceName": "Property",
       "Accessibility": "public",
       "Parameters": [
        {
         "$id": "37",
         "Name": "contentType",
         "NameInRequest": "Content-Type",
         "Doc": "Body parameter's content type. Known values are application/json",
         "Type": {
          "$id": "38",
          "kind": "constant",
          "valueType": {
           "$id": "39",
           "kind": "string",
           "name": "string",
           "crossLanguageDefinitionId": "TypeSpec.string",
           "decorators": []
          },
          "value": "application/json",
          "decorators": []
         },
         "Location": "Header",
         "IsApiVersion": false,
         "IsContentType": true,
         "IsEndpoint": false,
         "Explode": false,
         "IsRequired": true,
         "Kind": "Constant",
         "Decorators": [],
         "SkipUrlEncoding": false
        },
        {
         "$id": "40",
         "Name": "accept",
         "NameInRequest": "Accept",
         "Type": {
          "$id": "41",
          "kind": "constant",
          "valueType": {
           "$id": "42",
           "kind": "string",
           "name": "string",
           "crossLanguageDefinitionId": "TypeSpec.string",
           "decorators": []
          },
          "value": "application/json",
          "decorators": []
         },
         "Location": "Header",
         "IsApiVersion": false,
         "IsContentType": false,
         "IsEndpoint": false,
         "Explode": false,
         "IsRequired": true,
         "Kind": "Constant",
         "Decorators": [],
         "SkipUrlEncoding": false
        },
        {
         "$id": "43",
         "Name": "value",
         "NameInRequest": "value",
         "Type": {
          "$ref": "7"
         },
         "Location": "Body",
         "IsApiVersion": false,
         "IsContentType": false,
         "IsEndpoint": false,
         "Explode": false,
         "IsRequired": true,
         "Kind": "Method",
         "Decorators": [],
         "SkipUrlEncoding": false
        }
       ],
<<<<<<< HEAD
       "Responses": [
        {
         "$id": "44",
         "StatusCodes": [
          200
         ],
         "BodyType": {
          "$ref": "7"
         },
         "BodyMediaType": "Json",
         "Headers": [],
         "IsErrorResponse": false,
         "ContentTypes": [
          "application/json"
         ]
        }
       ],
       "HttpMethod": "POST",
       "RequestBodyMediaType": "Json",
       "Uri": "{endpoint}",
       "Path": "/encode/numeric/property/uint32",
       "RequestMediaTypes": [
        "application/json"
       ],
       "BufferResponse": true,
       "GenerateProtocolMethod": true,
       "GenerateConvenienceMethod": true,
       "CrossLanguageDefinitionId": "Encode.Numeric.Property.uint32AsStringOptional",
       "Decorators": []
=======
       "BodyType": {
        "$ref": "7"
       },
       "Headers": [],
       "IsErrorResponse": false,
       "ContentTypes": [
        "application/json"
       ]
      }
     ],
     "HttpMethod": "POST",
     "Uri": "{endpoint}",
     "Path": "/encode/numeric/property/uint32",
     "RequestMediaTypes": [
      "application/json"
     ],
     "BufferResponse": true,
     "GenerateProtocolMethod": true,
     "GenerateConvenienceMethod": true,
     "CrossLanguageDefinitionId": "Encode.Numeric.Property.uint32AsStringOptional",
     "Decorators": []
    },
    {
     "$id": "42",
     "Name": "uint8AsString",
     "ResourceName": "Property",
     "Accessibility": "public",
     "Parameters": [
      {
       "$id": "43",
       "Name": "contentType",
       "NameInRequest": "Content-Type",
       "Doc": "Body parameter's content type. Known values are application/json",
       "Type": {
        "$id": "44",
        "kind": "constant",
        "valueType": {
         "$id": "45",
         "kind": "string",
         "name": "string",
         "crossLanguageDefinitionId": "TypeSpec.string",
         "decorators": []
        },
        "value": "application/json",
        "decorators": []
       },
       "Location": "Header",
       "IsApiVersion": false,
       "IsContentType": true,
       "IsEndpoint": false,
       "Explode": false,
       "IsRequired": true,
       "Kind": "Constant",
       "Decorators": [],
       "SkipUrlEncoding": false
>>>>>>> 41efd5f9
      },
      {
       "$id": "45",
       "Name": "uint8AsString",
       "ResourceName": "Property",
       "Accessibility": "public",
       "Parameters": [
        {
         "$id": "46",
         "Name": "contentType",
         "NameInRequest": "Content-Type",
         "Doc": "Body parameter's content type. Known values are application/json",
         "Type": {
          "$id": "47",
          "kind": "constant",
          "valueType": {
           "$id": "48",
           "kind": "string",
           "name": "string",
           "crossLanguageDefinitionId": "TypeSpec.string",
           "decorators": []
          },
          "value": "application/json",
          "decorators": []
         },
         "Location": "Header",
         "IsApiVersion": false,
         "IsContentType": true,
         "IsEndpoint": false,
         "Explode": false,
         "IsRequired": true,
         "Kind": "Constant",
         "Decorators": [],
         "SkipUrlEncoding": false
        },
        {
         "$id": "49",
         "Name": "accept",
         "NameInRequest": "Accept",
         "Type": {
          "$id": "50",
          "kind": "constant",
          "valueType": {
           "$id": "51",
           "kind": "string",
           "name": "string",
           "crossLanguageDefinitionId": "TypeSpec.string",
           "decorators": []
          },
          "value": "application/json",
          "decorators": []
         },
         "Location": "Header",
         "IsApiVersion": false,
         "IsContentType": false,
         "IsEndpoint": false,
         "Explode": false,
         "IsRequired": true,
         "Kind": "Constant",
         "Decorators": [],
         "SkipUrlEncoding": false
        },
        {
         "$id": "52",
         "Name": "value",
         "NameInRequest": "value",
         "Type": {
          "$ref": "12"
         },
         "Location": "Body",
         "IsApiVersion": false,
         "IsContentType": false,
         "IsEndpoint": false,
         "Explode": false,
         "IsRequired": true,
         "Kind": "Method",
         "Decorators": [],
         "SkipUrlEncoding": false
        }
       ],
<<<<<<< HEAD
       "Responses": [
        {
         "$id": "53",
         "StatusCodes": [
          200
         ],
         "BodyType": {
          "$ref": "12"
         },
         "BodyMediaType": "Json",
         "Headers": [],
         "IsErrorResponse": false,
         "ContentTypes": [
          "application/json"
         ]
        }
       ],
       "HttpMethod": "POST",
       "RequestBodyMediaType": "Json",
       "Uri": "{endpoint}",
       "Path": "/encode/numeric/property/uint8",
       "RequestMediaTypes": [
=======
       "BodyType": {
        "$ref": "12"
       },
       "Headers": [],
       "IsErrorResponse": false,
       "ContentTypes": [
>>>>>>> 41efd5f9
        "application/json"
       ],
       "BufferResponse": true,
       "GenerateProtocolMethod": true,
       "GenerateConvenienceMethod": true,
       "CrossLanguageDefinitionId": "Encode.Numeric.Property.uint8AsString",
       "Decorators": []
      }
     ],
<<<<<<< HEAD
     "apiVersions": [],
     "crossLanguageDefinitionId": "Encode.Numeric.Property",
     "parent": {
      "$ref": "17"
=======
     "HttpMethod": "POST",
     "Uri": "{endpoint}",
     "Path": "/encode/numeric/property/uint8",
     "RequestMediaTypes": [
      "application/json"
     ],
     "BufferResponse": true,
     "GenerateProtocolMethod": true,
     "GenerateConvenienceMethod": true,
     "CrossLanguageDefinitionId": "Encode.Numeric.Property.uint8AsString",
     "Decorators": []
    }
   ],
   "Protocol": {
    "$id": "51"
   },
   "Parent": "NumericClient",
   "Parameters": [
    {
     "$id": "52",
     "Name": "endpoint",
     "NameInRequest": "endpoint",
     "Doc": "Service host",
     "Type": {
      "$id": "53",
      "kind": "url",
      "name": "url",
      "crossLanguageDefinitionId": "TypeSpec.url"
     },
     "Location": "Uri",
     "IsApiVersion": false,
     "IsResourceParameter": false,
     "IsContentType": false,
     "IsRequired": true,
     "IsEndpoint": true,
     "SkipUrlEncoding": false,
     "Explode": false,
     "Kind": "Client",
     "DefaultValue": {
      "$id": "54",
      "Type": {
       "$id": "55",
       "kind": "string",
       "name": "string",
       "crossLanguageDefinitionId": "TypeSpec.string"
      },
      "Value": "http://localhost:3000"
>>>>>>> 41efd5f9
     }
    }
   ]
  }
 ]
}<|MERGE_RESOLUTION|>--- conflicted
+++ resolved
@@ -122,18 +122,21 @@
  "Clients": [
   {
    "$id": "17",
-   "kind": "client",
-   "name": "NumericClient",
-   "namespace": "Encode.Numeric",
-   "doc": "Test for encode decorator on integer.",
-   "parameters": [
-    {
-     "$id": "18",
+   "Name": "NumericClient",
+   "Namespace": "Encode.Numeric",
+   "Doc": "Test for encode decorator on integer.",
+   "Operations": [],
+   "Protocol": {
+    "$id": "18"
+   },
+   "Parameters": [
+    {
+     "$id": "19",
      "Name": "endpoint",
      "NameInRequest": "endpoint",
      "Doc": "Service host",
      "Type": {
-      "$id": "19",
+      "$id": "20",
       "kind": "url",
       "name": "url",
       "crossLanguageDefinitionId": "TypeSpec.url"
@@ -148,9 +151,9 @@
      "Explode": false,
      "Kind": "Client",
      "DefaultValue": {
-      "$id": "20",
+      "$id": "21",
       "Type": {
-       "$id": "21",
+       "$id": "22",
        "kind": "string",
        "name": "string",
        "crossLanguageDefinitionId": "TypeSpec.string"
@@ -159,159 +162,99 @@
      }
     }
    ],
-   "operations": [],
-   "apiVersions": [],
-   "crossLanguageDefinitionId": "Encode.Numeric",
-   "children": [
-    {
-     "$id": "22",
-     "kind": "client",
-     "name": "Property",
-     "namespace": "Encode.Numeric.Property",
-     "parameters": [
-      {
-       "$id": "23",
-       "Name": "endpoint",
-       "NameInRequest": "endpoint",
-       "Doc": "Service host",
-       "Type": {
-        "$id": "24",
-        "kind": "url",
-        "name": "url",
-        "crossLanguageDefinitionId": "TypeSpec.url"
-       },
-       "Location": "Uri",
-       "IsApiVersion": false,
-       "IsResourceParameter": false,
-       "IsContentType": false,
-       "IsRequired": true,
-       "IsEndpoint": true,
-       "SkipUrlEncoding": false,
-       "Explode": false,
-       "Kind": "Client",
-       "DefaultValue": {
-        "$id": "25",
-        "Type": {
-         "$id": "26",
+   "Decorators": [],
+   "CrossLanguageDefinitionId": "Encode.Numeric"
+  },
+  {
+   "$id": "23",
+   "Name": "Property",
+   "Namespace": "Encode.Numeric.Property",
+   "Operations": [
+    {
+     "$id": "24",
+     "Name": "safeintAsString",
+     "ResourceName": "Property",
+     "Accessibility": "public",
+     "Parameters": [
+      {
+       "$id": "25",
+       "Name": "contentType",
+       "NameInRequest": "Content-Type",
+       "Doc": "Body parameter's content type. Known values are application/json",
+       "Type": {
+        "$id": "26",
+        "kind": "constant",
+        "valueType": {
+         "$id": "27",
          "kind": "string",
          "name": "string",
-         "crossLanguageDefinitionId": "TypeSpec.string"
+         "crossLanguageDefinitionId": "TypeSpec.string",
+         "decorators": []
         },
-        "Value": "http://localhost:3000"
-       }
-      }
-     ],
-     "operations": [
-      {
-       "$id": "27",
-       "Name": "safeintAsString",
-       "ResourceName": "Property",
-       "Accessibility": "public",
-       "Parameters": [
-        {
-         "$id": "28",
-         "Name": "contentType",
-         "NameInRequest": "Content-Type",
-         "Doc": "Body parameter's content type. Known values are application/json",
-         "Type": {
-          "$id": "29",
-          "kind": "constant",
-          "valueType": {
-           "$id": "30",
-           "kind": "string",
-           "name": "string",
-           "crossLanguageDefinitionId": "TypeSpec.string",
-           "decorators": []
-          },
-          "value": "application/json",
-          "decorators": []
-         },
-         "Location": "Header",
-         "IsApiVersion": false,
-         "IsContentType": true,
-         "IsEndpoint": false,
-         "Explode": false,
-         "IsRequired": true,
-         "Kind": "Constant",
-         "Decorators": [],
-         "SkipUrlEncoding": false
+        "value": "application/json",
+        "decorators": []
+       },
+       "Location": "Header",
+       "IsApiVersion": false,
+       "IsContentType": true,
+       "IsEndpoint": false,
+       "Explode": false,
+       "IsRequired": true,
+       "Kind": "Constant",
+       "Decorators": [],
+       "SkipUrlEncoding": false
+      },
+      {
+       "$id": "28",
+       "Name": "accept",
+       "NameInRequest": "Accept",
+       "Type": {
+        "$id": "29",
+        "kind": "constant",
+        "valueType": {
+         "$id": "30",
+         "kind": "string",
+         "name": "string",
+         "crossLanguageDefinitionId": "TypeSpec.string",
+         "decorators": []
         },
-        {
-         "$id": "31",
-         "Name": "accept",
-         "NameInRequest": "Accept",
-         "Type": {
-          "$id": "32",
-          "kind": "constant",
-          "valueType": {
-           "$id": "33",
-           "kind": "string",
-           "name": "string",
-           "crossLanguageDefinitionId": "TypeSpec.string",
-           "decorators": []
-          },
-          "value": "application/json",
-          "decorators": []
-         },
-         "Location": "Header",
-         "IsApiVersion": false,
-         "IsContentType": false,
-         "IsEndpoint": false,
-         "Explode": false,
-         "IsRequired": true,
-         "Kind": "Constant",
-         "Decorators": [],
-         "SkipUrlEncoding": false
-        },
-        {
-         "$id": "34",
-         "Name": "value",
-         "NameInRequest": "value",
-         "Type": {
-          "$ref": "2"
-         },
-         "Location": "Body",
-         "IsApiVersion": false,
-         "IsContentType": false,
-         "IsEndpoint": false,
-         "Explode": false,
-         "IsRequired": true,
-         "Kind": "Method",
-         "Decorators": [],
-         "SkipUrlEncoding": false
-        }
+        "value": "application/json",
+        "decorators": []
+       },
+       "Location": "Header",
+       "IsApiVersion": false,
+       "IsContentType": false,
+       "IsEndpoint": false,
+       "Explode": false,
+       "IsRequired": true,
+       "Kind": "Constant",
+       "Decorators": [],
+       "SkipUrlEncoding": false
+      },
+      {
+       "$id": "31",
+       "Name": "value",
+       "NameInRequest": "value",
+       "Type": {
+        "$ref": "2"
+       },
+       "Location": "Body",
+       "IsApiVersion": false,
+       "IsContentType": false,
+       "IsEndpoint": false,
+       "Explode": false,
+       "IsRequired": true,
+       "Kind": "Method",
+       "Decorators": [],
+       "SkipUrlEncoding": false
+      }
+     ],
+     "Responses": [
+      {
+       "$id": "32",
+       "StatusCodes": [
+        200
        ],
-<<<<<<< HEAD
-       "Responses": [
-        {
-         "$id": "35",
-         "StatusCodes": [
-          200
-         ],
-         "BodyType": {
-          "$ref": "2"
-         },
-         "BodyMediaType": "Json",
-         "Headers": [],
-         "IsErrorResponse": false,
-         "ContentTypes": [
-          "application/json"
-         ]
-        }
-       ],
-       "HttpMethod": "POST",
-       "RequestBodyMediaType": "Json",
-       "Uri": "{endpoint}",
-       "Path": "/encode/numeric/property/safeint",
-       "RequestMediaTypes": [
-        "application/json"
-       ],
-       "BufferResponse": true,
-       "GenerateProtocolMethod": true,
-       "GenerateConvenienceMethod": true,
-       "CrossLanguageDefinitionId": "Encode.Numeric.Property.safeintAsString",
-       "Decorators": []
-=======
        "BodyType": {
         "$ref": "2"
        },
@@ -367,118 +310,58 @@
        "Kind": "Constant",
        "Decorators": [],
        "SkipUrlEncoding": false
->>>>>>> 41efd5f9
-      },
-      {
-       "$id": "36",
-       "Name": "uint32AsStringOptional",
-       "ResourceName": "Property",
-       "Accessibility": "public",
-       "Parameters": [
-        {
-         "$id": "37",
-         "Name": "contentType",
-         "NameInRequest": "Content-Type",
-         "Doc": "Body parameter's content type. Known values are application/json",
-         "Type": {
-          "$id": "38",
-          "kind": "constant",
-          "valueType": {
-           "$id": "39",
-           "kind": "string",
-           "name": "string",
-           "crossLanguageDefinitionId": "TypeSpec.string",
-           "decorators": []
-          },
-          "value": "application/json",
-          "decorators": []
-         },
-         "Location": "Header",
-         "IsApiVersion": false,
-         "IsContentType": true,
-         "IsEndpoint": false,
-         "Explode": false,
-         "IsRequired": true,
-         "Kind": "Constant",
-         "Decorators": [],
-         "SkipUrlEncoding": false
+      },
+      {
+       "$id": "37",
+       "Name": "accept",
+       "NameInRequest": "Accept",
+       "Type": {
+        "$id": "38",
+        "kind": "constant",
+        "valueType": {
+         "$id": "39",
+         "kind": "string",
+         "name": "string",
+         "crossLanguageDefinitionId": "TypeSpec.string",
+         "decorators": []
         },
-        {
-         "$id": "40",
-         "Name": "accept",
-         "NameInRequest": "Accept",
-         "Type": {
-          "$id": "41",
-          "kind": "constant",
-          "valueType": {
-           "$id": "42",
-           "kind": "string",
-           "name": "string",
-           "crossLanguageDefinitionId": "TypeSpec.string",
-           "decorators": []
-          },
-          "value": "application/json",
-          "decorators": []
-         },
-         "Location": "Header",
-         "IsApiVersion": false,
-         "IsContentType": false,
-         "IsEndpoint": false,
-         "Explode": false,
-         "IsRequired": true,
-         "Kind": "Constant",
-         "Decorators": [],
-         "SkipUrlEncoding": false
-        },
-        {
-         "$id": "43",
-         "Name": "value",
-         "NameInRequest": "value",
-         "Type": {
-          "$ref": "7"
-         },
-         "Location": "Body",
-         "IsApiVersion": false,
-         "IsContentType": false,
-         "IsEndpoint": false,
-         "Explode": false,
-         "IsRequired": true,
-         "Kind": "Method",
-         "Decorators": [],
-         "SkipUrlEncoding": false
-        }
+        "value": "application/json",
+        "decorators": []
+       },
+       "Location": "Header",
+       "IsApiVersion": false,
+       "IsContentType": false,
+       "IsEndpoint": false,
+       "Explode": false,
+       "IsRequired": true,
+       "Kind": "Constant",
+       "Decorators": [],
+       "SkipUrlEncoding": false
+      },
+      {
+       "$id": "40",
+       "Name": "value",
+       "NameInRequest": "value",
+       "Type": {
+        "$ref": "7"
+       },
+       "Location": "Body",
+       "IsApiVersion": false,
+       "IsContentType": false,
+       "IsEndpoint": false,
+       "Explode": false,
+       "IsRequired": true,
+       "Kind": "Method",
+       "Decorators": [],
+       "SkipUrlEncoding": false
+      }
+     ],
+     "Responses": [
+      {
+       "$id": "41",
+       "StatusCodes": [
+        200
        ],
-<<<<<<< HEAD
-       "Responses": [
-        {
-         "$id": "44",
-         "StatusCodes": [
-          200
-         ],
-         "BodyType": {
-          "$ref": "7"
-         },
-         "BodyMediaType": "Json",
-         "Headers": [],
-         "IsErrorResponse": false,
-         "ContentTypes": [
-          "application/json"
-         ]
-        }
-       ],
-       "HttpMethod": "POST",
-       "RequestBodyMediaType": "Json",
-       "Uri": "{endpoint}",
-       "Path": "/encode/numeric/property/uint32",
-       "RequestMediaTypes": [
-        "application/json"
-       ],
-       "BufferResponse": true,
-       "GenerateProtocolMethod": true,
-       "GenerateConvenienceMethod": true,
-       "CrossLanguageDefinitionId": "Encode.Numeric.Property.uint32AsStringOptional",
-       "Decorators": []
-=======
        "BodyType": {
         "$ref": "7"
        },
@@ -534,133 +417,68 @@
        "Kind": "Constant",
        "Decorators": [],
        "SkipUrlEncoding": false
->>>>>>> 41efd5f9
-      },
-      {
-       "$id": "45",
-       "Name": "uint8AsString",
-       "ResourceName": "Property",
-       "Accessibility": "public",
-       "Parameters": [
-        {
-         "$id": "46",
-         "Name": "contentType",
-         "NameInRequest": "Content-Type",
-         "Doc": "Body parameter's content type. Known values are application/json",
-         "Type": {
-          "$id": "47",
-          "kind": "constant",
-          "valueType": {
-           "$id": "48",
-           "kind": "string",
-           "name": "string",
-           "crossLanguageDefinitionId": "TypeSpec.string",
-           "decorators": []
-          },
-          "value": "application/json",
-          "decorators": []
-         },
-         "Location": "Header",
-         "IsApiVersion": false,
-         "IsContentType": true,
-         "IsEndpoint": false,
-         "Explode": false,
-         "IsRequired": true,
-         "Kind": "Constant",
-         "Decorators": [],
-         "SkipUrlEncoding": false
+      },
+      {
+       "$id": "46",
+       "Name": "accept",
+       "NameInRequest": "Accept",
+       "Type": {
+        "$id": "47",
+        "kind": "constant",
+        "valueType": {
+         "$id": "48",
+         "kind": "string",
+         "name": "string",
+         "crossLanguageDefinitionId": "TypeSpec.string",
+         "decorators": []
         },
-        {
-         "$id": "49",
-         "Name": "accept",
-         "NameInRequest": "Accept",
-         "Type": {
-          "$id": "50",
-          "kind": "constant",
-          "valueType": {
-           "$id": "51",
-           "kind": "string",
-           "name": "string",
-           "crossLanguageDefinitionId": "TypeSpec.string",
-           "decorators": []
-          },
-          "value": "application/json",
-          "decorators": []
-         },
-         "Location": "Header",
-         "IsApiVersion": false,
-         "IsContentType": false,
-         "IsEndpoint": false,
-         "Explode": false,
-         "IsRequired": true,
-         "Kind": "Constant",
-         "Decorators": [],
-         "SkipUrlEncoding": false
-        },
-        {
-         "$id": "52",
-         "Name": "value",
-         "NameInRequest": "value",
-         "Type": {
-          "$ref": "12"
-         },
-         "Location": "Body",
-         "IsApiVersion": false,
-         "IsContentType": false,
-         "IsEndpoint": false,
-         "Explode": false,
-         "IsRequired": true,
-         "Kind": "Method",
-         "Decorators": [],
-         "SkipUrlEncoding": false
-        }
+        "value": "application/json",
+        "decorators": []
+       },
+       "Location": "Header",
+       "IsApiVersion": false,
+       "IsContentType": false,
+       "IsEndpoint": false,
+       "Explode": false,
+       "IsRequired": true,
+       "Kind": "Constant",
+       "Decorators": [],
+       "SkipUrlEncoding": false
+      },
+      {
+       "$id": "49",
+       "Name": "value",
+       "NameInRequest": "value",
+       "Type": {
+        "$ref": "12"
+       },
+       "Location": "Body",
+       "IsApiVersion": false,
+       "IsContentType": false,
+       "IsEndpoint": false,
+       "Explode": false,
+       "IsRequired": true,
+       "Kind": "Method",
+       "Decorators": [],
+       "SkipUrlEncoding": false
+      }
+     ],
+     "Responses": [
+      {
+       "$id": "50",
+       "StatusCodes": [
+        200
        ],
-<<<<<<< HEAD
-       "Responses": [
-        {
-         "$id": "53",
-         "StatusCodes": [
-          200
-         ],
-         "BodyType": {
-          "$ref": "12"
-         },
-         "BodyMediaType": "Json",
-         "Headers": [],
-         "IsErrorResponse": false,
-         "ContentTypes": [
-          "application/json"
-         ]
-        }
-       ],
-       "HttpMethod": "POST",
-       "RequestBodyMediaType": "Json",
-       "Uri": "{endpoint}",
-       "Path": "/encode/numeric/property/uint8",
-       "RequestMediaTypes": [
-=======
        "BodyType": {
         "$ref": "12"
        },
        "Headers": [],
        "IsErrorResponse": false,
        "ContentTypes": [
->>>>>>> 41efd5f9
         "application/json"
-       ],
-       "BufferResponse": true,
-       "GenerateProtocolMethod": true,
-       "GenerateConvenienceMethod": true,
-       "CrossLanguageDefinitionId": "Encode.Numeric.Property.uint8AsString",
-       "Decorators": []
-      }
-     ],
-<<<<<<< HEAD
-     "apiVersions": [],
-     "crossLanguageDefinitionId": "Encode.Numeric.Property",
-     "parent": {
-      "$ref": "17"
-=======
+       ]
+      }
+     ],
      "HttpMethod": "POST",
      "Uri": "{endpoint}",
      "Path": "/encode/numeric/property/uint8",
@@ -708,10 +526,11 @@
        "crossLanguageDefinitionId": "TypeSpec.string"
       },
       "Value": "http://localhost:3000"
->>>>>>> 41efd5f9
      }
     }
-   ]
+   ],
+   "Decorators": [],
+   "CrossLanguageDefinitionId": "Encode.Numeric.Property"
   }
  ]
 }