{
 "$id": "1",
 "Name": "Encode.Datetime",
 "ApiVersions": [],
 "Enums": [],
 "Models": [
  {
   "$id": "2",
   "kind": "model",
   "name": "DefaultDatetimeProperty",
   "namespace": "Encode.Datetime",
   "crossLanguageDefinitionId": "Encode.Datetime.DefaultDatetimeProperty",
   "usage": "Input,Output,Json",
   "decorators": [],
   "properties": [
    {
     "$id": "3",
     "kind": "property",
     "name": "value",
     "serializedName": "value",
     "type": {
      "$id": "4",
      "kind": "utcDateTime",
      "name": "utcDateTime",
      "encode": "rfc3339",
      "wireType": {
       "$id": "5",
       "kind": "string",
       "name": "string",
       "crossLanguageDefinitionId": "TypeSpec.string",
       "decorators": []
      },
      "crossLanguageDefinitionId": "TypeSpec.utcDateTime",
      "decorators": []
     },
     "optional": false,
     "readOnly": false,
     "discriminator": false,
     "flatten": false,
     "decorators": [],
     "crossLanguageDefinitionId": "Encode.Datetime.DefaultDatetimeProperty.value",
     "serializationOptions": {
      "$id": "6",
      "json": {
       "$id": "7",
       "name": "value"
      }
     }
    }
   ]
  },
  {
   "$id": "8",
   "kind": "model",
   "name": "Rfc3339DatetimeProperty",
   "namespace": "Encode.Datetime",
   "crossLanguageDefinitionId": "Encode.Datetime.Rfc3339DatetimeProperty",
   "usage": "Input,Output,Json",
   "decorators": [],
   "properties": [
    {
     "$id": "9",
     "kind": "property",
     "name": "value",
     "serializedName": "value",
     "type": {
      "$id": "10",
      "kind": "utcDateTime",
      "name": "utcDateTime",
      "encode": "rfc3339",
      "wireType": {
       "$id": "11",
       "kind": "string",
       "name": "string",
       "crossLanguageDefinitionId": "TypeSpec.string",
       "decorators": []
      },
      "crossLanguageDefinitionId": "TypeSpec.utcDateTime",
      "decorators": []
     },
     "optional": false,
     "readOnly": false,
     "discriminator": false,
     "flatten": false,
     "decorators": [],
     "crossLanguageDefinitionId": "Encode.Datetime.Rfc3339DatetimeProperty.value",
     "serializationOptions": {
      "$id": "12",
      "json": {
       "$id": "13",
       "name": "value"
      }
     }
    }
   ]
  },
  {
   "$id": "14",
   "kind": "model",
   "name": "Rfc7231DatetimeProperty",
   "namespace": "Encode.Datetime",
   "crossLanguageDefinitionId": "Encode.Datetime.Rfc7231DatetimeProperty",
   "usage": "Input,Output,Json",
   "decorators": [],
   "properties": [
    {
     "$id": "15",
     "kind": "property",
     "name": "value",
     "serializedName": "value",
     "type": {
      "$id": "16",
      "kind": "utcDateTime",
      "name": "utcDateTime",
      "encode": "rfc7231",
      "wireType": {
       "$id": "17",
       "kind": "string",
       "name": "string",
       "crossLanguageDefinitionId": "TypeSpec.string",
       "decorators": []
      },
      "crossLanguageDefinitionId": "TypeSpec.utcDateTime",
      "decorators": []
     },
     "optional": false,
     "readOnly": false,
     "discriminator": false,
     "flatten": false,
     "decorators": [],
     "crossLanguageDefinitionId": "Encode.Datetime.Rfc7231DatetimeProperty.value",
     "serializationOptions": {
      "$id": "18",
      "json": {
       "$id": "19",
       "name": "value"
      }
     }
    }
   ]
  },
  {
   "$id": "20",
   "kind": "model",
   "name": "UnixTimestampDatetimeProperty",
   "namespace": "Encode.Datetime",
   "crossLanguageDefinitionId": "Encode.Datetime.UnixTimestampDatetimeProperty",
   "usage": "Input,Output,Json",
   "decorators": [],
   "properties": [
    {
     "$id": "21",
     "kind": "property",
     "name": "value",
     "serializedName": "value",
     "type": {
      "$id": "22",
      "kind": "utcDateTime",
      "name": "utcDateTime",
      "encode": "unixTimestamp",
      "wireType": {
       "$id": "23",
       "kind": "int64",
       "name": "int64",
       "crossLanguageDefinitionId": "TypeSpec.int64",
       "decorators": []
      },
      "crossLanguageDefinitionId": "TypeSpec.utcDateTime",
      "decorators": []
     },
     "optional": false,
     "readOnly": false,
     "discriminator": false,
     "flatten": false,
     "decorators": [],
     "crossLanguageDefinitionId": "Encode.Datetime.UnixTimestampDatetimeProperty.value",
     "serializationOptions": {
      "$id": "24",
      "json": {
       "$id": "25",
       "name": "value"
      }
     }
    }
   ]
  },
  {
   "$id": "26",
   "kind": "model",
   "name": "UnixTimestampArrayDatetimeProperty",
   "namespace": "Encode.Datetime",
   "crossLanguageDefinitionId": "Encode.Datetime.UnixTimestampArrayDatetimeProperty",
   "usage": "Input,Output,Json",
   "decorators": [],
   "properties": [
    {
     "$id": "27",
     "kind": "property",
     "name": "value",
     "serializedName": "value",
     "type": {
      "$id": "28",
      "kind": "array",
      "name": "Array",
      "valueType": {
       "$id": "29",
       "kind": "utcDateTime",
       "name": "unixTimestampDatetime",
       "encode": "unixTimestamp",
       "wireType": {
        "$id": "30",
        "kind": "int64",
        "name": "int64",
        "crossLanguageDefinitionId": "TypeSpec.int64",
        "decorators": []
       },
       "crossLanguageDefinitionId": "Encode.Datetime.unixTimestampDatetime",
       "baseType": {
        "$id": "31",
        "kind": "utcDateTime",
        "name": "utcDateTime",
        "encode": "rfc3339",
        "wireType": {
         "$id": "32",
         "kind": "string",
         "name": "string",
         "crossLanguageDefinitionId": "TypeSpec.string",
         "decorators": []
        },
        "crossLanguageDefinitionId": "TypeSpec.utcDateTime",
        "decorators": []
       },
       "decorators": []
      },
      "crossLanguageDefinitionId": "TypeSpec.Array",
      "decorators": []
     },
     "optional": false,
     "readOnly": false,
     "discriminator": false,
     "flatten": false,
     "decorators": [],
     "crossLanguageDefinitionId": "Encode.Datetime.UnixTimestampArrayDatetimeProperty.value",
     "serializationOptions": {
      "$id": "33",
      "json": {
       "$id": "34",
       "name": "value"
      }
     }
    }
   ]
  }
 ],
 "Clients": [
  {
   "$id": "35",
   "kind": "client",
   "name": "DatetimeClient",
   "namespace": "Encode.Datetime",
   "doc": "Test for encode decorator on datetime.",
   "parameters": [
    {
     "$id": "36",
     "Name": "endpoint",
     "NameInRequest": "endpoint",
     "Doc": "Service host",
     "Type": {
      "$id": "37",
      "kind": "url",
      "name": "url",
      "crossLanguageDefinitionId": "TypeSpec.url"
     },
     "Location": "Uri",
     "IsApiVersion": false,
     "IsResourceParameter": false,
     "IsContentType": false,
     "IsRequired": true,
     "IsEndpoint": true,
     "SkipUrlEncoding": false,
     "Explode": false,
     "Kind": "Client",
     "DefaultValue": {
      "$id": "38",
      "Type": {
       "$id": "39",
       "kind": "string",
       "name": "string",
       "crossLanguageDefinitionId": "TypeSpec.string"
      },
      "Value": "http://localhost:3000"
     }
    }
   ],
   "operations": [],
   "apiVersions": [],
   "crossLanguageDefinitionId": "Encode.Datetime",
   "children": [
    {
     "$id": "40",
     "kind": "client",
     "name": "Query",
     "namespace": "Encode.Datetime.Query",
     "parameters": [
      {
       "$id": "41",
       "Name": "endpoint",
       "NameInRequest": "endpoint",
       "Doc": "Service host",
       "Type": {
        "$id": "42",
        "kind": "url",
        "name": "url",
        "crossLanguageDefinitionId": "TypeSpec.url"
       },
       "Location": "Uri",
       "IsApiVersion": false,
       "IsResourceParameter": false,
       "IsContentType": false,
       "IsRequired": true,
<<<<<<< HEAD
       "IsEndpoint": true,
       "SkipUrlEncoding": false,
       "Explode": false,
       "Kind": "Client",
       "DefaultValue": {
        "$id": "43",
        "Type": {
         "$id": "44",
=======
       "Kind": "Method",
       "Decorators": [],
       "SkipUrlEncoding": false
      }
     ],
     "Responses": [
      {
       "$id": "46",
       "StatusCodes": [
        204
       ],
       "Headers": [],
       "IsErrorResponse": false
      }
     ],
     "HttpMethod": "GET",
     "Uri": "{endpoint}",
     "Path": "/encode/datetime/query/default",
     "BufferResponse": true,
     "GenerateProtocolMethod": true,
     "GenerateConvenienceMethod": true,
     "CrossLanguageDefinitionId": "Encode.Datetime.Query.default",
     "Decorators": []
    },
    {
     "$id": "47",
     "Name": "rfc3339",
     "ResourceName": "Query",
     "Accessibility": "public",
     "Parameters": [
      {
       "$id": "48",
       "Name": "value",
       "NameInRequest": "value",
       "Type": {
        "$id": "49",
        "kind": "utcDateTime",
        "name": "utcDateTime",
        "encode": "rfc3339",
        "wireType": {
         "$id": "50",
         "kind": "string",
         "name": "string",
         "crossLanguageDefinitionId": "TypeSpec.string",
         "decorators": []
        },
        "crossLanguageDefinitionId": "TypeSpec.utcDateTime",
        "decorators": []
       },
       "Location": "Query",
       "IsApiVersion": false,
       "IsContentType": false,
       "IsEndpoint": false,
       "Explode": false,
       "IsRequired": true,
       "Kind": "Method",
       "Decorators": [],
       "SkipUrlEncoding": false
      }
     ],
     "Responses": [
      {
       "$id": "51",
       "StatusCodes": [
        204
       ],
       "Headers": [],
       "IsErrorResponse": false
      }
     ],
     "HttpMethod": "GET",
     "Uri": "{endpoint}",
     "Path": "/encode/datetime/query/rfc3339",
     "BufferResponse": true,
     "GenerateProtocolMethod": true,
     "GenerateConvenienceMethod": true,
     "CrossLanguageDefinitionId": "Encode.Datetime.Query.rfc3339",
     "Decorators": []
    },
    {
     "$id": "52",
     "Name": "rfc7231",
     "ResourceName": "Query",
     "Accessibility": "public",
     "Parameters": [
      {
       "$id": "53",
       "Name": "value",
       "NameInRequest": "value",
       "Type": {
        "$id": "54",
        "kind": "utcDateTime",
        "name": "utcDateTime",
        "encode": "rfc7231",
        "wireType": {
         "$id": "55",
>>>>>>> 41efd5f9
         "kind": "string",
         "name": "string",
         "crossLanguageDefinitionId": "TypeSpec.string"
        },
        "Value": "http://localhost:3000"
       }
      }
     ],
     "operations": [
      {
       "$id": "45",
       "Name": "default",
       "ResourceName": "Query",
       "Accessibility": "public",
       "Parameters": [
        {
         "$id": "46",
         "Name": "value",
         "NameInRequest": "value",
         "Type": {
          "$id": "47",
          "kind": "utcDateTime",
          "name": "utcDateTime",
          "encode": "rfc3339",
          "wireType": {
           "$id": "48",
           "kind": "string",
           "name": "string",
           "crossLanguageDefinitionId": "TypeSpec.string",
           "decorators": []
          },
          "crossLanguageDefinitionId": "TypeSpec.utcDateTime",
          "decorators": []
         },
         "Location": "Query",
         "IsApiVersion": false,
         "IsContentType": false,
         "IsEndpoint": false,
         "Explode": false,
         "IsRequired": true,
         "Kind": "Method",
         "Decorators": [],
         "SkipUrlEncoding": false
        }
       ],
<<<<<<< HEAD
       "Responses": [
        {
         "$id": "49",
         "StatusCodes": [
          204
         ],
         "BodyMediaType": "Json",
         "Headers": [],
         "IsErrorResponse": false
        }
       ],
       "HttpMethod": "GET",
       "RequestBodyMediaType": "None",
       "Uri": "{endpoint}",
       "Path": "/encode/datetime/query/default",
       "BufferResponse": true,
       "GenerateProtocolMethod": true,
       "GenerateConvenienceMethod": true,
       "CrossLanguageDefinitionId": "Encode.Datetime.Query.default",
       "Decorators": []
      },
=======
       "Headers": [],
       "IsErrorResponse": false
      }
     ],
     "HttpMethod": "GET",
     "Uri": "{endpoint}",
     "Path": "/encode/datetime/query/rfc7231",
     "BufferResponse": true,
     "GenerateProtocolMethod": true,
     "GenerateConvenienceMethod": true,
     "CrossLanguageDefinitionId": "Encode.Datetime.Query.rfc7231",
     "Decorators": []
    },
    {
     "$id": "57",
     "Name": "unixTimestamp",
     "ResourceName": "Query",
     "Accessibility": "public",
     "Parameters": [
      {
       "$id": "58",
       "Name": "value",
       "NameInRequest": "value",
       "Type": {
        "$id": "59",
        "kind": "utcDateTime",
        "name": "utcDateTime",
        "encode": "unixTimestamp",
        "wireType": {
         "$id": "60",
         "kind": "int64",
         "name": "int64",
         "crossLanguageDefinitionId": "TypeSpec.int64",
         "decorators": []
        },
        "crossLanguageDefinitionId": "TypeSpec.utcDateTime",
        "decorators": []
       },
       "Location": "Query",
       "IsApiVersion": false,
       "IsContentType": false,
       "IsEndpoint": false,
       "Explode": false,
       "IsRequired": true,
       "Kind": "Method",
       "Decorators": [],
       "SkipUrlEncoding": false
      }
     ],
     "Responses": [
      {
       "$id": "61",
       "StatusCodes": [
        204
       ],
       "Headers": [],
       "IsErrorResponse": false
      }
     ],
     "HttpMethod": "GET",
     "Uri": "{endpoint}",
     "Path": "/encode/datetime/query/unix-timestamp",
     "BufferResponse": true,
     "GenerateProtocolMethod": true,
     "GenerateConvenienceMethod": true,
     "CrossLanguageDefinitionId": "Encode.Datetime.Query.unixTimestamp",
     "Decorators": []
    },
    {
     "$id": "62",
     "Name": "unixTimestampArray",
     "ResourceName": "Query",
     "Accessibility": "public",
     "Parameters": [
>>>>>>> 41efd5f9
      {
       "$id": "50",
       "Name": "rfc3339",
       "ResourceName": "Query",
       "Accessibility": "public",
       "Parameters": [
        {
         "$id": "51",
         "Name": "value",
         "NameInRequest": "value",
         "Type": {
          "$id": "52",
          "kind": "utcDateTime",
          "name": "utcDateTime",
          "encode": "rfc3339",
          "wireType": {
           "$id": "53",
           "kind": "string",
           "name": "string",
           "crossLanguageDefinitionId": "TypeSpec.string",
           "decorators": []
          },
          "crossLanguageDefinitionId": "TypeSpec.utcDateTime",
          "decorators": []
         },
         "Location": "Query",
         "IsApiVersion": false,
         "IsContentType": false,
         "IsEndpoint": false,
         "Explode": false,
         "IsRequired": true,
         "Kind": "Method",
         "Decorators": [],
         "SkipUrlEncoding": false
        }
       ],
       "Responses": [
        {
         "$id": "54",
         "StatusCodes": [
          204
         ],
         "BodyMediaType": "Json",
         "Headers": [],
         "IsErrorResponse": false
        }
       ],
       "HttpMethod": "GET",
       "RequestBodyMediaType": "None",
       "Uri": "{endpoint}",
       "Path": "/encode/datetime/query/rfc3339",
       "BufferResponse": true,
       "GenerateProtocolMethod": true,
       "GenerateConvenienceMethod": true,
       "CrossLanguageDefinitionId": "Encode.Datetime.Query.rfc3339",
       "Decorators": []
      },
      {
       "$id": "55",
       "Name": "rfc7231",
       "ResourceName": "Query",
       "Accessibility": "public",
       "Parameters": [
        {
         "$id": "56",
         "Name": "value",
         "NameInRequest": "value",
         "Type": {
          "$id": "57",
          "kind": "utcDateTime",
          "name": "utcDateTime",
          "encode": "rfc7231",
          "wireType": {
           "$id": "58",
           "kind": "string",
           "name": "string",
           "crossLanguageDefinitionId": "TypeSpec.string",
           "decorators": []
          },
          "crossLanguageDefinitionId": "TypeSpec.utcDateTime",
          "decorators": []
         },
         "Location": "Query",
         "IsApiVersion": false,
         "IsContentType": false,
         "IsEndpoint": false,
         "Explode": false,
         "IsRequired": true,
         "Kind": "Method",
         "Decorators": [],
         "SkipUrlEncoding": false
        }
       ],
       "Responses": [
        {
         "$id": "59",
         "StatusCodes": [
          204
         ],
         "BodyMediaType": "Json",
         "Headers": [],
         "IsErrorResponse": false
        }
       ],
       "HttpMethod": "GET",
       "RequestBodyMediaType": "None",
       "Uri": "{endpoint}",
       "Path": "/encode/datetime/query/rfc7231",
       "BufferResponse": true,
       "GenerateProtocolMethod": true,
       "GenerateConvenienceMethod": true,
       "CrossLanguageDefinitionId": "Encode.Datetime.Query.rfc7231",
       "Decorators": []
      },
      {
       "$id": "60",
       "Name": "unixTimestamp",
       "ResourceName": "Query",
       "Accessibility": "public",
       "Parameters": [
        {
         "$id": "61",
         "Name": "value",
         "NameInRequest": "value",
         "Type": {
          "$id": "62",
          "kind": "utcDateTime",
          "name": "utcDateTime",
          "encode": "unixTimestamp",
          "wireType": {
           "$id": "63",
           "kind": "int64",
           "name": "int64",
           "crossLanguageDefinitionId": "TypeSpec.int64",
           "decorators": []
          },
          "crossLanguageDefinitionId": "TypeSpec.utcDateTime",
          "decorators": []
         },
         "Location": "Query",
         "IsApiVersion": false,
         "IsContentType": false,
         "IsEndpoint": false,
         "Explode": false,
         "IsRequired": true,
         "Kind": "Method",
         "Decorators": [],
         "SkipUrlEncoding": false
        }
       ],
       "Responses": [
        {
         "$id": "64",
         "StatusCodes": [
          204
         ],
         "BodyMediaType": "Json",
         "Headers": [],
         "IsErrorResponse": false
        }
       ],
       "HttpMethod": "GET",
       "RequestBodyMediaType": "None",
       "Uri": "{endpoint}",
       "Path": "/encode/datetime/query/unix-timestamp",
       "BufferResponse": true,
       "GenerateProtocolMethod": true,
       "GenerateConvenienceMethod": true,
       "CrossLanguageDefinitionId": "Encode.Datetime.Query.unixTimestamp",
       "Decorators": []
      },
      {
       "$id": "65",
       "Name": "unixTimestampArray",
       "ResourceName": "Query",
       "Accessibility": "public",
       "Parameters": [
        {
         "$id": "66",
         "Name": "value",
         "NameInRequest": "value",
         "Type": {
          "$id": "67",
          "kind": "array",
          "name": "Array",
          "valueType": {
           "$id": "68",
           "kind": "utcDateTime",
           "name": "unixTimestampDatetime",
           "encode": "unixTimestamp",
           "wireType": {
            "$id": "69",
            "kind": "int64",
            "name": "int64",
            "crossLanguageDefinitionId": "TypeSpec.int64",
            "decorators": []
           },
           "crossLanguageDefinitionId": "Encode.Datetime.unixTimestampDatetime",
           "baseType": {
            "$id": "70",
            "kind": "utcDateTime",
            "name": "utcDateTime",
            "encode": "rfc3339",
            "wireType": {
             "$id": "71",
             "kind": "string",
             "name": "string",
             "crossLanguageDefinitionId": "TypeSpec.string",
             "decorators": []
            },
            "crossLanguageDefinitionId": "TypeSpec.utcDateTime",
            "decorators": []
           },
           "decorators": []
          },
          "crossLanguageDefinitionId": "TypeSpec.Array",
          "decorators": []
         },
         "Location": "Query",
         "IsApiVersion": false,
         "IsContentType": false,
         "IsEndpoint": false,
         "Explode": false,
         "ArraySerializationDelimiter": ",",
         "IsRequired": true,
         "Kind": "Method",
         "Decorators": [],
         "SkipUrlEncoding": false
        }
       ],
<<<<<<< HEAD
       "Responses": [
        {
         "$id": "72",
         "StatusCodes": [
          204
         ],
         "BodyMediaType": "Json",
         "Headers": [],
         "IsErrorResponse": false
        }
       ],
       "HttpMethod": "GET",
       "RequestBodyMediaType": "None",
       "Uri": "{endpoint}",
       "Path": "/encode/datetime/query/unix-timestamp-array",
       "BufferResponse": true,
       "GenerateProtocolMethod": true,
       "GenerateConvenienceMethod": true,
       "CrossLanguageDefinitionId": "Encode.Datetime.Query.unixTimestampArray",
       "Decorators": []
      }
     ],
     "apiVersions": [],
     "crossLanguageDefinitionId": "Encode.Datetime.Query",
     "parent": {
      "$ref": "35"
=======
       "Headers": [],
       "IsErrorResponse": false
      }
     ],
     "HttpMethod": "GET",
     "Uri": "{endpoint}",
     "Path": "/encode/datetime/query/unix-timestamp-array",
     "BufferResponse": true,
     "GenerateProtocolMethod": true,
     "GenerateConvenienceMethod": true,
     "CrossLanguageDefinitionId": "Encode.Datetime.Query.unixTimestampArray",
     "Decorators": []
    }
   ],
   "Protocol": {
    "$id": "70"
   },
   "Parent": "DatetimeClient",
   "Parameters": [
    {
     "$id": "71",
     "Name": "endpoint",
     "NameInRequest": "endpoint",
     "Doc": "Service host",
     "Type": {
      "$id": "72",
      "kind": "url",
      "name": "url",
      "crossLanguageDefinitionId": "TypeSpec.url"
     },
     "Location": "Uri",
     "IsApiVersion": false,
     "IsResourceParameter": false,
     "IsContentType": false,
     "IsRequired": true,
     "IsEndpoint": true,
     "SkipUrlEncoding": false,
     "Explode": false,
     "Kind": "Client",
     "DefaultValue": {
      "$id": "73",
      "Type": {
       "$id": "74",
       "kind": "string",
       "name": "string",
       "crossLanguageDefinitionId": "TypeSpec.string"
      },
      "Value": "http://localhost:3000"
>>>>>>> 41efd5f9
     }
    },
    {
     "$id": "73",
     "kind": "client",
     "name": "Property",
     "namespace": "Encode.Datetime.Property",
     "parameters": [
      {
       "$id": "74",
       "Name": "endpoint",
       "NameInRequest": "endpoint",
       "Doc": "Service host",
       "Type": {
        "$id": "75",
        "kind": "url",
        "name": "url",
        "crossLanguageDefinitionId": "TypeSpec.url"
       },
       "Location": "Uri",
       "IsApiVersion": false,
       "IsResourceParameter": false,
       "IsContentType": false,
       "IsRequired": true,
       "IsEndpoint": true,
       "SkipUrlEncoding": false,
       "Explode": false,
       "Kind": "Client",
       "DefaultValue": {
        "$id": "76",
        "Type": {
         "$id": "77",
         "kind": "string",
         "name": "string",
         "crossLanguageDefinitionId": "TypeSpec.string"
        },
        "Value": "http://localhost:3000"
       }
      }
     ],
     "operations": [
      {
<<<<<<< HEAD
       "$id": "78",
       "Name": "default",
       "ResourceName": "Property",
       "Accessibility": "public",
       "Parameters": [
        {
         "$id": "79",
         "Name": "contentType",
         "NameInRequest": "Content-Type",
         "Doc": "Body parameter's content type. Known values are application/json",
         "Type": {
          "$id": "80",
          "kind": "constant",
          "valueType": {
           "$id": "81",
           "kind": "string",
           "name": "string",
           "crossLanguageDefinitionId": "TypeSpec.string",
           "decorators": []
          },
          "value": "application/json",
          "decorators": []
         },
         "Location": "Header",
         "IsApiVersion": false,
         "IsContentType": true,
         "IsEndpoint": false,
         "Explode": false,
         "IsRequired": true,
         "Kind": "Constant",
         "Decorators": [],
         "SkipUrlEncoding": false
=======
       "$id": "84",
       "StatusCodes": [
        200
       ],
       "BodyType": {
        "$ref": "2"
       },
       "Headers": [],
       "IsErrorResponse": false,
       "ContentTypes": [
        "application/json"
       ]
      }
     ],
     "HttpMethod": "POST",
     "Uri": "{endpoint}",
     "Path": "/encode/datetime/property/default",
     "RequestMediaTypes": [
      "application/json"
     ],
     "BufferResponse": true,
     "GenerateProtocolMethod": true,
     "GenerateConvenienceMethod": true,
     "CrossLanguageDefinitionId": "Encode.Datetime.Property.default",
     "Decorators": []
    },
    {
     "$id": "85",
     "Name": "rfc3339",
     "ResourceName": "Property",
     "Accessibility": "public",
     "Parameters": [
      {
       "$id": "86",
       "Name": "contentType",
       "NameInRequest": "Content-Type",
       "Doc": "Body parameter's content type. Known values are application/json",
       "Type": {
        "$id": "87",
        "kind": "constant",
        "valueType": {
         "$id": "88",
         "kind": "string",
         "name": "string",
         "crossLanguageDefinitionId": "TypeSpec.string",
         "decorators": []
>>>>>>> 41efd5f9
        },
        {
         "$id": "82",
         "Name": "accept",
         "NameInRequest": "Accept",
         "Type": {
          "$id": "83",
          "kind": "constant",
          "valueType": {
           "$id": "84",
           "kind": "string",
           "name": "string",
           "crossLanguageDefinitionId": "TypeSpec.string",
           "decorators": []
          },
          "value": "application/json",
          "decorators": []
         },
         "Location": "Header",
         "IsApiVersion": false,
         "IsContentType": false,
         "IsEndpoint": false,
         "Explode": false,
         "IsRequired": true,
         "Kind": "Constant",
         "Decorators": [],
         "SkipUrlEncoding": false
        },
        {
         "$id": "85",
         "Name": "body",
         "NameInRequest": "body",
         "Type": {
          "$ref": "2"
         },
         "Location": "Body",
         "IsApiVersion": false,
         "IsContentType": false,
         "IsEndpoint": false,
         "Explode": false,
         "IsRequired": true,
         "Kind": "Method",
         "Decorators": [],
         "SkipUrlEncoding": false
        }
       ],
<<<<<<< HEAD
       "Responses": [
        {
         "$id": "86",
         "StatusCodes": [
          200
         ],
         "BodyType": {
          "$ref": "2"
         },
         "BodyMediaType": "Json",
         "Headers": [],
         "IsErrorResponse": false,
         "ContentTypes": [
          "application/json"
         ]
        }
       ],
       "HttpMethod": "POST",
       "RequestBodyMediaType": "Json",
       "Uri": "{endpoint}",
       "Path": "/encode/datetime/property/default",
       "RequestMediaTypes": [
        "application/json"
       ],
       "BufferResponse": true,
       "GenerateProtocolMethod": true,
       "GenerateConvenienceMethod": true,
       "CrossLanguageDefinitionId": "Encode.Datetime.Property.default",
       "Decorators": []
=======
       "BodyType": {
        "$ref": "8"
       },
       "Headers": [],
       "IsErrorResponse": false,
       "ContentTypes": [
        "application/json"
       ]
      }
     ],
     "HttpMethod": "POST",
     "Uri": "{endpoint}",
     "Path": "/encode/datetime/property/rfc3339",
     "RequestMediaTypes": [
      "application/json"
     ],
     "BufferResponse": true,
     "GenerateProtocolMethod": true,
     "GenerateConvenienceMethod": true,
     "CrossLanguageDefinitionId": "Encode.Datetime.Property.rfc3339",
     "Decorators": []
    },
    {
     "$id": "94",
     "Name": "rfc7231",
     "ResourceName": "Property",
     "Accessibility": "public",
     "Parameters": [
      {
       "$id": "95",
       "Name": "contentType",
       "NameInRequest": "Content-Type",
       "Doc": "Body parameter's content type. Known values are application/json",
       "Type": {
        "$id": "96",
        "kind": "constant",
        "valueType": {
         "$id": "97",
         "kind": "string",
         "name": "string",
         "crossLanguageDefinitionId": "TypeSpec.string",
         "decorators": []
        },
        "value": "application/json",
        "decorators": []
       },
       "Location": "Header",
       "IsApiVersion": false,
       "IsContentType": true,
       "IsEndpoint": false,
       "Explode": false,
       "IsRequired": true,
       "Kind": "Constant",
       "Decorators": [],
       "SkipUrlEncoding": false
      },
      {
       "$id": "98",
       "Name": "accept",
       "NameInRequest": "Accept",
       "Type": {
        "$id": "99",
        "kind": "constant",
        "valueType": {
         "$id": "100",
         "kind": "string",
         "name": "string",
         "crossLanguageDefinitionId": "TypeSpec.string",
         "decorators": []
        },
        "value": "application/json",
        "decorators": []
       },
       "Location": "Header",
       "IsApiVersion": false,
       "IsContentType": false,
       "IsEndpoint": false,
       "Explode": false,
       "IsRequired": true,
       "Kind": "Constant",
       "Decorators": [],
       "SkipUrlEncoding": false
      },
      {
       "$id": "101",
       "Name": "body",
       "NameInRequest": "body",
       "Type": {
        "$ref": "14"
       },
       "Location": "Body",
       "IsApiVersion": false,
       "IsContentType": false,
       "IsEndpoint": false,
       "Explode": false,
       "IsRequired": true,
       "Kind": "Method",
       "Decorators": [],
       "SkipUrlEncoding": false
      }
     ],
     "Responses": [
      {
       "$id": "102",
       "StatusCodes": [
        200
       ],
       "BodyType": {
        "$ref": "14"
       },
       "Headers": [],
       "IsErrorResponse": false,
       "ContentTypes": [
        "application/json"
       ]
      }
     ],
     "HttpMethod": "POST",
     "Uri": "{endpoint}",
     "Path": "/encode/datetime/property/rfc7231",
     "RequestMediaTypes": [
      "application/json"
     ],
     "BufferResponse": true,
     "GenerateProtocolMethod": true,
     "GenerateConvenienceMethod": true,
     "CrossLanguageDefinitionId": "Encode.Datetime.Property.rfc7231",
     "Decorators": []
    },
    {
     "$id": "103",
     "Name": "unixTimestamp",
     "ResourceName": "Property",
     "Accessibility": "public",
     "Parameters": [
      {
       "$id": "104",
       "Name": "contentType",
       "NameInRequest": "Content-Type",
       "Doc": "Body parameter's content type. Known values are application/json",
       "Type": {
        "$id": "105",
        "kind": "constant",
        "valueType": {
         "$id": "106",
         "kind": "string",
         "name": "string",
         "crossLanguageDefinitionId": "TypeSpec.string",
         "decorators": []
        },
        "value": "application/json",
        "decorators": []
       },
       "Location": "Header",
       "IsApiVersion": false,
       "IsContentType": true,
       "IsEndpoint": false,
       "Explode": false,
       "IsRequired": true,
       "Kind": "Constant",
       "Decorators": [],
       "SkipUrlEncoding": false
      },
      {
       "$id": "107",
       "Name": "accept",
       "NameInRequest": "Accept",
       "Type": {
        "$id": "108",
        "kind": "constant",
        "valueType": {
         "$id": "109",
         "kind": "string",
         "name": "string",
         "crossLanguageDefinitionId": "TypeSpec.string",
         "decorators": []
        },
        "value": "application/json",
        "decorators": []
       },
       "Location": "Header",
       "IsApiVersion": false,
       "IsContentType": false,
       "IsEndpoint": false,
       "Explode": false,
       "IsRequired": true,
       "Kind": "Constant",
       "Decorators": [],
       "SkipUrlEncoding": false
      },
      {
       "$id": "110",
       "Name": "body",
       "NameInRequest": "body",
       "Type": {
        "$ref": "20"
       },
       "Location": "Body",
       "IsApiVersion": false,
       "IsContentType": false,
       "IsEndpoint": false,
       "Explode": false,
       "IsRequired": true,
       "Kind": "Method",
       "Decorators": [],
       "SkipUrlEncoding": false
      }
     ],
     "Responses": [
      {
       "$id": "111",
       "StatusCodes": [
        200
       ],
       "BodyType": {
        "$ref": "20"
       },
       "Headers": [],
       "IsErrorResponse": false,
       "ContentTypes": [
        "application/json"
       ]
      }
     ],
     "HttpMethod": "POST",
     "Uri": "{endpoint}",
     "Path": "/encode/datetime/property/unix-timestamp",
     "RequestMediaTypes": [
      "application/json"
     ],
     "BufferResponse": true,
     "GenerateProtocolMethod": true,
     "GenerateConvenienceMethod": true,
     "CrossLanguageDefinitionId": "Encode.Datetime.Property.unixTimestamp",
     "Decorators": []
    },
    {
     "$id": "112",
     "Name": "unixTimestampArray",
     "ResourceName": "Property",
     "Accessibility": "public",
     "Parameters": [
      {
       "$id": "113",
       "Name": "contentType",
       "NameInRequest": "Content-Type",
       "Doc": "Body parameter's content type. Known values are application/json",
       "Type": {
        "$id": "114",
        "kind": "constant",
        "valueType": {
         "$id": "115",
         "kind": "string",
         "name": "string",
         "crossLanguageDefinitionId": "TypeSpec.string",
         "decorators": []
        },
        "value": "application/json",
        "decorators": []
       },
       "Location": "Header",
       "IsApiVersion": false,
       "IsContentType": true,
       "IsEndpoint": false,
       "Explode": false,
       "IsRequired": true,
       "Kind": "Constant",
       "Decorators": [],
       "SkipUrlEncoding": false
>>>>>>> 41efd5f9
      },
      {
       "$id": "87",
       "Name": "rfc3339",
       "ResourceName": "Property",
       "Accessibility": "public",
       "Parameters": [
        {
         "$id": "88",
         "Name": "contentType",
         "NameInRequest": "Content-Type",
         "Doc": "Body parameter's content type. Known values are application/json",
         "Type": {
          "$id": "89",
          "kind": "constant",
          "valueType": {
           "$id": "90",
           "kind": "string",
           "name": "string",
           "crossLanguageDefinitionId": "TypeSpec.string",
           "decorators": []
          },
          "value": "application/json",
          "decorators": []
         },
         "Location": "Header",
         "IsApiVersion": false,
         "IsContentType": true,
         "IsEndpoint": false,
         "Explode": false,
         "IsRequired": true,
         "Kind": "Constant",
         "Decorators": [],
         "SkipUrlEncoding": false
        },
        {
         "$id": "91",
         "Name": "accept",
         "NameInRequest": "Accept",
         "Type": {
          "$id": "92",
          "kind": "constant",
          "valueType": {
           "$id": "93",
           "kind": "string",
           "name": "string",
           "crossLanguageDefinitionId": "TypeSpec.string",
           "decorators": []
          },
          "value": "application/json",
          "decorators": []
         },
         "Location": "Header",
         "IsApiVersion": false,
         "IsContentType": false,
         "IsEndpoint": false,
         "Explode": false,
         "IsRequired": true,
         "Kind": "Constant",
         "Decorators": [],
         "SkipUrlEncoding": false
        },
        {
         "$id": "94",
         "Name": "body",
         "NameInRequest": "body",
         "Type": {
          "$ref": "8"
         },
         "Location": "Body",
         "IsApiVersion": false,
         "IsContentType": false,
         "IsEndpoint": false,
         "Explode": false,
         "IsRequired": true,
         "Kind": "Method",
         "Decorators": [],
         "SkipUrlEncoding": false
        }
       ],
<<<<<<< HEAD
       "Responses": [
        {
         "$id": "95",
         "StatusCodes": [
          200
         ],
         "BodyType": {
          "$ref": "8"
         },
         "BodyMediaType": "Json",
         "Headers": [],
         "IsErrorResponse": false,
         "ContentTypes": [
          "application/json"
         ]
        }
       ],
       "HttpMethod": "POST",
       "RequestBodyMediaType": "Json",
       "Uri": "{endpoint}",
       "Path": "/encode/datetime/property/rfc3339",
       "RequestMediaTypes": [
        "application/json"
       ],
       "BufferResponse": true,
       "GenerateProtocolMethod": true,
       "GenerateConvenienceMethod": true,
       "CrossLanguageDefinitionId": "Encode.Datetime.Property.rfc3339",
       "Decorators": []
=======
       "BodyType": {
        "$ref": "26"
       },
       "Headers": [],
       "IsErrorResponse": false,
       "ContentTypes": [
        "application/json"
       ]
      }
     ],
     "HttpMethod": "POST",
     "Uri": "{endpoint}",
     "Path": "/encode/datetime/property/unix-timestamp-array",
     "RequestMediaTypes": [
      "application/json"
     ],
     "BufferResponse": true,
     "GenerateProtocolMethod": true,
     "GenerateConvenienceMethod": true,
     "CrossLanguageDefinitionId": "Encode.Datetime.Property.unixTimestampArray",
     "Decorators": []
    }
   ],
   "Protocol": {
    "$id": "121"
   },
   "Parent": "DatetimeClient",
   "Parameters": [
    {
     "$id": "122",
     "Name": "endpoint",
     "NameInRequest": "endpoint",
     "Doc": "Service host",
     "Type": {
      "$id": "123",
      "kind": "url",
      "name": "url",
      "crossLanguageDefinitionId": "TypeSpec.url"
     },
     "Location": "Uri",
     "IsApiVersion": false,
     "IsResourceParameter": false,
     "IsContentType": false,
     "IsRequired": true,
     "IsEndpoint": true,
     "SkipUrlEncoding": false,
     "Explode": false,
     "Kind": "Client",
     "DefaultValue": {
      "$id": "124",
      "Type": {
       "$id": "125",
       "kind": "string",
       "name": "string",
       "crossLanguageDefinitionId": "TypeSpec.string"
>>>>>>> 41efd5f9
      },
      {
       "$id": "96",
       "Name": "rfc7231",
       "ResourceName": "Property",
       "Accessibility": "public",
       "Parameters": [
        {
         "$id": "97",
         "Name": "contentType",
         "NameInRequest": "Content-Type",
         "Doc": "Body parameter's content type. Known values are application/json",
         "Type": {
          "$id": "98",
          "kind": "constant",
          "valueType": {
           "$id": "99",
           "kind": "string",
           "name": "string",
           "crossLanguageDefinitionId": "TypeSpec.string",
           "decorators": []
          },
          "value": "application/json",
          "decorators": []
         },
         "Location": "Header",
         "IsApiVersion": false,
         "IsContentType": true,
         "IsEndpoint": false,
         "Explode": false,
         "IsRequired": true,
         "Kind": "Constant",
         "Decorators": [],
         "SkipUrlEncoding": false
        },
<<<<<<< HEAD
        {
         "$id": "100",
         "Name": "accept",
         "NameInRequest": "Accept",
         "Type": {
          "$id": "101",
          "kind": "constant",
          "valueType": {
           "$id": "102",
           "kind": "string",
           "name": "string",
           "crossLanguageDefinitionId": "TypeSpec.string",
           "decorators": []
          },
          "value": "application/json",
          "decorators": []
         },
         "Location": "Header",
         "IsApiVersion": false,
         "IsContentType": false,
         "IsEndpoint": false,
         "Explode": false,
         "IsRequired": true,
         "Kind": "Constant",
         "Decorators": [],
         "SkipUrlEncoding": false
=======
        "crossLanguageDefinitionId": "TypeSpec.utcDateTime",
        "decorators": []
       },
       "Location": "Header",
       "IsApiVersion": false,
       "IsContentType": false,
       "IsEndpoint": false,
       "Explode": false,
       "IsRequired": true,
       "Kind": "Method",
       "Decorators": [],
       "SkipUrlEncoding": false
      }
     ],
     "Responses": [
      {
       "$id": "131",
       "StatusCodes": [
        204
       ],
       "Headers": [],
       "IsErrorResponse": false
      }
     ],
     "HttpMethod": "GET",
     "Uri": "{endpoint}",
     "Path": "/encode/datetime/header/default",
     "BufferResponse": true,
     "GenerateProtocolMethod": true,
     "GenerateConvenienceMethod": true,
     "CrossLanguageDefinitionId": "Encode.Datetime.Header.default",
     "Decorators": []
    },
    {
     "$id": "132",
     "Name": "rfc3339",
     "ResourceName": "Header",
     "Accessibility": "public",
     "Parameters": [
      {
       "$id": "133",
       "Name": "value",
       "NameInRequest": "value",
       "Type": {
        "$id": "134",
        "kind": "utcDateTime",
        "name": "utcDateTime",
        "encode": "rfc3339",
        "wireType": {
         "$id": "135",
         "kind": "string",
         "name": "string",
         "crossLanguageDefinitionId": "TypeSpec.string",
         "decorators": []
>>>>>>> 41efd5f9
        },
        {
         "$id": "103",
         "Name": "body",
         "NameInRequest": "body",
         "Type": {
          "$ref": "14"
         },
         "Location": "Body",
         "IsApiVersion": false,
         "IsContentType": false,
         "IsEndpoint": false,
         "Explode": false,
         "IsRequired": true,
         "Kind": "Method",
         "Decorators": [],
         "SkipUrlEncoding": false
        }
       ],
<<<<<<< HEAD
       "Responses": [
        {
         "$id": "104",
         "StatusCodes": [
          200
         ],
         "BodyType": {
          "$ref": "14"
         },
         "BodyMediaType": "Json",
         "Headers": [],
         "IsErrorResponse": false,
         "ContentTypes": [
          "application/json"
         ]
        }
       ],
       "HttpMethod": "POST",
       "RequestBodyMediaType": "Json",
       "Uri": "{endpoint}",
       "Path": "/encode/datetime/property/rfc7231",
       "RequestMediaTypes": [
        "application/json"
       ],
       "BufferResponse": true,
       "GenerateProtocolMethod": true,
       "GenerateConvenienceMethod": true,
       "CrossLanguageDefinitionId": "Encode.Datetime.Property.rfc7231",
       "Decorators": []
      },
=======
       "Headers": [],
       "IsErrorResponse": false
      }
     ],
     "HttpMethod": "GET",
     "Uri": "{endpoint}",
     "Path": "/encode/datetime/header/rfc3339",
     "BufferResponse": true,
     "GenerateProtocolMethod": true,
     "GenerateConvenienceMethod": true,
     "CrossLanguageDefinitionId": "Encode.Datetime.Header.rfc3339",
     "Decorators": []
    },
    {
     "$id": "137",
     "Name": "rfc7231",
     "ResourceName": "Header",
     "Accessibility": "public",
     "Parameters": [
      {
       "$id": "138",
       "Name": "value",
       "NameInRequest": "value",
       "Type": {
        "$id": "139",
        "kind": "utcDateTime",
        "name": "utcDateTime",
        "encode": "rfc7231",
        "wireType": {
         "$id": "140",
         "kind": "string",
         "name": "string",
         "crossLanguageDefinitionId": "TypeSpec.string",
         "decorators": []
        },
        "crossLanguageDefinitionId": "TypeSpec.utcDateTime",
        "decorators": []
       },
       "Location": "Header",
       "IsApiVersion": false,
       "IsContentType": false,
       "IsEndpoint": false,
       "Explode": false,
       "IsRequired": true,
       "Kind": "Method",
       "Decorators": [],
       "SkipUrlEncoding": false
      }
     ],
     "Responses": [
      {
       "$id": "141",
       "StatusCodes": [
        204
       ],
       "Headers": [],
       "IsErrorResponse": false
      }
     ],
     "HttpMethod": "GET",
     "Uri": "{endpoint}",
     "Path": "/encode/datetime/header/rfc7231",
     "BufferResponse": true,
     "GenerateProtocolMethod": true,
     "GenerateConvenienceMethod": true,
     "CrossLanguageDefinitionId": "Encode.Datetime.Header.rfc7231",
     "Decorators": []
    },
    {
     "$id": "142",
     "Name": "unixTimestamp",
     "ResourceName": "Header",
     "Accessibility": "public",
     "Parameters": [
>>>>>>> 41efd5f9
      {
       "$id": "105",
       "Name": "unixTimestamp",
       "ResourceName": "Property",
       "Accessibility": "public",
       "Parameters": [
        {
         "$id": "106",
         "Name": "contentType",
         "NameInRequest": "Content-Type",
         "Doc": "Body parameter's content type. Known values are application/json",
         "Type": {
          "$id": "107",
          "kind": "constant",
          "valueType": {
           "$id": "108",
           "kind": "string",
           "name": "string",
           "crossLanguageDefinitionId": "TypeSpec.string",
           "decorators": []
          },
          "value": "application/json",
          "decorators": []
         },
         "Location": "Header",
         "IsApiVersion": false,
         "IsContentType": true,
         "IsEndpoint": false,
         "Explode": false,
         "IsRequired": true,
         "Kind": "Constant",
         "Decorators": [],
         "SkipUrlEncoding": false
        },
        {
         "$id": "109",
         "Name": "accept",
         "NameInRequest": "Accept",
         "Type": {
          "$id": "110",
          "kind": "constant",
          "valueType": {
           "$id": "111",
           "kind": "string",
           "name": "string",
           "crossLanguageDefinitionId": "TypeSpec.string",
           "decorators": []
          },
          "value": "application/json",
          "decorators": []
         },
         "Location": "Header",
         "IsApiVersion": false,
         "IsContentType": false,
         "IsEndpoint": false,
         "Explode": false,
         "IsRequired": true,
         "Kind": "Constant",
         "Decorators": [],
         "SkipUrlEncoding": false
        },
        {
         "$id": "112",
         "Name": "body",
         "NameInRequest": "body",
         "Type": {
          "$ref": "20"
         },
         "Location": "Body",
         "IsApiVersion": false,
         "IsContentType": false,
         "IsEndpoint": false,
         "Explode": false,
         "IsRequired": true,
         "Kind": "Method",
         "Decorators": [],
         "SkipUrlEncoding": false
        }
       ],
<<<<<<< HEAD
       "Responses": [
        {
         "$id": "113",
         "StatusCodes": [
          200
         ],
         "BodyType": {
          "$ref": "20"
         },
         "BodyMediaType": "Json",
         "Headers": [],
         "IsErrorResponse": false,
         "ContentTypes": [
          "application/json"
         ]
        }
       ],
       "HttpMethod": "POST",
       "RequestBodyMediaType": "Json",
       "Uri": "{endpoint}",
       "Path": "/encode/datetime/property/unix-timestamp",
       "RequestMediaTypes": [
        "application/json"
       ],
       "BufferResponse": true,
       "GenerateProtocolMethod": true,
       "GenerateConvenienceMethod": true,
       "CrossLanguageDefinitionId": "Encode.Datetime.Property.unixTimestamp",
       "Decorators": []
      },
=======
       "Headers": [],
       "IsErrorResponse": false
      }
     ],
     "HttpMethod": "GET",
     "Uri": "{endpoint}",
     "Path": "/encode/datetime/header/unix-timestamp",
     "BufferResponse": true,
     "GenerateProtocolMethod": true,
     "GenerateConvenienceMethod": true,
     "CrossLanguageDefinitionId": "Encode.Datetime.Header.unixTimestamp",
     "Decorators": []
    },
    {
     "$id": "147",
     "Name": "unixTimestampArray",
     "ResourceName": "Header",
     "Accessibility": "public",
     "Parameters": [
>>>>>>> 41efd5f9
      {
       "$id": "114",
       "Name": "unixTimestampArray",
       "ResourceName": "Property",
       "Accessibility": "public",
       "Parameters": [
        {
         "$id": "115",
         "Name": "contentType",
         "NameInRequest": "Content-Type",
         "Doc": "Body parameter's content type. Known values are application/json",
         "Type": {
          "$id": "116",
          "kind": "constant",
          "valueType": {
           "$id": "117",
           "kind": "string",
           "name": "string",
           "crossLanguageDefinitionId": "TypeSpec.string",
           "decorators": []
          },
          "value": "application/json",
          "decorators": []
         },
         "Location": "Header",
         "IsApiVersion": false,
         "IsContentType": true,
         "IsEndpoint": false,
         "Explode": false,
         "IsRequired": true,
         "Kind": "Constant",
         "Decorators": [],
         "SkipUrlEncoding": false
        },
        {
         "$id": "118",
         "Name": "accept",
         "NameInRequest": "Accept",
         "Type": {
          "$id": "119",
          "kind": "constant",
          "valueType": {
           "$id": "120",
           "kind": "string",
           "name": "string",
           "crossLanguageDefinitionId": "TypeSpec.string",
           "decorators": []
          },
          "value": "application/json",
          "decorators": []
         },
         "Location": "Header",
         "IsApiVersion": false,
         "IsContentType": false,
         "IsEndpoint": false,
         "Explode": false,
         "IsRequired": true,
         "Kind": "Constant",
         "Decorators": [],
         "SkipUrlEncoding": false
        },
        {
         "$id": "121",
         "Name": "body",
         "NameInRequest": "body",
         "Type": {
          "$ref": "26"
         },
         "Location": "Body",
         "IsApiVersion": false,
         "IsContentType": false,
         "IsEndpoint": false,
         "Explode": false,
         "IsRequired": true,
         "Kind": "Method",
         "Decorators": [],
         "SkipUrlEncoding": false
        }
       ],
       "Responses": [
        {
         "$id": "122",
         "StatusCodes": [
          200
         ],
         "BodyType": {
          "$ref": "26"
         },
         "BodyMediaType": "Json",
         "Headers": [],
         "IsErrorResponse": false,
         "ContentTypes": [
          "application/json"
         ]
        }
       ],
       "HttpMethod": "POST",
       "RequestBodyMediaType": "Json",
       "Uri": "{endpoint}",
       "Path": "/encode/datetime/property/unix-timestamp-array",
       "RequestMediaTypes": [
        "application/json"
       ],
       "BufferResponse": true,
       "GenerateProtocolMethod": true,
       "GenerateConvenienceMethod": true,
       "CrossLanguageDefinitionId": "Encode.Datetime.Property.unixTimestampArray",
       "Decorators": []
      }
     ],
     "apiVersions": [],
     "crossLanguageDefinitionId": "Encode.Datetime.Property",
     "parent": {
      "$ref": "35"
     }
    },
    {
     "$id": "123",
     "kind": "client",
     "name": "Header",
     "namespace": "Encode.Datetime.Header",
     "parameters": [
      {
       "$id": "124",
       "Name": "endpoint",
       "NameInRequest": "endpoint",
       "Doc": "Service host",
       "Type": {
        "$id": "125",
        "kind": "url",
        "name": "url",
        "crossLanguageDefinitionId": "TypeSpec.url"
       },
       "Location": "Uri",
       "IsApiVersion": false,
       "IsResourceParameter": false,
       "IsContentType": false,
       "IsRequired": true,
<<<<<<< HEAD
       "IsEndpoint": true,
       "SkipUrlEncoding": false,
       "Explode": false,
       "Kind": "Client",
       "DefaultValue": {
        "$id": "126",
        "Type": {
         "$id": "127",
         "kind": "string",
         "name": "string",
         "crossLanguageDefinitionId": "TypeSpec.string"
        },
        "Value": "http://localhost:3000"
       }
      }
     ],
     "operations": [
      {
       "$id": "128",
       "Name": "default",
       "ResourceName": "Header",
       "Accessibility": "public",
       "Parameters": [
=======
       "Kind": "Method",
       "Decorators": [],
       "SkipUrlEncoding": false
      }
     ],
     "Responses": [
      {
       "$id": "154",
       "StatusCodes": [
        204
       ],
       "Headers": [],
       "IsErrorResponse": false
      }
     ],
     "HttpMethod": "GET",
     "Uri": "{endpoint}",
     "Path": "/encode/datetime/header/unix-timestamp-array",
     "BufferResponse": true,
     "GenerateProtocolMethod": true,
     "GenerateConvenienceMethod": true,
     "CrossLanguageDefinitionId": "Encode.Datetime.Header.unixTimestampArray",
     "Decorators": []
    }
   ],
   "Protocol": {
    "$id": "155"
   },
   "Parent": "DatetimeClient",
   "Parameters": [
    {
     "$id": "156",
     "Name": "endpoint",
     "NameInRequest": "endpoint",
     "Doc": "Service host",
     "Type": {
      "$id": "157",
      "kind": "url",
      "name": "url",
      "crossLanguageDefinitionId": "TypeSpec.url"
     },
     "Location": "Uri",
     "IsApiVersion": false,
     "IsResourceParameter": false,
     "IsContentType": false,
     "IsRequired": true,
     "IsEndpoint": true,
     "SkipUrlEncoding": false,
     "Explode": false,
     "Kind": "Client",
     "DefaultValue": {
      "$id": "158",
      "Type": {
       "$id": "159",
       "kind": "string",
       "name": "string",
       "crossLanguageDefinitionId": "TypeSpec.string"
      },
      "Value": "http://localhost:3000"
     }
    }
   ],
   "Decorators": [],
   "CrossLanguageDefinitionId": "Encode.Datetime.Header"
  },
  {
   "$id": "160",
   "Name": "ResponseHeader",
   "Namespace": "Encode.Datetime.ResponseHeader",
   "Operations": [
    {
     "$id": "161",
     "Name": "default",
     "ResourceName": "ResponseHeader",
     "Accessibility": "public",
     "Parameters": [],
     "Responses": [
      {
       "$id": "162",
       "StatusCodes": [
        204
       ],
       "Headers": [
>>>>>>> 41efd5f9
        {
         "$id": "129",
         "Name": "value",
         "NameInRequest": "value",
         "Type": {
          "$id": "130",
          "kind": "utcDateTime",
          "name": "utcDateTime",
          "encode": "rfc7231",
          "wireType": {
           "$id": "131",
           "kind": "string",
           "name": "string",
           "crossLanguageDefinitionId": "TypeSpec.string",
           "decorators": []
          },
          "crossLanguageDefinitionId": "TypeSpec.utcDateTime",
          "decorators": []
         },
         "Location": "Header",
         "IsApiVersion": false,
         "IsContentType": false,
         "IsEndpoint": false,
         "Explode": false,
         "IsRequired": true,
         "Kind": "Method",
         "Decorators": [],
         "SkipUrlEncoding": false
        }
       ],
<<<<<<< HEAD
       "Responses": [
        {
         "$id": "132",
         "StatusCodes": [
          204
         ],
         "BodyMediaType": "Json",
         "Headers": [],
         "IsErrorResponse": false
        }
       ],
       "HttpMethod": "GET",
       "RequestBodyMediaType": "None",
       "Uri": "{endpoint}",
       "Path": "/encode/datetime/header/default",
       "BufferResponse": true,
       "GenerateProtocolMethod": true,
       "GenerateConvenienceMethod": true,
       "CrossLanguageDefinitionId": "Encode.Datetime.Header.default",
       "Decorators": []
      },
      {
       "$id": "133",
       "Name": "rfc3339",
       "ResourceName": "Header",
       "Accessibility": "public",
       "Parameters": [
=======
       "IsErrorResponse": false
      }
     ],
     "HttpMethod": "GET",
     "Uri": "{endpoint}",
     "Path": "/encode/datetime/responseheader/default",
     "BufferResponse": true,
     "GenerateProtocolMethod": true,
     "GenerateConvenienceMethod": true,
     "CrossLanguageDefinitionId": "Encode.Datetime.ResponseHeader.default",
     "Decorators": []
    },
    {
     "$id": "166",
     "Name": "rfc3339",
     "ResourceName": "ResponseHeader",
     "Accessibility": "public",
     "Parameters": [],
     "Responses": [
      {
       "$id": "167",
       "StatusCodes": [
        204
       ],
       "Headers": [
>>>>>>> 41efd5f9
        {
         "$id": "134",
         "Name": "value",
         "NameInRequest": "value",
         "Type": {
          "$id": "135",
          "kind": "utcDateTime",
          "name": "utcDateTime",
          "encode": "rfc3339",
          "wireType": {
           "$id": "136",
           "kind": "string",
           "name": "string",
           "crossLanguageDefinitionId": "TypeSpec.string",
           "decorators": []
          },
          "crossLanguageDefinitionId": "TypeSpec.utcDateTime",
          "decorators": []
         },
         "Location": "Header",
         "IsApiVersion": false,
         "IsContentType": false,
         "IsEndpoint": false,
         "Explode": false,
         "IsRequired": true,
         "Kind": "Method",
         "Decorators": [],
         "SkipUrlEncoding": false
        }
       ],
<<<<<<< HEAD
       "Responses": [
        {
         "$id": "137",
         "StatusCodes": [
          204
         ],
         "BodyMediaType": "Json",
         "Headers": [],
         "IsErrorResponse": false
        }
       ],
       "HttpMethod": "GET",
       "RequestBodyMediaType": "None",
       "Uri": "{endpoint}",
       "Path": "/encode/datetime/header/rfc3339",
       "BufferResponse": true,
       "GenerateProtocolMethod": true,
       "GenerateConvenienceMethod": true,
       "CrossLanguageDefinitionId": "Encode.Datetime.Header.rfc3339",
       "Decorators": []
      },
      {
       "$id": "138",
       "Name": "rfc7231",
       "ResourceName": "Header",
       "Accessibility": "public",
       "Parameters": [
=======
       "IsErrorResponse": false
      }
     ],
     "HttpMethod": "GET",
     "Uri": "{endpoint}",
     "Path": "/encode/datetime/responseheader/rfc3339",
     "BufferResponse": true,
     "GenerateProtocolMethod": true,
     "GenerateConvenienceMethod": true,
     "CrossLanguageDefinitionId": "Encode.Datetime.ResponseHeader.rfc3339",
     "Decorators": []
    },
    {
     "$id": "171",
     "Name": "rfc7231",
     "ResourceName": "ResponseHeader",
     "Accessibility": "public",
     "Parameters": [],
     "Responses": [
      {
       "$id": "172",
       "StatusCodes": [
        204
       ],
       "Headers": [
>>>>>>> 41efd5f9
        {
         "$id": "139",
         "Name": "value",
         "NameInRequest": "value",
         "Type": {
          "$id": "140",
          "kind": "utcDateTime",
          "name": "utcDateTime",
          "encode": "rfc7231",
          "wireType": {
           "$id": "141",
           "kind": "string",
           "name": "string",
           "crossLanguageDefinitionId": "TypeSpec.string",
           "decorators": []
          },
          "crossLanguageDefinitionId": "TypeSpec.utcDateTime",
          "decorators": []
         },
         "Location": "Header",
         "IsApiVersion": false,
         "IsContentType": false,
         "IsEndpoint": false,
         "Explode": false,
         "IsRequired": true,
         "Kind": "Method",
         "Decorators": [],
         "SkipUrlEncoding": false
        }
       ],
<<<<<<< HEAD
       "Responses": [
        {
         "$id": "142",
         "StatusCodes": [
          204
         ],
         "BodyMediaType": "Json",
         "Headers": [],
         "IsErrorResponse": false
        }
       ],
       "HttpMethod": "GET",
       "RequestBodyMediaType": "None",
       "Uri": "{endpoint}",
       "Path": "/encode/datetime/header/rfc7231",
       "BufferResponse": true,
       "GenerateProtocolMethod": true,
       "GenerateConvenienceMethod": true,
       "CrossLanguageDefinitionId": "Encode.Datetime.Header.rfc7231",
       "Decorators": []
      },
      {
       "$id": "143",
       "Name": "unixTimestamp",
       "ResourceName": "Header",
       "Accessibility": "public",
       "Parameters": [
=======
       "IsErrorResponse": false
      }
     ],
     "HttpMethod": "GET",
     "Uri": "{endpoint}",
     "Path": "/encode/datetime/responseheader/rfc7231",
     "BufferResponse": true,
     "GenerateProtocolMethod": true,
     "GenerateConvenienceMethod": true,
     "CrossLanguageDefinitionId": "Encode.Datetime.ResponseHeader.rfc7231",
     "Decorators": []
    },
    {
     "$id": "176",
     "Name": "unixTimestamp",
     "ResourceName": "ResponseHeader",
     "Accessibility": "public",
     "Parameters": [],
     "Responses": [
      {
       "$id": "177",
       "StatusCodes": [
        204
       ],
       "Headers": [
>>>>>>> 41efd5f9
        {
         "$id": "144",
         "Name": "value",
         "NameInRequest": "value",
         "Type": {
          "$id": "145",
          "kind": "utcDateTime",
          "name": "utcDateTime",
          "encode": "unixTimestamp",
          "wireType": {
           "$id": "146",
           "kind": "int64",
           "name": "int64",
           "crossLanguageDefinitionId": "TypeSpec.int64",
           "decorators": []
          },
          "crossLanguageDefinitionId": "TypeSpec.utcDateTime",
          "decorators": []
         },
         "Location": "Header",
         "IsApiVersion": false,
         "IsContentType": false,
         "IsEndpoint": false,
         "Explode": false,
         "IsRequired": true,
         "Kind": "Method",
         "Decorators": [],
         "SkipUrlEncoding": false
        }
       ],
       "Responses": [
        {
         "$id": "147",
         "StatusCodes": [
          204
         ],
         "BodyMediaType": "Json",
         "Headers": [],
         "IsErrorResponse": false
        }
       ],
       "HttpMethod": "GET",
       "RequestBodyMediaType": "None",
       "Uri": "{endpoint}",
       "Path": "/encode/datetime/header/unix-timestamp",
       "BufferResponse": true,
       "GenerateProtocolMethod": true,
       "GenerateConvenienceMethod": true,
       "CrossLanguageDefinitionId": "Encode.Datetime.Header.unixTimestamp",
       "Decorators": []
      },
      {
       "$id": "148",
       "Name": "unixTimestampArray",
       "ResourceName": "Header",
       "Accessibility": "public",
       "Parameters": [
        {
         "$id": "149",
         "Name": "value",
         "NameInRequest": "value",
         "Type": {
          "$id": "150",
          "kind": "array",
          "name": "Array",
          "valueType": {
           "$id": "151",
           "kind": "utcDateTime",
           "name": "unixTimestampDatetime",
           "encode": "unixTimestamp",
           "wireType": {
            "$id": "152",
            "kind": "int64",
            "name": "int64",
            "crossLanguageDefinitionId": "TypeSpec.int64",
            "decorators": []
           },
           "crossLanguageDefinitionId": "Encode.Datetime.unixTimestampDatetime",
           "baseType": {
            "$id": "153",
            "kind": "utcDateTime",
            "name": "utcDateTime",
            "encode": "rfc3339",
            "wireType": {
             "$id": "154",
             "kind": "string",
             "name": "string",
             "crossLanguageDefinitionId": "TypeSpec.string",
             "decorators": []
            },
            "crossLanguageDefinitionId": "TypeSpec.utcDateTime",
            "decorators": []
           },
           "decorators": []
          },
          "crossLanguageDefinitionId": "TypeSpec.Array",
          "decorators": []
         },
         "Location": "Header",
         "IsApiVersion": false,
         "IsContentType": false,
         "IsEndpoint": false,
         "Explode": false,
         "ArraySerializationDelimiter": ",",
         "IsRequired": true,
         "Kind": "Method",
         "Decorators": [],
         "SkipUrlEncoding": false
        }
       ],
       "Responses": [
        {
         "$id": "155",
         "StatusCodes": [
          204
         ],
         "BodyMediaType": "Json",
         "Headers": [],
         "IsErrorResponse": false
        }
       ],
       "HttpMethod": "GET",
       "RequestBodyMediaType": "None",
       "Uri": "{endpoint}",
       "Path": "/encode/datetime/header/unix-timestamp-array",
       "BufferResponse": true,
       "GenerateProtocolMethod": true,
       "GenerateConvenienceMethod": true,
       "CrossLanguageDefinitionId": "Encode.Datetime.Header.unixTimestampArray",
       "Decorators": []
      }
     ],
<<<<<<< HEAD
     "apiVersions": [],
     "crossLanguageDefinitionId": "Encode.Datetime.Header",
     "parent": {
      "$ref": "35"
     }
    },
=======
     "HttpMethod": "GET",
     "Uri": "{endpoint}",
     "Path": "/encode/datetime/responseheader/unix-timestamp",
     "BufferResponse": true,
     "GenerateProtocolMethod": true,
     "GenerateConvenienceMethod": true,
     "CrossLanguageDefinitionId": "Encode.Datetime.ResponseHeader.unixTimestamp",
     "Decorators": []
    }
   ],
   "Protocol": {
    "$id": "181"
   },
   "Parent": "DatetimeClient",
   "Parameters": [
>>>>>>> 41efd5f9
    {
     "$id": "156",
     "kind": "client",
     "name": "ResponseHeader",
     "namespace": "Encode.Datetime.ResponseHeader",
     "parameters": [
      {
       "$id": "157",
       "Name": "endpoint",
       "NameInRequest": "endpoint",
       "Doc": "Service host",
       "Type": {
        "$id": "158",
        "kind": "url",
        "name": "url",
        "crossLanguageDefinitionId": "TypeSpec.url"
       },
       "Location": "Uri",
       "IsApiVersion": false,
       "IsResourceParameter": false,
       "IsContentType": false,
       "IsRequired": true,
       "IsEndpoint": true,
       "SkipUrlEncoding": false,
       "Explode": false,
       "Kind": "Client",
       "DefaultValue": {
        "$id": "159",
        "Type": {
         "$id": "160",
         "kind": "string",
         "name": "string",
         "crossLanguageDefinitionId": "TypeSpec.string"
        },
        "Value": "http://localhost:3000"
       }
      }
     ],
     "operations": [
      {
       "$id": "161",
       "Name": "default",
       "ResourceName": "ResponseHeader",
       "Accessibility": "public",
       "Parameters": [],
       "Responses": [
        {
         "$id": "162",
         "StatusCodes": [
          204
         ],
         "BodyMediaType": "Json",
         "Headers": [
          {
           "$id": "163",
           "Name": "value",
           "NameInResponse": "value",
           "Type": {
            "$id": "164",
            "kind": "utcDateTime",
            "name": "utcDateTime",
            "encode": "rfc7231",
            "wireType": {
             "$id": "165",
             "kind": "string",
             "name": "string",
             "crossLanguageDefinitionId": "TypeSpec.string",
             "decorators": []
            },
            "crossLanguageDefinitionId": "TypeSpec.utcDateTime",
            "decorators": []
           }
          }
         ],
         "IsErrorResponse": false
        }
       ],
       "HttpMethod": "GET",
       "RequestBodyMediaType": "None",
       "Uri": "{endpoint}",
       "Path": "/encode/datetime/responseheader/default",
       "BufferResponse": true,
       "GenerateProtocolMethod": true,
       "GenerateConvenienceMethod": true,
       "CrossLanguageDefinitionId": "Encode.Datetime.ResponseHeader.default",
       "Decorators": []
      },
      {
       "$id": "166",
       "Name": "rfc3339",
       "ResourceName": "ResponseHeader",
       "Accessibility": "public",
       "Parameters": [],
       "Responses": [
        {
         "$id": "167",
         "StatusCodes": [
          204
         ],
         "BodyMediaType": "Json",
         "Headers": [
          {
           "$id": "168",
           "Name": "value",
           "NameInResponse": "value",
           "Type": {
            "$id": "169",
            "kind": "utcDateTime",
            "name": "utcDateTime",
            "encode": "rfc3339",
            "wireType": {
             "$id": "170",
             "kind": "string",
             "name": "string",
             "crossLanguageDefinitionId": "TypeSpec.string",
             "decorators": []
            },
            "crossLanguageDefinitionId": "TypeSpec.utcDateTime",
            "decorators": []
           }
          }
         ],
         "IsErrorResponse": false
        }
       ],
       "HttpMethod": "GET",
       "RequestBodyMediaType": "None",
       "Uri": "{endpoint}",
       "Path": "/encode/datetime/responseheader/rfc3339",
       "BufferResponse": true,
       "GenerateProtocolMethod": true,
       "GenerateConvenienceMethod": true,
       "CrossLanguageDefinitionId": "Encode.Datetime.ResponseHeader.rfc3339",
       "Decorators": []
      },
      {
       "$id": "171",
       "Name": "rfc7231",
       "ResourceName": "ResponseHeader",
       "Accessibility": "public",
       "Parameters": [],
       "Responses": [
        {
         "$id": "172",
         "StatusCodes": [
          204
         ],
         "BodyMediaType": "Json",
         "Headers": [
          {
           "$id": "173",
           "Name": "value",
           "NameInResponse": "value",
           "Type": {
            "$id": "174",
            "kind": "utcDateTime",
            "name": "utcDateTime",
            "encode": "rfc7231",
            "wireType": {
             "$id": "175",
             "kind": "string",
             "name": "string",
             "crossLanguageDefinitionId": "TypeSpec.string",
             "decorators": []
            },
            "crossLanguageDefinitionId": "TypeSpec.utcDateTime",
            "decorators": []
           }
          }
         ],
         "IsErrorResponse": false
        }
       ],
       "HttpMethod": "GET",
       "RequestBodyMediaType": "None",
       "Uri": "{endpoint}",
       "Path": "/encode/datetime/responseheader/rfc7231",
       "BufferResponse": true,
       "GenerateProtocolMethod": true,
       "GenerateConvenienceMethod": true,
       "CrossLanguageDefinitionId": "Encode.Datetime.ResponseHeader.rfc7231",
       "Decorators": []
      },
      {
       "$id": "176",
       "Name": "unixTimestamp",
       "ResourceName": "ResponseHeader",
       "Accessibility": "public",
       "Parameters": [],
       "Responses": [
        {
         "$id": "177",
         "StatusCodes": [
          204
         ],
         "BodyMediaType": "Json",
         "Headers": [
          {
           "$id": "178",
           "Name": "value",
           "NameInResponse": "value",
           "Type": {
            "$id": "179",
            "kind": "utcDateTime",
            "name": "utcDateTime",
            "encode": "unixTimestamp",
            "wireType": {
             "$id": "180",
             "kind": "int64",
             "name": "int64",
             "crossLanguageDefinitionId": "TypeSpec.int64",
             "decorators": []
            },
            "crossLanguageDefinitionId": "TypeSpec.utcDateTime",
            "decorators": []
           }
          }
         ],
         "IsErrorResponse": false
        }
       ],
       "HttpMethod": "GET",
       "RequestBodyMediaType": "None",
       "Uri": "{endpoint}",
       "Path": "/encode/datetime/responseheader/unix-timestamp",
       "BufferResponse": true,
       "GenerateProtocolMethod": true,
       "GenerateConvenienceMethod": true,
       "CrossLanguageDefinitionId": "Encode.Datetime.ResponseHeader.unixTimestamp",
       "Decorators": []
      }
     ],
     "apiVersions": [],
     "crossLanguageDefinitionId": "Encode.Datetime.ResponseHeader",
     "parent": {
      "$ref": "35"
     }
    }
   ]
  }
 ]
}<|MERGE_RESOLUTION|>--- conflicted
+++ resolved
@@ -255,18 +255,21 @@
  "Clients": [
   {
    "$id": "35",
-   "kind": "client",
-   "name": "DatetimeClient",
-   "namespace": "Encode.Datetime",
-   "doc": "Test for encode decorator on datetime.",
-   "parameters": [
-    {
-     "$id": "36",
+   "Name": "DatetimeClient",
+   "Namespace": "Encode.Datetime",
+   "Doc": "Test for encode decorator on datetime.",
+   "Operations": [],
+   "Protocol": {
+    "$id": "36"
+   },
+   "Parameters": [
+    {
+     "$id": "37",
      "Name": "endpoint",
      "NameInRequest": "endpoint",
      "Doc": "Service host",
      "Type": {
-      "$id": "37",
+      "$id": "38",
       "kind": "url",
       "name": "url",
       "crossLanguageDefinitionId": "TypeSpec.url"
@@ -281,9 +284,9 @@
      "Explode": false,
      "Kind": "Client",
      "DefaultValue": {
-      "$id": "38",
+      "$id": "39",
       "Type": {
-       "$id": "39",
+       "$id": "40",
        "kind": "string",
        "name": "string",
        "crossLanguageDefinitionId": "TypeSpec.string"
@@ -292,42 +295,45 @@
      }
     }
    ],
-   "operations": [],
-   "apiVersions": [],
-   "crossLanguageDefinitionId": "Encode.Datetime",
-   "children": [
-    {
-     "$id": "40",
-     "kind": "client",
-     "name": "Query",
-     "namespace": "Encode.Datetime.Query",
-     "parameters": [
-      {
-       "$id": "41",
-       "Name": "endpoint",
-       "NameInRequest": "endpoint",
-       "Doc": "Service host",
-       "Type": {
-        "$id": "42",
-        "kind": "url",
-        "name": "url",
-        "crossLanguageDefinitionId": "TypeSpec.url"
-       },
-       "Location": "Uri",
-       "IsApiVersion": false,
-       "IsResourceParameter": false,
-       "IsContentType": false,
-       "IsRequired": true,
-<<<<<<< HEAD
-       "IsEndpoint": true,
-       "SkipUrlEncoding": false,
-       "Explode": false,
-       "Kind": "Client",
-       "DefaultValue": {
-        "$id": "43",
-        "Type": {
-         "$id": "44",
-=======
+   "Decorators": [],
+   "CrossLanguageDefinitionId": "Encode.Datetime"
+  },
+  {
+   "$id": "41",
+   "Name": "Query",
+   "Namespace": "Encode.Datetime.Query",
+   "Operations": [
+    {
+     "$id": "42",
+     "Name": "default",
+     "ResourceName": "Query",
+     "Accessibility": "public",
+     "Parameters": [
+      {
+       "$id": "43",
+       "Name": "value",
+       "NameInRequest": "value",
+       "Type": {
+        "$id": "44",
+        "kind": "utcDateTime",
+        "name": "utcDateTime",
+        "encode": "rfc3339",
+        "wireType": {
+         "$id": "45",
+         "kind": "string",
+         "name": "string",
+         "crossLanguageDefinitionId": "TypeSpec.string",
+         "decorators": []
+        },
+        "crossLanguageDefinitionId": "TypeSpec.utcDateTime",
+        "decorators": []
+       },
+       "Location": "Query",
+       "IsApiVersion": false,
+       "IsContentType": false,
+       "IsEndpoint": false,
+       "Explode": false,
+       "IsRequired": true,
        "Kind": "Method",
        "Decorators": [],
        "SkipUrlEncoding": false
@@ -424,75 +430,31 @@
         "encode": "rfc7231",
         "wireType": {
          "$id": "55",
->>>>>>> 41efd5f9
          "kind": "string",
          "name": "string",
-         "crossLanguageDefinitionId": "TypeSpec.string"
-        },
-        "Value": "http://localhost:3000"
-       }
-      }
-     ],
-     "operations": [
-      {
-       "$id": "45",
-       "Name": "default",
-       "ResourceName": "Query",
-       "Accessibility": "public",
-       "Parameters": [
-        {
-         "$id": "46",
-         "Name": "value",
-         "NameInRequest": "value",
-         "Type": {
-          "$id": "47",
-          "kind": "utcDateTime",
-          "name": "utcDateTime",
-          "encode": "rfc3339",
-          "wireType": {
-           "$id": "48",
-           "kind": "string",
-           "name": "string",
-           "crossLanguageDefinitionId": "TypeSpec.string",
-           "decorators": []
-          },
-          "crossLanguageDefinitionId": "TypeSpec.utcDateTime",
-          "decorators": []
-         },
-         "Location": "Query",
-         "IsApiVersion": false,
-         "IsContentType": false,
-         "IsEndpoint": false,
-         "Explode": false,
-         "IsRequired": true,
-         "Kind": "Method",
-         "Decorators": [],
-         "SkipUrlEncoding": false
-        }
-       ],
-<<<<<<< HEAD
-       "Responses": [
-        {
-         "$id": "49",
-         "StatusCodes": [
-          204
-         ],
-         "BodyMediaType": "Json",
-         "Headers": [],
-         "IsErrorResponse": false
-        }
-       ],
-       "HttpMethod": "GET",
-       "RequestBodyMediaType": "None",
-       "Uri": "{endpoint}",
-       "Path": "/encode/datetime/query/default",
-       "BufferResponse": true,
-       "GenerateProtocolMethod": true,
-       "GenerateConvenienceMethod": true,
-       "CrossLanguageDefinitionId": "Encode.Datetime.Query.default",
-       "Decorators": []
-      },
-=======
+         "crossLanguageDefinitionId": "TypeSpec.string",
+         "decorators": []
+        },
+        "crossLanguageDefinitionId": "TypeSpec.utcDateTime",
+        "decorators": []
+       },
+       "Location": "Query",
+       "IsApiVersion": false,
+       "IsContentType": false,
+       "IsEndpoint": false,
+       "Explode": false,
+       "IsRequired": true,
+       "Kind": "Method",
+       "Decorators": [],
+       "SkipUrlEncoding": false
+      }
+     ],
+     "Responses": [
+      {
+       "$id": "56",
+       "StatusCodes": [
+        204
+       ],
        "Headers": [],
        "IsErrorResponse": false
       }
@@ -567,24 +529,34 @@
      "ResourceName": "Query",
      "Accessibility": "public",
      "Parameters": [
->>>>>>> 41efd5f9
-      {
-       "$id": "50",
-       "Name": "rfc3339",
-       "ResourceName": "Query",
-       "Accessibility": "public",
-       "Parameters": [
-        {
-         "$id": "51",
-         "Name": "value",
-         "NameInRequest": "value",
-         "Type": {
-          "$id": "52",
+      {
+       "$id": "63",
+       "Name": "value",
+       "NameInRequest": "value",
+       "Type": {
+        "$id": "64",
+        "kind": "array",
+        "name": "Array",
+        "valueType": {
+         "$id": "65",
+         "kind": "utcDateTime",
+         "name": "unixTimestampDatetime",
+         "encode": "unixTimestamp",
+         "wireType": {
+          "$id": "66",
+          "kind": "int64",
+          "name": "int64",
+          "crossLanguageDefinitionId": "TypeSpec.int64",
+          "decorators": []
+         },
+         "crossLanguageDefinitionId": "Encode.Datetime.unixTimestampDatetime",
+         "baseType": {
+          "$id": "67",
           "kind": "utcDateTime",
           "name": "utcDateTime",
           "encode": "rfc3339",
           "wireType": {
-           "$id": "53",
+           "$id": "68",
            "kind": "string",
            "name": "string",
            "crossLanguageDefinitionId": "TypeSpec.string",
@@ -593,239 +565,29 @@
           "crossLanguageDefinitionId": "TypeSpec.utcDateTime",
           "decorators": []
          },
-         "Location": "Query",
-         "IsApiVersion": false,
-         "IsContentType": false,
-         "IsEndpoint": false,
-         "Explode": false,
-         "IsRequired": true,
-         "Kind": "Method",
-         "Decorators": [],
-         "SkipUrlEncoding": false
-        }
-       ],
-       "Responses": [
-        {
-         "$id": "54",
-         "StatusCodes": [
-          204
-         ],
-         "BodyMediaType": "Json",
-         "Headers": [],
-         "IsErrorResponse": false
-        }
-       ],
-       "HttpMethod": "GET",
-       "RequestBodyMediaType": "None",
-       "Uri": "{endpoint}",
-       "Path": "/encode/datetime/query/rfc3339",
-       "BufferResponse": true,
-       "GenerateProtocolMethod": true,
-       "GenerateConvenienceMethod": true,
-       "CrossLanguageDefinitionId": "Encode.Datetime.Query.rfc3339",
-       "Decorators": []
-      },
-      {
-       "$id": "55",
-       "Name": "rfc7231",
-       "ResourceName": "Query",
-       "Accessibility": "public",
-       "Parameters": [
-        {
-         "$id": "56",
-         "Name": "value",
-         "NameInRequest": "value",
-         "Type": {
-          "$id": "57",
-          "kind": "utcDateTime",
-          "name": "utcDateTime",
-          "encode": "rfc7231",
-          "wireType": {
-           "$id": "58",
-           "kind": "string",
-           "name": "string",
-           "crossLanguageDefinitionId": "TypeSpec.string",
-           "decorators": []
-          },
-          "crossLanguageDefinitionId": "TypeSpec.utcDateTime",
-          "decorators": []
-         },
-         "Location": "Query",
-         "IsApiVersion": false,
-         "IsContentType": false,
-         "IsEndpoint": false,
-         "Explode": false,
-         "IsRequired": true,
-         "Kind": "Method",
-         "Decorators": [],
-         "SkipUrlEncoding": false
-        }
-       ],
-       "Responses": [
-        {
-         "$id": "59",
-         "StatusCodes": [
-          204
-         ],
-         "BodyMediaType": "Json",
-         "Headers": [],
-         "IsErrorResponse": false
-        }
-       ],
-       "HttpMethod": "GET",
-       "RequestBodyMediaType": "None",
-       "Uri": "{endpoint}",
-       "Path": "/encode/datetime/query/rfc7231",
-       "BufferResponse": true,
-       "GenerateProtocolMethod": true,
-       "GenerateConvenienceMethod": true,
-       "CrossLanguageDefinitionId": "Encode.Datetime.Query.rfc7231",
-       "Decorators": []
-      },
-      {
-       "$id": "60",
-       "Name": "unixTimestamp",
-       "ResourceName": "Query",
-       "Accessibility": "public",
-       "Parameters": [
-        {
-         "$id": "61",
-         "Name": "value",
-         "NameInRequest": "value",
-         "Type": {
-          "$id": "62",
-          "kind": "utcDateTime",
-          "name": "utcDateTime",
-          "encode": "unixTimestamp",
-          "wireType": {
-           "$id": "63",
-           "kind": "int64",
-           "name": "int64",
-           "crossLanguageDefinitionId": "TypeSpec.int64",
-           "decorators": []
-          },
-          "crossLanguageDefinitionId": "TypeSpec.utcDateTime",
-          "decorators": []
-         },
-         "Location": "Query",
-         "IsApiVersion": false,
-         "IsContentType": false,
-         "IsEndpoint": false,
-         "Explode": false,
-         "IsRequired": true,
-         "Kind": "Method",
-         "Decorators": [],
-         "SkipUrlEncoding": false
-        }
-       ],
-       "Responses": [
-        {
-         "$id": "64",
-         "StatusCodes": [
-          204
-         ],
-         "BodyMediaType": "Json",
-         "Headers": [],
-         "IsErrorResponse": false
-        }
-       ],
-       "HttpMethod": "GET",
-       "RequestBodyMediaType": "None",
-       "Uri": "{endpoint}",
-       "Path": "/encode/datetime/query/unix-timestamp",
-       "BufferResponse": true,
-       "GenerateProtocolMethod": true,
-       "GenerateConvenienceMethod": true,
-       "CrossLanguageDefinitionId": "Encode.Datetime.Query.unixTimestamp",
-       "Decorators": []
-      },
-      {
-       "$id": "65",
-       "Name": "unixTimestampArray",
-       "ResourceName": "Query",
-       "Accessibility": "public",
-       "Parameters": [
-        {
-         "$id": "66",
-         "Name": "value",
-         "NameInRequest": "value",
-         "Type": {
-          "$id": "67",
-          "kind": "array",
-          "name": "Array",
-          "valueType": {
-           "$id": "68",
-           "kind": "utcDateTime",
-           "name": "unixTimestampDatetime",
-           "encode": "unixTimestamp",
-           "wireType": {
-            "$id": "69",
-            "kind": "int64",
-            "name": "int64",
-            "crossLanguageDefinitionId": "TypeSpec.int64",
-            "decorators": []
-           },
-           "crossLanguageDefinitionId": "Encode.Datetime.unixTimestampDatetime",
-           "baseType": {
-            "$id": "70",
-            "kind": "utcDateTime",
-            "name": "utcDateTime",
-            "encode": "rfc3339",
-            "wireType": {
-             "$id": "71",
-             "kind": "string",
-             "name": "string",
-             "crossLanguageDefinitionId": "TypeSpec.string",
-             "decorators": []
-            },
-            "crossLanguageDefinitionId": "TypeSpec.utcDateTime",
-            "decorators": []
-           },
-           "decorators": []
-          },
-          "crossLanguageDefinitionId": "TypeSpec.Array",
-          "decorators": []
-         },
-         "Location": "Query",
-         "IsApiVersion": false,
-         "IsContentType": false,
-         "IsEndpoint": false,
-         "Explode": false,
-         "ArraySerializationDelimiter": ",",
-         "IsRequired": true,
-         "Kind": "Method",
-         "Decorators": [],
-         "SkipUrlEncoding": false
-        }
-       ],
-<<<<<<< HEAD
-       "Responses": [
-        {
-         "$id": "72",
-         "StatusCodes": [
-          204
-         ],
-         "BodyMediaType": "Json",
-         "Headers": [],
-         "IsErrorResponse": false
-        }
-       ],
-       "HttpMethod": "GET",
-       "RequestBodyMediaType": "None",
-       "Uri": "{endpoint}",
-       "Path": "/encode/datetime/query/unix-timestamp-array",
-       "BufferResponse": true,
-       "GenerateProtocolMethod": true,
-       "GenerateConvenienceMethod": true,
-       "CrossLanguageDefinitionId": "Encode.Datetime.Query.unixTimestampArray",
-       "Decorators": []
-      }
-     ],
-     "apiVersions": [],
-     "crossLanguageDefinitionId": "Encode.Datetime.Query",
-     "parent": {
-      "$ref": "35"
-=======
+         "decorators": []
+        },
+        "crossLanguageDefinitionId": "TypeSpec.Array",
+        "decorators": []
+       },
+       "Location": "Query",
+       "IsApiVersion": false,
+       "IsContentType": false,
+       "IsEndpoint": false,
+       "Explode": false,
+       "ArraySerializationDelimiter": ",",
+       "IsRequired": true,
+       "Kind": "Method",
+       "Decorators": [],
+       "SkipUrlEncoding": false
+      }
+     ],
+     "Responses": [
+      {
+       "$id": "69",
+       "StatusCodes": [
+        204
+       ],
        "Headers": [],
        "IsErrorResponse": false
       }
@@ -874,83 +636,98 @@
        "crossLanguageDefinitionId": "TypeSpec.string"
       },
       "Value": "http://localhost:3000"
->>>>>>> 41efd5f9
      }
-    },
-    {
-     "$id": "73",
-     "kind": "client",
-     "name": "Property",
-     "namespace": "Encode.Datetime.Property",
-     "parameters": [
-      {
-       "$id": "74",
-       "Name": "endpoint",
-       "NameInRequest": "endpoint",
-       "Doc": "Service host",
-       "Type": {
-        "$id": "75",
-        "kind": "url",
-        "name": "url",
-        "crossLanguageDefinitionId": "TypeSpec.url"
-       },
-       "Location": "Uri",
-       "IsApiVersion": false,
-       "IsResourceParameter": false,
-       "IsContentType": false,
-       "IsRequired": true,
-       "IsEndpoint": true,
-       "SkipUrlEncoding": false,
-       "Explode": false,
-       "Kind": "Client",
-       "DefaultValue": {
-        "$id": "76",
-        "Type": {
-         "$id": "77",
+    }
+   ],
+   "Decorators": [],
+   "CrossLanguageDefinitionId": "Encode.Datetime.Query"
+  },
+  {
+   "$id": "75",
+   "Name": "Property",
+   "Namespace": "Encode.Datetime.Property",
+   "Operations": [
+    {
+     "$id": "76",
+     "Name": "default",
+     "ResourceName": "Property",
+     "Accessibility": "public",
+     "Parameters": [
+      {
+       "$id": "77",
+       "Name": "contentType",
+       "NameInRequest": "Content-Type",
+       "Doc": "Body parameter's content type. Known values are application/json",
+       "Type": {
+        "$id": "78",
+        "kind": "constant",
+        "valueType": {
+         "$id": "79",
          "kind": "string",
          "name": "string",
-         "crossLanguageDefinitionId": "TypeSpec.string"
-        },
-        "Value": "http://localhost:3000"
-       }
-      }
-     ],
-     "operations": [
-      {
-<<<<<<< HEAD
-       "$id": "78",
-       "Name": "default",
-       "ResourceName": "Property",
-       "Accessibility": "public",
-       "Parameters": [
-        {
-         "$id": "79",
-         "Name": "contentType",
-         "NameInRequest": "Content-Type",
-         "Doc": "Body parameter's content type. Known values are application/json",
-         "Type": {
-          "$id": "80",
-          "kind": "constant",
-          "valueType": {
-           "$id": "81",
-           "kind": "string",
-           "name": "string",
-           "crossLanguageDefinitionId": "TypeSpec.string",
-           "decorators": []
-          },
-          "value": "application/json",
-          "decorators": []
-         },
-         "Location": "Header",
-         "IsApiVersion": false,
-         "IsContentType": true,
-         "IsEndpoint": false,
-         "Explode": false,
-         "IsRequired": true,
-         "Kind": "Constant",
-         "Decorators": [],
-         "SkipUrlEncoding": false
-=======
+         "crossLanguageDefinitionId": "TypeSpec.string",
+         "decorators": []
+        },
+        "value": "application/json",
+        "decorators": []
+       },
+       "Location": "Header",
+       "IsApiVersion": false,
+       "IsContentType": true,
+       "IsEndpoint": false,
+       "Explode": false,
+       "IsRequired": true,
+       "Kind": "Constant",
+       "Decorators": [],
+       "SkipUrlEncoding": false
+      },
+      {
+       "$id": "80",
+       "Name": "accept",
+       "NameInRequest": "Accept",
+       "Type": {
+        "$id": "81",
+        "kind": "constant",
+        "valueType": {
+         "$id": "82",
+         "kind": "string",
+         "name": "string",
+         "crossLanguageDefinitionId": "TypeSpec.string",
+         "decorators": []
+        },
+        "value": "application/json",
+        "decorators": []
+       },
+       "Location": "Header",
+       "IsApiVersion": false,
+       "IsContentType": false,
+       "IsEndpoint": false,
+       "Explode": false,
+       "IsRequired": true,
+       "Kind": "Constant",
+       "Decorators": [],
+       "SkipUrlEncoding": false
+      },
+      {
+       "$id": "83",
+       "Name": "body",
+       "NameInRequest": "body",
+       "Type": {
+        "$ref": "2"
+       },
+       "Location": "Body",
+       "IsApiVersion": false,
+       "IsContentType": false,
+       "IsEndpoint": false,
+       "Explode": false,
+       "IsRequired": true,
+       "Kind": "Method",
+       "Decorators": [],
+       "SkipUrlEncoding": false
+      }
+     ],
+     "Responses": [
+      {
        "$id": "84",
        "StatusCodes": [
         200
@@ -997,84 +774,71 @@
          "name": "string",
          "crossLanguageDefinitionId": "TypeSpec.string",
          "decorators": []
->>>>>>> 41efd5f9
-        },
-        {
-         "$id": "82",
-         "Name": "accept",
-         "NameInRequest": "Accept",
-         "Type": {
-          "$id": "83",
-          "kind": "constant",
-          "valueType": {
-           "$id": "84",
-           "kind": "string",
-           "name": "string",
-           "crossLanguageDefinitionId": "TypeSpec.string",
-           "decorators": []
-          },
-          "value": "application/json",
-          "decorators": []
-         },
-         "Location": "Header",
-         "IsApiVersion": false,
-         "IsContentType": false,
-         "IsEndpoint": false,
-         "Explode": false,
-         "IsRequired": true,
-         "Kind": "Constant",
-         "Decorators": [],
-         "SkipUrlEncoding": false
-        },
-        {
-         "$id": "85",
-         "Name": "body",
-         "NameInRequest": "body",
-         "Type": {
-          "$ref": "2"
-         },
-         "Location": "Body",
-         "IsApiVersion": false,
-         "IsContentType": false,
-         "IsEndpoint": false,
-         "Explode": false,
-         "IsRequired": true,
-         "Kind": "Method",
-         "Decorators": [],
-         "SkipUrlEncoding": false
-        }
-       ],
-<<<<<<< HEAD
-       "Responses": [
-        {
-         "$id": "86",
-         "StatusCodes": [
-          200
-         ],
-         "BodyType": {
-          "$ref": "2"
-         },
-         "BodyMediaType": "Json",
-         "Headers": [],
-         "IsErrorResponse": false,
-         "ContentTypes": [
-          "application/json"
-         ]
-        }
-       ],
-       "HttpMethod": "POST",
-       "RequestBodyMediaType": "Json",
-       "Uri": "{endpoint}",
-       "Path": "/encode/datetime/property/default",
-       "RequestMediaTypes": [
-        "application/json"
-       ],
-       "BufferResponse": true,
-       "GenerateProtocolMethod": true,
-       "GenerateConvenienceMethod": true,
-       "CrossLanguageDefinitionId": "Encode.Datetime.Property.default",
-       "Decorators": []
-=======
+        },
+        "value": "application/json",
+        "decorators": []
+       },
+       "Location": "Header",
+       "IsApiVersion": false,
+       "IsContentType": true,
+       "IsEndpoint": false,
+       "Explode": false,
+       "IsRequired": true,
+       "Kind": "Constant",
+       "Decorators": [],
+       "SkipUrlEncoding": false
+      },
+      {
+       "$id": "89",
+       "Name": "accept",
+       "NameInRequest": "Accept",
+       "Type": {
+        "$id": "90",
+        "kind": "constant",
+        "valueType": {
+         "$id": "91",
+         "kind": "string",
+         "name": "string",
+         "crossLanguageDefinitionId": "TypeSpec.string",
+         "decorators": []
+        },
+        "value": "application/json",
+        "decorators": []
+       },
+       "Location": "Header",
+       "IsApiVersion": false,
+       "IsContentType": false,
+       "IsEndpoint": false,
+       "Explode": false,
+       "IsRequired": true,
+       "Kind": "Constant",
+       "Decorators": [],
+       "SkipUrlEncoding": false
+      },
+      {
+       "$id": "92",
+       "Name": "body",
+       "NameInRequest": "body",
+       "Type": {
+        "$ref": "8"
+       },
+       "Location": "Body",
+       "IsApiVersion": false,
+       "IsContentType": false,
+       "IsEndpoint": false,
+       "Explode": false,
+       "IsRequired": true,
+       "Kind": "Method",
+       "Decorators": [],
+       "SkipUrlEncoding": false
+      }
+     ],
+     "Responses": [
+      {
+       "$id": "93",
+       "StatusCodes": [
+        200
+       ],
        "BodyType": {
         "$ref": "8"
        },
@@ -1344,118 +1108,58 @@
        "Kind": "Constant",
        "Decorators": [],
        "SkipUrlEncoding": false
->>>>>>> 41efd5f9
-      },
-      {
-       "$id": "87",
-       "Name": "rfc3339",
-       "ResourceName": "Property",
-       "Accessibility": "public",
-       "Parameters": [
-        {
-         "$id": "88",
-         "Name": "contentType",
-         "NameInRequest": "Content-Type",
-         "Doc": "Body parameter's content type. Known values are application/json",
-         "Type": {
-          "$id": "89",
-          "kind": "constant",
-          "valueType": {
-           "$id": "90",
-           "kind": "string",
-           "name": "string",
-           "crossLanguageDefinitionId": "TypeSpec.string",
-           "decorators": []
-          },
-          "value": "application/json",
-          "decorators": []
-         },
-         "Location": "Header",
-         "IsApiVersion": false,
-         "IsContentType": true,
-         "IsEndpoint": false,
-         "Explode": false,
-         "IsRequired": true,
-         "Kind": "Constant",
-         "Decorators": [],
-         "SkipUrlEncoding": false
-        },
-        {
-         "$id": "91",
-         "Name": "accept",
-         "NameInRequest": "Accept",
-         "Type": {
-          "$id": "92",
-          "kind": "constant",
-          "valueType": {
-           "$id": "93",
-           "kind": "string",
-           "name": "string",
-           "crossLanguageDefinitionId": "TypeSpec.string",
-           "decorators": []
-          },
-          "value": "application/json",
-          "decorators": []
-         },
-         "Location": "Header",
-         "IsApiVersion": false,
-         "IsContentType": false,
-         "IsEndpoint": false,
-         "Explode": false,
-         "IsRequired": true,
-         "Kind": "Constant",
-         "Decorators": [],
-         "SkipUrlEncoding": false
-        },
-        {
-         "$id": "94",
-         "Name": "body",
-         "NameInRequest": "body",
-         "Type": {
-          "$ref": "8"
-         },
-         "Location": "Body",
-         "IsApiVersion": false,
-         "IsContentType": false,
-         "IsEndpoint": false,
-         "Explode": false,
-         "IsRequired": true,
-         "Kind": "Method",
-         "Decorators": [],
-         "SkipUrlEncoding": false
-        }
-       ],
-<<<<<<< HEAD
-       "Responses": [
-        {
-         "$id": "95",
-         "StatusCodes": [
-          200
-         ],
-         "BodyType": {
-          "$ref": "8"
-         },
-         "BodyMediaType": "Json",
-         "Headers": [],
-         "IsErrorResponse": false,
-         "ContentTypes": [
-          "application/json"
-         ]
-        }
-       ],
-       "HttpMethod": "POST",
-       "RequestBodyMediaType": "Json",
-       "Uri": "{endpoint}",
-       "Path": "/encode/datetime/property/rfc3339",
-       "RequestMediaTypes": [
-        "application/json"
-       ],
-       "BufferResponse": true,
-       "GenerateProtocolMethod": true,
-       "GenerateConvenienceMethod": true,
-       "CrossLanguageDefinitionId": "Encode.Datetime.Property.rfc3339",
-       "Decorators": []
-=======
+      },
+      {
+       "$id": "116",
+       "Name": "accept",
+       "NameInRequest": "Accept",
+       "Type": {
+        "$id": "117",
+        "kind": "constant",
+        "valueType": {
+         "$id": "118",
+         "kind": "string",
+         "name": "string",
+         "crossLanguageDefinitionId": "TypeSpec.string",
+         "decorators": []
+        },
+        "value": "application/json",
+        "decorators": []
+       },
+       "Location": "Header",
+       "IsApiVersion": false,
+       "IsContentType": false,
+       "IsEndpoint": false,
+       "Explode": false,
+       "IsRequired": true,
+       "Kind": "Constant",
+       "Decorators": [],
+       "SkipUrlEncoding": false
+      },
+      {
+       "$id": "119",
+       "Name": "body",
+       "NameInRequest": "body",
+       "Type": {
+        "$ref": "26"
+       },
+       "Location": "Body",
+       "IsApiVersion": false,
+       "IsContentType": false,
+       "IsEndpoint": false,
+       "Explode": false,
+       "IsRequired": true,
+       "Kind": "Method",
+       "Decorators": [],
+       "SkipUrlEncoding": false
+      }
+     ],
+     "Responses": [
+      {
+       "$id": "120",
+       "StatusCodes": [
+        200
+       ],
        "BodyType": {
         "$ref": "26"
        },
@@ -1511,70 +1215,41 @@
        "kind": "string",
        "name": "string",
        "crossLanguageDefinitionId": "TypeSpec.string"
->>>>>>> 41efd5f9
-      },
-      {
-       "$id": "96",
-       "Name": "rfc7231",
-       "ResourceName": "Property",
-       "Accessibility": "public",
-       "Parameters": [
-        {
-         "$id": "97",
-         "Name": "contentType",
-         "NameInRequest": "Content-Type",
-         "Doc": "Body parameter's content type. Known values are application/json",
-         "Type": {
-          "$id": "98",
-          "kind": "constant",
-          "valueType": {
-           "$id": "99",
-           "kind": "string",
-           "name": "string",
-           "crossLanguageDefinitionId": "TypeSpec.string",
-           "decorators": []
-          },
-          "value": "application/json",
-          "decorators": []
-         },
-         "Location": "Header",
-         "IsApiVersion": false,
-         "IsContentType": true,
-         "IsEndpoint": false,
-         "Explode": false,
-         "IsRequired": true,
-         "Kind": "Constant",
-         "Decorators": [],
-         "SkipUrlEncoding": false
-        },
-<<<<<<< HEAD
-        {
-         "$id": "100",
-         "Name": "accept",
-         "NameInRequest": "Accept",
-         "Type": {
-          "$id": "101",
-          "kind": "constant",
-          "valueType": {
-           "$id": "102",
-           "kind": "string",
-           "name": "string",
-           "crossLanguageDefinitionId": "TypeSpec.string",
-           "decorators": []
-          },
-          "value": "application/json",
-          "decorators": []
-         },
-         "Location": "Header",
-         "IsApiVersion": false,
-         "IsContentType": false,
-         "IsEndpoint": false,
-         "Explode": false,
-         "IsRequired": true,
-         "Kind": "Constant",
-         "Decorators": [],
-         "SkipUrlEncoding": false
-=======
+      },
+      "Value": "http://localhost:3000"
+     }
+    }
+   ],
+   "Decorators": [],
+   "CrossLanguageDefinitionId": "Encode.Datetime.Property"
+  },
+  {
+   "$id": "126",
+   "Name": "Header",
+   "Namespace": "Encode.Datetime.Header",
+   "Operations": [
+    {
+     "$id": "127",
+     "Name": "default",
+     "ResourceName": "Header",
+     "Accessibility": "public",
+     "Parameters": [
+      {
+       "$id": "128",
+       "Name": "value",
+       "NameInRequest": "value",
+       "Type": {
+        "$id": "129",
+        "kind": "utcDateTime",
+        "name": "utcDateTime",
+        "encode": "rfc7231",
+        "wireType": {
+         "$id": "130",
+         "kind": "string",
+         "name": "string",
+         "crossLanguageDefinitionId": "TypeSpec.string",
+         "decorators": []
+        },
         "crossLanguageDefinitionId": "TypeSpec.utcDateTime",
         "decorators": []
        },
@@ -1629,58 +1304,27 @@
          "name": "string",
          "crossLanguageDefinitionId": "TypeSpec.string",
          "decorators": []
->>>>>>> 41efd5f9
-        },
-        {
-         "$id": "103",
-         "Name": "body",
-         "NameInRequest": "body",
-         "Type": {
-          "$ref": "14"
-         },
-         "Location": "Body",
-         "IsApiVersion": false,
-         "IsContentType": false,
-         "IsEndpoint": false,
-         "Explode": false,
-         "IsRequired": true,
-         "Kind": "Method",
-         "Decorators": [],
-         "SkipUrlEncoding": false
-        }
-       ],
-<<<<<<< HEAD
-       "Responses": [
-        {
-         "$id": "104",
-         "StatusCodes": [
-          200
-         ],
-         "BodyType": {
-          "$ref": "14"
-         },
-         "BodyMediaType": "Json",
-         "Headers": [],
-         "IsErrorResponse": false,
-         "ContentTypes": [
-          "application/json"
-         ]
-        }
-       ],
-       "HttpMethod": "POST",
-       "RequestBodyMediaType": "Json",
-       "Uri": "{endpoint}",
-       "Path": "/encode/datetime/property/rfc7231",
-       "RequestMediaTypes": [
-        "application/json"
-       ],
-       "BufferResponse": true,
-       "GenerateProtocolMethod": true,
-       "GenerateConvenienceMethod": true,
-       "CrossLanguageDefinitionId": "Encode.Datetime.Property.rfc7231",
-       "Decorators": []
-      },
-=======
+        },
+        "crossLanguageDefinitionId": "TypeSpec.utcDateTime",
+        "decorators": []
+       },
+       "Location": "Header",
+       "IsApiVersion": false,
+       "IsContentType": false,
+       "IsEndpoint": false,
+       "Explode": false,
+       "IsRequired": true,
+       "Kind": "Method",
+       "Decorators": [],
+       "SkipUrlEncoding": false
+      }
+     ],
+     "Responses": [
+      {
+       "$id": "136",
+       "StatusCodes": [
+        204
+       ],
        "Headers": [],
        "IsErrorResponse": false
       }
@@ -1755,118 +1399,42 @@
      "ResourceName": "Header",
      "Accessibility": "public",
      "Parameters": [
->>>>>>> 41efd5f9
-      {
-       "$id": "105",
-       "Name": "unixTimestamp",
-       "ResourceName": "Property",
-       "Accessibility": "public",
-       "Parameters": [
-        {
-         "$id": "106",
-         "Name": "contentType",
-         "NameInRequest": "Content-Type",
-         "Doc": "Body parameter's content type. Known values are application/json",
-         "Type": {
-          "$id": "107",
-          "kind": "constant",
-          "valueType": {
-           "$id": "108",
-           "kind": "string",
-           "name": "string",
-           "crossLanguageDefinitionId": "TypeSpec.string",
-           "decorators": []
-          },
-          "value": "application/json",
-          "decorators": []
-         },
-         "Location": "Header",
-         "IsApiVersion": false,
-         "IsContentType": true,
-         "IsEndpoint": false,
-         "Explode": false,
-         "IsRequired": true,
-         "Kind": "Constant",
-         "Decorators": [],
-         "SkipUrlEncoding": false
-        },
-        {
-         "$id": "109",
-         "Name": "accept",
-         "NameInRequest": "Accept",
-         "Type": {
-          "$id": "110",
-          "kind": "constant",
-          "valueType": {
-           "$id": "111",
-           "kind": "string",
-           "name": "string",
-           "crossLanguageDefinitionId": "TypeSpec.string",
-           "decorators": []
-          },
-          "value": "application/json",
-          "decorators": []
-         },
-         "Location": "Header",
-         "IsApiVersion": false,
-         "IsContentType": false,
-         "IsEndpoint": false,
-         "Explode": false,
-         "IsRequired": true,
-         "Kind": "Constant",
-         "Decorators": [],
-         "SkipUrlEncoding": false
-        },
-        {
-         "$id": "112",
-         "Name": "body",
-         "NameInRequest": "body",
-         "Type": {
-          "$ref": "20"
-         },
-         "Location": "Body",
-         "IsApiVersion": false,
-         "IsContentType": false,
-         "IsEndpoint": false,
-         "Explode": false,
-         "IsRequired": true,
-         "Kind": "Method",
-         "Decorators": [],
-         "SkipUrlEncoding": false
-        }
-       ],
-<<<<<<< HEAD
-       "Responses": [
-        {
-         "$id": "113",
-         "StatusCodes": [
-          200
-         ],
-         "BodyType": {
-          "$ref": "20"
-         },
-         "BodyMediaType": "Json",
-         "Headers": [],
-         "IsErrorResponse": false,
-         "ContentTypes": [
-          "application/json"
-         ]
-        }
-       ],
-       "HttpMethod": "POST",
-       "RequestBodyMediaType": "Json",
-       "Uri": "{endpoint}",
-       "Path": "/encode/datetime/property/unix-timestamp",
-       "RequestMediaTypes": [
-        "application/json"
-       ],
-       "BufferResponse": true,
-       "GenerateProtocolMethod": true,
-       "GenerateConvenienceMethod": true,
-       "CrossLanguageDefinitionId": "Encode.Datetime.Property.unixTimestamp",
-       "Decorators": []
-      },
-=======
+      {
+       "$id": "143",
+       "Name": "value",
+       "NameInRequest": "value",
+       "Type": {
+        "$id": "144",
+        "kind": "utcDateTime",
+        "name": "utcDateTime",
+        "encode": "unixTimestamp",
+        "wireType": {
+         "$id": "145",
+         "kind": "int64",
+         "name": "int64",
+         "crossLanguageDefinitionId": "TypeSpec.int64",
+         "decorators": []
+        },
+        "crossLanguageDefinitionId": "TypeSpec.utcDateTime",
+        "decorators": []
+       },
+       "Location": "Header",
+       "IsApiVersion": false,
+       "IsContentType": false,
+       "IsEndpoint": false,
+       "Explode": false,
+       "IsRequired": true,
+       "Kind": "Method",
+       "Decorators": [],
+       "SkipUrlEncoding": false
+      }
+     ],
+     "Responses": [
+      {
+       "$id": "146",
+       "StatusCodes": [
+        204
+       ],
        "Headers": [],
        "IsErrorResponse": false
       }
@@ -1886,170 +1454,54 @@
      "ResourceName": "Header",
      "Accessibility": "public",
      "Parameters": [
->>>>>>> 41efd5f9
-      {
-       "$id": "114",
-       "Name": "unixTimestampArray",
-       "ResourceName": "Property",
-       "Accessibility": "public",
-       "Parameters": [
-        {
-         "$id": "115",
-         "Name": "contentType",
-         "NameInRequest": "Content-Type",
-         "Doc": "Body parameter's content type. Known values are application/json",
-         "Type": {
-          "$id": "116",
-          "kind": "constant",
-          "valueType": {
-           "$id": "117",
+      {
+       "$id": "148",
+       "Name": "value",
+       "NameInRequest": "value",
+       "Type": {
+        "$id": "149",
+        "kind": "array",
+        "name": "Array",
+        "valueType": {
+         "$id": "150",
+         "kind": "utcDateTime",
+         "name": "unixTimestampDatetime",
+         "encode": "unixTimestamp",
+         "wireType": {
+          "$id": "151",
+          "kind": "int64",
+          "name": "int64",
+          "crossLanguageDefinitionId": "TypeSpec.int64",
+          "decorators": []
+         },
+         "crossLanguageDefinitionId": "Encode.Datetime.unixTimestampDatetime",
+         "baseType": {
+          "$id": "152",
+          "kind": "utcDateTime",
+          "name": "utcDateTime",
+          "encode": "rfc3339",
+          "wireType": {
+           "$id": "153",
            "kind": "string",
            "name": "string",
            "crossLanguageDefinitionId": "TypeSpec.string",
            "decorators": []
           },
-          "value": "application/json",
+          "crossLanguageDefinitionId": "TypeSpec.utcDateTime",
           "decorators": []
          },
-         "Location": "Header",
-         "IsApiVersion": false,
-         "IsContentType": true,
-         "IsEndpoint": false,
-         "Explode": false,
-         "IsRequired": true,
-         "Kind": "Constant",
-         "Decorators": [],
-         "SkipUrlEncoding": false
-        },
-        {
-         "$id": "118",
-         "Name": "accept",
-         "NameInRequest": "Accept",
-         "Type": {
-          "$id": "119",
-          "kind": "constant",
-          "valueType": {
-           "$id": "120",
-           "kind": "string",
-           "name": "string",
-           "crossLanguageDefinitionId": "TypeSpec.string",
-           "decorators": []
-          },
-          "value": "application/json",
-          "decorators": []
-         },
-         "Location": "Header",
-         "IsApiVersion": false,
-         "IsContentType": false,
-         "IsEndpoint": false,
-         "Explode": false,
-         "IsRequired": true,
-         "Kind": "Constant",
-         "Decorators": [],
-         "SkipUrlEncoding": false
-        },
-        {
-         "$id": "121",
-         "Name": "body",
-         "NameInRequest": "body",
-         "Type": {
-          "$ref": "26"
-         },
-         "Location": "Body",
-         "IsApiVersion": false,
-         "IsContentType": false,
-         "IsEndpoint": false,
-         "Explode": false,
-         "IsRequired": true,
-         "Kind": "Method",
-         "Decorators": [],
-         "SkipUrlEncoding": false
-        }
-       ],
-       "Responses": [
-        {
-         "$id": "122",
-         "StatusCodes": [
-          200
-         ],
-         "BodyType": {
-          "$ref": "26"
-         },
-         "BodyMediaType": "Json",
-         "Headers": [],
-         "IsErrorResponse": false,
-         "ContentTypes": [
-          "application/json"
-         ]
-        }
-       ],
-       "HttpMethod": "POST",
-       "RequestBodyMediaType": "Json",
-       "Uri": "{endpoint}",
-       "Path": "/encode/datetime/property/unix-timestamp-array",
-       "RequestMediaTypes": [
-        "application/json"
-       ],
-       "BufferResponse": true,
-       "GenerateProtocolMethod": true,
-       "GenerateConvenienceMethod": true,
-       "CrossLanguageDefinitionId": "Encode.Datetime.Property.unixTimestampArray",
-       "Decorators": []
-      }
-     ],
-     "apiVersions": [],
-     "crossLanguageDefinitionId": "Encode.Datetime.Property",
-     "parent": {
-      "$ref": "35"
-     }
-    },
-    {
-     "$id": "123",
-     "kind": "client",
-     "name": "Header",
-     "namespace": "Encode.Datetime.Header",
-     "parameters": [
-      {
-       "$id": "124",
-       "Name": "endpoint",
-       "NameInRequest": "endpoint",
-       "Doc": "Service host",
-       "Type": {
-        "$id": "125",
-        "kind": "url",
-        "name": "url",
-        "crossLanguageDefinitionId": "TypeSpec.url"
-       },
-       "Location": "Uri",
-       "IsApiVersion": false,
-       "IsResourceParameter": false,
-       "IsContentType": false,
-       "IsRequired": true,
-<<<<<<< HEAD
-       "IsEndpoint": true,
-       "SkipUrlEncoding": false,
-       "Explode": false,
-       "Kind": "Client",
-       "DefaultValue": {
-        "$id": "126",
-        "Type": {
-         "$id": "127",
-         "kind": "string",
-         "name": "string",
-         "crossLanguageDefinitionId": "TypeSpec.string"
-        },
-        "Value": "http://localhost:3000"
-       }
-      }
-     ],
-     "operations": [
-      {
-       "$id": "128",
-       "Name": "default",
-       "ResourceName": "Header",
-       "Accessibility": "public",
-       "Parameters": [
-=======
+         "decorators": []
+        },
+        "crossLanguageDefinitionId": "TypeSpec.Array",
+        "decorators": []
+       },
+       "Location": "Header",
+       "IsApiVersion": false,
+       "IsContentType": false,
+       "IsEndpoint": false,
+       "Explode": false,
+       "ArraySerializationDelimiter": ",",
+       "IsRequired": true,
        "Kind": "Method",
        "Decorators": [],
        "SkipUrlEncoding": false
@@ -2133,18 +1585,17 @@
         204
        ],
        "Headers": [
->>>>>>> 41efd5f9
         {
-         "$id": "129",
+         "$id": "163",
          "Name": "value",
-         "NameInRequest": "value",
+         "NameInResponse": "value",
          "Type": {
-          "$id": "130",
+          "$id": "164",
           "kind": "utcDateTime",
           "name": "utcDateTime",
           "encode": "rfc7231",
           "wireType": {
-           "$id": "131",
+           "$id": "165",
            "kind": "string",
            "name": "string",
            "crossLanguageDefinitionId": "TypeSpec.string",
@@ -2152,47 +1603,9 @@
           },
           "crossLanguageDefinitionId": "TypeSpec.utcDateTime",
           "decorators": []
-         },
-         "Location": "Header",
-         "IsApiVersion": false,
-         "IsContentType": false,
-         "IsEndpoint": false,
-         "Explode": false,
-         "IsRequired": true,
-         "Kind": "Method",
-         "Decorators": [],
-         "SkipUrlEncoding": false
+         }
         }
        ],
-<<<<<<< HEAD
-       "Responses": [
-        {
-         "$id": "132",
-         "StatusCodes": [
-          204
-         ],
-         "BodyMediaType": "Json",
-         "Headers": [],
-         "IsErrorResponse": false
-        }
-       ],
-       "HttpMethod": "GET",
-       "RequestBodyMediaType": "None",
-       "Uri": "{endpoint}",
-       "Path": "/encode/datetime/header/default",
-       "BufferResponse": true,
-       "GenerateProtocolMethod": true,
-       "GenerateConvenienceMethod": true,
-       "CrossLanguageDefinitionId": "Encode.Datetime.Header.default",
-       "Decorators": []
-      },
-      {
-       "$id": "133",
-       "Name": "rfc3339",
-       "ResourceName": "Header",
-       "Accessibility": "public",
-       "Parameters": [
-=======
        "IsErrorResponse": false
       }
      ],
@@ -2218,18 +1631,17 @@
         204
        ],
        "Headers": [
->>>>>>> 41efd5f9
         {
-         "$id": "134",
+         "$id": "168",
          "Name": "value",
-         "NameInRequest": "value",
+         "NameInResponse": "value",
          "Type": {
-          "$id": "135",
+          "$id": "169",
           "kind": "utcDateTime",
           "name": "utcDateTime",
           "encode": "rfc3339",
           "wireType": {
-           "$id": "136",
+           "$id": "170",
            "kind": "string",
            "name": "string",
            "crossLanguageDefinitionId": "TypeSpec.string",
@@ -2237,47 +1649,9 @@
           },
           "crossLanguageDefinitionId": "TypeSpec.utcDateTime",
           "decorators": []
-         },
-         "Location": "Header",
-         "IsApiVersion": false,
-         "IsContentType": false,
-         "IsEndpoint": false,
-         "Explode": false,
-         "IsRequired": true,
-         "Kind": "Method",
-         "Decorators": [],
-         "SkipUrlEncoding": false
+         }
         }
        ],
-<<<<<<< HEAD
-       "Responses": [
-        {
-         "$id": "137",
-         "StatusCodes": [
-          204
-         ],
-         "BodyMediaType": "Json",
-         "Headers": [],
-         "IsErrorResponse": false
-        }
-       ],
-       "HttpMethod": "GET",
-       "RequestBodyMediaType": "None",
-       "Uri": "{endpoint}",
-       "Path": "/encode/datetime/header/rfc3339",
-       "BufferResponse": true,
-       "GenerateProtocolMethod": true,
-       "GenerateConvenienceMethod": true,
-       "CrossLanguageDefinitionId": "Encode.Datetime.Header.rfc3339",
-       "Decorators": []
-      },
-      {
-       "$id": "138",
-       "Name": "rfc7231",
-       "ResourceName": "Header",
-       "Accessibility": "public",
-       "Parameters": [
-=======
        "IsErrorResponse": false
       }
      ],
@@ -2303,18 +1677,17 @@
         204
        ],
        "Headers": [
->>>>>>> 41efd5f9
         {
-         "$id": "139",
+         "$id": "173",
          "Name": "value",
-         "NameInRequest": "value",
+         "NameInResponse": "value",
          "Type": {
-          "$id": "140",
+          "$id": "174",
           "kind": "utcDateTime",
           "name": "utcDateTime",
           "encode": "rfc7231",
           "wireType": {
-           "$id": "141",
+           "$id": "175",
            "kind": "string",
            "name": "string",
            "crossLanguageDefinitionId": "TypeSpec.string",
@@ -2322,47 +1695,9 @@
           },
           "crossLanguageDefinitionId": "TypeSpec.utcDateTime",
           "decorators": []
-         },
-         "Location": "Header",
-         "IsApiVersion": false,
-         "IsContentType": false,
-         "IsEndpoint": false,
-         "Explode": false,
-         "IsRequired": true,
-         "Kind": "Method",
-         "Decorators": [],
-         "SkipUrlEncoding": false
+         }
         }
        ],
-<<<<<<< HEAD
-       "Responses": [
-        {
-         "$id": "142",
-         "StatusCodes": [
-          204
-         ],
-         "BodyMediaType": "Json",
-         "Headers": [],
-         "IsErrorResponse": false
-        }
-       ],
-       "HttpMethod": "GET",
-       "RequestBodyMediaType": "None",
-       "Uri": "{endpoint}",
-       "Path": "/encode/datetime/header/rfc7231",
-       "BufferResponse": true,
-       "GenerateProtocolMethod": true,
-       "GenerateConvenienceMethod": true,
-       "CrossLanguageDefinitionId": "Encode.Datetime.Header.rfc7231",
-       "Decorators": []
-      },
-      {
-       "$id": "143",
-       "Name": "unixTimestamp",
-       "ResourceName": "Header",
-       "Accessibility": "public",
-       "Parameters": [
-=======
        "IsErrorResponse": false
       }
      ],
@@ -2388,18 +1723,17 @@
         204
        ],
        "Headers": [
->>>>>>> 41efd5f9
         {
-         "$id": "144",
+         "$id": "178",
          "Name": "value",
-         "NameInRequest": "value",
+         "NameInResponse": "value",
          "Type": {
-          "$id": "145",
+          "$id": "179",
           "kind": "utcDateTime",
           "name": "utcDateTime",
           "encode": "unixTimestamp",
           "wireType": {
-           "$id": "146",
+           "$id": "180",
            "kind": "int64",
            "name": "int64",
            "crossLanguageDefinitionId": "TypeSpec.int64",
@@ -2407,128 +1741,12 @@
           },
           "crossLanguageDefinitionId": "TypeSpec.utcDateTime",
           "decorators": []
-         },
-         "Location": "Header",
-         "IsApiVersion": false,
-         "IsContentType": false,
-         "IsEndpoint": false,
-         "Explode": false,
-         "IsRequired": true,
-         "Kind": "Method",
-         "Decorators": [],
-         "SkipUrlEncoding": false
+         }
         }
        ],
-       "Responses": [
-        {
-         "$id": "147",
-         "StatusCodes": [
-          204
-         ],
-         "BodyMediaType": "Json",
-         "Headers": [],
-         "IsErrorResponse": false
-        }
-       ],
-       "HttpMethod": "GET",
-       "RequestBodyMediaType": "None",
-       "Uri": "{endpoint}",
-       "Path": "/encode/datetime/header/unix-timestamp",
-       "BufferResponse": true,
-       "GenerateProtocolMethod": true,
-       "GenerateConvenienceMethod": true,
-       "CrossLanguageDefinitionId": "Encode.Datetime.Header.unixTimestamp",
-       "Decorators": []
-      },
-      {
-       "$id": "148",
-       "Name": "unixTimestampArray",
-       "ResourceName": "Header",
-       "Accessibility": "public",
-       "Parameters": [
-        {
-         "$id": "149",
-         "Name": "value",
-         "NameInRequest": "value",
-         "Type": {
-          "$id": "150",
-          "kind": "array",
-          "name": "Array",
-          "valueType": {
-           "$id": "151",
-           "kind": "utcDateTime",
-           "name": "unixTimestampDatetime",
-           "encode": "unixTimestamp",
-           "wireType": {
-            "$id": "152",
-            "kind": "int64",
-            "name": "int64",
-            "crossLanguageDefinitionId": "TypeSpec.int64",
-            "decorators": []
-           },
-           "crossLanguageDefinitionId": "Encode.Datetime.unixTimestampDatetime",
-           "baseType": {
-            "$id": "153",
-            "kind": "utcDateTime",
-            "name": "utcDateTime",
-            "encode": "rfc3339",
-            "wireType": {
-             "$id": "154",
-             "kind": "string",
-             "name": "string",
-             "crossLanguageDefinitionId": "TypeSpec.string",
-             "decorators": []
-            },
-            "crossLanguageDefinitionId": "TypeSpec.utcDateTime",
-            "decorators": []
-           },
-           "decorators": []
-          },
-          "crossLanguageDefinitionId": "TypeSpec.Array",
-          "decorators": []
-         },
-         "Location": "Header",
-         "IsApiVersion": false,
-         "IsContentType": false,
-         "IsEndpoint": false,
-         "Explode": false,
-         "ArraySerializationDelimiter": ",",
-         "IsRequired": true,
-         "Kind": "Method",
-         "Decorators": [],
-         "SkipUrlEncoding": false
-        }
-       ],
-       "Responses": [
-        {
-         "$id": "155",
-         "StatusCodes": [
-          204
-         ],
-         "BodyMediaType": "Json",
-         "Headers": [],
-         "IsErrorResponse": false
-        }
-       ],
-       "HttpMethod": "GET",
-       "RequestBodyMediaType": "None",
-       "Uri": "{endpoint}",
-       "Path": "/encode/datetime/header/unix-timestamp-array",
-       "BufferResponse": true,
-       "GenerateProtocolMethod": true,
-       "GenerateConvenienceMethod": true,
-       "CrossLanguageDefinitionId": "Encode.Datetime.Header.unixTimestampArray",
-       "Decorators": []
-      }
-     ],
-<<<<<<< HEAD
-     "apiVersions": [],
-     "crossLanguageDefinitionId": "Encode.Datetime.Header",
-     "parent": {
-      "$ref": "35"
-     }
-    },
-=======
+       "IsErrorResponse": false
+      }
+     ],
      "HttpMethod": "GET",
      "Uri": "{endpoint}",
      "Path": "/encode/datetime/responseheader/unix-timestamp",
@@ -2544,246 +1762,40 @@
    },
    "Parent": "DatetimeClient",
    "Parameters": [
->>>>>>> 41efd5f9
-    {
-     "$id": "156",
-     "kind": "client",
-     "name": "ResponseHeader",
-     "namespace": "Encode.Datetime.ResponseHeader",
-     "parameters": [
-      {
-       "$id": "157",
-       "Name": "endpoint",
-       "NameInRequest": "endpoint",
-       "Doc": "Service host",
-       "Type": {
-        "$id": "158",
-        "kind": "url",
-        "name": "url",
-        "crossLanguageDefinitionId": "TypeSpec.url"
-       },
-       "Location": "Uri",
-       "IsApiVersion": false,
-       "IsResourceParameter": false,
-       "IsContentType": false,
-       "IsRequired": true,
-       "IsEndpoint": true,
-       "SkipUrlEncoding": false,
-       "Explode": false,
-       "Kind": "Client",
-       "DefaultValue": {
-        "$id": "159",
-        "Type": {
-         "$id": "160",
-         "kind": "string",
-         "name": "string",
-         "crossLanguageDefinitionId": "TypeSpec.string"
-        },
-        "Value": "http://localhost:3000"
-       }
-      }
-     ],
-     "operations": [
-      {
-       "$id": "161",
-       "Name": "default",
-       "ResourceName": "ResponseHeader",
-       "Accessibility": "public",
-       "Parameters": [],
-       "Responses": [
-        {
-         "$id": "162",
-         "StatusCodes": [
-          204
-         ],
-         "BodyMediaType": "Json",
-         "Headers": [
-          {
-           "$id": "163",
-           "Name": "value",
-           "NameInResponse": "value",
-           "Type": {
-            "$id": "164",
-            "kind": "utcDateTime",
-            "name": "utcDateTime",
-            "encode": "rfc7231",
-            "wireType": {
-             "$id": "165",
-             "kind": "string",
-             "name": "string",
-             "crossLanguageDefinitionId": "TypeSpec.string",
-             "decorators": []
-            },
-            "crossLanguageDefinitionId": "TypeSpec.utcDateTime",
-            "decorators": []
-           }
-          }
-         ],
-         "IsErrorResponse": false
-        }
-       ],
-       "HttpMethod": "GET",
-       "RequestBodyMediaType": "None",
-       "Uri": "{endpoint}",
-       "Path": "/encode/datetime/responseheader/default",
-       "BufferResponse": true,
-       "GenerateProtocolMethod": true,
-       "GenerateConvenienceMethod": true,
-       "CrossLanguageDefinitionId": "Encode.Datetime.ResponseHeader.default",
-       "Decorators": []
-      },
-      {
-       "$id": "166",
-       "Name": "rfc3339",
-       "ResourceName": "ResponseHeader",
-       "Accessibility": "public",
-       "Parameters": [],
-       "Responses": [
-        {
-         "$id": "167",
-         "StatusCodes": [
-          204
-         ],
-         "BodyMediaType": "Json",
-         "Headers": [
-          {
-           "$id": "168",
-           "Name": "value",
-           "NameInResponse": "value",
-           "Type": {
-            "$id": "169",
-            "kind": "utcDateTime",
-            "name": "utcDateTime",
-            "encode": "rfc3339",
-            "wireType": {
-             "$id": "170",
-             "kind": "string",
-             "name": "string",
-             "crossLanguageDefinitionId": "TypeSpec.string",
-             "decorators": []
-            },
-            "crossLanguageDefinitionId": "TypeSpec.utcDateTime",
-            "decorators": []
-           }
-          }
-         ],
-         "IsErrorResponse": false
-        }
-       ],
-       "HttpMethod": "GET",
-       "RequestBodyMediaType": "None",
-       "Uri": "{endpoint}",
-       "Path": "/encode/datetime/responseheader/rfc3339",
-       "BufferResponse": true,
-       "GenerateProtocolMethod": true,
-       "GenerateConvenienceMethod": true,
-       "CrossLanguageDefinitionId": "Encode.Datetime.ResponseHeader.rfc3339",
-       "Decorators": []
-      },
-      {
-       "$id": "171",
-       "Name": "rfc7231",
-       "ResourceName": "ResponseHeader",
-       "Accessibility": "public",
-       "Parameters": [],
-       "Responses": [
-        {
-         "$id": "172",
-         "StatusCodes": [
-          204
-         ],
-         "BodyMediaType": "Json",
-         "Headers": [
-          {
-           "$id": "173",
-           "Name": "value",
-           "NameInResponse": "value",
-           "Type": {
-            "$id": "174",
-            "kind": "utcDateTime",
-            "name": "utcDateTime",
-            "encode": "rfc7231",
-            "wireType": {
-             "$id": "175",
-             "kind": "string",
-             "name": "string",
-             "crossLanguageDefinitionId": "TypeSpec.string",
-             "decorators": []
-            },
-            "crossLanguageDefinitionId": "TypeSpec.utcDateTime",
-            "decorators": []
-           }
-          }
-         ],
-         "IsErrorResponse": false
-        }
-       ],
-       "HttpMethod": "GET",
-       "RequestBodyMediaType": "None",
-       "Uri": "{endpoint}",
-       "Path": "/encode/datetime/responseheader/rfc7231",
-       "BufferResponse": true,
-       "GenerateProtocolMethod": true,
-       "GenerateConvenienceMethod": true,
-       "CrossLanguageDefinitionId": "Encode.Datetime.ResponseHeader.rfc7231",
-       "Decorators": []
-      },
-      {
-       "$id": "176",
-       "Name": "unixTimestamp",
-       "ResourceName": "ResponseHeader",
-       "Accessibility": "public",
-       "Parameters": [],
-       "Responses": [
-        {
-         "$id": "177",
-         "StatusCodes": [
-          204
-         ],
-         "BodyMediaType": "Json",
-         "Headers": [
-          {
-           "$id": "178",
-           "Name": "value",
-           "NameInResponse": "value",
-           "Type": {
-            "$id": "179",
-            "kind": "utcDateTime",
-            "name": "utcDateTime",
-            "encode": "unixTimestamp",
-            "wireType": {
-             "$id": "180",
-             "kind": "int64",
-             "name": "int64",
-             "crossLanguageDefinitionId": "TypeSpec.int64",
-             "decorators": []
-            },
-            "crossLanguageDefinitionId": "TypeSpec.utcDateTime",
-            "decorators": []
-           }
-          }
-         ],
-         "IsErrorResponse": false
-        }
-       ],
-       "HttpMethod": "GET",
-       "RequestBodyMediaType": "None",
-       "Uri": "{endpoint}",
-       "Path": "/encode/datetime/responseheader/unix-timestamp",
-       "BufferResponse": true,
-       "GenerateProtocolMethod": true,
-       "GenerateConvenienceMethod": true,
-       "CrossLanguageDefinitionId": "Encode.Datetime.ResponseHeader.unixTimestamp",
-       "Decorators": []
-      }
-     ],
-     "apiVersions": [],
-     "crossLanguageDefinitionId": "Encode.Datetime.ResponseHeader",
-     "parent": {
-      "$ref": "35"
+    {
+     "$id": "182",
+     "Name": "endpoint",
+     "NameInRequest": "endpoint",
+     "Doc": "Service host",
+     "Type": {
+      "$id": "183",
+      "kind": "url",
+      "name": "url",
+      "crossLanguageDefinitionId": "TypeSpec.url"
+     },
+     "Location": "Uri",
+     "IsApiVersion": false,
+     "IsResourceParameter": false,
+     "IsContentType": false,
+     "IsRequired": true,
+     "IsEndpoint": true,
+     "SkipUrlEncoding": false,
+     "Explode": false,
+     "Kind": "Client",
+     "DefaultValue": {
+      "$id": "184",
+      "Type": {
+       "$id": "185",
+       "kind": "string",
+       "name": "string",
+       "crossLanguageDefinitionId": "TypeSpec.string"
+      },
+      "Value": "http://localhost:3000"
      }
     }
-   ]
+   ],
+   "Decorators": [],
+   "CrossLanguageDefinitionId": "Encode.Datetime.ResponseHeader"
   }
  ]
 }