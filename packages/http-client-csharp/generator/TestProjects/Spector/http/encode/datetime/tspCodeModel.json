--- conflicted
+++ resolved
@@ -255,7 +255,6 @@
  "clients": [
   {
    "$id": "35",
-<<<<<<< HEAD
    "kind": "client",
    "name": "DatetimeClient",
    "namespace": "Encode.Datetime",
@@ -263,42 +262,15 @@
    "parameters": [
     {
      "$id": "36",
-     "Name": "endpoint",
-     "NameInRequest": "endpoint",
-     "Doc": "Service host",
-     "Type": {
-=======
-   "name": "DatetimeClient",
-   "namespace": "Encode.Datetime",
-   "doc": "Test for encode decorator on datetime.",
-   "operations": [],
-   "parameters": [
-    {
-     "$id": "36",
      "name": "endpoint",
      "nameInRequest": "endpoint",
      "doc": "Service host",
      "type": {
->>>>>>> 586a120e
       "$id": "37",
       "kind": "url",
       "name": "url",
       "crossLanguageDefinitionId": "TypeSpec.url"
      },
-<<<<<<< HEAD
-     "Location": "Uri",
-     "IsApiVersion": false,
-     "IsResourceParameter": false,
-     "IsContentType": false,
-     "IsRequired": true,
-     "IsEndpoint": true,
-     "SkipUrlEncoding": false,
-     "Explode": false,
-     "Kind": "Client",
-     "DefaultValue": {
-      "$id": "38",
-      "Type": {
-=======
      "location": "Uri",
      "isApiVersion": false,
      "isContentType": false,
@@ -310,7 +282,6 @@
      "defaultValue": {
       "$id": "38",
       "type": {
->>>>>>> 586a120e
        "$id": "39",
        "kind": "string",
        "name": "string",
@@ -320,7 +291,6 @@
      }
     }
    ],
-<<<<<<< HEAD
    "operations": [],
    "apiVersions": [],
    "crossLanguageDefinitionId": "Encode.Datetime",
@@ -334,186 +304,47 @@
      "parameters": [
       {
        "$id": "41",
-       "Name": "endpoint",
-       "NameInRequest": "endpoint",
-       "Doc": "Service host",
-       "Type": {
+       "name": "endpoint",
+       "nameInRequest": "endpoint",
+       "doc": "Service host",
+       "type": {
         "$id": "42",
         "kind": "url",
         "name": "url",
         "crossLanguageDefinitionId": "TypeSpec.url"
        },
-       "Location": "Uri",
-       "IsApiVersion": false,
-       "IsResourceParameter": false,
-       "IsContentType": false,
-       "IsRequired": true,
-       "IsEndpoint": true,
-       "SkipUrlEncoding": false,
-       "Explode": false,
-       "Kind": "Client",
-       "DefaultValue": {
-        "$id": "43",
-        "Type": {
-         "$id": "44",
-=======
-   "decorators": [],
-   "crossLanguageDefinitionId": "Encode.Datetime"
-  },
-  {
-   "$id": "40",
-   "name": "Query",
-   "namespace": "Encode.Datetime.Query",
-   "operations": [
-    {
-     "$id": "41",
-     "name": "default",
-     "resourceName": "Query",
-     "accessibility": "public",
-     "parameters": [
-      {
-       "$id": "42",
-       "name": "value",
-       "nameInRequest": "value",
-       "type": {
-        "$id": "43",
-        "kind": "utcDateTime",
-        "name": "utcDateTime",
-        "encode": "rfc3339",
-        "wireType": {
-         "$id": "44",
-         "kind": "string",
-         "name": "string",
-         "crossLanguageDefinitionId": "TypeSpec.string",
-         "decorators": []
-        },
-        "crossLanguageDefinitionId": "TypeSpec.utcDateTime",
-        "decorators": []
-       },
-       "location": "Query",
+       "location": "Uri",
        "isApiVersion": false,
        "isContentType": false,
-       "isEndpoint": false,
+       "isRequired": true,
+       "isEndpoint": true,
+       "skipUrlEncoding": false,
        "explode": false,
-       "isRequired": true,
-       "kind": "Method",
-       "decorators": [],
-       "skipUrlEncoding": false
-      }
-     ],
-     "responses": [
-      {
-       "$id": "45",
-       "statusCodes": [
-        204
-       ],
-       "headers": [],
-       "isErrorResponse": false
-      }
-     ],
-     "httpMethod": "GET",
-     "uri": "{endpoint}",
-     "path": "/encode/datetime/query/default",
-     "bufferResponse": true,
-     "generateProtocolMethod": true,
-     "generateConvenienceMethod": true,
-     "crossLanguageDefinitionId": "Encode.Datetime.Query.default",
-     "decorators": []
-    },
-    {
-     "$id": "46",
-     "name": "rfc3339",
-     "resourceName": "Query",
-     "accessibility": "public",
-     "parameters": [
-      {
-       "$id": "47",
-       "name": "value",
-       "nameInRequest": "value",
-       "type": {
-        "$id": "48",
-        "kind": "utcDateTime",
-        "name": "utcDateTime",
-        "encode": "rfc3339",
-        "wireType": {
-         "$id": "49",
-         "kind": "string",
-         "name": "string",
-         "crossLanguageDefinitionId": "TypeSpec.string",
-         "decorators": []
-        },
-        "crossLanguageDefinitionId": "TypeSpec.utcDateTime",
-        "decorators": []
-       },
-       "location": "Query",
-       "isApiVersion": false,
-       "isContentType": false,
-       "isEndpoint": false,
-       "explode": false,
-       "isRequired": true,
-       "kind": "Method",
-       "decorators": [],
-       "skipUrlEncoding": false
-      }
-     ],
-     "responses": [
-      {
-       "$id": "50",
-       "statusCodes": [
-        204
-       ],
-       "headers": [],
-       "isErrorResponse": false
-      }
-     ],
-     "httpMethod": "GET",
-     "uri": "{endpoint}",
-     "path": "/encode/datetime/query/rfc3339",
-     "bufferResponse": true,
-     "generateProtocolMethod": true,
-     "generateConvenienceMethod": true,
-     "crossLanguageDefinitionId": "Encode.Datetime.Query.rfc3339",
-     "decorators": []
-    },
-    {
-     "$id": "51",
-     "name": "rfc7231",
-     "resourceName": "Query",
-     "accessibility": "public",
-     "parameters": [
-      {
-       "$id": "52",
-       "name": "value",
-       "nameInRequest": "value",
-       "type": {
-        "$id": "53",
-        "kind": "utcDateTime",
-        "name": "utcDateTime",
-        "encode": "rfc7231",
-        "wireType": {
-         "$id": "54",
->>>>>>> 586a120e
+       "kind": "Client",
+       "defaultValue": {
+        "$id": "43",
+        "type": {
+         "$id": "44",
          "kind": "string",
          "name": "string",
          "crossLanguageDefinitionId": "TypeSpec.string"
         },
-<<<<<<< HEAD
-        "Value": "http://localhost:3000"
+        "value": "http://localhost:3000"
        }
       }
      ],
      "operations": [
       {
        "$id": "45",
-       "Name": "default",
-       "ResourceName": "Query",
-       "Accessibility": "public",
-       "Parameters": [
+       "name": "default",
+       "resourceName": "Query",
+       "accessibility": "public",
+       "parameters": [
         {
          "$id": "46",
-         "Name": "value",
-         "NameInRequest": "value",
-         "Type": {
+         "name": "value",
+         "nameInRequest": "value",
+         "type": {
           "$id": "47",
           "kind": "utcDateTime",
           "name": "utcDateTime",
@@ -528,47 +359,47 @@
           "crossLanguageDefinitionId": "TypeSpec.utcDateTime",
           "decorators": []
          },
-         "Location": "Query",
-         "IsApiVersion": false,
-         "IsContentType": false,
-         "IsEndpoint": false,
-         "Explode": false,
-         "IsRequired": true,
-         "Kind": "Method",
-         "Decorators": [],
-         "SkipUrlEncoding": false
-        }
-       ],
-       "Responses": [
+         "location": "Query",
+         "isApiVersion": false,
+         "isContentType": false,
+         "isEndpoint": false,
+         "explode": false,
+         "isRequired": true,
+         "kind": "Method",
+         "decorators": [],
+         "skipUrlEncoding": false
+        }
+       ],
+       "responses": [
         {
          "$id": "49",
-         "StatusCodes": [
+         "statusCodes": [
           204
          ],
-         "Headers": [],
-         "IsErrorResponse": false
-        }
-       ],
-       "HttpMethod": "GET",
-       "Uri": "{endpoint}",
-       "Path": "/encode/datetime/query/default",
-       "BufferResponse": true,
-       "GenerateProtocolMethod": true,
-       "GenerateConvenienceMethod": true,
-       "CrossLanguageDefinitionId": "Encode.Datetime.Query.default",
-       "Decorators": []
+         "headers": [],
+         "isErrorResponse": false
+        }
+       ],
+       "httpMethod": "GET",
+       "uri": "{endpoint}",
+       "path": "/encode/datetime/query/default",
+       "bufferResponse": true,
+       "generateProtocolMethod": true,
+       "generateConvenienceMethod": true,
+       "crossLanguageDefinitionId": "Encode.Datetime.Query.default",
+       "decorators": []
       },
       {
        "$id": "50",
-       "Name": "rfc3339",
-       "ResourceName": "Query",
-       "Accessibility": "public",
-       "Parameters": [
+       "name": "rfc3339",
+       "resourceName": "Query",
+       "accessibility": "public",
+       "parameters": [
         {
          "$id": "51",
-         "Name": "value",
-         "NameInRequest": "value",
-         "Type": {
+         "name": "value",
+         "nameInRequest": "value",
+         "type": {
           "$id": "52",
           "kind": "utcDateTime",
           "name": "utcDateTime",
@@ -583,176 +414,53 @@
           "crossLanguageDefinitionId": "TypeSpec.utcDateTime",
           "decorators": []
          },
-         "Location": "Query",
-         "IsApiVersion": false,
-         "IsContentType": false,
-         "IsEndpoint": false,
-         "Explode": false,
-         "IsRequired": true,
-         "Kind": "Method",
-         "Decorators": [],
-         "SkipUrlEncoding": false
-        }
-       ],
-       "Responses": [
+         "location": "Query",
+         "isApiVersion": false,
+         "isContentType": false,
+         "isEndpoint": false,
+         "explode": false,
+         "isRequired": true,
+         "kind": "Method",
+         "decorators": [],
+         "skipUrlEncoding": false
+        }
+       ],
+       "responses": [
         {
          "$id": "54",
-         "StatusCodes": [
+         "statusCodes": [
           204
          ],
-         "Headers": [],
-         "IsErrorResponse": false
-        }
-       ],
-       "HttpMethod": "GET",
-       "Uri": "{endpoint}",
-       "Path": "/encode/datetime/query/rfc3339",
-       "BufferResponse": true,
-       "GenerateProtocolMethod": true,
-       "GenerateConvenienceMethod": true,
-       "CrossLanguageDefinitionId": "Encode.Datetime.Query.rfc3339",
-       "Decorators": []
+         "headers": [],
+         "isErrorResponse": false
+        }
+       ],
+       "httpMethod": "GET",
+       "uri": "{endpoint}",
+       "path": "/encode/datetime/query/rfc3339",
+       "bufferResponse": true,
+       "generateProtocolMethod": true,
+       "generateConvenienceMethod": true,
+       "crossLanguageDefinitionId": "Encode.Datetime.Query.rfc3339",
+       "decorators": []
       },
       {
        "$id": "55",
-       "Name": "rfc7231",
-       "ResourceName": "Query",
-       "Accessibility": "public",
-       "Parameters": [
+       "name": "rfc7231",
+       "resourceName": "Query",
+       "accessibility": "public",
+       "parameters": [
         {
          "$id": "56",
-         "Name": "value",
-         "NameInRequest": "value",
-         "Type": {
+         "name": "value",
+         "nameInRequest": "value",
+         "type": {
           "$id": "57",
-=======
-        "crossLanguageDefinitionId": "TypeSpec.utcDateTime",
-        "decorators": []
-       },
-       "location": "Query",
-       "isApiVersion": false,
-       "isContentType": false,
-       "isEndpoint": false,
-       "explode": false,
-       "isRequired": true,
-       "kind": "Method",
-       "decorators": [],
-       "skipUrlEncoding": false
-      }
-     ],
-     "responses": [
-      {
-       "$id": "55",
-       "statusCodes": [
-        204
-       ],
-       "headers": [],
-       "isErrorResponse": false
-      }
-     ],
-     "httpMethod": "GET",
-     "uri": "{endpoint}",
-     "path": "/encode/datetime/query/rfc7231",
-     "bufferResponse": true,
-     "generateProtocolMethod": true,
-     "generateConvenienceMethod": true,
-     "crossLanguageDefinitionId": "Encode.Datetime.Query.rfc7231",
-     "decorators": []
-    },
-    {
-     "$id": "56",
-     "name": "unixTimestamp",
-     "resourceName": "Query",
-     "accessibility": "public",
-     "parameters": [
-      {
-       "$id": "57",
-       "name": "value",
-       "nameInRequest": "value",
-       "type": {
-        "$id": "58",
-        "kind": "utcDateTime",
-        "name": "utcDateTime",
-        "encode": "unixTimestamp",
-        "wireType": {
-         "$id": "59",
-         "kind": "int64",
-         "name": "int64",
-         "crossLanguageDefinitionId": "TypeSpec.int64",
-         "decorators": []
-        },
-        "crossLanguageDefinitionId": "TypeSpec.utcDateTime",
-        "decorators": []
-       },
-       "location": "Query",
-       "isApiVersion": false,
-       "isContentType": false,
-       "isEndpoint": false,
-       "explode": false,
-       "isRequired": true,
-       "kind": "Method",
-       "decorators": [],
-       "skipUrlEncoding": false
-      }
-     ],
-     "responses": [
-      {
-       "$id": "60",
-       "statusCodes": [
-        204
-       ],
-       "headers": [],
-       "isErrorResponse": false
-      }
-     ],
-     "httpMethod": "GET",
-     "uri": "{endpoint}",
-     "path": "/encode/datetime/query/unix-timestamp",
-     "bufferResponse": true,
-     "generateProtocolMethod": true,
-     "generateConvenienceMethod": true,
-     "crossLanguageDefinitionId": "Encode.Datetime.Query.unixTimestamp",
-     "decorators": []
-    },
-    {
-     "$id": "61",
-     "name": "unixTimestampArray",
-     "resourceName": "Query",
-     "accessibility": "public",
-     "parameters": [
-      {
-       "$id": "62",
-       "name": "value",
-       "nameInRequest": "value",
-       "type": {
-        "$id": "63",
-        "kind": "array",
-        "name": "Array",
-        "valueType": {
-         "$id": "64",
-         "kind": "utcDateTime",
-         "name": "unixTimestampDatetime",
-         "encode": "unixTimestamp",
-         "wireType": {
-          "$id": "65",
-          "kind": "int64",
-          "name": "int64",
-          "crossLanguageDefinitionId": "TypeSpec.int64",
-          "decorators": []
-         },
-         "crossLanguageDefinitionId": "Encode.Datetime.unixTimestampDatetime",
-         "baseType": {
-          "$id": "66",
->>>>>>> 586a120e
           "kind": "utcDateTime",
           "name": "utcDateTime",
           "encode": "rfc7231",
           "wireType": {
-<<<<<<< HEAD
            "$id": "58",
-=======
-           "$id": "67",
->>>>>>> 586a120e
            "kind": "string",
            "name": "string",
            "crossLanguageDefinitionId": "TypeSpec.string",
@@ -761,48 +469,47 @@
           "crossLanguageDefinitionId": "TypeSpec.utcDateTime",
           "decorators": []
          },
-<<<<<<< HEAD
-         "Location": "Query",
-         "IsApiVersion": false,
-         "IsContentType": false,
-         "IsEndpoint": false,
-         "Explode": false,
-         "IsRequired": true,
-         "Kind": "Method",
-         "Decorators": [],
-         "SkipUrlEncoding": false
-        }
-       ],
-       "Responses": [
+         "location": "Query",
+         "isApiVersion": false,
+         "isContentType": false,
+         "isEndpoint": false,
+         "explode": false,
+         "isRequired": true,
+         "kind": "Method",
+         "decorators": [],
+         "skipUrlEncoding": false
+        }
+       ],
+       "responses": [
         {
          "$id": "59",
-         "StatusCodes": [
+         "statusCodes": [
           204
          ],
-         "Headers": [],
-         "IsErrorResponse": false
-        }
-       ],
-       "HttpMethod": "GET",
-       "Uri": "{endpoint}",
-       "Path": "/encode/datetime/query/rfc7231",
-       "BufferResponse": true,
-       "GenerateProtocolMethod": true,
-       "GenerateConvenienceMethod": true,
-       "CrossLanguageDefinitionId": "Encode.Datetime.Query.rfc7231",
-       "Decorators": []
+         "headers": [],
+         "isErrorResponse": false
+        }
+       ],
+       "httpMethod": "GET",
+       "uri": "{endpoint}",
+       "path": "/encode/datetime/query/rfc7231",
+       "bufferResponse": true,
+       "generateProtocolMethod": true,
+       "generateConvenienceMethod": true,
+       "crossLanguageDefinitionId": "Encode.Datetime.Query.rfc7231",
+       "decorators": []
       },
       {
        "$id": "60",
-       "Name": "unixTimestamp",
-       "ResourceName": "Query",
-       "Accessibility": "public",
-       "Parameters": [
+       "name": "unixTimestamp",
+       "resourceName": "Query",
+       "accessibility": "public",
+       "parameters": [
         {
          "$id": "61",
-         "Name": "value",
-         "NameInRequest": "value",
-         "Type": {
+         "name": "value",
+         "nameInRequest": "value",
+         "type": {
           "$id": "62",
           "kind": "utcDateTime",
           "name": "utcDateTime",
@@ -817,47 +524,47 @@
           "crossLanguageDefinitionId": "TypeSpec.utcDateTime",
           "decorators": []
          },
-         "Location": "Query",
-         "IsApiVersion": false,
-         "IsContentType": false,
-         "IsEndpoint": false,
-         "Explode": false,
-         "IsRequired": true,
-         "Kind": "Method",
-         "Decorators": [],
-         "SkipUrlEncoding": false
-        }
-       ],
-       "Responses": [
+         "location": "Query",
+         "isApiVersion": false,
+         "isContentType": false,
+         "isEndpoint": false,
+         "explode": false,
+         "isRequired": true,
+         "kind": "Method",
+         "decorators": [],
+         "skipUrlEncoding": false
+        }
+       ],
+       "responses": [
         {
          "$id": "64",
-         "StatusCodes": [
+         "statusCodes": [
           204
          ],
-         "Headers": [],
-         "IsErrorResponse": false
-        }
-       ],
-       "HttpMethod": "GET",
-       "Uri": "{endpoint}",
-       "Path": "/encode/datetime/query/unix-timestamp",
-       "BufferResponse": true,
-       "GenerateProtocolMethod": true,
-       "GenerateConvenienceMethod": true,
-       "CrossLanguageDefinitionId": "Encode.Datetime.Query.unixTimestamp",
-       "Decorators": []
+         "headers": [],
+         "isErrorResponse": false
+        }
+       ],
+       "httpMethod": "GET",
+       "uri": "{endpoint}",
+       "path": "/encode/datetime/query/unix-timestamp",
+       "bufferResponse": true,
+       "generateProtocolMethod": true,
+       "generateConvenienceMethod": true,
+       "crossLanguageDefinitionId": "Encode.Datetime.Query.unixTimestamp",
+       "decorators": []
       },
       {
        "$id": "65",
-       "Name": "unixTimestampArray",
-       "ResourceName": "Query",
-       "Accessibility": "public",
-       "Parameters": [
+       "name": "unixTimestampArray",
+       "resourceName": "Query",
+       "accessibility": "public",
+       "parameters": [
         {
          "$id": "66",
-         "Name": "value",
-         "NameInRequest": "value",
-         "Type": {
+         "name": "value",
+         "nameInRequest": "value",
+         "type": {
           "$id": "67",
           "kind": "array",
           "name": "Array",
@@ -894,36 +601,36 @@
           "crossLanguageDefinitionId": "TypeSpec.Array",
           "decorators": []
          },
-         "Location": "Query",
-         "IsApiVersion": false,
-         "IsContentType": false,
-         "IsEndpoint": false,
-         "Explode": false,
-         "ArraySerializationDelimiter": ",",
-         "IsRequired": true,
-         "Kind": "Method",
-         "Decorators": [],
-         "SkipUrlEncoding": false
-        }
-       ],
-       "Responses": [
+         "location": "Query",
+         "isApiVersion": false,
+         "isContentType": false,
+         "isEndpoint": false,
+         "explode": false,
+         "arraySerializationDelimiter": ",",
+         "isRequired": true,
+         "kind": "Method",
+         "decorators": [],
+         "skipUrlEncoding": false
+        }
+       ],
+       "responses": [
         {
          "$id": "72",
-         "StatusCodes": [
+         "statusCodes": [
           204
          ],
-         "Headers": [],
-         "IsErrorResponse": false
-        }
-       ],
-       "HttpMethod": "GET",
-       "Uri": "{endpoint}",
-       "Path": "/encode/datetime/query/unix-timestamp-array",
-       "BufferResponse": true,
-       "GenerateProtocolMethod": true,
-       "GenerateConvenienceMethod": true,
-       "CrossLanguageDefinitionId": "Encode.Datetime.Query.unixTimestampArray",
-       "Decorators": []
+         "headers": [],
+         "isErrorResponse": false
+        }
+       ],
+       "httpMethod": "GET",
+       "uri": "{endpoint}",
+       "path": "/encode/datetime/query/unix-timestamp-array",
+       "bufferResponse": true,
+       "generateProtocolMethod": true,
+       "generateConvenienceMethod": true,
+       "crossLanguageDefinitionId": "Encode.Datetime.Query.unixTimestampArray",
+       "decorators": []
       }
      ],
      "apiVersions": [],
@@ -941,173 +648,48 @@
      "parameters": [
       {
        "$id": "74",
-       "Name": "endpoint",
-       "NameInRequest": "endpoint",
-       "Doc": "Service host",
-       "Type": {
+       "name": "endpoint",
+       "nameInRequest": "endpoint",
+       "doc": "Service host",
+       "type": {
         "$id": "75",
         "kind": "url",
         "name": "url",
         "crossLanguageDefinitionId": "TypeSpec.url"
        },
-       "Location": "Uri",
-       "IsApiVersion": false,
-       "IsResourceParameter": false,
-       "IsContentType": false,
-       "IsRequired": true,
-       "IsEndpoint": true,
-       "SkipUrlEncoding": false,
-       "Explode": false,
-       "Kind": "Client",
-       "DefaultValue": {
-        "$id": "76",
-        "Type": {
-         "$id": "77",
-=======
-         "decorators": []
-        },
-        "crossLanguageDefinitionId": "TypeSpec.Array",
-        "decorators": []
-       },
-       "location": "Query",
+       "location": "Uri",
        "isApiVersion": false,
        "isContentType": false,
-       "isEndpoint": false,
+       "isRequired": true,
+       "isEndpoint": true,
+       "skipUrlEncoding": false,
        "explode": false,
-       "arraySerializationDelimiter": ",",
-       "isRequired": true,
-       "kind": "Method",
-       "decorators": [],
-       "skipUrlEncoding": false
-      }
-     ],
-     "responses": [
-      {
-       "$id": "68",
-       "statusCodes": [
-        204
-       ],
-       "headers": [],
-       "isErrorResponse": false
-      }
-     ],
-     "httpMethod": "GET",
-     "uri": "{endpoint}",
-     "path": "/encode/datetime/query/unix-timestamp-array",
-     "bufferResponse": true,
-     "generateProtocolMethod": true,
-     "generateConvenienceMethod": true,
-     "crossLanguageDefinitionId": "Encode.Datetime.Query.unixTimestampArray",
-     "decorators": []
-    }
-   ],
-   "parent": "DatetimeClient",
-   "parameters": [
-    {
-     "$id": "69",
-     "name": "endpoint",
-     "nameInRequest": "endpoint",
-     "doc": "Service host",
-     "type": {
-      "$id": "70",
-      "kind": "url",
-      "name": "url",
-      "crossLanguageDefinitionId": "TypeSpec.url"
-     },
-     "location": "Uri",
-     "isApiVersion": false,
-     "isContentType": false,
-     "isRequired": true,
-     "isEndpoint": true,
-     "skipUrlEncoding": false,
-     "explode": false,
-     "kind": "Client",
-     "defaultValue": {
-      "$id": "71",
-      "type": {
-       "$id": "72",
-       "kind": "string",
-       "name": "string",
-       "crossLanguageDefinitionId": "TypeSpec.string"
-      },
-      "value": "http://localhost:3000"
-     }
-    }
-   ],
-   "decorators": [],
-   "crossLanguageDefinitionId": "Encode.Datetime.Query"
-  },
-  {
-   "$id": "73",
-   "name": "Property",
-   "namespace": "Encode.Datetime.Property",
-   "operations": [
-    {
-     "$id": "74",
-     "name": "default",
-     "resourceName": "Property",
-     "accessibility": "public",
-     "parameters": [
-      {
-       "$id": "75",
-       "name": "contentType",
-       "nameInRequest": "Content-Type",
-       "doc": "Body parameter's content type. Known values are application/json",
-       "type": {
+       "kind": "Client",
+       "defaultValue": {
         "$id": "76",
-        "kind": "constant",
-        "valueType": {
+        "type": {
          "$id": "77",
-         "kind": "string",
-         "name": "string",
-         "crossLanguageDefinitionId": "TypeSpec.string",
-         "decorators": []
-        },
-        "value": "application/json",
-        "decorators": []
-       },
-       "location": "Header",
-       "isApiVersion": false,
-       "isContentType": true,
-       "isEndpoint": false,
-       "explode": false,
-       "isRequired": true,
-       "kind": "Constant",
-       "decorators": [],
-       "skipUrlEncoding": false
-      },
-      {
-       "$id": "78",
-       "name": "accept",
-       "nameInRequest": "Accept",
-       "type": {
-        "$id": "79",
-        "kind": "constant",
-        "valueType": {
-         "$id": "80",
->>>>>>> 586a120e
          "kind": "string",
          "name": "string",
          "crossLanguageDefinitionId": "TypeSpec.string"
         },
-<<<<<<< HEAD
-        "Value": "http://localhost:3000"
+        "value": "http://localhost:3000"
        }
       }
      ],
      "operations": [
       {
        "$id": "78",
-       "Name": "default",
-       "ResourceName": "Property",
-       "Accessibility": "public",
-       "Parameters": [
+       "name": "default",
+       "resourceName": "Property",
+       "accessibility": "public",
+       "parameters": [
         {
          "$id": "79",
-         "Name": "contentType",
-         "NameInRequest": "Content-Type",
-         "Doc": "Body parameter's content type. Known values are application/json",
-         "Type": {
+         "name": "contentType",
+         "nameInRequest": "Content-Type",
+         "doc": "Body parameter's content type. Known values are application/json",
+         "type": {
           "$id": "80",
           "kind": "constant",
           "valueType": {
@@ -1120,21 +702,21 @@
           "value": "application/json",
           "decorators": []
          },
-         "Location": "Header",
-         "IsApiVersion": false,
-         "IsContentType": true,
-         "IsEndpoint": false,
-         "Explode": false,
-         "IsRequired": true,
-         "Kind": "Constant",
-         "Decorators": [],
-         "SkipUrlEncoding": false
+         "location": "Header",
+         "isApiVersion": false,
+         "isContentType": true,
+         "isEndpoint": false,
+         "explode": false,
+         "isRequired": true,
+         "kind": "Constant",
+         "decorators": [],
+         "skipUrlEncoding": false
         },
         {
          "$id": "82",
-         "Name": "accept",
-         "NameInRequest": "Accept",
-         "Type": {
+         "name": "accept",
+         "nameInRequest": "Accept",
+         "type": {
           "$id": "83",
           "kind": "constant",
           "valueType": {
@@ -1147,74 +729,74 @@
           "value": "application/json",
           "decorators": []
          },
-         "Location": "Header",
-         "IsApiVersion": false,
-         "IsContentType": false,
-         "IsEndpoint": false,
-         "Explode": false,
-         "IsRequired": true,
-         "Kind": "Constant",
-         "Decorators": [],
-         "SkipUrlEncoding": false
+         "location": "Header",
+         "isApiVersion": false,
+         "isContentType": false,
+         "isEndpoint": false,
+         "explode": false,
+         "isRequired": true,
+         "kind": "Constant",
+         "decorators": [],
+         "skipUrlEncoding": false
         },
         {
          "$id": "85",
-         "Name": "body",
-         "NameInRequest": "body",
-         "Type": {
+         "name": "body",
+         "nameInRequest": "body",
+         "type": {
           "$ref": "2"
          },
-         "Location": "Body",
-         "IsApiVersion": false,
-         "IsContentType": false,
-         "IsEndpoint": false,
-         "Explode": false,
-         "IsRequired": true,
-         "Kind": "Method",
-         "Decorators": [],
-         "SkipUrlEncoding": false
-        }
-       ],
-       "Responses": [
+         "location": "Body",
+         "isApiVersion": false,
+         "isContentType": false,
+         "isEndpoint": false,
+         "explode": false,
+         "isRequired": true,
+         "kind": "Method",
+         "decorators": [],
+         "skipUrlEncoding": false
+        }
+       ],
+       "responses": [
         {
          "$id": "86",
-         "StatusCodes": [
+         "statusCodes": [
           200
          ],
-         "BodyType": {
+         "bodyType": {
           "$ref": "2"
          },
-         "Headers": [],
-         "IsErrorResponse": false,
-         "ContentTypes": [
+         "headers": [],
+         "isErrorResponse": false,
+         "contentTypes": [
           "application/json"
          ]
         }
        ],
-       "HttpMethod": "POST",
-       "Uri": "{endpoint}",
-       "Path": "/encode/datetime/property/default",
-       "RequestMediaTypes": [
+       "httpMethod": "POST",
+       "uri": "{endpoint}",
+       "path": "/encode/datetime/property/default",
+       "requestMediaTypes": [
         "application/json"
        ],
-       "BufferResponse": true,
-       "GenerateProtocolMethod": true,
-       "GenerateConvenienceMethod": true,
-       "CrossLanguageDefinitionId": "Encode.Datetime.Property.default",
-       "Decorators": []
+       "bufferResponse": true,
+       "generateProtocolMethod": true,
+       "generateConvenienceMethod": true,
+       "crossLanguageDefinitionId": "Encode.Datetime.Property.default",
+       "decorators": []
       },
       {
        "$id": "87",
-       "Name": "rfc3339",
-       "ResourceName": "Property",
-       "Accessibility": "public",
-       "Parameters": [
+       "name": "rfc3339",
+       "resourceName": "Property",
+       "accessibility": "public",
+       "parameters": [
         {
          "$id": "88",
-         "Name": "contentType",
-         "NameInRequest": "Content-Type",
-         "Doc": "Body parameter's content type. Known values are application/json",
-         "Type": {
+         "name": "contentType",
+         "nameInRequest": "Content-Type",
+         "doc": "Body parameter's content type. Known values are application/json",
+         "type": {
           "$id": "89",
           "kind": "constant",
           "valueType": {
@@ -1227,21 +809,21 @@
           "value": "application/json",
           "decorators": []
          },
-         "Location": "Header",
-         "IsApiVersion": false,
-         "IsContentType": true,
-         "IsEndpoint": false,
-         "Explode": false,
-         "IsRequired": true,
-         "Kind": "Constant",
-         "Decorators": [],
-         "SkipUrlEncoding": false
+         "location": "Header",
+         "isApiVersion": false,
+         "isContentType": true,
+         "isEndpoint": false,
+         "explode": false,
+         "isRequired": true,
+         "kind": "Constant",
+         "decorators": [],
+         "skipUrlEncoding": false
         },
         {
          "$id": "91",
-         "Name": "accept",
-         "NameInRequest": "Accept",
-         "Type": {
+         "name": "accept",
+         "nameInRequest": "Accept",
+         "type": {
           "$id": "92",
           "kind": "constant",
           "valueType": {
@@ -1254,74 +836,74 @@
           "value": "application/json",
           "decorators": []
          },
-         "Location": "Header",
-         "IsApiVersion": false,
-         "IsContentType": false,
-         "IsEndpoint": false,
-         "Explode": false,
-         "IsRequired": true,
-         "Kind": "Constant",
-         "Decorators": [],
-         "SkipUrlEncoding": false
+         "location": "Header",
+         "isApiVersion": false,
+         "isContentType": false,
+         "isEndpoint": false,
+         "explode": false,
+         "isRequired": true,
+         "kind": "Constant",
+         "decorators": [],
+         "skipUrlEncoding": false
         },
         {
          "$id": "94",
-         "Name": "body",
-         "NameInRequest": "body",
-         "Type": {
+         "name": "body",
+         "nameInRequest": "body",
+         "type": {
           "$ref": "8"
          },
-         "Location": "Body",
-         "IsApiVersion": false,
-         "IsContentType": false,
-         "IsEndpoint": false,
-         "Explode": false,
-         "IsRequired": true,
-         "Kind": "Method",
-         "Decorators": [],
-         "SkipUrlEncoding": false
-        }
-       ],
-       "Responses": [
+         "location": "Body",
+         "isApiVersion": false,
+         "isContentType": false,
+         "isEndpoint": false,
+         "explode": false,
+         "isRequired": true,
+         "kind": "Method",
+         "decorators": [],
+         "skipUrlEncoding": false
+        }
+       ],
+       "responses": [
         {
          "$id": "95",
-         "StatusCodes": [
+         "statusCodes": [
           200
          ],
-         "BodyType": {
+         "bodyType": {
           "$ref": "8"
          },
-         "Headers": [],
-         "IsErrorResponse": false,
-         "ContentTypes": [
+         "headers": [],
+         "isErrorResponse": false,
+         "contentTypes": [
           "application/json"
          ]
         }
        ],
-       "HttpMethod": "POST",
-       "Uri": "{endpoint}",
-       "Path": "/encode/datetime/property/rfc3339",
-       "RequestMediaTypes": [
+       "httpMethod": "POST",
+       "uri": "{endpoint}",
+       "path": "/encode/datetime/property/rfc3339",
+       "requestMediaTypes": [
         "application/json"
        ],
-       "BufferResponse": true,
-       "GenerateProtocolMethod": true,
-       "GenerateConvenienceMethod": true,
-       "CrossLanguageDefinitionId": "Encode.Datetime.Property.rfc3339",
-       "Decorators": []
+       "bufferResponse": true,
+       "generateProtocolMethod": true,
+       "generateConvenienceMethod": true,
+       "crossLanguageDefinitionId": "Encode.Datetime.Property.rfc3339",
+       "decorators": []
       },
       {
        "$id": "96",
-       "Name": "rfc7231",
-       "ResourceName": "Property",
-       "Accessibility": "public",
-       "Parameters": [
+       "name": "rfc7231",
+       "resourceName": "Property",
+       "accessibility": "public",
+       "parameters": [
         {
          "$id": "97",
-         "Name": "contentType",
-         "NameInRequest": "Content-Type",
-         "Doc": "Body parameter's content type. Known values are application/json",
-         "Type": {
+         "name": "contentType",
+         "nameInRequest": "Content-Type",
+         "doc": "Body parameter's content type. Known values are application/json",
+         "type": {
           "$id": "98",
           "kind": "constant",
           "valueType": {
@@ -1334,21 +916,21 @@
           "value": "application/json",
           "decorators": []
          },
-         "Location": "Header",
-         "IsApiVersion": false,
-         "IsContentType": true,
-         "IsEndpoint": false,
-         "Explode": false,
-         "IsRequired": true,
-         "Kind": "Constant",
-         "Decorators": [],
-         "SkipUrlEncoding": false
+         "location": "Header",
+         "isApiVersion": false,
+         "isContentType": true,
+         "isEndpoint": false,
+         "explode": false,
+         "isRequired": true,
+         "kind": "Constant",
+         "decorators": [],
+         "skipUrlEncoding": false
         },
         {
          "$id": "100",
-         "Name": "accept",
-         "NameInRequest": "Accept",
-         "Type": {
+         "name": "accept",
+         "nameInRequest": "Accept",
+         "type": {
           "$id": "101",
           "kind": "constant",
           "valueType": {
@@ -1361,74 +943,74 @@
           "value": "application/json",
           "decorators": []
          },
-         "Location": "Header",
-         "IsApiVersion": false,
-         "IsContentType": false,
-         "IsEndpoint": false,
-         "Explode": false,
-         "IsRequired": true,
-         "Kind": "Constant",
-         "Decorators": [],
-         "SkipUrlEncoding": false
+         "location": "Header",
+         "isApiVersion": false,
+         "isContentType": false,
+         "isEndpoint": false,
+         "explode": false,
+         "isRequired": true,
+         "kind": "Constant",
+         "decorators": [],
+         "skipUrlEncoding": false
         },
         {
          "$id": "103",
-         "Name": "body",
-         "NameInRequest": "body",
-         "Type": {
+         "name": "body",
+         "nameInRequest": "body",
+         "type": {
           "$ref": "14"
          },
-         "Location": "Body",
-         "IsApiVersion": false,
-         "IsContentType": false,
-         "IsEndpoint": false,
-         "Explode": false,
-         "IsRequired": true,
-         "Kind": "Method",
-         "Decorators": [],
-         "SkipUrlEncoding": false
-        }
-       ],
-       "Responses": [
+         "location": "Body",
+         "isApiVersion": false,
+         "isContentType": false,
+         "isEndpoint": false,
+         "explode": false,
+         "isRequired": true,
+         "kind": "Method",
+         "decorators": [],
+         "skipUrlEncoding": false
+        }
+       ],
+       "responses": [
         {
          "$id": "104",
-         "StatusCodes": [
+         "statusCodes": [
           200
          ],
-         "BodyType": {
+         "bodyType": {
           "$ref": "14"
          },
-         "Headers": [],
-         "IsErrorResponse": false,
-         "ContentTypes": [
+         "headers": [],
+         "isErrorResponse": false,
+         "contentTypes": [
           "application/json"
          ]
         }
        ],
-       "HttpMethod": "POST",
-       "Uri": "{endpoint}",
-       "Path": "/encode/datetime/property/rfc7231",
-       "RequestMediaTypes": [
+       "httpMethod": "POST",
+       "uri": "{endpoint}",
+       "path": "/encode/datetime/property/rfc7231",
+       "requestMediaTypes": [
         "application/json"
        ],
-       "BufferResponse": true,
-       "GenerateProtocolMethod": true,
-       "GenerateConvenienceMethod": true,
-       "CrossLanguageDefinitionId": "Encode.Datetime.Property.rfc7231",
-       "Decorators": []
+       "bufferResponse": true,
+       "generateProtocolMethod": true,
+       "generateConvenienceMethod": true,
+       "crossLanguageDefinitionId": "Encode.Datetime.Property.rfc7231",
+       "decorators": []
       },
       {
        "$id": "105",
-       "Name": "unixTimestamp",
-       "ResourceName": "Property",
-       "Accessibility": "public",
-       "Parameters": [
+       "name": "unixTimestamp",
+       "resourceName": "Property",
+       "accessibility": "public",
+       "parameters": [
         {
          "$id": "106",
-         "Name": "contentType",
-         "NameInRequest": "Content-Type",
-         "Doc": "Body parameter's content type. Known values are application/json",
-         "Type": {
+         "name": "contentType",
+         "nameInRequest": "Content-Type",
+         "doc": "Body parameter's content type. Known values are application/json",
+         "type": {
           "$id": "107",
           "kind": "constant",
           "valueType": {
@@ -1441,21 +1023,21 @@
           "value": "application/json",
           "decorators": []
          },
-         "Location": "Header",
-         "IsApiVersion": false,
-         "IsContentType": true,
-         "IsEndpoint": false,
-         "Explode": false,
-         "IsRequired": true,
-         "Kind": "Constant",
-         "Decorators": [],
-         "SkipUrlEncoding": false
+         "location": "Header",
+         "isApiVersion": false,
+         "isContentType": true,
+         "isEndpoint": false,
+         "explode": false,
+         "isRequired": true,
+         "kind": "Constant",
+         "decorators": [],
+         "skipUrlEncoding": false
         },
         {
          "$id": "109",
-         "Name": "accept",
-         "NameInRequest": "Accept",
-         "Type": {
+         "name": "accept",
+         "nameInRequest": "Accept",
+         "type": {
           "$id": "110",
           "kind": "constant",
           "valueType": {
@@ -1468,74 +1050,74 @@
           "value": "application/json",
           "decorators": []
          },
-         "Location": "Header",
-         "IsApiVersion": false,
-         "IsContentType": false,
-         "IsEndpoint": false,
-         "Explode": false,
-         "IsRequired": true,
-         "Kind": "Constant",
-         "Decorators": [],
-         "SkipUrlEncoding": false
+         "location": "Header",
+         "isApiVersion": false,
+         "isContentType": false,
+         "isEndpoint": false,
+         "explode": false,
+         "isRequired": true,
+         "kind": "Constant",
+         "decorators": [],
+         "skipUrlEncoding": false
         },
         {
          "$id": "112",
-         "Name": "body",
-         "NameInRequest": "body",
-         "Type": {
+         "name": "body",
+         "nameInRequest": "body",
+         "type": {
           "$ref": "20"
          },
-         "Location": "Body",
-         "IsApiVersion": false,
-         "IsContentType": false,
-         "IsEndpoint": false,
-         "Explode": false,
-         "IsRequired": true,
-         "Kind": "Method",
-         "Decorators": [],
-         "SkipUrlEncoding": false
-        }
-       ],
-       "Responses": [
+         "location": "Body",
+         "isApiVersion": false,
+         "isContentType": false,
+         "isEndpoint": false,
+         "explode": false,
+         "isRequired": true,
+         "kind": "Method",
+         "decorators": [],
+         "skipUrlEncoding": false
+        }
+       ],
+       "responses": [
         {
          "$id": "113",
-         "StatusCodes": [
+         "statusCodes": [
           200
          ],
-         "BodyType": {
+         "bodyType": {
           "$ref": "20"
          },
-         "Headers": [],
-         "IsErrorResponse": false,
-         "ContentTypes": [
+         "headers": [],
+         "isErrorResponse": false,
+         "contentTypes": [
           "application/json"
          ]
         }
        ],
-       "HttpMethod": "POST",
-       "Uri": "{endpoint}",
-       "Path": "/encode/datetime/property/unix-timestamp",
-       "RequestMediaTypes": [
+       "httpMethod": "POST",
+       "uri": "{endpoint}",
+       "path": "/encode/datetime/property/unix-timestamp",
+       "requestMediaTypes": [
         "application/json"
        ],
-       "BufferResponse": true,
-       "GenerateProtocolMethod": true,
-       "GenerateConvenienceMethod": true,
-       "CrossLanguageDefinitionId": "Encode.Datetime.Property.unixTimestamp",
-       "Decorators": []
+       "bufferResponse": true,
+       "generateProtocolMethod": true,
+       "generateConvenienceMethod": true,
+       "crossLanguageDefinitionId": "Encode.Datetime.Property.unixTimestamp",
+       "decorators": []
       },
       {
        "$id": "114",
-       "Name": "unixTimestampArray",
-       "ResourceName": "Property",
-       "Accessibility": "public",
-       "Parameters": [
+       "name": "unixTimestampArray",
+       "resourceName": "Property",
+       "accessibility": "public",
+       "parameters": [
         {
          "$id": "115",
-         "Name": "contentType",
-         "NameInRequest": "Content-Type",
-         "Doc": "Body parameter's content type. Known values are application/json",
-         "Type": {
+         "name": "contentType",
+         "nameInRequest": "Content-Type",
+         "doc": "Body parameter's content type. Known values are application/json",
+         "type": {
           "$id": "116",
           "kind": "constant",
           "valueType": {
@@ -1548,810 +1130,25 @@
           "value": "application/json",
           "decorators": []
          },
-         "Location": "Header",
-         "IsApiVersion": false,
-         "IsContentType": true,
-         "IsEndpoint": false,
-         "Explode": false,
-         "IsRequired": true,
-         "Kind": "Constant",
-         "Decorators": [],
-         "SkipUrlEncoding": false
+         "location": "Header",
+         "isApiVersion": false,
+         "isContentType": true,
+         "isEndpoint": false,
+         "explode": false,
+         "isRequired": true,
+         "kind": "Constant",
+         "decorators": [],
+         "skipUrlEncoding": false
         },
         {
          "$id": "118",
-         "Name": "accept",
-         "NameInRequest": "Accept",
-         "Type": {
+         "name": "accept",
+         "nameInRequest": "Accept",
+         "type": {
           "$id": "119",
           "kind": "constant",
           "valueType": {
            "$id": "120",
-=======
-        "value": "application/json",
-        "decorators": []
-       },
-       "location": "Header",
-       "isApiVersion": false,
-       "isContentType": false,
-       "isEndpoint": false,
-       "explode": false,
-       "isRequired": true,
-       "kind": "Constant",
-       "decorators": [],
-       "skipUrlEncoding": false
-      },
-      {
-       "$id": "81",
-       "name": "body",
-       "nameInRequest": "body",
-       "type": {
-        "$ref": "2"
-       },
-       "location": "Body",
-       "isApiVersion": false,
-       "isContentType": false,
-       "isEndpoint": false,
-       "explode": false,
-       "isRequired": true,
-       "kind": "Method",
-       "decorators": [],
-       "skipUrlEncoding": false
-      }
-     ],
-     "responses": [
-      {
-       "$id": "82",
-       "statusCodes": [
-        200
-       ],
-       "bodyType": {
-        "$ref": "2"
-       },
-       "headers": [],
-       "isErrorResponse": false,
-       "contentTypes": [
-        "application/json"
-       ]
-      }
-     ],
-     "httpMethod": "POST",
-     "uri": "{endpoint}",
-     "path": "/encode/datetime/property/default",
-     "requestMediaTypes": [
-      "application/json"
-     ],
-     "bufferResponse": true,
-     "generateProtocolMethod": true,
-     "generateConvenienceMethod": true,
-     "crossLanguageDefinitionId": "Encode.Datetime.Property.default",
-     "decorators": []
-    },
-    {
-     "$id": "83",
-     "name": "rfc3339",
-     "resourceName": "Property",
-     "accessibility": "public",
-     "parameters": [
-      {
-       "$id": "84",
-       "name": "contentType",
-       "nameInRequest": "Content-Type",
-       "doc": "Body parameter's content type. Known values are application/json",
-       "type": {
-        "$id": "85",
-        "kind": "constant",
-        "valueType": {
-         "$id": "86",
-         "kind": "string",
-         "name": "string",
-         "crossLanguageDefinitionId": "TypeSpec.string",
-         "decorators": []
-        },
-        "value": "application/json",
-        "decorators": []
-       },
-       "location": "Header",
-       "isApiVersion": false,
-       "isContentType": true,
-       "isEndpoint": false,
-       "explode": false,
-       "isRequired": true,
-       "kind": "Constant",
-       "decorators": [],
-       "skipUrlEncoding": false
-      },
-      {
-       "$id": "87",
-       "name": "accept",
-       "nameInRequest": "Accept",
-       "type": {
-        "$id": "88",
-        "kind": "constant",
-        "valueType": {
-         "$id": "89",
-         "kind": "string",
-         "name": "string",
-         "crossLanguageDefinitionId": "TypeSpec.string",
-         "decorators": []
-        },
-        "value": "application/json",
-        "decorators": []
-       },
-       "location": "Header",
-       "isApiVersion": false,
-       "isContentType": false,
-       "isEndpoint": false,
-       "explode": false,
-       "isRequired": true,
-       "kind": "Constant",
-       "decorators": [],
-       "skipUrlEncoding": false
-      },
-      {
-       "$id": "90",
-       "name": "body",
-       "nameInRequest": "body",
-       "type": {
-        "$ref": "8"
-       },
-       "location": "Body",
-       "isApiVersion": false,
-       "isContentType": false,
-       "isEndpoint": false,
-       "explode": false,
-       "isRequired": true,
-       "kind": "Method",
-       "decorators": [],
-       "skipUrlEncoding": false
-      }
-     ],
-     "responses": [
-      {
-       "$id": "91",
-       "statusCodes": [
-        200
-       ],
-       "bodyType": {
-        "$ref": "8"
-       },
-       "headers": [],
-       "isErrorResponse": false,
-       "contentTypes": [
-        "application/json"
-       ]
-      }
-     ],
-     "httpMethod": "POST",
-     "uri": "{endpoint}",
-     "path": "/encode/datetime/property/rfc3339",
-     "requestMediaTypes": [
-      "application/json"
-     ],
-     "bufferResponse": true,
-     "generateProtocolMethod": true,
-     "generateConvenienceMethod": true,
-     "crossLanguageDefinitionId": "Encode.Datetime.Property.rfc3339",
-     "decorators": []
-    },
-    {
-     "$id": "92",
-     "name": "rfc7231",
-     "resourceName": "Property",
-     "accessibility": "public",
-     "parameters": [
-      {
-       "$id": "93",
-       "name": "contentType",
-       "nameInRequest": "Content-Type",
-       "doc": "Body parameter's content type. Known values are application/json",
-       "type": {
-        "$id": "94",
-        "kind": "constant",
-        "valueType": {
-         "$id": "95",
-         "kind": "string",
-         "name": "string",
-         "crossLanguageDefinitionId": "TypeSpec.string",
-         "decorators": []
-        },
-        "value": "application/json",
-        "decorators": []
-       },
-       "location": "Header",
-       "isApiVersion": false,
-       "isContentType": true,
-       "isEndpoint": false,
-       "explode": false,
-       "isRequired": true,
-       "kind": "Constant",
-       "decorators": [],
-       "skipUrlEncoding": false
-      },
-      {
-       "$id": "96",
-       "name": "accept",
-       "nameInRequest": "Accept",
-       "type": {
-        "$id": "97",
-        "kind": "constant",
-        "valueType": {
-         "$id": "98",
-         "kind": "string",
-         "name": "string",
-         "crossLanguageDefinitionId": "TypeSpec.string",
-         "decorators": []
-        },
-        "value": "application/json",
-        "decorators": []
-       },
-       "location": "Header",
-       "isApiVersion": false,
-       "isContentType": false,
-       "isEndpoint": false,
-       "explode": false,
-       "isRequired": true,
-       "kind": "Constant",
-       "decorators": [],
-       "skipUrlEncoding": false
-      },
-      {
-       "$id": "99",
-       "name": "body",
-       "nameInRequest": "body",
-       "type": {
-        "$ref": "14"
-       },
-       "location": "Body",
-       "isApiVersion": false,
-       "isContentType": false,
-       "isEndpoint": false,
-       "explode": false,
-       "isRequired": true,
-       "kind": "Method",
-       "decorators": [],
-       "skipUrlEncoding": false
-      }
-     ],
-     "responses": [
-      {
-       "$id": "100",
-       "statusCodes": [
-        200
-       ],
-       "bodyType": {
-        "$ref": "14"
-       },
-       "headers": [],
-       "isErrorResponse": false,
-       "contentTypes": [
-        "application/json"
-       ]
-      }
-     ],
-     "httpMethod": "POST",
-     "uri": "{endpoint}",
-     "path": "/encode/datetime/property/rfc7231",
-     "requestMediaTypes": [
-      "application/json"
-     ],
-     "bufferResponse": true,
-     "generateProtocolMethod": true,
-     "generateConvenienceMethod": true,
-     "crossLanguageDefinitionId": "Encode.Datetime.Property.rfc7231",
-     "decorators": []
-    },
-    {
-     "$id": "101",
-     "name": "unixTimestamp",
-     "resourceName": "Property",
-     "accessibility": "public",
-     "parameters": [
-      {
-       "$id": "102",
-       "name": "contentType",
-       "nameInRequest": "Content-Type",
-       "doc": "Body parameter's content type. Known values are application/json",
-       "type": {
-        "$id": "103",
-        "kind": "constant",
-        "valueType": {
-         "$id": "104",
-         "kind": "string",
-         "name": "string",
-         "crossLanguageDefinitionId": "TypeSpec.string",
-         "decorators": []
-        },
-        "value": "application/json",
-        "decorators": []
-       },
-       "location": "Header",
-       "isApiVersion": false,
-       "isContentType": true,
-       "isEndpoint": false,
-       "explode": false,
-       "isRequired": true,
-       "kind": "Constant",
-       "decorators": [],
-       "skipUrlEncoding": false
-      },
-      {
-       "$id": "105",
-       "name": "accept",
-       "nameInRequest": "Accept",
-       "type": {
-        "$id": "106",
-        "kind": "constant",
-        "valueType": {
-         "$id": "107",
-         "kind": "string",
-         "name": "string",
-         "crossLanguageDefinitionId": "TypeSpec.string",
-         "decorators": []
-        },
-        "value": "application/json",
-        "decorators": []
-       },
-       "location": "Header",
-       "isApiVersion": false,
-       "isContentType": false,
-       "isEndpoint": false,
-       "explode": false,
-       "isRequired": true,
-       "kind": "Constant",
-       "decorators": [],
-       "skipUrlEncoding": false
-      },
-      {
-       "$id": "108",
-       "name": "body",
-       "nameInRequest": "body",
-       "type": {
-        "$ref": "20"
-       },
-       "location": "Body",
-       "isApiVersion": false,
-       "isContentType": false,
-       "isEndpoint": false,
-       "explode": false,
-       "isRequired": true,
-       "kind": "Method",
-       "decorators": [],
-       "skipUrlEncoding": false
-      }
-     ],
-     "responses": [
-      {
-       "$id": "109",
-       "statusCodes": [
-        200
-       ],
-       "bodyType": {
-        "$ref": "20"
-       },
-       "headers": [],
-       "isErrorResponse": false,
-       "contentTypes": [
-        "application/json"
-       ]
-      }
-     ],
-     "httpMethod": "POST",
-     "uri": "{endpoint}",
-     "path": "/encode/datetime/property/unix-timestamp",
-     "requestMediaTypes": [
-      "application/json"
-     ],
-     "bufferResponse": true,
-     "generateProtocolMethod": true,
-     "generateConvenienceMethod": true,
-     "crossLanguageDefinitionId": "Encode.Datetime.Property.unixTimestamp",
-     "decorators": []
-    },
-    {
-     "$id": "110",
-     "name": "unixTimestampArray",
-     "resourceName": "Property",
-     "accessibility": "public",
-     "parameters": [
-      {
-       "$id": "111",
-       "name": "contentType",
-       "nameInRequest": "Content-Type",
-       "doc": "Body parameter's content type. Known values are application/json",
-       "type": {
-        "$id": "112",
-        "kind": "constant",
-        "valueType": {
-         "$id": "113",
-         "kind": "string",
-         "name": "string",
-         "crossLanguageDefinitionId": "TypeSpec.string",
-         "decorators": []
-        },
-        "value": "application/json",
-        "decorators": []
-       },
-       "location": "Header",
-       "isApiVersion": false,
-       "isContentType": true,
-       "isEndpoint": false,
-       "explode": false,
-       "isRequired": true,
-       "kind": "Constant",
-       "decorators": [],
-       "skipUrlEncoding": false
-      },
-      {
-       "$id": "114",
-       "name": "accept",
-       "nameInRequest": "Accept",
-       "type": {
-        "$id": "115",
-        "kind": "constant",
-        "valueType": {
-         "$id": "116",
-         "kind": "string",
-         "name": "string",
-         "crossLanguageDefinitionId": "TypeSpec.string",
-         "decorators": []
-        },
-        "value": "application/json",
-        "decorators": []
-       },
-       "location": "Header",
-       "isApiVersion": false,
-       "isContentType": false,
-       "isEndpoint": false,
-       "explode": false,
-       "isRequired": true,
-       "kind": "Constant",
-       "decorators": [],
-       "skipUrlEncoding": false
-      },
-      {
-       "$id": "117",
-       "name": "body",
-       "nameInRequest": "body",
-       "type": {
-        "$ref": "26"
-       },
-       "location": "Body",
-       "isApiVersion": false,
-       "isContentType": false,
-       "isEndpoint": false,
-       "explode": false,
-       "isRequired": true,
-       "kind": "Method",
-       "decorators": [],
-       "skipUrlEncoding": false
-      }
-     ],
-     "responses": [
-      {
-       "$id": "118",
-       "statusCodes": [
-        200
-       ],
-       "bodyType": {
-        "$ref": "26"
-       },
-       "headers": [],
-       "isErrorResponse": false,
-       "contentTypes": [
-        "application/json"
-       ]
-      }
-     ],
-     "httpMethod": "POST",
-     "uri": "{endpoint}",
-     "path": "/encode/datetime/property/unix-timestamp-array",
-     "requestMediaTypes": [
-      "application/json"
-     ],
-     "bufferResponse": true,
-     "generateProtocolMethod": true,
-     "generateConvenienceMethod": true,
-     "crossLanguageDefinitionId": "Encode.Datetime.Property.unixTimestampArray",
-     "decorators": []
-    }
-   ],
-   "parent": "DatetimeClient",
-   "parameters": [
-    {
-     "$id": "119",
-     "name": "endpoint",
-     "nameInRequest": "endpoint",
-     "doc": "Service host",
-     "type": {
-      "$id": "120",
-      "kind": "url",
-      "name": "url",
-      "crossLanguageDefinitionId": "TypeSpec.url"
-     },
-     "location": "Uri",
-     "isApiVersion": false,
-     "isContentType": false,
-     "isRequired": true,
-     "isEndpoint": true,
-     "skipUrlEncoding": false,
-     "explode": false,
-     "kind": "Client",
-     "defaultValue": {
-      "$id": "121",
-      "type": {
-       "$id": "122",
-       "kind": "string",
-       "name": "string",
-       "crossLanguageDefinitionId": "TypeSpec.string"
-      },
-      "value": "http://localhost:3000"
-     }
-    }
-   ],
-   "decorators": [],
-   "crossLanguageDefinitionId": "Encode.Datetime.Property"
-  },
-  {
-   "$id": "123",
-   "name": "Header",
-   "namespace": "Encode.Datetime.Header",
-   "operations": [
-    {
-     "$id": "124",
-     "name": "default",
-     "resourceName": "Header",
-     "accessibility": "public",
-     "parameters": [
-      {
-       "$id": "125",
-       "name": "value",
-       "nameInRequest": "value",
-       "type": {
-        "$id": "126",
-        "kind": "utcDateTime",
-        "name": "utcDateTime",
-        "encode": "rfc7231",
-        "wireType": {
-         "$id": "127",
-         "kind": "string",
-         "name": "string",
-         "crossLanguageDefinitionId": "TypeSpec.string",
-         "decorators": []
-        },
-        "crossLanguageDefinitionId": "TypeSpec.utcDateTime",
-        "decorators": []
-       },
-       "location": "Header",
-       "isApiVersion": false,
-       "isContentType": false,
-       "isEndpoint": false,
-       "explode": false,
-       "isRequired": true,
-       "kind": "Method",
-       "decorators": [],
-       "skipUrlEncoding": false
-      }
-     ],
-     "responses": [
-      {
-       "$id": "128",
-       "statusCodes": [
-        204
-       ],
-       "headers": [],
-       "isErrorResponse": false
-      }
-     ],
-     "httpMethod": "GET",
-     "uri": "{endpoint}",
-     "path": "/encode/datetime/header/default",
-     "bufferResponse": true,
-     "generateProtocolMethod": true,
-     "generateConvenienceMethod": true,
-     "crossLanguageDefinitionId": "Encode.Datetime.Header.default",
-     "decorators": []
-    },
-    {
-     "$id": "129",
-     "name": "rfc3339",
-     "resourceName": "Header",
-     "accessibility": "public",
-     "parameters": [
-      {
-       "$id": "130",
-       "name": "value",
-       "nameInRequest": "value",
-       "type": {
-        "$id": "131",
-        "kind": "utcDateTime",
-        "name": "utcDateTime",
-        "encode": "rfc3339",
-        "wireType": {
-         "$id": "132",
-         "kind": "string",
-         "name": "string",
-         "crossLanguageDefinitionId": "TypeSpec.string",
-         "decorators": []
-        },
-        "crossLanguageDefinitionId": "TypeSpec.utcDateTime",
-        "decorators": []
-       },
-       "location": "Header",
-       "isApiVersion": false,
-       "isContentType": false,
-       "isEndpoint": false,
-       "explode": false,
-       "isRequired": true,
-       "kind": "Method",
-       "decorators": [],
-       "skipUrlEncoding": false
-      }
-     ],
-     "responses": [
-      {
-       "$id": "133",
-       "statusCodes": [
-        204
-       ],
-       "headers": [],
-       "isErrorResponse": false
-      }
-     ],
-     "httpMethod": "GET",
-     "uri": "{endpoint}",
-     "path": "/encode/datetime/header/rfc3339",
-     "bufferResponse": true,
-     "generateProtocolMethod": true,
-     "generateConvenienceMethod": true,
-     "crossLanguageDefinitionId": "Encode.Datetime.Header.rfc3339",
-     "decorators": []
-    },
-    {
-     "$id": "134",
-     "name": "rfc7231",
-     "resourceName": "Header",
-     "accessibility": "public",
-     "parameters": [
-      {
-       "$id": "135",
-       "name": "value",
-       "nameInRequest": "value",
-       "type": {
-        "$id": "136",
-        "kind": "utcDateTime",
-        "name": "utcDateTime",
-        "encode": "rfc7231",
-        "wireType": {
-         "$id": "137",
-         "kind": "string",
-         "name": "string",
-         "crossLanguageDefinitionId": "TypeSpec.string",
-         "decorators": []
-        },
-        "crossLanguageDefinitionId": "TypeSpec.utcDateTime",
-        "decorators": []
-       },
-       "location": "Header",
-       "isApiVersion": false,
-       "isContentType": false,
-       "isEndpoint": false,
-       "explode": false,
-       "isRequired": true,
-       "kind": "Method",
-       "decorators": [],
-       "skipUrlEncoding": false
-      }
-     ],
-     "responses": [
-      {
-       "$id": "138",
-       "statusCodes": [
-        204
-       ],
-       "headers": [],
-       "isErrorResponse": false
-      }
-     ],
-     "httpMethod": "GET",
-     "uri": "{endpoint}",
-     "path": "/encode/datetime/header/rfc7231",
-     "bufferResponse": true,
-     "generateProtocolMethod": true,
-     "generateConvenienceMethod": true,
-     "crossLanguageDefinitionId": "Encode.Datetime.Header.rfc7231",
-     "decorators": []
-    },
-    {
-     "$id": "139",
-     "name": "unixTimestamp",
-     "resourceName": "Header",
-     "accessibility": "public",
-     "parameters": [
-      {
-       "$id": "140",
-       "name": "value",
-       "nameInRequest": "value",
-       "type": {
-        "$id": "141",
-        "kind": "utcDateTime",
-        "name": "utcDateTime",
-        "encode": "unixTimestamp",
-        "wireType": {
-         "$id": "142",
-         "kind": "int64",
-         "name": "int64",
-         "crossLanguageDefinitionId": "TypeSpec.int64",
-         "decorators": []
-        },
-        "crossLanguageDefinitionId": "TypeSpec.utcDateTime",
-        "decorators": []
-       },
-       "location": "Header",
-       "isApiVersion": false,
-       "isContentType": false,
-       "isEndpoint": false,
-       "explode": false,
-       "isRequired": true,
-       "kind": "Method",
-       "decorators": [],
-       "skipUrlEncoding": false
-      }
-     ],
-     "responses": [
-      {
-       "$id": "143",
-       "statusCodes": [
-        204
-       ],
-       "headers": [],
-       "isErrorResponse": false
-      }
-     ],
-     "httpMethod": "GET",
-     "uri": "{endpoint}",
-     "path": "/encode/datetime/header/unix-timestamp",
-     "bufferResponse": true,
-     "generateProtocolMethod": true,
-     "generateConvenienceMethod": true,
-     "crossLanguageDefinitionId": "Encode.Datetime.Header.unixTimestamp",
-     "decorators": []
-    },
-    {
-     "$id": "144",
-     "name": "unixTimestampArray",
-     "resourceName": "Header",
-     "accessibility": "public",
-     "parameters": [
-      {
-       "$id": "145",
-       "name": "value",
-       "nameInRequest": "value",
-       "type": {
-        "$id": "146",
-        "kind": "array",
-        "name": "Array",
-        "valueType": {
-         "$id": "147",
-         "kind": "utcDateTime",
-         "name": "unixTimestampDatetime",
-         "encode": "unixTimestamp",
-         "wireType": {
-          "$id": "148",
-          "kind": "int64",
-          "name": "int64",
-          "crossLanguageDefinitionId": "TypeSpec.int64",
-          "decorators": []
-         },
-         "crossLanguageDefinitionId": "Encode.Datetime.unixTimestampDatetime",
-         "baseType": {
-          "$id": "149",
-          "kind": "utcDateTime",
-          "name": "utcDateTime",
-          "encode": "rfc3339",
-          "wireType": {
-           "$id": "150",
->>>>>>> 586a120e
            "kind": "string",
            "name": "string",
            "crossLanguageDefinitionId": "TypeSpec.string",
@@ -2360,61 +1157,61 @@
           "value": "application/json",
           "decorators": []
          },
-         "Location": "Header",
-         "IsApiVersion": false,
-         "IsContentType": false,
-         "IsEndpoint": false,
-         "Explode": false,
-         "IsRequired": true,
-         "Kind": "Constant",
-         "Decorators": [],
-         "SkipUrlEncoding": false
+         "location": "Header",
+         "isApiVersion": false,
+         "isContentType": false,
+         "isEndpoint": false,
+         "explode": false,
+         "isRequired": true,
+         "kind": "Constant",
+         "decorators": [],
+         "skipUrlEncoding": false
         },
         {
          "$id": "121",
-         "Name": "body",
-         "NameInRequest": "body",
-         "Type": {
+         "name": "body",
+         "nameInRequest": "body",
+         "type": {
           "$ref": "26"
          },
-         "Location": "Body",
-         "IsApiVersion": false,
-         "IsContentType": false,
-         "IsEndpoint": false,
-         "Explode": false,
-         "IsRequired": true,
-         "Kind": "Method",
-         "Decorators": [],
-         "SkipUrlEncoding": false
-        }
-       ],
-       "Responses": [
+         "location": "Body",
+         "isApiVersion": false,
+         "isContentType": false,
+         "isEndpoint": false,
+         "explode": false,
+         "isRequired": true,
+         "kind": "Method",
+         "decorators": [],
+         "skipUrlEncoding": false
+        }
+       ],
+       "responses": [
         {
          "$id": "122",
-         "StatusCodes": [
+         "statusCodes": [
           200
          ],
-         "BodyType": {
+         "bodyType": {
           "$ref": "26"
          },
-         "Headers": [],
-         "IsErrorResponse": false,
-         "ContentTypes": [
+         "headers": [],
+         "isErrorResponse": false,
+         "contentTypes": [
           "application/json"
          ]
         }
        ],
-       "HttpMethod": "POST",
-       "Uri": "{endpoint}",
-       "Path": "/encode/datetime/property/unix-timestamp-array",
-       "RequestMediaTypes": [
+       "httpMethod": "POST",
+       "uri": "{endpoint}",
+       "path": "/encode/datetime/property/unix-timestamp-array",
+       "requestMediaTypes": [
         "application/json"
        ],
-       "BufferResponse": true,
-       "GenerateProtocolMethod": true,
-       "GenerateConvenienceMethod": true,
-       "CrossLanguageDefinitionId": "Encode.Datetime.Property.unixTimestampArray",
-       "Decorators": []
+       "bufferResponse": true,
+       "generateProtocolMethod": true,
+       "generateConvenienceMethod": true,
+       "crossLanguageDefinitionId": "Encode.Datetime.Property.unixTimestampArray",
+       "decorators": []
       }
      ],
      "apiVersions": [],
@@ -2432,153 +1229,53 @@
      "parameters": [
       {
        "$id": "124",
-       "Name": "endpoint",
-       "NameInRequest": "endpoint",
-       "Doc": "Service host",
-       "Type": {
+       "name": "endpoint",
+       "nameInRequest": "endpoint",
+       "doc": "Service host",
+       "type": {
         "$id": "125",
         "kind": "url",
         "name": "url",
         "crossLanguageDefinitionId": "TypeSpec.url"
        },
-<<<<<<< HEAD
-       "Location": "Uri",
-       "IsApiVersion": false,
-       "IsResourceParameter": false,
-       "IsContentType": false,
-       "IsRequired": true,
-       "IsEndpoint": true,
-       "SkipUrlEncoding": false,
-       "Explode": false,
-       "Kind": "Client",
-       "DefaultValue": {
+       "location": "Uri",
+       "isApiVersion": false,
+       "isContentType": false,
+       "isRequired": true,
+       "isEndpoint": true,
+       "skipUrlEncoding": false,
+       "explode": false,
+       "kind": "Client",
+       "defaultValue": {
         "$id": "126",
-        "Type": {
+        "type": {
          "$id": "127",
          "kind": "string",
          "name": "string",
          "crossLanguageDefinitionId": "TypeSpec.string"
         },
-        "Value": "http://localhost:3000"
+        "value": "http://localhost:3000"
        }
       }
      ],
      "operations": [
       {
        "$id": "128",
-       "Name": "default",
-       "ResourceName": "Header",
-       "Accessibility": "public",
-       "Parameters": [
+       "name": "default",
+       "resourceName": "Header",
+       "accessibility": "public",
+       "parameters": [
         {
          "$id": "129",
-         "Name": "value",
-         "NameInRequest": "value",
-         "Type": {
+         "name": "value",
+         "nameInRequest": "value",
+         "type": {
           "$id": "130",
-=======
-       "location": "Header",
-       "isApiVersion": false,
-       "isContentType": false,
-       "isEndpoint": false,
-       "explode": false,
-       "arraySerializationDelimiter": ",",
-       "isRequired": true,
-       "kind": "Method",
-       "decorators": [],
-       "skipUrlEncoding": false
-      }
-     ],
-     "responses": [
-      {
-       "$id": "151",
-       "statusCodes": [
-        204
-       ],
-       "headers": [],
-       "isErrorResponse": false
-      }
-     ],
-     "httpMethod": "GET",
-     "uri": "{endpoint}",
-     "path": "/encode/datetime/header/unix-timestamp-array",
-     "bufferResponse": true,
-     "generateProtocolMethod": true,
-     "generateConvenienceMethod": true,
-     "crossLanguageDefinitionId": "Encode.Datetime.Header.unixTimestampArray",
-     "decorators": []
-    }
-   ],
-   "parent": "DatetimeClient",
-   "parameters": [
-    {
-     "$id": "152",
-     "name": "endpoint",
-     "nameInRequest": "endpoint",
-     "doc": "Service host",
-     "type": {
-      "$id": "153",
-      "kind": "url",
-      "name": "url",
-      "crossLanguageDefinitionId": "TypeSpec.url"
-     },
-     "location": "Uri",
-     "isApiVersion": false,
-     "isContentType": false,
-     "isRequired": true,
-     "isEndpoint": true,
-     "skipUrlEncoding": false,
-     "explode": false,
-     "kind": "Client",
-     "defaultValue": {
-      "$id": "154",
-      "type": {
-       "$id": "155",
-       "kind": "string",
-       "name": "string",
-       "crossLanguageDefinitionId": "TypeSpec.string"
-      },
-      "value": "http://localhost:3000"
-     }
-    }
-   ],
-   "decorators": [],
-   "crossLanguageDefinitionId": "Encode.Datetime.Header"
-  },
-  {
-   "$id": "156",
-   "name": "ResponseHeader",
-   "namespace": "Encode.Datetime.ResponseHeader",
-   "operations": [
-    {
-     "$id": "157",
-     "name": "default",
-     "resourceName": "ResponseHeader",
-     "accessibility": "public",
-     "parameters": [],
-     "responses": [
-      {
-       "$id": "158",
-       "statusCodes": [
-        204
-       ],
-       "headers": [
-        {
-         "$id": "159",
-         "name": "value",
-         "nameInResponse": "value",
-         "type": {
-          "$id": "160",
->>>>>>> 586a120e
           "kind": "utcDateTime",
           "name": "utcDateTime",
           "encode": "rfc7231",
           "wireType": {
-<<<<<<< HEAD
            "$id": "131",
-=======
-           "$id": "161",
->>>>>>> 586a120e
            "kind": "string",
            "name": "string",
            "crossLanguageDefinitionId": "TypeSpec.string",
@@ -2587,91 +1284,53 @@
           "crossLanguageDefinitionId": "TypeSpec.utcDateTime",
           "decorators": []
          },
-         "Location": "Header",
-         "IsApiVersion": false,
-         "IsContentType": false,
-         "IsEndpoint": false,
-         "Explode": false,
-         "IsRequired": true,
-         "Kind": "Method",
-         "Decorators": [],
-         "SkipUrlEncoding": false
-        }
-       ],
-<<<<<<< HEAD
-       "Responses": [
+         "location": "Header",
+         "isApiVersion": false,
+         "isContentType": false,
+         "isEndpoint": false,
+         "explode": false,
+         "isRequired": true,
+         "kind": "Method",
+         "decorators": [],
+         "skipUrlEncoding": false
+        }
+       ],
+       "responses": [
         {
          "$id": "132",
-         "StatusCodes": [
+         "statusCodes": [
           204
          ],
-         "Headers": [],
-         "IsErrorResponse": false
-        }
-       ],
-       "HttpMethod": "GET",
-       "Uri": "{endpoint}",
-       "Path": "/encode/datetime/header/default",
-       "BufferResponse": true,
-       "GenerateProtocolMethod": true,
-       "GenerateConvenienceMethod": true,
-       "CrossLanguageDefinitionId": "Encode.Datetime.Header.default",
-       "Decorators": []
+         "headers": [],
+         "isErrorResponse": false
+        }
+       ],
+       "httpMethod": "GET",
+       "uri": "{endpoint}",
+       "path": "/encode/datetime/header/default",
+       "bufferResponse": true,
+       "generateProtocolMethod": true,
+       "generateConvenienceMethod": true,
+       "crossLanguageDefinitionId": "Encode.Datetime.Header.default",
+       "decorators": []
       },
       {
        "$id": "133",
-       "Name": "rfc3339",
-       "ResourceName": "Header",
-       "Accessibility": "public",
-       "Parameters": [
+       "name": "rfc3339",
+       "resourceName": "Header",
+       "accessibility": "public",
+       "parameters": [
         {
          "$id": "134",
-         "Name": "value",
-         "NameInRequest": "value",
-         "Type": {
+         "name": "value",
+         "nameInRequest": "value",
+         "type": {
           "$id": "135",
-=======
-       "isErrorResponse": false
-      }
-     ],
-     "httpMethod": "GET",
-     "uri": "{endpoint}",
-     "path": "/encode/datetime/responseheader/default",
-     "bufferResponse": true,
-     "generateProtocolMethod": true,
-     "generateConvenienceMethod": true,
-     "crossLanguageDefinitionId": "Encode.Datetime.ResponseHeader.default",
-     "decorators": []
-    },
-    {
-     "$id": "162",
-     "name": "rfc3339",
-     "resourceName": "ResponseHeader",
-     "accessibility": "public",
-     "parameters": [],
-     "responses": [
-      {
-       "$id": "163",
-       "statusCodes": [
-        204
-       ],
-       "headers": [
-        {
-         "$id": "164",
-         "name": "value",
-         "nameInResponse": "value",
-         "type": {
-          "$id": "165",
->>>>>>> 586a120e
           "kind": "utcDateTime",
           "name": "utcDateTime",
           "encode": "rfc3339",
           "wireType": {
-<<<<<<< HEAD
            "$id": "136",
-=======
-           "$id": "166",
->>>>>>> 586a120e
            "kind": "string",
            "name": "string",
            "crossLanguageDefinitionId": "TypeSpec.string",
@@ -2680,91 +1339,53 @@
           "crossLanguageDefinitionId": "TypeSpec.utcDateTime",
           "decorators": []
          },
-         "Location": "Header",
-         "IsApiVersion": false,
-         "IsContentType": false,
-         "IsEndpoint": false,
-         "Explode": false,
-         "IsRequired": true,
-         "Kind": "Method",
-         "Decorators": [],
-         "SkipUrlEncoding": false
-        }
-       ],
-<<<<<<< HEAD
-       "Responses": [
+         "location": "Header",
+         "isApiVersion": false,
+         "isContentType": false,
+         "isEndpoint": false,
+         "explode": false,
+         "isRequired": true,
+         "kind": "Method",
+         "decorators": [],
+         "skipUrlEncoding": false
+        }
+       ],
+       "responses": [
         {
          "$id": "137",
-         "StatusCodes": [
+         "statusCodes": [
           204
          ],
-         "Headers": [],
-         "IsErrorResponse": false
-        }
-       ],
-       "HttpMethod": "GET",
-       "Uri": "{endpoint}",
-       "Path": "/encode/datetime/header/rfc3339",
-       "BufferResponse": true,
-       "GenerateProtocolMethod": true,
-       "GenerateConvenienceMethod": true,
-       "CrossLanguageDefinitionId": "Encode.Datetime.Header.rfc3339",
-       "Decorators": []
+         "headers": [],
+         "isErrorResponse": false
+        }
+       ],
+       "httpMethod": "GET",
+       "uri": "{endpoint}",
+       "path": "/encode/datetime/header/rfc3339",
+       "bufferResponse": true,
+       "generateProtocolMethod": true,
+       "generateConvenienceMethod": true,
+       "crossLanguageDefinitionId": "Encode.Datetime.Header.rfc3339",
+       "decorators": []
       },
       {
        "$id": "138",
-       "Name": "rfc7231",
-       "ResourceName": "Header",
-       "Accessibility": "public",
-       "Parameters": [
+       "name": "rfc7231",
+       "resourceName": "Header",
+       "accessibility": "public",
+       "parameters": [
         {
          "$id": "139",
-         "Name": "value",
-         "NameInRequest": "value",
-         "Type": {
+         "name": "value",
+         "nameInRequest": "value",
+         "type": {
           "$id": "140",
-=======
-       "isErrorResponse": false
-      }
-     ],
-     "httpMethod": "GET",
-     "uri": "{endpoint}",
-     "path": "/encode/datetime/responseheader/rfc3339",
-     "bufferResponse": true,
-     "generateProtocolMethod": true,
-     "generateConvenienceMethod": true,
-     "crossLanguageDefinitionId": "Encode.Datetime.ResponseHeader.rfc3339",
-     "decorators": []
-    },
-    {
-     "$id": "167",
-     "name": "rfc7231",
-     "resourceName": "ResponseHeader",
-     "accessibility": "public",
-     "parameters": [],
-     "responses": [
-      {
-       "$id": "168",
-       "statusCodes": [
-        204
-       ],
-       "headers": [
-        {
-         "$id": "169",
-         "name": "value",
-         "nameInResponse": "value",
-         "type": {
-          "$id": "170",
->>>>>>> 586a120e
           "kind": "utcDateTime",
           "name": "utcDateTime",
           "encode": "rfc7231",
           "wireType": {
-<<<<<<< HEAD
            "$id": "141",
-=======
-           "$id": "171",
->>>>>>> 586a120e
            "kind": "string",
            "name": "string",
            "crossLanguageDefinitionId": "TypeSpec.string",
@@ -2773,91 +1394,53 @@
           "crossLanguageDefinitionId": "TypeSpec.utcDateTime",
           "decorators": []
          },
-         "Location": "Header",
-         "IsApiVersion": false,
-         "IsContentType": false,
-         "IsEndpoint": false,
-         "Explode": false,
-         "IsRequired": true,
-         "Kind": "Method",
-         "Decorators": [],
-         "SkipUrlEncoding": false
-        }
-       ],
-<<<<<<< HEAD
-       "Responses": [
+         "location": "Header",
+         "isApiVersion": false,
+         "isContentType": false,
+         "isEndpoint": false,
+         "explode": false,
+         "isRequired": true,
+         "kind": "Method",
+         "decorators": [],
+         "skipUrlEncoding": false
+        }
+       ],
+       "responses": [
         {
          "$id": "142",
-         "StatusCodes": [
+         "statusCodes": [
           204
          ],
-         "Headers": [],
-         "IsErrorResponse": false
-        }
-       ],
-       "HttpMethod": "GET",
-       "Uri": "{endpoint}",
-       "Path": "/encode/datetime/header/rfc7231",
-       "BufferResponse": true,
-       "GenerateProtocolMethod": true,
-       "GenerateConvenienceMethod": true,
-       "CrossLanguageDefinitionId": "Encode.Datetime.Header.rfc7231",
-       "Decorators": []
+         "headers": [],
+         "isErrorResponse": false
+        }
+       ],
+       "httpMethod": "GET",
+       "uri": "{endpoint}",
+       "path": "/encode/datetime/header/rfc7231",
+       "bufferResponse": true,
+       "generateProtocolMethod": true,
+       "generateConvenienceMethod": true,
+       "crossLanguageDefinitionId": "Encode.Datetime.Header.rfc7231",
+       "decorators": []
       },
       {
        "$id": "143",
-       "Name": "unixTimestamp",
-       "ResourceName": "Header",
-       "Accessibility": "public",
-       "Parameters": [
+       "name": "unixTimestamp",
+       "resourceName": "Header",
+       "accessibility": "public",
+       "parameters": [
         {
          "$id": "144",
-         "Name": "value",
-         "NameInRequest": "value",
-         "Type": {
+         "name": "value",
+         "nameInRequest": "value",
+         "type": {
           "$id": "145",
-=======
-       "isErrorResponse": false
-      }
-     ],
-     "httpMethod": "GET",
-     "uri": "{endpoint}",
-     "path": "/encode/datetime/responseheader/rfc7231",
-     "bufferResponse": true,
-     "generateProtocolMethod": true,
-     "generateConvenienceMethod": true,
-     "crossLanguageDefinitionId": "Encode.Datetime.ResponseHeader.rfc7231",
-     "decorators": []
-    },
-    {
-     "$id": "172",
-     "name": "unixTimestamp",
-     "resourceName": "ResponseHeader",
-     "accessibility": "public",
-     "parameters": [],
-     "responses": [
-      {
-       "$id": "173",
-       "statusCodes": [
-        204
-       ],
-       "headers": [
-        {
-         "$id": "174",
-         "name": "value",
-         "nameInResponse": "value",
-         "type": {
-          "$id": "175",
->>>>>>> 586a120e
           "kind": "utcDateTime",
           "name": "utcDateTime",
           "encode": "unixTimestamp",
           "wireType": {
-<<<<<<< HEAD
            "$id": "146",
-=======
-           "$id": "176",
->>>>>>> 586a120e
            "kind": "int64",
            "name": "int64",
            "crossLanguageDefinitionId": "TypeSpec.int64",
@@ -2866,47 +1449,47 @@
           "crossLanguageDefinitionId": "TypeSpec.utcDateTime",
           "decorators": []
          },
-         "Location": "Header",
-         "IsApiVersion": false,
-         "IsContentType": false,
-         "IsEndpoint": false,
-         "Explode": false,
-         "IsRequired": true,
-         "Kind": "Method",
-         "Decorators": [],
-         "SkipUrlEncoding": false
-        }
-       ],
-       "Responses": [
+         "location": "Header",
+         "isApiVersion": false,
+         "isContentType": false,
+         "isEndpoint": false,
+         "explode": false,
+         "isRequired": true,
+         "kind": "Method",
+         "decorators": [],
+         "skipUrlEncoding": false
+        }
+       ],
+       "responses": [
         {
          "$id": "147",
-         "StatusCodes": [
+         "statusCodes": [
           204
          ],
-         "Headers": [],
-         "IsErrorResponse": false
-        }
-       ],
-       "HttpMethod": "GET",
-       "Uri": "{endpoint}",
-       "Path": "/encode/datetime/header/unix-timestamp",
-       "BufferResponse": true,
-       "GenerateProtocolMethod": true,
-       "GenerateConvenienceMethod": true,
-       "CrossLanguageDefinitionId": "Encode.Datetime.Header.unixTimestamp",
-       "Decorators": []
+         "headers": [],
+         "isErrorResponse": false
+        }
+       ],
+       "httpMethod": "GET",
+       "uri": "{endpoint}",
+       "path": "/encode/datetime/header/unix-timestamp",
+       "bufferResponse": true,
+       "generateProtocolMethod": true,
+       "generateConvenienceMethod": true,
+       "crossLanguageDefinitionId": "Encode.Datetime.Header.unixTimestamp",
+       "decorators": []
       },
       {
        "$id": "148",
-       "Name": "unixTimestampArray",
-       "ResourceName": "Header",
-       "Accessibility": "public",
-       "Parameters": [
+       "name": "unixTimestampArray",
+       "resourceName": "Header",
+       "accessibility": "public",
+       "parameters": [
         {
          "$id": "149",
-         "Name": "value",
-         "NameInRequest": "value",
-         "Type": {
+         "name": "value",
+         "nameInRequest": "value",
+         "type": {
           "$id": "150",
           "kind": "array",
           "name": "Array",
@@ -2943,37 +1526,36 @@
           "crossLanguageDefinitionId": "TypeSpec.Array",
           "decorators": []
          },
-         "Location": "Header",
-         "IsApiVersion": false,
-         "IsContentType": false,
-         "IsEndpoint": false,
-         "Explode": false,
-         "ArraySerializationDelimiter": ",",
-         "IsRequired": true,
-         "Kind": "Method",
-         "Decorators": [],
-         "SkipUrlEncoding": false
-        }
-       ],
-       "Responses": [
+         "location": "Header",
+         "isApiVersion": false,
+         "isContentType": false,
+         "isEndpoint": false,
+         "explode": false,
+         "arraySerializationDelimiter": ",",
+         "isRequired": true,
+         "kind": "Method",
+         "decorators": [],
+         "skipUrlEncoding": false
+        }
+       ],
+       "responses": [
         {
          "$id": "155",
-         "StatusCodes": [
+         "statusCodes": [
           204
          ],
-         "Headers": [],
-         "IsErrorResponse": false
-        }
-       ],
-<<<<<<< HEAD
-       "HttpMethod": "GET",
-       "Uri": "{endpoint}",
-       "Path": "/encode/datetime/header/unix-timestamp-array",
-       "BufferResponse": true,
-       "GenerateProtocolMethod": true,
-       "GenerateConvenienceMethod": true,
-       "CrossLanguageDefinitionId": "Encode.Datetime.Header.unixTimestampArray",
-       "Decorators": []
+         "headers": [],
+         "isErrorResponse": false
+        }
+       ],
+       "httpMethod": "GET",
+       "uri": "{endpoint}",
+       "path": "/encode/datetime/header/unix-timestamp-array",
+       "bufferResponse": true,
+       "generateProtocolMethod": true,
+       "generateConvenienceMethod": true,
+       "crossLanguageDefinitionId": "Encode.Datetime.Header.unixTimestampArray",
+       "decorators": []
       }
      ],
      "apiVersions": [],
@@ -2991,55 +1573,54 @@
      "parameters": [
       {
        "$id": "157",
-       "Name": "endpoint",
-       "NameInRequest": "endpoint",
-       "Doc": "Service host",
-       "Type": {
+       "name": "endpoint",
+       "nameInRequest": "endpoint",
+       "doc": "Service host",
+       "type": {
         "$id": "158",
         "kind": "url",
         "name": "url",
         "crossLanguageDefinitionId": "TypeSpec.url"
        },
-       "Location": "Uri",
-       "IsApiVersion": false,
-       "IsResourceParameter": false,
-       "IsContentType": false,
-       "IsRequired": true,
-       "IsEndpoint": true,
-       "SkipUrlEncoding": false,
-       "Explode": false,
-       "Kind": "Client",
-       "DefaultValue": {
+       "location": "Uri",
+       "isApiVersion": false,
+       "isContentType": false,
+       "isRequired": true,
+       "isEndpoint": true,
+       "skipUrlEncoding": false,
+       "explode": false,
+       "kind": "Client",
+       "defaultValue": {
         "$id": "159",
-        "Type": {
+        "type": {
          "$id": "160",
          "kind": "string",
          "name": "string",
          "crossLanguageDefinitionId": "TypeSpec.string"
         },
-        "Value": "http://localhost:3000"
+        "value": "http://localhost:3000"
        }
       }
      ],
      "operations": [
       {
        "$id": "161",
-       "Name": "default",
-       "ResourceName": "ResponseHeader",
-       "Accessibility": "public",
-       "Parameters": [],
-       "Responses": [
+       "name": "default",
+       "resourceName": "ResponseHeader",
+       "accessibility": "public",
+       "parameters": [],
+       "responses": [
         {
          "$id": "162",
-         "StatusCodes": [
+         "statusCodes": [
           204
          ],
-         "Headers": [
+         "headers": [
           {
            "$id": "163",
-           "Name": "value",
-           "NameInResponse": "value",
-           "Type": {
+           "name": "value",
+           "nameInResponse": "value",
+           "type": {
             "$id": "164",
             "kind": "utcDateTime",
             "name": "utcDateTime",
@@ -3056,36 +1637,36 @@
            }
           }
          ],
-         "IsErrorResponse": false
-        }
-       ],
-       "HttpMethod": "GET",
-       "Uri": "{endpoint}",
-       "Path": "/encode/datetime/responseheader/default",
-       "BufferResponse": true,
-       "GenerateProtocolMethod": true,
-       "GenerateConvenienceMethod": true,
-       "CrossLanguageDefinitionId": "Encode.Datetime.ResponseHeader.default",
-       "Decorators": []
+         "isErrorResponse": false
+        }
+       ],
+       "httpMethod": "GET",
+       "uri": "{endpoint}",
+       "path": "/encode/datetime/responseheader/default",
+       "bufferResponse": true,
+       "generateProtocolMethod": true,
+       "generateConvenienceMethod": true,
+       "crossLanguageDefinitionId": "Encode.Datetime.ResponseHeader.default",
+       "decorators": []
       },
       {
        "$id": "166",
-       "Name": "rfc3339",
-       "ResourceName": "ResponseHeader",
-       "Accessibility": "public",
-       "Parameters": [],
-       "Responses": [
+       "name": "rfc3339",
+       "resourceName": "ResponseHeader",
+       "accessibility": "public",
+       "parameters": [],
+       "responses": [
         {
          "$id": "167",
-         "StatusCodes": [
+         "statusCodes": [
           204
          ],
-         "Headers": [
+         "headers": [
           {
            "$id": "168",
-           "Name": "value",
-           "NameInResponse": "value",
-           "Type": {
+           "name": "value",
+           "nameInResponse": "value",
+           "type": {
             "$id": "169",
             "kind": "utcDateTime",
             "name": "utcDateTime",
@@ -3102,36 +1683,36 @@
            }
           }
          ],
-         "IsErrorResponse": false
-        }
-       ],
-       "HttpMethod": "GET",
-       "Uri": "{endpoint}",
-       "Path": "/encode/datetime/responseheader/rfc3339",
-       "BufferResponse": true,
-       "GenerateProtocolMethod": true,
-       "GenerateConvenienceMethod": true,
-       "CrossLanguageDefinitionId": "Encode.Datetime.ResponseHeader.rfc3339",
-       "Decorators": []
+         "isErrorResponse": false
+        }
+       ],
+       "httpMethod": "GET",
+       "uri": "{endpoint}",
+       "path": "/encode/datetime/responseheader/rfc3339",
+       "bufferResponse": true,
+       "generateProtocolMethod": true,
+       "generateConvenienceMethod": true,
+       "crossLanguageDefinitionId": "Encode.Datetime.ResponseHeader.rfc3339",
+       "decorators": []
       },
       {
        "$id": "171",
-       "Name": "rfc7231",
-       "ResourceName": "ResponseHeader",
-       "Accessibility": "public",
-       "Parameters": [],
-       "Responses": [
+       "name": "rfc7231",
+       "resourceName": "ResponseHeader",
+       "accessibility": "public",
+       "parameters": [],
+       "responses": [
         {
          "$id": "172",
-         "StatusCodes": [
+         "statusCodes": [
           204
          ],
-         "Headers": [
+         "headers": [
           {
            "$id": "173",
-           "Name": "value",
-           "NameInResponse": "value",
-           "Type": {
+           "name": "value",
+           "nameInResponse": "value",
+           "type": {
             "$id": "174",
             "kind": "utcDateTime",
             "name": "utcDateTime",
@@ -3148,36 +1729,36 @@
            }
           }
          ],
-         "IsErrorResponse": false
-        }
-       ],
-       "HttpMethod": "GET",
-       "Uri": "{endpoint}",
-       "Path": "/encode/datetime/responseheader/rfc7231",
-       "BufferResponse": true,
-       "GenerateProtocolMethod": true,
-       "GenerateConvenienceMethod": true,
-       "CrossLanguageDefinitionId": "Encode.Datetime.ResponseHeader.rfc7231",
-       "Decorators": []
+         "isErrorResponse": false
+        }
+       ],
+       "httpMethod": "GET",
+       "uri": "{endpoint}",
+       "path": "/encode/datetime/responseheader/rfc7231",
+       "bufferResponse": true,
+       "generateProtocolMethod": true,
+       "generateConvenienceMethod": true,
+       "crossLanguageDefinitionId": "Encode.Datetime.ResponseHeader.rfc7231",
+       "decorators": []
       },
       {
        "$id": "176",
-       "Name": "unixTimestamp",
-       "ResourceName": "ResponseHeader",
-       "Accessibility": "public",
-       "Parameters": [],
-       "Responses": [
+       "name": "unixTimestamp",
+       "resourceName": "ResponseHeader",
+       "accessibility": "public",
+       "parameters": [],
+       "responses": [
         {
          "$id": "177",
-         "StatusCodes": [
+         "statusCodes": [
           204
          ],
-         "Headers": [
+         "headers": [
           {
            "$id": "178",
-           "Name": "value",
-           "NameInResponse": "value",
-           "Type": {
+           "name": "value",
+           "nameInResponse": "value",
+           "type": {
             "$id": "179",
             "kind": "utcDateTime",
             "name": "utcDateTime",
@@ -3194,17 +1775,17 @@
            }
           }
          ],
-         "IsErrorResponse": false
-        }
-       ],
-       "HttpMethod": "GET",
-       "Uri": "{endpoint}",
-       "Path": "/encode/datetime/responseheader/unix-timestamp",
-       "BufferResponse": true,
-       "GenerateProtocolMethod": true,
-       "GenerateConvenienceMethod": true,
-       "CrossLanguageDefinitionId": "Encode.Datetime.ResponseHeader.unixTimestamp",
-       "Decorators": []
+         "isErrorResponse": false
+        }
+       ],
+       "httpMethod": "GET",
+       "uri": "{endpoint}",
+       "path": "/encode/datetime/responseheader/unix-timestamp",
+       "bufferResponse": true,
+       "generateProtocolMethod": true,
+       "generateConvenienceMethod": true,
+       "crossLanguageDefinitionId": "Encode.Datetime.ResponseHeader.unixTimestamp",
+       "decorators": []
       }
      ],
      "apiVersions": [],
@@ -3215,56 +1796,6 @@
      }
     }
    ]
-=======
-       "isErrorResponse": false
-      }
-     ],
-     "httpMethod": "GET",
-     "uri": "{endpoint}",
-     "path": "/encode/datetime/responseheader/unix-timestamp",
-     "bufferResponse": true,
-     "generateProtocolMethod": true,
-     "generateConvenienceMethod": true,
-     "crossLanguageDefinitionId": "Encode.Datetime.ResponseHeader.unixTimestamp",
-     "decorators": []
-    }
-   ],
-   "parent": "DatetimeClient",
-   "parameters": [
-    {
-     "$id": "177",
-     "name": "endpoint",
-     "nameInRequest": "endpoint",
-     "doc": "Service host",
-     "type": {
-      "$id": "178",
-      "kind": "url",
-      "name": "url",
-      "crossLanguageDefinitionId": "TypeSpec.url"
-     },
-     "location": "Uri",
-     "isApiVersion": false,
-     "isContentType": false,
-     "isRequired": true,
-     "isEndpoint": true,
-     "skipUrlEncoding": false,
-     "explode": false,
-     "kind": "Client",
-     "defaultValue": {
-      "$id": "179",
-      "type": {
-       "$id": "180",
-       "kind": "string",
-       "name": "string",
-       "crossLanguageDefinitionId": "TypeSpec.string"
-      },
-      "value": "http://localhost:3000"
-     }
-    }
-   ],
-   "decorators": [],
-   "crossLanguageDefinitionId": "Encode.Datetime.ResponseHeader"
->>>>>>> 586a120e
   }
  ]
 }