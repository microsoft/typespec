--- conflicted
+++ resolved
@@ -271,20 +271,6 @@
       "name": "url",
       "crossLanguageDefinitionId": "TypeSpec.url"
      },
-<<<<<<< HEAD
-     "Location": "Uri",
-     "IsApiVersion": false,
-     "IsContentType": false,
-     "IsRequired": true,
-     "IsEndpoint": true,
-     "SkipUrlEncoding": false,
-     "Explode": false,
-     "Kind": "Client",
-     "DefaultValue": {
-      "$id": "39",
-      "Type": {
-       "$id": "40",
-=======
      "location": "Uri",
      "isApiVersion": false,
      "isContentType": false,
@@ -297,7 +283,6 @@
       "$id": "38",
       "type": {
        "$id": "39",
->>>>>>> c6990eba
        "kind": "string",
        "name": "string",
        "crossLanguageDefinitionId": "TypeSpec.string"
@@ -626,20 +611,6 @@
       "name": "url",
       "crossLanguageDefinitionId": "TypeSpec.url"
      },
-<<<<<<< HEAD
-     "Location": "Uri",
-     "IsApiVersion": false,
-     "IsContentType": false,
-     "IsRequired": true,
-     "IsEndpoint": true,
-     "SkipUrlEncoding": false,
-     "Explode": false,
-     "Kind": "Client",
-     "DefaultValue": {
-      "$id": "73",
-      "Type": {
-       "$id": "74",
-=======
      "location": "Uri",
      "isApiVersion": false,
      "isContentType": false,
@@ -652,7 +623,6 @@
       "$id": "71",
       "type": {
        "$id": "72",
->>>>>>> c6990eba
        "kind": "string",
        "name": "string",
        "crossLanguageDefinitionId": "TypeSpec.string"
@@ -1218,20 +1188,6 @@
       "name": "url",
       "crossLanguageDefinitionId": "TypeSpec.url"
      },
-<<<<<<< HEAD
-     "Location": "Uri",
-     "IsApiVersion": false,
-     "IsContentType": false,
-     "IsRequired": true,
-     "IsEndpoint": true,
-     "SkipUrlEncoding": false,
-     "Explode": false,
-     "Kind": "Client",
-     "DefaultValue": {
-      "$id": "124",
-      "Type": {
-       "$id": "125",
-=======
      "location": "Uri",
      "isApiVersion": false,
      "isContentType": false,
@@ -1244,7 +1200,6 @@
       "$id": "121",
       "type": {
        "$id": "122",
->>>>>>> c6990eba
        "kind": "string",
        "name": "string",
        "crossLanguageDefinitionId": "TypeSpec.string"
@@ -1573,20 +1528,6 @@
       "name": "url",
       "crossLanguageDefinitionId": "TypeSpec.url"
      },
-<<<<<<< HEAD
-     "Location": "Uri",
-     "IsApiVersion": false,
-     "IsContentType": false,
-     "IsRequired": true,
-     "IsEndpoint": true,
-     "SkipUrlEncoding": false,
-     "Explode": false,
-     "Kind": "Client",
-     "DefaultValue": {
-      "$id": "158",
-      "Type": {
-       "$id": "159",
-=======
      "location": "Uri",
      "isApiVersion": false,
      "isContentType": false,
@@ -1599,7 +1540,6 @@
       "$id": "154",
       "type": {
        "$id": "155",
->>>>>>> c6990eba
        "kind": "string",
        "name": "string",
        "crossLanguageDefinitionId": "TypeSpec.string"
@@ -1814,20 +1754,6 @@
       "name": "url",
       "crossLanguageDefinitionId": "TypeSpec.url"
      },
-<<<<<<< HEAD
-     "Location": "Uri",
-     "IsApiVersion": false,
-     "IsContentType": false,
-     "IsRequired": true,
-     "IsEndpoint": true,
-     "SkipUrlEncoding": false,
-     "Explode": false,
-     "Kind": "Client",
-     "DefaultValue": {
-      "$id": "184",
-      "Type": {
-       "$id": "185",
-=======
      "location": "Uri",
      "isApiVersion": false,
      "isContentType": false,
@@ -1840,7 +1766,6 @@
       "$id": "179",
       "type": {
        "$id": "180",
->>>>>>> c6990eba
        "kind": "string",
        "name": "string",
        "crossLanguageDefinitionId": "TypeSpec.string"
