--- conflicted
+++ resolved
@@ -300,18 +300,21 @@
  "Clients": [
   {
    "$id": "41",
-   "kind": "client",
-   "name": "DurationClient",
-   "namespace": "Encode.Duration",
-   "doc": "Test for encode decorator on duration.",
-   "parameters": [
-    {
-     "$id": "42",
+   "Name": "DurationClient",
+   "Namespace": "Encode.Duration",
+   "Doc": "Test for encode decorator on duration.",
+   "Operations": [],
+   "Protocol": {
+    "$id": "42"
+   },
+   "Parameters": [
+    {
+     "$id": "43",
      "Name": "endpoint",
      "NameInRequest": "endpoint",
      "Doc": "Service host",
      "Type": {
-      "$id": "43",
+      "$id": "44",
       "kind": "url",
       "name": "url",
       "crossLanguageDefinitionId": "TypeSpec.url"
@@ -326,9 +329,9 @@
      "Explode": false,
      "Kind": "Client",
      "DefaultValue": {
-      "$id": "44",
+      "$id": "45",
       "Type": {
-       "$id": "45",
+       "$id": "46",
        "kind": "string",
        "name": "string",
        "crossLanguageDefinitionId": "TypeSpec.string"
@@ -337,42 +340,45 @@
      }
     }
    ],
-   "operations": [],
-   "apiVersions": [],
-   "crossLanguageDefinitionId": "Encode.Duration",
-   "children": [
-    {
-     "$id": "46",
-     "kind": "client",
-     "name": "Query",
-     "namespace": "Encode.Duration.Query",
-     "parameters": [
-      {
-       "$id": "47",
-       "Name": "endpoint",
-       "NameInRequest": "endpoint",
-       "Doc": "Service host",
-       "Type": {
-        "$id": "48",
-        "kind": "url",
-        "name": "url",
-        "crossLanguageDefinitionId": "TypeSpec.url"
-       },
-       "Location": "Uri",
-       "IsApiVersion": false,
-       "IsResourceParameter": false,
-       "IsContentType": false,
-       "IsRequired": true,
-<<<<<<< HEAD
-       "IsEndpoint": true,
-       "SkipUrlEncoding": false,
-       "Explode": false,
-       "Kind": "Client",
-       "DefaultValue": {
-        "$id": "49",
-        "Type": {
-         "$id": "50",
-=======
+   "Decorators": [],
+   "CrossLanguageDefinitionId": "Encode.Duration"
+  },
+  {
+   "$id": "47",
+   "Name": "Query",
+   "Namespace": "Encode.Duration.Query",
+   "Operations": [
+    {
+     "$id": "48",
+     "Name": "default",
+     "ResourceName": "Query",
+     "Accessibility": "public",
+     "Parameters": [
+      {
+       "$id": "49",
+       "Name": "input",
+       "NameInRequest": "input",
+       "Type": {
+        "$id": "50",
+        "kind": "duration",
+        "name": "duration",
+        "encode": "ISO8601",
+        "wireType": {
+         "$id": "51",
+         "kind": "string",
+         "name": "string",
+         "crossLanguageDefinitionId": "TypeSpec.string",
+         "decorators": []
+        },
+        "crossLanguageDefinitionId": "TypeSpec.duration",
+        "decorators": []
+       },
+       "Location": "Query",
+       "IsApiVersion": false,
+       "IsContentType": false,
+       "IsEndpoint": false,
+       "Explode": false,
+       "IsRequired": true,
        "Kind": "Method",
        "Decorators": [],
        "SkipUrlEncoding": false
@@ -414,75 +420,31 @@
         "encode": "ISO8601",
         "wireType": {
          "$id": "56",
->>>>>>> 41efd5f9
          "kind": "string",
          "name": "string",
-         "crossLanguageDefinitionId": "TypeSpec.string"
-        },
-        "Value": "http://localhost:3000"
-       }
-      }
-     ],
-     "operations": [
-      {
-       "$id": "51",
-       "Name": "default",
-       "ResourceName": "Query",
-       "Accessibility": "public",
-       "Parameters": [
-        {
-         "$id": "52",
-         "Name": "input",
-         "NameInRequest": "input",
-         "Type": {
-          "$id": "53",
-          "kind": "duration",
-          "name": "duration",
-          "encode": "ISO8601",
-          "wireType": {
-           "$id": "54",
-           "kind": "string",
-           "name": "string",
-           "crossLanguageDefinitionId": "TypeSpec.string",
-           "decorators": []
-          },
-          "crossLanguageDefinitionId": "TypeSpec.duration",
-          "decorators": []
-         },
-         "Location": "Query",
-         "IsApiVersion": false,
-         "IsContentType": false,
-         "IsEndpoint": false,
-         "Explode": false,
-         "IsRequired": true,
-         "Kind": "Method",
-         "Decorators": [],
-         "SkipUrlEncoding": false
-        }
+         "crossLanguageDefinitionId": "TypeSpec.string",
+         "decorators": []
+        },
+        "crossLanguageDefinitionId": "TypeSpec.duration",
+        "decorators": []
+       },
+       "Location": "Query",
+       "IsApiVersion": false,
+       "IsContentType": false,
+       "IsEndpoint": false,
+       "Explode": false,
+       "IsRequired": true,
+       "Kind": "Method",
+       "Decorators": [],
+       "SkipUrlEncoding": false
+      }
+     ],
+     "Responses": [
+      {
+       "$id": "57",
+       "StatusCodes": [
+        204
        ],
-<<<<<<< HEAD
-       "Responses": [
-        {
-         "$id": "55",
-         "StatusCodes": [
-          204
-         ],
-         "BodyMediaType": "Json",
-         "Headers": [],
-         "IsErrorResponse": false
-        }
-       ],
-       "HttpMethod": "GET",
-       "RequestBodyMediaType": "None",
-       "Uri": "{endpoint}",
-       "Path": "/encode/duration/query/default",
-       "BufferResponse": true,
-       "GenerateProtocolMethod": true,
-       "GenerateConvenienceMethod": true,
-       "CrossLanguageDefinitionId": "Encode.Duration.Query.default",
-       "Decorators": []
-      },
-=======
        "Headers": [],
        "IsErrorResponse": false
       }
@@ -502,123 +464,42 @@
      "ResourceName": "Query",
      "Accessibility": "public",
      "Parameters": [
->>>>>>> 41efd5f9
-      {
-       "$id": "56",
-       "Name": "iso8601",
-       "ResourceName": "Query",
-       "Accessibility": "public",
-       "Parameters": [
-        {
-         "$id": "57",
-         "Name": "input",
-         "NameInRequest": "input",
-         "Type": {
-          "$id": "58",
-          "kind": "duration",
-          "name": "duration",
-          "encode": "ISO8601",
-          "wireType": {
-           "$id": "59",
-           "kind": "string",
-           "name": "string",
-           "crossLanguageDefinitionId": "TypeSpec.string",
-           "decorators": []
-          },
-          "crossLanguageDefinitionId": "TypeSpec.duration",
-          "decorators": []
-         },
-         "Location": "Query",
-         "IsApiVersion": false,
-         "IsContentType": false,
-         "IsEndpoint": false,
-         "Explode": false,
-         "IsRequired": true,
-         "Kind": "Method",
-         "Decorators": [],
-         "SkipUrlEncoding": false
-        }
+      {
+       "$id": "59",
+       "Name": "input",
+       "NameInRequest": "input",
+       "Type": {
+        "$id": "60",
+        "kind": "duration",
+        "name": "duration",
+        "encode": "seconds",
+        "wireType": {
+         "$id": "61",
+         "kind": "int32",
+         "name": "int32",
+         "crossLanguageDefinitionId": "TypeSpec.int32",
+         "decorators": []
+        },
+        "crossLanguageDefinitionId": "TypeSpec.duration",
+        "decorators": []
+       },
+       "Location": "Query",
+       "IsApiVersion": false,
+       "IsContentType": false,
+       "IsEndpoint": false,
+       "Explode": false,
+       "IsRequired": true,
+       "Kind": "Method",
+       "Decorators": [],
+       "SkipUrlEncoding": false
+      }
+     ],
+     "Responses": [
+      {
+       "$id": "62",
+       "StatusCodes": [
+        204
        ],
-       "Responses": [
-        {
-         "$id": "60",
-         "StatusCodes": [
-          204
-         ],
-         "BodyMediaType": "Json",
-         "Headers": [],
-         "IsErrorResponse": false
-        }
-       ],
-       "HttpMethod": "GET",
-       "RequestBodyMediaType": "None",
-       "Uri": "{endpoint}",
-       "Path": "/encode/duration/query/iso8601",
-       "BufferResponse": true,
-       "GenerateProtocolMethod": true,
-       "GenerateConvenienceMethod": true,
-       "CrossLanguageDefinitionId": "Encode.Duration.Query.iso8601",
-       "Decorators": []
-      },
-      {
-       "$id": "61",
-       "Name": "int32Seconds",
-       "ResourceName": "Query",
-       "Accessibility": "public",
-       "Parameters": [
-        {
-         "$id": "62",
-         "Name": "input",
-         "NameInRequest": "input",
-         "Type": {
-          "$id": "63",
-          "kind": "duration",
-          "name": "duration",
-          "encode": "seconds",
-          "wireType": {
-           "$id": "64",
-           "kind": "int32",
-           "name": "int32",
-           "crossLanguageDefinitionId": "TypeSpec.int32",
-           "decorators": []
-          },
-          "crossLanguageDefinitionId": "TypeSpec.duration",
-          "decorators": []
-         },
-         "Location": "Query",
-         "IsApiVersion": false,
-         "IsContentType": false,
-         "IsEndpoint": false,
-         "Explode": false,
-         "IsRequired": true,
-         "Kind": "Method",
-         "Decorators": [],
-         "SkipUrlEncoding": false
-        }
-       ],
-<<<<<<< HEAD
-       "Responses": [
-        {
-         "$id": "65",
-         "StatusCodes": [
-          204
-         ],
-         "BodyMediaType": "Json",
-         "Headers": [],
-         "IsErrorResponse": false
-        }
-       ],
-       "HttpMethod": "GET",
-       "RequestBodyMediaType": "None",
-       "Uri": "{endpoint}",
-       "Path": "/encode/duration/query/int32-seconds",
-       "BufferResponse": true,
-       "GenerateProtocolMethod": true,
-       "GenerateConvenienceMethod": true,
-       "CrossLanguageDefinitionId": "Encode.Duration.Query.int32Seconds",
-       "Decorators": []
-      },
-=======
        "Headers": [],
        "IsErrorResponse": false
       }
@@ -638,209 +519,42 @@
      "ResourceName": "Query",
      "Accessibility": "public",
      "Parameters": [
->>>>>>> 41efd5f9
-      {
-       "$id": "66",
-       "Name": "floatSeconds",
-       "ResourceName": "Query",
-       "Accessibility": "public",
-       "Parameters": [
-        {
-         "$id": "67",
-         "Name": "input",
-         "NameInRequest": "input",
-         "Type": {
-          "$id": "68",
-          "kind": "duration",
-          "name": "duration",
-          "encode": "seconds",
-          "wireType": {
-           "$id": "69",
-           "kind": "float",
-           "name": "float",
-           "crossLanguageDefinitionId": "TypeSpec.float",
-           "decorators": []
-          },
-          "crossLanguageDefinitionId": "TypeSpec.duration",
-          "decorators": []
-         },
-         "Location": "Query",
-         "IsApiVersion": false,
-         "IsContentType": false,
-         "IsEndpoint": false,
-         "Explode": false,
-         "IsRequired": true,
-         "Kind": "Method",
-         "Decorators": [],
-         "SkipUrlEncoding": false
-        }
+      {
+       "$id": "64",
+       "Name": "input",
+       "NameInRequest": "input",
+       "Type": {
+        "$id": "65",
+        "kind": "duration",
+        "name": "duration",
+        "encode": "seconds",
+        "wireType": {
+         "$id": "66",
+         "kind": "float",
+         "name": "float",
+         "crossLanguageDefinitionId": "TypeSpec.float",
+         "decorators": []
+        },
+        "crossLanguageDefinitionId": "TypeSpec.duration",
+        "decorators": []
+       },
+       "Location": "Query",
+       "IsApiVersion": false,
+       "IsContentType": false,
+       "IsEndpoint": false,
+       "Explode": false,
+       "IsRequired": true,
+       "Kind": "Method",
+       "Decorators": [],
+       "SkipUrlEncoding": false
+      }
+     ],
+     "Responses": [
+      {
+       "$id": "67",
+       "StatusCodes": [
+        204
        ],
-       "Responses": [
-        {
-         "$id": "70",
-         "StatusCodes": [
-          204
-         ],
-         "BodyMediaType": "Json",
-         "Headers": [],
-         "IsErrorResponse": false
-        }
-       ],
-       "HttpMethod": "GET",
-       "RequestBodyMediaType": "None",
-       "Uri": "{endpoint}",
-       "Path": "/encode/duration/query/float-seconds",
-       "BufferResponse": true,
-       "GenerateProtocolMethod": true,
-       "GenerateConvenienceMethod": true,
-       "CrossLanguageDefinitionId": "Encode.Duration.Query.floatSeconds",
-       "Decorators": []
-      },
-      {
-       "$id": "71",
-       "Name": "float64Seconds",
-       "ResourceName": "Query",
-       "Accessibility": "public",
-       "Parameters": [
-        {
-         "$id": "72",
-         "Name": "input",
-         "NameInRequest": "input",
-         "Type": {
-          "$id": "73",
-          "kind": "duration",
-          "name": "duration",
-          "encode": "seconds",
-          "wireType": {
-           "$id": "74",
-           "kind": "float64",
-           "name": "float64",
-           "crossLanguageDefinitionId": "TypeSpec.float64",
-           "decorators": []
-          },
-          "crossLanguageDefinitionId": "TypeSpec.duration",
-          "decorators": []
-         },
-         "Location": "Query",
-         "IsApiVersion": false,
-         "IsContentType": false,
-         "IsEndpoint": false,
-         "Explode": false,
-         "IsRequired": true,
-         "Kind": "Method",
-         "Decorators": [],
-         "SkipUrlEncoding": false
-        }
-       ],
-       "Responses": [
-        {
-         "$id": "75",
-         "StatusCodes": [
-          204
-         ],
-         "BodyMediaType": "Json",
-         "Headers": [],
-         "IsErrorResponse": false
-        }
-       ],
-       "HttpMethod": "GET",
-       "RequestBodyMediaType": "None",
-       "Uri": "{endpoint}",
-       "Path": "/encode/duration/query/float64-seconds",
-       "BufferResponse": true,
-       "GenerateProtocolMethod": true,
-       "GenerateConvenienceMethod": true,
-       "CrossLanguageDefinitionId": "Encode.Duration.Query.float64Seconds",
-       "Decorators": []
-      },
-      {
-       "$id": "76",
-       "Name": "int32SecondsArray",
-       "ResourceName": "Query",
-       "Accessibility": "public",
-       "Parameters": [
-        {
-         "$id": "77",
-         "Name": "input",
-         "NameInRequest": "input",
-         "Type": {
-          "$id": "78",
-          "kind": "array",
-          "name": "Array",
-          "valueType": {
-           "$id": "79",
-           "kind": "duration",
-           "name": "Int32Duration",
-           "encode": "seconds",
-           "wireType": {
-            "$id": "80",
-            "kind": "int32",
-            "name": "int32",
-            "crossLanguageDefinitionId": "TypeSpec.int32",
-            "decorators": []
-           },
-           "crossLanguageDefinitionId": "Encode.Duration.Query.Int32Duration",
-           "baseType": {
-            "$id": "81",
-            "kind": "duration",
-            "name": "duration",
-            "encode": "ISO8601",
-            "wireType": {
-             "$id": "82",
-             "kind": "string",
-             "name": "string",
-             "crossLanguageDefinitionId": "TypeSpec.string",
-             "decorators": []
-            },
-            "crossLanguageDefinitionId": "TypeSpec.duration",
-            "decorators": []
-           },
-           "decorators": []
-          },
-          "crossLanguageDefinitionId": "TypeSpec.Array",
-          "decorators": []
-         },
-         "Location": "Query",
-         "IsApiVersion": false,
-         "IsContentType": false,
-         "IsEndpoint": false,
-         "Explode": false,
-         "ArraySerializationDelimiter": ",",
-         "IsRequired": true,
-         "Kind": "Method",
-         "Decorators": [],
-         "SkipUrlEncoding": false
-        }
-       ],
-<<<<<<< HEAD
-       "Responses": [
-        {
-         "$id": "83",
-         "StatusCodes": [
-          204
-         ],
-         "BodyMediaType": "Json",
-         "Headers": [],
-         "IsErrorResponse": false
-        }
-       ],
-       "HttpMethod": "GET",
-       "RequestBodyMediaType": "None",
-       "Uri": "{endpoint}",
-       "Path": "/encode/duration/query/int32-seconds-array",
-       "BufferResponse": true,
-       "GenerateProtocolMethod": true,
-       "GenerateConvenienceMethod": true,
-       "CrossLanguageDefinitionId": "Encode.Duration.Query.int32SecondsArray",
-       "Decorators": []
-      }
-     ],
-     "apiVersions": [],
-     "crossLanguageDefinitionId": "Encode.Duration.Query",
-     "parent": {
-      "$ref": "41"
-     }
-=======
        "Headers": [],
        "IsErrorResponse": false
       }
@@ -853,158 +567,49 @@
      "GenerateConvenienceMethod": true,
      "CrossLanguageDefinitionId": "Encode.Duration.Query.floatSeconds",
      "Decorators": []
->>>>>>> 41efd5f9
     },
     {
-     "$id": "84",
-     "kind": "client",
-     "name": "Property",
-     "namespace": "Encode.Duration.Property",
-     "parameters": [
-      {
-       "$id": "85",
-       "Name": "endpoint",
-       "NameInRequest": "endpoint",
-       "Doc": "Service host",
-       "Type": {
-        "$id": "86",
-        "kind": "url",
-        "name": "url",
-        "crossLanguageDefinitionId": "TypeSpec.url"
-       },
-       "Location": "Uri",
-       "IsApiVersion": false,
-       "IsResourceParameter": false,
-       "IsContentType": false,
-       "IsRequired": true,
-       "IsEndpoint": true,
-       "SkipUrlEncoding": false,
-       "Explode": false,
-       "Kind": "Client",
-       "DefaultValue": {
-        "$id": "87",
-        "Type": {
-         "$id": "88",
-         "kind": "string",
-         "name": "string",
-         "crossLanguageDefinitionId": "TypeSpec.string"
-        },
-        "Value": "http://localhost:3000"
-       }
-      }
-     ],
-     "operations": [
-      {
-       "$id": "89",
-       "Name": "default",
-       "ResourceName": "Property",
-       "Accessibility": "public",
-       "Parameters": [
-        {
-         "$id": "90",
-         "Name": "contentType",
-         "NameInRequest": "Content-Type",
-         "Doc": "Body parameter's content type. Known values are application/json",
-         "Type": {
-          "$id": "91",
-          "kind": "constant",
-          "valueType": {
-           "$id": "92",
-           "kind": "string",
-           "name": "string",
-           "crossLanguageDefinitionId": "TypeSpec.string",
-           "decorators": []
-          },
-          "value": "application/json",
-          "decorators": []
-         },
-         "Location": "Header",
-         "IsApiVersion": false,
-         "IsContentType": true,
-         "IsEndpoint": false,
-         "Explode": false,
-         "IsRequired": true,
-         "Kind": "Constant",
-         "Decorators": [],
-         "SkipUrlEncoding": false
-        },
-        {
-         "$id": "93",
-         "Name": "accept",
-         "NameInRequest": "Accept",
-         "Type": {
-          "$id": "94",
-          "kind": "constant",
-          "valueType": {
-           "$id": "95",
-           "kind": "string",
-           "name": "string",
-           "crossLanguageDefinitionId": "TypeSpec.string",
-           "decorators": []
-          },
-          "value": "application/json",
-          "decorators": []
-         },
-         "Location": "Header",
-         "IsApiVersion": false,
-         "IsContentType": false,
-         "IsEndpoint": false,
-         "Explode": false,
-         "IsRequired": true,
-         "Kind": "Constant",
-         "Decorators": [],
-         "SkipUrlEncoding": false
-        },
-        {
-         "$id": "96",
-         "Name": "body",
-         "NameInRequest": "body",
-         "Type": {
-          "$ref": "2"
-         },
-         "Location": "Body",
-         "IsApiVersion": false,
-         "IsContentType": false,
-         "IsEndpoint": false,
-         "Explode": false,
-         "IsRequired": true,
-         "Kind": "Method",
-         "Decorators": [],
-         "SkipUrlEncoding": false
-        }
+     "$id": "68",
+     "Name": "float64Seconds",
+     "ResourceName": "Query",
+     "Accessibility": "public",
+     "Parameters": [
+      {
+       "$id": "69",
+       "Name": "input",
+       "NameInRequest": "input",
+       "Type": {
+        "$id": "70",
+        "kind": "duration",
+        "name": "duration",
+        "encode": "seconds",
+        "wireType": {
+         "$id": "71",
+         "kind": "float64",
+         "name": "float64",
+         "crossLanguageDefinitionId": "TypeSpec.float64",
+         "decorators": []
+        },
+        "crossLanguageDefinitionId": "TypeSpec.duration",
+        "decorators": []
+       },
+       "Location": "Query",
+       "IsApiVersion": false,
+       "IsContentType": false,
+       "IsEndpoint": false,
+       "Explode": false,
+       "IsRequired": true,
+       "Kind": "Method",
+       "Decorators": [],
+       "SkipUrlEncoding": false
+      }
+     ],
+     "Responses": [
+      {
+       "$id": "72",
+       "StatusCodes": [
+        204
        ],
-<<<<<<< HEAD
-       "Responses": [
-        {
-         "$id": "97",
-         "StatusCodes": [
-          200
-         ],
-         "BodyType": {
-          "$ref": "2"
-         },
-         "BodyMediaType": "Json",
-         "Headers": [],
-         "IsErrorResponse": false,
-         "ContentTypes": [
-          "application/json"
-         ]
-        }
-       ],
-       "HttpMethod": "POST",
-       "RequestBodyMediaType": "Json",
-       "Uri": "{endpoint}",
-       "Path": "/encode/duration/property/default",
-       "RequestMediaTypes": [
-        "application/json"
-       ],
-       "BufferResponse": true,
-       "GenerateProtocolMethod": true,
-       "GenerateConvenienceMethod": true,
-       "CrossLanguageDefinitionId": "Encode.Duration.Property.default",
-       "Decorators": []
-      },
-=======
        "Headers": [],
        "IsErrorResponse": false
       }
@@ -1024,117 +629,65 @@
      "ResourceName": "Query",
      "Accessibility": "public",
      "Parameters": [
->>>>>>> 41efd5f9
-      {
-       "$id": "98",
-       "Name": "iso8601",
-       "ResourceName": "Property",
-       "Accessibility": "public",
-       "Parameters": [
-        {
-         "$id": "99",
-         "Name": "contentType",
-         "NameInRequest": "Content-Type",
-         "Doc": "Body parameter's content type. Known values are application/json",
-         "Type": {
-          "$id": "100",
-          "kind": "constant",
-          "valueType": {
-           "$id": "101",
+      {
+       "$id": "74",
+       "Name": "input",
+       "NameInRequest": "input",
+       "Type": {
+        "$id": "75",
+        "kind": "array",
+        "name": "Array",
+        "valueType": {
+         "$id": "76",
+         "kind": "duration",
+         "name": "Int32Duration",
+         "encode": "seconds",
+         "wireType": {
+          "$id": "77",
+          "kind": "int32",
+          "name": "int32",
+          "crossLanguageDefinitionId": "TypeSpec.int32",
+          "decorators": []
+         },
+         "crossLanguageDefinitionId": "Encode.Duration.Query.Int32Duration",
+         "baseType": {
+          "$id": "78",
+          "kind": "duration",
+          "name": "duration",
+          "encode": "ISO8601",
+          "wireType": {
+           "$id": "79",
            "kind": "string",
            "name": "string",
            "crossLanguageDefinitionId": "TypeSpec.string",
            "decorators": []
           },
-          "value": "application/json",
+          "crossLanguageDefinitionId": "TypeSpec.duration",
           "decorators": []
          },
-         "Location": "Header",
-         "IsApiVersion": false,
-         "IsContentType": true,
-         "IsEndpoint": false,
-         "Explode": false,
-         "IsRequired": true,
-         "Kind": "Constant",
-         "Decorators": [],
-         "SkipUrlEncoding": false
-        },
-        {
-         "$id": "102",
-         "Name": "accept",
-         "NameInRequest": "Accept",
-         "Type": {
-          "$id": "103",
-          "kind": "constant",
-          "valueType": {
-           "$id": "104",
-           "kind": "string",
-           "name": "string",
-           "crossLanguageDefinitionId": "TypeSpec.string",
-           "decorators": []
-          },
-          "value": "application/json",
-          "decorators": []
-         },
-         "Location": "Header",
-         "IsApiVersion": false,
-         "IsContentType": false,
-         "IsEndpoint": false,
-         "Explode": false,
-         "IsRequired": true,
-         "Kind": "Constant",
-         "Decorators": [],
-         "SkipUrlEncoding": false
-        },
-        {
-         "$id": "105",
-         "Name": "body",
-         "NameInRequest": "body",
-         "Type": {
-          "$ref": "8"
-         },
-         "Location": "Body",
-         "IsApiVersion": false,
-         "IsContentType": false,
-         "IsEndpoint": false,
-         "Explode": false,
-         "IsRequired": true,
-         "Kind": "Method",
-         "Decorators": [],
-         "SkipUrlEncoding": false
-        }
+         "decorators": []
+        },
+        "crossLanguageDefinitionId": "TypeSpec.Array",
+        "decorators": []
+       },
+       "Location": "Query",
+       "IsApiVersion": false,
+       "IsContentType": false,
+       "IsEndpoint": false,
+       "Explode": false,
+       "ArraySerializationDelimiter": ",",
+       "IsRequired": true,
+       "Kind": "Method",
+       "Decorators": [],
+       "SkipUrlEncoding": false
+      }
+     ],
+     "Responses": [
+      {
+       "$id": "80",
+       "StatusCodes": [
+        204
        ],
-<<<<<<< HEAD
-       "Responses": [
-        {
-         "$id": "106",
-         "StatusCodes": [
-          200
-         ],
-         "BodyType": {
-          "$ref": "8"
-         },
-         "BodyMediaType": "Json",
-         "Headers": [],
-         "IsErrorResponse": false,
-         "ContentTypes": [
-          "application/json"
-         ]
-        }
-       ],
-       "HttpMethod": "POST",
-       "RequestBodyMediaType": "Json",
-       "Uri": "{endpoint}",
-       "Path": "/encode/duration/property/iso8601",
-       "RequestMediaTypes": [
-        "application/json"
-       ],
-       "BufferResponse": true,
-       "GenerateProtocolMethod": true,
-       "GenerateConvenienceMethod": true,
-       "CrossLanguageDefinitionId": "Encode.Duration.Property.iso8601",
-       "Decorators": []
-=======
        "Headers": [],
        "IsErrorResponse": false
       }
@@ -1181,17 +734,26 @@
        "kind": "string",
        "name": "string",
        "crossLanguageDefinitionId": "TypeSpec.string"
->>>>>>> 41efd5f9
-      },
-      {
-<<<<<<< HEAD
-       "$id": "107",
-       "Name": "int32Seconds",
-       "ResourceName": "Property",
-       "Accessibility": "public",
-       "Parameters": [
-        {
-=======
+      },
+      "Value": "http://localhost:3000"
+     }
+    }
+   ],
+   "Decorators": [],
+   "CrossLanguageDefinitionId": "Encode.Duration.Query"
+  },
+  {
+   "$id": "86",
+   "Name": "Property",
+   "Namespace": "Encode.Duration.Property",
+   "Operations": [
+    {
+     "$id": "87",
+     "Name": "default",
+     "ResourceName": "Property",
+     "Accessibility": "public",
+     "Parameters": [
+      {
        "$id": "88",
        "Name": "contentType",
        "NameInRequest": "Content-Type",
@@ -1414,111 +976,76 @@
         "$id": "107",
         "kind": "constant",
         "valueType": {
->>>>>>> 41efd5f9
          "$id": "108",
-         "Name": "contentType",
-         "NameInRequest": "Content-Type",
-         "Doc": "Body parameter's content type. Known values are application/json",
-         "Type": {
-          "$id": "109",
-          "kind": "constant",
-          "valueType": {
-           "$id": "110",
-           "kind": "string",
-           "name": "string",
-           "crossLanguageDefinitionId": "TypeSpec.string",
-           "decorators": []
-          },
-          "value": "application/json",
-          "decorators": []
-         },
-         "Location": "Header",
-         "IsApiVersion": false,
-         "IsContentType": true,
-         "IsEndpoint": false,
-         "Explode": false,
-         "IsRequired": true,
-         "Kind": "Constant",
-         "Decorators": [],
-         "SkipUrlEncoding": false
-        },
-        {
+         "kind": "string",
+         "name": "string",
+         "crossLanguageDefinitionId": "TypeSpec.string",
+         "decorators": []
+        },
+        "value": "application/json",
+        "decorators": []
+       },
+       "Location": "Header",
+       "IsApiVersion": false,
+       "IsContentType": true,
+       "IsEndpoint": false,
+       "Explode": false,
+       "IsRequired": true,
+       "Kind": "Constant",
+       "Decorators": [],
+       "SkipUrlEncoding": false
+      },
+      {
+       "$id": "109",
+       "Name": "accept",
+       "NameInRequest": "Accept",
+       "Type": {
+        "$id": "110",
+        "kind": "constant",
+        "valueType": {
          "$id": "111",
-         "Name": "accept",
-         "NameInRequest": "Accept",
-         "Type": {
-          "$id": "112",
-          "kind": "constant",
-          "valueType": {
-           "$id": "113",
-           "kind": "string",
-           "name": "string",
-           "crossLanguageDefinitionId": "TypeSpec.string",
-           "decorators": []
-          },
-          "value": "application/json",
-          "decorators": []
-         },
-         "Location": "Header",
-         "IsApiVersion": false,
-         "IsContentType": false,
-         "IsEndpoint": false,
-         "Explode": false,
-         "IsRequired": true,
-         "Kind": "Constant",
-         "Decorators": [],
-         "SkipUrlEncoding": false
-        },
-        {
-         "$id": "114",
-         "Name": "body",
-         "NameInRequest": "body",
-         "Type": {
-          "$ref": "14"
-         },
-         "Location": "Body",
-         "IsApiVersion": false,
-         "IsContentType": false,
-         "IsEndpoint": false,
-         "Explode": false,
-         "IsRequired": true,
-         "Kind": "Method",
-         "Decorators": [],
-         "SkipUrlEncoding": false
-        }
+         "kind": "string",
+         "name": "string",
+         "crossLanguageDefinitionId": "TypeSpec.string",
+         "decorators": []
+        },
+        "value": "application/json",
+        "decorators": []
+       },
+       "Location": "Header",
+       "IsApiVersion": false,
+       "IsContentType": false,
+       "IsEndpoint": false,
+       "Explode": false,
+       "IsRequired": true,
+       "Kind": "Constant",
+       "Decorators": [],
+       "SkipUrlEncoding": false
+      },
+      {
+       "$id": "112",
+       "Name": "body",
+       "NameInRequest": "body",
+       "Type": {
+        "$ref": "14"
+       },
+       "Location": "Body",
+       "IsApiVersion": false,
+       "IsContentType": false,
+       "IsEndpoint": false,
+       "Explode": false,
+       "IsRequired": true,
+       "Kind": "Method",
+       "Decorators": [],
+       "SkipUrlEncoding": false
+      }
+     ],
+     "Responses": [
+      {
+       "$id": "113",
+       "StatusCodes": [
+        200
        ],
-<<<<<<< HEAD
-       "Responses": [
-        {
-         "$id": "115",
-         "StatusCodes": [
-          200
-         ],
-         "BodyType": {
-          "$ref": "14"
-         },
-         "BodyMediaType": "Json",
-         "Headers": [],
-         "IsErrorResponse": false,
-         "ContentTypes": [
-          "application/json"
-         ]
-        }
-       ],
-       "HttpMethod": "POST",
-       "RequestBodyMediaType": "Json",
-       "Uri": "{endpoint}",
-       "Path": "/encode/duration/property/int32-seconds",
-       "RequestMediaTypes": [
-        "application/json"
-       ],
-       "BufferResponse": true,
-       "GenerateProtocolMethod": true,
-       "GenerateConvenienceMethod": true,
-       "CrossLanguageDefinitionId": "Encode.Duration.Property.int32Seconds",
-       "Decorators": []
-      },
-=======
        "BodyType": {
         "$ref": "14"
        },
@@ -1547,118 +1074,85 @@
      "ResourceName": "Property",
      "Accessibility": "public",
      "Parameters": [
->>>>>>> 41efd5f9
-      {
-       "$id": "116",
-       "Name": "floatSeconds",
-       "ResourceName": "Property",
-       "Accessibility": "public",
-       "Parameters": [
-        {
+      {
+       "$id": "115",
+       "Name": "contentType",
+       "NameInRequest": "Content-Type",
+       "Doc": "Body parameter's content type. Known values are application/json",
+       "Type": {
+        "$id": "116",
+        "kind": "constant",
+        "valueType": {
          "$id": "117",
-         "Name": "contentType",
-         "NameInRequest": "Content-Type",
-         "Doc": "Body parameter's content type. Known values are application/json",
-         "Type": {
-          "$id": "118",
-          "kind": "constant",
-          "valueType": {
-           "$id": "119",
-           "kind": "string",
-           "name": "string",
-           "crossLanguageDefinitionId": "TypeSpec.string",
-           "decorators": []
-          },
-          "value": "application/json",
-          "decorators": []
-         },
-         "Location": "Header",
-         "IsApiVersion": false,
-         "IsContentType": true,
-         "IsEndpoint": false,
-         "Explode": false,
-         "IsRequired": true,
-         "Kind": "Constant",
-         "Decorators": [],
-         "SkipUrlEncoding": false
-        },
-        {
+         "kind": "string",
+         "name": "string",
+         "crossLanguageDefinitionId": "TypeSpec.string",
+         "decorators": []
+        },
+        "value": "application/json",
+        "decorators": []
+       },
+       "Location": "Header",
+       "IsApiVersion": false,
+       "IsContentType": true,
+       "IsEndpoint": false,
+       "Explode": false,
+       "IsRequired": true,
+       "Kind": "Constant",
+       "Decorators": [],
+       "SkipUrlEncoding": false
+      },
+      {
+       "$id": "118",
+       "Name": "accept",
+       "NameInRequest": "Accept",
+       "Type": {
+        "$id": "119",
+        "kind": "constant",
+        "valueType": {
          "$id": "120",
-         "Name": "accept",
-         "NameInRequest": "Accept",
-         "Type": {
-          "$id": "121",
-          "kind": "constant",
-          "valueType": {
-           "$id": "122",
-           "kind": "string",
-           "name": "string",
-           "crossLanguageDefinitionId": "TypeSpec.string",
-           "decorators": []
-          },
-          "value": "application/json",
-          "decorators": []
-         },
-         "Location": "Header",
-         "IsApiVersion": false,
-         "IsContentType": false,
-         "IsEndpoint": false,
-         "Explode": false,
-         "IsRequired": true,
-         "Kind": "Constant",
-         "Decorators": [],
-         "SkipUrlEncoding": false
-        },
-        {
-         "$id": "123",
-         "Name": "body",
-         "NameInRequest": "body",
-         "Type": {
-          "$ref": "20"
-         },
-         "Location": "Body",
-         "IsApiVersion": false,
-         "IsContentType": false,
-         "IsEndpoint": false,
-         "Explode": false,
-         "IsRequired": true,
-         "Kind": "Method",
-         "Decorators": [],
-         "SkipUrlEncoding": false
-        }
+         "kind": "string",
+         "name": "string",
+         "crossLanguageDefinitionId": "TypeSpec.string",
+         "decorators": []
+        },
+        "value": "application/json",
+        "decorators": []
+       },
+       "Location": "Header",
+       "IsApiVersion": false,
+       "IsContentType": false,
+       "IsEndpoint": false,
+       "Explode": false,
+       "IsRequired": true,
+       "Kind": "Constant",
+       "Decorators": [],
+       "SkipUrlEncoding": false
+      },
+      {
+       "$id": "121",
+       "Name": "body",
+       "NameInRequest": "body",
+       "Type": {
+        "$ref": "20"
+       },
+       "Location": "Body",
+       "IsApiVersion": false,
+       "IsContentType": false,
+       "IsEndpoint": false,
+       "Explode": false,
+       "IsRequired": true,
+       "Kind": "Method",
+       "Decorators": [],
+       "SkipUrlEncoding": false
+      }
+     ],
+     "Responses": [
+      {
+       "$id": "122",
+       "StatusCodes": [
+        200
        ],
-<<<<<<< HEAD
-       "Responses": [
-        {
-         "$id": "124",
-         "StatusCodes": [
-          200
-         ],
-         "BodyType": {
-          "$ref": "20"
-         },
-         "BodyMediaType": "Json",
-         "Headers": [],
-         "IsErrorResponse": false,
-         "ContentTypes": [
-          "application/json"
-         ]
-        }
-       ],
-       "HttpMethod": "POST",
-       "RequestBodyMediaType": "Json",
-       "Uri": "{endpoint}",
-       "Path": "/encode/duration/property/float-seconds",
-       "RequestMediaTypes": [
-        "application/json"
-       ],
-       "BufferResponse": true,
-       "GenerateProtocolMethod": true,
-       "GenerateConvenienceMethod": true,
-       "CrossLanguageDefinitionId": "Encode.Duration.Property.floatSeconds",
-       "Decorators": []
-      },
-=======
        "BodyType": {
         "$ref": "20"
        },
@@ -1687,117 +1181,85 @@
      "ResourceName": "Property",
      "Accessibility": "public",
      "Parameters": [
->>>>>>> 41efd5f9
-      {
-       "$id": "125",
-       "Name": "float64Seconds",
-       "ResourceName": "Property",
-       "Accessibility": "public",
-       "Parameters": [
-        {
+      {
+       "$id": "124",
+       "Name": "contentType",
+       "NameInRequest": "Content-Type",
+       "Doc": "Body parameter's content type. Known values are application/json",
+       "Type": {
+        "$id": "125",
+        "kind": "constant",
+        "valueType": {
          "$id": "126",
-         "Name": "contentType",
-         "NameInRequest": "Content-Type",
-         "Doc": "Body parameter's content type. Known values are application/json",
-         "Type": {
-          "$id": "127",
-          "kind": "constant",
-          "valueType": {
-           "$id": "128",
-           "kind": "string",
-           "name": "string",
-           "crossLanguageDefinitionId": "TypeSpec.string",
-           "decorators": []
-          },
-          "value": "application/json",
-          "decorators": []
-         },
-         "Location": "Header",
-         "IsApiVersion": false,
-         "IsContentType": true,
-         "IsEndpoint": false,
-         "Explode": false,
-         "IsRequired": true,
-         "Kind": "Constant",
-         "Decorators": [],
-         "SkipUrlEncoding": false
-        },
-        {
+         "kind": "string",
+         "name": "string",
+         "crossLanguageDefinitionId": "TypeSpec.string",
+         "decorators": []
+        },
+        "value": "application/json",
+        "decorators": []
+       },
+       "Location": "Header",
+       "IsApiVersion": false,
+       "IsContentType": true,
+       "IsEndpoint": false,
+       "Explode": false,
+       "IsRequired": true,
+       "Kind": "Constant",
+       "Decorators": [],
+       "SkipUrlEncoding": false
+      },
+      {
+       "$id": "127",
+       "Name": "accept",
+       "NameInRequest": "Accept",
+       "Type": {
+        "$id": "128",
+        "kind": "constant",
+        "valueType": {
          "$id": "129",
-         "Name": "accept",
-         "NameInRequest": "Accept",
-         "Type": {
-          "$id": "130",
-          "kind": "constant",
-          "valueType": {
-           "$id": "131",
-           "kind": "string",
-           "name": "string",
-           "crossLanguageDefinitionId": "TypeSpec.string",
-           "decorators": []
-          },
-          "value": "application/json",
-          "decorators": []
-         },
-         "Location": "Header",
-         "IsApiVersion": false,
-         "IsContentType": false,
-         "IsEndpoint": false,
-         "Explode": false,
-         "IsRequired": true,
-         "Kind": "Constant",
-         "Decorators": [],
-         "SkipUrlEncoding": false
-        },
-        {
-         "$id": "132",
-         "Name": "body",
-         "NameInRequest": "body",
-         "Type": {
-          "$ref": "26"
-         },
-         "Location": "Body",
-         "IsApiVersion": false,
-         "IsContentType": false,
-         "IsEndpoint": false,
-         "Explode": false,
-         "IsRequired": true,
-         "Kind": "Method",
-         "Decorators": [],
-         "SkipUrlEncoding": false
-        }
+         "kind": "string",
+         "name": "string",
+         "crossLanguageDefinitionId": "TypeSpec.string",
+         "decorators": []
+        },
+        "value": "application/json",
+        "decorators": []
+       },
+       "Location": "Header",
+       "IsApiVersion": false,
+       "IsContentType": false,
+       "IsEndpoint": false,
+       "Explode": false,
+       "IsRequired": true,
+       "Kind": "Constant",
+       "Decorators": [],
+       "SkipUrlEncoding": false
+      },
+      {
+       "$id": "130",
+       "Name": "body",
+       "NameInRequest": "body",
+       "Type": {
+        "$ref": "26"
+       },
+       "Location": "Body",
+       "IsApiVersion": false,
+       "IsContentType": false,
+       "IsEndpoint": false,
+       "Explode": false,
+       "IsRequired": true,
+       "Kind": "Method",
+       "Decorators": [],
+       "SkipUrlEncoding": false
+      }
+     ],
+     "Responses": [
+      {
+       "$id": "131",
+       "StatusCodes": [
+        200
        ],
-<<<<<<< HEAD
-       "Responses": [
-        {
-         "$id": "133",
-         "StatusCodes": [
-          200
-         ],
-         "BodyType": {
-          "$ref": "26"
-         },
-         "BodyMediaType": "Json",
-         "Headers": [],
-         "IsErrorResponse": false,
-         "ContentTypes": [
-          "application/json"
-         ]
-        }
-       ],
-       "HttpMethod": "POST",
-       "RequestBodyMediaType": "Json",
-       "Uri": "{endpoint}",
-       "Path": "/encode/duration/property/float64-seconds",
-       "RequestMediaTypes": [
-        "application/json"
-       ],
-       "BufferResponse": true,
-       "GenerateProtocolMethod": true,
-       "GenerateConvenienceMethod": true,
-       "CrossLanguageDefinitionId": "Encode.Duration.Property.float64Seconds",
-       "Decorators": []
-=======
        "BodyType": {
         "$ref": "26"
        },
@@ -1880,133 +1342,41 @@
        "Kind": "Constant",
        "Decorators": [],
        "SkipUrlEncoding": false
->>>>>>> 41efd5f9
-      },
-      {
-       "$id": "134",
-       "Name": "floatSecondsArray",
-       "ResourceName": "Property",
-       "Accessibility": "public",
-       "Parameters": [
-        {
-         "$id": "135",
-         "Name": "contentType",
-         "NameInRequest": "Content-Type",
-         "Doc": "Body parameter's content type. Known values are application/json",
-         "Type": {
-          "$id": "136",
-          "kind": "constant",
-          "valueType": {
-           "$id": "137",
-           "kind": "string",
-           "name": "string",
-           "crossLanguageDefinitionId": "TypeSpec.string",
-           "decorators": []
-          },
-          "value": "application/json",
-          "decorators": []
-         },
-         "Location": "Header",
-         "IsApiVersion": false,
-         "IsContentType": true,
-         "IsEndpoint": false,
-         "Explode": false,
-         "IsRequired": true,
-         "Kind": "Constant",
-         "Decorators": [],
-         "SkipUrlEncoding": false
-        },
-        {
-         "$id": "138",
-         "Name": "accept",
-         "NameInRequest": "Accept",
-         "Type": {
-          "$id": "139",
-          "kind": "constant",
-          "valueType": {
-           "$id": "140",
-           "kind": "string",
-           "name": "string",
-           "crossLanguageDefinitionId": "TypeSpec.string",
-           "decorators": []
-          },
-          "value": "application/json",
-          "decorators": []
-         },
-         "Location": "Header",
-         "IsApiVersion": false,
-         "IsContentType": false,
-         "IsEndpoint": false,
-         "Explode": false,
-         "IsRequired": true,
-         "Kind": "Constant",
-         "Decorators": [],
-         "SkipUrlEncoding": false
-        },
-        {
-         "$id": "141",
-         "Name": "body",
-         "NameInRequest": "body",
-         "Type": {
-          "$ref": "32"
-         },
-         "Location": "Body",
-         "IsApiVersion": false,
-         "IsContentType": false,
-         "IsEndpoint": false,
-         "Explode": false,
-         "IsRequired": true,
-         "Kind": "Method",
-         "Decorators": [],
-         "SkipUrlEncoding": false
-        }
+      },
+      {
+       "$id": "139",
+       "Name": "body",
+       "NameInRequest": "body",
+       "Type": {
+        "$ref": "32"
+       },
+       "Location": "Body",
+       "IsApiVersion": false,
+       "IsContentType": false,
+       "IsEndpoint": false,
+       "Explode": false,
+       "IsRequired": true,
+       "Kind": "Method",
+       "Decorators": [],
+       "SkipUrlEncoding": false
+      }
+     ],
+     "Responses": [
+      {
+       "$id": "140",
+       "StatusCodes": [
+        200
        ],
-<<<<<<< HEAD
-       "Responses": [
-        {
-         "$id": "142",
-         "StatusCodes": [
-          200
-         ],
-         "BodyType": {
-          "$ref": "32"
-         },
-         "BodyMediaType": "Json",
-         "Headers": [],
-         "IsErrorResponse": false,
-         "ContentTypes": [
-          "application/json"
-         ]
-        }
-       ],
-       "HttpMethod": "POST",
-       "RequestBodyMediaType": "Json",
-       "Uri": "{endpoint}",
-       "Path": "/encode/duration/property/float-seconds-array",
-       "RequestMediaTypes": [
-=======
        "BodyType": {
         "$ref": "32"
        },
        "Headers": [],
        "IsErrorResponse": false,
        "ContentTypes": [
->>>>>>> 41efd5f9
         "application/json"
-       ],
-       "BufferResponse": true,
-       "GenerateProtocolMethod": true,
-       "GenerateConvenienceMethod": true,
-       "CrossLanguageDefinitionId": "Encode.Duration.Property.floatSecondsArray",
-       "Decorators": []
-      }
-     ],
-<<<<<<< HEAD
-     "apiVersions": [],
-     "crossLanguageDefinitionId": "Encode.Duration.Property",
-     "parent": {
-      "$ref": "41"
-=======
+       ]
+      }
+     ],
      "HttpMethod": "POST",
      "Uri": "{endpoint}",
      "Path": "/encode/duration/property/float-seconds-array",
@@ -2054,41 +1424,48 @@
        "crossLanguageDefinitionId": "TypeSpec.string"
       },
       "Value": "http://localhost:3000"
->>>>>>> 41efd5f9
      }
-    },
-    {
-     "$id": "143",
-     "kind": "client",
-     "name": "Header",
-     "namespace": "Encode.Duration.Header",
-     "parameters": [
-      {
-       "$id": "144",
-       "Name": "endpoint",
-       "NameInRequest": "endpoint",
-       "Doc": "Service host",
-       "Type": {
-        "$id": "145",
-        "kind": "url",
-        "name": "url",
-        "crossLanguageDefinitionId": "TypeSpec.url"
-       },
-       "Location": "Uri",
-       "IsApiVersion": false,
-       "IsResourceParameter": false,
-       "IsContentType": false,
-       "IsRequired": true,
-<<<<<<< HEAD
-       "IsEndpoint": true,
-       "SkipUrlEncoding": false,
-       "Explode": false,
-       "Kind": "Client",
-       "DefaultValue": {
-        "$id": "146",
-        "Type": {
-         "$id": "147",
-=======
+    }
+   ],
+   "Decorators": [],
+   "CrossLanguageDefinitionId": "Encode.Duration.Property"
+  },
+  {
+   "$id": "146",
+   "Name": "Header",
+   "Namespace": "Encode.Duration.Header",
+   "Operations": [
+    {
+     "$id": "147",
+     "Name": "default",
+     "ResourceName": "Header",
+     "Accessibility": "public",
+     "Parameters": [
+      {
+       "$id": "148",
+       "Name": "duration",
+       "NameInRequest": "duration",
+       "Type": {
+        "$id": "149",
+        "kind": "duration",
+        "name": "duration",
+        "encode": "ISO8601",
+        "wireType": {
+         "$id": "150",
+         "kind": "string",
+         "name": "string",
+         "crossLanguageDefinitionId": "TypeSpec.string",
+         "decorators": []
+        },
+        "crossLanguageDefinitionId": "TypeSpec.duration",
+        "decorators": []
+       },
+       "Location": "Header",
+       "IsApiVersion": false,
+       "IsContentType": false,
+       "IsEndpoint": false,
+       "Explode": false,
+       "IsRequired": true,
        "Kind": "Method",
        "Decorators": [],
        "SkipUrlEncoding": false
@@ -2130,18 +1507,11 @@
         "encode": "ISO8601",
         "wireType": {
          "$id": "155",
->>>>>>> 41efd5f9
          "kind": "string",
          "name": "string",
-         "crossLanguageDefinitionId": "TypeSpec.string"
-        },
-<<<<<<< HEAD
-        "Value": "http://localhost:3000"
-       }
-      }
-     ],
-     "operations": [
-=======
+         "crossLanguageDefinitionId": "TypeSpec.string",
+         "decorators": []
+        },
         "crossLanguageDefinitionId": "TypeSpec.duration",
         "decorators": []
        },
@@ -2181,24 +1551,34 @@
      "ResourceName": "Header",
      "Accessibility": "public",
      "Parameters": [
->>>>>>> 41efd5f9
-      {
-       "$id": "148",
-       "Name": "default",
-       "ResourceName": "Header",
-       "Accessibility": "public",
-       "Parameters": [
-        {
-         "$id": "149",
-         "Name": "duration",
-         "NameInRequest": "duration",
-         "Type": {
-          "$id": "150",
+      {
+       "$id": "158",
+       "Name": "duration",
+       "NameInRequest": "duration",
+       "Type": {
+        "$id": "159",
+        "kind": "array",
+        "name": "Array",
+        "valueType": {
+         "$id": "160",
+         "kind": "duration",
+         "name": "Iso8601Duration",
+         "encode": "ISO8601",
+         "wireType": {
+          "$id": "161",
+          "kind": "string",
+          "name": "string",
+          "crossLanguageDefinitionId": "TypeSpec.string",
+          "decorators": []
+         },
+         "crossLanguageDefinitionId": "Encode.Duration.Header.Iso8601Duration",
+         "baseType": {
+          "$id": "162",
           "kind": "duration",
           "name": "duration",
           "encode": "ISO8601",
           "wireType": {
-           "$id": "151",
+           "$id": "163",
            "kind": "string",
            "name": "string",
            "crossLanguageDefinitionId": "TypeSpec.string",
@@ -2207,177 +1587,29 @@
           "crossLanguageDefinitionId": "TypeSpec.duration",
           "decorators": []
          },
-         "Location": "Header",
-         "IsApiVersion": false,
-         "IsContentType": false,
-         "IsEndpoint": false,
-         "Explode": false,
-         "IsRequired": true,
-         "Kind": "Method",
-         "Decorators": [],
-         "SkipUrlEncoding": false
-        }
+         "decorators": []
+        },
+        "crossLanguageDefinitionId": "TypeSpec.Array",
+        "decorators": []
+       },
+       "Location": "Header",
+       "IsApiVersion": false,
+       "IsContentType": false,
+       "IsEndpoint": false,
+       "Explode": false,
+       "ArraySerializationDelimiter": ",",
+       "IsRequired": true,
+       "Kind": "Method",
+       "Decorators": [],
+       "SkipUrlEncoding": false
+      }
+     ],
+     "Responses": [
+      {
+       "$id": "164",
+       "StatusCodes": [
+        204
        ],
-       "Responses": [
-        {
-         "$id": "152",
-         "StatusCodes": [
-          204
-         ],
-         "BodyMediaType": "Json",
-         "Headers": [],
-         "IsErrorResponse": false
-        }
-       ],
-       "HttpMethod": "GET",
-       "RequestBodyMediaType": "None",
-       "Uri": "{endpoint}",
-       "Path": "/encode/duration/header/default",
-       "BufferResponse": true,
-       "GenerateProtocolMethod": true,
-       "GenerateConvenienceMethod": true,
-       "CrossLanguageDefinitionId": "Encode.Duration.Header.default",
-       "Decorators": []
-      },
-      {
-       "$id": "153",
-       "Name": "iso8601",
-       "ResourceName": "Header",
-       "Accessibility": "public",
-       "Parameters": [
-        {
-         "$id": "154",
-         "Name": "duration",
-         "NameInRequest": "duration",
-         "Type": {
-          "$id": "155",
-          "kind": "duration",
-          "name": "duration",
-          "encode": "ISO8601",
-          "wireType": {
-           "$id": "156",
-           "kind": "string",
-           "name": "string",
-           "crossLanguageDefinitionId": "TypeSpec.string",
-           "decorators": []
-          },
-          "crossLanguageDefinitionId": "TypeSpec.duration",
-          "decorators": []
-         },
-         "Location": "Header",
-         "IsApiVersion": false,
-         "IsContentType": false,
-         "IsEndpoint": false,
-         "Explode": false,
-         "IsRequired": true,
-         "Kind": "Method",
-         "Decorators": [],
-         "SkipUrlEncoding": false
-        }
-       ],
-       "Responses": [
-        {
-         "$id": "157",
-         "StatusCodes": [
-          204
-         ],
-         "BodyMediaType": "Json",
-         "Headers": [],
-         "IsErrorResponse": false
-        }
-       ],
-       "HttpMethod": "GET",
-       "RequestBodyMediaType": "None",
-       "Uri": "{endpoint}",
-       "Path": "/encode/duration/header/iso8601",
-       "BufferResponse": true,
-       "GenerateProtocolMethod": true,
-       "GenerateConvenienceMethod": true,
-       "CrossLanguageDefinitionId": "Encode.Duration.Header.iso8601",
-       "Decorators": []
-      },
-      {
-       "$id": "158",
-       "Name": "iso8601Array",
-       "ResourceName": "Header",
-       "Accessibility": "public",
-       "Parameters": [
-        {
-         "$id": "159",
-         "Name": "duration",
-         "NameInRequest": "duration",
-         "Type": {
-          "$id": "160",
-          "kind": "array",
-          "name": "Array",
-          "valueType": {
-           "$id": "161",
-           "kind": "duration",
-           "name": "Iso8601Duration",
-           "encode": "ISO8601",
-           "wireType": {
-            "$id": "162",
-            "kind": "string",
-            "name": "string",
-            "crossLanguageDefinitionId": "TypeSpec.string",
-            "decorators": []
-           },
-           "crossLanguageDefinitionId": "Encode.Duration.Header.Iso8601Duration",
-           "baseType": {
-            "$id": "163",
-            "kind": "duration",
-            "name": "duration",
-            "encode": "ISO8601",
-            "wireType": {
-             "$id": "164",
-             "kind": "string",
-             "name": "string",
-             "crossLanguageDefinitionId": "TypeSpec.string",
-             "decorators": []
-            },
-            "crossLanguageDefinitionId": "TypeSpec.duration",
-            "decorators": []
-           },
-           "decorators": []
-          },
-          "crossLanguageDefinitionId": "TypeSpec.Array",
-          "decorators": []
-         },
-         "Location": "Header",
-         "IsApiVersion": false,
-         "IsContentType": false,
-         "IsEndpoint": false,
-         "Explode": false,
-         "ArraySerializationDelimiter": ",",
-         "IsRequired": true,
-         "Kind": "Method",
-         "Decorators": [],
-         "SkipUrlEncoding": false
-        }
-       ],
-<<<<<<< HEAD
-       "Responses": [
-        {
-         "$id": "165",
-         "StatusCodes": [
-          204
-         ],
-         "BodyMediaType": "Json",
-         "Headers": [],
-         "IsErrorResponse": false
-        }
-       ],
-       "HttpMethod": "GET",
-       "RequestBodyMediaType": "None",
-       "Uri": "{endpoint}",
-       "Path": "/encode/duration/header/iso8601-array",
-       "BufferResponse": true,
-       "GenerateProtocolMethod": true,
-       "GenerateConvenienceMethod": true,
-       "CrossLanguageDefinitionId": "Encode.Duration.Header.iso8601Array",
-       "Decorators": []
-      },
-=======
        "Headers": [],
        "IsErrorResponse": false
       }
@@ -2397,66 +1629,42 @@
      "ResourceName": "Header",
      "Accessibility": "public",
      "Parameters": [
->>>>>>> 41efd5f9
       {
        "$id": "166",
-       "Name": "int32Seconds",
-       "ResourceName": "Header",
-       "Accessibility": "public",
-       "Parameters": [
-        {
-         "$id": "167",
-         "Name": "duration",
-         "NameInRequest": "duration",
-         "Type": {
-          "$id": "168",
-          "kind": "duration",
-          "name": "duration",
-          "encode": "seconds",
-          "wireType": {
-           "$id": "169",
-           "kind": "int32",
-           "name": "int32",
-           "crossLanguageDefinitionId": "TypeSpec.int32",
-           "decorators": []
-          },
-          "crossLanguageDefinitionId": "TypeSpec.duration",
-          "decorators": []
-         },
-         "Location": "Header",
-         "IsApiVersion": false,
-         "IsContentType": false,
-         "IsEndpoint": false,
-         "Explode": false,
-         "IsRequired": true,
-         "Kind": "Method",
-         "Decorators": [],
-         "SkipUrlEncoding": false
-        }
+       "Name": "duration",
+       "NameInRequest": "duration",
+       "Type": {
+        "$id": "167",
+        "kind": "duration",
+        "name": "duration",
+        "encode": "seconds",
+        "wireType": {
+         "$id": "168",
+         "kind": "int32",
+         "name": "int32",
+         "crossLanguageDefinitionId": "TypeSpec.int32",
+         "decorators": []
+        },
+        "crossLanguageDefinitionId": "TypeSpec.duration",
+        "decorators": []
+       },
+       "Location": "Header",
+       "IsApiVersion": false,
+       "IsContentType": false,
+       "IsEndpoint": false,
+       "Explode": false,
+       "IsRequired": true,
+       "Kind": "Method",
+       "Decorators": [],
+       "SkipUrlEncoding": false
+      }
+     ],
+     "Responses": [
+      {
+       "$id": "169",
+       "StatusCodes": [
+        204
        ],
-<<<<<<< HEAD
-       "Responses": [
-        {
-         "$id": "170",
-         "StatusCodes": [
-          204
-         ],
-         "BodyMediaType": "Json",
-         "Headers": [],
-         "IsErrorResponse": false
-        }
-       ],
-       "HttpMethod": "GET",
-       "RequestBodyMediaType": "None",
-       "Uri": "{endpoint}",
-       "Path": "/encode/duration/header/int32-seconds",
-       "BufferResponse": true,
-       "GenerateProtocolMethod": true,
-       "GenerateConvenienceMethod": true,
-       "CrossLanguageDefinitionId": "Encode.Duration.Header.int32Seconds",
-       "Decorators": []
-      },
-=======
        "Headers": [],
        "IsErrorResponse": false
       }
@@ -2476,66 +1684,42 @@
      "ResourceName": "Header",
      "Accessibility": "public",
      "Parameters": [
->>>>>>> 41efd5f9
       {
        "$id": "171",
-       "Name": "floatSeconds",
-       "ResourceName": "Header",
-       "Accessibility": "public",
-       "Parameters": [
-        {
-         "$id": "172",
-         "Name": "duration",
-         "NameInRequest": "duration",
-         "Type": {
-          "$id": "173",
-          "kind": "duration",
-          "name": "duration",
-          "encode": "seconds",
-          "wireType": {
-           "$id": "174",
-           "kind": "float",
-           "name": "float",
-           "crossLanguageDefinitionId": "TypeSpec.float",
-           "decorators": []
-          },
-          "crossLanguageDefinitionId": "TypeSpec.duration",
-          "decorators": []
-         },
-         "Location": "Header",
-         "IsApiVersion": false,
-         "IsContentType": false,
-         "IsEndpoint": false,
-         "Explode": false,
-         "IsRequired": true,
-         "Kind": "Method",
-         "Decorators": [],
-         "SkipUrlEncoding": false
-        }
+       "Name": "duration",
+       "NameInRequest": "duration",
+       "Type": {
+        "$id": "172",
+        "kind": "duration",
+        "name": "duration",
+        "encode": "seconds",
+        "wireType": {
+         "$id": "173",
+         "kind": "float",
+         "name": "float",
+         "crossLanguageDefinitionId": "TypeSpec.float",
+         "decorators": []
+        },
+        "crossLanguageDefinitionId": "TypeSpec.duration",
+        "decorators": []
+       },
+       "Location": "Header",
+       "IsApiVersion": false,
+       "IsContentType": false,
+       "IsEndpoint": false,
+       "Explode": false,
+       "IsRequired": true,
+       "Kind": "Method",
+       "Decorators": [],
+       "SkipUrlEncoding": false
+      }
+     ],
+     "Responses": [
+      {
+       "$id": "174",
+       "StatusCodes": [
+        204
        ],
-<<<<<<< HEAD
-       "Responses": [
-        {
-         "$id": "175",
-         "StatusCodes": [
-          204
-         ],
-         "BodyMediaType": "Json",
-         "Headers": [],
-         "IsErrorResponse": false
-        }
-       ],
-       "HttpMethod": "GET",
-       "RequestBodyMediaType": "None",
-       "Uri": "{endpoint}",
-       "Path": "/encode/duration/header/float-seconds",
-       "BufferResponse": true,
-       "GenerateProtocolMethod": true,
-       "GenerateConvenienceMethod": true,
-       "CrossLanguageDefinitionId": "Encode.Duration.Header.floatSeconds",
-       "Decorators": []
-      },
-=======
        "Headers": [],
        "IsErrorResponse": false
       }
@@ -2555,71 +1739,42 @@
      "ResourceName": "Header",
      "Accessibility": "public",
      "Parameters": [
->>>>>>> 41efd5f9
       {
        "$id": "176",
-       "Name": "float64Seconds",
-       "ResourceName": "Header",
-       "Accessibility": "public",
-       "Parameters": [
-        {
-         "$id": "177",
-         "Name": "duration",
-         "NameInRequest": "duration",
-         "Type": {
-          "$id": "178",
-          "kind": "duration",
-          "name": "duration",
-          "encode": "seconds",
-          "wireType": {
-           "$id": "179",
-           "kind": "float64",
-           "name": "float64",
-           "crossLanguageDefinitionId": "TypeSpec.float64",
-           "decorators": []
-          },
-          "crossLanguageDefinitionId": "TypeSpec.duration",
-          "decorators": []
-         },
-         "Location": "Header",
-         "IsApiVersion": false,
-         "IsContentType": false,
-         "IsEndpoint": false,
-         "Explode": false,
-         "IsRequired": true,
-         "Kind": "Method",
-         "Decorators": [],
-         "SkipUrlEncoding": false
-        }
+       "Name": "duration",
+       "NameInRequest": "duration",
+       "Type": {
+        "$id": "177",
+        "kind": "duration",
+        "name": "duration",
+        "encode": "seconds",
+        "wireType": {
+         "$id": "178",
+         "kind": "float64",
+         "name": "float64",
+         "crossLanguageDefinitionId": "TypeSpec.float64",
+         "decorators": []
+        },
+        "crossLanguageDefinitionId": "TypeSpec.duration",
+        "decorators": []
+       },
+       "Location": "Header",
+       "IsApiVersion": false,
+       "IsContentType": false,
+       "IsEndpoint": false,
+       "Explode": false,
+       "IsRequired": true,
+       "Kind": "Method",
+       "Decorators": [],
+       "SkipUrlEncoding": false
+      }
+     ],
+     "Responses": [
+      {
+       "$id": "179",
+       "StatusCodes": [
+        204
        ],
-<<<<<<< HEAD
-       "Responses": [
-        {
-         "$id": "180",
-         "StatusCodes": [
-          204
-         ],
-         "BodyMediaType": "Json",
-         "Headers": [],
-         "IsErrorResponse": false
-        }
-       ],
-       "HttpMethod": "GET",
-       "RequestBodyMediaType": "None",
-       "Uri": "{endpoint}",
-       "Path": "/encode/duration/header/float64-seconds",
-       "BufferResponse": true,
-       "GenerateProtocolMethod": true,
-       "GenerateConvenienceMethod": true,
-       "CrossLanguageDefinitionId": "Encode.Duration.Header.float64Seconds",
-       "Decorators": []
-      }
-     ],
-     "apiVersions": [],
-     "crossLanguageDefinitionId": "Encode.Duration.Header",
-     "parent": {
-      "$ref": "41"
-=======
        "Headers": [],
        "IsErrorResponse": false
       }
@@ -2668,10 +1823,11 @@
        "crossLanguageDefinitionId": "TypeSpec.string"
       },
       "Value": "http://localhost:3000"
->>>>>>> 41efd5f9
      }
     }
-   ]
+   ],
+   "Decorators": [],
+   "CrossLanguageDefinitionId": "Encode.Duration.Header"
   }
  ]
 }