{
 "$id": "1",
 "name": "Encode.Duration",
 "apiVersions": [],
 "enums": [],
 "models": [
  {
   "$id": "2",
   "kind": "model",
   "name": "DefaultDurationProperty",
   "namespace": "Encode.Duration.Property",
   "crossLanguageDefinitionId": "Encode.Duration.Property.DefaultDurationProperty",
   "usage": "Input,Output,Json",
   "decorators": [],
   "properties": [
    {
     "$id": "3",
     "kind": "property",
     "name": "value",
     "serializedName": "value",
     "type": {
      "$id": "4",
      "kind": "duration",
      "name": "duration",
      "encode": "ISO8601",
      "wireType": {
       "$id": "5",
       "kind": "string",
       "name": "string",
       "crossLanguageDefinitionId": "TypeSpec.string",
       "decorators": []
      },
      "crossLanguageDefinitionId": "TypeSpec.duration",
      "decorators": []
     },
     "optional": false,
     "readOnly": false,
     "discriminator": false,
     "flatten": false,
     "decorators": [],
     "crossLanguageDefinitionId": "Encode.Duration.Property.DefaultDurationProperty.value",
     "serializationOptions": {
      "$id": "6",
      "json": {
       "$id": "7",
       "name": "value"
      }
     }
    }
   ]
  },
  {
   "$id": "8",
   "kind": "model",
   "name": "ISO8601DurationProperty",
   "namespace": "Encode.Duration.Property",
   "crossLanguageDefinitionId": "Encode.Duration.Property.ISO8601DurationProperty",
   "usage": "Input,Output,Json",
   "decorators": [],
   "properties": [
    {
     "$id": "9",
     "kind": "property",
     "name": "value",
     "serializedName": "value",
     "type": {
      "$id": "10",
      "kind": "duration",
      "name": "duration",
      "encode": "ISO8601",
      "wireType": {
       "$id": "11",
       "kind": "string",
       "name": "string",
       "crossLanguageDefinitionId": "TypeSpec.string",
       "decorators": []
      },
      "crossLanguageDefinitionId": "TypeSpec.duration",
      "decorators": []
     },
     "optional": false,
     "readOnly": false,
     "discriminator": false,
     "flatten": false,
     "decorators": [],
     "crossLanguageDefinitionId": "Encode.Duration.Property.ISO8601DurationProperty.value",
     "serializationOptions": {
      "$id": "12",
      "json": {
       "$id": "13",
       "name": "value"
      }
     }
    }
   ]
  },
  {
   "$id": "14",
   "kind": "model",
   "name": "Int32SecondsDurationProperty",
   "namespace": "Encode.Duration.Property",
   "crossLanguageDefinitionId": "Encode.Duration.Property.Int32SecondsDurationProperty",
   "usage": "Input,Output,Json",
   "decorators": [],
   "properties": [
    {
     "$id": "15",
     "kind": "property",
     "name": "value",
     "serializedName": "value",
     "type": {
      "$id": "16",
      "kind": "duration",
      "name": "duration",
      "encode": "seconds",
      "wireType": {
       "$id": "17",
       "kind": "int32",
       "name": "int32",
       "crossLanguageDefinitionId": "TypeSpec.int32",
       "decorators": []
      },
      "crossLanguageDefinitionId": "TypeSpec.duration",
      "decorators": []
     },
     "optional": false,
     "readOnly": false,
     "discriminator": false,
     "flatten": false,
     "decorators": [],
     "crossLanguageDefinitionId": "Encode.Duration.Property.Int32SecondsDurationProperty.value",
     "serializationOptions": {
      "$id": "18",
      "json": {
       "$id": "19",
       "name": "value"
      }
     }
    }
   ]
  },
  {
   "$id": "20",
   "kind": "model",
   "name": "FloatSecondsDurationProperty",
   "namespace": "Encode.Duration.Property",
   "crossLanguageDefinitionId": "Encode.Duration.Property.FloatSecondsDurationProperty",
   "usage": "Input,Output,Json",
   "decorators": [],
   "properties": [
    {
     "$id": "21",
     "kind": "property",
     "name": "value",
     "serializedName": "value",
     "type": {
      "$id": "22",
      "kind": "duration",
      "name": "duration",
      "encode": "seconds",
      "wireType": {
       "$id": "23",
       "kind": "float",
       "name": "float",
       "crossLanguageDefinitionId": "TypeSpec.float",
       "decorators": []
      },
      "crossLanguageDefinitionId": "TypeSpec.duration",
      "decorators": []
     },
     "optional": false,
     "readOnly": false,
     "discriminator": false,
     "flatten": false,
     "decorators": [],
     "crossLanguageDefinitionId": "Encode.Duration.Property.FloatSecondsDurationProperty.value",
     "serializationOptions": {
      "$id": "24",
      "json": {
       "$id": "25",
       "name": "value"
      }
     }
    }
   ]
  },
  {
   "$id": "26",
   "kind": "model",
   "name": "Float64SecondsDurationProperty",
   "namespace": "Encode.Duration.Property",
   "crossLanguageDefinitionId": "Encode.Duration.Property.Float64SecondsDurationProperty",
   "usage": "Input,Output,Json",
   "decorators": [],
   "properties": [
    {
     "$id": "27",
     "kind": "property",
     "name": "value",
     "serializedName": "value",
     "type": {
      "$id": "28",
      "kind": "duration",
      "name": "duration",
      "encode": "seconds",
      "wireType": {
       "$id": "29",
       "kind": "float64",
       "name": "float64",
       "crossLanguageDefinitionId": "TypeSpec.float64",
       "decorators": []
      },
      "crossLanguageDefinitionId": "TypeSpec.duration",
      "decorators": []
     },
     "optional": false,
     "readOnly": false,
     "discriminator": false,
     "flatten": false,
     "decorators": [],
     "crossLanguageDefinitionId": "Encode.Duration.Property.Float64SecondsDurationProperty.value",
     "serializationOptions": {
      "$id": "30",
      "json": {
       "$id": "31",
       "name": "value"
      }
     }
    }
   ]
  },
  {
   "$id": "32",
   "kind": "model",
   "name": "FloatSecondsDurationArrayProperty",
   "namespace": "Encode.Duration.Property",
   "crossLanguageDefinitionId": "Encode.Duration.Property.FloatSecondsDurationArrayProperty",
   "usage": "Input,Output,Json",
   "decorators": [],
   "properties": [
    {
     "$id": "33",
     "kind": "property",
     "name": "value",
     "serializedName": "value",
     "type": {
      "$id": "34",
      "kind": "array",
      "name": "Array",
      "valueType": {
       "$id": "35",
       "kind": "duration",
       "name": "Float32Duration",
       "encode": "seconds",
       "wireType": {
        "$id": "36",
        "kind": "float32",
        "name": "float32",
        "crossLanguageDefinitionId": "TypeSpec.float32",
        "decorators": []
       },
       "crossLanguageDefinitionId": "Encode.Duration.Property.Float32Duration",
       "baseType": {
        "$id": "37",
        "kind": "duration",
        "name": "duration",
        "encode": "ISO8601",
        "wireType": {
         "$id": "38",
         "kind": "string",
         "name": "string",
         "crossLanguageDefinitionId": "TypeSpec.string",
         "decorators": []
        },
        "crossLanguageDefinitionId": "TypeSpec.duration",
        "decorators": []
       },
       "decorators": []
      },
      "crossLanguageDefinitionId": "TypeSpec.Array",
      "decorators": []
     },
     "optional": false,
     "readOnly": false,
     "discriminator": false,
     "flatten": false,
     "decorators": [],
     "crossLanguageDefinitionId": "Encode.Duration.Property.FloatSecondsDurationArrayProperty.value",
     "serializationOptions": {
      "$id": "39",
      "json": {
       "$id": "40",
       "name": "value"
      }
     }
    }
   ]
  }
 ],
 "clients": [
  {
   "$id": "41",
   "name": "DurationClient",
   "namespace": "Encode.Duration",
   "doc": "Test for encode decorator on duration.",
   "operations": [],
   "parameters": [
    {
     "$id": "42",
     "name": "endpoint",
     "nameInRequest": "endpoint",
     "doc": "Service host",
     "type": {
      "$id": "43",
      "kind": "url",
      "name": "url",
      "crossLanguageDefinitionId": "TypeSpec.url"
     },
<<<<<<< HEAD
     "Location": "Uri",
     "IsApiVersion": false,
     "IsContentType": false,
     "IsRequired": true,
     "IsEndpoint": true,
     "SkipUrlEncoding": false,
     "Explode": false,
     "Kind": "Client",
     "DefaultValue": {
      "$id": "45",
      "Type": {
       "$id": "46",
=======
     "location": "Uri",
     "isApiVersion": false,
     "isContentType": false,
     "isRequired": true,
     "isEndpoint": true,
     "skipUrlEncoding": false,
     "explode": false,
     "kind": "Client",
     "defaultValue": {
      "$id": "44",
      "type": {
       "$id": "45",
>>>>>>> c6990eba
       "kind": "string",
       "name": "string",
       "crossLanguageDefinitionId": "TypeSpec.string"
      },
      "value": "http://localhost:3000"
     }
    }
   ],
   "decorators": [],
   "crossLanguageDefinitionId": "Encode.Duration"
  },
  {
   "$id": "46",
   "name": "Query",
   "namespace": "Encode.Duration.Query",
   "operations": [
    {
     "$id": "47",
     "name": "default",
     "resourceName": "Query",
     "accessibility": "public",
     "parameters": [
      {
       "$id": "48",
       "name": "input",
       "nameInRequest": "input",
       "type": {
        "$id": "49",
        "kind": "duration",
        "name": "duration",
        "encode": "ISO8601",
        "wireType": {
         "$id": "50",
         "kind": "string",
         "name": "string",
         "crossLanguageDefinitionId": "TypeSpec.string",
         "decorators": []
        },
        "crossLanguageDefinitionId": "TypeSpec.duration",
        "decorators": []
       },
       "location": "Query",
       "isApiVersion": false,
       "isContentType": false,
       "isEndpoint": false,
       "explode": false,
       "isRequired": true,
       "kind": "Method",
       "decorators": [],
       "skipUrlEncoding": false
      }
     ],
     "responses": [
      {
       "$id": "51",
       "statusCodes": [
        204
       ],
       "headers": [],
       "isErrorResponse": false
      }
     ],
     "httpMethod": "GET",
     "uri": "{endpoint}",
     "path": "/encode/duration/query/default",
     "bufferResponse": true,
     "generateProtocolMethod": true,
     "generateConvenienceMethod": true,
     "crossLanguageDefinitionId": "Encode.Duration.Query.default",
     "decorators": []
    },
    {
     "$id": "52",
     "name": "iso8601",
     "resourceName": "Query",
     "accessibility": "public",
     "parameters": [
      {
       "$id": "53",
       "name": "input",
       "nameInRequest": "input",
       "type": {
        "$id": "54",
        "kind": "duration",
        "name": "duration",
        "encode": "ISO8601",
        "wireType": {
         "$id": "55",
         "kind": "string",
         "name": "string",
         "crossLanguageDefinitionId": "TypeSpec.string",
         "decorators": []
        },
        "crossLanguageDefinitionId": "TypeSpec.duration",
        "decorators": []
       },
       "location": "Query",
       "isApiVersion": false,
       "isContentType": false,
       "isEndpoint": false,
       "explode": false,
       "isRequired": true,
       "kind": "Method",
       "decorators": [],
       "skipUrlEncoding": false
      }
     ],
     "responses": [
      {
       "$id": "56",
       "statusCodes": [
        204
       ],
       "headers": [],
       "isErrorResponse": false
      }
     ],
     "httpMethod": "GET",
     "uri": "{endpoint}",
     "path": "/encode/duration/query/iso8601",
     "bufferResponse": true,
     "generateProtocolMethod": true,
     "generateConvenienceMethod": true,
     "crossLanguageDefinitionId": "Encode.Duration.Query.iso8601",
     "decorators": []
    },
    {
     "$id": "57",
     "name": "int32Seconds",
     "resourceName": "Query",
     "accessibility": "public",
     "parameters": [
      {
       "$id": "58",
       "name": "input",
       "nameInRequest": "input",
       "type": {
        "$id": "59",
        "kind": "duration",
        "name": "duration",
        "encode": "seconds",
        "wireType": {
         "$id": "60",
         "kind": "int32",
         "name": "int32",
         "crossLanguageDefinitionId": "TypeSpec.int32",
         "decorators": []
        },
        "crossLanguageDefinitionId": "TypeSpec.duration",
        "decorators": []
       },
       "location": "Query",
       "isApiVersion": false,
       "isContentType": false,
       "isEndpoint": false,
       "explode": false,
       "isRequired": true,
       "kind": "Method",
       "decorators": [],
       "skipUrlEncoding": false
      }
     ],
     "responses": [
      {
       "$id": "61",
       "statusCodes": [
        204
       ],
       "headers": [],
       "isErrorResponse": false
      }
     ],
     "httpMethod": "GET",
     "uri": "{endpoint}",
     "path": "/encode/duration/query/int32-seconds",
     "bufferResponse": true,
     "generateProtocolMethod": true,
     "generateConvenienceMethod": true,
     "crossLanguageDefinitionId": "Encode.Duration.Query.int32Seconds",
     "decorators": []
    },
    {
     "$id": "62",
     "name": "floatSeconds",
     "resourceName": "Query",
     "accessibility": "public",
     "parameters": [
      {
       "$id": "63",
       "name": "input",
       "nameInRequest": "input",
       "type": {
        "$id": "64",
        "kind": "duration",
        "name": "duration",
        "encode": "seconds",
        "wireType": {
         "$id": "65",
         "kind": "float",
         "name": "float",
         "crossLanguageDefinitionId": "TypeSpec.float",
         "decorators": []
        },
        "crossLanguageDefinitionId": "TypeSpec.duration",
        "decorators": []
       },
       "location": "Query",
       "isApiVersion": false,
       "isContentType": false,
       "isEndpoint": false,
       "explode": false,
       "isRequired": true,
       "kind": "Method",
       "decorators": [],
       "skipUrlEncoding": false
      }
     ],
     "responses": [
      {
       "$id": "66",
       "statusCodes": [
        204
       ],
       "headers": [],
       "isErrorResponse": false
      }
     ],
     "httpMethod": "GET",
     "uri": "{endpoint}",
     "path": "/encode/duration/query/float-seconds",
     "bufferResponse": true,
     "generateProtocolMethod": true,
     "generateConvenienceMethod": true,
     "crossLanguageDefinitionId": "Encode.Duration.Query.floatSeconds",
     "decorators": []
    },
    {
     "$id": "67",
     "name": "float64Seconds",
     "resourceName": "Query",
     "accessibility": "public",
     "parameters": [
      {
       "$id": "68",
       "name": "input",
       "nameInRequest": "input",
       "type": {
        "$id": "69",
        "kind": "duration",
        "name": "duration",
        "encode": "seconds",
        "wireType": {
         "$id": "70",
         "kind": "float64",
         "name": "float64",
         "crossLanguageDefinitionId": "TypeSpec.float64",
         "decorators": []
        },
        "crossLanguageDefinitionId": "TypeSpec.duration",
        "decorators": []
       },
       "location": "Query",
       "isApiVersion": false,
       "isContentType": false,
       "isEndpoint": false,
       "explode": false,
       "isRequired": true,
       "kind": "Method",
       "decorators": [],
       "skipUrlEncoding": false
      }
     ],
     "responses": [
      {
       "$id": "71",
       "statusCodes": [
        204
       ],
       "headers": [],
       "isErrorResponse": false
      }
     ],
     "httpMethod": "GET",
     "uri": "{endpoint}",
     "path": "/encode/duration/query/float64-seconds",
     "bufferResponse": true,
     "generateProtocolMethod": true,
     "generateConvenienceMethod": true,
     "crossLanguageDefinitionId": "Encode.Duration.Query.float64Seconds",
     "decorators": []
    },
    {
     "$id": "72",
     "name": "int32SecondsArray",
     "resourceName": "Query",
     "accessibility": "public",
     "parameters": [
      {
       "$id": "73",
       "name": "input",
       "nameInRequest": "input",
       "type": {
        "$id": "74",
        "kind": "array",
        "name": "Array",
        "valueType": {
         "$id": "75",
         "kind": "duration",
         "name": "Int32Duration",
         "encode": "seconds",
         "wireType": {
          "$id": "76",
          "kind": "int32",
          "name": "int32",
          "crossLanguageDefinitionId": "TypeSpec.int32",
          "decorators": []
         },
         "crossLanguageDefinitionId": "Encode.Duration.Query.Int32Duration",
         "baseType": {
          "$id": "77",
          "kind": "duration",
          "name": "duration",
          "encode": "ISO8601",
          "wireType": {
           "$id": "78",
           "kind": "string",
           "name": "string",
           "crossLanguageDefinitionId": "TypeSpec.string",
           "decorators": []
          },
          "crossLanguageDefinitionId": "TypeSpec.duration",
          "decorators": []
         },
         "decorators": []
        },
        "crossLanguageDefinitionId": "TypeSpec.Array",
        "decorators": []
       },
       "location": "Query",
       "isApiVersion": false,
       "isContentType": false,
       "isEndpoint": false,
       "explode": false,
       "arraySerializationDelimiter": ",",
       "isRequired": true,
       "kind": "Method",
       "decorators": [],
       "skipUrlEncoding": false
      }
     ],
     "responses": [
      {
       "$id": "79",
       "statusCodes": [
        204
       ],
       "headers": [],
       "isErrorResponse": false
      }
     ],
     "httpMethod": "GET",
     "uri": "{endpoint}",
     "path": "/encode/duration/query/int32-seconds-array",
     "bufferResponse": true,
     "generateProtocolMethod": true,
     "generateConvenienceMethod": true,
     "crossLanguageDefinitionId": "Encode.Duration.Query.int32SecondsArray",
     "decorators": []
    }
   ],
   "parent": "DurationClient",
   "parameters": [
    {
     "$id": "80",
     "name": "endpoint",
     "nameInRequest": "endpoint",
     "doc": "Service host",
     "type": {
      "$id": "81",
      "kind": "url",
      "name": "url",
      "crossLanguageDefinitionId": "TypeSpec.url"
     },
<<<<<<< HEAD
     "Location": "Uri",
     "IsApiVersion": false,
     "IsContentType": false,
     "IsRequired": true,
     "IsEndpoint": true,
     "SkipUrlEncoding": false,
     "Explode": false,
     "Kind": "Client",
     "DefaultValue": {
      "$id": "84",
      "Type": {
       "$id": "85",
=======
     "location": "Uri",
     "isApiVersion": false,
     "isContentType": false,
     "isRequired": true,
     "isEndpoint": true,
     "skipUrlEncoding": false,
     "explode": false,
     "kind": "Client",
     "defaultValue": {
      "$id": "82",
      "type": {
       "$id": "83",
>>>>>>> c6990eba
       "kind": "string",
       "name": "string",
       "crossLanguageDefinitionId": "TypeSpec.string"
      },
      "value": "http://localhost:3000"
     }
    }
   ],
   "decorators": [],
   "crossLanguageDefinitionId": "Encode.Duration.Query"
  },
  {
   "$id": "84",
   "name": "Property",
   "namespace": "Encode.Duration.Property",
   "operations": [
    {
     "$id": "85",
     "name": "default",
     "resourceName": "Property",
     "accessibility": "public",
     "parameters": [
      {
       "$id": "86",
       "name": "contentType",
       "nameInRequest": "Content-Type",
       "doc": "Body parameter's content type. Known values are application/json",
       "type": {
        "$id": "87",
        "kind": "constant",
        "valueType": {
         "$id": "88",
         "kind": "string",
         "name": "string",
         "crossLanguageDefinitionId": "TypeSpec.string",
         "decorators": []
        },
        "value": "application/json",
        "decorators": []
       },
       "location": "Header",
       "isApiVersion": false,
       "isContentType": true,
       "isEndpoint": false,
       "explode": false,
       "isRequired": true,
       "kind": "Constant",
       "decorators": [],
       "skipUrlEncoding": false
      },
      {
       "$id": "89",
       "name": "accept",
       "nameInRequest": "Accept",
       "type": {
        "$id": "90",
        "kind": "constant",
        "valueType": {
         "$id": "91",
         "kind": "string",
         "name": "string",
         "crossLanguageDefinitionId": "TypeSpec.string",
         "decorators": []
        },
        "value": "application/json",
        "decorators": []
       },
       "location": "Header",
       "isApiVersion": false,
       "isContentType": false,
       "isEndpoint": false,
       "explode": false,
       "isRequired": true,
       "kind": "Constant",
       "decorators": [],
       "skipUrlEncoding": false
      },
      {
       "$id": "92",
       "name": "body",
       "nameInRequest": "body",
       "type": {
        "$ref": "2"
       },
       "location": "Body",
       "isApiVersion": false,
       "isContentType": false,
       "isEndpoint": false,
       "explode": false,
       "isRequired": true,
       "kind": "Method",
       "decorators": [],
       "skipUrlEncoding": false
      }
     ],
     "responses": [
      {
       "$id": "93",
       "statusCodes": [
        200
       ],
       "bodyType": {
        "$ref": "2"
       },
       "headers": [],
       "isErrorResponse": false,
       "contentTypes": [
        "application/json"
       ]
      }
     ],
     "httpMethod": "POST",
     "uri": "{endpoint}",
     "path": "/encode/duration/property/default",
     "requestMediaTypes": [
      "application/json"
     ],
     "bufferResponse": true,
     "generateProtocolMethod": true,
     "generateConvenienceMethod": true,
     "crossLanguageDefinitionId": "Encode.Duration.Property.default",
     "decorators": []
    },
    {
     "$id": "94",
     "name": "iso8601",
     "resourceName": "Property",
     "accessibility": "public",
     "parameters": [
      {
       "$id": "95",
       "name": "contentType",
       "nameInRequest": "Content-Type",
       "doc": "Body parameter's content type. Known values are application/json",
       "type": {
        "$id": "96",
        "kind": "constant",
        "valueType": {
         "$id": "97",
         "kind": "string",
         "name": "string",
         "crossLanguageDefinitionId": "TypeSpec.string",
         "decorators": []
        },
        "value": "application/json",
        "decorators": []
       },
       "location": "Header",
       "isApiVersion": false,
       "isContentType": true,
       "isEndpoint": false,
       "explode": false,
       "isRequired": true,
       "kind": "Constant",
       "decorators": [],
       "skipUrlEncoding": false
      },
      {
       "$id": "98",
       "name": "accept",
       "nameInRequest": "Accept",
       "type": {
        "$id": "99",
        "kind": "constant",
        "valueType": {
         "$id": "100",
         "kind": "string",
         "name": "string",
         "crossLanguageDefinitionId": "TypeSpec.string",
         "decorators": []
        },
        "value": "application/json",
        "decorators": []
       },
       "location": "Header",
       "isApiVersion": false,
       "isContentType": false,
       "isEndpoint": false,
       "explode": false,
       "isRequired": true,
       "kind": "Constant",
       "decorators": [],
       "skipUrlEncoding": false
      },
      {
       "$id": "101",
       "name": "body",
       "nameInRequest": "body",
       "type": {
        "$ref": "8"
       },
       "location": "Body",
       "isApiVersion": false,
       "isContentType": false,
       "isEndpoint": false,
       "explode": false,
       "isRequired": true,
       "kind": "Method",
       "decorators": [],
       "skipUrlEncoding": false
      }
     ],
     "responses": [
      {
       "$id": "102",
       "statusCodes": [
        200
       ],
       "bodyType": {
        "$ref": "8"
       },
       "headers": [],
       "isErrorResponse": false,
       "contentTypes": [
        "application/json"
       ]
      }
     ],
     "httpMethod": "POST",
     "uri": "{endpoint}",
     "path": "/encode/duration/property/iso8601",
     "requestMediaTypes": [
      "application/json"
     ],
     "bufferResponse": true,
     "generateProtocolMethod": true,
     "generateConvenienceMethod": true,
     "crossLanguageDefinitionId": "Encode.Duration.Property.iso8601",
     "decorators": []
    },
    {
     "$id": "103",
     "name": "int32Seconds",
     "resourceName": "Property",
     "accessibility": "public",
     "parameters": [
      {
       "$id": "104",
       "name": "contentType",
       "nameInRequest": "Content-Type",
       "doc": "Body parameter's content type. Known values are application/json",
       "type": {
        "$id": "105",
        "kind": "constant",
        "valueType": {
         "$id": "106",
         "kind": "string",
         "name": "string",
         "crossLanguageDefinitionId": "TypeSpec.string",
         "decorators": []
        },
        "value": "application/json",
        "decorators": []
       },
       "location": "Header",
       "isApiVersion": false,
       "isContentType": true,
       "isEndpoint": false,
       "explode": false,
       "isRequired": true,
       "kind": "Constant",
       "decorators": [],
       "skipUrlEncoding": false
      },
      {
       "$id": "107",
       "name": "accept",
       "nameInRequest": "Accept",
       "type": {
        "$id": "108",
        "kind": "constant",
        "valueType": {
         "$id": "109",
         "kind": "string",
         "name": "string",
         "crossLanguageDefinitionId": "TypeSpec.string",
         "decorators": []
        },
        "value": "application/json",
        "decorators": []
       },
       "location": "Header",
       "isApiVersion": false,
       "isContentType": false,
       "isEndpoint": false,
       "explode": false,
       "isRequired": true,
       "kind": "Constant",
       "decorators": [],
       "skipUrlEncoding": false
      },
      {
       "$id": "110",
       "name": "body",
       "nameInRequest": "body",
       "type": {
        "$ref": "14"
       },
       "location": "Body",
       "isApiVersion": false,
       "isContentType": false,
       "isEndpoint": false,
       "explode": false,
       "isRequired": true,
       "kind": "Method",
       "decorators": [],
       "skipUrlEncoding": false
      }
     ],
     "responses": [
      {
       "$id": "111",
       "statusCodes": [
        200
       ],
       "bodyType": {
        "$ref": "14"
       },
       "headers": [],
       "isErrorResponse": false,
       "contentTypes": [
        "application/json"
       ]
      }
     ],
     "httpMethod": "POST",
     "uri": "{endpoint}",
     "path": "/encode/duration/property/int32-seconds",
     "requestMediaTypes": [
      "application/json"
     ],
     "bufferResponse": true,
     "generateProtocolMethod": true,
     "generateConvenienceMethod": true,
     "crossLanguageDefinitionId": "Encode.Duration.Property.int32Seconds",
     "decorators": []
    },
    {
     "$id": "112",
     "name": "floatSeconds",
     "resourceName": "Property",
     "accessibility": "public",
     "parameters": [
      {
       "$id": "113",
       "name": "contentType",
       "nameInRequest": "Content-Type",
       "doc": "Body parameter's content type. Known values are application/json",
       "type": {
        "$id": "114",
        "kind": "constant",
        "valueType": {
         "$id": "115",
         "kind": "string",
         "name": "string",
         "crossLanguageDefinitionId": "TypeSpec.string",
         "decorators": []
        },
        "value": "application/json",
        "decorators": []
       },
       "location": "Header",
       "isApiVersion": false,
       "isContentType": true,
       "isEndpoint": false,
       "explode": false,
       "isRequired": true,
       "kind": "Constant",
       "decorators": [],
       "skipUrlEncoding": false
      },
      {
       "$id": "116",
       "name": "accept",
       "nameInRequest": "Accept",
       "type": {
        "$id": "117",
        "kind": "constant",
        "valueType": {
         "$id": "118",
         "kind": "string",
         "name": "string",
         "crossLanguageDefinitionId": "TypeSpec.string",
         "decorators": []
        },
        "value": "application/json",
        "decorators": []
       },
       "location": "Header",
       "isApiVersion": false,
       "isContentType": false,
       "isEndpoint": false,
       "explode": false,
       "isRequired": true,
       "kind": "Constant",
       "decorators": [],
       "skipUrlEncoding": false
      },
      {
       "$id": "119",
       "name": "body",
       "nameInRequest": "body",
       "type": {
        "$ref": "20"
       },
       "location": "Body",
       "isApiVersion": false,
       "isContentType": false,
       "isEndpoint": false,
       "explode": false,
       "isRequired": true,
       "kind": "Method",
       "decorators": [],
       "skipUrlEncoding": false
      }
     ],
     "responses": [
      {
       "$id": "120",
       "statusCodes": [
        200
       ],
       "bodyType": {
        "$ref": "20"
       },
       "headers": [],
       "isErrorResponse": false,
       "contentTypes": [
        "application/json"
       ]
      }
     ],
     "httpMethod": "POST",
     "uri": "{endpoint}",
     "path": "/encode/duration/property/float-seconds",
     "requestMediaTypes": [
      "application/json"
     ],
     "bufferResponse": true,
     "generateProtocolMethod": true,
     "generateConvenienceMethod": true,
     "crossLanguageDefinitionId": "Encode.Duration.Property.floatSeconds",
     "decorators": []
    },
    {
     "$id": "121",
     "name": "float64Seconds",
     "resourceName": "Property",
     "accessibility": "public",
     "parameters": [
      {
       "$id": "122",
       "name": "contentType",
       "nameInRequest": "Content-Type",
       "doc": "Body parameter's content type. Known values are application/json",
       "type": {
        "$id": "123",
        "kind": "constant",
        "valueType": {
         "$id": "124",
         "kind": "string",
         "name": "string",
         "crossLanguageDefinitionId": "TypeSpec.string",
         "decorators": []
        },
        "value": "application/json",
        "decorators": []
       },
       "location": "Header",
       "isApiVersion": false,
       "isContentType": true,
       "isEndpoint": false,
       "explode": false,
       "isRequired": true,
       "kind": "Constant",
       "decorators": [],
       "skipUrlEncoding": false
      },
      {
       "$id": "125",
       "name": "accept",
       "nameInRequest": "Accept",
       "type": {
        "$id": "126",
        "kind": "constant",
        "valueType": {
         "$id": "127",
         "kind": "string",
         "name": "string",
         "crossLanguageDefinitionId": "TypeSpec.string",
         "decorators": []
        },
        "value": "application/json",
        "decorators": []
       },
       "location": "Header",
       "isApiVersion": false,
       "isContentType": false,
       "isEndpoint": false,
       "explode": false,
       "isRequired": true,
       "kind": "Constant",
       "decorators": [],
       "skipUrlEncoding": false
      },
      {
       "$id": "128",
       "name": "body",
       "nameInRequest": "body",
       "type": {
        "$ref": "26"
       },
       "location": "Body",
       "isApiVersion": false,
       "isContentType": false,
       "isEndpoint": false,
       "explode": false,
       "isRequired": true,
       "kind": "Method",
       "decorators": [],
       "skipUrlEncoding": false
      }
     ],
     "responses": [
      {
       "$id": "129",
       "statusCodes": [
        200
       ],
       "bodyType": {
        "$ref": "26"
       },
       "headers": [],
       "isErrorResponse": false,
       "contentTypes": [
        "application/json"
       ]
      }
     ],
     "httpMethod": "POST",
     "uri": "{endpoint}",
     "path": "/encode/duration/property/float64-seconds",
     "requestMediaTypes": [
      "application/json"
     ],
     "bufferResponse": true,
     "generateProtocolMethod": true,
     "generateConvenienceMethod": true,
     "crossLanguageDefinitionId": "Encode.Duration.Property.float64Seconds",
     "decorators": []
    },
    {
     "$id": "130",
     "name": "floatSecondsArray",
     "resourceName": "Property",
     "accessibility": "public",
     "parameters": [
      {
       "$id": "131",
       "name": "contentType",
       "nameInRequest": "Content-Type",
       "doc": "Body parameter's content type. Known values are application/json",
       "type": {
        "$id": "132",
        "kind": "constant",
        "valueType": {
         "$id": "133",
         "kind": "string",
         "name": "string",
         "crossLanguageDefinitionId": "TypeSpec.string",
         "decorators": []
        },
        "value": "application/json",
        "decorators": []
       },
       "location": "Header",
       "isApiVersion": false,
       "isContentType": true,
       "isEndpoint": false,
       "explode": false,
       "isRequired": true,
       "kind": "Constant",
       "decorators": [],
       "skipUrlEncoding": false
      },
      {
       "$id": "134",
       "name": "accept",
       "nameInRequest": "Accept",
       "type": {
        "$id": "135",
        "kind": "constant",
        "valueType": {
         "$id": "136",
         "kind": "string",
         "name": "string",
         "crossLanguageDefinitionId": "TypeSpec.string",
         "decorators": []
        },
        "value": "application/json",
        "decorators": []
       },
       "location": "Header",
       "isApiVersion": false,
       "isContentType": false,
       "isEndpoint": false,
       "explode": false,
       "isRequired": true,
       "kind": "Constant",
       "decorators": [],
       "skipUrlEncoding": false
      },
      {
       "$id": "137",
       "name": "body",
       "nameInRequest": "body",
       "type": {
        "$ref": "32"
       },
       "location": "Body",
       "isApiVersion": false,
       "isContentType": false,
       "isEndpoint": false,
       "explode": false,
       "isRequired": true,
       "kind": "Method",
       "decorators": [],
       "skipUrlEncoding": false
      }
     ],
     "responses": [
      {
       "$id": "138",
       "statusCodes": [
        200
       ],
       "bodyType": {
        "$ref": "32"
       },
       "headers": [],
       "isErrorResponse": false,
       "contentTypes": [
        "application/json"
       ]
      }
     ],
     "httpMethod": "POST",
     "uri": "{endpoint}",
     "path": "/encode/duration/property/float-seconds-array",
     "requestMediaTypes": [
      "application/json"
     ],
     "bufferResponse": true,
     "generateProtocolMethod": true,
     "generateConvenienceMethod": true,
     "crossLanguageDefinitionId": "Encode.Duration.Property.floatSecondsArray",
     "decorators": []
    }
   ],
   "parent": "DurationClient",
   "parameters": [
    {
     "$id": "139",
     "name": "endpoint",
     "nameInRequest": "endpoint",
     "doc": "Service host",
     "type": {
      "$id": "140",
      "kind": "url",
      "name": "url",
      "crossLanguageDefinitionId": "TypeSpec.url"
     },
<<<<<<< HEAD
     "Location": "Uri",
     "IsApiVersion": false,
     "IsContentType": false,
     "IsRequired": true,
     "IsEndpoint": true,
     "SkipUrlEncoding": false,
     "Explode": false,
     "Kind": "Client",
     "DefaultValue": {
      "$id": "144",
      "Type": {
       "$id": "145",
=======
     "location": "Uri",
     "isApiVersion": false,
     "isContentType": false,
     "isRequired": true,
     "isEndpoint": true,
     "skipUrlEncoding": false,
     "explode": false,
     "kind": "Client",
     "defaultValue": {
      "$id": "141",
      "type": {
       "$id": "142",
>>>>>>> c6990eba
       "kind": "string",
       "name": "string",
       "crossLanguageDefinitionId": "TypeSpec.string"
      },
      "value": "http://localhost:3000"
     }
    }
   ],
   "decorators": [],
   "crossLanguageDefinitionId": "Encode.Duration.Property"
  },
  {
   "$id": "143",
   "name": "Header",
   "namespace": "Encode.Duration.Header",
   "operations": [
    {
     "$id": "144",
     "name": "default",
     "resourceName": "Header",
     "accessibility": "public",
     "parameters": [
      {
       "$id": "145",
       "name": "duration",
       "nameInRequest": "duration",
       "type": {
        "$id": "146",
        "kind": "duration",
        "name": "duration",
        "encode": "ISO8601",
        "wireType": {
         "$id": "147",
         "kind": "string",
         "name": "string",
         "crossLanguageDefinitionId": "TypeSpec.string",
         "decorators": []
        },
        "crossLanguageDefinitionId": "TypeSpec.duration",
        "decorators": []
       },
       "location": "Header",
       "isApiVersion": false,
       "isContentType": false,
       "isEndpoint": false,
       "explode": false,
       "isRequired": true,
       "kind": "Method",
       "decorators": [],
       "skipUrlEncoding": false
      }
     ],
     "responses": [
      {
       "$id": "148",
       "statusCodes": [
        204
       ],
       "headers": [],
       "isErrorResponse": false
      }
     ],
     "httpMethod": "GET",
     "uri": "{endpoint}",
     "path": "/encode/duration/header/default",
     "bufferResponse": true,
     "generateProtocolMethod": true,
     "generateConvenienceMethod": true,
     "crossLanguageDefinitionId": "Encode.Duration.Header.default",
     "decorators": []
    },
    {
     "$id": "149",
     "name": "iso8601",
     "resourceName": "Header",
     "accessibility": "public",
     "parameters": [
      {
       "$id": "150",
       "name": "duration",
       "nameInRequest": "duration",
       "type": {
        "$id": "151",
        "kind": "duration",
        "name": "duration",
        "encode": "ISO8601",
        "wireType": {
         "$id": "152",
         "kind": "string",
         "name": "string",
         "crossLanguageDefinitionId": "TypeSpec.string",
         "decorators": []
        },
        "crossLanguageDefinitionId": "TypeSpec.duration",
        "decorators": []
       },
       "location": "Header",
       "isApiVersion": false,
       "isContentType": false,
       "isEndpoint": false,
       "explode": false,
       "isRequired": true,
       "kind": "Method",
       "decorators": [],
       "skipUrlEncoding": false
      }
     ],
     "responses": [
      {
       "$id": "153",
       "statusCodes": [
        204
       ],
       "headers": [],
       "isErrorResponse": false
      }
     ],
     "httpMethod": "GET",
     "uri": "{endpoint}",
     "path": "/encode/duration/header/iso8601",
     "bufferResponse": true,
     "generateProtocolMethod": true,
     "generateConvenienceMethod": true,
     "crossLanguageDefinitionId": "Encode.Duration.Header.iso8601",
     "decorators": []
    },
    {
     "$id": "154",
     "name": "iso8601Array",
     "resourceName": "Header",
     "accessibility": "public",
     "parameters": [
      {
       "$id": "155",
       "name": "duration",
       "nameInRequest": "duration",
       "type": {
        "$id": "156",
        "kind": "array",
        "name": "Array",
        "valueType": {
         "$id": "157",
         "kind": "duration",
         "name": "Iso8601Duration",
         "encode": "ISO8601",
         "wireType": {
          "$id": "158",
          "kind": "string",
          "name": "string",
          "crossLanguageDefinitionId": "TypeSpec.string",
          "decorators": []
         },
         "crossLanguageDefinitionId": "Encode.Duration.Header.Iso8601Duration",
         "baseType": {
          "$id": "159",
          "kind": "duration",
          "name": "duration",
          "encode": "ISO8601",
          "wireType": {
           "$id": "160",
           "kind": "string",
           "name": "string",
           "crossLanguageDefinitionId": "TypeSpec.string",
           "decorators": []
          },
          "crossLanguageDefinitionId": "TypeSpec.duration",
          "decorators": []
         },
         "decorators": []
        },
        "crossLanguageDefinitionId": "TypeSpec.Array",
        "decorators": []
       },
       "location": "Header",
       "isApiVersion": false,
       "isContentType": false,
       "isEndpoint": false,
       "explode": false,
       "arraySerializationDelimiter": ",",
       "isRequired": true,
       "kind": "Method",
       "decorators": [],
       "skipUrlEncoding": false
      }
     ],
     "responses": [
      {
       "$id": "161",
       "statusCodes": [
        204
       ],
       "headers": [],
       "isErrorResponse": false
      }
     ],
     "httpMethod": "GET",
     "uri": "{endpoint}",
     "path": "/encode/duration/header/iso8601-array",
     "bufferResponse": true,
     "generateProtocolMethod": true,
     "generateConvenienceMethod": true,
     "crossLanguageDefinitionId": "Encode.Duration.Header.iso8601Array",
     "decorators": []
    },
    {
     "$id": "162",
     "name": "int32Seconds",
     "resourceName": "Header",
     "accessibility": "public",
     "parameters": [
      {
       "$id": "163",
       "name": "duration",
       "nameInRequest": "duration",
       "type": {
        "$id": "164",
        "kind": "duration",
        "name": "duration",
        "encode": "seconds",
        "wireType": {
         "$id": "165",
         "kind": "int32",
         "name": "int32",
         "crossLanguageDefinitionId": "TypeSpec.int32",
         "decorators": []
        },
        "crossLanguageDefinitionId": "TypeSpec.duration",
        "decorators": []
       },
       "location": "Header",
       "isApiVersion": false,
       "isContentType": false,
       "isEndpoint": false,
       "explode": false,
       "isRequired": true,
       "kind": "Method",
       "decorators": [],
       "skipUrlEncoding": false
      }
     ],
     "responses": [
      {
       "$id": "166",
       "statusCodes": [
        204
       ],
       "headers": [],
       "isErrorResponse": false
      }
     ],
     "httpMethod": "GET",
     "uri": "{endpoint}",
     "path": "/encode/duration/header/int32-seconds",
     "bufferResponse": true,
     "generateProtocolMethod": true,
     "generateConvenienceMethod": true,
     "crossLanguageDefinitionId": "Encode.Duration.Header.int32Seconds",
     "decorators": []
    },
    {
     "$id": "167",
     "name": "floatSeconds",
     "resourceName": "Header",
     "accessibility": "public",
     "parameters": [
      {
       "$id": "168",
       "name": "duration",
       "nameInRequest": "duration",
       "type": {
        "$id": "169",
        "kind": "duration",
        "name": "duration",
        "encode": "seconds",
        "wireType": {
         "$id": "170",
         "kind": "float",
         "name": "float",
         "crossLanguageDefinitionId": "TypeSpec.float",
         "decorators": []
        },
        "crossLanguageDefinitionId": "TypeSpec.duration",
        "decorators": []
       },
       "location": "Header",
       "isApiVersion": false,
       "isContentType": false,
       "isEndpoint": false,
       "explode": false,
       "isRequired": true,
       "kind": "Method",
       "decorators": [],
       "skipUrlEncoding": false
      }
     ],
     "responses": [
      {
       "$id": "171",
       "statusCodes": [
        204
       ],
       "headers": [],
       "isErrorResponse": false
      }
     ],
     "httpMethod": "GET",
     "uri": "{endpoint}",
     "path": "/encode/duration/header/float-seconds",
     "bufferResponse": true,
     "generateProtocolMethod": true,
     "generateConvenienceMethod": true,
     "crossLanguageDefinitionId": "Encode.Duration.Header.floatSeconds",
     "decorators": []
    },
    {
     "$id": "172",
     "name": "float64Seconds",
     "resourceName": "Header",
     "accessibility": "public",
     "parameters": [
      {
       "$id": "173",
       "name": "duration",
       "nameInRequest": "duration",
       "type": {
        "$id": "174",
        "kind": "duration",
        "name": "duration",
        "encode": "seconds",
        "wireType": {
         "$id": "175",
         "kind": "float64",
         "name": "float64",
         "crossLanguageDefinitionId": "TypeSpec.float64",
         "decorators": []
        },
        "crossLanguageDefinitionId": "TypeSpec.duration",
        "decorators": []
       },
       "location": "Header",
       "isApiVersion": false,
       "isContentType": false,
       "isEndpoint": false,
       "explode": false,
       "isRequired": true,
       "kind": "Method",
       "decorators": [],
       "skipUrlEncoding": false
      }
     ],
     "responses": [
      {
       "$id": "176",
       "statusCodes": [
        204
       ],
       "headers": [],
       "isErrorResponse": false
      }
     ],
     "httpMethod": "GET",
     "uri": "{endpoint}",
     "path": "/encode/duration/header/float64-seconds",
     "bufferResponse": true,
     "generateProtocolMethod": true,
     "generateConvenienceMethod": true,
     "crossLanguageDefinitionId": "Encode.Duration.Header.float64Seconds",
     "decorators": []
    }
   ],
   "parent": "DurationClient",
   "parameters": [
    {
     "$id": "177",
     "name": "endpoint",
     "nameInRequest": "endpoint",
     "doc": "Service host",
     "type": {
      "$id": "178",
      "kind": "url",
      "name": "url",
      "crossLanguageDefinitionId": "TypeSpec.url"
     },
<<<<<<< HEAD
     "Location": "Uri",
     "IsApiVersion": false,
     "IsContentType": false,
     "IsRequired": true,
     "IsEndpoint": true,
     "SkipUrlEncoding": false,
     "Explode": false,
     "Kind": "Client",
     "DefaultValue": {
      "$id": "183",
      "Type": {
       "$id": "184",
=======
     "location": "Uri",
     "isApiVersion": false,
     "isContentType": false,
     "isRequired": true,
     "isEndpoint": true,
     "skipUrlEncoding": false,
     "explode": false,
     "kind": "Client",
     "defaultValue": {
      "$id": "179",
      "type": {
       "$id": "180",
>>>>>>> c6990eba
       "kind": "string",
       "name": "string",
       "crossLanguageDefinitionId": "TypeSpec.string"
      },
      "value": "http://localhost:3000"
     }
    }
   ],
   "decorators": [],
   "crossLanguageDefinitionId": "Encode.Duration.Header"
  }
 ]
}<|MERGE_RESOLUTION|>--- conflicted
+++ resolved
@@ -316,20 +316,6 @@
       "name": "url",
       "crossLanguageDefinitionId": "TypeSpec.url"
      },
-<<<<<<< HEAD
-     "Location": "Uri",
-     "IsApiVersion": false,
-     "IsContentType": false,
-     "IsRequired": true,
-     "IsEndpoint": true,
-     "SkipUrlEncoding": false,
-     "Explode": false,
-     "Kind": "Client",
-     "DefaultValue": {
-      "$id": "45",
-      "Type": {
-       "$id": "46",
-=======
      "location": "Uri",
      "isApiVersion": false,
      "isContentType": false,
@@ -342,7 +328,6 @@
       "$id": "44",
       "type": {
        "$id": "45",
->>>>>>> c6990eba
        "kind": "string",
        "name": "string",
        "crossLanguageDefinitionId": "TypeSpec.string"
@@ -726,20 +711,6 @@
       "name": "url",
       "crossLanguageDefinitionId": "TypeSpec.url"
      },
-<<<<<<< HEAD
-     "Location": "Uri",
-     "IsApiVersion": false,
-     "IsContentType": false,
-     "IsRequired": true,
-     "IsEndpoint": true,
-     "SkipUrlEncoding": false,
-     "Explode": false,
-     "Kind": "Client",
-     "DefaultValue": {
-      "$id": "84",
-      "Type": {
-       "$id": "85",
-=======
      "location": "Uri",
      "isApiVersion": false,
      "isContentType": false,
@@ -752,7 +723,6 @@
       "$id": "82",
       "type": {
        "$id": "83",
->>>>>>> c6990eba
        "kind": "string",
        "name": "string",
        "crossLanguageDefinitionId": "TypeSpec.string"
@@ -1425,20 +1395,6 @@
       "name": "url",
       "crossLanguageDefinitionId": "TypeSpec.url"
      },
-<<<<<<< HEAD
-     "Location": "Uri",
-     "IsApiVersion": false,
-     "IsContentType": false,
-     "IsRequired": true,
-     "IsEndpoint": true,
-     "SkipUrlEncoding": false,
-     "Explode": false,
-     "Kind": "Client",
-     "DefaultValue": {
-      "$id": "144",
-      "Type": {
-       "$id": "145",
-=======
      "location": "Uri",
      "isApiVersion": false,
      "isContentType": false,
@@ -1451,7 +1407,6 @@
       "$id": "141",
       "type": {
        "$id": "142",
->>>>>>> c6990eba
        "kind": "string",
        "name": "string",
        "crossLanguageDefinitionId": "TypeSpec.string"
@@ -1835,20 +1790,6 @@
       "name": "url",
       "crossLanguageDefinitionId": "TypeSpec.url"
      },
-<<<<<<< HEAD
-     "Location": "Uri",
-     "IsApiVersion": false,
-     "IsContentType": false,
-     "IsRequired": true,
-     "IsEndpoint": true,
-     "SkipUrlEncoding": false,
-     "Explode": false,
-     "Kind": "Client",
-     "DefaultValue": {
-      "$id": "183",
-      "Type": {
-       "$id": "184",
-=======
      "location": "Uri",
      "isApiVersion": false,
      "isContentType": false,
@@ -1861,7 +1802,6 @@
       "$id": "179",
       "type": {
        "$id": "180",
->>>>>>> c6990eba
        "kind": "string",
        "name": "string",
        "crossLanguageDefinitionId": "TypeSpec.string"
