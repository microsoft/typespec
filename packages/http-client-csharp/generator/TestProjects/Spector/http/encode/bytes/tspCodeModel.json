{
  "name": "Encode.Bytes",
  "apiVersions": [],
  "enums": [],
  "constants": [
    {
      "$id": "1",
      "kind": "constant",
      "name": "defaultContentType",
      "namespace": "",
      "usage": "None",
      "valueType": {
        "$id": "2",
        "kind": "string",
        "name": "string",
        "crossLanguageDefinitionId": "TypeSpec.string",
        "decorators": []
      },
      "value": "application/json",
      "decorators": []
    },
    {
      "$id": "3",
      "kind": "constant",
      "name": "defaultContentType1",
      "namespace": "",
      "usage": "None",
      "valueType": {
        "$id": "4",
        "kind": "string",
        "name": "string",
        "crossLanguageDefinitionId": "TypeSpec.string",
        "decorators": []
      },
      "value": "application/json",
      "decorators": []
    },
    {
      "$id": "5",
      "kind": "constant",
      "name": "base64ContentType",
      "namespace": "",
      "usage": "None",
      "valueType": {
        "$id": "6",
        "kind": "string",
        "name": "string",
        "crossLanguageDefinitionId": "TypeSpec.string",
        "decorators": []
      },
      "value": "application/json",
      "decorators": []
    },
    {
      "$id": "7",
      "kind": "constant",
      "name": "base64ContentType1",
      "namespace": "",
      "usage": "None",
      "valueType": {
        "$id": "8",
        "kind": "string",
        "name": "string",
        "crossLanguageDefinitionId": "TypeSpec.string",
        "decorators": []
      },
      "value": "application/json",
      "decorators": []
    },
    {
<<<<<<< HEAD
      "$id": "9",
      "kind": "constant",
      "name": "base64urlContentType",
      "namespace": "",
      "usage": "None",
      "valueType": {
        "$id": "10",
        "kind": "string",
        "name": "string",
        "crossLanguageDefinitionId": "TypeSpec.string",
        "decorators": []
      },
      "value": "application/json",
      "decorators": []
    },
=======
     "$id": "77",
     "name": "endpoint",
     "nameInRequest": "endpoint",
     "doc": "Service host",
     "type": {
      "$id": "78",
      "kind": "url",
      "name": "endpoint",
      "crossLanguageDefinitionId": "TypeSpec.url"
     },
     "location": "Uri",
     "isApiVersion": false,
     "isContentType": false,
     "isRequired": true,
     "isEndpoint": true,
     "skipUrlEncoding": false,
     "explode": false,
     "kind": "Client",
     "defaultValue": {
      "$id": "79",
      "type": {
       "$id": "80",
       "kind": "string",
       "name": "string",
       "crossLanguageDefinitionId": "TypeSpec.string"
      },
      "value": "http://localhost:3000"
     },
     "serverUrlTemplate": "{endpoint}"
    }
   ],
   "decorators": [],
   "crossLanguageDefinitionId": "Encode.Bytes",
   "apiVersions": [],
   "children": [
>>>>>>> 790f0e22
    {
      "$id": "11",
      "kind": "constant",
      "name": "base64urlContentType1",
      "namespace": "",
      "usage": "None",
      "valueType": {
        "$id": "12",
        "kind": "string",
        "name": "string",
        "crossLanguageDefinitionId": "TypeSpec.string",
        "decorators": []
      },
      "value": "application/json",
      "decorators": []
    },
    {
      "$id": "13",
      "kind": "constant",
      "name": "base64urlArrayContentType",
      "namespace": "",
      "usage": "None",
      "valueType": {
        "$id": "14",
        "kind": "string",
        "name": "string",
        "crossLanguageDefinitionId": "TypeSpec.string",
        "decorators": []
      },
      "value": "application/json",
      "decorators": []
    },
    {
      "$id": "15",
      "kind": "constant",
      "name": "base64urlArrayContentType1",
      "namespace": "",
      "usage": "None",
      "valueType": {
        "$id": "16",
        "kind": "string",
        "name": "string",
        "crossLanguageDefinitionId": "TypeSpec.string",
        "decorators": []
      },
      "value": "application/json",
      "decorators": []
    },
    {
      "$id": "17",
      "kind": "constant",
      "name": "defaultContentType2",
      "namespace": "",
      "usage": "None",
      "valueType": {
        "$id": "18",
        "kind": "string",
        "name": "string",
        "crossLanguageDefinitionId": "TypeSpec.string",
        "decorators": []
<<<<<<< HEAD
      },
      "value": "application/octet-stream",
      "decorators": []
=======
       },
       "parameters": [
        {
         "$id": "110",
         "name": "value",
         "nameInRequest": "value",
         "type": {
          "$ref": "71"
         },
         "location": "Query",
         "isApiVersion": false,
         "isContentType": false,
         "isEndpoint": false,
         "explode": false,
         "isRequired": true,
         "kind": "Method",
         "decorators": [],
         "skipUrlEncoding": false
        }
       ],
       "response": {
        "$id": "111"
       },
       "isOverride": false,
       "generateConvenient": true,
       "generateProtocol": true,
       "crossLanguageDefinitionId": "Encode.Bytes.Query.base64urlArray"
      }
     ],
     "parameters": [
      {
       "$id": "112",
       "name": "endpoint",
       "nameInRequest": "endpoint",
       "doc": "Service host",
       "type": {
        "$id": "113",
        "kind": "url",
        "name": "endpoint",
        "crossLanguageDefinitionId": "TypeSpec.url"
       },
       "location": "Uri",
       "isApiVersion": false,
       "isContentType": false,
       "isRequired": true,
       "isEndpoint": true,
       "skipUrlEncoding": false,
       "explode": false,
       "kind": "Client",
       "defaultValue": {
        "$id": "114",
        "type": {
         "$id": "115",
         "kind": "string",
         "name": "string",
         "crossLanguageDefinitionId": "TypeSpec.string"
        },
        "value": "http://localhost:3000"
       },
       "serverUrlTemplate": "{endpoint}"
      }
     ],
     "decorators": [],
     "crossLanguageDefinitionId": "Encode.Bytes.Query",
     "apiVersions": [],
     "parent": {
      "$ref": "76"
     }
>>>>>>> 790f0e22
    },
    {
      "$id": "19",
      "kind": "constant",
      "name": "OctetStreamRequestContentType",
      "namespace": "",
      "usage": "None",
      "valueType": {
        "$id": "20",
        "kind": "string",
        "name": "string",
        "crossLanguageDefinitionId": "TypeSpec.string",
        "decorators": []
      },
      "value": "application/octet-stream",
      "decorators": []
    },
    {
      "$id": "21",
      "kind": "constant",
      "name": "OctetStreamRequestContentType1",
      "namespace": "",
      "usage": "None",
      "valueType": {
        "$id": "22",
        "kind": "string",
        "name": "string",
        "crossLanguageDefinitionId": "TypeSpec.string",
        "decorators": []
      },
      "value": "application/octet-stream",
      "decorators": []
    },
    {
      "$id": "23",
      "kind": "constant",
      "name": "CustomContentTypeRequestContentType",
      "namespace": "",
      "usage": "None",
      "valueType": {
        "$id": "24",
        "kind": "string",
        "name": "string",
        "crossLanguageDefinitionId": "TypeSpec.string",
        "decorators": []
      },
      "value": "image/png",
      "decorators": []
    },
    {
      "$id": "25",
      "kind": "constant",
      "name": "CustomContentTypeRequestContentType1",
      "namespace": "",
      "usage": "None",
      "valueType": {
        "$id": "26",
        "kind": "string",
        "name": "string",
        "crossLanguageDefinitionId": "TypeSpec.string",
        "decorators": []
<<<<<<< HEAD
      },
      "value": "image/png",
      "decorators": []
    },
    {
      "$id": "27",
      "kind": "constant",
      "name": "Base64RequestContentType",
      "namespace": "",
      "usage": "None",
      "valueType": {
        "$id": "28",
        "kind": "string",
        "name": "string",
        "crossLanguageDefinitionId": "TypeSpec.string",
        "decorators": []
      },
      "value": "application/json",
      "decorators": []
    },
    {
      "$id": "29",
      "kind": "constant",
      "name": "Base64RequestContentType1",
      "namespace": "",
      "usage": "None",
      "valueType": {
        "$id": "30",
        "kind": "string",
        "name": "string",
        "crossLanguageDefinitionId": "TypeSpec.string",
        "decorators": []
      },
      "value": "application/json",
      "decorators": []
    },
    {
      "$id": "31",
      "kind": "constant",
      "name": "Base64RequestContentType2",
      "namespace": "",
      "usage": "None",
      "valueType": {
        "$id": "32",
        "kind": "string",
        "name": "string",
        "crossLanguageDefinitionId": "TypeSpec.string",
        "decorators": []
      },
      "value": "application/json",
      "decorators": []
    },
    {
      "$id": "33",
      "kind": "constant",
      "name": "Base64RequestContentType3",
      "namespace": "",
      "usage": "None",
      "valueType": {
        "$id": "34",
        "kind": "string",
        "name": "string",
        "crossLanguageDefinitionId": "TypeSpec.string",
        "decorators": []
      },
      "value": "application/json",
      "decorators": []
    },
    {
      "$id": "35",
      "kind": "constant",
      "name": "defaultContentType3",
      "namespace": "",
      "usage": "None",
      "valueType": {
        "$id": "36",
        "kind": "string",
        "name": "string",
        "crossLanguageDefinitionId": "TypeSpec.string",
        "decorators": []
      },
      "value": "application/octet-stream",
      "decorators": []
    },
    {
      "$id": "37",
      "kind": "constant",
      "name": "octetStreamContentType",
      "namespace": "",
      "usage": "None",
      "valueType": {
        "$id": "38",
        "kind": "string",
        "name": "string",
        "crossLanguageDefinitionId": "TypeSpec.string",
        "decorators": []
      },
      "value": "application/octet-stream",
      "decorators": []
    },
    {
      "$id": "39",
      "kind": "constant",
      "name": "OctetStreamRequestContentType2",
      "namespace": "",
      "usage": "None",
      "valueType": {
        "$id": "40",
        "kind": "string",
        "name": "string",
        "crossLanguageDefinitionId": "TypeSpec.string",
        "decorators": []
      },
      "value": "application/octet-stream",
      "decorators": []
    },
    {
      "$id": "41",
      "kind": "constant",
      "name": "customContentTypeContentType",
      "namespace": "",
      "usage": "None",
      "valueType": {
        "$id": "42",
        "kind": "string",
        "name": "string",
        "crossLanguageDefinitionId": "TypeSpec.string",
        "decorators": []
      },
      "value": "image/png",
      "decorators": []
    },
    {
      "$id": "43",
      "kind": "constant",
      "name": "CustomContentTypeRequestContentType2",
      "namespace": "",
      "usage": "None",
      "valueType": {
        "$id": "44",
        "kind": "string",
        "name": "string",
        "crossLanguageDefinitionId": "TypeSpec.string",
        "decorators": []
      },
      "value": "image/png",
      "decorators": []
    },
    {
      "$id": "45",
      "kind": "constant",
      "name": "base64ContentType2",
      "namespace": "",
      "usage": "None",
      "valueType": {
        "$id": "46",
        "kind": "string",
        "name": "string",
        "crossLanguageDefinitionId": "TypeSpec.string",
        "decorators": []
      },
      "value": "application/json",
      "decorators": []
=======
       },
       "parameters": [
        {
         "$id": "153",
         "name": "body",
         "nameInRequest": "body",
         "type": {
          "$ref": "69"
         },
         "location": "Body",
         "isApiVersion": false,
         "isContentType": false,
         "isEndpoint": false,
         "explode": false,
         "isRequired": true,
         "kind": "Method",
         "decorators": [],
         "skipUrlEncoding": false
        },
        {
         "$id": "154",
         "name": "contentType",
         "nameInRequest": "contentType",
         "doc": "Body parameter's content type. Known values are application/json",
         "type": {
          "$ref": "14"
         },
         "location": "Header",
         "isApiVersion": false,
         "isContentType": false,
         "isEndpoint": false,
         "explode": false,
         "isRequired": true,
         "kind": "Constant",
         "decorators": [],
         "skipUrlEncoding": false
        },
        {
         "$id": "155",
         "name": "accept",
         "nameInRequest": "accept",
         "type": {
          "$ref": "16"
         },
         "location": "Header",
         "isApiVersion": false,
         "isContentType": false,
         "isEndpoint": false,
         "explode": false,
         "isRequired": true,
         "kind": "Constant",
         "decorators": [],
         "skipUrlEncoding": false
        }
       ],
       "response": {
        "$id": "156",
        "type": {
         "$ref": "69"
        }
       },
       "isOverride": false,
       "generateConvenient": true,
       "generateProtocol": true,
       "crossLanguageDefinitionId": "Encode.Bytes.Property.base64urlArray"
      }
     ],
     "parameters": [
      {
       "$id": "157",
       "name": "endpoint",
       "nameInRequest": "endpoint",
       "doc": "Service host",
       "type": {
        "$id": "158",
        "kind": "url",
        "name": "endpoint",
        "crossLanguageDefinitionId": "TypeSpec.url"
       },
       "location": "Uri",
       "isApiVersion": false,
       "isContentType": false,
       "isRequired": true,
       "isEndpoint": true,
       "skipUrlEncoding": false,
       "explode": false,
       "kind": "Client",
       "defaultValue": {
        "$id": "159",
        "type": {
         "$id": "160",
         "kind": "string",
         "name": "string",
         "crossLanguageDefinitionId": "TypeSpec.string"
        },
        "value": "http://localhost:3000"
       },
       "serverUrlTemplate": "{endpoint}"
      }
     ],
     "decorators": [],
     "crossLanguageDefinitionId": "Encode.Bytes.Property",
     "apiVersions": [],
     "parent": {
      "$ref": "76"
     }
>>>>>>> 790f0e22
    },
    {
      "$id": "47",
      "kind": "constant",
      "name": "Base64RequestContentType4",
      "namespace": "",
      "usage": "None",
      "valueType": {
        "$id": "48",
        "kind": "string",
        "name": "string",
        "crossLanguageDefinitionId": "TypeSpec.string",
        "decorators": []
      },
      "value": "application/json",
      "decorators": []
    },
    {
      "$id": "49",
      "kind": "constant",
      "name": "base64urlContentType2",
      "namespace": "",
      "usage": "None",
      "valueType": {
        "$id": "50",
        "kind": "string",
        "name": "string",
        "crossLanguageDefinitionId": "TypeSpec.string",
        "decorators": []
      },
      "value": "application/json",
      "decorators": []
    },
    {
      "$id": "51",
      "kind": "constant",
      "name": "Base64RequestContentType5",
      "namespace": "",
      "usage": "None",
      "valueType": {
        "$id": "52",
        "kind": "string",
        "name": "string",
        "crossLanguageDefinitionId": "TypeSpec.string",
        "decorators": []
      },
      "value": "application/json",
      "decorators": []
    }
  ],
  "models": [
    {
      "$id": "53",
      "kind": "model",
      "name": "DefaultBytesProperty",
      "namespace": "Encode.Bytes",
      "crossLanguageDefinitionId": "Encode.Bytes.DefaultBytesProperty",
      "usage": "Input,Output,Json",
      "decorators": [],
      "properties": [
        {
          "$id": "54",
          "kind": "property",
          "name": "value",
          "serializedName": "value",
          "type": {
            "$id": "55",
            "kind": "bytes",
            "name": "bytes",
            "encode": "base64",
            "crossLanguageDefinitionId": "TypeSpec.bytes",
            "decorators": []
          },
          "optional": false,
          "readOnly": false,
          "discriminator": false,
          "flatten": false,
          "decorators": [],
          "crossLanguageDefinitionId": "Encode.Bytes.DefaultBytesProperty.value",
          "serializationOptions": {
            "json": {
              "name": "value"
            }
          }
        }
<<<<<<< HEAD
      ]
=======
       ],
       "response": {
        "$id": "191"
       },
       "isOverride": false,
       "generateConvenient": true,
       "generateProtocol": true,
       "crossLanguageDefinitionId": "Encode.Bytes.Header.base64urlArray"
      }
     ],
     "parameters": [
      {
       "$id": "192",
       "name": "endpoint",
       "nameInRequest": "endpoint",
       "doc": "Service host",
       "type": {
        "$id": "193",
        "kind": "url",
        "name": "endpoint",
        "crossLanguageDefinitionId": "TypeSpec.url"
       },
       "location": "Uri",
       "isApiVersion": false,
       "isContentType": false,
       "isRequired": true,
       "isEndpoint": true,
       "skipUrlEncoding": false,
       "explode": false,
       "kind": "Client",
       "defaultValue": {
        "$id": "194",
        "type": {
         "$id": "195",
         "kind": "string",
         "name": "string",
         "crossLanguageDefinitionId": "TypeSpec.string"
        },
        "value": "http://localhost:3000"
       },
       "serverUrlTemplate": "{endpoint}"
      }
     ],
     "decorators": [],
     "crossLanguageDefinitionId": "Encode.Bytes.Header",
     "apiVersions": [],
     "parent": {
      "$ref": "76"
     }
>>>>>>> 790f0e22
    },
    {
      "$id": "56",
      "kind": "model",
      "name": "Base64BytesProperty",
      "namespace": "Encode.Bytes",
      "crossLanguageDefinitionId": "Encode.Bytes.Base64BytesProperty",
      "usage": "Input,Output,Json",
      "decorators": [],
      "properties": [
        {
          "$id": "57",
          "kind": "property",
          "name": "value",
          "serializedName": "value",
          "type": {
            "$id": "58",
            "kind": "bytes",
            "name": "bytes",
            "encode": "base64",
            "crossLanguageDefinitionId": "TypeSpec.bytes",
            "decorators": []
          },
          "optional": false,
          "readOnly": false,
          "discriminator": false,
          "flatten": false,
          "decorators": [],
          "crossLanguageDefinitionId": "Encode.Bytes.Base64BytesProperty.value",
          "serializationOptions": {
            "json": {
              "name": "value"
            }
          }
        }
      ]
    },
    {
      "$id": "59",
      "kind": "model",
      "name": "Base64urlBytesProperty",
      "namespace": "Encode.Bytes",
      "crossLanguageDefinitionId": "Encode.Bytes.Base64urlBytesProperty",
      "usage": "Input,Output,Json",
      "decorators": [],
      "properties": [
        {
          "$id": "60",
          "kind": "property",
          "name": "value",
          "serializedName": "value",
          "type": {
            "$id": "61",
            "kind": "bytes",
            "name": "bytes",
            "encode": "base64url",
            "crossLanguageDefinitionId": "TypeSpec.bytes",
            "decorators": []
          },
          "optional": false,
          "readOnly": false,
          "discriminator": false,
          "flatten": false,
          "decorators": [],
          "crossLanguageDefinitionId": "Encode.Bytes.Base64urlBytesProperty.value",
          "serializationOptions": {
            "json": {
              "name": "value"
            }
          }
        }
      ]
    },
    {
      "$id": "62",
      "kind": "model",
      "name": "Base64urlArrayBytesProperty",
      "namespace": "Encode.Bytes",
      "crossLanguageDefinitionId": "Encode.Bytes.Base64urlArrayBytesProperty",
      "usage": "Input,Output,Json",
      "decorators": [],
      "properties": [
        {
          "$id": "63",
          "kind": "property",
          "name": "value",
          "serializedName": "value",
          "type": {
            "$id": "64",
            "kind": "array",
            "name": "Array",
            "valueType": {
              "$id": "65",
              "kind": "bytes",
              "name": "base64urlBytes",
              "encode": "base64url",
              "crossLanguageDefinitionId": "Encode.Bytes.base64urlBytes",
              "baseType": {
                "$id": "66",
                "kind": "bytes",
                "name": "bytes",
                "encode": "base64",
                "crossLanguageDefinitionId": "TypeSpec.bytes",
                "decorators": []
              },
              "decorators": []
            },
            "crossLanguageDefinitionId": "TypeSpec.Array",
            "decorators": []
          },
          "optional": false,
          "readOnly": false,
          "discriminator": false,
          "flatten": false,
          "decorators": [],
          "crossLanguageDefinitionId": "Encode.Bytes.Base64urlArrayBytesProperty.value",
          "serializationOptions": {
            "json": {
              "name": "value"
            }
          }
        }
<<<<<<< HEAD
      ]
    }
  ],
  "clients": [
=======
       ],
       "response": {
        "$id": "246"
       },
       "isOverride": false,
       "generateConvenient": true,
       "generateProtocol": true,
       "crossLanguageDefinitionId": "Encode.Bytes.RequestBody.base64url"
      }
     ],
     "parameters": [
      {
       "$id": "247",
       "name": "endpoint",
       "nameInRequest": "endpoint",
       "doc": "Service host",
       "type": {
        "$id": "248",
        "kind": "url",
        "name": "endpoint",
        "crossLanguageDefinitionId": "TypeSpec.url"
       },
       "location": "Uri",
       "isApiVersion": false,
       "isContentType": false,
       "isRequired": true,
       "isEndpoint": true,
       "skipUrlEncoding": false,
       "explode": false,
       "kind": "Client",
       "defaultValue": {
        "$id": "249",
        "type": {
         "$id": "250",
         "kind": "string",
         "name": "string",
         "crossLanguageDefinitionId": "TypeSpec.string"
        },
        "value": "http://localhost:3000"
       },
       "serverUrlTemplate": "{endpoint}"
      }
     ],
     "decorators": [],
     "crossLanguageDefinitionId": "Encode.Bytes.RequestBody",
     "apiVersions": [],
     "parent": {
      "$ref": "76"
     }
    },
>>>>>>> 790f0e22
    {
      "$id": "67",
      "kind": "client",
      "name": "BytesClient",
      "namespace": "Encode.Bytes",
      "doc": "Test for encode decorator on bytes.",
      "methods": [],
      "parameters": [
        {
          "$id": "68",
          "name": "endpoint",
          "nameInRequest": "endpoint",
          "doc": "Service host",
          "type": {
            "$id": "69",
            "kind": "url",
            "name": "url",
            "crossLanguageDefinitionId": "TypeSpec.url"
          },
          "location": "Uri",
          "isApiVersion": false,
          "isContentType": false,
          "isRequired": true,
          "isEndpoint": true,
          "skipUrlEncoding": false,
          "explode": false,
          "kind": "Client",
          "defaultValue": {
            "type": {
              "$id": "70",
              "kind": "string",
              "name": "string",
              "crossLanguageDefinitionId": "TypeSpec.string"
            },
            "value": "http://localhost:3000"
          }
        }
      ],
      "decorators": [],
      "crossLanguageDefinitionId": "Encode.Bytes",
      "apiVersions": [],
      "children": [
        {
          "$id": "71",
          "kind": "client",
          "name": "Query",
          "namespace": "Encode.Bytes.Query",
          "methods": [
            {
              "$id": "72",
              "kind": "basic",
              "name": "default",
              "accessibility": "public",
              "apiVersions": [],
              "operation": {
                "$id": "73",
                "name": "default",
                "resourceName": "Query",
                "accessibility": "public",
                "parameters": [
                  {
                    "$id": "74",
                    "name": "value",
                    "nameInRequest": "value",
                    "type": {
                      "$id": "75",
                      "kind": "bytes",
                      "name": "bytes",
                      "encode": "base64",
                      "crossLanguageDefinitionId": "TypeSpec.bytes",
                      "decorators": []
                    },
                    "location": "Query",
                    "isApiVersion": false,
                    "isContentType": false,
                    "isEndpoint": false,
                    "explode": false,
                    "isRequired": true,
                    "kind": "Method",
                    "decorators": [],
                    "skipUrlEncoding": false
                  }
                ],
                "responses": [
                  {
                    "statusCodes": [
                      204
                    ],
                    "headers": [],
                    "isErrorResponse": false
                  }
                ],
                "httpMethod": "GET",
                "uri": "{endpoint}",
                "path": "/encode/bytes/query/default",
                "bufferResponse": true,
                "generateProtocolMethod": true,
                "generateConvenienceMethod": true,
                "crossLanguageDefinitionId": "Encode.Bytes.Query.default",
                "decorators": []
              },
              "parameters": [
                {
                  "$id": "76",
                  "name": "value",
                  "nameInRequest": "value",
                  "type": {
                    "$id": "77",
                    "kind": "bytes",
                    "name": "bytes",
                    "encode": "base64",
                    "crossLanguageDefinitionId": "TypeSpec.bytes",
                    "decorators": []
                  },
                  "location": "Query",
                  "isApiVersion": false,
                  "isContentType": false,
                  "isEndpoint": false,
                  "explode": false,
                  "isRequired": true,
                  "kind": "Method",
                  "decorators": [],
                  "skipUrlEncoding": false
                }
              ],
              "response": {},
              "isOverride": false,
              "generateConvenient": true,
              "generateProtocol": true,
              "crossLanguageDefinitionId": "Encode.Bytes.Query.default"
            },
            {
              "$id": "78",
              "kind": "basic",
              "name": "base64",
              "accessibility": "public",
              "apiVersions": [],
              "operation": {
                "$id": "79",
                "name": "base64",
                "resourceName": "Query",
                "accessibility": "public",
                "parameters": [
                  {
                    "$id": "80",
                    "name": "value",
                    "nameInRequest": "value",
                    "type": {
                      "$id": "81",
                      "kind": "bytes",
                      "name": "bytes",
                      "encode": "base64",
                      "crossLanguageDefinitionId": "TypeSpec.bytes",
                      "decorators": []
                    },
                    "location": "Query",
                    "isApiVersion": false,
                    "isContentType": false,
                    "isEndpoint": false,
                    "explode": false,
                    "isRequired": true,
                    "kind": "Method",
                    "decorators": [],
                    "skipUrlEncoding": false
                  }
                ],
                "responses": [
                  {
                    "statusCodes": [
                      204
                    ],
                    "headers": [],
                    "isErrorResponse": false
                  }
                ],
                "httpMethod": "GET",
                "uri": "{endpoint}",
                "path": "/encode/bytes/query/base64",
                "bufferResponse": true,
                "generateProtocolMethod": true,
                "generateConvenienceMethod": true,
                "crossLanguageDefinitionId": "Encode.Bytes.Query.base64",
                "decorators": []
              },
              "parameters": [
                {
                  "$id": "82",
                  "name": "value",
                  "nameInRequest": "value",
                  "type": {
                    "$id": "83",
                    "kind": "bytes",
                    "name": "bytes",
                    "encode": "base64",
                    "crossLanguageDefinitionId": "TypeSpec.bytes",
                    "decorators": []
                  },
                  "location": "Query",
                  "isApiVersion": false,
                  "isContentType": false,
                  "isEndpoint": false,
                  "explode": false,
                  "isRequired": true,
                  "kind": "Method",
                  "decorators": [],
                  "skipUrlEncoding": false
                }
              ],
              "response": {},
              "isOverride": false,
              "generateConvenient": true,
              "generateProtocol": true,
              "crossLanguageDefinitionId": "Encode.Bytes.Query.base64"
            },
            {
              "$id": "84",
              "kind": "basic",
              "name": "base64url",
              "accessibility": "public",
              "apiVersions": [],
              "operation": {
                "$id": "85",
                "name": "base64url",
                "resourceName": "Query",
                "accessibility": "public",
                "parameters": [
                  {
                    "$id": "86",
                    "name": "value",
                    "nameInRequest": "value",
                    "type": {
                      "$id": "87",
                      "kind": "bytes",
                      "name": "bytes",
                      "encode": "base64url",
                      "crossLanguageDefinitionId": "TypeSpec.bytes",
                      "decorators": []
                    },
                    "location": "Query",
                    "isApiVersion": false,
                    "isContentType": false,
                    "isEndpoint": false,
                    "explode": false,
                    "isRequired": true,
                    "kind": "Method",
                    "decorators": [],
                    "skipUrlEncoding": false
                  }
                ],
                "responses": [
                  {
                    "statusCodes": [
                      204
                    ],
                    "headers": [],
                    "isErrorResponse": false
                  }
                ],
                "httpMethod": "GET",
                "uri": "{endpoint}",
                "path": "/encode/bytes/query/base64url",
                "bufferResponse": true,
                "generateProtocolMethod": true,
                "generateConvenienceMethod": true,
                "crossLanguageDefinitionId": "Encode.Bytes.Query.base64url",
                "decorators": []
              },
              "parameters": [
                {
                  "$id": "88",
                  "name": "value",
                  "nameInRequest": "value",
                  "type": {
                    "$id": "89",
                    "kind": "bytes",
                    "name": "bytes",
                    "encode": "base64url",
                    "crossLanguageDefinitionId": "TypeSpec.bytes",
                    "decorators": []
                  },
                  "location": "Query",
                  "isApiVersion": false,
                  "isContentType": false,
                  "isEndpoint": false,
                  "explode": false,
                  "isRequired": true,
                  "kind": "Method",
                  "decorators": [],
                  "skipUrlEncoding": false
                }
              ],
              "response": {},
              "isOverride": false,
              "generateConvenient": true,
              "generateProtocol": true,
              "crossLanguageDefinitionId": "Encode.Bytes.Query.base64url"
            },
            {
              "$id": "90",
              "kind": "basic",
              "name": "base64urlArray",
              "accessibility": "public",
              "apiVersions": [],
              "operation": {
                "$id": "91",
                "name": "base64urlArray",
                "resourceName": "Query",
                "accessibility": "public",
                "parameters": [
                  {
                    "$id": "92",
                    "name": "value",
                    "nameInRequest": "value",
                    "type": {
                      "$ref": "64"
                    },
                    "location": "Query",
                    "isApiVersion": false,
                    "isContentType": false,
                    "isEndpoint": false,
                    "explode": false,
                    "arraySerializationDelimiter": ",",
                    "isRequired": true,
                    "kind": "Method",
                    "decorators": [],
                    "skipUrlEncoding": false
                  }
                ],
                "responses": [
                  {
                    "statusCodes": [
                      204
                    ],
                    "headers": [],
                    "isErrorResponse": false
                  }
                ],
                "httpMethod": "GET",
                "uri": "{endpoint}",
                "path": "/encode/bytes/query/base64url-array",
                "bufferResponse": true,
                "generateProtocolMethod": true,
                "generateConvenienceMethod": true,
                "crossLanguageDefinitionId": "Encode.Bytes.Query.base64urlArray",
                "decorators": []
              },
              "parameters": [
                {
                  "$id": "93",
                  "name": "value",
                  "nameInRequest": "value",
                  "type": {
                    "$ref": "64"
                  },
                  "location": "Query",
                  "isApiVersion": false,
                  "isContentType": false,
                  "isEndpoint": false,
                  "explode": false,
                  "isRequired": true,
                  "kind": "Method",
                  "decorators": [],
                  "skipUrlEncoding": false
                }
              ],
              "response": {},
              "isOverride": false,
              "generateConvenient": true,
              "generateProtocol": true,
              "crossLanguageDefinitionId": "Encode.Bytes.Query.base64urlArray"
            }
          ],
          "parameters": [
            {
              "$id": "94",
              "name": "endpoint",
              "nameInRequest": "endpoint",
              "doc": "Service host",
              "type": {
                "$id": "95",
                "kind": "url",
                "name": "url",
                "crossLanguageDefinitionId": "TypeSpec.url"
              },
              "location": "Uri",
              "isApiVersion": false,
              "isContentType": false,
              "isRequired": true,
              "isEndpoint": true,
              "skipUrlEncoding": false,
              "explode": false,
              "kind": "Client",
              "defaultValue": {
                "type": {
                  "$id": "96",
                  "kind": "string",
                  "name": "string",
                  "crossLanguageDefinitionId": "TypeSpec.string"
                },
                "value": "http://localhost:3000"
              }
            }
          ],
          "decorators": [],
          "crossLanguageDefinitionId": "Encode.Bytes.Query",
          "apiVersions": [],
          "parent": {
            "$ref": "67"
          }
        },
        {
          "$id": "97",
          "kind": "client",
          "name": "Property",
          "namespace": "Encode.Bytes.Property",
          "methods": [
            {
              "$id": "98",
              "kind": "basic",
              "name": "default",
              "accessibility": "public",
              "apiVersions": [],
              "operation": {
                "$id": "99",
                "name": "default",
                "resourceName": "Property",
                "accessibility": "public",
                "parameters": [
                  {
                    "$id": "100",
                    "name": "contentType",
                    "nameInRequest": "Content-Type",
                    "doc": "Body parameter's content type. Known values are application/json",
                    "type": {
                      "$ref": "1"
                    },
                    "location": "Header",
                    "isApiVersion": false,
                    "isContentType": true,
                    "isEndpoint": false,
                    "explode": false,
                    "isRequired": true,
                    "kind": "Constant",
                    "decorators": [],
                    "skipUrlEncoding": false
                  },
                  {
                    "$id": "101",
                    "name": "accept",
                    "nameInRequest": "Accept",
                    "type": {
                      "$ref": "3"
                    },
                    "location": "Header",
                    "isApiVersion": false,
                    "isContentType": false,
                    "isEndpoint": false,
                    "explode": false,
                    "isRequired": true,
                    "kind": "Constant",
                    "decorators": [],
                    "skipUrlEncoding": false
                  },
                  {
                    "$id": "102",
                    "name": "body",
                    "nameInRequest": "body",
                    "type": {
                      "$ref": "53"
                    },
                    "location": "Body",
                    "isApiVersion": false,
                    "isContentType": false,
                    "isEndpoint": false,
                    "explode": false,
                    "isRequired": true,
                    "kind": "Method",
                    "decorators": [],
                    "skipUrlEncoding": false
                  }
                ],
                "responses": [
                  {
                    "statusCodes": [
                      200
                    ],
                    "bodyType": {
                      "$ref": "53"
                    },
                    "headers": [],
                    "isErrorResponse": false,
                    "contentTypes": [
                      "application/json"
                    ]
                  }
                ],
                "httpMethod": "POST",
                "uri": "{endpoint}",
                "path": "/encode/bytes/property/default",
                "requestMediaTypes": [
                  "application/json"
                ],
                "bufferResponse": true,
                "generateProtocolMethod": true,
                "generateConvenienceMethod": true,
                "crossLanguageDefinitionId": "Encode.Bytes.Property.default",
                "decorators": []
              },
              "parameters": [
                {
                  "$id": "103",
                  "name": "body",
                  "nameInRequest": "body",
                  "type": {
                    "$ref": "53"
                  },
                  "location": "Body",
                  "isApiVersion": false,
                  "isContentType": false,
                  "isEndpoint": false,
                  "explode": false,
                  "isRequired": true,
                  "kind": "Method",
                  "decorators": [],
                  "skipUrlEncoding": false
                },
                {
                  "$id": "104",
                  "name": "contentType",
                  "nameInRequest": "contentType",
                  "doc": "Body parameter's content type. Known values are application/json",
                  "type": {
                    "$ref": "1"
                  },
                  "location": "Header",
                  "isApiVersion": false,
                  "isContentType": false,
                  "isEndpoint": false,
                  "explode": false,
                  "isRequired": true,
                  "kind": "Constant",
                  "decorators": [],
                  "skipUrlEncoding": false
                },
                {
                  "$id": "105",
                  "name": "accept",
                  "nameInRequest": "accept",
                  "type": {
                    "$ref": "3"
                  },
                  "location": "Header",
                  "isApiVersion": false,
                  "isContentType": false,
                  "isEndpoint": false,
                  "explode": false,
                  "isRequired": true,
                  "kind": "Constant",
                  "decorators": [],
                  "skipUrlEncoding": false
                }
              ],
              "response": {
                "type": {
                  "$ref": "53"
                }
              },
              "isOverride": false,
              "generateConvenient": true,
              "generateProtocol": true,
              "crossLanguageDefinitionId": "Encode.Bytes.Property.default"
            },
            {
              "$id": "106",
              "kind": "basic",
              "name": "base64",
              "accessibility": "public",
              "apiVersions": [],
              "operation": {
                "$id": "107",
                "name": "base64",
                "resourceName": "Property",
                "accessibility": "public",
                "parameters": [
                  {
                    "$id": "108",
                    "name": "contentType",
                    "nameInRequest": "Content-Type",
                    "doc": "Body parameter's content type. Known values are application/json",
                    "type": {
                      "$ref": "5"
                    },
                    "location": "Header",
                    "isApiVersion": false,
                    "isContentType": true,
                    "isEndpoint": false,
                    "explode": false,
                    "isRequired": true,
                    "kind": "Constant",
                    "decorators": [],
                    "skipUrlEncoding": false
                  },
                  {
                    "$id": "109",
                    "name": "accept",
                    "nameInRequest": "Accept",
                    "type": {
                      "$ref": "7"
                    },
                    "location": "Header",
                    "isApiVersion": false,
                    "isContentType": false,
                    "isEndpoint": false,
                    "explode": false,
                    "isRequired": true,
                    "kind": "Constant",
                    "decorators": [],
                    "skipUrlEncoding": false
                  },
                  {
                    "$id": "110",
                    "name": "body",
                    "nameInRequest": "body",
                    "type": {
                      "$ref": "56"
                    },
                    "location": "Body",
                    "isApiVersion": false,
                    "isContentType": false,
                    "isEndpoint": false,
                    "explode": false,
                    "isRequired": true,
                    "kind": "Method",
                    "decorators": [],
                    "skipUrlEncoding": false
                  }
                ],
                "responses": [
                  {
                    "statusCodes": [
                      200
                    ],
                    "bodyType": {
                      "$ref": "56"
                    },
                    "headers": [],
                    "isErrorResponse": false,
                    "contentTypes": [
                      "application/json"
                    ]
                  }
                ],
                "httpMethod": "POST",
                "uri": "{endpoint}",
                "path": "/encode/bytes/property/base64",
                "requestMediaTypes": [
                  "application/json"
                ],
                "bufferResponse": true,
                "generateProtocolMethod": true,
                "generateConvenienceMethod": true,
                "crossLanguageDefinitionId": "Encode.Bytes.Property.base64",
                "decorators": []
              },
              "parameters": [
                {
                  "$id": "111",
                  "name": "body",
                  "nameInRequest": "body",
                  "type": {
                    "$ref": "56"
                  },
                  "location": "Body",
                  "isApiVersion": false,
                  "isContentType": false,
                  "isEndpoint": false,
                  "explode": false,
                  "isRequired": true,
                  "kind": "Method",
                  "decorators": [],
                  "skipUrlEncoding": false
                },
                {
                  "$id": "112",
                  "name": "contentType",
                  "nameInRequest": "contentType",
                  "doc": "Body parameter's content type. Known values are application/json",
                  "type": {
                    "$ref": "5"
                  },
                  "location": "Header",
                  "isApiVersion": false,
                  "isContentType": false,
                  "isEndpoint": false,
                  "explode": false,
                  "isRequired": true,
                  "kind": "Constant",
                  "decorators": [],
                  "skipUrlEncoding": false
                },
                {
                  "$id": "113",
                  "name": "accept",
                  "nameInRequest": "accept",
                  "type": {
                    "$ref": "7"
                  },
                  "location": "Header",
                  "isApiVersion": false,
                  "isContentType": false,
                  "isEndpoint": false,
                  "explode": false,
                  "isRequired": true,
                  "kind": "Constant",
                  "decorators": [],
                  "skipUrlEncoding": false
                }
              ],
              "response": {
                "type": {
                  "$ref": "56"
                }
              },
              "isOverride": false,
              "generateConvenient": true,
              "generateProtocol": true,
              "crossLanguageDefinitionId": "Encode.Bytes.Property.base64"
            },
            {
              "$id": "114",
              "kind": "basic",
              "name": "base64url",
              "accessibility": "public",
              "apiVersions": [],
              "operation": {
                "$id": "115",
                "name": "base64url",
                "resourceName": "Property",
                "accessibility": "public",
                "parameters": [
                  {
                    "$id": "116",
                    "name": "contentType",
                    "nameInRequest": "Content-Type",
                    "doc": "Body parameter's content type. Known values are application/json",
                    "type": {
                      "$ref": "9"
                    },
                    "location": "Header",
                    "isApiVersion": false,
                    "isContentType": true,
                    "isEndpoint": false,
                    "explode": false,
                    "isRequired": true,
                    "kind": "Constant",
                    "decorators": [],
                    "skipUrlEncoding": false
                  },
                  {
                    "$id": "117",
                    "name": "accept",
                    "nameInRequest": "Accept",
                    "type": {
                      "$ref": "11"
                    },
                    "location": "Header",
                    "isApiVersion": false,
                    "isContentType": false,
                    "isEndpoint": false,
                    "explode": false,
                    "isRequired": true,
                    "kind": "Constant",
                    "decorators": [],
                    "skipUrlEncoding": false
                  },
                  {
                    "$id": "118",
                    "name": "body",
                    "nameInRequest": "body",
                    "type": {
                      "$ref": "59"
                    },
                    "location": "Body",
                    "isApiVersion": false,
                    "isContentType": false,
                    "isEndpoint": false,
                    "explode": false,
                    "isRequired": true,
                    "kind": "Method",
                    "decorators": [],
                    "skipUrlEncoding": false
                  }
                ],
                "responses": [
                  {
                    "statusCodes": [
                      200
                    ],
                    "bodyType": {
                      "$ref": "59"
                    },
                    "headers": [],
                    "isErrorResponse": false,
                    "contentTypes": [
                      "application/json"
                    ]
                  }
                ],
                "httpMethod": "POST",
                "uri": "{endpoint}",
                "path": "/encode/bytes/property/base64url",
                "requestMediaTypes": [
                  "application/json"
                ],
                "bufferResponse": true,
                "generateProtocolMethod": true,
                "generateConvenienceMethod": true,
                "crossLanguageDefinitionId": "Encode.Bytes.Property.base64url",
                "decorators": []
              },
              "parameters": [
                {
                  "$id": "119",
                  "name": "body",
                  "nameInRequest": "body",
                  "type": {
                    "$ref": "59"
                  },
                  "location": "Body",
                  "isApiVersion": false,
                  "isContentType": false,
                  "isEndpoint": false,
                  "explode": false,
                  "isRequired": true,
                  "kind": "Method",
                  "decorators": [],
                  "skipUrlEncoding": false
                },
                {
                  "$id": "120",
                  "name": "contentType",
                  "nameInRequest": "contentType",
                  "doc": "Body parameter's content type. Known values are application/json",
                  "type": {
                    "$ref": "9"
                  },
                  "location": "Header",
                  "isApiVersion": false,
                  "isContentType": false,
                  "isEndpoint": false,
                  "explode": false,
                  "isRequired": true,
                  "kind": "Constant",
                  "decorators": [],
                  "skipUrlEncoding": false
                },
                {
                  "$id": "121",
                  "name": "accept",
                  "nameInRequest": "accept",
                  "type": {
                    "$ref": "11"
                  },
                  "location": "Header",
                  "isApiVersion": false,
                  "isContentType": false,
                  "isEndpoint": false,
                  "explode": false,
                  "isRequired": true,
                  "kind": "Constant",
                  "decorators": [],
                  "skipUrlEncoding": false
                }
              ],
              "response": {
                "type": {
                  "$ref": "59"
                }
              },
              "isOverride": false,
              "generateConvenient": true,
              "generateProtocol": true,
              "crossLanguageDefinitionId": "Encode.Bytes.Property.base64url"
            },
            {
              "$id": "122",
              "kind": "basic",
              "name": "base64urlArray",
              "accessibility": "public",
              "apiVersions": [],
              "operation": {
                "$id": "123",
                "name": "base64urlArray",
                "resourceName": "Property",
                "accessibility": "public",
                "parameters": [
                  {
                    "$id": "124",
                    "name": "contentType",
                    "nameInRequest": "Content-Type",
                    "doc": "Body parameter's content type. Known values are application/json",
                    "type": {
                      "$ref": "13"
                    },
                    "location": "Header",
                    "isApiVersion": false,
                    "isContentType": true,
                    "isEndpoint": false,
                    "explode": false,
                    "isRequired": true,
                    "kind": "Constant",
                    "decorators": [],
                    "skipUrlEncoding": false
                  },
                  {
                    "$id": "125",
                    "name": "accept",
                    "nameInRequest": "Accept",
                    "type": {
                      "$ref": "15"
                    },
                    "location": "Header",
                    "isApiVersion": false,
                    "isContentType": false,
                    "isEndpoint": false,
                    "explode": false,
                    "isRequired": true,
                    "kind": "Constant",
                    "decorators": [],
                    "skipUrlEncoding": false
                  },
                  {
                    "$id": "126",
                    "name": "body",
                    "nameInRequest": "body",
                    "type": {
                      "$ref": "62"
                    },
                    "location": "Body",
                    "isApiVersion": false,
                    "isContentType": false,
                    "isEndpoint": false,
                    "explode": false,
                    "isRequired": true,
                    "kind": "Method",
                    "decorators": [],
                    "skipUrlEncoding": false
                  }
                ],
                "responses": [
                  {
                    "statusCodes": [
                      200
                    ],
                    "bodyType": {
                      "$ref": "62"
                    },
                    "headers": [],
                    "isErrorResponse": false,
                    "contentTypes": [
                      "application/json"
                    ]
                  }
                ],
                "httpMethod": "POST",
                "uri": "{endpoint}",
                "path": "/encode/bytes/property/base64url-array",
                "requestMediaTypes": [
                  "application/json"
                ],
                "bufferResponse": true,
                "generateProtocolMethod": true,
                "generateConvenienceMethod": true,
                "crossLanguageDefinitionId": "Encode.Bytes.Property.base64urlArray",
                "decorators": []
              },
              "parameters": [
                {
                  "$id": "127",
                  "name": "body",
                  "nameInRequest": "body",
                  "type": {
                    "$ref": "62"
                  },
                  "location": "Body",
                  "isApiVersion": false,
                  "isContentType": false,
                  "isEndpoint": false,
                  "explode": false,
                  "isRequired": true,
                  "kind": "Method",
                  "decorators": [],
                  "skipUrlEncoding": false
                },
                {
                  "$id": "128",
                  "name": "contentType",
                  "nameInRequest": "contentType",
                  "doc": "Body parameter's content type. Known values are application/json",
                  "type": {
                    "$ref": "13"
                  },
                  "location": "Header",
                  "isApiVersion": false,
                  "isContentType": false,
                  "isEndpoint": false,
                  "explode": false,
                  "isRequired": true,
                  "kind": "Constant",
                  "decorators": [],
                  "skipUrlEncoding": false
                },
                {
                  "$id": "129",
                  "name": "accept",
                  "nameInRequest": "accept",
                  "type": {
                    "$ref": "15"
                  },
                  "location": "Header",
                  "isApiVersion": false,
                  "isContentType": false,
                  "isEndpoint": false,
                  "explode": false,
                  "isRequired": true,
                  "kind": "Constant",
                  "decorators": [],
                  "skipUrlEncoding": false
                }
              ],
              "response": {
                "type": {
                  "$ref": "62"
                }
              },
              "isOverride": false,
              "generateConvenient": true,
              "generateProtocol": true,
              "crossLanguageDefinitionId": "Encode.Bytes.Property.base64urlArray"
            }
          ],
          "parameters": [
            {
              "$id": "130",
              "name": "endpoint",
              "nameInRequest": "endpoint",
              "doc": "Service host",
              "type": {
                "$id": "131",
                "kind": "url",
                "name": "url",
                "crossLanguageDefinitionId": "TypeSpec.url"
              },
              "location": "Uri",
              "isApiVersion": false,
              "isContentType": false,
              "isRequired": true,
              "isEndpoint": true,
              "skipUrlEncoding": false,
              "explode": false,
              "kind": "Client",
              "defaultValue": {
                "type": {
                  "$id": "132",
                  "kind": "string",
                  "name": "string",
                  "crossLanguageDefinitionId": "TypeSpec.string"
                },
                "value": "http://localhost:3000"
              }
            }
          ],
          "decorators": [],
          "crossLanguageDefinitionId": "Encode.Bytes.Property",
          "apiVersions": [],
          "parent": {
            "$ref": "67"
          }
        },
        {
          "$id": "133",
          "kind": "client",
          "name": "Header",
          "namespace": "Encode.Bytes.Header",
          "methods": [
            {
              "$id": "134",
              "kind": "basic",
              "name": "default",
              "accessibility": "public",
              "apiVersions": [],
              "operation": {
                "$id": "135",
                "name": "default",
                "resourceName": "Header",
                "accessibility": "public",
                "parameters": [
                  {
                    "$id": "136",
                    "name": "value",
                    "nameInRequest": "value",
                    "type": {
                      "$id": "137",
                      "kind": "bytes",
                      "name": "bytes",
                      "encode": "base64",
                      "crossLanguageDefinitionId": "TypeSpec.bytes",
                      "decorators": []
                    },
                    "location": "Header",
                    "isApiVersion": false,
                    "isContentType": false,
                    "isEndpoint": false,
                    "explode": false,
                    "isRequired": true,
                    "kind": "Method",
                    "decorators": [],
                    "skipUrlEncoding": false
                  }
                ],
                "responses": [
                  {
                    "statusCodes": [
                      204
                    ],
                    "headers": [],
                    "isErrorResponse": false
                  }
                ],
                "httpMethod": "GET",
                "uri": "{endpoint}",
                "path": "/encode/bytes/header/default",
                "bufferResponse": true,
                "generateProtocolMethod": true,
                "generateConvenienceMethod": true,
                "crossLanguageDefinitionId": "Encode.Bytes.Header.default",
                "decorators": []
              },
              "parameters": [
                {
                  "$id": "138",
                  "name": "value",
                  "nameInRequest": "value",
                  "type": {
                    "$id": "139",
                    "kind": "bytes",
                    "name": "bytes",
                    "encode": "base64",
                    "crossLanguageDefinitionId": "TypeSpec.bytes",
                    "decorators": []
                  },
                  "location": "Header",
                  "isApiVersion": false,
                  "isContentType": false,
                  "isEndpoint": false,
                  "explode": false,
                  "isRequired": true,
                  "kind": "Method",
                  "decorators": [],
                  "skipUrlEncoding": false
                }
              ],
              "response": {},
              "isOverride": false,
              "generateConvenient": true,
              "generateProtocol": true,
              "crossLanguageDefinitionId": "Encode.Bytes.Header.default"
            },
            {
              "$id": "140",
              "kind": "basic",
              "name": "base64",
              "accessibility": "public",
              "apiVersions": [],
              "operation": {
                "$id": "141",
                "name": "base64",
                "resourceName": "Header",
                "accessibility": "public",
                "parameters": [
                  {
                    "$id": "142",
                    "name": "value",
                    "nameInRequest": "value",
                    "type": {
                      "$id": "143",
                      "kind": "bytes",
                      "name": "bytes",
                      "encode": "base64",
                      "crossLanguageDefinitionId": "TypeSpec.bytes",
                      "decorators": []
                    },
                    "location": "Header",
                    "isApiVersion": false,
                    "isContentType": false,
                    "isEndpoint": false,
                    "explode": false,
                    "isRequired": true,
                    "kind": "Method",
                    "decorators": [],
                    "skipUrlEncoding": false
                  }
                ],
                "responses": [
                  {
                    "statusCodes": [
                      204
                    ],
                    "headers": [],
                    "isErrorResponse": false
                  }
                ],
                "httpMethod": "GET",
                "uri": "{endpoint}",
                "path": "/encode/bytes/header/base64",
                "bufferResponse": true,
                "generateProtocolMethod": true,
                "generateConvenienceMethod": true,
                "crossLanguageDefinitionId": "Encode.Bytes.Header.base64",
                "decorators": []
              },
              "parameters": [
                {
                  "$id": "144",
                  "name": "value",
                  "nameInRequest": "value",
                  "type": {
                    "$id": "145",
                    "kind": "bytes",
                    "name": "bytes",
                    "encode": "base64",
                    "crossLanguageDefinitionId": "TypeSpec.bytes",
                    "decorators": []
                  },
                  "location": "Header",
                  "isApiVersion": false,
                  "isContentType": false,
                  "isEndpoint": false,
                  "explode": false,
                  "isRequired": true,
                  "kind": "Method",
                  "decorators": [],
                  "skipUrlEncoding": false
                }
              ],
              "response": {},
              "isOverride": false,
              "generateConvenient": true,
              "generateProtocol": true,
              "crossLanguageDefinitionId": "Encode.Bytes.Header.base64"
            },
            {
              "$id": "146",
              "kind": "basic",
              "name": "base64url",
              "accessibility": "public",
              "apiVersions": [],
              "operation": {
                "$id": "147",
                "name": "base64url",
                "resourceName": "Header",
                "accessibility": "public",
                "parameters": [
                  {
                    "$id": "148",
                    "name": "value",
                    "nameInRequest": "value",
                    "type": {
                      "$id": "149",
                      "kind": "bytes",
                      "name": "bytes",
                      "encode": "base64url",
                      "crossLanguageDefinitionId": "TypeSpec.bytes",
                      "decorators": []
                    },
                    "location": "Header",
                    "isApiVersion": false,
                    "isContentType": false,
                    "isEndpoint": false,
                    "explode": false,
                    "isRequired": true,
                    "kind": "Method",
                    "decorators": [],
                    "skipUrlEncoding": false
                  }
                ],
                "responses": [
                  {
                    "statusCodes": [
                      204
                    ],
                    "headers": [],
                    "isErrorResponse": false
                  }
                ],
                "httpMethod": "GET",
                "uri": "{endpoint}",
                "path": "/encode/bytes/header/base64url",
                "bufferResponse": true,
                "generateProtocolMethod": true,
                "generateConvenienceMethod": true,
                "crossLanguageDefinitionId": "Encode.Bytes.Header.base64url",
                "decorators": []
              },
              "parameters": [
                {
                  "$id": "150",
                  "name": "value",
                  "nameInRequest": "value",
                  "type": {
                    "$id": "151",
                    "kind": "bytes",
                    "name": "bytes",
                    "encode": "base64url",
                    "crossLanguageDefinitionId": "TypeSpec.bytes",
                    "decorators": []
                  },
                  "location": "Header",
                  "isApiVersion": false,
                  "isContentType": false,
                  "isEndpoint": false,
                  "explode": false,
                  "isRequired": true,
                  "kind": "Method",
                  "decorators": [],
                  "skipUrlEncoding": false
                }
              ],
              "response": {},
              "isOverride": false,
              "generateConvenient": true,
              "generateProtocol": true,
              "crossLanguageDefinitionId": "Encode.Bytes.Header.base64url"
            },
            {
              "$id": "152",
              "kind": "basic",
              "name": "base64urlArray",
              "accessibility": "public",
              "apiVersions": [],
              "operation": {
                "$id": "153",
                "name": "base64urlArray",
                "resourceName": "Header",
                "accessibility": "public",
                "parameters": [
                  {
                    "$id": "154",
                    "name": "value",
                    "nameInRequest": "value",
                    "type": {
                      "$ref": "64"
                    },
                    "location": "Header",
                    "isApiVersion": false,
                    "isContentType": false,
                    "isEndpoint": false,
                    "explode": false,
                    "arraySerializationDelimiter": ",",
                    "isRequired": true,
                    "kind": "Method",
                    "decorators": [],
                    "skipUrlEncoding": false
                  }
                ],
                "responses": [
                  {
                    "statusCodes": [
                      204
                    ],
                    "headers": [],
                    "isErrorResponse": false
                  }
                ],
                "httpMethod": "GET",
                "uri": "{endpoint}",
                "path": "/encode/bytes/header/base64url-array",
                "bufferResponse": true,
                "generateProtocolMethod": true,
                "generateConvenienceMethod": true,
                "crossLanguageDefinitionId": "Encode.Bytes.Header.base64urlArray",
                "decorators": []
              },
              "parameters": [
                {
                  "$id": "155",
                  "name": "value",
                  "nameInRequest": "value",
                  "type": {
                    "$ref": "64"
                  },
                  "location": "Header",
                  "isApiVersion": false,
                  "isContentType": false,
                  "isEndpoint": false,
                  "explode": false,
                  "isRequired": true,
                  "kind": "Method",
                  "decorators": [],
                  "skipUrlEncoding": false
                }
              ],
              "response": {},
              "isOverride": false,
              "generateConvenient": true,
              "generateProtocol": true,
              "crossLanguageDefinitionId": "Encode.Bytes.Header.base64urlArray"
            }
          ],
          "parameters": [
            {
              "$id": "156",
              "name": "endpoint",
              "nameInRequest": "endpoint",
              "doc": "Service host",
              "type": {
                "$id": "157",
                "kind": "url",
                "name": "url",
                "crossLanguageDefinitionId": "TypeSpec.url"
              },
              "location": "Uri",
              "isApiVersion": false,
              "isContentType": false,
              "isRequired": true,
              "isEndpoint": true,
              "skipUrlEncoding": false,
              "explode": false,
              "kind": "Client",
              "defaultValue": {
                "type": {
                  "$id": "158",
                  "kind": "string",
                  "name": "string",
                  "crossLanguageDefinitionId": "TypeSpec.string"
                },
                "value": "http://localhost:3000"
              }
            }
          ],
          "decorators": [],
          "crossLanguageDefinitionId": "Encode.Bytes.Header",
          "apiVersions": [],
          "parent": {
            "$ref": "67"
          }
        },
        {
          "$id": "159",
          "kind": "client",
          "name": "RequestBody",
          "namespace": "Encode.Bytes.RequestBody",
          "methods": [
            {
              "$id": "160",
              "kind": "basic",
              "name": "default",
              "accessibility": "public",
              "apiVersions": [],
              "operation": {
                "$id": "161",
                "name": "default",
                "resourceName": "RequestBody",
                "accessibility": "public",
                "parameters": [
                  {
                    "$id": "162",
                    "name": "contentType",
                    "nameInRequest": "Content-Type",
                    "doc": "Body parameter's content type. Known values are application/octet-stream",
                    "type": {
                      "$ref": "17"
                    },
                    "location": "Header",
                    "isApiVersion": false,
                    "isContentType": true,
                    "isEndpoint": false,
                    "explode": false,
                    "isRequired": true,
                    "kind": "Constant",
                    "decorators": [],
                    "skipUrlEncoding": false
                  },
                  {
                    "$id": "163",
                    "name": "value",
                    "nameInRequest": "value",
                    "type": {
                      "$id": "164",
                      "kind": "bytes",
                      "name": "bytes",
                      "crossLanguageDefinitionId": "TypeSpec.bytes",
                      "decorators": []
                    },
                    "location": "Body",
                    "isApiVersion": false,
                    "isContentType": false,
                    "isEndpoint": false,
                    "explode": false,
                    "isRequired": true,
                    "kind": "Method",
                    "decorators": [],
                    "skipUrlEncoding": false
                  }
                ],
                "responses": [
                  {
                    "statusCodes": [
                      204
                    ],
                    "headers": [],
                    "isErrorResponse": false
                  }
                ],
                "httpMethod": "POST",
                "uri": "{endpoint}",
                "path": "/encode/bytes/body/request/default",
                "requestMediaTypes": [
                  "application/octet-stream"
                ],
                "bufferResponse": true,
                "generateProtocolMethod": true,
                "generateConvenienceMethod": true,
                "crossLanguageDefinitionId": "Encode.Bytes.RequestBody.default",
                "decorators": []
              },
              "parameters": [
                {
                  "$id": "165",
                  "name": "value",
                  "nameInRequest": "value",
                  "type": {
                    "$id": "166",
                    "kind": "bytes",
                    "name": "bytes",
                    "crossLanguageDefinitionId": "TypeSpec.bytes",
                    "decorators": []
                  },
                  "location": "Body",
                  "isApiVersion": false,
                  "isContentType": false,
                  "isEndpoint": false,
                  "explode": false,
                  "isRequired": true,
                  "kind": "Method",
                  "decorators": [],
                  "skipUrlEncoding": false
                },
                {
                  "$id": "167",
                  "name": "contentType",
                  "nameInRequest": "contentType",
                  "doc": "Body parameter's content type. Known values are application/octet-stream",
                  "type": {
                    "$ref": "17"
                  },
                  "location": "Header",
                  "isApiVersion": false,
                  "isContentType": false,
                  "isEndpoint": false,
                  "explode": false,
                  "isRequired": true,
                  "kind": "Constant",
                  "decorators": [],
                  "skipUrlEncoding": false
                }
              ],
              "response": {},
              "isOverride": false,
              "generateConvenient": true,
              "generateProtocol": true,
              "crossLanguageDefinitionId": "Encode.Bytes.RequestBody.default"
            },
            {
              "$id": "168",
              "kind": "basic",
              "name": "octetStream",
              "accessibility": "public",
              "apiVersions": [],
              "operation": {
                "$id": "169",
                "name": "octetStream",
                "resourceName": "RequestBody",
                "accessibility": "public",
                "parameters": [
                  {
                    "$id": "170",
                    "name": "contentType",
                    "nameInRequest": "Content-Type",
                    "type": {
                      "$ref": "19"
                    },
                    "location": "Header",
                    "isApiVersion": false,
                    "isContentType": true,
                    "isEndpoint": false,
                    "explode": false,
                    "isRequired": true,
                    "kind": "Constant",
                    "decorators": [],
                    "skipUrlEncoding": false
                  },
                  {
                    "$id": "171",
                    "name": "value",
                    "nameInRequest": "value",
                    "type": {
                      "$id": "172",
                      "kind": "bytes",
                      "name": "bytes",
                      "crossLanguageDefinitionId": "TypeSpec.bytes",
                      "decorators": []
                    },
                    "location": "Body",
                    "isApiVersion": false,
                    "isContentType": false,
                    "isEndpoint": false,
                    "explode": false,
                    "isRequired": true,
                    "kind": "Method",
                    "decorators": [],
                    "skipUrlEncoding": false
                  }
                ],
                "responses": [
                  {
                    "statusCodes": [
                      204
                    ],
                    "headers": [],
                    "isErrorResponse": false
                  }
                ],
                "httpMethod": "POST",
                "uri": "{endpoint}",
                "path": "/encode/bytes/body/request/octet-stream",
                "requestMediaTypes": [
                  "application/octet-stream"
                ],
                "bufferResponse": true,
                "generateProtocolMethod": true,
                "generateConvenienceMethod": true,
                "crossLanguageDefinitionId": "Encode.Bytes.RequestBody.octetStream",
                "decorators": []
              },
              "parameters": [
                {
                  "$id": "173",
                  "name": "contentType",
                  "nameInRequest": "content-type",
                  "type": {
                    "$ref": "21"
                  },
                  "location": "Header",
                  "isApiVersion": false,
                  "isContentType": false,
                  "isEndpoint": false,
                  "explode": false,
                  "isRequired": true,
                  "kind": "Constant",
                  "decorators": [],
                  "skipUrlEncoding": false
                },
                {
                  "$id": "174",
                  "name": "value",
                  "nameInRequest": "value",
                  "type": {
                    "$id": "175",
                    "kind": "bytes",
                    "name": "bytes",
                    "crossLanguageDefinitionId": "TypeSpec.bytes",
                    "decorators": []
                  },
                  "location": "Body",
                  "isApiVersion": false,
                  "isContentType": false,
                  "isEndpoint": false,
                  "explode": false,
                  "isRequired": true,
                  "kind": "Method",
                  "decorators": [],
                  "skipUrlEncoding": false
                }
              ],
              "response": {},
              "isOverride": false,
              "generateConvenient": true,
              "generateProtocol": true,
              "crossLanguageDefinitionId": "Encode.Bytes.RequestBody.octetStream"
            },
            {
              "$id": "176",
              "kind": "basic",
              "name": "customContentType",
              "accessibility": "public",
              "apiVersions": [],
              "operation": {
                "$id": "177",
                "name": "customContentType",
                "resourceName": "RequestBody",
                "accessibility": "public",
                "parameters": [
                  {
                    "$id": "178",
                    "name": "contentType",
                    "nameInRequest": "Content-Type",
                    "type": {
                      "$ref": "23"
                    },
                    "location": "Header",
                    "isApiVersion": false,
                    "isContentType": true,
                    "isEndpoint": false,
                    "explode": false,
                    "isRequired": true,
                    "kind": "Constant",
                    "decorators": [],
                    "skipUrlEncoding": false
                  },
                  {
                    "$id": "179",
                    "name": "value",
                    "nameInRequest": "value",
                    "type": {
                      "$id": "180",
                      "kind": "bytes",
                      "name": "bytes",
                      "crossLanguageDefinitionId": "TypeSpec.bytes",
                      "decorators": []
                    },
                    "location": "Body",
                    "isApiVersion": false,
                    "isContentType": false,
                    "isEndpoint": false,
                    "explode": false,
                    "isRequired": true,
                    "kind": "Method",
                    "decorators": [],
                    "skipUrlEncoding": false
                  }
                ],
                "responses": [
                  {
                    "statusCodes": [
                      204
                    ],
                    "headers": [],
                    "isErrorResponse": false
                  }
                ],
                "httpMethod": "POST",
                "uri": "{endpoint}",
                "path": "/encode/bytes/body/request/custom-content-type",
                "requestMediaTypes": [
                  "image/png"
                ],
                "bufferResponse": true,
                "generateProtocolMethod": true,
                "generateConvenienceMethod": true,
                "crossLanguageDefinitionId": "Encode.Bytes.RequestBody.customContentType",
                "decorators": []
              },
              "parameters": [
                {
                  "$id": "181",
                  "name": "contentType",
                  "nameInRequest": "content-type",
                  "type": {
                    "$ref": "25"
                  },
                  "location": "Header",
                  "isApiVersion": false,
                  "isContentType": false,
                  "isEndpoint": false,
                  "explode": false,
                  "isRequired": true,
                  "kind": "Constant",
                  "decorators": [],
                  "skipUrlEncoding": false
                },
                {
                  "$id": "182",
                  "name": "value",
                  "nameInRequest": "value",
                  "type": {
                    "$id": "183",
                    "kind": "bytes",
                    "name": "bytes",
                    "crossLanguageDefinitionId": "TypeSpec.bytes",
                    "decorators": []
                  },
                  "location": "Body",
                  "isApiVersion": false,
                  "isContentType": false,
                  "isEndpoint": false,
                  "explode": false,
                  "isRequired": true,
                  "kind": "Method",
                  "decorators": [],
                  "skipUrlEncoding": false
                }
              ],
              "response": {},
              "isOverride": false,
              "generateConvenient": true,
              "generateProtocol": true,
              "crossLanguageDefinitionId": "Encode.Bytes.RequestBody.customContentType"
            },
            {
              "$id": "184",
              "kind": "basic",
              "name": "base64",
              "accessibility": "public",
              "apiVersions": [],
              "operation": {
                "$id": "185",
                "name": "base64",
                "resourceName": "RequestBody",
                "accessibility": "public",
                "parameters": [
                  {
                    "$id": "186",
                    "name": "contentType",
                    "nameInRequest": "Content-Type",
                    "type": {
                      "$ref": "27"
                    },
                    "location": "Header",
                    "isApiVersion": false,
                    "isContentType": true,
                    "isEndpoint": false,
                    "explode": false,
                    "isRequired": true,
                    "kind": "Constant",
                    "decorators": [],
                    "skipUrlEncoding": false
                  },
                  {
                    "$id": "187",
                    "name": "value",
                    "nameInRequest": "value",
                    "type": {
                      "$id": "188",
                      "kind": "bytes",
                      "name": "bytes",
                      "encode": "base64",
                      "crossLanguageDefinitionId": "TypeSpec.bytes",
                      "decorators": []
                    },
                    "location": "Body",
                    "isApiVersion": false,
                    "isContentType": false,
                    "isEndpoint": false,
                    "explode": false,
                    "isRequired": true,
                    "kind": "Method",
                    "decorators": [],
                    "skipUrlEncoding": false
                  }
                ],
                "responses": [
                  {
                    "statusCodes": [
                      204
                    ],
                    "headers": [],
                    "isErrorResponse": false
                  }
                ],
                "httpMethod": "POST",
                "uri": "{endpoint}",
                "path": "/encode/bytes/body/request/base64",
                "requestMediaTypes": [
                  "application/json"
                ],
                "bufferResponse": true,
                "generateProtocolMethod": true,
                "generateConvenienceMethod": true,
                "crossLanguageDefinitionId": "Encode.Bytes.RequestBody.base64",
                "decorators": []
              },
              "parameters": [
                {
                  "$id": "189",
                  "name": "contentType",
                  "nameInRequest": "content-type",
                  "type": {
                    "$ref": "29"
                  },
                  "location": "Header",
                  "isApiVersion": false,
                  "isContentType": false,
                  "isEndpoint": false,
                  "explode": false,
                  "isRequired": true,
                  "kind": "Constant",
                  "decorators": [],
                  "skipUrlEncoding": false
                },
                {
                  "$id": "190",
                  "name": "value",
                  "nameInRequest": "value",
                  "type": {
                    "$id": "191",
                    "kind": "bytes",
                    "name": "bytes",
                    "encode": "base64",
                    "crossLanguageDefinitionId": "TypeSpec.bytes",
                    "decorators": []
                  },
                  "location": "Body",
                  "isApiVersion": false,
                  "isContentType": false,
                  "isEndpoint": false,
                  "explode": false,
                  "isRequired": true,
                  "kind": "Method",
                  "decorators": [],
                  "skipUrlEncoding": false
                }
              ],
              "response": {},
              "isOverride": false,
              "generateConvenient": true,
              "generateProtocol": true,
              "crossLanguageDefinitionId": "Encode.Bytes.RequestBody.base64"
            },
            {
              "$id": "192",
              "kind": "basic",
              "name": "base64url",
              "accessibility": "public",
              "apiVersions": [],
              "operation": {
                "$id": "193",
                "name": "base64url",
                "resourceName": "RequestBody",
                "accessibility": "public",
                "parameters": [
                  {
                    "$id": "194",
                    "name": "contentType",
                    "nameInRequest": "Content-Type",
                    "type": {
                      "$ref": "31"
                    },
                    "location": "Header",
                    "isApiVersion": false,
                    "isContentType": true,
                    "isEndpoint": false,
                    "explode": false,
                    "isRequired": true,
                    "kind": "Constant",
                    "decorators": [],
                    "skipUrlEncoding": false
                  },
                  {
                    "$id": "195",
                    "name": "value",
                    "nameInRequest": "value",
                    "type": {
                      "$id": "196",
                      "kind": "bytes",
                      "name": "bytes",
                      "encode": "base64url",
                      "crossLanguageDefinitionId": "TypeSpec.bytes",
                      "decorators": []
                    },
                    "location": "Body",
                    "isApiVersion": false,
                    "isContentType": false,
                    "isEndpoint": false,
                    "explode": false,
                    "isRequired": true,
                    "kind": "Method",
                    "decorators": [],
                    "skipUrlEncoding": false
                  }
                ],
                "responses": [
                  {
                    "statusCodes": [
                      204
                    ],
                    "headers": [],
                    "isErrorResponse": false
                  }
                ],
                "httpMethod": "POST",
                "uri": "{endpoint}",
                "path": "/encode/bytes/body/request/base64url",
                "requestMediaTypes": [
                  "application/json"
                ],
                "bufferResponse": true,
                "generateProtocolMethod": true,
                "generateConvenienceMethod": true,
                "crossLanguageDefinitionId": "Encode.Bytes.RequestBody.base64url",
                "decorators": []
              },
              "parameters": [
                {
                  "$id": "197",
                  "name": "contentType",
                  "nameInRequest": "content-type",
                  "type": {
                    "$ref": "33"
                  },
                  "location": "Header",
                  "isApiVersion": false,
                  "isContentType": false,
                  "isEndpoint": false,
                  "explode": false,
                  "isRequired": true,
                  "kind": "Constant",
                  "decorators": [],
                  "skipUrlEncoding": false
                },
                {
                  "$id": "198",
                  "name": "value",
                  "nameInRequest": "value",
                  "type": {
                    "$id": "199",
                    "kind": "bytes",
                    "name": "bytes",
                    "encode": "base64url",
                    "crossLanguageDefinitionId": "TypeSpec.bytes",
                    "decorators": []
                  },
                  "location": "Body",
                  "isApiVersion": false,
                  "isContentType": false,
                  "isEndpoint": false,
                  "explode": false,
                  "isRequired": true,
                  "kind": "Method",
                  "decorators": [],
                  "skipUrlEncoding": false
                }
              ],
              "response": {},
              "isOverride": false,
              "generateConvenient": true,
              "generateProtocol": true,
              "crossLanguageDefinitionId": "Encode.Bytes.RequestBody.base64url"
            }
          ],
          "parameters": [
            {
              "$id": "200",
              "name": "endpoint",
              "nameInRequest": "endpoint",
              "doc": "Service host",
              "type": {
                "$id": "201",
                "kind": "url",
                "name": "url",
                "crossLanguageDefinitionId": "TypeSpec.url"
              },
              "location": "Uri",
              "isApiVersion": false,
              "isContentType": false,
              "isRequired": true,
              "isEndpoint": true,
              "skipUrlEncoding": false,
              "explode": false,
              "kind": "Client",
              "defaultValue": {
                "type": {
                  "$id": "202",
                  "kind": "string",
                  "name": "string",
                  "crossLanguageDefinitionId": "TypeSpec.string"
                },
                "value": "http://localhost:3000"
              }
            }
          ],
          "decorators": [],
          "crossLanguageDefinitionId": "Encode.Bytes.RequestBody",
          "apiVersions": [],
          "parent": {
            "$ref": "67"
          }
        },
        {
          "$id": "203",
          "kind": "client",
          "name": "ResponseBody",
          "namespace": "Encode.Bytes.ResponseBody",
          "methods": [
            {
              "$id": "204",
              "kind": "basic",
              "name": "default",
              "accessibility": "public",
              "apiVersions": [],
              "operation": {
                "$id": "205",
                "name": "default",
                "resourceName": "ResponseBody",
                "accessibility": "public",
                "parameters": [
                  {
                    "$id": "206",
                    "name": "accept",
                    "nameInRequest": "Accept",
                    "type": {
                      "$ref": "35"
                    },
                    "location": "Header",
                    "isApiVersion": false,
                    "isContentType": false,
                    "isEndpoint": false,
                    "explode": false,
                    "isRequired": true,
                    "kind": "Constant",
                    "decorators": [],
                    "skipUrlEncoding": false
                  }
                ],
                "responses": [
                  {
                    "statusCodes": [
                      200
                    ],
                    "bodyType": {
                      "$id": "207",
                      "kind": "bytes",
                      "name": "bytes",
                      "crossLanguageDefinitionId": "TypeSpec.bytes",
                      "decorators": []
                    },
                    "headers": [],
                    "isErrorResponse": false,
                    "contentTypes": [
                      "application/octet-stream"
                    ]
                  }
                ],
                "httpMethod": "GET",
                "uri": "{endpoint}",
                "path": "/encode/bytes/body/response/default",
                "bufferResponse": true,
                "generateProtocolMethod": true,
                "generateConvenienceMethod": true,
                "crossLanguageDefinitionId": "Encode.Bytes.ResponseBody.default",
                "decorators": []
              },
              "parameters": [
                {
                  "$id": "208",
                  "name": "accept",
                  "nameInRequest": "accept",
                  "type": {
                    "$ref": "35"
                  },
                  "location": "Header",
                  "isApiVersion": false,
                  "isContentType": false,
                  "isEndpoint": false,
                  "explode": false,
                  "isRequired": true,
                  "kind": "Constant",
                  "decorators": [],
                  "skipUrlEncoding": false
                }
              ],
              "response": {
                "type": {
                  "$ref": "207"
                }
              },
              "isOverride": false,
              "generateConvenient": true,
              "generateProtocol": true,
              "crossLanguageDefinitionId": "Encode.Bytes.ResponseBody.default"
            },
            {
              "$id": "209",
              "kind": "basic",
              "name": "octetStream",
              "accessibility": "public",
              "apiVersions": [],
              "operation": {
                "$id": "210",
                "name": "octetStream",
                "resourceName": "ResponseBody",
                "accessibility": "public",
                "parameters": [
                  {
                    "$id": "211",
                    "name": "accept",
                    "nameInRequest": "Accept",
                    "type": {
                      "$ref": "37"
                    },
                    "location": "Header",
                    "isApiVersion": false,
                    "isContentType": false,
                    "isEndpoint": false,
                    "explode": false,
                    "isRequired": true,
                    "kind": "Constant",
                    "decorators": [],
                    "skipUrlEncoding": false
                  }
                ],
                "responses": [
                  {
                    "statusCodes": [
                      200
                    ],
                    "bodyType": {
                      "$id": "212",
                      "kind": "bytes",
                      "name": "bytes",
                      "crossLanguageDefinitionId": "TypeSpec.bytes",
                      "decorators": []
                    },
                    "headers": [
                      {
                        "name": "contentType",
                        "nameInResponse": "content-type",
                        "type": {
                          "$ref": "39"
                        }
                      }
                    ],
                    "isErrorResponse": false,
                    "contentTypes": [
                      "application/octet-stream"
                    ]
                  }
                ],
                "httpMethod": "GET",
                "uri": "{endpoint}",
                "path": "/encode/bytes/body/response/octet-stream",
                "bufferResponse": true,
                "generateProtocolMethod": true,
                "generateConvenienceMethod": true,
                "crossLanguageDefinitionId": "Encode.Bytes.ResponseBody.octetStream",
                "decorators": []
              },
              "parameters": [
                {
                  "$id": "213",
                  "name": "accept",
                  "nameInRequest": "accept",
                  "type": {
                    "$ref": "37"
                  },
                  "location": "Header",
                  "isApiVersion": false,
                  "isContentType": false,
                  "isEndpoint": false,
                  "explode": false,
                  "isRequired": true,
                  "kind": "Constant",
                  "decorators": [],
                  "skipUrlEncoding": false
                }
              ],
              "response": {
                "type": {
                  "$ref": "212"
                }
              },
              "isOverride": false,
              "generateConvenient": true,
              "generateProtocol": true,
              "crossLanguageDefinitionId": "Encode.Bytes.ResponseBody.octetStream"
            },
            {
              "$id": "214",
              "kind": "basic",
              "name": "customContentType",
              "accessibility": "public",
              "apiVersions": [],
              "operation": {
                "$id": "215",
                "name": "customContentType",
                "resourceName": "ResponseBody",
                "accessibility": "public",
                "parameters": [
                  {
                    "$id": "216",
                    "name": "accept",
                    "nameInRequest": "Accept",
                    "type": {
                      "$ref": "41"
                    },
                    "location": "Header",
                    "isApiVersion": false,
                    "isContentType": false,
                    "isEndpoint": false,
                    "explode": false,
                    "isRequired": true,
                    "kind": "Constant",
                    "decorators": [],
                    "skipUrlEncoding": false
                  }
                ],
                "responses": [
                  {
                    "statusCodes": [
                      200
                    ],
                    "bodyType": {
                      "$id": "217",
                      "kind": "bytes",
                      "name": "bytes",
                      "crossLanguageDefinitionId": "TypeSpec.bytes",
                      "decorators": []
                    },
                    "headers": [
                      {
                        "name": "contentType",
                        "nameInResponse": "content-type",
                        "type": {
                          "$ref": "43"
                        }
                      }
                    ],
                    "isErrorResponse": false,
                    "contentTypes": [
                      "image/png"
                    ]
                  }
                ],
                "httpMethod": "GET",
                "uri": "{endpoint}",
                "path": "/encode/bytes/body/response/custom-content-type",
                "bufferResponse": true,
                "generateProtocolMethod": true,
                "generateConvenienceMethod": true,
                "crossLanguageDefinitionId": "Encode.Bytes.ResponseBody.customContentType",
                "decorators": []
              },
              "parameters": [
                {
                  "$id": "218",
                  "name": "accept",
                  "nameInRequest": "accept",
                  "type": {
                    "$ref": "41"
                  },
                  "location": "Header",
                  "isApiVersion": false,
                  "isContentType": false,
                  "isEndpoint": false,
                  "explode": false,
                  "isRequired": true,
                  "kind": "Constant",
                  "decorators": [],
                  "skipUrlEncoding": false
                }
              ],
              "response": {
                "type": {
                  "$ref": "217"
                }
              },
              "isOverride": false,
              "generateConvenient": true,
              "generateProtocol": true,
              "crossLanguageDefinitionId": "Encode.Bytes.ResponseBody.customContentType"
            },
            {
              "$id": "219",
              "kind": "basic",
              "name": "base64",
              "accessibility": "public",
              "apiVersions": [],
              "operation": {
                "$id": "220",
                "name": "base64",
                "resourceName": "ResponseBody",
                "accessibility": "public",
                "parameters": [
                  {
                    "$id": "221",
                    "name": "accept",
                    "nameInRequest": "Accept",
                    "type": {
                      "$ref": "45"
                    },
                    "location": "Header",
                    "isApiVersion": false,
                    "isContentType": false,
                    "isEndpoint": false,
                    "explode": false,
                    "isRequired": true,
                    "kind": "Constant",
                    "decorators": [],
                    "skipUrlEncoding": false
                  }
                ],
                "responses": [
                  {
                    "statusCodes": [
                      200
                    ],
                    "bodyType": {
                      "$id": "222",
                      "kind": "bytes",
                      "name": "bytes",
                      "encode": "base64",
                      "crossLanguageDefinitionId": "TypeSpec.bytes",
                      "decorators": []
                    },
                    "headers": [
                      {
                        "name": "contentType",
                        "nameInResponse": "content-type",
                        "type": {
                          "$ref": "47"
                        }
                      }
                    ],
                    "isErrorResponse": false,
                    "contentTypes": [
                      "application/json"
                    ]
                  }
                ],
                "httpMethod": "GET",
                "uri": "{endpoint}",
                "path": "/encode/bytes/body/response/base64",
                "bufferResponse": true,
                "generateProtocolMethod": true,
                "generateConvenienceMethod": true,
                "crossLanguageDefinitionId": "Encode.Bytes.ResponseBody.base64",
                "decorators": []
              },
              "parameters": [
                {
                  "$id": "223",
                  "name": "accept",
                  "nameInRequest": "accept",
                  "type": {
                    "$ref": "45"
                  },
                  "location": "Header",
                  "isApiVersion": false,
                  "isContentType": false,
                  "isEndpoint": false,
                  "explode": false,
                  "isRequired": true,
                  "kind": "Constant",
                  "decorators": [],
                  "skipUrlEncoding": false
                }
              ],
              "response": {
                "type": {
                  "$ref": "222"
                }
              },
              "isOverride": false,
              "generateConvenient": true,
              "generateProtocol": true,
              "crossLanguageDefinitionId": "Encode.Bytes.ResponseBody.base64"
            },
            {
              "$id": "224",
              "kind": "basic",
              "name": "base64url",
              "accessibility": "public",
              "apiVersions": [],
              "operation": {
                "$id": "225",
                "name": "base64url",
                "resourceName": "ResponseBody",
                "accessibility": "public",
                "parameters": [
                  {
                    "$id": "226",
                    "name": "accept",
                    "nameInRequest": "Accept",
                    "type": {
                      "$ref": "49"
                    },
                    "location": "Header",
                    "isApiVersion": false,
                    "isContentType": false,
                    "isEndpoint": false,
                    "explode": false,
                    "isRequired": true,
                    "kind": "Constant",
                    "decorators": [],
                    "skipUrlEncoding": false
                  }
                ],
                "responses": [
                  {
                    "statusCodes": [
                      200
                    ],
                    "bodyType": {
                      "$id": "227",
                      "kind": "bytes",
                      "name": "base64urlBytes",
                      "encode": "base64url",
                      "crossLanguageDefinitionId": "Encode.Bytes.base64urlBytes",
                      "baseType": {
                        "$id": "228",
                        "kind": "bytes",
                        "name": "bytes",
                        "encode": "base64",
                        "crossLanguageDefinitionId": "TypeSpec.bytes",
                        "decorators": []
                      },
                      "decorators": []
                    },
                    "headers": [
                      {
                        "name": "contentType",
                        "nameInResponse": "content-type",
                        "type": {
                          "$ref": "51"
                        }
                      }
                    ],
                    "isErrorResponse": false,
                    "contentTypes": [
                      "application/json"
                    ]
                  }
                ],
                "httpMethod": "GET",
                "uri": "{endpoint}",
                "path": "/encode/bytes/body/response/base64url",
                "bufferResponse": true,
                "generateProtocolMethod": true,
                "generateConvenienceMethod": true,
                "crossLanguageDefinitionId": "Encode.Bytes.ResponseBody.base64url",
                "decorators": []
              },
              "parameters": [
                {
                  "$id": "229",
                  "name": "accept",
                  "nameInRequest": "accept",
                  "type": {
                    "$ref": "49"
                  },
                  "location": "Header",
                  "isApiVersion": false,
                  "isContentType": false,
                  "isEndpoint": false,
                  "explode": false,
                  "isRequired": true,
                  "kind": "Constant",
                  "decorators": [],
                  "skipUrlEncoding": false
                }
              ],
              "response": {
                "type": {
                  "$ref": "227"
                }
              },
              "isOverride": false,
              "generateConvenient": true,
              "generateProtocol": true,
              "crossLanguageDefinitionId": "Encode.Bytes.ResponseBody.base64url"
            }
          ],
          "parameters": [
            {
              "$id": "230",
              "name": "endpoint",
              "nameInRequest": "endpoint",
              "doc": "Service host",
              "type": {
                "$id": "231",
                "kind": "url",
                "name": "url",
                "crossLanguageDefinitionId": "TypeSpec.url"
              },
              "location": "Uri",
              "isApiVersion": false,
              "isContentType": false,
              "isRequired": true,
              "isEndpoint": true,
              "skipUrlEncoding": false,
              "explode": false,
              "kind": "Client",
              "defaultValue": {
                "type": {
                  "$id": "232",
                  "kind": "string",
                  "name": "string",
                  "crossLanguageDefinitionId": "TypeSpec.string"
                },
                "value": "http://localhost:3000"
              }
            }
          ],
          "decorators": [],
          "crossLanguageDefinitionId": "Encode.Bytes.ResponseBody",
          "apiVersions": [],
          "parent": {
            "$ref": "67"
          }
        }
<<<<<<< HEAD
      ]
=======
       },
       "isOverride": false,
       "generateConvenient": true,
       "generateProtocol": true,
       "crossLanguageDefinitionId": "Encode.Bytes.ResponseBody.base64url"
      }
     ],
     "parameters": [
      {
       "$id": "292",
       "name": "endpoint",
       "nameInRequest": "endpoint",
       "doc": "Service host",
       "type": {
        "$id": "293",
        "kind": "url",
        "name": "endpoint",
        "crossLanguageDefinitionId": "TypeSpec.url"
       },
       "location": "Uri",
       "isApiVersion": false,
       "isContentType": false,
       "isRequired": true,
       "isEndpoint": true,
       "skipUrlEncoding": false,
       "explode": false,
       "kind": "Client",
       "defaultValue": {
        "$id": "294",
        "type": {
         "$id": "295",
         "kind": "string",
         "name": "string",
         "crossLanguageDefinitionId": "TypeSpec.string"
        },
        "value": "http://localhost:3000"
       },
       "serverUrlTemplate": "{endpoint}"
      }
     ],
     "decorators": [],
     "crossLanguageDefinitionId": "Encode.Bytes.ResponseBody",
     "apiVersions": [],
     "parent": {
      "$ref": "76"
     }
>>>>>>> 790f0e22
    }
  ]
}<|MERGE_RESOLUTION|>--- conflicted
+++ resolved
@@ -68,7 +68,6 @@
       "decorators": []
     },
     {
-<<<<<<< HEAD
       "$id": "9",
       "kind": "constant",
       "name": "base64urlContentType",
@@ -84,43 +83,6 @@
       "value": "application/json",
       "decorators": []
     },
-=======
-     "$id": "77",
-     "name": "endpoint",
-     "nameInRequest": "endpoint",
-     "doc": "Service host",
-     "type": {
-      "$id": "78",
-      "kind": "url",
-      "name": "endpoint",
-      "crossLanguageDefinitionId": "TypeSpec.url"
-     },
-     "location": "Uri",
-     "isApiVersion": false,
-     "isContentType": false,
-     "isRequired": true,
-     "isEndpoint": true,
-     "skipUrlEncoding": false,
-     "explode": false,
-     "kind": "Client",
-     "defaultValue": {
-      "$id": "79",
-      "type": {
-       "$id": "80",
-       "kind": "string",
-       "name": "string",
-       "crossLanguageDefinitionId": "TypeSpec.string"
-      },
-      "value": "http://localhost:3000"
-     },
-     "serverUrlTemplate": "{endpoint}"
-    }
-   ],
-   "decorators": [],
-   "crossLanguageDefinitionId": "Encode.Bytes",
-   "apiVersions": [],
-   "children": [
->>>>>>> 790f0e22
     {
       "$id": "11",
       "kind": "constant",
@@ -181,80 +143,9 @@
         "name": "string",
         "crossLanguageDefinitionId": "TypeSpec.string",
         "decorators": []
-<<<<<<< HEAD
       },
       "value": "application/octet-stream",
       "decorators": []
-=======
-       },
-       "parameters": [
-        {
-         "$id": "110",
-         "name": "value",
-         "nameInRequest": "value",
-         "type": {
-          "$ref": "71"
-         },
-         "location": "Query",
-         "isApiVersion": false,
-         "isContentType": false,
-         "isEndpoint": false,
-         "explode": false,
-         "isRequired": true,
-         "kind": "Method",
-         "decorators": [],
-         "skipUrlEncoding": false
-        }
-       ],
-       "response": {
-        "$id": "111"
-       },
-       "isOverride": false,
-       "generateConvenient": true,
-       "generateProtocol": true,
-       "crossLanguageDefinitionId": "Encode.Bytes.Query.base64urlArray"
-      }
-     ],
-     "parameters": [
-      {
-       "$id": "112",
-       "name": "endpoint",
-       "nameInRequest": "endpoint",
-       "doc": "Service host",
-       "type": {
-        "$id": "113",
-        "kind": "url",
-        "name": "endpoint",
-        "crossLanguageDefinitionId": "TypeSpec.url"
-       },
-       "location": "Uri",
-       "isApiVersion": false,
-       "isContentType": false,
-       "isRequired": true,
-       "isEndpoint": true,
-       "skipUrlEncoding": false,
-       "explode": false,
-       "kind": "Client",
-       "defaultValue": {
-        "$id": "114",
-        "type": {
-         "$id": "115",
-         "kind": "string",
-         "name": "string",
-         "crossLanguageDefinitionId": "TypeSpec.string"
-        },
-        "value": "http://localhost:3000"
-       },
-       "serverUrlTemplate": "{endpoint}"
-      }
-     ],
-     "decorators": [],
-     "crossLanguageDefinitionId": "Encode.Bytes.Query",
-     "apiVersions": [],
-     "parent": {
-      "$ref": "76"
-     }
->>>>>>> 790f0e22
     },
     {
       "$id": "19",
@@ -316,7 +207,6 @@
         "name": "string",
         "crossLanguageDefinitionId": "TypeSpec.string",
         "decorators": []
-<<<<<<< HEAD
       },
       "value": "image/png",
       "decorators": []
@@ -480,114 +370,6 @@
       },
       "value": "application/json",
       "decorators": []
-=======
-       },
-       "parameters": [
-        {
-         "$id": "153",
-         "name": "body",
-         "nameInRequest": "body",
-         "type": {
-          "$ref": "69"
-         },
-         "location": "Body",
-         "isApiVersion": false,
-         "isContentType": false,
-         "isEndpoint": false,
-         "explode": false,
-         "isRequired": true,
-         "kind": "Method",
-         "decorators": [],
-         "skipUrlEncoding": false
-        },
-        {
-         "$id": "154",
-         "name": "contentType",
-         "nameInRequest": "contentType",
-         "doc": "Body parameter's content type. Known values are application/json",
-         "type": {
-          "$ref": "14"
-         },
-         "location": "Header",
-         "isApiVersion": false,
-         "isContentType": false,
-         "isEndpoint": false,
-         "explode": false,
-         "isRequired": true,
-         "kind": "Constant",
-         "decorators": [],
-         "skipUrlEncoding": false
-        },
-        {
-         "$id": "155",
-         "name": "accept",
-         "nameInRequest": "accept",
-         "type": {
-          "$ref": "16"
-         },
-         "location": "Header",
-         "isApiVersion": false,
-         "isContentType": false,
-         "isEndpoint": false,
-         "explode": false,
-         "isRequired": true,
-         "kind": "Constant",
-         "decorators": [],
-         "skipUrlEncoding": false
-        }
-       ],
-       "response": {
-        "$id": "156",
-        "type": {
-         "$ref": "69"
-        }
-       },
-       "isOverride": false,
-       "generateConvenient": true,
-       "generateProtocol": true,
-       "crossLanguageDefinitionId": "Encode.Bytes.Property.base64urlArray"
-      }
-     ],
-     "parameters": [
-      {
-       "$id": "157",
-       "name": "endpoint",
-       "nameInRequest": "endpoint",
-       "doc": "Service host",
-       "type": {
-        "$id": "158",
-        "kind": "url",
-        "name": "endpoint",
-        "crossLanguageDefinitionId": "TypeSpec.url"
-       },
-       "location": "Uri",
-       "isApiVersion": false,
-       "isContentType": false,
-       "isRequired": true,
-       "isEndpoint": true,
-       "skipUrlEncoding": false,
-       "explode": false,
-       "kind": "Client",
-       "defaultValue": {
-        "$id": "159",
-        "type": {
-         "$id": "160",
-         "kind": "string",
-         "name": "string",
-         "crossLanguageDefinitionId": "TypeSpec.string"
-        },
-        "value": "http://localhost:3000"
-       },
-       "serverUrlTemplate": "{endpoint}"
-      }
-     ],
-     "decorators": [],
-     "crossLanguageDefinitionId": "Encode.Bytes.Property",
-     "apiVersions": [],
-     "parent": {
-      "$ref": "76"
-     }
->>>>>>> 790f0e22
     },
     {
       "$id": "47",
@@ -673,59 +455,7 @@
             }
           }
         }
-<<<<<<< HEAD
       ]
-=======
-       ],
-       "response": {
-        "$id": "191"
-       },
-       "isOverride": false,
-       "generateConvenient": true,
-       "generateProtocol": true,
-       "crossLanguageDefinitionId": "Encode.Bytes.Header.base64urlArray"
-      }
-     ],
-     "parameters": [
-      {
-       "$id": "192",
-       "name": "endpoint",
-       "nameInRequest": "endpoint",
-       "doc": "Service host",
-       "type": {
-        "$id": "193",
-        "kind": "url",
-        "name": "endpoint",
-        "crossLanguageDefinitionId": "TypeSpec.url"
-       },
-       "location": "Uri",
-       "isApiVersion": false,
-       "isContentType": false,
-       "isRequired": true,
-       "isEndpoint": true,
-       "skipUrlEncoding": false,
-       "explode": false,
-       "kind": "Client",
-       "defaultValue": {
-        "$id": "194",
-        "type": {
-         "$id": "195",
-         "kind": "string",
-         "name": "string",
-         "crossLanguageDefinitionId": "TypeSpec.string"
-        },
-        "value": "http://localhost:3000"
-       },
-       "serverUrlTemplate": "{endpoint}"
-      }
-     ],
-     "decorators": [],
-     "crossLanguageDefinitionId": "Encode.Bytes.Header",
-     "apiVersions": [],
-     "parent": {
-      "$ref": "76"
-     }
->>>>>>> 790f0e22
     },
     {
       "$id": "56",
@@ -848,63 +578,10 @@
             }
           }
         }
-<<<<<<< HEAD
       ]
     }
   ],
   "clients": [
-=======
-       ],
-       "response": {
-        "$id": "246"
-       },
-       "isOverride": false,
-       "generateConvenient": true,
-       "generateProtocol": true,
-       "crossLanguageDefinitionId": "Encode.Bytes.RequestBody.base64url"
-      }
-     ],
-     "parameters": [
-      {
-       "$id": "247",
-       "name": "endpoint",
-       "nameInRequest": "endpoint",
-       "doc": "Service host",
-       "type": {
-        "$id": "248",
-        "kind": "url",
-        "name": "endpoint",
-        "crossLanguageDefinitionId": "TypeSpec.url"
-       },
-       "location": "Uri",
-       "isApiVersion": false,
-       "isContentType": false,
-       "isRequired": true,
-       "isEndpoint": true,
-       "skipUrlEncoding": false,
-       "explode": false,
-       "kind": "Client",
-       "defaultValue": {
-        "$id": "249",
-        "type": {
-         "$id": "250",
-         "kind": "string",
-         "name": "string",
-         "crossLanguageDefinitionId": "TypeSpec.string"
-        },
-        "value": "http://localhost:3000"
-       },
-       "serverUrlTemplate": "{endpoint}"
-      }
-     ],
-     "decorators": [],
-     "crossLanguageDefinitionId": "Encode.Bytes.RequestBody",
-     "apiVersions": [],
-     "parent": {
-      "$ref": "76"
-     }
-    },
->>>>>>> 790f0e22
     {
       "$id": "67",
       "kind": "client",
@@ -921,7 +598,7 @@
           "type": {
             "$id": "69",
             "kind": "url",
-            "name": "url",
+            "name": "endpoint",
             "crossLanguageDefinitionId": "TypeSpec.url"
           },
           "location": "Uri",
@@ -940,7 +617,8 @@
               "crossLanguageDefinitionId": "TypeSpec.string"
             },
             "value": "http://localhost:3000"
-          }
+          },
+          "serverUrlTemplate": "{endpoint}"
         }
       ],
       "decorators": [],
@@ -1286,7 +964,7 @@
               "type": {
                 "$id": "95",
                 "kind": "url",
-                "name": "url",
+                "name": "endpoint",
                 "crossLanguageDefinitionId": "TypeSpec.url"
               },
               "location": "Uri",
@@ -1305,7 +983,8 @@
                   "crossLanguageDefinitionId": "TypeSpec.string"
                 },
                 "value": "http://localhost:3000"
-              }
+              },
+              "serverUrlTemplate": "{endpoint}"
             }
           ],
           "decorators": [],
@@ -1955,7 +1634,7 @@
               "type": {
                 "$id": "131",
                 "kind": "url",
-                "name": "url",
+                "name": "endpoint",
                 "crossLanguageDefinitionId": "TypeSpec.url"
               },
               "location": "Uri",
@@ -1974,7 +1653,8 @@
                   "crossLanguageDefinitionId": "TypeSpec.string"
                 },
                 "value": "http://localhost:3000"
-              }
+              },
+              "serverUrlTemplate": "{endpoint}"
             }
           ],
           "decorators": [],
@@ -2323,7 +2003,7 @@
               "type": {
                 "$id": "157",
                 "kind": "url",
-                "name": "url",
+                "name": "endpoint",
                 "crossLanguageDefinitionId": "TypeSpec.url"
               },
               "location": "Uri",
@@ -2342,7 +2022,8 @@
                   "crossLanguageDefinitionId": "TypeSpec.string"
                 },
                 "value": "http://localhost:3000"
-              }
+              },
+              "serverUrlTemplate": "{endpoint}"
             }
           ],
           "decorators": [],
@@ -2964,7 +2645,7 @@
               "type": {
                 "$id": "201",
                 "kind": "url",
-                "name": "url",
+                "name": "endpoint",
                 "crossLanguageDefinitionId": "TypeSpec.url"
               },
               "location": "Uri",
@@ -2983,7 +2664,8 @@
                   "crossLanguageDefinitionId": "TypeSpec.string"
                 },
                 "value": "http://localhost:3000"
-              }
+              },
+              "serverUrlTemplate": "{endpoint}"
             }
           ],
           "decorators": [],
@@ -3486,7 +3168,7 @@
               "type": {
                 "$id": "231",
                 "kind": "url",
-                "name": "url",
+                "name": "endpoint",
                 "crossLanguageDefinitionId": "TypeSpec.url"
               },
               "location": "Uri",
@@ -3505,7 +3187,8 @@
                   "crossLanguageDefinitionId": "TypeSpec.string"
                 },
                 "value": "http://localhost:3000"
-              }
+              },
+              "serverUrlTemplate": "{endpoint}"
             }
           ],
           "decorators": [],
@@ -3515,56 +3198,7 @@
             "$ref": "67"
           }
         }
-<<<<<<< HEAD
       ]
-=======
-       },
-       "isOverride": false,
-       "generateConvenient": true,
-       "generateProtocol": true,
-       "crossLanguageDefinitionId": "Encode.Bytes.ResponseBody.base64url"
-      }
-     ],
-     "parameters": [
-      {
-       "$id": "292",
-       "name": "endpoint",
-       "nameInRequest": "endpoint",
-       "doc": "Service host",
-       "type": {
-        "$id": "293",
-        "kind": "url",
-        "name": "endpoint",
-        "crossLanguageDefinitionId": "TypeSpec.url"
-       },
-       "location": "Uri",
-       "isApiVersion": false,
-       "isContentType": false,
-       "isRequired": true,
-       "isEndpoint": true,
-       "skipUrlEncoding": false,
-       "explode": false,
-       "kind": "Client",
-       "defaultValue": {
-        "$id": "294",
-        "type": {
-         "$id": "295",
-         "kind": "string",
-         "name": "string",
-         "crossLanguageDefinitionId": "TypeSpec.string"
-        },
-        "value": "http://localhost:3000"
-       },
-       "serverUrlTemplate": "{endpoint}"
-      }
-     ],
-     "decorators": [],
-     "crossLanguageDefinitionId": "Encode.Bytes.ResponseBody",
-     "apiVersions": [],
-     "parent": {
-      "$ref": "76"
-     }
->>>>>>> 790f0e22
     }
   ]
 }