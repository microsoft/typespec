{
 "$id": "1",
 "name": "Encode.Bytes",
 "apiVersions": [],
 "enums": [],
 "models": [
  {
   "$id": "2",
   "kind": "model",
   "name": "DefaultBytesProperty",
   "namespace": "Encode.Bytes",
   "crossLanguageDefinitionId": "Encode.Bytes.DefaultBytesProperty",
   "usage": "Input,Output,Json",
   "decorators": [],
   "properties": [
    {
     "$id": "3",
     "kind": "property",
     "name": "value",
     "serializedName": "value",
     "type": {
      "$id": "4",
      "kind": "bytes",
      "name": "bytes",
      "encode": "base64",
      "crossLanguageDefinitionId": "TypeSpec.bytes",
      "decorators": []
     },
     "optional": false,
     "readOnly": false,
     "discriminator": false,
     "flatten": false,
     "decorators": [],
     "crossLanguageDefinitionId": "Encode.Bytes.DefaultBytesProperty.value",
     "serializationOptions": {
      "$id": "5",
      "json": {
       "$id": "6",
       "name": "value"
      }
     }
    }
   ]
  },
  {
   "$id": "7",
   "kind": "model",
   "name": "Base64BytesProperty",
   "namespace": "Encode.Bytes",
   "crossLanguageDefinitionId": "Encode.Bytes.Base64BytesProperty",
   "usage": "Input,Output,Json",
   "decorators": [],
   "properties": [
    {
     "$id": "8",
     "kind": "property",
     "name": "value",
     "serializedName": "value",
     "type": {
      "$id": "9",
      "kind": "bytes",
      "name": "bytes",
      "encode": "base64",
      "crossLanguageDefinitionId": "TypeSpec.bytes",
      "decorators": []
     },
     "optional": false,
     "readOnly": false,
     "discriminator": false,
     "flatten": false,
     "decorators": [],
     "crossLanguageDefinitionId": "Encode.Bytes.Base64BytesProperty.value",
     "serializationOptions": {
      "$id": "10",
      "json": {
       "$id": "11",
       "name": "value"
      }
     }
    }
   ]
  },
  {
   "$id": "12",
   "kind": "model",
   "name": "Base64urlBytesProperty",
   "namespace": "Encode.Bytes",
   "crossLanguageDefinitionId": "Encode.Bytes.Base64urlBytesProperty",
   "usage": "Input,Output,Json",
   "decorators": [],
   "properties": [
    {
     "$id": "13",
     "kind": "property",
     "name": "value",
     "serializedName": "value",
     "type": {
      "$id": "14",
      "kind": "bytes",
      "name": "bytes",
      "encode": "base64url",
      "crossLanguageDefinitionId": "TypeSpec.bytes",
      "decorators": []
     },
     "optional": false,
     "readOnly": false,
     "discriminator": false,
     "flatten": false,
     "decorators": [],
     "crossLanguageDefinitionId": "Encode.Bytes.Base64urlBytesProperty.value",
     "serializationOptions": {
      "$id": "15",
      "json": {
       "$id": "16",
       "name": "value"
      }
     }
    }
   ]
  },
  {
   "$id": "17",
   "kind": "model",
   "name": "Base64urlArrayBytesProperty",
   "namespace": "Encode.Bytes",
   "crossLanguageDefinitionId": "Encode.Bytes.Base64urlArrayBytesProperty",
   "usage": "Input,Output,Json",
   "decorators": [],
   "properties": [
    {
     "$id": "18",
     "kind": "property",
     "name": "value",
     "serializedName": "value",
     "type": {
      "$id": "19",
      "kind": "array",
      "name": "Array",
      "valueType": {
       "$id": "20",
       "kind": "bytes",
       "name": "base64urlBytes",
       "encode": "base64url",
       "crossLanguageDefinitionId": "Encode.Bytes.base64urlBytes",
       "baseType": {
        "$id": "21",
        "kind": "bytes",
        "name": "bytes",
        "encode": "base64",
        "crossLanguageDefinitionId": "TypeSpec.bytes",
        "decorators": []
       },
       "decorators": []
      },
      "crossLanguageDefinitionId": "TypeSpec.Array",
      "decorators": []
     },
     "optional": false,
     "readOnly": false,
     "discriminator": false,
     "flatten": false,
     "decorators": [],
     "crossLanguageDefinitionId": "Encode.Bytes.Base64urlArrayBytesProperty.value",
     "serializationOptions": {
      "$id": "22",
      "json": {
       "$id": "23",
       "name": "value"
      }
     }
    }
   ]
  }
 ],
 "clients": [
  {
   "$id": "24",
<<<<<<< HEAD
   "kind": "client",
   "name": "BytesClient",
   "namespace": "Encode.Bytes",
   "doc": "Test for encode decorator on bytes.",
   "parameters": [
    {
     "$id": "25",
     "Name": "endpoint",
     "NameInRequest": "endpoint",
     "Doc": "Service host",
     "Type": {
=======
   "name": "BytesClient",
   "namespace": "Encode.Bytes",
   "doc": "Test for encode decorator on bytes.",
   "operations": [],
   "parameters": [
    {
     "$id": "25",
     "name": "endpoint",
     "nameInRequest": "endpoint",
     "doc": "Service host",
     "type": {
>>>>>>> 586a120e
      "$id": "26",
      "kind": "url",
      "name": "url",
      "crossLanguageDefinitionId": "TypeSpec.url"
     },
<<<<<<< HEAD
     "Location": "Uri",
     "IsApiVersion": false,
     "IsResourceParameter": false,
     "IsContentType": false,
     "IsRequired": true,
     "IsEndpoint": true,
     "SkipUrlEncoding": false,
     "Explode": false,
     "Kind": "Client",
     "DefaultValue": {
      "$id": "27",
      "Type": {
=======
     "location": "Uri",
     "isApiVersion": false,
     "isContentType": false,
     "isRequired": true,
     "isEndpoint": true,
     "skipUrlEncoding": false,
     "explode": false,
     "kind": "Client",
     "defaultValue": {
      "$id": "27",
      "type": {
>>>>>>> 586a120e
       "$id": "28",
       "kind": "string",
       "name": "string",
       "crossLanguageDefinitionId": "TypeSpec.string"
      },
      "value": "http://localhost:3000"
     }
    }
   ],
<<<<<<< HEAD
   "operations": [],
   "apiVersions": [],
   "crossLanguageDefinitionId": "Encode.Bytes",
   "decorators": [],
   "children": [
    {
     "$id": "29",
     "kind": "client",
     "name": "Query",
     "namespace": "Encode.Bytes.Query",
     "parameters": [
      {
       "$id": "30",
       "Name": "endpoint",
       "NameInRequest": "endpoint",
       "Doc": "Service host",
       "Type": {
        "$id": "31",
        "kind": "url",
        "name": "url",
        "crossLanguageDefinitionId": "TypeSpec.url"
       },
       "Location": "Uri",
       "IsApiVersion": false,
       "IsResourceParameter": false,
       "IsContentType": false,
       "IsRequired": true,
       "IsEndpoint": true,
       "SkipUrlEncoding": false,
       "Explode": false,
       "Kind": "Client",
       "DefaultValue": {
        "$id": "32",
        "Type": {
         "$id": "33",
         "kind": "string",
         "name": "string",
         "crossLanguageDefinitionId": "TypeSpec.string"
        },
        "Value": "http://localhost:3000"
       }
      }
     ],
     "operations": [
      {
       "$id": "34",
       "Name": "default",
       "ResourceName": "Query",
       "Accessibility": "public",
       "Parameters": [
        {
         "$id": "35",
         "Name": "value",
         "NameInRequest": "value",
         "Type": {
          "$id": "36",
          "kind": "bytes",
          "name": "bytes",
          "encode": "base64",
          "crossLanguageDefinitionId": "TypeSpec.bytes",
          "decorators": []
         },
         "Location": "Query",
         "IsApiVersion": false,
         "IsContentType": false,
         "IsEndpoint": false,
         "Explode": false,
         "IsRequired": true,
         "Kind": "Method",
         "Decorators": [],
         "SkipUrlEncoding": false
        }
       ],
       "Responses": [
        {
         "$id": "37",
         "StatusCodes": [
          204
         ],
         "Headers": [],
         "IsErrorResponse": false
        }
       ],
       "HttpMethod": "GET",
       "Uri": "{endpoint}",
       "Path": "/encode/bytes/query/default",
       "BufferResponse": true,
       "GenerateProtocolMethod": true,
       "GenerateConvenienceMethod": true,
       "CrossLanguageDefinitionId": "Encode.Bytes.Query.default",
       "Decorators": []
      },
      {
       "$id": "38",
       "Name": "base64",
       "ResourceName": "Query",
       "Accessibility": "public",
       "Parameters": [
        {
         "$id": "39",
         "Name": "value",
         "NameInRequest": "value",
         "Type": {
          "$id": "40",
          "kind": "bytes",
          "name": "bytes",
          "encode": "base64",
          "crossLanguageDefinitionId": "TypeSpec.bytes",
          "decorators": []
         },
         "Location": "Query",
         "IsApiVersion": false,
         "IsContentType": false,
         "IsEndpoint": false,
         "Explode": false,
         "IsRequired": true,
         "Kind": "Method",
         "Decorators": [],
         "SkipUrlEncoding": false
        }
       ],
       "Responses": [
        {
         "$id": "41",
         "StatusCodes": [
          204
         ],
         "Headers": [],
         "IsErrorResponse": false
        }
       ],
       "HttpMethod": "GET",
       "Uri": "{endpoint}",
       "Path": "/encode/bytes/query/base64",
       "BufferResponse": true,
       "GenerateProtocolMethod": true,
       "GenerateConvenienceMethod": true,
       "CrossLanguageDefinitionId": "Encode.Bytes.Query.base64",
       "Decorators": []
      },
      {
       "$id": "42",
       "Name": "base64url",
       "ResourceName": "Query",
       "Accessibility": "public",
       "Parameters": [
        {
         "$id": "43",
         "Name": "value",
         "NameInRequest": "value",
         "Type": {
          "$id": "44",
=======
   "decorators": [],
   "crossLanguageDefinitionId": "Encode.Bytes"
  },
  {
   "$id": "29",
   "name": "Query",
   "namespace": "Encode.Bytes.Query",
   "operations": [
    {
     "$id": "30",
     "name": "default",
     "resourceName": "Query",
     "accessibility": "public",
     "parameters": [
      {
       "$id": "31",
       "name": "value",
       "nameInRequest": "value",
       "type": {
        "$id": "32",
        "kind": "bytes",
        "name": "bytes",
        "encode": "base64",
        "crossLanguageDefinitionId": "TypeSpec.bytes",
        "decorators": []
       },
       "location": "Query",
       "isApiVersion": false,
       "isContentType": false,
       "isEndpoint": false,
       "explode": false,
       "isRequired": true,
       "kind": "Method",
       "decorators": [],
       "skipUrlEncoding": false
      }
     ],
     "responses": [
      {
       "$id": "33",
       "statusCodes": [
        204
       ],
       "headers": [],
       "isErrorResponse": false
      }
     ],
     "httpMethod": "GET",
     "uri": "{endpoint}",
     "path": "/encode/bytes/query/default",
     "bufferResponse": true,
     "generateProtocolMethod": true,
     "generateConvenienceMethod": true,
     "crossLanguageDefinitionId": "Encode.Bytes.Query.default",
     "decorators": []
    },
    {
     "$id": "34",
     "name": "base64",
     "resourceName": "Query",
     "accessibility": "public",
     "parameters": [
      {
       "$id": "35",
       "name": "value",
       "nameInRequest": "value",
       "type": {
        "$id": "36",
        "kind": "bytes",
        "name": "bytes",
        "encode": "base64",
        "crossLanguageDefinitionId": "TypeSpec.bytes",
        "decorators": []
       },
       "location": "Query",
       "isApiVersion": false,
       "isContentType": false,
       "isEndpoint": false,
       "explode": false,
       "isRequired": true,
       "kind": "Method",
       "decorators": [],
       "skipUrlEncoding": false
      }
     ],
     "responses": [
      {
       "$id": "37",
       "statusCodes": [
        204
       ],
       "headers": [],
       "isErrorResponse": false
      }
     ],
     "httpMethod": "GET",
     "uri": "{endpoint}",
     "path": "/encode/bytes/query/base64",
     "bufferResponse": true,
     "generateProtocolMethod": true,
     "generateConvenienceMethod": true,
     "crossLanguageDefinitionId": "Encode.Bytes.Query.base64",
     "decorators": []
    },
    {
     "$id": "38",
     "name": "base64url",
     "resourceName": "Query",
     "accessibility": "public",
     "parameters": [
      {
       "$id": "39",
       "name": "value",
       "nameInRequest": "value",
       "type": {
        "$id": "40",
        "kind": "bytes",
        "name": "bytes",
        "encode": "base64url",
        "crossLanguageDefinitionId": "TypeSpec.bytes",
        "decorators": []
       },
       "location": "Query",
       "isApiVersion": false,
       "isContentType": false,
       "isEndpoint": false,
       "explode": false,
       "isRequired": true,
       "kind": "Method",
       "decorators": [],
       "skipUrlEncoding": false
      }
     ],
     "responses": [
      {
       "$id": "41",
       "statusCodes": [
        204
       ],
       "headers": [],
       "isErrorResponse": false
      }
     ],
     "httpMethod": "GET",
     "uri": "{endpoint}",
     "path": "/encode/bytes/query/base64url",
     "bufferResponse": true,
     "generateProtocolMethod": true,
     "generateConvenienceMethod": true,
     "crossLanguageDefinitionId": "Encode.Bytes.Query.base64url",
     "decorators": []
    },
    {
     "$id": "42",
     "name": "base64urlArray",
     "resourceName": "Query",
     "accessibility": "public",
     "parameters": [
      {
       "$id": "43",
       "name": "value",
       "nameInRequest": "value",
       "type": {
        "$id": "44",
        "kind": "array",
        "name": "Array",
        "valueType": {
         "$id": "45",
         "kind": "bytes",
         "name": "base64urlBytes",
         "encode": "base64url",
         "crossLanguageDefinitionId": "Encode.Bytes.base64urlBytes",
         "baseType": {
          "$id": "46",
>>>>>>> 586a120e
          "kind": "bytes",
          "name": "bytes",
          "encode": "base64url",
          "crossLanguageDefinitionId": "TypeSpec.bytes",
          "decorators": []
         },
<<<<<<< HEAD
         "Location": "Query",
         "IsApiVersion": false,
         "IsContentType": false,
         "IsEndpoint": false,
         "Explode": false,
         "IsRequired": true,
         "Kind": "Method",
         "Decorators": [],
         "SkipUrlEncoding": false
        }
       ],
       "Responses": [
        {
         "$id": "45",
         "StatusCodes": [
          204
         ],
         "Headers": [],
         "IsErrorResponse": false
        }
       ],
       "HttpMethod": "GET",
       "Uri": "{endpoint}",
       "Path": "/encode/bytes/query/base64url",
       "BufferResponse": true,
       "GenerateProtocolMethod": true,
       "GenerateConvenienceMethod": true,
       "CrossLanguageDefinitionId": "Encode.Bytes.Query.base64url",
       "Decorators": []
      },
      {
       "$id": "46",
       "Name": "base64urlArray",
       "ResourceName": "Query",
       "Accessibility": "public",
       "Parameters": [
        {
         "$id": "47",
         "Name": "value",
         "NameInRequest": "value",
         "Type": {
          "$id": "48",
          "kind": "array",
          "name": "Array",
          "valueType": {
           "$id": "49",
           "kind": "bytes",
           "name": "base64urlBytes",
           "encode": "base64url",
           "crossLanguageDefinitionId": "Encode.Bytes.base64urlBytes",
           "baseType": {
            "$id": "50",
            "kind": "bytes",
            "name": "bytes",
            "encode": "base64",
            "crossLanguageDefinitionId": "TypeSpec.bytes",
            "decorators": []
           },
           "decorators": []
          },
          "crossLanguageDefinitionId": "TypeSpec.Array",
          "decorators": []
         },
         "Location": "Query",
         "IsApiVersion": false,
         "IsContentType": false,
         "IsEndpoint": false,
         "Explode": false,
         "ArraySerializationDelimiter": ",",
         "IsRequired": true,
         "Kind": "Method",
         "Decorators": [],
         "SkipUrlEncoding": false
        }
       ],
       "Responses": [
        {
         "$id": "51",
         "StatusCodes": [
          204
         ],
         "Headers": [],
         "IsErrorResponse": false
        }
       ],
       "HttpMethod": "GET",
       "Uri": "{endpoint}",
       "Path": "/encode/bytes/query/base64url-array",
       "BufferResponse": true,
       "GenerateProtocolMethod": true,
       "GenerateConvenienceMethod": true,
       "CrossLanguageDefinitionId": "Encode.Bytes.Query.base64urlArray",
       "Decorators": []
      }
     ],
     "apiVersions": [],
     "crossLanguageDefinitionId": "Encode.Bytes.Query",
     "decorators": [],
     "parent": {
      "$ref": "24"
     }
    },
    {
     "$id": "52",
     "kind": "client",
     "name": "Property",
     "namespace": "Encode.Bytes.Property",
     "parameters": [
      {
       "$id": "53",
       "Name": "endpoint",
       "NameInRequest": "endpoint",
       "Doc": "Service host",
       "Type": {
        "$id": "54",
        "kind": "url",
        "name": "url",
        "crossLanguageDefinitionId": "TypeSpec.url"
       },
       "Location": "Uri",
       "IsApiVersion": false,
       "IsResourceParameter": false,
       "IsContentType": false,
       "IsRequired": true,
       "IsEndpoint": true,
       "SkipUrlEncoding": false,
       "Explode": false,
       "Kind": "Client",
       "DefaultValue": {
        "$id": "55",
        "Type": {
         "$id": "56",
=======
         "decorators": []
        },
        "crossLanguageDefinitionId": "TypeSpec.Array",
        "decorators": []
       },
       "location": "Query",
       "isApiVersion": false,
       "isContentType": false,
       "isEndpoint": false,
       "explode": false,
       "arraySerializationDelimiter": ",",
       "isRequired": true,
       "kind": "Method",
       "decorators": [],
       "skipUrlEncoding": false
      }
     ],
     "responses": [
      {
       "$id": "47",
       "statusCodes": [
        204
       ],
       "headers": [],
       "isErrorResponse": false
      }
     ],
     "httpMethod": "GET",
     "uri": "{endpoint}",
     "path": "/encode/bytes/query/base64url-array",
     "bufferResponse": true,
     "generateProtocolMethod": true,
     "generateConvenienceMethod": true,
     "crossLanguageDefinitionId": "Encode.Bytes.Query.base64urlArray",
     "decorators": []
    }
   ],
   "parent": "BytesClient",
   "parameters": [
    {
     "$id": "48",
     "name": "endpoint",
     "nameInRequest": "endpoint",
     "doc": "Service host",
     "type": {
      "$id": "49",
      "kind": "url",
      "name": "url",
      "crossLanguageDefinitionId": "TypeSpec.url"
     },
     "location": "Uri",
     "isApiVersion": false,
     "isContentType": false,
     "isRequired": true,
     "isEndpoint": true,
     "skipUrlEncoding": false,
     "explode": false,
     "kind": "Client",
     "defaultValue": {
      "$id": "50",
      "type": {
       "$id": "51",
       "kind": "string",
       "name": "string",
       "crossLanguageDefinitionId": "TypeSpec.string"
      },
      "value": "http://localhost:3000"
     }
    }
   ],
   "decorators": [],
   "crossLanguageDefinitionId": "Encode.Bytes.Query"
  },
  {
   "$id": "52",
   "name": "Property",
   "namespace": "Encode.Bytes.Property",
   "operations": [
    {
     "$id": "53",
     "name": "default",
     "resourceName": "Property",
     "accessibility": "public",
     "parameters": [
      {
       "$id": "54",
       "name": "contentType",
       "nameInRequest": "Content-Type",
       "doc": "Body parameter's content type. Known values are application/json",
       "type": {
        "$id": "55",
        "kind": "constant",
        "valueType": {
         "$id": "56",
         "kind": "string",
         "name": "string",
         "crossLanguageDefinitionId": "TypeSpec.string",
         "decorators": []
        },
        "value": "application/json",
        "decorators": []
       },
       "location": "Header",
       "isApiVersion": false,
       "isContentType": true,
       "isEndpoint": false,
       "explode": false,
       "isRequired": true,
       "kind": "Constant",
       "decorators": [],
       "skipUrlEncoding": false
      },
      {
       "$id": "57",
       "name": "accept",
       "nameInRequest": "Accept",
       "type": {
        "$id": "58",
        "kind": "constant",
        "valueType": {
         "$id": "59",
>>>>>>> 586a120e
         "kind": "string",
         "name": "string",
         "crossLanguageDefinitionId": "TypeSpec.string"
        },
<<<<<<< HEAD
        "Value": "http://localhost:3000"
       }
      }
     ],
     "operations": [
      {
       "$id": "57",
       "Name": "default",
       "ResourceName": "Property",
       "Accessibility": "public",
       "Parameters": [
        {
         "$id": "58",
         "Name": "contentType",
         "NameInRequest": "Content-Type",
         "Doc": "Body parameter's content type. Known values are application/json",
         "Type": {
          "$id": "59",
          "kind": "constant",
          "valueType": {
           "$id": "60",
           "kind": "string",
           "name": "string",
           "crossLanguageDefinitionId": "TypeSpec.string",
           "decorators": []
          },
          "value": "application/json",
          "decorators": []
         },
         "Location": "Header",
         "IsApiVersion": false,
         "IsContentType": true,
         "IsEndpoint": false,
         "Explode": false,
         "IsRequired": true,
         "Kind": "Constant",
         "Decorators": [],
         "SkipUrlEncoding": false
        },
        {
         "$id": "61",
         "Name": "accept",
         "NameInRequest": "Accept",
         "Type": {
          "$id": "62",
          "kind": "constant",
          "valueType": {
           "$id": "63",
           "kind": "string",
           "name": "string",
           "crossLanguageDefinitionId": "TypeSpec.string",
           "decorators": []
          },
          "value": "application/json",
          "decorators": []
         },
         "Location": "Header",
         "IsApiVersion": false,
         "IsContentType": false,
         "IsEndpoint": false,
         "Explode": false,
         "IsRequired": true,
         "Kind": "Constant",
         "Decorators": [],
         "SkipUrlEncoding": false
        },
        {
         "$id": "64",
         "Name": "body",
         "NameInRequest": "body",
         "Type": {
          "$ref": "2"
         },
         "Location": "Body",
         "IsApiVersion": false,
         "IsContentType": false,
         "IsEndpoint": false,
         "Explode": false,
         "IsRequired": true,
         "Kind": "Method",
         "Decorators": [],
         "SkipUrlEncoding": false
        }
       ],
       "Responses": [
        {
         "$id": "65",
         "StatusCodes": [
          200
         ],
         "BodyType": {
          "$ref": "2"
         },
         "Headers": [],
         "IsErrorResponse": false,
         "ContentTypes": [
          "application/json"
         ]
        }
       ],
       "HttpMethod": "POST",
       "Uri": "{endpoint}",
       "Path": "/encode/bytes/property/default",
       "RequestMediaTypes": [
        "application/json"
       ],
       "BufferResponse": true,
       "GenerateProtocolMethod": true,
       "GenerateConvenienceMethod": true,
       "CrossLanguageDefinitionId": "Encode.Bytes.Property.default",
       "Decorators": []
      },
      {
       "$id": "66",
       "Name": "base64",
       "ResourceName": "Property",
       "Accessibility": "public",
       "Parameters": [
        {
         "$id": "67",
         "Name": "contentType",
         "NameInRequest": "Content-Type",
         "Doc": "Body parameter's content type. Known values are application/json",
         "Type": {
          "$id": "68",
          "kind": "constant",
          "valueType": {
           "$id": "69",
           "kind": "string",
           "name": "string",
           "crossLanguageDefinitionId": "TypeSpec.string",
           "decorators": []
          },
          "value": "application/json",
          "decorators": []
         },
         "Location": "Header",
         "IsApiVersion": false,
         "IsContentType": true,
         "IsEndpoint": false,
         "Explode": false,
         "IsRequired": true,
         "Kind": "Constant",
         "Decorators": [],
         "SkipUrlEncoding": false
        },
        {
         "$id": "70",
         "Name": "accept",
         "NameInRequest": "Accept",
         "Type": {
          "$id": "71",
          "kind": "constant",
          "valueType": {
           "$id": "72",
           "kind": "string",
           "name": "string",
           "crossLanguageDefinitionId": "TypeSpec.string",
           "decorators": []
          },
          "value": "application/json",
          "decorators": []
         },
         "Location": "Header",
         "IsApiVersion": false,
         "IsContentType": false,
         "IsEndpoint": false,
         "Explode": false,
         "IsRequired": true,
         "Kind": "Constant",
         "Decorators": [],
         "SkipUrlEncoding": false
        },
        {
         "$id": "73",
         "Name": "body",
         "NameInRequest": "body",
         "Type": {
          "$ref": "7"
         },
         "Location": "Body",
         "IsApiVersion": false,
         "IsContentType": false,
         "IsEndpoint": false,
         "Explode": false,
         "IsRequired": true,
         "Kind": "Method",
         "Decorators": [],
         "SkipUrlEncoding": false
        }
       ],
       "Responses": [
        {
         "$id": "74",
         "StatusCodes": [
          200
         ],
         "BodyType": {
          "$ref": "7"
         },
         "Headers": [],
         "IsErrorResponse": false,
         "ContentTypes": [
          "application/json"
         ]
        }
       ],
       "HttpMethod": "POST",
       "Uri": "{endpoint}",
       "Path": "/encode/bytes/property/base64",
       "RequestMediaTypes": [
        "application/json"
       ],
       "BufferResponse": true,
       "GenerateProtocolMethod": true,
       "GenerateConvenienceMethod": true,
       "CrossLanguageDefinitionId": "Encode.Bytes.Property.base64",
       "Decorators": []
      },
      {
       "$id": "75",
       "Name": "base64url",
       "ResourceName": "Property",
       "Accessibility": "public",
       "Parameters": [
        {
         "$id": "76",
         "Name": "contentType",
         "NameInRequest": "Content-Type",
         "Doc": "Body parameter's content type. Known values are application/json",
         "Type": {
          "$id": "77",
          "kind": "constant",
          "valueType": {
           "$id": "78",
           "kind": "string",
           "name": "string",
           "crossLanguageDefinitionId": "TypeSpec.string",
           "decorators": []
          },
          "value": "application/json",
          "decorators": []
         },
         "Location": "Header",
         "IsApiVersion": false,
         "IsContentType": true,
         "IsEndpoint": false,
         "Explode": false,
         "IsRequired": true,
         "Kind": "Constant",
         "Decorators": [],
         "SkipUrlEncoding": false
        },
        {
         "$id": "79",
         "Name": "accept",
         "NameInRequest": "Accept",
         "Type": {
          "$id": "80",
          "kind": "constant",
          "valueType": {
           "$id": "81",
           "kind": "string",
           "name": "string",
           "crossLanguageDefinitionId": "TypeSpec.string",
           "decorators": []
          },
          "value": "application/json",
          "decorators": []
         },
         "Location": "Header",
         "IsApiVersion": false,
         "IsContentType": false,
         "IsEndpoint": false,
         "Explode": false,
         "IsRequired": true,
         "Kind": "Constant",
         "Decorators": [],
         "SkipUrlEncoding": false
        },
        {
         "$id": "82",
         "Name": "body",
         "NameInRequest": "body",
         "Type": {
          "$ref": "12"
         },
         "Location": "Body",
         "IsApiVersion": false,
         "IsContentType": false,
         "IsEndpoint": false,
         "Explode": false,
         "IsRequired": true,
         "Kind": "Method",
         "Decorators": [],
         "SkipUrlEncoding": false
        }
       ],
       "Responses": [
        {
         "$id": "83",
         "StatusCodes": [
          200
         ],
         "BodyType": {
          "$ref": "12"
         },
         "Headers": [],
         "IsErrorResponse": false,
         "ContentTypes": [
          "application/json"
         ]
        }
       ],
       "HttpMethod": "POST",
       "Uri": "{endpoint}",
       "Path": "/encode/bytes/property/base64url",
       "RequestMediaTypes": [
        "application/json"
       ],
       "BufferResponse": true,
       "GenerateProtocolMethod": true,
       "GenerateConvenienceMethod": true,
       "CrossLanguageDefinitionId": "Encode.Bytes.Property.base64url",
       "Decorators": []
      },
      {
       "$id": "84",
       "Name": "base64urlArray",
       "ResourceName": "Property",
       "Accessibility": "public",
       "Parameters": [
        {
         "$id": "85",
         "Name": "contentType",
         "NameInRequest": "Content-Type",
         "Doc": "Body parameter's content type. Known values are application/json",
         "Type": {
          "$id": "86",
          "kind": "constant",
          "valueType": {
           "$id": "87",
           "kind": "string",
           "name": "string",
           "crossLanguageDefinitionId": "TypeSpec.string",
           "decorators": []
          },
          "value": "application/json",
          "decorators": []
         },
         "Location": "Header",
         "IsApiVersion": false,
         "IsContentType": true,
         "IsEndpoint": false,
         "Explode": false,
         "IsRequired": true,
         "Kind": "Constant",
         "Decorators": [],
         "SkipUrlEncoding": false
        },
        {
         "$id": "88",
         "Name": "accept",
         "NameInRequest": "Accept",
         "Type": {
          "$id": "89",
          "kind": "constant",
          "valueType": {
           "$id": "90",
           "kind": "string",
           "name": "string",
           "crossLanguageDefinitionId": "TypeSpec.string",
           "decorators": []
          },
          "value": "application/json",
          "decorators": []
         },
         "Location": "Header",
         "IsApiVersion": false,
         "IsContentType": false,
         "IsEndpoint": false,
         "Explode": false,
         "IsRequired": true,
         "Kind": "Constant",
         "Decorators": [],
         "SkipUrlEncoding": false
        },
        {
         "$id": "91",
         "Name": "body",
         "NameInRequest": "body",
         "Type": {
          "$ref": "17"
         },
         "Location": "Body",
         "IsApiVersion": false,
         "IsContentType": false,
         "IsEndpoint": false,
         "Explode": false,
         "IsRequired": true,
         "Kind": "Method",
         "Decorators": [],
         "SkipUrlEncoding": false
        }
       ],
       "Responses": [
        {
         "$id": "92",
         "StatusCodes": [
          200
         ],
         "BodyType": {
          "$ref": "17"
         },
         "Headers": [],
         "IsErrorResponse": false,
         "ContentTypes": [
          "application/json"
         ]
        }
       ],
       "HttpMethod": "POST",
       "Uri": "{endpoint}",
       "Path": "/encode/bytes/property/base64url-array",
       "RequestMediaTypes": [
=======
        "value": "application/json",
        "decorators": []
       },
       "location": "Header",
       "isApiVersion": false,
       "isContentType": false,
       "isEndpoint": false,
       "explode": false,
       "isRequired": true,
       "kind": "Constant",
       "decorators": [],
       "skipUrlEncoding": false
      },
      {
       "$id": "60",
       "name": "body",
       "nameInRequest": "body",
       "type": {
        "$ref": "2"
       },
       "location": "Body",
       "isApiVersion": false,
       "isContentType": false,
       "isEndpoint": false,
       "explode": false,
       "isRequired": true,
       "kind": "Method",
       "decorators": [],
       "skipUrlEncoding": false
      }
     ],
     "responses": [
      {
       "$id": "61",
       "statusCodes": [
        200
       ],
       "bodyType": {
        "$ref": "2"
       },
       "headers": [],
       "isErrorResponse": false,
       "contentTypes": [
        "application/json"
       ]
      }
     ],
     "httpMethod": "POST",
     "uri": "{endpoint}",
     "path": "/encode/bytes/property/default",
     "requestMediaTypes": [
      "application/json"
     ],
     "bufferResponse": true,
     "generateProtocolMethod": true,
     "generateConvenienceMethod": true,
     "crossLanguageDefinitionId": "Encode.Bytes.Property.default",
     "decorators": []
    },
    {
     "$id": "62",
     "name": "base64",
     "resourceName": "Property",
     "accessibility": "public",
     "parameters": [
      {
       "$id": "63",
       "name": "contentType",
       "nameInRequest": "Content-Type",
       "doc": "Body parameter's content type. Known values are application/json",
       "type": {
        "$id": "64",
        "kind": "constant",
        "valueType": {
         "$id": "65",
         "kind": "string",
         "name": "string",
         "crossLanguageDefinitionId": "TypeSpec.string",
         "decorators": []
        },
        "value": "application/json",
        "decorators": []
       },
       "location": "Header",
       "isApiVersion": false,
       "isContentType": true,
       "isEndpoint": false,
       "explode": false,
       "isRequired": true,
       "kind": "Constant",
       "decorators": [],
       "skipUrlEncoding": false
      },
      {
       "$id": "66",
       "name": "accept",
       "nameInRequest": "Accept",
       "type": {
        "$id": "67",
        "kind": "constant",
        "valueType": {
         "$id": "68",
         "kind": "string",
         "name": "string",
         "crossLanguageDefinitionId": "TypeSpec.string",
         "decorators": []
        },
        "value": "application/json",
        "decorators": []
       },
       "location": "Header",
       "isApiVersion": false,
       "isContentType": false,
       "isEndpoint": false,
       "explode": false,
       "isRequired": true,
       "kind": "Constant",
       "decorators": [],
       "skipUrlEncoding": false
      },
      {
       "$id": "69",
       "name": "body",
       "nameInRequest": "body",
       "type": {
        "$ref": "7"
       },
       "location": "Body",
       "isApiVersion": false,
       "isContentType": false,
       "isEndpoint": false,
       "explode": false,
       "isRequired": true,
       "kind": "Method",
       "decorators": [],
       "skipUrlEncoding": false
      }
     ],
     "responses": [
      {
       "$id": "70",
       "statusCodes": [
        200
       ],
       "bodyType": {
        "$ref": "7"
       },
       "headers": [],
       "isErrorResponse": false,
       "contentTypes": [
>>>>>>> 586a120e
        "application/json"
       ],
       "BufferResponse": true,
       "GenerateProtocolMethod": true,
       "GenerateConvenienceMethod": true,
       "CrossLanguageDefinitionId": "Encode.Bytes.Property.base64urlArray",
       "Decorators": []
      }
     ],
<<<<<<< HEAD
     "apiVersions": [],
     "crossLanguageDefinitionId": "Encode.Bytes.Property",
     "decorators": [],
     "parent": {
      "$ref": "24"
     }
    },
    {
     "$id": "93",
     "kind": "client",
     "name": "Header",
     "namespace": "Encode.Bytes.Header",
     "parameters": [
      {
       "$id": "94",
       "Name": "endpoint",
       "NameInRequest": "endpoint",
       "Doc": "Service host",
       "Type": {
        "$id": "95",
        "kind": "url",
        "name": "url",
        "crossLanguageDefinitionId": "TypeSpec.url"
       },
       "Location": "Uri",
       "IsApiVersion": false,
       "IsResourceParameter": false,
       "IsContentType": false,
       "IsRequired": true,
       "IsEndpoint": true,
       "SkipUrlEncoding": false,
       "Explode": false,
       "Kind": "Client",
       "DefaultValue": {
        "$id": "96",
        "Type": {
         "$id": "97",
=======
     "httpMethod": "POST",
     "uri": "{endpoint}",
     "path": "/encode/bytes/property/base64",
     "requestMediaTypes": [
      "application/json"
     ],
     "bufferResponse": true,
     "generateProtocolMethod": true,
     "generateConvenienceMethod": true,
     "crossLanguageDefinitionId": "Encode.Bytes.Property.base64",
     "decorators": []
    },
    {
     "$id": "71",
     "name": "base64url",
     "resourceName": "Property",
     "accessibility": "public",
     "parameters": [
      {
       "$id": "72",
       "name": "contentType",
       "nameInRequest": "Content-Type",
       "doc": "Body parameter's content type. Known values are application/json",
       "type": {
        "$id": "73",
        "kind": "constant",
        "valueType": {
         "$id": "74",
         "kind": "string",
         "name": "string",
         "crossLanguageDefinitionId": "TypeSpec.string",
         "decorators": []
        },
        "value": "application/json",
        "decorators": []
       },
       "location": "Header",
       "isApiVersion": false,
       "isContentType": true,
       "isEndpoint": false,
       "explode": false,
       "isRequired": true,
       "kind": "Constant",
       "decorators": [],
       "skipUrlEncoding": false
      },
      {
       "$id": "75",
       "name": "accept",
       "nameInRequest": "Accept",
       "type": {
        "$id": "76",
        "kind": "constant",
        "valueType": {
         "$id": "77",
>>>>>>> 586a120e
         "kind": "string",
         "name": "string",
         "crossLanguageDefinitionId": "TypeSpec.string"
        },
<<<<<<< HEAD
        "Value": "http://localhost:3000"
       }
      }
     ],
     "operations": [
      {
       "$id": "98",
       "Name": "default",
       "ResourceName": "Header",
       "Accessibility": "public",
       "Parameters": [
        {
         "$id": "99",
         "Name": "value",
         "NameInRequest": "value",
         "Type": {
          "$id": "100",
          "kind": "bytes",
          "name": "bytes",
          "encode": "base64",
          "crossLanguageDefinitionId": "TypeSpec.bytes",
          "decorators": []
         },
         "Location": "Header",
         "IsApiVersion": false,
         "IsContentType": false,
         "IsEndpoint": false,
         "Explode": false,
         "IsRequired": true,
         "Kind": "Method",
         "Decorators": [],
         "SkipUrlEncoding": false
        }
       ],
       "Responses": [
        {
         "$id": "101",
         "StatusCodes": [
          204
         ],
         "Headers": [],
         "IsErrorResponse": false
        }
       ],
       "HttpMethod": "GET",
       "Uri": "{endpoint}",
       "Path": "/encode/bytes/header/default",
       "BufferResponse": true,
       "GenerateProtocolMethod": true,
       "GenerateConvenienceMethod": true,
       "CrossLanguageDefinitionId": "Encode.Bytes.Header.default",
       "Decorators": []
      },
      {
       "$id": "102",
       "Name": "base64",
       "ResourceName": "Header",
       "Accessibility": "public",
       "Parameters": [
        {
         "$id": "103",
         "Name": "value",
         "NameInRequest": "value",
         "Type": {
          "$id": "104",
          "kind": "bytes",
          "name": "bytes",
          "encode": "base64",
          "crossLanguageDefinitionId": "TypeSpec.bytes",
          "decorators": []
         },
         "Location": "Header",
         "IsApiVersion": false,
         "IsContentType": false,
         "IsEndpoint": false,
         "Explode": false,
         "IsRequired": true,
         "Kind": "Method",
         "Decorators": [],
         "SkipUrlEncoding": false
        }
       ],
       "Responses": [
        {
         "$id": "105",
         "StatusCodes": [
          204
         ],
         "Headers": [],
         "IsErrorResponse": false
        }
       ],
       "HttpMethod": "GET",
       "Uri": "{endpoint}",
       "Path": "/encode/bytes/header/base64",
       "BufferResponse": true,
       "GenerateProtocolMethod": true,
       "GenerateConvenienceMethod": true,
       "CrossLanguageDefinitionId": "Encode.Bytes.Header.base64",
       "Decorators": []
      },
      {
       "$id": "106",
       "Name": "base64url",
       "ResourceName": "Header",
       "Accessibility": "public",
       "Parameters": [
        {
         "$id": "107",
         "Name": "value",
         "NameInRequest": "value",
         "Type": {
          "$id": "108",
          "kind": "bytes",
          "name": "bytes",
          "encode": "base64url",
          "crossLanguageDefinitionId": "TypeSpec.bytes",
          "decorators": []
         },
         "Location": "Header",
         "IsApiVersion": false,
         "IsContentType": false,
         "IsEndpoint": false,
         "Explode": false,
         "IsRequired": true,
         "Kind": "Method",
         "Decorators": [],
         "SkipUrlEncoding": false
        }
       ],
       "Responses": [
        {
         "$id": "109",
         "StatusCodes": [
          204
         ],
         "Headers": [],
         "IsErrorResponse": false
        }
       ],
       "HttpMethod": "GET",
       "Uri": "{endpoint}",
       "Path": "/encode/bytes/header/base64url",
       "BufferResponse": true,
       "GenerateProtocolMethod": true,
       "GenerateConvenienceMethod": true,
       "CrossLanguageDefinitionId": "Encode.Bytes.Header.base64url",
       "Decorators": []
      },
      {
       "$id": "110",
       "Name": "base64urlArray",
       "ResourceName": "Header",
       "Accessibility": "public",
       "Parameters": [
        {
         "$id": "111",
         "Name": "value",
         "NameInRequest": "value",
         "Type": {
          "$id": "112",
          "kind": "array",
          "name": "Array",
          "valueType": {
           "$id": "113",
           "kind": "bytes",
           "name": "base64urlBytes",
           "encode": "base64url",
           "crossLanguageDefinitionId": "Encode.Bytes.base64urlBytes",
           "baseType": {
            "$id": "114",
            "kind": "bytes",
            "name": "bytes",
            "encode": "base64",
            "crossLanguageDefinitionId": "TypeSpec.bytes",
            "decorators": []
           },
           "decorators": []
          },
          "crossLanguageDefinitionId": "TypeSpec.Array",
          "decorators": []
         },
         "Location": "Header",
         "IsApiVersion": false,
         "IsContentType": false,
         "IsEndpoint": false,
         "Explode": false,
         "ArraySerializationDelimiter": ",",
         "IsRequired": true,
         "Kind": "Method",
         "Decorators": [],
         "SkipUrlEncoding": false
        }
       ],
       "Responses": [
        {
         "$id": "115",
         "StatusCodes": [
          204
         ],
         "Headers": [],
         "IsErrorResponse": false
        }
       ],
       "HttpMethod": "GET",
       "Uri": "{endpoint}",
       "Path": "/encode/bytes/header/base64url-array",
       "BufferResponse": true,
       "GenerateProtocolMethod": true,
       "GenerateConvenienceMethod": true,
       "CrossLanguageDefinitionId": "Encode.Bytes.Header.base64urlArray",
       "Decorators": []
      }
     ],
     "apiVersions": [],
     "crossLanguageDefinitionId": "Encode.Bytes.Header",
     "decorators": [],
     "parent": {
      "$ref": "24"
     }
    },
    {
     "$id": "116",
     "kind": "client",
     "name": "RequestBody",
     "namespace": "Encode.Bytes.RequestBody",
     "parameters": [
      {
       "$id": "117",
       "Name": "endpoint",
       "NameInRequest": "endpoint",
       "Doc": "Service host",
       "Type": {
        "$id": "118",
        "kind": "url",
        "name": "url",
        "crossLanguageDefinitionId": "TypeSpec.url"
       },
       "Location": "Uri",
       "IsApiVersion": false,
       "IsResourceParameter": false,
       "IsContentType": false,
       "IsRequired": true,
       "IsEndpoint": true,
       "SkipUrlEncoding": false,
       "Explode": false,
       "Kind": "Client",
       "DefaultValue": {
        "$id": "119",
        "Type": {
         "$id": "120",
=======
        "value": "application/json",
        "decorators": []
       },
       "location": "Header",
       "isApiVersion": false,
       "isContentType": false,
       "isEndpoint": false,
       "explode": false,
       "isRequired": true,
       "kind": "Constant",
       "decorators": [],
       "skipUrlEncoding": false
      },
      {
       "$id": "78",
       "name": "body",
       "nameInRequest": "body",
       "type": {
        "$ref": "12"
       },
       "location": "Body",
       "isApiVersion": false,
       "isContentType": false,
       "isEndpoint": false,
       "explode": false,
       "isRequired": true,
       "kind": "Method",
       "decorators": [],
       "skipUrlEncoding": false
      }
     ],
     "responses": [
      {
       "$id": "79",
       "statusCodes": [
        200
       ],
       "bodyType": {
        "$ref": "12"
       },
       "headers": [],
       "isErrorResponse": false,
       "contentTypes": [
        "application/json"
       ]
      }
     ],
     "httpMethod": "POST",
     "uri": "{endpoint}",
     "path": "/encode/bytes/property/base64url",
     "requestMediaTypes": [
      "application/json"
     ],
     "bufferResponse": true,
     "generateProtocolMethod": true,
     "generateConvenienceMethod": true,
     "crossLanguageDefinitionId": "Encode.Bytes.Property.base64url",
     "decorators": []
    },
    {
     "$id": "80",
     "name": "base64urlArray",
     "resourceName": "Property",
     "accessibility": "public",
     "parameters": [
      {
       "$id": "81",
       "name": "contentType",
       "nameInRequest": "Content-Type",
       "doc": "Body parameter's content type. Known values are application/json",
       "type": {
        "$id": "82",
        "kind": "constant",
        "valueType": {
         "$id": "83",
         "kind": "string",
         "name": "string",
         "crossLanguageDefinitionId": "TypeSpec.string",
         "decorators": []
        },
        "value": "application/json",
        "decorators": []
       },
       "location": "Header",
       "isApiVersion": false,
       "isContentType": true,
       "isEndpoint": false,
       "explode": false,
       "isRequired": true,
       "kind": "Constant",
       "decorators": [],
       "skipUrlEncoding": false
      },
      {
       "$id": "84",
       "name": "accept",
       "nameInRequest": "Accept",
       "type": {
        "$id": "85",
        "kind": "constant",
        "valueType": {
         "$id": "86",
>>>>>>> 586a120e
         "kind": "string",
         "name": "string",
         "crossLanguageDefinitionId": "TypeSpec.string"
        },
<<<<<<< HEAD
        "Value": "http://localhost:3000"
       }
      }
     ],
     "operations": [
      {
       "$id": "121",
       "Name": "default",
       "ResourceName": "RequestBody",
       "Accessibility": "public",
       "Parameters": [
        {
         "$id": "122",
         "Name": "contentType",
         "NameInRequest": "Content-Type",
         "Doc": "Body parameter's content type. Known values are application/json",
         "Type": {
          "$id": "123",
          "kind": "constant",
          "valueType": {
           "$id": "124",
           "kind": "string",
           "name": "string",
           "crossLanguageDefinitionId": "TypeSpec.string",
           "decorators": []
          },
          "value": "application/json",
          "decorators": []
         },
         "Location": "Header",
         "IsApiVersion": false,
         "IsContentType": true,
         "IsEndpoint": false,
         "Explode": false,
         "IsRequired": true,
         "Kind": "Constant",
         "Decorators": [],
         "SkipUrlEncoding": false
        },
        {
         "$id": "125",
         "Name": "value",
         "NameInRequest": "value",
         "Type": {
          "$id": "126",
          "kind": "bytes",
          "name": "bytes",
          "encode": "base64",
          "crossLanguageDefinitionId": "TypeSpec.bytes",
          "decorators": []
         },
         "Location": "Body",
         "IsApiVersion": false,
         "IsContentType": false,
         "IsEndpoint": false,
         "Explode": false,
         "IsRequired": true,
         "Kind": "Method",
         "Decorators": [],
         "SkipUrlEncoding": false
        }
       ],
       "Responses": [
        {
         "$id": "127",
         "StatusCodes": [
          204
         ],
         "Headers": [],
         "IsErrorResponse": false
        }
       ],
       "HttpMethod": "POST",
       "Uri": "{endpoint}",
       "Path": "/encode/bytes/body/request/default",
       "RequestMediaTypes": [
        "application/json"
       ],
       "BufferResponse": true,
       "GenerateProtocolMethod": true,
       "GenerateConvenienceMethod": true,
       "CrossLanguageDefinitionId": "Encode.Bytes.RequestBody.default",
       "Decorators": []
      },
      {
       "$id": "128",
       "Name": "octetStream",
       "ResourceName": "RequestBody",
       "Accessibility": "public",
       "Parameters": [
        {
         "$id": "129",
         "Name": "contentType",
         "NameInRequest": "Content-Type",
         "Type": {
          "$id": "130",
          "kind": "constant",
          "valueType": {
           "$id": "131",
           "kind": "string",
           "name": "string",
           "crossLanguageDefinitionId": "TypeSpec.string",
           "decorators": []
          },
          "value": "application/octet-stream",
          "decorators": []
         },
         "Location": "Header",
         "IsApiVersion": false,
         "IsContentType": true,
         "IsEndpoint": false,
         "Explode": false,
         "IsRequired": true,
         "Kind": "Constant",
         "Decorators": [],
         "SkipUrlEncoding": false
        },
        {
         "$id": "132",
         "Name": "value",
         "NameInRequest": "value",
         "Type": {
          "$id": "133",
=======
        "value": "application/json",
        "decorators": []
       },
       "location": "Header",
       "isApiVersion": false,
       "isContentType": false,
       "isEndpoint": false,
       "explode": false,
       "isRequired": true,
       "kind": "Constant",
       "decorators": [],
       "skipUrlEncoding": false
      },
      {
       "$id": "87",
       "name": "body",
       "nameInRequest": "body",
       "type": {
        "$ref": "17"
       },
       "location": "Body",
       "isApiVersion": false,
       "isContentType": false,
       "isEndpoint": false,
       "explode": false,
       "isRequired": true,
       "kind": "Method",
       "decorators": [],
       "skipUrlEncoding": false
      }
     ],
     "responses": [
      {
       "$id": "88",
       "statusCodes": [
        200
       ],
       "bodyType": {
        "$ref": "17"
       },
       "headers": [],
       "isErrorResponse": false,
       "contentTypes": [
        "application/json"
       ]
      }
     ],
     "httpMethod": "POST",
     "uri": "{endpoint}",
     "path": "/encode/bytes/property/base64url-array",
     "requestMediaTypes": [
      "application/json"
     ],
     "bufferResponse": true,
     "generateProtocolMethod": true,
     "generateConvenienceMethod": true,
     "crossLanguageDefinitionId": "Encode.Bytes.Property.base64urlArray",
     "decorators": []
    }
   ],
   "parent": "BytesClient",
   "parameters": [
    {
     "$id": "89",
     "name": "endpoint",
     "nameInRequest": "endpoint",
     "doc": "Service host",
     "type": {
      "$id": "90",
      "kind": "url",
      "name": "url",
      "crossLanguageDefinitionId": "TypeSpec.url"
     },
     "location": "Uri",
     "isApiVersion": false,
     "isContentType": false,
     "isRequired": true,
     "isEndpoint": true,
     "skipUrlEncoding": false,
     "explode": false,
     "kind": "Client",
     "defaultValue": {
      "$id": "91",
      "type": {
       "$id": "92",
       "kind": "string",
       "name": "string",
       "crossLanguageDefinitionId": "TypeSpec.string"
      },
      "value": "http://localhost:3000"
     }
    }
   ],
   "decorators": [],
   "crossLanguageDefinitionId": "Encode.Bytes.Property"
  },
  {
   "$id": "93",
   "name": "Header",
   "namespace": "Encode.Bytes.Header",
   "operations": [
    {
     "$id": "94",
     "name": "default",
     "resourceName": "Header",
     "accessibility": "public",
     "parameters": [
      {
       "$id": "95",
       "name": "value",
       "nameInRequest": "value",
       "type": {
        "$id": "96",
        "kind": "bytes",
        "name": "bytes",
        "encode": "base64",
        "crossLanguageDefinitionId": "TypeSpec.bytes",
        "decorators": []
       },
       "location": "Header",
       "isApiVersion": false,
       "isContentType": false,
       "isEndpoint": false,
       "explode": false,
       "isRequired": true,
       "kind": "Method",
       "decorators": [],
       "skipUrlEncoding": false
      }
     ],
     "responses": [
      {
       "$id": "97",
       "statusCodes": [
        204
       ],
       "headers": [],
       "isErrorResponse": false
      }
     ],
     "httpMethod": "GET",
     "uri": "{endpoint}",
     "path": "/encode/bytes/header/default",
     "bufferResponse": true,
     "generateProtocolMethod": true,
     "generateConvenienceMethod": true,
     "crossLanguageDefinitionId": "Encode.Bytes.Header.default",
     "decorators": []
    },
    {
     "$id": "98",
     "name": "base64",
     "resourceName": "Header",
     "accessibility": "public",
     "parameters": [
      {
       "$id": "99",
       "name": "value",
       "nameInRequest": "value",
       "type": {
        "$id": "100",
        "kind": "bytes",
        "name": "bytes",
        "encode": "base64",
        "crossLanguageDefinitionId": "TypeSpec.bytes",
        "decorators": []
       },
       "location": "Header",
       "isApiVersion": false,
       "isContentType": false,
       "isEndpoint": false,
       "explode": false,
       "isRequired": true,
       "kind": "Method",
       "decorators": [],
       "skipUrlEncoding": false
      }
     ],
     "responses": [
      {
       "$id": "101",
       "statusCodes": [
        204
       ],
       "headers": [],
       "isErrorResponse": false
      }
     ],
     "httpMethod": "GET",
     "uri": "{endpoint}",
     "path": "/encode/bytes/header/base64",
     "bufferResponse": true,
     "generateProtocolMethod": true,
     "generateConvenienceMethod": true,
     "crossLanguageDefinitionId": "Encode.Bytes.Header.base64",
     "decorators": []
    },
    {
     "$id": "102",
     "name": "base64url",
     "resourceName": "Header",
     "accessibility": "public",
     "parameters": [
      {
       "$id": "103",
       "name": "value",
       "nameInRequest": "value",
       "type": {
        "$id": "104",
        "kind": "bytes",
        "name": "bytes",
        "encode": "base64url",
        "crossLanguageDefinitionId": "TypeSpec.bytes",
        "decorators": []
       },
       "location": "Header",
       "isApiVersion": false,
       "isContentType": false,
       "isEndpoint": false,
       "explode": false,
       "isRequired": true,
       "kind": "Method",
       "decorators": [],
       "skipUrlEncoding": false
      }
     ],
     "responses": [
      {
       "$id": "105",
       "statusCodes": [
        204
       ],
       "headers": [],
       "isErrorResponse": false
      }
     ],
     "httpMethod": "GET",
     "uri": "{endpoint}",
     "path": "/encode/bytes/header/base64url",
     "bufferResponse": true,
     "generateProtocolMethod": true,
     "generateConvenienceMethod": true,
     "crossLanguageDefinitionId": "Encode.Bytes.Header.base64url",
     "decorators": []
    },
    {
     "$id": "106",
     "name": "base64urlArray",
     "resourceName": "Header",
     "accessibility": "public",
     "parameters": [
      {
       "$id": "107",
       "name": "value",
       "nameInRequest": "value",
       "type": {
        "$id": "108",
        "kind": "array",
        "name": "Array",
        "valueType": {
         "$id": "109",
         "kind": "bytes",
         "name": "base64urlBytes",
         "encode": "base64url",
         "crossLanguageDefinitionId": "Encode.Bytes.base64urlBytes",
         "baseType": {
          "$id": "110",
>>>>>>> 586a120e
          "kind": "bytes",
          "name": "bytes",
          "crossLanguageDefinitionId": "TypeSpec.bytes",
          "decorators": []
         },
<<<<<<< HEAD
         "Location": "Body",
         "IsApiVersion": false,
         "IsContentType": false,
         "IsEndpoint": false,
         "Explode": false,
         "IsRequired": true,
         "Kind": "Method",
         "Decorators": [],
         "SkipUrlEncoding": false
        }
       ],
       "Responses": [
        {
         "$id": "134",
         "StatusCodes": [
          204
         ],
         "Headers": [],
         "IsErrorResponse": false
        }
       ],
       "HttpMethod": "POST",
       "Uri": "{endpoint}",
       "Path": "/encode/bytes/body/request/octet-stream",
       "RequestMediaTypes": [
        "application/octet-stream"
       ],
       "BufferResponse": true,
       "GenerateProtocolMethod": true,
       "GenerateConvenienceMethod": true,
       "CrossLanguageDefinitionId": "Encode.Bytes.RequestBody.octetStream",
       "Decorators": []
      },
      {
       "$id": "135",
       "Name": "customContentType",
       "ResourceName": "RequestBody",
       "Accessibility": "public",
       "Parameters": [
        {
         "$id": "136",
         "Name": "contentType",
         "NameInRequest": "Content-Type",
         "Type": {
          "$id": "137",
          "kind": "constant",
          "valueType": {
           "$id": "138",
           "kind": "string",
           "name": "string",
           "crossLanguageDefinitionId": "TypeSpec.string",
           "decorators": []
          },
          "value": "image/png",
          "decorators": []
         },
         "Location": "Header",
         "IsApiVersion": false,
         "IsContentType": true,
         "IsEndpoint": false,
         "Explode": false,
         "IsRequired": true,
         "Kind": "Constant",
         "Decorators": [],
         "SkipUrlEncoding": false
        },
        {
         "$id": "139",
         "Name": "value",
         "NameInRequest": "value",
         "Type": {
          "$id": "140",
          "kind": "bytes",
          "name": "bytes",
          "crossLanguageDefinitionId": "TypeSpec.bytes",
          "decorators": []
         },
         "Location": "Body",
         "IsApiVersion": false,
         "IsContentType": false,
         "IsEndpoint": false,
         "Explode": false,
         "IsRequired": true,
         "Kind": "Method",
         "Decorators": [],
         "SkipUrlEncoding": false
        }
       ],
       "Responses": [
        {
         "$id": "141",
         "StatusCodes": [
          204
         ],
         "Headers": [],
         "IsErrorResponse": false
        }
       ],
       "HttpMethod": "POST",
       "Uri": "{endpoint}",
       "Path": "/encode/bytes/body/request/custom-content-type",
       "RequestMediaTypes": [
        "image/png"
       ],
       "BufferResponse": true,
       "GenerateProtocolMethod": true,
       "GenerateConvenienceMethod": true,
       "CrossLanguageDefinitionId": "Encode.Bytes.RequestBody.customContentType",
       "Decorators": []
      },
      {
       "$id": "142",
       "Name": "base64",
       "ResourceName": "RequestBody",
       "Accessibility": "public",
       "Parameters": [
        {
         "$id": "143",
         "Name": "contentType",
         "NameInRequest": "Content-Type",
         "Doc": "Body parameter's content type. Known values are application/json",
         "Type": {
          "$id": "144",
          "kind": "constant",
          "valueType": {
           "$id": "145",
           "kind": "string",
           "name": "string",
           "crossLanguageDefinitionId": "TypeSpec.string",
           "decorators": []
          },
          "value": "application/json",
          "decorators": []
         },
         "Location": "Header",
         "IsApiVersion": false,
         "IsContentType": true,
         "IsEndpoint": false,
         "Explode": false,
         "IsRequired": true,
         "Kind": "Constant",
         "Decorators": [],
         "SkipUrlEncoding": false
        },
        {
         "$id": "146",
         "Name": "value",
         "NameInRequest": "value",
         "Type": {
          "$id": "147",
          "kind": "bytes",
          "name": "bytes",
          "encode": "base64",
          "crossLanguageDefinitionId": "TypeSpec.bytes",
          "decorators": []
         },
         "Location": "Body",
         "IsApiVersion": false,
         "IsContentType": false,
         "IsEndpoint": false,
         "Explode": false,
         "IsRequired": true,
         "Kind": "Method",
         "Decorators": [],
         "SkipUrlEncoding": false
        }
       ],
       "Responses": [
        {
         "$id": "148",
         "StatusCodes": [
          204
         ],
         "Headers": [],
         "IsErrorResponse": false
        }
       ],
       "HttpMethod": "POST",
       "Uri": "{endpoint}",
       "Path": "/encode/bytes/body/request/base64",
       "RequestMediaTypes": [
        "application/json"
       ],
       "BufferResponse": true,
       "GenerateProtocolMethod": true,
       "GenerateConvenienceMethod": true,
       "CrossLanguageDefinitionId": "Encode.Bytes.RequestBody.base64",
       "Decorators": []
      },
      {
       "$id": "149",
       "Name": "base64url",
       "ResourceName": "RequestBody",
       "Accessibility": "public",
       "Parameters": [
        {
         "$id": "150",
         "Name": "contentType",
         "NameInRequest": "Content-Type",
         "Doc": "Body parameter's content type. Known values are application/json",
         "Type": {
          "$id": "151",
          "kind": "constant",
          "valueType": {
           "$id": "152",
           "kind": "string",
           "name": "string",
           "crossLanguageDefinitionId": "TypeSpec.string",
           "decorators": []
          },
          "value": "application/json",
          "decorators": []
         },
         "Location": "Header",
         "IsApiVersion": false,
         "IsContentType": true,
         "IsEndpoint": false,
         "Explode": false,
         "IsRequired": true,
         "Kind": "Constant",
         "Decorators": [],
         "SkipUrlEncoding": false
        },
        {
         "$id": "153",
         "Name": "value",
         "NameInRequest": "value",
         "Type": {
          "$id": "154",
          "kind": "bytes",
          "name": "bytes",
          "encode": "base64url",
          "crossLanguageDefinitionId": "TypeSpec.bytes",
          "decorators": []
         },
         "Location": "Body",
         "IsApiVersion": false,
         "IsContentType": false,
         "IsEndpoint": false,
         "Explode": false,
         "IsRequired": true,
         "Kind": "Method",
         "Decorators": [],
         "SkipUrlEncoding": false
        }
       ],
       "Responses": [
        {
         "$id": "155",
         "StatusCodes": [
          204
         ],
         "Headers": [],
         "IsErrorResponse": false
        }
       ],
       "HttpMethod": "POST",
       "Uri": "{endpoint}",
       "Path": "/encode/bytes/body/request/base64url",
       "RequestMediaTypes": [
=======
         "decorators": []
        },
        "crossLanguageDefinitionId": "TypeSpec.Array",
        "decorators": []
       },
       "location": "Header",
       "isApiVersion": false,
       "isContentType": false,
       "isEndpoint": false,
       "explode": false,
       "arraySerializationDelimiter": ",",
       "isRequired": true,
       "kind": "Method",
       "decorators": [],
       "skipUrlEncoding": false
      }
     ],
     "responses": [
      {
       "$id": "111",
       "statusCodes": [
        204
       ],
       "headers": [],
       "isErrorResponse": false
      }
     ],
     "httpMethod": "GET",
     "uri": "{endpoint}",
     "path": "/encode/bytes/header/base64url-array",
     "bufferResponse": true,
     "generateProtocolMethod": true,
     "generateConvenienceMethod": true,
     "crossLanguageDefinitionId": "Encode.Bytes.Header.base64urlArray",
     "decorators": []
    }
   ],
   "parent": "BytesClient",
   "parameters": [
    {
     "$id": "112",
     "name": "endpoint",
     "nameInRequest": "endpoint",
     "doc": "Service host",
     "type": {
      "$id": "113",
      "kind": "url",
      "name": "url",
      "crossLanguageDefinitionId": "TypeSpec.url"
     },
     "location": "Uri",
     "isApiVersion": false,
     "isContentType": false,
     "isRequired": true,
     "isEndpoint": true,
     "skipUrlEncoding": false,
     "explode": false,
     "kind": "Client",
     "defaultValue": {
      "$id": "114",
      "type": {
       "$id": "115",
       "kind": "string",
       "name": "string",
       "crossLanguageDefinitionId": "TypeSpec.string"
      },
      "value": "http://localhost:3000"
     }
    }
   ],
   "decorators": [],
   "crossLanguageDefinitionId": "Encode.Bytes.Header"
  },
  {
   "$id": "116",
   "name": "RequestBody",
   "namespace": "Encode.Bytes.RequestBody",
   "operations": [
    {
     "$id": "117",
     "name": "default",
     "resourceName": "RequestBody",
     "accessibility": "public",
     "parameters": [
      {
       "$id": "118",
       "name": "contentType",
       "nameInRequest": "Content-Type",
       "doc": "Body parameter's content type. Known values are application/json",
       "type": {
        "$id": "119",
        "kind": "constant",
        "valueType": {
         "$id": "120",
         "kind": "string",
         "name": "string",
         "crossLanguageDefinitionId": "TypeSpec.string",
         "decorators": []
        },
        "value": "application/json",
        "decorators": []
       },
       "location": "Header",
       "isApiVersion": false,
       "isContentType": true,
       "isEndpoint": false,
       "explode": false,
       "isRequired": true,
       "kind": "Constant",
       "decorators": [],
       "skipUrlEncoding": false
      },
      {
       "$id": "121",
       "name": "value",
       "nameInRequest": "value",
       "type": {
        "$id": "122",
        "kind": "bytes",
        "name": "bytes",
        "encode": "base64",
        "crossLanguageDefinitionId": "TypeSpec.bytes",
        "decorators": []
       },
       "location": "Body",
       "isApiVersion": false,
       "isContentType": false,
       "isEndpoint": false,
       "explode": false,
       "isRequired": true,
       "kind": "Method",
       "decorators": [],
       "skipUrlEncoding": false
      }
     ],
     "responses": [
      {
       "$id": "123",
       "statusCodes": [
        204
       ],
       "headers": [],
       "isErrorResponse": false
      }
     ],
     "httpMethod": "POST",
     "uri": "{endpoint}",
     "path": "/encode/bytes/body/request/default",
     "requestMediaTypes": [
      "application/json"
     ],
     "bufferResponse": true,
     "generateProtocolMethod": true,
     "generateConvenienceMethod": true,
     "crossLanguageDefinitionId": "Encode.Bytes.RequestBody.default",
     "decorators": []
    },
    {
     "$id": "124",
     "name": "octetStream",
     "resourceName": "RequestBody",
     "accessibility": "public",
     "parameters": [
      {
       "$id": "125",
       "name": "contentType",
       "nameInRequest": "Content-Type",
       "type": {
        "$id": "126",
        "kind": "constant",
        "valueType": {
         "$id": "127",
         "kind": "string",
         "name": "string",
         "crossLanguageDefinitionId": "TypeSpec.string",
         "decorators": []
        },
        "value": "application/octet-stream",
        "decorators": []
       },
       "location": "Header",
       "isApiVersion": false,
       "isContentType": true,
       "isEndpoint": false,
       "explode": false,
       "isRequired": true,
       "kind": "Constant",
       "decorators": [],
       "skipUrlEncoding": false
      },
      {
       "$id": "128",
       "name": "value",
       "nameInRequest": "value",
       "type": {
        "$id": "129",
        "kind": "bytes",
        "name": "bytes",
        "crossLanguageDefinitionId": "TypeSpec.bytes",
        "decorators": []
       },
       "location": "Body",
       "isApiVersion": false,
       "isContentType": false,
       "isEndpoint": false,
       "explode": false,
       "isRequired": true,
       "kind": "Method",
       "decorators": [],
       "skipUrlEncoding": false
      }
     ],
     "responses": [
      {
       "$id": "130",
       "statusCodes": [
        204
       ],
       "headers": [],
       "isErrorResponse": false
      }
     ],
     "httpMethod": "POST",
     "uri": "{endpoint}",
     "path": "/encode/bytes/body/request/octet-stream",
     "requestMediaTypes": [
      "application/octet-stream"
     ],
     "bufferResponse": true,
     "generateProtocolMethod": true,
     "generateConvenienceMethod": true,
     "crossLanguageDefinitionId": "Encode.Bytes.RequestBody.octetStream",
     "decorators": []
    },
    {
     "$id": "131",
     "name": "customContentType",
     "resourceName": "RequestBody",
     "accessibility": "public",
     "parameters": [
      {
       "$id": "132",
       "name": "contentType",
       "nameInRequest": "Content-Type",
       "type": {
        "$id": "133",
        "kind": "constant",
        "valueType": {
         "$id": "134",
         "kind": "string",
         "name": "string",
         "crossLanguageDefinitionId": "TypeSpec.string",
         "decorators": []
        },
        "value": "image/png",
        "decorators": []
       },
       "location": "Header",
       "isApiVersion": false,
       "isContentType": true,
       "isEndpoint": false,
       "explode": false,
       "isRequired": true,
       "kind": "Constant",
       "decorators": [],
       "skipUrlEncoding": false
      },
      {
       "$id": "135",
       "name": "value",
       "nameInRequest": "value",
       "type": {
        "$id": "136",
        "kind": "bytes",
        "name": "bytes",
        "crossLanguageDefinitionId": "TypeSpec.bytes",
        "decorators": []
       },
       "location": "Body",
       "isApiVersion": false,
       "isContentType": false,
       "isEndpoint": false,
       "explode": false,
       "isRequired": true,
       "kind": "Method",
       "decorators": [],
       "skipUrlEncoding": false
      }
     ],
     "responses": [
      {
       "$id": "137",
       "statusCodes": [
        204
       ],
       "headers": [],
       "isErrorResponse": false
      }
     ],
     "httpMethod": "POST",
     "uri": "{endpoint}",
     "path": "/encode/bytes/body/request/custom-content-type",
     "requestMediaTypes": [
      "image/png"
     ],
     "bufferResponse": true,
     "generateProtocolMethod": true,
     "generateConvenienceMethod": true,
     "crossLanguageDefinitionId": "Encode.Bytes.RequestBody.customContentType",
     "decorators": []
    },
    {
     "$id": "138",
     "name": "base64",
     "resourceName": "RequestBody",
     "accessibility": "public",
     "parameters": [
      {
       "$id": "139",
       "name": "contentType",
       "nameInRequest": "Content-Type",
       "doc": "Body parameter's content type. Known values are application/json",
       "type": {
        "$id": "140",
        "kind": "constant",
        "valueType": {
         "$id": "141",
         "kind": "string",
         "name": "string",
         "crossLanguageDefinitionId": "TypeSpec.string",
         "decorators": []
        },
        "value": "application/json",
        "decorators": []
       },
       "location": "Header",
       "isApiVersion": false,
       "isContentType": true,
       "isEndpoint": false,
       "explode": false,
       "isRequired": true,
       "kind": "Constant",
       "decorators": [],
       "skipUrlEncoding": false
      },
      {
       "$id": "142",
       "name": "value",
       "nameInRequest": "value",
       "type": {
        "$id": "143",
        "kind": "bytes",
        "name": "bytes",
        "encode": "base64",
        "crossLanguageDefinitionId": "TypeSpec.bytes",
        "decorators": []
       },
       "location": "Body",
       "isApiVersion": false,
       "isContentType": false,
       "isEndpoint": false,
       "explode": false,
       "isRequired": true,
       "kind": "Method",
       "decorators": [],
       "skipUrlEncoding": false
      }
     ],
     "responses": [
      {
       "$id": "144",
       "statusCodes": [
        204
       ],
       "headers": [],
       "isErrorResponse": false
      }
     ],
     "httpMethod": "POST",
     "uri": "{endpoint}",
     "path": "/encode/bytes/body/request/base64",
     "requestMediaTypes": [
      "application/json"
     ],
     "bufferResponse": true,
     "generateProtocolMethod": true,
     "generateConvenienceMethod": true,
     "crossLanguageDefinitionId": "Encode.Bytes.RequestBody.base64",
     "decorators": []
    },
    {
     "$id": "145",
     "name": "base64url",
     "resourceName": "RequestBody",
     "accessibility": "public",
     "parameters": [
      {
       "$id": "146",
       "name": "contentType",
       "nameInRequest": "Content-Type",
       "doc": "Body parameter's content type. Known values are application/json",
       "type": {
        "$id": "147",
        "kind": "constant",
        "valueType": {
         "$id": "148",
         "kind": "string",
         "name": "string",
         "crossLanguageDefinitionId": "TypeSpec.string",
         "decorators": []
        },
        "value": "application/json",
        "decorators": []
       },
       "location": "Header",
       "isApiVersion": false,
       "isContentType": true,
       "isEndpoint": false,
       "explode": false,
       "isRequired": true,
       "kind": "Constant",
       "decorators": [],
       "skipUrlEncoding": false
      },
      {
       "$id": "149",
       "name": "value",
       "nameInRequest": "value",
       "type": {
        "$id": "150",
        "kind": "bytes",
        "name": "bytes",
        "encode": "base64url",
        "crossLanguageDefinitionId": "TypeSpec.bytes",
        "decorators": []
       },
       "location": "Body",
       "isApiVersion": false,
       "isContentType": false,
       "isEndpoint": false,
       "explode": false,
       "isRequired": true,
       "kind": "Method",
       "decorators": [],
       "skipUrlEncoding": false
      }
     ],
     "responses": [
      {
       "$id": "151",
       "statusCodes": [
        204
       ],
       "headers": [],
       "isErrorResponse": false
      }
     ],
     "httpMethod": "POST",
     "uri": "{endpoint}",
     "path": "/encode/bytes/body/request/base64url",
     "requestMediaTypes": [
      "application/json"
     ],
     "bufferResponse": true,
     "generateProtocolMethod": true,
     "generateConvenienceMethod": true,
     "crossLanguageDefinitionId": "Encode.Bytes.RequestBody.base64url",
     "decorators": []
    }
   ],
   "parent": "BytesClient",
   "parameters": [
    {
     "$id": "152",
     "name": "endpoint",
     "nameInRequest": "endpoint",
     "doc": "Service host",
     "type": {
      "$id": "153",
      "kind": "url",
      "name": "url",
      "crossLanguageDefinitionId": "TypeSpec.url"
     },
     "location": "Uri",
     "isApiVersion": false,
     "isContentType": false,
     "isRequired": true,
     "isEndpoint": true,
     "skipUrlEncoding": false,
     "explode": false,
     "kind": "Client",
     "defaultValue": {
      "$id": "154",
      "type": {
       "$id": "155",
       "kind": "string",
       "name": "string",
       "crossLanguageDefinitionId": "TypeSpec.string"
      },
      "value": "http://localhost:3000"
     }
    }
   ],
   "decorators": [],
   "crossLanguageDefinitionId": "Encode.Bytes.RequestBody"
  },
  {
   "$id": "156",
   "name": "ResponseBody",
   "namespace": "Encode.Bytes.ResponseBody",
   "operations": [
    {
     "$id": "157",
     "name": "default",
     "resourceName": "ResponseBody",
     "accessibility": "public",
     "parameters": [
      {
       "$id": "158",
       "name": "accept",
       "nameInRequest": "Accept",
       "type": {
        "$id": "159",
        "kind": "constant",
        "valueType": {
         "$id": "160",
         "kind": "string",
         "name": "string",
         "crossLanguageDefinitionId": "TypeSpec.string",
         "decorators": []
        },
        "value": "application/json",
        "decorators": []
       },
       "location": "Header",
       "isApiVersion": false,
       "isContentType": false,
       "isEndpoint": false,
       "explode": false,
       "isRequired": true,
       "kind": "Constant",
       "decorators": [],
       "skipUrlEncoding": false
      }
     ],
     "responses": [
      {
       "$id": "161",
       "statusCodes": [
        200
       ],
       "bodyType": {
        "$id": "162",
        "kind": "bytes",
        "name": "bytes",
        "encode": "base64",
        "crossLanguageDefinitionId": "TypeSpec.bytes",
        "decorators": []
       },
       "headers": [],
       "isErrorResponse": false,
       "contentTypes": [
>>>>>>> 586a120e
        "application/json"
       ],
       "BufferResponse": true,
       "GenerateProtocolMethod": true,
       "GenerateConvenienceMethod": true,
       "CrossLanguageDefinitionId": "Encode.Bytes.RequestBody.base64url",
       "Decorators": []
      }
     ],
<<<<<<< HEAD
     "apiVersions": [],
     "crossLanguageDefinitionId": "Encode.Bytes.RequestBody",
     "decorators": [],
     "parent": {
      "$ref": "24"
     }
    },
    {
     "$id": "156",
     "kind": "client",
     "name": "ResponseBody",
     "namespace": "Encode.Bytes.ResponseBody",
     "parameters": [
      {
       "$id": "157",
       "Name": "endpoint",
       "NameInRequest": "endpoint",
       "Doc": "Service host",
       "Type": {
        "$id": "158",
        "kind": "url",
        "name": "url",
        "crossLanguageDefinitionId": "TypeSpec.url"
       },
       "Location": "Uri",
       "IsApiVersion": false,
       "IsResourceParameter": false,
       "IsContentType": false,
       "IsRequired": true,
       "IsEndpoint": true,
       "SkipUrlEncoding": false,
       "Explode": false,
       "Kind": "Client",
       "DefaultValue": {
        "$id": "159",
        "Type": {
         "$id": "160",
         "kind": "string",
         "name": "string",
         "crossLanguageDefinitionId": "TypeSpec.string"
        },
        "Value": "http://localhost:3000"
       }
      }
     ],
     "operations": [
      {
       "$id": "161",
       "Name": "default",
       "ResourceName": "ResponseBody",
       "Accessibility": "public",
       "Parameters": [
        {
         "$id": "162",
         "Name": "accept",
         "NameInRequest": "Accept",
         "Type": {
          "$id": "163",
          "kind": "constant",
          "valueType": {
           "$id": "164",
           "kind": "string",
           "name": "string",
           "crossLanguageDefinitionId": "TypeSpec.string",
           "decorators": []
          },
          "value": "application/json",
          "decorators": []
         },
         "Location": "Header",
         "IsApiVersion": false,
         "IsContentType": false,
         "IsEndpoint": false,
         "Explode": false,
         "IsRequired": true,
         "Kind": "Constant",
         "Decorators": [],
         "SkipUrlEncoding": false
        }
       ],
       "Responses": [
        {
         "$id": "165",
         "StatusCodes": [
          200
         ],
         "BodyType": {
          "$id": "166",
          "kind": "bytes",
          "name": "bytes",
          "encode": "base64",
          "crossLanguageDefinitionId": "TypeSpec.bytes",
          "decorators": []
         },
         "Headers": [],
         "IsErrorResponse": false,
         "ContentTypes": [
          "application/json"
         ]
        }
       ],
       "HttpMethod": "GET",
       "Uri": "{endpoint}",
       "Path": "/encode/bytes/body/response/default",
       "BufferResponse": true,
       "GenerateProtocolMethod": true,
       "GenerateConvenienceMethod": true,
       "CrossLanguageDefinitionId": "Encode.Bytes.ResponseBody.default",
       "Decorators": []
      },
      {
       "$id": "167",
       "Name": "octetStream",
       "ResourceName": "ResponseBody",
       "Accessibility": "public",
       "Parameters": [
        {
         "$id": "168",
         "Name": "accept",
         "NameInRequest": "Accept",
         "Type": {
          "$id": "169",
          "kind": "constant",
          "valueType": {
           "$id": "170",
=======
     "httpMethod": "GET",
     "uri": "{endpoint}",
     "path": "/encode/bytes/body/response/default",
     "bufferResponse": true,
     "generateProtocolMethod": true,
     "generateConvenienceMethod": true,
     "crossLanguageDefinitionId": "Encode.Bytes.ResponseBody.default",
     "decorators": []
    },
    {
     "$id": "163",
     "name": "octetStream",
     "resourceName": "ResponseBody",
     "accessibility": "public",
     "parameters": [
      {
       "$id": "164",
       "name": "accept",
       "nameInRequest": "Accept",
       "type": {
        "$id": "165",
        "kind": "constant",
        "valueType": {
         "$id": "166",
         "kind": "string",
         "name": "string",
         "crossLanguageDefinitionId": "TypeSpec.string",
         "decorators": []
        },
        "value": "application/octet-stream",
        "decorators": []
       },
       "location": "Header",
       "isApiVersion": false,
       "isContentType": false,
       "isEndpoint": false,
       "explode": false,
       "isRequired": true,
       "kind": "Constant",
       "decorators": [],
       "skipUrlEncoding": false
      }
     ],
     "responses": [
      {
       "$id": "167",
       "statusCodes": [
        200
       ],
       "bodyType": {
        "$id": "168",
        "kind": "bytes",
        "name": "bytes",
        "crossLanguageDefinitionId": "TypeSpec.bytes",
        "decorators": []
       },
       "headers": [
        {
         "$id": "169",
         "name": "contentType",
         "nameInResponse": "content-type",
         "type": {
          "$id": "170",
          "kind": "constant",
          "valueType": {
           "$id": "171",
>>>>>>> 586a120e
           "kind": "string",
           "name": "string",
           "crossLanguageDefinitionId": "TypeSpec.string",
           "decorators": []
          },
          "value": "application/octet-stream",
          "decorators": []
         },
         "Location": "Header",
         "IsApiVersion": false,
         "IsContentType": false,
         "IsEndpoint": false,
         "Explode": false,
         "IsRequired": true,
         "Kind": "Constant",
         "Decorators": [],
         "SkipUrlEncoding": false
        }
       ],
<<<<<<< HEAD
       "Responses": [
        {
         "$id": "171",
         "StatusCodes": [
          200
         ],
         "BodyType": {
          "$id": "172",
          "kind": "bytes",
          "name": "bytes",
          "crossLanguageDefinitionId": "TypeSpec.bytes",
          "decorators": []
         },
         "Headers": [
          {
           "$id": "173",
           "Name": "contentType",
           "NameInResponse": "content-type",
           "Type": {
            "$id": "174",
            "kind": "constant",
            "valueType": {
             "$id": "175",
             "kind": "string",
             "name": "string",
             "crossLanguageDefinitionId": "TypeSpec.string",
             "decorators": []
            },
            "value": "application/octet-stream",
            "decorators": []
           }
          }
         ],
         "IsErrorResponse": false,
         "ContentTypes": [
          "application/octet-stream"
         ]
        }
       ],
       "HttpMethod": "GET",
       "Uri": "{endpoint}",
       "Path": "/encode/bytes/body/response/octet-stream",
       "BufferResponse": true,
       "GenerateProtocolMethod": true,
       "GenerateConvenienceMethod": true,
       "CrossLanguageDefinitionId": "Encode.Bytes.ResponseBody.octetStream",
       "Decorators": []
      },
      {
       "$id": "176",
       "Name": "customContentType",
       "ResourceName": "ResponseBody",
       "Accessibility": "public",
       "Parameters": [
        {
         "$id": "177",
         "Name": "accept",
         "NameInRequest": "Accept",
         "Type": {
          "$id": "178",
          "kind": "constant",
          "valueType": {
           "$id": "179",
=======
       "isErrorResponse": false,
       "contentTypes": [
        "application/octet-stream"
       ]
      }
     ],
     "httpMethod": "GET",
     "uri": "{endpoint}",
     "path": "/encode/bytes/body/response/octet-stream",
     "bufferResponse": true,
     "generateProtocolMethod": true,
     "generateConvenienceMethod": true,
     "crossLanguageDefinitionId": "Encode.Bytes.ResponseBody.octetStream",
     "decorators": []
    },
    {
     "$id": "172",
     "name": "customContentType",
     "resourceName": "ResponseBody",
     "accessibility": "public",
     "parameters": [
      {
       "$id": "173",
       "name": "accept",
       "nameInRequest": "Accept",
       "type": {
        "$id": "174",
        "kind": "constant",
        "valueType": {
         "$id": "175",
         "kind": "string",
         "name": "string",
         "crossLanguageDefinitionId": "TypeSpec.string",
         "decorators": []
        },
        "value": "image/png",
        "decorators": []
       },
       "location": "Header",
       "isApiVersion": false,
       "isContentType": false,
       "isEndpoint": false,
       "explode": false,
       "isRequired": true,
       "kind": "Constant",
       "decorators": [],
       "skipUrlEncoding": false
      }
     ],
     "responses": [
      {
       "$id": "176",
       "statusCodes": [
        200
       ],
       "bodyType": {
        "$id": "177",
        "kind": "bytes",
        "name": "bytes",
        "crossLanguageDefinitionId": "TypeSpec.bytes",
        "decorators": []
       },
       "headers": [
        {
         "$id": "178",
         "name": "contentType",
         "nameInResponse": "content-type",
         "type": {
          "$id": "179",
          "kind": "constant",
          "valueType": {
           "$id": "180",
>>>>>>> 586a120e
           "kind": "string",
           "name": "string",
           "crossLanguageDefinitionId": "TypeSpec.string",
           "decorators": []
          },
          "value": "image/png",
          "decorators": []
         },
         "Location": "Header",
         "IsApiVersion": false,
         "IsContentType": false,
         "IsEndpoint": false,
         "Explode": false,
         "IsRequired": true,
         "Kind": "Constant",
         "Decorators": [],
         "SkipUrlEncoding": false
        }
       ],
<<<<<<< HEAD
       "Responses": [
        {
         "$id": "180",
         "StatusCodes": [
          200
         ],
         "BodyType": {
          "$id": "181",
          "kind": "bytes",
          "name": "bytes",
          "crossLanguageDefinitionId": "TypeSpec.bytes",
          "decorators": []
         },
         "Headers": [
          {
           "$id": "182",
           "Name": "contentType",
           "NameInResponse": "content-type",
           "Type": {
            "$id": "183",
            "kind": "constant",
            "valueType": {
             "$id": "184",
             "kind": "string",
             "name": "string",
             "crossLanguageDefinitionId": "TypeSpec.string",
             "decorators": []
            },
            "value": "image/png",
            "decorators": []
           }
          }
         ],
         "IsErrorResponse": false,
         "ContentTypes": [
          "image/png"
         ]
        }
       ],
       "HttpMethod": "GET",
       "Uri": "{endpoint}",
       "Path": "/encode/bytes/body/response/custom-content-type",
       "BufferResponse": true,
       "GenerateProtocolMethod": true,
       "GenerateConvenienceMethod": true,
       "CrossLanguageDefinitionId": "Encode.Bytes.ResponseBody.customContentType",
       "Decorators": []
      },
      {
       "$id": "185",
       "Name": "base64",
       "ResourceName": "ResponseBody",
       "Accessibility": "public",
       "Parameters": [
        {
         "$id": "186",
         "Name": "accept",
         "NameInRequest": "Accept",
         "Type": {
          "$id": "187",
          "kind": "constant",
          "valueType": {
           "$id": "188",
           "kind": "string",
           "name": "string",
           "crossLanguageDefinitionId": "TypeSpec.string",
           "decorators": []
          },
          "value": "application/json",
          "decorators": []
         },
         "Location": "Header",
         "IsApiVersion": false,
         "IsContentType": false,
         "IsEndpoint": false,
         "Explode": false,
         "IsRequired": true,
         "Kind": "Constant",
         "Decorators": [],
         "SkipUrlEncoding": false
        }
       ],
       "Responses": [
        {
         "$id": "189",
         "StatusCodes": [
          200
         ],
         "BodyType": {
          "$id": "190",
          "kind": "bytes",
          "name": "bytes",
          "encode": "base64",
          "crossLanguageDefinitionId": "TypeSpec.bytes",
          "decorators": []
         },
         "Headers": [],
         "IsErrorResponse": false,
         "ContentTypes": [
          "application/json"
         ]
        }
       ],
       "HttpMethod": "GET",
       "Uri": "{endpoint}",
       "Path": "/encode/bytes/body/response/base64",
       "BufferResponse": true,
       "GenerateProtocolMethod": true,
       "GenerateConvenienceMethod": true,
       "CrossLanguageDefinitionId": "Encode.Bytes.ResponseBody.base64",
       "Decorators": []
      },
      {
       "$id": "191",
       "Name": "base64url",
       "ResourceName": "ResponseBody",
       "Accessibility": "public",
       "Parameters": [
        {
         "$id": "192",
         "Name": "accept",
         "NameInRequest": "Accept",
         "Type": {
          "$id": "193",
          "kind": "constant",
          "valueType": {
           "$id": "194",
           "kind": "string",
           "name": "string",
           "crossLanguageDefinitionId": "TypeSpec.string",
           "decorators": []
          },
          "value": "application/json",
          "decorators": []
         },
         "Location": "Header",
         "IsApiVersion": false,
         "IsContentType": false,
         "IsEndpoint": false,
         "Explode": false,
         "IsRequired": true,
         "Kind": "Constant",
         "Decorators": [],
         "SkipUrlEncoding": false
        }
       ],
       "Responses": [
        {
         "$id": "195",
         "StatusCodes": [
          200
         ],
         "BodyType": {
          "$id": "196",
          "kind": "bytes",
          "name": "base64urlBytes",
          "encode": "base64url",
          "crossLanguageDefinitionId": "Encode.Bytes.base64urlBytes",
          "baseType": {
           "$id": "197",
           "kind": "bytes",
           "name": "bytes",
           "encode": "base64",
           "crossLanguageDefinitionId": "TypeSpec.bytes",
           "decorators": []
          },
          "decorators": []
         },
         "Headers": [],
         "IsErrorResponse": false,
         "ContentTypes": [
          "application/json"
         ]
        }
       ],
       "HttpMethod": "GET",
       "Uri": "{endpoint}",
       "Path": "/encode/bytes/body/response/base64url",
       "BufferResponse": true,
       "GenerateProtocolMethod": true,
       "GenerateConvenienceMethod": true,
       "CrossLanguageDefinitionId": "Encode.Bytes.ResponseBody.base64url",
       "Decorators": []
      }
     ],
     "apiVersions": [],
     "crossLanguageDefinitionId": "Encode.Bytes.ResponseBody",
     "decorators": [],
     "parent": {
      "$ref": "24"
     }
    }
   ]
=======
       "isErrorResponse": false,
       "contentTypes": [
        "image/png"
       ]
      }
     ],
     "httpMethod": "GET",
     "uri": "{endpoint}",
     "path": "/encode/bytes/body/response/custom-content-type",
     "bufferResponse": true,
     "generateProtocolMethod": true,
     "generateConvenienceMethod": true,
     "crossLanguageDefinitionId": "Encode.Bytes.ResponseBody.customContentType",
     "decorators": []
    },
    {
     "$id": "181",
     "name": "base64",
     "resourceName": "ResponseBody",
     "accessibility": "public",
     "parameters": [
      {
       "$id": "182",
       "name": "accept",
       "nameInRequest": "Accept",
       "type": {
        "$id": "183",
        "kind": "constant",
        "valueType": {
         "$id": "184",
         "kind": "string",
         "name": "string",
         "crossLanguageDefinitionId": "TypeSpec.string",
         "decorators": []
        },
        "value": "application/json",
        "decorators": []
       },
       "location": "Header",
       "isApiVersion": false,
       "isContentType": false,
       "isEndpoint": false,
       "explode": false,
       "isRequired": true,
       "kind": "Constant",
       "decorators": [],
       "skipUrlEncoding": false
      }
     ],
     "responses": [
      {
       "$id": "185",
       "statusCodes": [
        200
       ],
       "bodyType": {
        "$id": "186",
        "kind": "bytes",
        "name": "bytes",
        "encode": "base64",
        "crossLanguageDefinitionId": "TypeSpec.bytes",
        "decorators": []
       },
       "headers": [],
       "isErrorResponse": false,
       "contentTypes": [
        "application/json"
       ]
      }
     ],
     "httpMethod": "GET",
     "uri": "{endpoint}",
     "path": "/encode/bytes/body/response/base64",
     "bufferResponse": true,
     "generateProtocolMethod": true,
     "generateConvenienceMethod": true,
     "crossLanguageDefinitionId": "Encode.Bytes.ResponseBody.base64",
     "decorators": []
    },
    {
     "$id": "187",
     "name": "base64url",
     "resourceName": "ResponseBody",
     "accessibility": "public",
     "parameters": [
      {
       "$id": "188",
       "name": "accept",
       "nameInRequest": "Accept",
       "type": {
        "$id": "189",
        "kind": "constant",
        "valueType": {
         "$id": "190",
         "kind": "string",
         "name": "string",
         "crossLanguageDefinitionId": "TypeSpec.string",
         "decorators": []
        },
        "value": "application/json",
        "decorators": []
       },
       "location": "Header",
       "isApiVersion": false,
       "isContentType": false,
       "isEndpoint": false,
       "explode": false,
       "isRequired": true,
       "kind": "Constant",
       "decorators": [],
       "skipUrlEncoding": false
      }
     ],
     "responses": [
      {
       "$id": "191",
       "statusCodes": [
        200
       ],
       "bodyType": {
        "$id": "192",
        "kind": "bytes",
        "name": "base64urlBytes",
        "encode": "base64url",
        "crossLanguageDefinitionId": "Encode.Bytes.base64urlBytes",
        "baseType": {
         "$id": "193",
         "kind": "bytes",
         "name": "bytes",
         "encode": "base64",
         "crossLanguageDefinitionId": "TypeSpec.bytes",
         "decorators": []
        },
        "decorators": []
       },
       "headers": [],
       "isErrorResponse": false,
       "contentTypes": [
        "application/json"
       ]
      }
     ],
     "httpMethod": "GET",
     "uri": "{endpoint}",
     "path": "/encode/bytes/body/response/base64url",
     "bufferResponse": true,
     "generateProtocolMethod": true,
     "generateConvenienceMethod": true,
     "crossLanguageDefinitionId": "Encode.Bytes.ResponseBody.base64url",
     "decorators": []
    }
   ],
   "parent": "BytesClient",
   "parameters": [
    {
     "$id": "194",
     "name": "endpoint",
     "nameInRequest": "endpoint",
     "doc": "Service host",
     "type": {
      "$id": "195",
      "kind": "url",
      "name": "url",
      "crossLanguageDefinitionId": "TypeSpec.url"
     },
     "location": "Uri",
     "isApiVersion": false,
     "isContentType": false,
     "isRequired": true,
     "isEndpoint": true,
     "skipUrlEncoding": false,
     "explode": false,
     "kind": "Client",
     "defaultValue": {
      "$id": "196",
      "type": {
       "$id": "197",
       "kind": "string",
       "name": "string",
       "crossLanguageDefinitionId": "TypeSpec.string"
      },
      "value": "http://localhost:3000"
     }
    }
   ],
   "decorators": [],
   "crossLanguageDefinitionId": "Encode.Bytes.ResponseBody"
>>>>>>> 586a120e
  }
 ]
}<|MERGE_RESOLUTION|>--- conflicted
+++ resolved
@@ -175,7 +175,6 @@
  "clients": [
   {
    "$id": "24",
-<<<<<<< HEAD
    "kind": "client",
    "name": "BytesClient",
    "namespace": "Encode.Bytes",
@@ -183,42 +182,15 @@
    "parameters": [
     {
      "$id": "25",
-     "Name": "endpoint",
-     "NameInRequest": "endpoint",
-     "Doc": "Service host",
-     "Type": {
-=======
-   "name": "BytesClient",
-   "namespace": "Encode.Bytes",
-   "doc": "Test for encode decorator on bytes.",
-   "operations": [],
-   "parameters": [
-    {
-     "$id": "25",
      "name": "endpoint",
      "nameInRequest": "endpoint",
      "doc": "Service host",
      "type": {
->>>>>>> 586a120e
       "$id": "26",
       "kind": "url",
       "name": "url",
       "crossLanguageDefinitionId": "TypeSpec.url"
      },
-<<<<<<< HEAD
-     "Location": "Uri",
-     "IsApiVersion": false,
-     "IsResourceParameter": false,
-     "IsContentType": false,
-     "IsRequired": true,
-     "IsEndpoint": true,
-     "SkipUrlEncoding": false,
-     "Explode": false,
-     "Kind": "Client",
-     "DefaultValue": {
-      "$id": "27",
-      "Type": {
-=======
      "location": "Uri",
      "isApiVersion": false,
      "isContentType": false,
@@ -230,7 +202,6 @@
      "defaultValue": {
       "$id": "27",
       "type": {
->>>>>>> 586a120e
        "$id": "28",
        "kind": "string",
        "name": "string",
@@ -240,7 +211,6 @@
      }
     }
    ],
-<<<<<<< HEAD
    "operations": [],
    "apiVersions": [],
    "crossLanguageDefinitionId": "Encode.Bytes",
@@ -254,48 +224,47 @@
      "parameters": [
       {
        "$id": "30",
-       "Name": "endpoint",
-       "NameInRequest": "endpoint",
-       "Doc": "Service host",
-       "Type": {
+       "name": "endpoint",
+       "nameInRequest": "endpoint",
+       "doc": "Service host",
+       "type": {
         "$id": "31",
         "kind": "url",
         "name": "url",
         "crossLanguageDefinitionId": "TypeSpec.url"
        },
-       "Location": "Uri",
-       "IsApiVersion": false,
-       "IsResourceParameter": false,
-       "IsContentType": false,
-       "IsRequired": true,
-       "IsEndpoint": true,
-       "SkipUrlEncoding": false,
-       "Explode": false,
-       "Kind": "Client",
-       "DefaultValue": {
+       "location": "Uri",
+       "isApiVersion": false,
+       "isContentType": false,
+       "isRequired": true,
+       "isEndpoint": true,
+       "skipUrlEncoding": false,
+       "explode": false,
+       "kind": "Client",
+       "defaultValue": {
         "$id": "32",
-        "Type": {
+        "type": {
          "$id": "33",
          "kind": "string",
          "name": "string",
          "crossLanguageDefinitionId": "TypeSpec.string"
         },
-        "Value": "http://localhost:3000"
+        "value": "http://localhost:3000"
        }
       }
      ],
      "operations": [
       {
        "$id": "34",
-       "Name": "default",
-       "ResourceName": "Query",
-       "Accessibility": "public",
-       "Parameters": [
+       "name": "default",
+       "resourceName": "Query",
+       "accessibility": "public",
+       "parameters": [
         {
          "$id": "35",
-         "Name": "value",
-         "NameInRequest": "value",
-         "Type": {
+         "name": "value",
+         "nameInRequest": "value",
+         "type": {
           "$id": "36",
           "kind": "bytes",
           "name": "bytes",
@@ -303,47 +272,47 @@
           "crossLanguageDefinitionId": "TypeSpec.bytes",
           "decorators": []
          },
-         "Location": "Query",
-         "IsApiVersion": false,
-         "IsContentType": false,
-         "IsEndpoint": false,
-         "Explode": false,
-         "IsRequired": true,
-         "Kind": "Method",
-         "Decorators": [],
-         "SkipUrlEncoding": false
-        }
-       ],
-       "Responses": [
+         "location": "Query",
+         "isApiVersion": false,
+         "isContentType": false,
+         "isEndpoint": false,
+         "explode": false,
+         "isRequired": true,
+         "kind": "Method",
+         "decorators": [],
+         "skipUrlEncoding": false
+        }
+       ],
+       "responses": [
         {
          "$id": "37",
-         "StatusCodes": [
+         "statusCodes": [
           204
          ],
-         "Headers": [],
-         "IsErrorResponse": false
-        }
-       ],
-       "HttpMethod": "GET",
-       "Uri": "{endpoint}",
-       "Path": "/encode/bytes/query/default",
-       "BufferResponse": true,
-       "GenerateProtocolMethod": true,
-       "GenerateConvenienceMethod": true,
-       "CrossLanguageDefinitionId": "Encode.Bytes.Query.default",
-       "Decorators": []
+         "headers": [],
+         "isErrorResponse": false
+        }
+       ],
+       "httpMethod": "GET",
+       "uri": "{endpoint}",
+       "path": "/encode/bytes/query/default",
+       "bufferResponse": true,
+       "generateProtocolMethod": true,
+       "generateConvenienceMethod": true,
+       "crossLanguageDefinitionId": "Encode.Bytes.Query.default",
+       "decorators": []
       },
       {
        "$id": "38",
-       "Name": "base64",
-       "ResourceName": "Query",
-       "Accessibility": "public",
-       "Parameters": [
+       "name": "base64",
+       "resourceName": "Query",
+       "accessibility": "public",
+       "parameters": [
         {
          "$id": "39",
-         "Name": "value",
-         "NameInRequest": "value",
-         "Type": {
+         "name": "value",
+         "nameInRequest": "value",
+         "type": {
           "$id": "40",
           "kind": "bytes",
           "name": "bytes",
@@ -351,272 +320,95 @@
           "crossLanguageDefinitionId": "TypeSpec.bytes",
           "decorators": []
          },
-         "Location": "Query",
-         "IsApiVersion": false,
-         "IsContentType": false,
-         "IsEndpoint": false,
-         "Explode": false,
-         "IsRequired": true,
-         "Kind": "Method",
-         "Decorators": [],
-         "SkipUrlEncoding": false
-        }
-       ],
-       "Responses": [
+         "location": "Query",
+         "isApiVersion": false,
+         "isContentType": false,
+         "isEndpoint": false,
+         "explode": false,
+         "isRequired": true,
+         "kind": "Method",
+         "decorators": [],
+         "skipUrlEncoding": false
+        }
+       ],
+       "responses": [
         {
          "$id": "41",
-         "StatusCodes": [
+         "statusCodes": [
           204
          ],
-         "Headers": [],
-         "IsErrorResponse": false
-        }
-       ],
-       "HttpMethod": "GET",
-       "Uri": "{endpoint}",
-       "Path": "/encode/bytes/query/base64",
-       "BufferResponse": true,
-       "GenerateProtocolMethod": true,
-       "GenerateConvenienceMethod": true,
-       "CrossLanguageDefinitionId": "Encode.Bytes.Query.base64",
-       "Decorators": []
+         "headers": [],
+         "isErrorResponse": false
+        }
+       ],
+       "httpMethod": "GET",
+       "uri": "{endpoint}",
+       "path": "/encode/bytes/query/base64",
+       "bufferResponse": true,
+       "generateProtocolMethod": true,
+       "generateConvenienceMethod": true,
+       "crossLanguageDefinitionId": "Encode.Bytes.Query.base64",
+       "decorators": []
       },
       {
        "$id": "42",
-       "Name": "base64url",
-       "ResourceName": "Query",
-       "Accessibility": "public",
-       "Parameters": [
+       "name": "base64url",
+       "resourceName": "Query",
+       "accessibility": "public",
+       "parameters": [
         {
          "$id": "43",
-         "Name": "value",
-         "NameInRequest": "value",
-         "Type": {
+         "name": "value",
+         "nameInRequest": "value",
+         "type": {
           "$id": "44",
-=======
-   "decorators": [],
-   "crossLanguageDefinitionId": "Encode.Bytes"
-  },
-  {
-   "$id": "29",
-   "name": "Query",
-   "namespace": "Encode.Bytes.Query",
-   "operations": [
-    {
-     "$id": "30",
-     "name": "default",
-     "resourceName": "Query",
-     "accessibility": "public",
-     "parameters": [
-      {
-       "$id": "31",
-       "name": "value",
-       "nameInRequest": "value",
-       "type": {
-        "$id": "32",
-        "kind": "bytes",
-        "name": "bytes",
-        "encode": "base64",
-        "crossLanguageDefinitionId": "TypeSpec.bytes",
-        "decorators": []
-       },
-       "location": "Query",
-       "isApiVersion": false,
-       "isContentType": false,
-       "isEndpoint": false,
-       "explode": false,
-       "isRequired": true,
-       "kind": "Method",
-       "decorators": [],
-       "skipUrlEncoding": false
-      }
-     ],
-     "responses": [
-      {
-       "$id": "33",
-       "statusCodes": [
-        204
-       ],
-       "headers": [],
-       "isErrorResponse": false
-      }
-     ],
-     "httpMethod": "GET",
-     "uri": "{endpoint}",
-     "path": "/encode/bytes/query/default",
-     "bufferResponse": true,
-     "generateProtocolMethod": true,
-     "generateConvenienceMethod": true,
-     "crossLanguageDefinitionId": "Encode.Bytes.Query.default",
-     "decorators": []
-    },
-    {
-     "$id": "34",
-     "name": "base64",
-     "resourceName": "Query",
-     "accessibility": "public",
-     "parameters": [
-      {
-       "$id": "35",
-       "name": "value",
-       "nameInRequest": "value",
-       "type": {
-        "$id": "36",
-        "kind": "bytes",
-        "name": "bytes",
-        "encode": "base64",
-        "crossLanguageDefinitionId": "TypeSpec.bytes",
-        "decorators": []
-       },
-       "location": "Query",
-       "isApiVersion": false,
-       "isContentType": false,
-       "isEndpoint": false,
-       "explode": false,
-       "isRequired": true,
-       "kind": "Method",
-       "decorators": [],
-       "skipUrlEncoding": false
-      }
-     ],
-     "responses": [
-      {
-       "$id": "37",
-       "statusCodes": [
-        204
-       ],
-       "headers": [],
-       "isErrorResponse": false
-      }
-     ],
-     "httpMethod": "GET",
-     "uri": "{endpoint}",
-     "path": "/encode/bytes/query/base64",
-     "bufferResponse": true,
-     "generateProtocolMethod": true,
-     "generateConvenienceMethod": true,
-     "crossLanguageDefinitionId": "Encode.Bytes.Query.base64",
-     "decorators": []
-    },
-    {
-     "$id": "38",
-     "name": "base64url",
-     "resourceName": "Query",
-     "accessibility": "public",
-     "parameters": [
-      {
-       "$id": "39",
-       "name": "value",
-       "nameInRequest": "value",
-       "type": {
-        "$id": "40",
-        "kind": "bytes",
-        "name": "bytes",
-        "encode": "base64url",
-        "crossLanguageDefinitionId": "TypeSpec.bytes",
-        "decorators": []
-       },
-       "location": "Query",
-       "isApiVersion": false,
-       "isContentType": false,
-       "isEndpoint": false,
-       "explode": false,
-       "isRequired": true,
-       "kind": "Method",
-       "decorators": [],
-       "skipUrlEncoding": false
-      }
-     ],
-     "responses": [
-      {
-       "$id": "41",
-       "statusCodes": [
-        204
-       ],
-       "headers": [],
-       "isErrorResponse": false
-      }
-     ],
-     "httpMethod": "GET",
-     "uri": "{endpoint}",
-     "path": "/encode/bytes/query/base64url",
-     "bufferResponse": true,
-     "generateProtocolMethod": true,
-     "generateConvenienceMethod": true,
-     "crossLanguageDefinitionId": "Encode.Bytes.Query.base64url",
-     "decorators": []
-    },
-    {
-     "$id": "42",
-     "name": "base64urlArray",
-     "resourceName": "Query",
-     "accessibility": "public",
-     "parameters": [
-      {
-       "$id": "43",
-       "name": "value",
-       "nameInRequest": "value",
-       "type": {
-        "$id": "44",
-        "kind": "array",
-        "name": "Array",
-        "valueType": {
-         "$id": "45",
-         "kind": "bytes",
-         "name": "base64urlBytes",
-         "encode": "base64url",
-         "crossLanguageDefinitionId": "Encode.Bytes.base64urlBytes",
-         "baseType": {
-          "$id": "46",
->>>>>>> 586a120e
           "kind": "bytes",
           "name": "bytes",
           "encode": "base64url",
           "crossLanguageDefinitionId": "TypeSpec.bytes",
           "decorators": []
          },
-<<<<<<< HEAD
-         "Location": "Query",
-         "IsApiVersion": false,
-         "IsContentType": false,
-         "IsEndpoint": false,
-         "Explode": false,
-         "IsRequired": true,
-         "Kind": "Method",
-         "Decorators": [],
-         "SkipUrlEncoding": false
-        }
-       ],
-       "Responses": [
+         "location": "Query",
+         "isApiVersion": false,
+         "isContentType": false,
+         "isEndpoint": false,
+         "explode": false,
+         "isRequired": true,
+         "kind": "Method",
+         "decorators": [],
+         "skipUrlEncoding": false
+        }
+       ],
+       "responses": [
         {
          "$id": "45",
-         "StatusCodes": [
+         "statusCodes": [
           204
          ],
-         "Headers": [],
-         "IsErrorResponse": false
-        }
-       ],
-       "HttpMethod": "GET",
-       "Uri": "{endpoint}",
-       "Path": "/encode/bytes/query/base64url",
-       "BufferResponse": true,
-       "GenerateProtocolMethod": true,
-       "GenerateConvenienceMethod": true,
-       "CrossLanguageDefinitionId": "Encode.Bytes.Query.base64url",
-       "Decorators": []
+         "headers": [],
+         "isErrorResponse": false
+        }
+       ],
+       "httpMethod": "GET",
+       "uri": "{endpoint}",
+       "path": "/encode/bytes/query/base64url",
+       "bufferResponse": true,
+       "generateProtocolMethod": true,
+       "generateConvenienceMethod": true,
+       "crossLanguageDefinitionId": "Encode.Bytes.Query.base64url",
+       "decorators": []
       },
       {
        "$id": "46",
-       "Name": "base64urlArray",
-       "ResourceName": "Query",
-       "Accessibility": "public",
-       "Parameters": [
+       "name": "base64urlArray",
+       "resourceName": "Query",
+       "accessibility": "public",
+       "parameters": [
         {
          "$id": "47",
-         "Name": "value",
-         "NameInRequest": "value",
-         "Type": {
+         "name": "value",
+         "nameInRequest": "value",
+         "type": {
           "$id": "48",
           "kind": "array",
           "name": "Array",
@@ -639,36 +431,36 @@
           "crossLanguageDefinitionId": "TypeSpec.Array",
           "decorators": []
          },
-         "Location": "Query",
-         "IsApiVersion": false,
-         "IsContentType": false,
-         "IsEndpoint": false,
-         "Explode": false,
-         "ArraySerializationDelimiter": ",",
-         "IsRequired": true,
-         "Kind": "Method",
-         "Decorators": [],
-         "SkipUrlEncoding": false
-        }
-       ],
-       "Responses": [
+         "location": "Query",
+         "isApiVersion": false,
+         "isContentType": false,
+         "isEndpoint": false,
+         "explode": false,
+         "arraySerializationDelimiter": ",",
+         "isRequired": true,
+         "kind": "Method",
+         "decorators": [],
+         "skipUrlEncoding": false
+        }
+       ],
+       "responses": [
         {
          "$id": "51",
-         "StatusCodes": [
+         "statusCodes": [
           204
          ],
-         "Headers": [],
-         "IsErrorResponse": false
-        }
-       ],
-       "HttpMethod": "GET",
-       "Uri": "{endpoint}",
-       "Path": "/encode/bytes/query/base64url-array",
-       "BufferResponse": true,
-       "GenerateProtocolMethod": true,
-       "GenerateConvenienceMethod": true,
-       "CrossLanguageDefinitionId": "Encode.Bytes.Query.base64urlArray",
-       "Decorators": []
+         "headers": [],
+         "isErrorResponse": false
+        }
+       ],
+       "httpMethod": "GET",
+       "uri": "{endpoint}",
+       "path": "/encode/bytes/query/base64url-array",
+       "bufferResponse": true,
+       "generateProtocolMethod": true,
+       "generateConvenienceMethod": true,
+       "crossLanguageDefinitionId": "Encode.Bytes.Query.base64urlArray",
+       "decorators": []
       }
      ],
      "apiVersions": [],
@@ -686,173 +478,48 @@
      "parameters": [
       {
        "$id": "53",
-       "Name": "endpoint",
-       "NameInRequest": "endpoint",
-       "Doc": "Service host",
-       "Type": {
+       "name": "endpoint",
+       "nameInRequest": "endpoint",
+       "doc": "Service host",
+       "type": {
         "$id": "54",
         "kind": "url",
         "name": "url",
         "crossLanguageDefinitionId": "TypeSpec.url"
        },
-       "Location": "Uri",
-       "IsApiVersion": false,
-       "IsResourceParameter": false,
-       "IsContentType": false,
-       "IsRequired": true,
-       "IsEndpoint": true,
-       "SkipUrlEncoding": false,
-       "Explode": false,
-       "Kind": "Client",
-       "DefaultValue": {
-        "$id": "55",
-        "Type": {
-         "$id": "56",
-=======
-         "decorators": []
-        },
-        "crossLanguageDefinitionId": "TypeSpec.Array",
-        "decorators": []
-       },
-       "location": "Query",
+       "location": "Uri",
        "isApiVersion": false,
        "isContentType": false,
-       "isEndpoint": false,
+       "isRequired": true,
+       "isEndpoint": true,
+       "skipUrlEncoding": false,
        "explode": false,
-       "arraySerializationDelimiter": ",",
-       "isRequired": true,
-       "kind": "Method",
-       "decorators": [],
-       "skipUrlEncoding": false
-      }
-     ],
-     "responses": [
-      {
-       "$id": "47",
-       "statusCodes": [
-        204
-       ],
-       "headers": [],
-       "isErrorResponse": false
-      }
-     ],
-     "httpMethod": "GET",
-     "uri": "{endpoint}",
-     "path": "/encode/bytes/query/base64url-array",
-     "bufferResponse": true,
-     "generateProtocolMethod": true,
-     "generateConvenienceMethod": true,
-     "crossLanguageDefinitionId": "Encode.Bytes.Query.base64urlArray",
-     "decorators": []
-    }
-   ],
-   "parent": "BytesClient",
-   "parameters": [
-    {
-     "$id": "48",
-     "name": "endpoint",
-     "nameInRequest": "endpoint",
-     "doc": "Service host",
-     "type": {
-      "$id": "49",
-      "kind": "url",
-      "name": "url",
-      "crossLanguageDefinitionId": "TypeSpec.url"
-     },
-     "location": "Uri",
-     "isApiVersion": false,
-     "isContentType": false,
-     "isRequired": true,
-     "isEndpoint": true,
-     "skipUrlEncoding": false,
-     "explode": false,
-     "kind": "Client",
-     "defaultValue": {
-      "$id": "50",
-      "type": {
-       "$id": "51",
-       "kind": "string",
-       "name": "string",
-       "crossLanguageDefinitionId": "TypeSpec.string"
-      },
-      "value": "http://localhost:3000"
-     }
-    }
-   ],
-   "decorators": [],
-   "crossLanguageDefinitionId": "Encode.Bytes.Query"
-  },
-  {
-   "$id": "52",
-   "name": "Property",
-   "namespace": "Encode.Bytes.Property",
-   "operations": [
-    {
-     "$id": "53",
-     "name": "default",
-     "resourceName": "Property",
-     "accessibility": "public",
-     "parameters": [
-      {
-       "$id": "54",
-       "name": "contentType",
-       "nameInRequest": "Content-Type",
-       "doc": "Body parameter's content type. Known values are application/json",
-       "type": {
+       "kind": "Client",
+       "defaultValue": {
         "$id": "55",
-        "kind": "constant",
-        "valueType": {
+        "type": {
          "$id": "56",
-         "kind": "string",
-         "name": "string",
-         "crossLanguageDefinitionId": "TypeSpec.string",
-         "decorators": []
-        },
-        "value": "application/json",
-        "decorators": []
-       },
-       "location": "Header",
-       "isApiVersion": false,
-       "isContentType": true,
-       "isEndpoint": false,
-       "explode": false,
-       "isRequired": true,
-       "kind": "Constant",
-       "decorators": [],
-       "skipUrlEncoding": false
-      },
-      {
-       "$id": "57",
-       "name": "accept",
-       "nameInRequest": "Accept",
-       "type": {
-        "$id": "58",
-        "kind": "constant",
-        "valueType": {
-         "$id": "59",
->>>>>>> 586a120e
          "kind": "string",
          "name": "string",
          "crossLanguageDefinitionId": "TypeSpec.string"
         },
-<<<<<<< HEAD
-        "Value": "http://localhost:3000"
+        "value": "http://localhost:3000"
        }
       }
      ],
      "operations": [
       {
        "$id": "57",
-       "Name": "default",
-       "ResourceName": "Property",
-       "Accessibility": "public",
-       "Parameters": [
+       "name": "default",
+       "resourceName": "Property",
+       "accessibility": "public",
+       "parameters": [
         {
          "$id": "58",
-         "Name": "contentType",
-         "NameInRequest": "Content-Type",
-         "Doc": "Body parameter's content type. Known values are application/json",
-         "Type": {
+         "name": "contentType",
+         "nameInRequest": "Content-Type",
+         "doc": "Body parameter's content type. Known values are application/json",
+         "type": {
           "$id": "59",
           "kind": "constant",
           "valueType": {
@@ -865,21 +532,21 @@
           "value": "application/json",
           "decorators": []
          },
-         "Location": "Header",
-         "IsApiVersion": false,
-         "IsContentType": true,
-         "IsEndpoint": false,
-         "Explode": false,
-         "IsRequired": true,
-         "Kind": "Constant",
-         "Decorators": [],
-         "SkipUrlEncoding": false
+         "location": "Header",
+         "isApiVersion": false,
+         "isContentType": true,
+         "isEndpoint": false,
+         "explode": false,
+         "isRequired": true,
+         "kind": "Constant",
+         "decorators": [],
+         "skipUrlEncoding": false
         },
         {
          "$id": "61",
-         "Name": "accept",
-         "NameInRequest": "Accept",
-         "Type": {
+         "name": "accept",
+         "nameInRequest": "Accept",
+         "type": {
           "$id": "62",
           "kind": "constant",
           "valueType": {
@@ -892,74 +559,74 @@
           "value": "application/json",
           "decorators": []
          },
-         "Location": "Header",
-         "IsApiVersion": false,
-         "IsContentType": false,
-         "IsEndpoint": false,
-         "Explode": false,
-         "IsRequired": true,
-         "Kind": "Constant",
-         "Decorators": [],
-         "SkipUrlEncoding": false
+         "location": "Header",
+         "isApiVersion": false,
+         "isContentType": false,
+         "isEndpoint": false,
+         "explode": false,
+         "isRequired": true,
+         "kind": "Constant",
+         "decorators": [],
+         "skipUrlEncoding": false
         },
         {
          "$id": "64",
-         "Name": "body",
-         "NameInRequest": "body",
-         "Type": {
+         "name": "body",
+         "nameInRequest": "body",
+         "type": {
           "$ref": "2"
          },
-         "Location": "Body",
-         "IsApiVersion": false,
-         "IsContentType": false,
-         "IsEndpoint": false,
-         "Explode": false,
-         "IsRequired": true,
-         "Kind": "Method",
-         "Decorators": [],
-         "SkipUrlEncoding": false
-        }
-       ],
-       "Responses": [
+         "location": "Body",
+         "isApiVersion": false,
+         "isContentType": false,
+         "isEndpoint": false,
+         "explode": false,
+         "isRequired": true,
+         "kind": "Method",
+         "decorators": [],
+         "skipUrlEncoding": false
+        }
+       ],
+       "responses": [
         {
          "$id": "65",
-         "StatusCodes": [
+         "statusCodes": [
           200
          ],
-         "BodyType": {
+         "bodyType": {
           "$ref": "2"
          },
-         "Headers": [],
-         "IsErrorResponse": false,
-         "ContentTypes": [
+         "headers": [],
+         "isErrorResponse": false,
+         "contentTypes": [
           "application/json"
          ]
         }
        ],
-       "HttpMethod": "POST",
-       "Uri": "{endpoint}",
-       "Path": "/encode/bytes/property/default",
-       "RequestMediaTypes": [
+       "httpMethod": "POST",
+       "uri": "{endpoint}",
+       "path": "/encode/bytes/property/default",
+       "requestMediaTypes": [
         "application/json"
        ],
-       "BufferResponse": true,
-       "GenerateProtocolMethod": true,
-       "GenerateConvenienceMethod": true,
-       "CrossLanguageDefinitionId": "Encode.Bytes.Property.default",
-       "Decorators": []
+       "bufferResponse": true,
+       "generateProtocolMethod": true,
+       "generateConvenienceMethod": true,
+       "crossLanguageDefinitionId": "Encode.Bytes.Property.default",
+       "decorators": []
       },
       {
        "$id": "66",
-       "Name": "base64",
-       "ResourceName": "Property",
-       "Accessibility": "public",
-       "Parameters": [
+       "name": "base64",
+       "resourceName": "Property",
+       "accessibility": "public",
+       "parameters": [
         {
          "$id": "67",
-         "Name": "contentType",
-         "NameInRequest": "Content-Type",
-         "Doc": "Body parameter's content type. Known values are application/json",
-         "Type": {
+         "name": "contentType",
+         "nameInRequest": "Content-Type",
+         "doc": "Body parameter's content type. Known values are application/json",
+         "type": {
           "$id": "68",
           "kind": "constant",
           "valueType": {
@@ -972,21 +639,21 @@
           "value": "application/json",
           "decorators": []
          },
-         "Location": "Header",
-         "IsApiVersion": false,
-         "IsContentType": true,
-         "IsEndpoint": false,
-         "Explode": false,
-         "IsRequired": true,
-         "Kind": "Constant",
-         "Decorators": [],
-         "SkipUrlEncoding": false
+         "location": "Header",
+         "isApiVersion": false,
+         "isContentType": true,
+         "isEndpoint": false,
+         "explode": false,
+         "isRequired": true,
+         "kind": "Constant",
+         "decorators": [],
+         "skipUrlEncoding": false
         },
         {
          "$id": "70",
-         "Name": "accept",
-         "NameInRequest": "Accept",
-         "Type": {
+         "name": "accept",
+         "nameInRequest": "Accept",
+         "type": {
           "$id": "71",
           "kind": "constant",
           "valueType": {
@@ -999,74 +666,74 @@
           "value": "application/json",
           "decorators": []
          },
-         "Location": "Header",
-         "IsApiVersion": false,
-         "IsContentType": false,
-         "IsEndpoint": false,
-         "Explode": false,
-         "IsRequired": true,
-         "Kind": "Constant",
-         "Decorators": [],
-         "SkipUrlEncoding": false
+         "location": "Header",
+         "isApiVersion": false,
+         "isContentType": false,
+         "isEndpoint": false,
+         "explode": false,
+         "isRequired": true,
+         "kind": "Constant",
+         "decorators": [],
+         "skipUrlEncoding": false
         },
         {
          "$id": "73",
-         "Name": "body",
-         "NameInRequest": "body",
-         "Type": {
+         "name": "body",
+         "nameInRequest": "body",
+         "type": {
           "$ref": "7"
          },
-         "Location": "Body",
-         "IsApiVersion": false,
-         "IsContentType": false,
-         "IsEndpoint": false,
-         "Explode": false,
-         "IsRequired": true,
-         "Kind": "Method",
-         "Decorators": [],
-         "SkipUrlEncoding": false
-        }
-       ],
-       "Responses": [
+         "location": "Body",
+         "isApiVersion": false,
+         "isContentType": false,
+         "isEndpoint": false,
+         "explode": false,
+         "isRequired": true,
+         "kind": "Method",
+         "decorators": [],
+         "skipUrlEncoding": false
+        }
+       ],
+       "responses": [
         {
          "$id": "74",
-         "StatusCodes": [
+         "statusCodes": [
           200
          ],
-         "BodyType": {
+         "bodyType": {
           "$ref": "7"
          },
-         "Headers": [],
-         "IsErrorResponse": false,
-         "ContentTypes": [
+         "headers": [],
+         "isErrorResponse": false,
+         "contentTypes": [
           "application/json"
          ]
         }
        ],
-       "HttpMethod": "POST",
-       "Uri": "{endpoint}",
-       "Path": "/encode/bytes/property/base64",
-       "RequestMediaTypes": [
+       "httpMethod": "POST",
+       "uri": "{endpoint}",
+       "path": "/encode/bytes/property/base64",
+       "requestMediaTypes": [
         "application/json"
        ],
-       "BufferResponse": true,
-       "GenerateProtocolMethod": true,
-       "GenerateConvenienceMethod": true,
-       "CrossLanguageDefinitionId": "Encode.Bytes.Property.base64",
-       "Decorators": []
+       "bufferResponse": true,
+       "generateProtocolMethod": true,
+       "generateConvenienceMethod": true,
+       "crossLanguageDefinitionId": "Encode.Bytes.Property.base64",
+       "decorators": []
       },
       {
        "$id": "75",
-       "Name": "base64url",
-       "ResourceName": "Property",
-       "Accessibility": "public",
-       "Parameters": [
+       "name": "base64url",
+       "resourceName": "Property",
+       "accessibility": "public",
+       "parameters": [
         {
          "$id": "76",
-         "Name": "contentType",
-         "NameInRequest": "Content-Type",
-         "Doc": "Body parameter's content type. Known values are application/json",
-         "Type": {
+         "name": "contentType",
+         "nameInRequest": "Content-Type",
+         "doc": "Body parameter's content type. Known values are application/json",
+         "type": {
           "$id": "77",
           "kind": "constant",
           "valueType": {
@@ -1079,21 +746,21 @@
           "value": "application/json",
           "decorators": []
          },
-         "Location": "Header",
-         "IsApiVersion": false,
-         "IsContentType": true,
-         "IsEndpoint": false,
-         "Explode": false,
-         "IsRequired": true,
-         "Kind": "Constant",
-         "Decorators": [],
-         "SkipUrlEncoding": false
+         "location": "Header",
+         "isApiVersion": false,
+         "isContentType": true,
+         "isEndpoint": false,
+         "explode": false,
+         "isRequired": true,
+         "kind": "Constant",
+         "decorators": [],
+         "skipUrlEncoding": false
         },
         {
          "$id": "79",
-         "Name": "accept",
-         "NameInRequest": "Accept",
-         "Type": {
+         "name": "accept",
+         "nameInRequest": "Accept",
+         "type": {
           "$id": "80",
           "kind": "constant",
           "valueType": {
@@ -1106,74 +773,74 @@
           "value": "application/json",
           "decorators": []
          },
-         "Location": "Header",
-         "IsApiVersion": false,
-         "IsContentType": false,
-         "IsEndpoint": false,
-         "Explode": false,
-         "IsRequired": true,
-         "Kind": "Constant",
-         "Decorators": [],
-         "SkipUrlEncoding": false
+         "location": "Header",
+         "isApiVersion": false,
+         "isContentType": false,
+         "isEndpoint": false,
+         "explode": false,
+         "isRequired": true,
+         "kind": "Constant",
+         "decorators": [],
+         "skipUrlEncoding": false
         },
         {
          "$id": "82",
-         "Name": "body",
-         "NameInRequest": "body",
-         "Type": {
+         "name": "body",
+         "nameInRequest": "body",
+         "type": {
           "$ref": "12"
          },
-         "Location": "Body",
-         "IsApiVersion": false,
-         "IsContentType": false,
-         "IsEndpoint": false,
-         "Explode": false,
-         "IsRequired": true,
-         "Kind": "Method",
-         "Decorators": [],
-         "SkipUrlEncoding": false
-        }
-       ],
-       "Responses": [
+         "location": "Body",
+         "isApiVersion": false,
+         "isContentType": false,
+         "isEndpoint": false,
+         "explode": false,
+         "isRequired": true,
+         "kind": "Method",
+         "decorators": [],
+         "skipUrlEncoding": false
+        }
+       ],
+       "responses": [
         {
          "$id": "83",
-         "StatusCodes": [
+         "statusCodes": [
           200
          ],
-         "BodyType": {
+         "bodyType": {
           "$ref": "12"
          },
-         "Headers": [],
-         "IsErrorResponse": false,
-         "ContentTypes": [
+         "headers": [],
+         "isErrorResponse": false,
+         "contentTypes": [
           "application/json"
          ]
         }
        ],
-       "HttpMethod": "POST",
-       "Uri": "{endpoint}",
-       "Path": "/encode/bytes/property/base64url",
-       "RequestMediaTypes": [
+       "httpMethod": "POST",
+       "uri": "{endpoint}",
+       "path": "/encode/bytes/property/base64url",
+       "requestMediaTypes": [
         "application/json"
        ],
-       "BufferResponse": true,
-       "GenerateProtocolMethod": true,
-       "GenerateConvenienceMethod": true,
-       "CrossLanguageDefinitionId": "Encode.Bytes.Property.base64url",
-       "Decorators": []
+       "bufferResponse": true,
+       "generateProtocolMethod": true,
+       "generateConvenienceMethod": true,
+       "crossLanguageDefinitionId": "Encode.Bytes.Property.base64url",
+       "decorators": []
       },
       {
        "$id": "84",
-       "Name": "base64urlArray",
-       "ResourceName": "Property",
-       "Accessibility": "public",
-       "Parameters": [
+       "name": "base64urlArray",
+       "resourceName": "Property",
+       "accessibility": "public",
+       "parameters": [
         {
          "$id": "85",
-         "Name": "contentType",
-         "NameInRequest": "Content-Type",
-         "Doc": "Body parameter's content type. Known values are application/json",
-         "Type": {
+         "name": "contentType",
+         "nameInRequest": "Content-Type",
+         "doc": "Body parameter's content type. Known values are application/json",
+         "type": {
           "$id": "86",
           "kind": "constant",
           "valueType": {
@@ -1186,21 +853,21 @@
           "value": "application/json",
           "decorators": []
          },
-         "Location": "Header",
-         "IsApiVersion": false,
-         "IsContentType": true,
-         "IsEndpoint": false,
-         "Explode": false,
-         "IsRequired": true,
-         "Kind": "Constant",
-         "Decorators": [],
-         "SkipUrlEncoding": false
+         "location": "Header",
+         "isApiVersion": false,
+         "isContentType": true,
+         "isEndpoint": false,
+         "explode": false,
+         "isRequired": true,
+         "kind": "Constant",
+         "decorators": [],
+         "skipUrlEncoding": false
         },
         {
          "$id": "88",
-         "Name": "accept",
-         "NameInRequest": "Accept",
-         "Type": {
+         "name": "accept",
+         "nameInRequest": "Accept",
+         "type": {
           "$id": "89",
           "kind": "constant",
           "valueType": {
@@ -1213,216 +880,63 @@
           "value": "application/json",
           "decorators": []
          },
-         "Location": "Header",
-         "IsApiVersion": false,
-         "IsContentType": false,
-         "IsEndpoint": false,
-         "Explode": false,
-         "IsRequired": true,
-         "Kind": "Constant",
-         "Decorators": [],
-         "SkipUrlEncoding": false
+         "location": "Header",
+         "isApiVersion": false,
+         "isContentType": false,
+         "isEndpoint": false,
+         "explode": false,
+         "isRequired": true,
+         "kind": "Constant",
+         "decorators": [],
+         "skipUrlEncoding": false
         },
         {
          "$id": "91",
-         "Name": "body",
-         "NameInRequest": "body",
-         "Type": {
+         "name": "body",
+         "nameInRequest": "body",
+         "type": {
           "$ref": "17"
          },
-         "Location": "Body",
-         "IsApiVersion": false,
-         "IsContentType": false,
-         "IsEndpoint": false,
-         "Explode": false,
-         "IsRequired": true,
-         "Kind": "Method",
-         "Decorators": [],
-         "SkipUrlEncoding": false
-        }
-       ],
-       "Responses": [
+         "location": "Body",
+         "isApiVersion": false,
+         "isContentType": false,
+         "isEndpoint": false,
+         "explode": false,
+         "isRequired": true,
+         "kind": "Method",
+         "decorators": [],
+         "skipUrlEncoding": false
+        }
+       ],
+       "responses": [
         {
          "$id": "92",
-         "StatusCodes": [
+         "statusCodes": [
           200
          ],
-         "BodyType": {
+         "bodyType": {
           "$ref": "17"
          },
-         "Headers": [],
-         "IsErrorResponse": false,
-         "ContentTypes": [
+         "headers": [],
+         "isErrorResponse": false,
+         "contentTypes": [
           "application/json"
          ]
         }
        ],
-       "HttpMethod": "POST",
-       "Uri": "{endpoint}",
-       "Path": "/encode/bytes/property/base64url-array",
-       "RequestMediaTypes": [
-=======
-        "value": "application/json",
-        "decorators": []
-       },
-       "location": "Header",
-       "isApiVersion": false,
-       "isContentType": false,
-       "isEndpoint": false,
-       "explode": false,
-       "isRequired": true,
-       "kind": "Constant",
-       "decorators": [],
-       "skipUrlEncoding": false
-      },
-      {
-       "$id": "60",
-       "name": "body",
-       "nameInRequest": "body",
-       "type": {
-        "$ref": "2"
-       },
-       "location": "Body",
-       "isApiVersion": false,
-       "isContentType": false,
-       "isEndpoint": false,
-       "explode": false,
-       "isRequired": true,
-       "kind": "Method",
-       "decorators": [],
-       "skipUrlEncoding": false
+       "httpMethod": "POST",
+       "uri": "{endpoint}",
+       "path": "/encode/bytes/property/base64url-array",
+       "requestMediaTypes": [
+        "application/json"
+       ],
+       "bufferResponse": true,
+       "generateProtocolMethod": true,
+       "generateConvenienceMethod": true,
+       "crossLanguageDefinitionId": "Encode.Bytes.Property.base64urlArray",
+       "decorators": []
       }
      ],
-     "responses": [
-      {
-       "$id": "61",
-       "statusCodes": [
-        200
-       ],
-       "bodyType": {
-        "$ref": "2"
-       },
-       "headers": [],
-       "isErrorResponse": false,
-       "contentTypes": [
-        "application/json"
-       ]
-      }
-     ],
-     "httpMethod": "POST",
-     "uri": "{endpoint}",
-     "path": "/encode/bytes/property/default",
-     "requestMediaTypes": [
-      "application/json"
-     ],
-     "bufferResponse": true,
-     "generateProtocolMethod": true,
-     "generateConvenienceMethod": true,
-     "crossLanguageDefinitionId": "Encode.Bytes.Property.default",
-     "decorators": []
-    },
-    {
-     "$id": "62",
-     "name": "base64",
-     "resourceName": "Property",
-     "accessibility": "public",
-     "parameters": [
-      {
-       "$id": "63",
-       "name": "contentType",
-       "nameInRequest": "Content-Type",
-       "doc": "Body parameter's content type. Known values are application/json",
-       "type": {
-        "$id": "64",
-        "kind": "constant",
-        "valueType": {
-         "$id": "65",
-         "kind": "string",
-         "name": "string",
-         "crossLanguageDefinitionId": "TypeSpec.string",
-         "decorators": []
-        },
-        "value": "application/json",
-        "decorators": []
-       },
-       "location": "Header",
-       "isApiVersion": false,
-       "isContentType": true,
-       "isEndpoint": false,
-       "explode": false,
-       "isRequired": true,
-       "kind": "Constant",
-       "decorators": [],
-       "skipUrlEncoding": false
-      },
-      {
-       "$id": "66",
-       "name": "accept",
-       "nameInRequest": "Accept",
-       "type": {
-        "$id": "67",
-        "kind": "constant",
-        "valueType": {
-         "$id": "68",
-         "kind": "string",
-         "name": "string",
-         "crossLanguageDefinitionId": "TypeSpec.string",
-         "decorators": []
-        },
-        "value": "application/json",
-        "decorators": []
-       },
-       "location": "Header",
-       "isApiVersion": false,
-       "isContentType": false,
-       "isEndpoint": false,
-       "explode": false,
-       "isRequired": true,
-       "kind": "Constant",
-       "decorators": [],
-       "skipUrlEncoding": false
-      },
-      {
-       "$id": "69",
-       "name": "body",
-       "nameInRequest": "body",
-       "type": {
-        "$ref": "7"
-       },
-       "location": "Body",
-       "isApiVersion": false,
-       "isContentType": false,
-       "isEndpoint": false,
-       "explode": false,
-       "isRequired": true,
-       "kind": "Method",
-       "decorators": [],
-       "skipUrlEncoding": false
-      }
-     ],
-     "responses": [
-      {
-       "$id": "70",
-       "statusCodes": [
-        200
-       ],
-       "bodyType": {
-        "$ref": "7"
-       },
-       "headers": [],
-       "isErrorResponse": false,
-       "contentTypes": [
->>>>>>> 586a120e
-        "application/json"
-       ],
-       "BufferResponse": true,
-       "GenerateProtocolMethod": true,
-       "GenerateConvenienceMethod": true,
-       "CrossLanguageDefinitionId": "Encode.Bytes.Property.base64urlArray",
-       "Decorators": []
-      }
-     ],
-<<<<<<< HEAD
      "apiVersions": [],
      "crossLanguageDefinitionId": "Encode.Bytes.Property",
      "decorators": [],
@@ -1438,106 +952,47 @@
      "parameters": [
       {
        "$id": "94",
-       "Name": "endpoint",
-       "NameInRequest": "endpoint",
-       "Doc": "Service host",
-       "Type": {
+       "name": "endpoint",
+       "nameInRequest": "endpoint",
+       "doc": "Service host",
+       "type": {
         "$id": "95",
         "kind": "url",
         "name": "url",
         "crossLanguageDefinitionId": "TypeSpec.url"
        },
-       "Location": "Uri",
-       "IsApiVersion": false,
-       "IsResourceParameter": false,
-       "IsContentType": false,
-       "IsRequired": true,
-       "IsEndpoint": true,
-       "SkipUrlEncoding": false,
-       "Explode": false,
-       "Kind": "Client",
-       "DefaultValue": {
+       "location": "Uri",
+       "isApiVersion": false,
+       "isContentType": false,
+       "isRequired": true,
+       "isEndpoint": true,
+       "skipUrlEncoding": false,
+       "explode": false,
+       "kind": "Client",
+       "defaultValue": {
         "$id": "96",
-        "Type": {
+        "type": {
          "$id": "97",
-=======
-     "httpMethod": "POST",
-     "uri": "{endpoint}",
-     "path": "/encode/bytes/property/base64",
-     "requestMediaTypes": [
-      "application/json"
-     ],
-     "bufferResponse": true,
-     "generateProtocolMethod": true,
-     "generateConvenienceMethod": true,
-     "crossLanguageDefinitionId": "Encode.Bytes.Property.base64",
-     "decorators": []
-    },
-    {
-     "$id": "71",
-     "name": "base64url",
-     "resourceName": "Property",
-     "accessibility": "public",
-     "parameters": [
-      {
-       "$id": "72",
-       "name": "contentType",
-       "nameInRequest": "Content-Type",
-       "doc": "Body parameter's content type. Known values are application/json",
-       "type": {
-        "$id": "73",
-        "kind": "constant",
-        "valueType": {
-         "$id": "74",
-         "kind": "string",
-         "name": "string",
-         "crossLanguageDefinitionId": "TypeSpec.string",
-         "decorators": []
-        },
-        "value": "application/json",
-        "decorators": []
-       },
-       "location": "Header",
-       "isApiVersion": false,
-       "isContentType": true,
-       "isEndpoint": false,
-       "explode": false,
-       "isRequired": true,
-       "kind": "Constant",
-       "decorators": [],
-       "skipUrlEncoding": false
-      },
-      {
-       "$id": "75",
-       "name": "accept",
-       "nameInRequest": "Accept",
-       "type": {
-        "$id": "76",
-        "kind": "constant",
-        "valueType": {
-         "$id": "77",
->>>>>>> 586a120e
          "kind": "string",
          "name": "string",
          "crossLanguageDefinitionId": "TypeSpec.string"
         },
-<<<<<<< HEAD
-        "Value": "http://localhost:3000"
+        "value": "http://localhost:3000"
        }
       }
      ],
      "operations": [
       {
        "$id": "98",
-       "Name": "default",
-       "ResourceName": "Header",
-       "Accessibility": "public",
-       "Parameters": [
+       "name": "default",
+       "resourceName": "Header",
+       "accessibility": "public",
+       "parameters": [
         {
          "$id": "99",
-         "Name": "value",
-         "NameInRequest": "value",
-         "Type": {
+         "name": "value",
+         "nameInRequest": "value",
+         "type": {
           "$id": "100",
           "kind": "bytes",
           "name": "bytes",
@@ -1545,47 +1000,47 @@
           "crossLanguageDefinitionId": "TypeSpec.bytes",
           "decorators": []
          },
-         "Location": "Header",
-         "IsApiVersion": false,
-         "IsContentType": false,
-         "IsEndpoint": false,
-         "Explode": false,
-         "IsRequired": true,
-         "Kind": "Method",
-         "Decorators": [],
-         "SkipUrlEncoding": false
-        }
-       ],
-       "Responses": [
+         "location": "Header",
+         "isApiVersion": false,
+         "isContentType": false,
+         "isEndpoint": false,
+         "explode": false,
+         "isRequired": true,
+         "kind": "Method",
+         "decorators": [],
+         "skipUrlEncoding": false
+        }
+       ],
+       "responses": [
         {
          "$id": "101",
-         "StatusCodes": [
+         "statusCodes": [
           204
          ],
-         "Headers": [],
-         "IsErrorResponse": false
-        }
-       ],
-       "HttpMethod": "GET",
-       "Uri": "{endpoint}",
-       "Path": "/encode/bytes/header/default",
-       "BufferResponse": true,
-       "GenerateProtocolMethod": true,
-       "GenerateConvenienceMethod": true,
-       "CrossLanguageDefinitionId": "Encode.Bytes.Header.default",
-       "Decorators": []
+         "headers": [],
+         "isErrorResponse": false
+        }
+       ],
+       "httpMethod": "GET",
+       "uri": "{endpoint}",
+       "path": "/encode/bytes/header/default",
+       "bufferResponse": true,
+       "generateProtocolMethod": true,
+       "generateConvenienceMethod": true,
+       "crossLanguageDefinitionId": "Encode.Bytes.Header.default",
+       "decorators": []
       },
       {
        "$id": "102",
-       "Name": "base64",
-       "ResourceName": "Header",
-       "Accessibility": "public",
-       "Parameters": [
+       "name": "base64",
+       "resourceName": "Header",
+       "accessibility": "public",
+       "parameters": [
         {
          "$id": "103",
-         "Name": "value",
-         "NameInRequest": "value",
-         "Type": {
+         "name": "value",
+         "nameInRequest": "value",
+         "type": {
           "$id": "104",
           "kind": "bytes",
           "name": "bytes",
@@ -1593,47 +1048,47 @@
           "crossLanguageDefinitionId": "TypeSpec.bytes",
           "decorators": []
          },
-         "Location": "Header",
-         "IsApiVersion": false,
-         "IsContentType": false,
-         "IsEndpoint": false,
-         "Explode": false,
-         "IsRequired": true,
-         "Kind": "Method",
-         "Decorators": [],
-         "SkipUrlEncoding": false
-        }
-       ],
-       "Responses": [
+         "location": "Header",
+         "isApiVersion": false,
+         "isContentType": false,
+         "isEndpoint": false,
+         "explode": false,
+         "isRequired": true,
+         "kind": "Method",
+         "decorators": [],
+         "skipUrlEncoding": false
+        }
+       ],
+       "responses": [
         {
          "$id": "105",
-         "StatusCodes": [
+         "statusCodes": [
           204
          ],
-         "Headers": [],
-         "IsErrorResponse": false
-        }
-       ],
-       "HttpMethod": "GET",
-       "Uri": "{endpoint}",
-       "Path": "/encode/bytes/header/base64",
-       "BufferResponse": true,
-       "GenerateProtocolMethod": true,
-       "GenerateConvenienceMethod": true,
-       "CrossLanguageDefinitionId": "Encode.Bytes.Header.base64",
-       "Decorators": []
+         "headers": [],
+         "isErrorResponse": false
+        }
+       ],
+       "httpMethod": "GET",
+       "uri": "{endpoint}",
+       "path": "/encode/bytes/header/base64",
+       "bufferResponse": true,
+       "generateProtocolMethod": true,
+       "generateConvenienceMethod": true,
+       "crossLanguageDefinitionId": "Encode.Bytes.Header.base64",
+       "decorators": []
       },
       {
        "$id": "106",
-       "Name": "base64url",
-       "ResourceName": "Header",
-       "Accessibility": "public",
-       "Parameters": [
+       "name": "base64url",
+       "resourceName": "Header",
+       "accessibility": "public",
+       "parameters": [
         {
          "$id": "107",
-         "Name": "value",
-         "NameInRequest": "value",
-         "Type": {
+         "name": "value",
+         "nameInRequest": "value",
+         "type": {
           "$id": "108",
           "kind": "bytes",
           "name": "bytes",
@@ -1641,47 +1096,47 @@
           "crossLanguageDefinitionId": "TypeSpec.bytes",
           "decorators": []
          },
-         "Location": "Header",
-         "IsApiVersion": false,
-         "IsContentType": false,
-         "IsEndpoint": false,
-         "Explode": false,
-         "IsRequired": true,
-         "Kind": "Method",
-         "Decorators": [],
-         "SkipUrlEncoding": false
-        }
-       ],
-       "Responses": [
+         "location": "Header",
+         "isApiVersion": false,
+         "isContentType": false,
+         "isEndpoint": false,
+         "explode": false,
+         "isRequired": true,
+         "kind": "Method",
+         "decorators": [],
+         "skipUrlEncoding": false
+        }
+       ],
+       "responses": [
         {
          "$id": "109",
-         "StatusCodes": [
+         "statusCodes": [
           204
          ],
-         "Headers": [],
-         "IsErrorResponse": false
-        }
-       ],
-       "HttpMethod": "GET",
-       "Uri": "{endpoint}",
-       "Path": "/encode/bytes/header/base64url",
-       "BufferResponse": true,
-       "GenerateProtocolMethod": true,
-       "GenerateConvenienceMethod": true,
-       "CrossLanguageDefinitionId": "Encode.Bytes.Header.base64url",
-       "Decorators": []
+         "headers": [],
+         "isErrorResponse": false
+        }
+       ],
+       "httpMethod": "GET",
+       "uri": "{endpoint}",
+       "path": "/encode/bytes/header/base64url",
+       "bufferResponse": true,
+       "generateProtocolMethod": true,
+       "generateConvenienceMethod": true,
+       "crossLanguageDefinitionId": "Encode.Bytes.Header.base64url",
+       "decorators": []
       },
       {
        "$id": "110",
-       "Name": "base64urlArray",
-       "ResourceName": "Header",
-       "Accessibility": "public",
-       "Parameters": [
+       "name": "base64urlArray",
+       "resourceName": "Header",
+       "accessibility": "public",
+       "parameters": [
         {
          "$id": "111",
-         "Name": "value",
-         "NameInRequest": "value",
-         "Type": {
+         "name": "value",
+         "nameInRequest": "value",
+         "type": {
           "$id": "112",
           "kind": "array",
           "name": "Array",
@@ -1704,36 +1159,36 @@
           "crossLanguageDefinitionId": "TypeSpec.Array",
           "decorators": []
          },
-         "Location": "Header",
-         "IsApiVersion": false,
-         "IsContentType": false,
-         "IsEndpoint": false,
-         "Explode": false,
-         "ArraySerializationDelimiter": ",",
-         "IsRequired": true,
-         "Kind": "Method",
-         "Decorators": [],
-         "SkipUrlEncoding": false
-        }
-       ],
-       "Responses": [
+         "location": "Header",
+         "isApiVersion": false,
+         "isContentType": false,
+         "isEndpoint": false,
+         "explode": false,
+         "arraySerializationDelimiter": ",",
+         "isRequired": true,
+         "kind": "Method",
+         "decorators": [],
+         "skipUrlEncoding": false
+        }
+       ],
+       "responses": [
         {
          "$id": "115",
-         "StatusCodes": [
+         "statusCodes": [
           204
          ],
-         "Headers": [],
-         "IsErrorResponse": false
-        }
-       ],
-       "HttpMethod": "GET",
-       "Uri": "{endpoint}",
-       "Path": "/encode/bytes/header/base64url-array",
-       "BufferResponse": true,
-       "GenerateProtocolMethod": true,
-       "GenerateConvenienceMethod": true,
-       "CrossLanguageDefinitionId": "Encode.Bytes.Header.base64urlArray",
-       "Decorators": []
+         "headers": [],
+         "isErrorResponse": false
+        }
+       ],
+       "httpMethod": "GET",
+       "uri": "{endpoint}",
+       "path": "/encode/bytes/header/base64url-array",
+       "bufferResponse": true,
+       "generateProtocolMethod": true,
+       "generateConvenienceMethod": true,
+       "crossLanguageDefinitionId": "Encode.Bytes.Header.base64urlArray",
+       "decorators": []
       }
      ],
      "apiVersions": [],
@@ -1751,154 +1206,48 @@
      "parameters": [
       {
        "$id": "117",
-       "Name": "endpoint",
-       "NameInRequest": "endpoint",
-       "Doc": "Service host",
-       "Type": {
+       "name": "endpoint",
+       "nameInRequest": "endpoint",
+       "doc": "Service host",
+       "type": {
         "$id": "118",
         "kind": "url",
         "name": "url",
         "crossLanguageDefinitionId": "TypeSpec.url"
        },
-       "Location": "Uri",
-       "IsApiVersion": false,
-       "IsResourceParameter": false,
-       "IsContentType": false,
-       "IsRequired": true,
-       "IsEndpoint": true,
-       "SkipUrlEncoding": false,
-       "Explode": false,
-       "Kind": "Client",
-       "DefaultValue": {
-        "$id": "119",
-        "Type": {
-         "$id": "120",
-=======
-        "value": "application/json",
-        "decorators": []
-       },
-       "location": "Header",
+       "location": "Uri",
        "isApiVersion": false,
        "isContentType": false,
-       "isEndpoint": false,
+       "isRequired": true,
+       "isEndpoint": true,
+       "skipUrlEncoding": false,
        "explode": false,
-       "isRequired": true,
-       "kind": "Constant",
-       "decorators": [],
-       "skipUrlEncoding": false
-      },
-      {
-       "$id": "78",
-       "name": "body",
-       "nameInRequest": "body",
-       "type": {
-        "$ref": "12"
-       },
-       "location": "Body",
-       "isApiVersion": false,
-       "isContentType": false,
-       "isEndpoint": false,
-       "explode": false,
-       "isRequired": true,
-       "kind": "Method",
-       "decorators": [],
-       "skipUrlEncoding": false
-      }
-     ],
-     "responses": [
-      {
-       "$id": "79",
-       "statusCodes": [
-        200
-       ],
-       "bodyType": {
-        "$ref": "12"
-       },
-       "headers": [],
-       "isErrorResponse": false,
-       "contentTypes": [
-        "application/json"
-       ]
-      }
-     ],
-     "httpMethod": "POST",
-     "uri": "{endpoint}",
-     "path": "/encode/bytes/property/base64url",
-     "requestMediaTypes": [
-      "application/json"
-     ],
-     "bufferResponse": true,
-     "generateProtocolMethod": true,
-     "generateConvenienceMethod": true,
-     "crossLanguageDefinitionId": "Encode.Bytes.Property.base64url",
-     "decorators": []
-    },
-    {
-     "$id": "80",
-     "name": "base64urlArray",
-     "resourceName": "Property",
-     "accessibility": "public",
-     "parameters": [
-      {
-       "$id": "81",
-       "name": "contentType",
-       "nameInRequest": "Content-Type",
-       "doc": "Body parameter's content type. Known values are application/json",
-       "type": {
-        "$id": "82",
-        "kind": "constant",
-        "valueType": {
-         "$id": "83",
-         "kind": "string",
-         "name": "string",
-         "crossLanguageDefinitionId": "TypeSpec.string",
-         "decorators": []
-        },
-        "value": "application/json",
-        "decorators": []
-       },
-       "location": "Header",
-       "isApiVersion": false,
-       "isContentType": true,
-       "isEndpoint": false,
-       "explode": false,
-       "isRequired": true,
-       "kind": "Constant",
-       "decorators": [],
-       "skipUrlEncoding": false
-      },
-      {
-       "$id": "84",
-       "name": "accept",
-       "nameInRequest": "Accept",
-       "type": {
-        "$id": "85",
-        "kind": "constant",
-        "valueType": {
-         "$id": "86",
->>>>>>> 586a120e
+       "kind": "Client",
+       "defaultValue": {
+        "$id": "119",
+        "type": {
+         "$id": "120",
          "kind": "string",
          "name": "string",
          "crossLanguageDefinitionId": "TypeSpec.string"
         },
-<<<<<<< HEAD
-        "Value": "http://localhost:3000"
+        "value": "http://localhost:3000"
        }
       }
      ],
      "operations": [
       {
        "$id": "121",
-       "Name": "default",
-       "ResourceName": "RequestBody",
-       "Accessibility": "public",
-       "Parameters": [
+       "name": "default",
+       "resourceName": "RequestBody",
+       "accessibility": "public",
+       "parameters": [
         {
          "$id": "122",
-         "Name": "contentType",
-         "NameInRequest": "Content-Type",
-         "Doc": "Body parameter's content type. Known values are application/json",
-         "Type": {
+         "name": "contentType",
+         "nameInRequest": "Content-Type",
+         "doc": "Body parameter's content type. Known values are application/json",
+         "type": {
           "$id": "123",
           "kind": "constant",
           "valueType": {
@@ -1911,21 +1260,21 @@
           "value": "application/json",
           "decorators": []
          },
-         "Location": "Header",
-         "IsApiVersion": false,
-         "IsContentType": true,
-         "IsEndpoint": false,
-         "Explode": false,
-         "IsRequired": true,
-         "Kind": "Constant",
-         "Decorators": [],
-         "SkipUrlEncoding": false
+         "location": "Header",
+         "isApiVersion": false,
+         "isContentType": true,
+         "isEndpoint": false,
+         "explode": false,
+         "isRequired": true,
+         "kind": "Constant",
+         "decorators": [],
+         "skipUrlEncoding": false
         },
         {
          "$id": "125",
-         "Name": "value",
-         "NameInRequest": "value",
-         "Type": {
+         "name": "value",
+         "nameInRequest": "value",
+         "type": {
           "$id": "126",
           "kind": "bytes",
           "name": "bytes",
@@ -1933,50 +1282,50 @@
           "crossLanguageDefinitionId": "TypeSpec.bytes",
           "decorators": []
          },
-         "Location": "Body",
-         "IsApiVersion": false,
-         "IsContentType": false,
-         "IsEndpoint": false,
-         "Explode": false,
-         "IsRequired": true,
-         "Kind": "Method",
-         "Decorators": [],
-         "SkipUrlEncoding": false
-        }
-       ],
-       "Responses": [
+         "location": "Body",
+         "isApiVersion": false,
+         "isContentType": false,
+         "isEndpoint": false,
+         "explode": false,
+         "isRequired": true,
+         "kind": "Method",
+         "decorators": [],
+         "skipUrlEncoding": false
+        }
+       ],
+       "responses": [
         {
          "$id": "127",
-         "StatusCodes": [
+         "statusCodes": [
           204
          ],
-         "Headers": [],
-         "IsErrorResponse": false
-        }
-       ],
-       "HttpMethod": "POST",
-       "Uri": "{endpoint}",
-       "Path": "/encode/bytes/body/request/default",
-       "RequestMediaTypes": [
+         "headers": [],
+         "isErrorResponse": false
+        }
+       ],
+       "httpMethod": "POST",
+       "uri": "{endpoint}",
+       "path": "/encode/bytes/body/request/default",
+       "requestMediaTypes": [
         "application/json"
        ],
-       "BufferResponse": true,
-       "GenerateProtocolMethod": true,
-       "GenerateConvenienceMethod": true,
-       "CrossLanguageDefinitionId": "Encode.Bytes.RequestBody.default",
-       "Decorators": []
+       "bufferResponse": true,
+       "generateProtocolMethod": true,
+       "generateConvenienceMethod": true,
+       "crossLanguageDefinitionId": "Encode.Bytes.RequestBody.default",
+       "decorators": []
       },
       {
        "$id": "128",
-       "Name": "octetStream",
-       "ResourceName": "RequestBody",
-       "Accessibility": "public",
-       "Parameters": [
+       "name": "octetStream",
+       "resourceName": "RequestBody",
+       "accessibility": "public",
+       "parameters": [
         {
          "$id": "129",
-         "Name": "contentType",
-         "NameInRequest": "Content-Type",
-         "Type": {
+         "name": "contentType",
+         "nameInRequest": "Content-Type",
+         "type": {
           "$id": "130",
           "kind": "constant",
           "valueType": {
@@ -1989,341 +1338,71 @@
           "value": "application/octet-stream",
           "decorators": []
          },
-         "Location": "Header",
-         "IsApiVersion": false,
-         "IsContentType": true,
-         "IsEndpoint": false,
-         "Explode": false,
-         "IsRequired": true,
-         "Kind": "Constant",
-         "Decorators": [],
-         "SkipUrlEncoding": false
+         "location": "Header",
+         "isApiVersion": false,
+         "isContentType": true,
+         "isEndpoint": false,
+         "explode": false,
+         "isRequired": true,
+         "kind": "Constant",
+         "decorators": [],
+         "skipUrlEncoding": false
         },
         {
          "$id": "132",
-         "Name": "value",
-         "NameInRequest": "value",
-         "Type": {
+         "name": "value",
+         "nameInRequest": "value",
+         "type": {
           "$id": "133",
-=======
-        "value": "application/json",
-        "decorators": []
-       },
-       "location": "Header",
-       "isApiVersion": false,
-       "isContentType": false,
-       "isEndpoint": false,
-       "explode": false,
-       "isRequired": true,
-       "kind": "Constant",
-       "decorators": [],
-       "skipUrlEncoding": false
-      },
-      {
-       "$id": "87",
-       "name": "body",
-       "nameInRequest": "body",
-       "type": {
-        "$ref": "17"
-       },
-       "location": "Body",
-       "isApiVersion": false,
-       "isContentType": false,
-       "isEndpoint": false,
-       "explode": false,
-       "isRequired": true,
-       "kind": "Method",
-       "decorators": [],
-       "skipUrlEncoding": false
-      }
-     ],
-     "responses": [
-      {
-       "$id": "88",
-       "statusCodes": [
-        200
-       ],
-       "bodyType": {
-        "$ref": "17"
-       },
-       "headers": [],
-       "isErrorResponse": false,
-       "contentTypes": [
-        "application/json"
-       ]
-      }
-     ],
-     "httpMethod": "POST",
-     "uri": "{endpoint}",
-     "path": "/encode/bytes/property/base64url-array",
-     "requestMediaTypes": [
-      "application/json"
-     ],
-     "bufferResponse": true,
-     "generateProtocolMethod": true,
-     "generateConvenienceMethod": true,
-     "crossLanguageDefinitionId": "Encode.Bytes.Property.base64urlArray",
-     "decorators": []
-    }
-   ],
-   "parent": "BytesClient",
-   "parameters": [
-    {
-     "$id": "89",
-     "name": "endpoint",
-     "nameInRequest": "endpoint",
-     "doc": "Service host",
-     "type": {
-      "$id": "90",
-      "kind": "url",
-      "name": "url",
-      "crossLanguageDefinitionId": "TypeSpec.url"
-     },
-     "location": "Uri",
-     "isApiVersion": false,
-     "isContentType": false,
-     "isRequired": true,
-     "isEndpoint": true,
-     "skipUrlEncoding": false,
-     "explode": false,
-     "kind": "Client",
-     "defaultValue": {
-      "$id": "91",
-      "type": {
-       "$id": "92",
-       "kind": "string",
-       "name": "string",
-       "crossLanguageDefinitionId": "TypeSpec.string"
-      },
-      "value": "http://localhost:3000"
-     }
-    }
-   ],
-   "decorators": [],
-   "crossLanguageDefinitionId": "Encode.Bytes.Property"
-  },
-  {
-   "$id": "93",
-   "name": "Header",
-   "namespace": "Encode.Bytes.Header",
-   "operations": [
-    {
-     "$id": "94",
-     "name": "default",
-     "resourceName": "Header",
-     "accessibility": "public",
-     "parameters": [
-      {
-       "$id": "95",
-       "name": "value",
-       "nameInRequest": "value",
-       "type": {
-        "$id": "96",
-        "kind": "bytes",
-        "name": "bytes",
-        "encode": "base64",
-        "crossLanguageDefinitionId": "TypeSpec.bytes",
-        "decorators": []
-       },
-       "location": "Header",
-       "isApiVersion": false,
-       "isContentType": false,
-       "isEndpoint": false,
-       "explode": false,
-       "isRequired": true,
-       "kind": "Method",
-       "decorators": [],
-       "skipUrlEncoding": false
-      }
-     ],
-     "responses": [
-      {
-       "$id": "97",
-       "statusCodes": [
-        204
-       ],
-       "headers": [],
-       "isErrorResponse": false
-      }
-     ],
-     "httpMethod": "GET",
-     "uri": "{endpoint}",
-     "path": "/encode/bytes/header/default",
-     "bufferResponse": true,
-     "generateProtocolMethod": true,
-     "generateConvenienceMethod": true,
-     "crossLanguageDefinitionId": "Encode.Bytes.Header.default",
-     "decorators": []
-    },
-    {
-     "$id": "98",
-     "name": "base64",
-     "resourceName": "Header",
-     "accessibility": "public",
-     "parameters": [
-      {
-       "$id": "99",
-       "name": "value",
-       "nameInRequest": "value",
-       "type": {
-        "$id": "100",
-        "kind": "bytes",
-        "name": "bytes",
-        "encode": "base64",
-        "crossLanguageDefinitionId": "TypeSpec.bytes",
-        "decorators": []
-       },
-       "location": "Header",
-       "isApiVersion": false,
-       "isContentType": false,
-       "isEndpoint": false,
-       "explode": false,
-       "isRequired": true,
-       "kind": "Method",
-       "decorators": [],
-       "skipUrlEncoding": false
-      }
-     ],
-     "responses": [
-      {
-       "$id": "101",
-       "statusCodes": [
-        204
-       ],
-       "headers": [],
-       "isErrorResponse": false
-      }
-     ],
-     "httpMethod": "GET",
-     "uri": "{endpoint}",
-     "path": "/encode/bytes/header/base64",
-     "bufferResponse": true,
-     "generateProtocolMethod": true,
-     "generateConvenienceMethod": true,
-     "crossLanguageDefinitionId": "Encode.Bytes.Header.base64",
-     "decorators": []
-    },
-    {
-     "$id": "102",
-     "name": "base64url",
-     "resourceName": "Header",
-     "accessibility": "public",
-     "parameters": [
-      {
-       "$id": "103",
-       "name": "value",
-       "nameInRequest": "value",
-       "type": {
-        "$id": "104",
-        "kind": "bytes",
-        "name": "bytes",
-        "encode": "base64url",
-        "crossLanguageDefinitionId": "TypeSpec.bytes",
-        "decorators": []
-       },
-       "location": "Header",
-       "isApiVersion": false,
-       "isContentType": false,
-       "isEndpoint": false,
-       "explode": false,
-       "isRequired": true,
-       "kind": "Method",
-       "decorators": [],
-       "skipUrlEncoding": false
-      }
-     ],
-     "responses": [
-      {
-       "$id": "105",
-       "statusCodes": [
-        204
-       ],
-       "headers": [],
-       "isErrorResponse": false
-      }
-     ],
-     "httpMethod": "GET",
-     "uri": "{endpoint}",
-     "path": "/encode/bytes/header/base64url",
-     "bufferResponse": true,
-     "generateProtocolMethod": true,
-     "generateConvenienceMethod": true,
-     "crossLanguageDefinitionId": "Encode.Bytes.Header.base64url",
-     "decorators": []
-    },
-    {
-     "$id": "106",
-     "name": "base64urlArray",
-     "resourceName": "Header",
-     "accessibility": "public",
-     "parameters": [
-      {
-       "$id": "107",
-       "name": "value",
-       "nameInRequest": "value",
-       "type": {
-        "$id": "108",
-        "kind": "array",
-        "name": "Array",
-        "valueType": {
-         "$id": "109",
-         "kind": "bytes",
-         "name": "base64urlBytes",
-         "encode": "base64url",
-         "crossLanguageDefinitionId": "Encode.Bytes.base64urlBytes",
-         "baseType": {
-          "$id": "110",
->>>>>>> 586a120e
           "kind": "bytes",
           "name": "bytes",
           "crossLanguageDefinitionId": "TypeSpec.bytes",
           "decorators": []
          },
-<<<<<<< HEAD
-         "Location": "Body",
-         "IsApiVersion": false,
-         "IsContentType": false,
-         "IsEndpoint": false,
-         "Explode": false,
-         "IsRequired": true,
-         "Kind": "Method",
-         "Decorators": [],
-         "SkipUrlEncoding": false
-        }
-       ],
-       "Responses": [
+         "location": "Body",
+         "isApiVersion": false,
+         "isContentType": false,
+         "isEndpoint": false,
+         "explode": false,
+         "isRequired": true,
+         "kind": "Method",
+         "decorators": [],
+         "skipUrlEncoding": false
+        }
+       ],
+       "responses": [
         {
          "$id": "134",
-         "StatusCodes": [
+         "statusCodes": [
           204
          ],
-         "Headers": [],
-         "IsErrorResponse": false
-        }
-       ],
-       "HttpMethod": "POST",
-       "Uri": "{endpoint}",
-       "Path": "/encode/bytes/body/request/octet-stream",
-       "RequestMediaTypes": [
+         "headers": [],
+         "isErrorResponse": false
+        }
+       ],
+       "httpMethod": "POST",
+       "uri": "{endpoint}",
+       "path": "/encode/bytes/body/request/octet-stream",
+       "requestMediaTypes": [
         "application/octet-stream"
        ],
-       "BufferResponse": true,
-       "GenerateProtocolMethod": true,
-       "GenerateConvenienceMethod": true,
-       "CrossLanguageDefinitionId": "Encode.Bytes.RequestBody.octetStream",
-       "Decorators": []
+       "bufferResponse": true,
+       "generateProtocolMethod": true,
+       "generateConvenienceMethod": true,
+       "crossLanguageDefinitionId": "Encode.Bytes.RequestBody.octetStream",
+       "decorators": []
       },
       {
        "$id": "135",
-       "Name": "customContentType",
-       "ResourceName": "RequestBody",
-       "Accessibility": "public",
-       "Parameters": [
+       "name": "customContentType",
+       "resourceName": "RequestBody",
+       "accessibility": "public",
+       "parameters": [
         {
          "$id": "136",
-         "Name": "contentType",
-         "NameInRequest": "Content-Type",
-         "Type": {
+         "name": "contentType",
+         "nameInRequest": "Content-Type",
+         "type": {
           "$id": "137",
           "kind": "constant",
           "valueType": {
@@ -2336,72 +1415,72 @@
           "value": "image/png",
           "decorators": []
          },
-         "Location": "Header",
-         "IsApiVersion": false,
-         "IsContentType": true,
-         "IsEndpoint": false,
-         "Explode": false,
-         "IsRequired": true,
-         "Kind": "Constant",
-         "Decorators": [],
-         "SkipUrlEncoding": false
+         "location": "Header",
+         "isApiVersion": false,
+         "isContentType": true,
+         "isEndpoint": false,
+         "explode": false,
+         "isRequired": true,
+         "kind": "Constant",
+         "decorators": [],
+         "skipUrlEncoding": false
         },
         {
          "$id": "139",
-         "Name": "value",
-         "NameInRequest": "value",
-         "Type": {
+         "name": "value",
+         "nameInRequest": "value",
+         "type": {
           "$id": "140",
           "kind": "bytes",
           "name": "bytes",
           "crossLanguageDefinitionId": "TypeSpec.bytes",
           "decorators": []
          },
-         "Location": "Body",
-         "IsApiVersion": false,
-         "IsContentType": false,
-         "IsEndpoint": false,
-         "Explode": false,
-         "IsRequired": true,
-         "Kind": "Method",
-         "Decorators": [],
-         "SkipUrlEncoding": false
-        }
-       ],
-       "Responses": [
+         "location": "Body",
+         "isApiVersion": false,
+         "isContentType": false,
+         "isEndpoint": false,
+         "explode": false,
+         "isRequired": true,
+         "kind": "Method",
+         "decorators": [],
+         "skipUrlEncoding": false
+        }
+       ],
+       "responses": [
         {
          "$id": "141",
-         "StatusCodes": [
+         "statusCodes": [
           204
          ],
-         "Headers": [],
-         "IsErrorResponse": false
-        }
-       ],
-       "HttpMethod": "POST",
-       "Uri": "{endpoint}",
-       "Path": "/encode/bytes/body/request/custom-content-type",
-       "RequestMediaTypes": [
+         "headers": [],
+         "isErrorResponse": false
+        }
+       ],
+       "httpMethod": "POST",
+       "uri": "{endpoint}",
+       "path": "/encode/bytes/body/request/custom-content-type",
+       "requestMediaTypes": [
         "image/png"
        ],
-       "BufferResponse": true,
-       "GenerateProtocolMethod": true,
-       "GenerateConvenienceMethod": true,
-       "CrossLanguageDefinitionId": "Encode.Bytes.RequestBody.customContentType",
-       "Decorators": []
+       "bufferResponse": true,
+       "generateProtocolMethod": true,
+       "generateConvenienceMethod": true,
+       "crossLanguageDefinitionId": "Encode.Bytes.RequestBody.customContentType",
+       "decorators": []
       },
       {
        "$id": "142",
-       "Name": "base64",
-       "ResourceName": "RequestBody",
-       "Accessibility": "public",
-       "Parameters": [
+       "name": "base64",
+       "resourceName": "RequestBody",
+       "accessibility": "public",
+       "parameters": [
         {
          "$id": "143",
-         "Name": "contentType",
-         "NameInRequest": "Content-Type",
-         "Doc": "Body parameter's content type. Known values are application/json",
-         "Type": {
+         "name": "contentType",
+         "nameInRequest": "Content-Type",
+         "doc": "Body parameter's content type. Known values are application/json",
+         "type": {
           "$id": "144",
           "kind": "constant",
           "valueType": {
@@ -2414,21 +1493,21 @@
           "value": "application/json",
           "decorators": []
          },
-         "Location": "Header",
-         "IsApiVersion": false,
-         "IsContentType": true,
-         "IsEndpoint": false,
-         "Explode": false,
-         "IsRequired": true,
-         "Kind": "Constant",
-         "Decorators": [],
-         "SkipUrlEncoding": false
+         "location": "Header",
+         "isApiVersion": false,
+         "isContentType": true,
+         "isEndpoint": false,
+         "explode": false,
+         "isRequired": true,
+         "kind": "Constant",
+         "decorators": [],
+         "skipUrlEncoding": false
         },
         {
          "$id": "146",
-         "Name": "value",
-         "NameInRequest": "value",
-         "Type": {
+         "name": "value",
+         "nameInRequest": "value",
+         "type": {
           "$id": "147",
           "kind": "bytes",
           "name": "bytes",
@@ -2436,51 +1515,51 @@
           "crossLanguageDefinitionId": "TypeSpec.bytes",
           "decorators": []
          },
-         "Location": "Body",
-         "IsApiVersion": false,
-         "IsContentType": false,
-         "IsEndpoint": false,
-         "Explode": false,
-         "IsRequired": true,
-         "Kind": "Method",
-         "Decorators": [],
-         "SkipUrlEncoding": false
-        }
-       ],
-       "Responses": [
+         "location": "Body",
+         "isApiVersion": false,
+         "isContentType": false,
+         "isEndpoint": false,
+         "explode": false,
+         "isRequired": true,
+         "kind": "Method",
+         "decorators": [],
+         "skipUrlEncoding": false
+        }
+       ],
+       "responses": [
         {
          "$id": "148",
-         "StatusCodes": [
+         "statusCodes": [
           204
          ],
-         "Headers": [],
-         "IsErrorResponse": false
-        }
-       ],
-       "HttpMethod": "POST",
-       "Uri": "{endpoint}",
-       "Path": "/encode/bytes/body/request/base64",
-       "RequestMediaTypes": [
+         "headers": [],
+         "isErrorResponse": false
+        }
+       ],
+       "httpMethod": "POST",
+       "uri": "{endpoint}",
+       "path": "/encode/bytes/body/request/base64",
+       "requestMediaTypes": [
         "application/json"
        ],
-       "BufferResponse": true,
-       "GenerateProtocolMethod": true,
-       "GenerateConvenienceMethod": true,
-       "CrossLanguageDefinitionId": "Encode.Bytes.RequestBody.base64",
-       "Decorators": []
+       "bufferResponse": true,
+       "generateProtocolMethod": true,
+       "generateConvenienceMethod": true,
+       "crossLanguageDefinitionId": "Encode.Bytes.RequestBody.base64",
+       "decorators": []
       },
       {
        "$id": "149",
-       "Name": "base64url",
-       "ResourceName": "RequestBody",
-       "Accessibility": "public",
-       "Parameters": [
+       "name": "base64url",
+       "resourceName": "RequestBody",
+       "accessibility": "public",
+       "parameters": [
         {
          "$id": "150",
-         "Name": "contentType",
-         "NameInRequest": "Content-Type",
-         "Doc": "Body parameter's content type. Known values are application/json",
-         "Type": {
+         "name": "contentType",
+         "nameInRequest": "Content-Type",
+         "doc": "Body parameter's content type. Known values are application/json",
+         "type": {
           "$id": "151",
           "kind": "constant",
           "valueType": {
@@ -2493,21 +1572,21 @@
           "value": "application/json",
           "decorators": []
          },
-         "Location": "Header",
-         "IsApiVersion": false,
-         "IsContentType": true,
-         "IsEndpoint": false,
-         "Explode": false,
-         "IsRequired": true,
-         "Kind": "Constant",
-         "Decorators": [],
-         "SkipUrlEncoding": false
+         "location": "Header",
+         "isApiVersion": false,
+         "isContentType": true,
+         "isEndpoint": false,
+         "explode": false,
+         "isRequired": true,
+         "kind": "Constant",
+         "decorators": [],
+         "skipUrlEncoding": false
         },
         {
          "$id": "153",
-         "Name": "value",
-         "NameInRequest": "value",
-         "Type": {
+         "name": "value",
+         "nameInRequest": "value",
+         "type": {
           "$id": "154",
           "kind": "bytes",
           "name": "bytes",
@@ -2515,605 +1594,40 @@
           "crossLanguageDefinitionId": "TypeSpec.bytes",
           "decorators": []
          },
-         "Location": "Body",
-         "IsApiVersion": false,
-         "IsContentType": false,
-         "IsEndpoint": false,
-         "Explode": false,
-         "IsRequired": true,
-         "Kind": "Method",
-         "Decorators": [],
-         "SkipUrlEncoding": false
-        }
-       ],
-       "Responses": [
+         "location": "Body",
+         "isApiVersion": false,
+         "isContentType": false,
+         "isEndpoint": false,
+         "explode": false,
+         "isRequired": true,
+         "kind": "Method",
+         "decorators": [],
+         "skipUrlEncoding": false
+        }
+       ],
+       "responses": [
         {
          "$id": "155",
-         "StatusCodes": [
+         "statusCodes": [
           204
          ],
-         "Headers": [],
-         "IsErrorResponse": false
-        }
-       ],
-       "HttpMethod": "POST",
-       "Uri": "{endpoint}",
-       "Path": "/encode/bytes/body/request/base64url",
-       "RequestMediaTypes": [
-=======
-         "decorators": []
-        },
-        "crossLanguageDefinitionId": "TypeSpec.Array",
-        "decorators": []
-       },
-       "location": "Header",
-       "isApiVersion": false,
-       "isContentType": false,
-       "isEndpoint": false,
-       "explode": false,
-       "arraySerializationDelimiter": ",",
-       "isRequired": true,
-       "kind": "Method",
-       "decorators": [],
-       "skipUrlEncoding": false
+         "headers": [],
+         "isErrorResponse": false
+        }
+       ],
+       "httpMethod": "POST",
+       "uri": "{endpoint}",
+       "path": "/encode/bytes/body/request/base64url",
+       "requestMediaTypes": [
+        "application/json"
+       ],
+       "bufferResponse": true,
+       "generateProtocolMethod": true,
+       "generateConvenienceMethod": true,
+       "crossLanguageDefinitionId": "Encode.Bytes.RequestBody.base64url",
+       "decorators": []
       }
      ],
-     "responses": [
-      {
-       "$id": "111",
-       "statusCodes": [
-        204
-       ],
-       "headers": [],
-       "isErrorResponse": false
-      }
-     ],
-     "httpMethod": "GET",
-     "uri": "{endpoint}",
-     "path": "/encode/bytes/header/base64url-array",
-     "bufferResponse": true,
-     "generateProtocolMethod": true,
-     "generateConvenienceMethod": true,
-     "crossLanguageDefinitionId": "Encode.Bytes.Header.base64urlArray",
-     "decorators": []
-    }
-   ],
-   "parent": "BytesClient",
-   "parameters": [
-    {
-     "$id": "112",
-     "name": "endpoint",
-     "nameInRequest": "endpoint",
-     "doc": "Service host",
-     "type": {
-      "$id": "113",
-      "kind": "url",
-      "name": "url",
-      "crossLanguageDefinitionId": "TypeSpec.url"
-     },
-     "location": "Uri",
-     "isApiVersion": false,
-     "isContentType": false,
-     "isRequired": true,
-     "isEndpoint": true,
-     "skipUrlEncoding": false,
-     "explode": false,
-     "kind": "Client",
-     "defaultValue": {
-      "$id": "114",
-      "type": {
-       "$id": "115",
-       "kind": "string",
-       "name": "string",
-       "crossLanguageDefinitionId": "TypeSpec.string"
-      },
-      "value": "http://localhost:3000"
-     }
-    }
-   ],
-   "decorators": [],
-   "crossLanguageDefinitionId": "Encode.Bytes.Header"
-  },
-  {
-   "$id": "116",
-   "name": "RequestBody",
-   "namespace": "Encode.Bytes.RequestBody",
-   "operations": [
-    {
-     "$id": "117",
-     "name": "default",
-     "resourceName": "RequestBody",
-     "accessibility": "public",
-     "parameters": [
-      {
-       "$id": "118",
-       "name": "contentType",
-       "nameInRequest": "Content-Type",
-       "doc": "Body parameter's content type. Known values are application/json",
-       "type": {
-        "$id": "119",
-        "kind": "constant",
-        "valueType": {
-         "$id": "120",
-         "kind": "string",
-         "name": "string",
-         "crossLanguageDefinitionId": "TypeSpec.string",
-         "decorators": []
-        },
-        "value": "application/json",
-        "decorators": []
-       },
-       "location": "Header",
-       "isApiVersion": false,
-       "isContentType": true,
-       "isEndpoint": false,
-       "explode": false,
-       "isRequired": true,
-       "kind": "Constant",
-       "decorators": [],
-       "skipUrlEncoding": false
-      },
-      {
-       "$id": "121",
-       "name": "value",
-       "nameInRequest": "value",
-       "type": {
-        "$id": "122",
-        "kind": "bytes",
-        "name": "bytes",
-        "encode": "base64",
-        "crossLanguageDefinitionId": "TypeSpec.bytes",
-        "decorators": []
-       },
-       "location": "Body",
-       "isApiVersion": false,
-       "isContentType": false,
-       "isEndpoint": false,
-       "explode": false,
-       "isRequired": true,
-       "kind": "Method",
-       "decorators": [],
-       "skipUrlEncoding": false
-      }
-     ],
-     "responses": [
-      {
-       "$id": "123",
-       "statusCodes": [
-        204
-       ],
-       "headers": [],
-       "isErrorResponse": false
-      }
-     ],
-     "httpMethod": "POST",
-     "uri": "{endpoint}",
-     "path": "/encode/bytes/body/request/default",
-     "requestMediaTypes": [
-      "application/json"
-     ],
-     "bufferResponse": true,
-     "generateProtocolMethod": true,
-     "generateConvenienceMethod": true,
-     "crossLanguageDefinitionId": "Encode.Bytes.RequestBody.default",
-     "decorators": []
-    },
-    {
-     "$id": "124",
-     "name": "octetStream",
-     "resourceName": "RequestBody",
-     "accessibility": "public",
-     "parameters": [
-      {
-       "$id": "125",
-       "name": "contentType",
-       "nameInRequest": "Content-Type",
-       "type": {
-        "$id": "126",
-        "kind": "constant",
-        "valueType": {
-         "$id": "127",
-         "kind": "string",
-         "name": "string",
-         "crossLanguageDefinitionId": "TypeSpec.string",
-         "decorators": []
-        },
-        "value": "application/octet-stream",
-        "decorators": []
-       },
-       "location": "Header",
-       "isApiVersion": false,
-       "isContentType": true,
-       "isEndpoint": false,
-       "explode": false,
-       "isRequired": true,
-       "kind": "Constant",
-       "decorators": [],
-       "skipUrlEncoding": false
-      },
-      {
-       "$id": "128",
-       "name": "value",
-       "nameInRequest": "value",
-       "type": {
-        "$id": "129",
-        "kind": "bytes",
-        "name": "bytes",
-        "crossLanguageDefinitionId": "TypeSpec.bytes",
-        "decorators": []
-       },
-       "location": "Body",
-       "isApiVersion": false,
-       "isContentType": false,
-       "isEndpoint": false,
-       "explode": false,
-       "isRequired": true,
-       "kind": "Method",
-       "decorators": [],
-       "skipUrlEncoding": false
-      }
-     ],
-     "responses": [
-      {
-       "$id": "130",
-       "statusCodes": [
-        204
-       ],
-       "headers": [],
-       "isErrorResponse": false
-      }
-     ],
-     "httpMethod": "POST",
-     "uri": "{endpoint}",
-     "path": "/encode/bytes/body/request/octet-stream",
-     "requestMediaTypes": [
-      "application/octet-stream"
-     ],
-     "bufferResponse": true,
-     "generateProtocolMethod": true,
-     "generateConvenienceMethod": true,
-     "crossLanguageDefinitionId": "Encode.Bytes.RequestBody.octetStream",
-     "decorators": []
-    },
-    {
-     "$id": "131",
-     "name": "customContentType",
-     "resourceName": "RequestBody",
-     "accessibility": "public",
-     "parameters": [
-      {
-       "$id": "132",
-       "name": "contentType",
-       "nameInRequest": "Content-Type",
-       "type": {
-        "$id": "133",
-        "kind": "constant",
-        "valueType": {
-         "$id": "134",
-         "kind": "string",
-         "name": "string",
-         "crossLanguageDefinitionId": "TypeSpec.string",
-         "decorators": []
-        },
-        "value": "image/png",
-        "decorators": []
-       },
-       "location": "Header",
-       "isApiVersion": false,
-       "isContentType": true,
-       "isEndpoint": false,
-       "explode": false,
-       "isRequired": true,
-       "kind": "Constant",
-       "decorators": [],
-       "skipUrlEncoding": false
-      },
-      {
-       "$id": "135",
-       "name": "value",
-       "nameInRequest": "value",
-       "type": {
-        "$id": "136",
-        "kind": "bytes",
-        "name": "bytes",
-        "crossLanguageDefinitionId": "TypeSpec.bytes",
-        "decorators": []
-       },
-       "location": "Body",
-       "isApiVersion": false,
-       "isContentType": false,
-       "isEndpoint": false,
-       "explode": false,
-       "isRequired": true,
-       "kind": "Method",
-       "decorators": [],
-       "skipUrlEncoding": false
-      }
-     ],
-     "responses": [
-      {
-       "$id": "137",
-       "statusCodes": [
-        204
-       ],
-       "headers": [],
-       "isErrorResponse": false
-      }
-     ],
-     "httpMethod": "POST",
-     "uri": "{endpoint}",
-     "path": "/encode/bytes/body/request/custom-content-type",
-     "requestMediaTypes": [
-      "image/png"
-     ],
-     "bufferResponse": true,
-     "generateProtocolMethod": true,
-     "generateConvenienceMethod": true,
-     "crossLanguageDefinitionId": "Encode.Bytes.RequestBody.customContentType",
-     "decorators": []
-    },
-    {
-     "$id": "138",
-     "name": "base64",
-     "resourceName": "RequestBody",
-     "accessibility": "public",
-     "parameters": [
-      {
-       "$id": "139",
-       "name": "contentType",
-       "nameInRequest": "Content-Type",
-       "doc": "Body parameter's content type. Known values are application/json",
-       "type": {
-        "$id": "140",
-        "kind": "constant",
-        "valueType": {
-         "$id": "141",
-         "kind": "string",
-         "name": "string",
-         "crossLanguageDefinitionId": "TypeSpec.string",
-         "decorators": []
-        },
-        "value": "application/json",
-        "decorators": []
-       },
-       "location": "Header",
-       "isApiVersion": false,
-       "isContentType": true,
-       "isEndpoint": false,
-       "explode": false,
-       "isRequired": true,
-       "kind": "Constant",
-       "decorators": [],
-       "skipUrlEncoding": false
-      },
-      {
-       "$id": "142",
-       "name": "value",
-       "nameInRequest": "value",
-       "type": {
-        "$id": "143",
-        "kind": "bytes",
-        "name": "bytes",
-        "encode": "base64",
-        "crossLanguageDefinitionId": "TypeSpec.bytes",
-        "decorators": []
-       },
-       "location": "Body",
-       "isApiVersion": false,
-       "isContentType": false,
-       "isEndpoint": false,
-       "explode": false,
-       "isRequired": true,
-       "kind": "Method",
-       "decorators": [],
-       "skipUrlEncoding": false
-      }
-     ],
-     "responses": [
-      {
-       "$id": "144",
-       "statusCodes": [
-        204
-       ],
-       "headers": [],
-       "isErrorResponse": false
-      }
-     ],
-     "httpMethod": "POST",
-     "uri": "{endpoint}",
-     "path": "/encode/bytes/body/request/base64",
-     "requestMediaTypes": [
-      "application/json"
-     ],
-     "bufferResponse": true,
-     "generateProtocolMethod": true,
-     "generateConvenienceMethod": true,
-     "crossLanguageDefinitionId": "Encode.Bytes.RequestBody.base64",
-     "decorators": []
-    },
-    {
-     "$id": "145",
-     "name": "base64url",
-     "resourceName": "RequestBody",
-     "accessibility": "public",
-     "parameters": [
-      {
-       "$id": "146",
-       "name": "contentType",
-       "nameInRequest": "Content-Type",
-       "doc": "Body parameter's content type. Known values are application/json",
-       "type": {
-        "$id": "147",
-        "kind": "constant",
-        "valueType": {
-         "$id": "148",
-         "kind": "string",
-         "name": "string",
-         "crossLanguageDefinitionId": "TypeSpec.string",
-         "decorators": []
-        },
-        "value": "application/json",
-        "decorators": []
-       },
-       "location": "Header",
-       "isApiVersion": false,
-       "isContentType": true,
-       "isEndpoint": false,
-       "explode": false,
-       "isRequired": true,
-       "kind": "Constant",
-       "decorators": [],
-       "skipUrlEncoding": false
-      },
-      {
-       "$id": "149",
-       "name": "value",
-       "nameInRequest": "value",
-       "type": {
-        "$id": "150",
-        "kind": "bytes",
-        "name": "bytes",
-        "encode": "base64url",
-        "crossLanguageDefinitionId": "TypeSpec.bytes",
-        "decorators": []
-       },
-       "location": "Body",
-       "isApiVersion": false,
-       "isContentType": false,
-       "isEndpoint": false,
-       "explode": false,
-       "isRequired": true,
-       "kind": "Method",
-       "decorators": [],
-       "skipUrlEncoding": false
-      }
-     ],
-     "responses": [
-      {
-       "$id": "151",
-       "statusCodes": [
-        204
-       ],
-       "headers": [],
-       "isErrorResponse": false
-      }
-     ],
-     "httpMethod": "POST",
-     "uri": "{endpoint}",
-     "path": "/encode/bytes/body/request/base64url",
-     "requestMediaTypes": [
-      "application/json"
-     ],
-     "bufferResponse": true,
-     "generateProtocolMethod": true,
-     "generateConvenienceMethod": true,
-     "crossLanguageDefinitionId": "Encode.Bytes.RequestBody.base64url",
-     "decorators": []
-    }
-   ],
-   "parent": "BytesClient",
-   "parameters": [
-    {
-     "$id": "152",
-     "name": "endpoint",
-     "nameInRequest": "endpoint",
-     "doc": "Service host",
-     "type": {
-      "$id": "153",
-      "kind": "url",
-      "name": "url",
-      "crossLanguageDefinitionId": "TypeSpec.url"
-     },
-     "location": "Uri",
-     "isApiVersion": false,
-     "isContentType": false,
-     "isRequired": true,
-     "isEndpoint": true,
-     "skipUrlEncoding": false,
-     "explode": false,
-     "kind": "Client",
-     "defaultValue": {
-      "$id": "154",
-      "type": {
-       "$id": "155",
-       "kind": "string",
-       "name": "string",
-       "crossLanguageDefinitionId": "TypeSpec.string"
-      },
-      "value": "http://localhost:3000"
-     }
-    }
-   ],
-   "decorators": [],
-   "crossLanguageDefinitionId": "Encode.Bytes.RequestBody"
-  },
-  {
-   "$id": "156",
-   "name": "ResponseBody",
-   "namespace": "Encode.Bytes.ResponseBody",
-   "operations": [
-    {
-     "$id": "157",
-     "name": "default",
-     "resourceName": "ResponseBody",
-     "accessibility": "public",
-     "parameters": [
-      {
-       "$id": "158",
-       "name": "accept",
-       "nameInRequest": "Accept",
-       "type": {
-        "$id": "159",
-        "kind": "constant",
-        "valueType": {
-         "$id": "160",
-         "kind": "string",
-         "name": "string",
-         "crossLanguageDefinitionId": "TypeSpec.string",
-         "decorators": []
-        },
-        "value": "application/json",
-        "decorators": []
-       },
-       "location": "Header",
-       "isApiVersion": false,
-       "isContentType": false,
-       "isEndpoint": false,
-       "explode": false,
-       "isRequired": true,
-       "kind": "Constant",
-       "decorators": [],
-       "skipUrlEncoding": false
-      }
-     ],
-     "responses": [
-      {
-       "$id": "161",
-       "statusCodes": [
-        200
-       ],
-       "bodyType": {
-        "$id": "162",
-        "kind": "bytes",
-        "name": "bytes",
-        "encode": "base64",
-        "crossLanguageDefinitionId": "TypeSpec.bytes",
-        "decorators": []
-       },
-       "headers": [],
-       "isErrorResponse": false,
-       "contentTypes": [
->>>>>>> 586a120e
-        "application/json"
-       ],
-       "BufferResponse": true,
-       "GenerateProtocolMethod": true,
-       "GenerateConvenienceMethod": true,
-       "CrossLanguageDefinitionId": "Encode.Bytes.RequestBody.base64url",
-       "Decorators": []
-      }
-     ],
-<<<<<<< HEAD
      "apiVersions": [],
      "crossLanguageDefinitionId": "Encode.Bytes.RequestBody",
      "decorators": [],
@@ -3129,48 +1643,47 @@
      "parameters": [
       {
        "$id": "157",
-       "Name": "endpoint",
-       "NameInRequest": "endpoint",
-       "Doc": "Service host",
-       "Type": {
+       "name": "endpoint",
+       "nameInRequest": "endpoint",
+       "doc": "Service host",
+       "type": {
         "$id": "158",
         "kind": "url",
         "name": "url",
         "crossLanguageDefinitionId": "TypeSpec.url"
        },
-       "Location": "Uri",
-       "IsApiVersion": false,
-       "IsResourceParameter": false,
-       "IsContentType": false,
-       "IsRequired": true,
-       "IsEndpoint": true,
-       "SkipUrlEncoding": false,
-       "Explode": false,
-       "Kind": "Client",
-       "DefaultValue": {
+       "location": "Uri",
+       "isApiVersion": false,
+       "isContentType": false,
+       "isRequired": true,
+       "isEndpoint": true,
+       "skipUrlEncoding": false,
+       "explode": false,
+       "kind": "Client",
+       "defaultValue": {
         "$id": "159",
-        "Type": {
+        "type": {
          "$id": "160",
          "kind": "string",
          "name": "string",
          "crossLanguageDefinitionId": "TypeSpec.string"
         },
-        "Value": "http://localhost:3000"
+        "value": "http://localhost:3000"
        }
       }
      ],
      "operations": [
       {
        "$id": "161",
-       "Name": "default",
-       "ResourceName": "ResponseBody",
-       "Accessibility": "public",
-       "Parameters": [
+       "name": "default",
+       "resourceName": "ResponseBody",
+       "accessibility": "public",
+       "parameters": [
         {
          "$id": "162",
-         "Name": "accept",
-         "NameInRequest": "Accept",
-         "Type": {
+         "name": "accept",
+         "nameInRequest": "Accept",
+         "type": {
           "$id": "163",
           "kind": "constant",
           "valueType": {
@@ -3183,24 +1696,24 @@
           "value": "application/json",
           "decorators": []
          },
-         "Location": "Header",
-         "IsApiVersion": false,
-         "IsContentType": false,
-         "IsEndpoint": false,
-         "Explode": false,
-         "IsRequired": true,
-         "Kind": "Constant",
-         "Decorators": [],
-         "SkipUrlEncoding": false
-        }
-       ],
-       "Responses": [
+         "location": "Header",
+         "isApiVersion": false,
+         "isContentType": false,
+         "isEndpoint": false,
+         "explode": false,
+         "isRequired": true,
+         "kind": "Constant",
+         "decorators": [],
+         "skipUrlEncoding": false
+        }
+       ],
+       "responses": [
         {
          "$id": "165",
-         "StatusCodes": [
+         "statusCodes": [
           200
          ],
-         "BodyType": {
+         "bodyType": {
           "$id": "166",
           "kind": "bytes",
           "name": "bytes",
@@ -3208,105 +1721,37 @@
           "crossLanguageDefinitionId": "TypeSpec.bytes",
           "decorators": []
          },
-         "Headers": [],
-         "IsErrorResponse": false,
-         "ContentTypes": [
+         "headers": [],
+         "isErrorResponse": false,
+         "contentTypes": [
           "application/json"
          ]
         }
        ],
-       "HttpMethod": "GET",
-       "Uri": "{endpoint}",
-       "Path": "/encode/bytes/body/response/default",
-       "BufferResponse": true,
-       "GenerateProtocolMethod": true,
-       "GenerateConvenienceMethod": true,
-       "CrossLanguageDefinitionId": "Encode.Bytes.ResponseBody.default",
-       "Decorators": []
+       "httpMethod": "GET",
+       "uri": "{endpoint}",
+       "path": "/encode/bytes/body/response/default",
+       "bufferResponse": true,
+       "generateProtocolMethod": true,
+       "generateConvenienceMethod": true,
+       "crossLanguageDefinitionId": "Encode.Bytes.ResponseBody.default",
+       "decorators": []
       },
       {
        "$id": "167",
-       "Name": "octetStream",
-       "ResourceName": "ResponseBody",
-       "Accessibility": "public",
-       "Parameters": [
+       "name": "octetStream",
+       "resourceName": "ResponseBody",
+       "accessibility": "public",
+       "parameters": [
         {
          "$id": "168",
-         "Name": "accept",
-         "NameInRequest": "Accept",
-         "Type": {
+         "name": "accept",
+         "nameInRequest": "Accept",
+         "type": {
           "$id": "169",
           "kind": "constant",
           "valueType": {
            "$id": "170",
-=======
-     "httpMethod": "GET",
-     "uri": "{endpoint}",
-     "path": "/encode/bytes/body/response/default",
-     "bufferResponse": true,
-     "generateProtocolMethod": true,
-     "generateConvenienceMethod": true,
-     "crossLanguageDefinitionId": "Encode.Bytes.ResponseBody.default",
-     "decorators": []
-    },
-    {
-     "$id": "163",
-     "name": "octetStream",
-     "resourceName": "ResponseBody",
-     "accessibility": "public",
-     "parameters": [
-      {
-       "$id": "164",
-       "name": "accept",
-       "nameInRequest": "Accept",
-       "type": {
-        "$id": "165",
-        "kind": "constant",
-        "valueType": {
-         "$id": "166",
-         "kind": "string",
-         "name": "string",
-         "crossLanguageDefinitionId": "TypeSpec.string",
-         "decorators": []
-        },
-        "value": "application/octet-stream",
-        "decorators": []
-       },
-       "location": "Header",
-       "isApiVersion": false,
-       "isContentType": false,
-       "isEndpoint": false,
-       "explode": false,
-       "isRequired": true,
-       "kind": "Constant",
-       "decorators": [],
-       "skipUrlEncoding": false
-      }
-     ],
-     "responses": [
-      {
-       "$id": "167",
-       "statusCodes": [
-        200
-       ],
-       "bodyType": {
-        "$id": "168",
-        "kind": "bytes",
-        "name": "bytes",
-        "crossLanguageDefinitionId": "TypeSpec.bytes",
-        "decorators": []
-       },
-       "headers": [
-        {
-         "$id": "169",
-         "name": "contentType",
-         "nameInResponse": "content-type",
-         "type": {
-          "$id": "170",
-          "kind": "constant",
-          "valueType": {
-           "$id": "171",
->>>>>>> 586a120e
            "kind": "string",
            "name": "string",
            "crossLanguageDefinitionId": "TypeSpec.string",
@@ -3315,37 +1760,36 @@
           "value": "application/octet-stream",
           "decorators": []
          },
-         "Location": "Header",
-         "IsApiVersion": false,
-         "IsContentType": false,
-         "IsEndpoint": false,
-         "Explode": false,
-         "IsRequired": true,
-         "Kind": "Constant",
-         "Decorators": [],
-         "SkipUrlEncoding": false
-        }
-       ],
-<<<<<<< HEAD
-       "Responses": [
+         "location": "Header",
+         "isApiVersion": false,
+         "isContentType": false,
+         "isEndpoint": false,
+         "explode": false,
+         "isRequired": true,
+         "kind": "Constant",
+         "decorators": [],
+         "skipUrlEncoding": false
+        }
+       ],
+       "responses": [
         {
          "$id": "171",
-         "StatusCodes": [
+         "statusCodes": [
           200
          ],
-         "BodyType": {
+         "bodyType": {
           "$id": "172",
           "kind": "bytes",
           "name": "bytes",
           "crossLanguageDefinitionId": "TypeSpec.bytes",
           "decorators": []
          },
-         "Headers": [
+         "headers": [
           {
            "$id": "173",
-           "Name": "contentType",
-           "NameInResponse": "content-type",
-           "Type": {
+           "name": "contentType",
+           "nameInResponse": "content-type",
+           "type": {
             "$id": "174",
             "kind": "constant",
             "valueType": {
@@ -3360,110 +1804,36 @@
            }
           }
          ],
-         "IsErrorResponse": false,
-         "ContentTypes": [
+         "isErrorResponse": false,
+         "contentTypes": [
           "application/octet-stream"
          ]
         }
        ],
-       "HttpMethod": "GET",
-       "Uri": "{endpoint}",
-       "Path": "/encode/bytes/body/response/octet-stream",
-       "BufferResponse": true,
-       "GenerateProtocolMethod": true,
-       "GenerateConvenienceMethod": true,
-       "CrossLanguageDefinitionId": "Encode.Bytes.ResponseBody.octetStream",
-       "Decorators": []
+       "httpMethod": "GET",
+       "uri": "{endpoint}",
+       "path": "/encode/bytes/body/response/octet-stream",
+       "bufferResponse": true,
+       "generateProtocolMethod": true,
+       "generateConvenienceMethod": true,
+       "crossLanguageDefinitionId": "Encode.Bytes.ResponseBody.octetStream",
+       "decorators": []
       },
       {
        "$id": "176",
-       "Name": "customContentType",
-       "ResourceName": "ResponseBody",
-       "Accessibility": "public",
-       "Parameters": [
+       "name": "customContentType",
+       "resourceName": "ResponseBody",
+       "accessibility": "public",
+       "parameters": [
         {
          "$id": "177",
-         "Name": "accept",
-         "NameInRequest": "Accept",
-         "Type": {
+         "name": "accept",
+         "nameInRequest": "Accept",
+         "type": {
           "$id": "178",
           "kind": "constant",
           "valueType": {
            "$id": "179",
-=======
-       "isErrorResponse": false,
-       "contentTypes": [
-        "application/octet-stream"
-       ]
-      }
-     ],
-     "httpMethod": "GET",
-     "uri": "{endpoint}",
-     "path": "/encode/bytes/body/response/octet-stream",
-     "bufferResponse": true,
-     "generateProtocolMethod": true,
-     "generateConvenienceMethod": true,
-     "crossLanguageDefinitionId": "Encode.Bytes.ResponseBody.octetStream",
-     "decorators": []
-    },
-    {
-     "$id": "172",
-     "name": "customContentType",
-     "resourceName": "ResponseBody",
-     "accessibility": "public",
-     "parameters": [
-      {
-       "$id": "173",
-       "name": "accept",
-       "nameInRequest": "Accept",
-       "type": {
-        "$id": "174",
-        "kind": "constant",
-        "valueType": {
-         "$id": "175",
-         "kind": "string",
-         "name": "string",
-         "crossLanguageDefinitionId": "TypeSpec.string",
-         "decorators": []
-        },
-        "value": "image/png",
-        "decorators": []
-       },
-       "location": "Header",
-       "isApiVersion": false,
-       "isContentType": false,
-       "isEndpoint": false,
-       "explode": false,
-       "isRequired": true,
-       "kind": "Constant",
-       "decorators": [],
-       "skipUrlEncoding": false
-      }
-     ],
-     "responses": [
-      {
-       "$id": "176",
-       "statusCodes": [
-        200
-       ],
-       "bodyType": {
-        "$id": "177",
-        "kind": "bytes",
-        "name": "bytes",
-        "crossLanguageDefinitionId": "TypeSpec.bytes",
-        "decorators": []
-       },
-       "headers": [
-        {
-         "$id": "178",
-         "name": "contentType",
-         "nameInResponse": "content-type",
-         "type": {
-          "$id": "179",
-          "kind": "constant",
-          "valueType": {
-           "$id": "180",
->>>>>>> 586a120e
            "kind": "string",
            "name": "string",
            "crossLanguageDefinitionId": "TypeSpec.string",
@@ -3472,37 +1842,36 @@
           "value": "image/png",
           "decorators": []
          },
-         "Location": "Header",
-         "IsApiVersion": false,
-         "IsContentType": false,
-         "IsEndpoint": false,
-         "Explode": false,
-         "IsRequired": true,
-         "Kind": "Constant",
-         "Decorators": [],
-         "SkipUrlEncoding": false
-        }
-       ],
-<<<<<<< HEAD
-       "Responses": [
+         "location": "Header",
+         "isApiVersion": false,
+         "isContentType": false,
+         "isEndpoint": false,
+         "explode": false,
+         "isRequired": true,
+         "kind": "Constant",
+         "decorators": [],
+         "skipUrlEncoding": false
+        }
+       ],
+       "responses": [
         {
          "$id": "180",
-         "StatusCodes": [
+         "statusCodes": [
           200
          ],
-         "BodyType": {
+         "bodyType": {
           "$id": "181",
           "kind": "bytes",
           "name": "bytes",
           "crossLanguageDefinitionId": "TypeSpec.bytes",
           "decorators": []
          },
-         "Headers": [
+         "headers": [
           {
            "$id": "182",
-           "Name": "contentType",
-           "NameInResponse": "content-type",
-           "Type": {
+           "name": "contentType",
+           "nameInResponse": "content-type",
+           "type": {
             "$id": "183",
             "kind": "constant",
             "valueType": {
@@ -3517,32 +1886,32 @@
            }
           }
          ],
-         "IsErrorResponse": false,
-         "ContentTypes": [
+         "isErrorResponse": false,
+         "contentTypes": [
           "image/png"
          ]
         }
        ],
-       "HttpMethod": "GET",
-       "Uri": "{endpoint}",
-       "Path": "/encode/bytes/body/response/custom-content-type",
-       "BufferResponse": true,
-       "GenerateProtocolMethod": true,
-       "GenerateConvenienceMethod": true,
-       "CrossLanguageDefinitionId": "Encode.Bytes.ResponseBody.customContentType",
-       "Decorators": []
+       "httpMethod": "GET",
+       "uri": "{endpoint}",
+       "path": "/encode/bytes/body/response/custom-content-type",
+       "bufferResponse": true,
+       "generateProtocolMethod": true,
+       "generateConvenienceMethod": true,
+       "crossLanguageDefinitionId": "Encode.Bytes.ResponseBody.customContentType",
+       "decorators": []
       },
       {
        "$id": "185",
-       "Name": "base64",
-       "ResourceName": "ResponseBody",
-       "Accessibility": "public",
-       "Parameters": [
+       "name": "base64",
+       "resourceName": "ResponseBody",
+       "accessibility": "public",
+       "parameters": [
         {
          "$id": "186",
-         "Name": "accept",
-         "NameInRequest": "Accept",
-         "Type": {
+         "name": "accept",
+         "nameInRequest": "Accept",
+         "type": {
           "$id": "187",
           "kind": "constant",
           "valueType": {
@@ -3555,24 +1924,24 @@
           "value": "application/json",
           "decorators": []
          },
-         "Location": "Header",
-         "IsApiVersion": false,
-         "IsContentType": false,
-         "IsEndpoint": false,
-         "Explode": false,
-         "IsRequired": true,
-         "Kind": "Constant",
-         "Decorators": [],
-         "SkipUrlEncoding": false
-        }
-       ],
-       "Responses": [
+         "location": "Header",
+         "isApiVersion": false,
+         "isContentType": false,
+         "isEndpoint": false,
+         "explode": false,
+         "isRequired": true,
+         "kind": "Constant",
+         "decorators": [],
+         "skipUrlEncoding": false
+        }
+       ],
+       "responses": [
         {
          "$id": "189",
-         "StatusCodes": [
+         "statusCodes": [
           200
          ],
-         "BodyType": {
+         "bodyType": {
           "$id": "190",
           "kind": "bytes",
           "name": "bytes",
@@ -3580,33 +1949,33 @@
           "crossLanguageDefinitionId": "TypeSpec.bytes",
           "decorators": []
          },
-         "Headers": [],
-         "IsErrorResponse": false,
-         "ContentTypes": [
+         "headers": [],
+         "isErrorResponse": false,
+         "contentTypes": [
           "application/json"
          ]
         }
        ],
-       "HttpMethod": "GET",
-       "Uri": "{endpoint}",
-       "Path": "/encode/bytes/body/response/base64",
-       "BufferResponse": true,
-       "GenerateProtocolMethod": true,
-       "GenerateConvenienceMethod": true,
-       "CrossLanguageDefinitionId": "Encode.Bytes.ResponseBody.base64",
-       "Decorators": []
+       "httpMethod": "GET",
+       "uri": "{endpoint}",
+       "path": "/encode/bytes/body/response/base64",
+       "bufferResponse": true,
+       "generateProtocolMethod": true,
+       "generateConvenienceMethod": true,
+       "crossLanguageDefinitionId": "Encode.Bytes.ResponseBody.base64",
+       "decorators": []
       },
       {
        "$id": "191",
-       "Name": "base64url",
-       "ResourceName": "ResponseBody",
-       "Accessibility": "public",
-       "Parameters": [
+       "name": "base64url",
+       "resourceName": "ResponseBody",
+       "accessibility": "public",
+       "parameters": [
         {
          "$id": "192",
-         "Name": "accept",
-         "NameInRequest": "Accept",
-         "Type": {
+         "name": "accept",
+         "nameInRequest": "Accept",
+         "type": {
           "$id": "193",
           "kind": "constant",
           "valueType": {
@@ -3619,24 +1988,24 @@
           "value": "application/json",
           "decorators": []
          },
-         "Location": "Header",
-         "IsApiVersion": false,
-         "IsContentType": false,
-         "IsEndpoint": false,
-         "Explode": false,
-         "IsRequired": true,
-         "Kind": "Constant",
-         "Decorators": [],
-         "SkipUrlEncoding": false
-        }
-       ],
-       "Responses": [
+         "location": "Header",
+         "isApiVersion": false,
+         "isContentType": false,
+         "isEndpoint": false,
+         "explode": false,
+         "isRequired": true,
+         "kind": "Constant",
+         "decorators": [],
+         "skipUrlEncoding": false
+        }
+       ],
+       "responses": [
         {
          "$id": "195",
-         "StatusCodes": [
+         "statusCodes": [
           200
          ],
-         "BodyType": {
+         "bodyType": {
           "$id": "196",
           "kind": "bytes",
           "name": "base64urlBytes",
@@ -3652,21 +2021,21 @@
           },
           "decorators": []
          },
-         "Headers": [],
-         "IsErrorResponse": false,
-         "ContentTypes": [
+         "headers": [],
+         "isErrorResponse": false,
+         "contentTypes": [
           "application/json"
          ]
         }
        ],
-       "HttpMethod": "GET",
-       "Uri": "{endpoint}",
-       "Path": "/encode/bytes/body/response/base64url",
-       "BufferResponse": true,
-       "GenerateProtocolMethod": true,
-       "GenerateConvenienceMethod": true,
-       "CrossLanguageDefinitionId": "Encode.Bytes.ResponseBody.base64url",
-       "Decorators": []
+       "httpMethod": "GET",
+       "uri": "{endpoint}",
+       "path": "/encode/bytes/body/response/base64url",
+       "bufferResponse": true,
+       "generateProtocolMethod": true,
+       "generateConvenienceMethod": true,
+       "crossLanguageDefinitionId": "Encode.Bytes.ResponseBody.base64url",
+       "decorators": []
       }
      ],
      "apiVersions": [],
@@ -3677,195 +2046,6 @@
      }
     }
    ]
-=======
-       "isErrorResponse": false,
-       "contentTypes": [
-        "image/png"
-       ]
-      }
-     ],
-     "httpMethod": "GET",
-     "uri": "{endpoint}",
-     "path": "/encode/bytes/body/response/custom-content-type",
-     "bufferResponse": true,
-     "generateProtocolMethod": true,
-     "generateConvenienceMethod": true,
-     "crossLanguageDefinitionId": "Encode.Bytes.ResponseBody.customContentType",
-     "decorators": []
-    },
-    {
-     "$id": "181",
-     "name": "base64",
-     "resourceName": "ResponseBody",
-     "accessibility": "public",
-     "parameters": [
-      {
-       "$id": "182",
-       "name": "accept",
-       "nameInRequest": "Accept",
-       "type": {
-        "$id": "183",
-        "kind": "constant",
-        "valueType": {
-         "$id": "184",
-         "kind": "string",
-         "name": "string",
-         "crossLanguageDefinitionId": "TypeSpec.string",
-         "decorators": []
-        },
-        "value": "application/json",
-        "decorators": []
-       },
-       "location": "Header",
-       "isApiVersion": false,
-       "isContentType": false,
-       "isEndpoint": false,
-       "explode": false,
-       "isRequired": true,
-       "kind": "Constant",
-       "decorators": [],
-       "skipUrlEncoding": false
-      }
-     ],
-     "responses": [
-      {
-       "$id": "185",
-       "statusCodes": [
-        200
-       ],
-       "bodyType": {
-        "$id": "186",
-        "kind": "bytes",
-        "name": "bytes",
-        "encode": "base64",
-        "crossLanguageDefinitionId": "TypeSpec.bytes",
-        "decorators": []
-       },
-       "headers": [],
-       "isErrorResponse": false,
-       "contentTypes": [
-        "application/json"
-       ]
-      }
-     ],
-     "httpMethod": "GET",
-     "uri": "{endpoint}",
-     "path": "/encode/bytes/body/response/base64",
-     "bufferResponse": true,
-     "generateProtocolMethod": true,
-     "generateConvenienceMethod": true,
-     "crossLanguageDefinitionId": "Encode.Bytes.ResponseBody.base64",
-     "decorators": []
-    },
-    {
-     "$id": "187",
-     "name": "base64url",
-     "resourceName": "ResponseBody",
-     "accessibility": "public",
-     "parameters": [
-      {
-       "$id": "188",
-       "name": "accept",
-       "nameInRequest": "Accept",
-       "type": {
-        "$id": "189",
-        "kind": "constant",
-        "valueType": {
-         "$id": "190",
-         "kind": "string",
-         "name": "string",
-         "crossLanguageDefinitionId": "TypeSpec.string",
-         "decorators": []
-        },
-        "value": "application/json",
-        "decorators": []
-       },
-       "location": "Header",
-       "isApiVersion": false,
-       "isContentType": false,
-       "isEndpoint": false,
-       "explode": false,
-       "isRequired": true,
-       "kind": "Constant",
-       "decorators": [],
-       "skipUrlEncoding": false
-      }
-     ],
-     "responses": [
-      {
-       "$id": "191",
-       "statusCodes": [
-        200
-       ],
-       "bodyType": {
-        "$id": "192",
-        "kind": "bytes",
-        "name": "base64urlBytes",
-        "encode": "base64url",
-        "crossLanguageDefinitionId": "Encode.Bytes.base64urlBytes",
-        "baseType": {
-         "$id": "193",
-         "kind": "bytes",
-         "name": "bytes",
-         "encode": "base64",
-         "crossLanguageDefinitionId": "TypeSpec.bytes",
-         "decorators": []
-        },
-        "decorators": []
-       },
-       "headers": [],
-       "isErrorResponse": false,
-       "contentTypes": [
-        "application/json"
-       ]
-      }
-     ],
-     "httpMethod": "GET",
-     "uri": "{endpoint}",
-     "path": "/encode/bytes/body/response/base64url",
-     "bufferResponse": true,
-     "generateProtocolMethod": true,
-     "generateConvenienceMethod": true,
-     "crossLanguageDefinitionId": "Encode.Bytes.ResponseBody.base64url",
-     "decorators": []
-    }
-   ],
-   "parent": "BytesClient",
-   "parameters": [
-    {
-     "$id": "194",
-     "name": "endpoint",
-     "nameInRequest": "endpoint",
-     "doc": "Service host",
-     "type": {
-      "$id": "195",
-      "kind": "url",
-      "name": "url",
-      "crossLanguageDefinitionId": "TypeSpec.url"
-     },
-     "location": "Uri",
-     "isApiVersion": false,
-     "isContentType": false,
-     "isRequired": true,
-     "isEndpoint": true,
-     "skipUrlEncoding": false,
-     "explode": false,
-     "kind": "Client",
-     "defaultValue": {
-      "$id": "196",
-      "type": {
-       "$id": "197",
-       "kind": "string",
-       "name": "string",
-       "crossLanguageDefinitionId": "TypeSpec.string"
-      },
-      "value": "http://localhost:3000"
-     }
-    }
-   ],
-   "decorators": [],
-   "crossLanguageDefinitionId": "Encode.Bytes.ResponseBody"
->>>>>>> 586a120e
   }
  ]
 }