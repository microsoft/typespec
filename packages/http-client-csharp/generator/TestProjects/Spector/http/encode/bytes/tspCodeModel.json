--- conflicted
+++ resolved
@@ -191,20 +191,6 @@
       "name": "url",
       "crossLanguageDefinitionId": "TypeSpec.url"
      },
-<<<<<<< HEAD
-     "Location": "Uri",
-     "IsApiVersion": false,
-     "IsContentType": false,
-     "IsRequired": true,
-     "IsEndpoint": true,
-     "SkipUrlEncoding": false,
-     "Explode": false,
-     "Kind": "Client",
-     "DefaultValue": {
-      "$id": "28",
-      "Type": {
-       "$id": "29",
-=======
      "location": "Uri",
      "isApiVersion": false,
      "isContentType": false,
@@ -217,7 +203,6 @@
       "$id": "27",
       "type": {
        "$id": "28",
->>>>>>> c6990eba
        "kind": "string",
        "name": "string",
        "crossLanguageDefinitionId": "TypeSpec.string"
@@ -456,20 +441,6 @@
       "name": "url",
       "crossLanguageDefinitionId": "TypeSpec.url"
      },
-<<<<<<< HEAD
-     "Location": "Uri",
-     "IsApiVersion": false,
-     "IsContentType": false,
-     "IsRequired": true,
-     "IsEndpoint": true,
-     "SkipUrlEncoding": false,
-     "Explode": false,
-     "Kind": "Client",
-     "DefaultValue": {
-      "$id": "52",
-      "Type": {
-       "$id": "53",
-=======
      "location": "Uri",
      "isApiVersion": false,
      "isContentType": false,
@@ -482,7 +453,6 @@
       "$id": "50",
       "type": {
        "$id": "51",
->>>>>>> c6990eba
        "kind": "string",
        "name": "string",
        "crossLanguageDefinitionId": "TypeSpec.string"
@@ -941,20 +911,6 @@
       "name": "url",
       "crossLanguageDefinitionId": "TypeSpec.url"
      },
-<<<<<<< HEAD
-     "Location": "Uri",
-     "IsApiVersion": false,
-     "IsContentType": false,
-     "IsRequired": true,
-     "IsEndpoint": true,
-     "SkipUrlEncoding": false,
-     "Explode": false,
-     "Kind": "Client",
-     "DefaultValue": {
-      "$id": "94",
-      "Type": {
-       "$id": "95",
-=======
      "location": "Uri",
      "isApiVersion": false,
      "isContentType": false,
@@ -967,7 +923,6 @@
       "$id": "91",
       "type": {
        "$id": "92",
->>>>>>> c6990eba
        "kind": "string",
        "name": "string",
        "crossLanguageDefinitionId": "TypeSpec.string"
@@ -1206,20 +1161,6 @@
       "name": "url",
       "crossLanguageDefinitionId": "TypeSpec.url"
      },
-<<<<<<< HEAD
-     "Location": "Uri",
-     "IsApiVersion": false,
-     "IsContentType": false,
-     "IsRequired": true,
-     "IsEndpoint": true,
-     "SkipUrlEncoding": false,
-     "Explode": false,
-     "Kind": "Client",
-     "DefaultValue": {
-      "$id": "118",
-      "Type": {
-       "$id": "119",
-=======
      "location": "Uri",
      "isApiVersion": false,
      "isContentType": false,
@@ -1232,7 +1173,6 @@
       "$id": "114",
       "type": {
        "$id": "115",
->>>>>>> c6990eba
        "kind": "string",
        "name": "string",
        "crossLanguageDefinitionId": "TypeSpec.string"
@@ -1654,20 +1594,6 @@
       "name": "url",
       "crossLanguageDefinitionId": "TypeSpec.url"
      },
-<<<<<<< HEAD
-     "Location": "Uri",
-     "IsApiVersion": false,
-     "IsContentType": false,
-     "IsRequired": true,
-     "IsEndpoint": true,
-     "SkipUrlEncoding": false,
-     "Explode": false,
-     "Kind": "Client",
-     "DefaultValue": {
-      "$id": "159",
-      "Type": {
-       "$id": "160",
-=======
      "location": "Uri",
      "isApiVersion": false,
      "isContentType": false,
@@ -1680,7 +1606,6 @@
       "$id": "154",
       "type": {
        "$id": "155",
->>>>>>> c6990eba
        "kind": "string",
        "name": "string",
        "crossLanguageDefinitionId": "TypeSpec.string"
@@ -2075,20 +2000,6 @@
       "name": "url",
       "crossLanguageDefinitionId": "TypeSpec.url"
      },
-<<<<<<< HEAD
-     "Location": "Uri",
-     "IsApiVersion": false,
-     "IsContentType": false,
-     "IsRequired": true,
-     "IsEndpoint": true,
-     "SkipUrlEncoding": false,
-     "Explode": false,
-     "Kind": "Client",
-     "DefaultValue": {
-      "$id": "202",
-      "Type": {
-       "$id": "203",
-=======
      "location": "Uri",
      "isApiVersion": false,
      "isContentType": false,
@@ -2101,7 +2012,6 @@
       "$id": "196",
       "type": {
        "$id": "197",
->>>>>>> c6990eba
        "kind": "string",
        "name": "string",
        "crossLanguageDefinitionId": "TypeSpec.string"
