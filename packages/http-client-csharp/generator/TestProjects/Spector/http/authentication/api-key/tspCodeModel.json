--- conflicted
+++ resolved
@@ -45,7 +45,6 @@
  "clients": [
   {
    "$id": "7",
-<<<<<<< HEAD
    "kind": "client",
    "name": "ApiKeyClient",
    "namespace": "Authentication.ApiKey",
@@ -53,55 +52,38 @@
    "parameters": [
     {
      "$id": "8",
-     "Name": "endpoint",
-     "NameInRequest": "endpoint",
-     "Doc": "Service host",
-     "Type": {
+     "name": "endpoint",
+     "nameInRequest": "endpoint",
+     "doc": "Service host",
+     "type": {
       "$id": "9",
       "kind": "url",
       "name": "url",
       "crossLanguageDefinitionId": "TypeSpec.url"
      },
-     "Location": "Uri",
-     "IsApiVersion": false,
-     "IsResourceParameter": false,
-     "IsContentType": false,
-     "IsRequired": true,
-     "IsEndpoint": true,
-     "SkipUrlEncoding": false,
-     "Explode": false,
-     "Kind": "Client",
-     "DefaultValue": {
+     "location": "Uri",
+     "isApiVersion": false,
+     "isContentType": false,
+     "isRequired": true,
+     "isEndpoint": true,
+     "skipUrlEncoding": false,
+     "explode": false,
+     "kind": "Client",
+     "defaultValue": {
       "$id": "10",
-      "Type": {
+      "type": {
        "$id": "11",
        "kind": "string",
        "name": "string",
        "crossLanguageDefinitionId": "TypeSpec.string"
       },
-      "Value": "http://localhost:3000"
+      "value": "http://localhost:3000"
      }
     }
    ],
    "operations": [
     {
      "$id": "12",
-     "Name": "valid",
-     "ResourceName": "ApiKey",
-     "Doc": "Check whether client is authenticated",
-     "Accessibility": "public",
-     "Parameters": [],
-     "Responses": [
-      {
-       "$id": "13",
-       "StatusCodes": [
-=======
-   "name": "ApiKeyClient",
-   "namespace": "Authentication.ApiKey",
-   "doc": "Illustrates clients generated with ApiKey authentication.",
-   "operations": [
-    {
-     "$id": "8",
      "name": "valid",
      "resourceName": "ApiKey",
      "doc": "Check whether client is authenticated",
@@ -109,9 +91,8 @@
      "parameters": [],
      "responses": [
       {
-       "$id": "9",
+       "$id": "13",
        "statusCodes": [
->>>>>>> 586a120e
         204
        ],
        "headers": [],
@@ -128,33 +109,18 @@
      "decorators": []
     },
     {
-<<<<<<< HEAD
      "$id": "14",
-     "Name": "invalid",
-     "ResourceName": "ApiKey",
-     "Doc": "Check whether client is authenticated.",
-     "Accessibility": "public",
-     "Parameters": [
-      {
-       "$id": "15",
-       "Name": "accept",
-       "NameInRequest": "Accept",
-       "Type": {
-        "$id": "16",
-=======
-     "$id": "10",
      "name": "invalid",
      "resourceName": "ApiKey",
      "doc": "Check whether client is authenticated.",
      "accessibility": "public",
      "parameters": [
       {
-       "$id": "11",
+       "$id": "15",
        "name": "accept",
        "nameInRequest": "Accept",
        "type": {
-        "$id": "12",
->>>>>>> 586a120e
+        "$id": "16",
         "kind": "constant",
         "valueType": {
          "$id": "17",
@@ -179,13 +145,8 @@
      ],
      "responses": [
       {
-<<<<<<< HEAD
        "$id": "18",
-       "StatusCodes": [
-=======
-       "$id": "14",
        "statusCodes": [
->>>>>>> 586a120e
         204
        ],
        "headers": [],
@@ -202,53 +163,9 @@
      "decorators": []
     }
    ],
-<<<<<<< HEAD
    "apiVersions": [],
    "crossLanguageDefinitionId": "Authentication.ApiKey",
    "decorators": []
-  }
- ],
- "Auth": {
-  "$id": "19",
-  "ApiKey": {
-   "$id": "20",
-   "Name": "x-ms-api-key",
-   "In": "header"
-=======
-   "parameters": [
-    {
-     "$id": "15",
-     "name": "endpoint",
-     "nameInRequest": "endpoint",
-     "doc": "Service host",
-     "type": {
-      "$id": "16",
-      "kind": "url",
-      "name": "url",
-      "crossLanguageDefinitionId": "TypeSpec.url"
-     },
-     "location": "Uri",
-     "isApiVersion": false,
-     "isContentType": false,
-     "isRequired": true,
-     "isEndpoint": true,
-     "skipUrlEncoding": false,
-     "explode": false,
-     "kind": "Client",
-     "defaultValue": {
-      "$id": "17",
-      "type": {
-       "$id": "18",
-       "kind": "string",
-       "name": "string",
-       "crossLanguageDefinitionId": "TypeSpec.string"
-      },
-      "value": "http://localhost:3000"
-     }
-    }
-   ],
-   "decorators": [],
-   "crossLanguageDefinitionId": "Authentication.ApiKey"
   }
  ],
  "auth": {
@@ -257,7 +174,6 @@
    "$id": "20",
    "name": "x-ms-api-key",
    "in": "header"
->>>>>>> 586a120e
   }
  }
 }