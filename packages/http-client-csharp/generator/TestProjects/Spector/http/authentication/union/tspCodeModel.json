{
  "name": "Authentication.Union",
  "apiVersions": [],
  "enums": [],
  "constants": [],
  "models": [],
  "clients": [
    {
      "$id": "1",
      "kind": "client",
      "name": "UnionClient",
      "namespace": "Authentication.Union",
      "doc": "Illustrates clients generated with ApiKey and OAuth2 authentication.",
      "methods": [
        {
          "$id": "2",
          "kind": "basic",
          "name": "validKey",
          "accessibility": "public",
          "apiVersions": [],
          "doc": "Check whether client is authenticated",
          "operation": {
            "$id": "3",
            "name": "validKey",
            "resourceName": "Union",
            "doc": "Check whether client is authenticated",
            "accessibility": "public",
            "parameters": [],
            "responses": [
              {
                "statusCodes": [
                  204
                ],
                "headers": [],
                "isErrorResponse": false
              }
            ],
            "httpMethod": "GET",
            "uri": "{endpoint}",
            "path": "/authentication/union/validkey",
            "bufferResponse": true,
            "generateProtocolMethod": true,
            "generateConvenienceMethod": true,
            "crossLanguageDefinitionId": "Authentication.Union.validKey",
            "decorators": []
          },
          "parameters": [],
          "response": {},
          "isOverride": false,
          "generateConvenient": true,
          "generateProtocol": true,
          "crossLanguageDefinitionId": "Authentication.Union.validKey"
        },
        {
          "$id": "4",
          "kind": "basic",
          "name": "validToken",
          "accessibility": "public",
          "apiVersions": [],
          "doc": "Check whether client is authenticated",
          "operation": {
            "$id": "5",
            "name": "validToken",
            "resourceName": "Union",
            "doc": "Check whether client is authenticated",
            "accessibility": "public",
            "parameters": [],
            "responses": [
              {
                "statusCodes": [
                  204
                ],
                "headers": [],
                "isErrorResponse": false
              }
            ],
            "httpMethod": "GET",
            "uri": "{endpoint}",
            "path": "/authentication/union/validtoken",
            "bufferResponse": true,
            "generateProtocolMethod": true,
            "generateConvenienceMethod": true,
            "crossLanguageDefinitionId": "Authentication.Union.validToken",
            "decorators": []
          },
          "parameters": [],
          "response": {},
          "isOverride": false,
          "generateConvenient": true,
          "generateProtocol": true,
          "crossLanguageDefinitionId": "Authentication.Union.validToken"
        }
      ],
      "parameters": [
        {
          "$id": "6",
          "name": "endpoint",
          "nameInRequest": "endpoint",
          "doc": "Service host",
          "type": {
            "$id": "7",
            "kind": "url",
            "name": "url",
            "crossLanguageDefinitionId": "TypeSpec.url"
          },
          "location": "Uri",
          "isApiVersion": false,
          "isContentType": false,
          "isRequired": true,
          "isEndpoint": true,
          "skipUrlEncoding": false,
          "explode": false,
          "kind": "Client",
          "defaultValue": {
            "type": {
              "$id": "8",
              "kind": "string",
              "name": "string",
              "crossLanguageDefinitionId": "TypeSpec.string"
            },
            "value": "http://localhost:3000"
          }
        }
      ],
      "decorators": [],
      "crossLanguageDefinitionId": "Authentication.Union",
      "apiVersions": []
    }
<<<<<<< HEAD
  ],
  "auth": {
    "apiKey": {
      "name": "x-ms-api-key",
      "in": "header"
    },
    "oAuth2": {
      "scopes": [
        "https://security.microsoft.com/.default"
      ]
=======
   ],
   "parameters": [
    {
     "$id": "11",
     "name": "endpoint",
     "nameInRequest": "endpoint",
     "doc": "Service host",
     "type": {
      "$id": "12",
      "kind": "url",
      "name": "endpoint",
      "crossLanguageDefinitionId": "TypeSpec.url"
     },
     "location": "Uri",
     "isApiVersion": false,
     "isContentType": false,
     "isRequired": true,
     "isEndpoint": true,
     "skipUrlEncoding": false,
     "explode": false,
     "kind": "Client",
     "defaultValue": {
      "$id": "13",
      "type": {
       "$id": "14",
       "kind": "string",
       "name": "string",
       "crossLanguageDefinitionId": "TypeSpec.string"
      },
      "value": "http://localhost:3000"
     },
     "serverUrlTemplate": "{endpoint}"
>>>>>>> 790f0e22
    }
  }
}<|MERGE_RESOLUTION|>--- conflicted
+++ resolved
@@ -100,7 +100,7 @@
           "type": {
             "$id": "7",
             "kind": "url",
-            "name": "url",
+            "name": "endpoint",
             "crossLanguageDefinitionId": "TypeSpec.url"
           },
           "location": "Uri",
@@ -119,14 +119,14 @@
               "crossLanguageDefinitionId": "TypeSpec.string"
             },
             "value": "http://localhost:3000"
-          }
+          },
+          "serverUrlTemplate": "{endpoint}"
         }
       ],
       "decorators": [],
       "crossLanguageDefinitionId": "Authentication.Union",
       "apiVersions": []
     }
-<<<<<<< HEAD
   ],
   "auth": {
     "apiKey": {
@@ -137,40 +137,6 @@
       "scopes": [
         "https://security.microsoft.com/.default"
       ]
-=======
-   ],
-   "parameters": [
-    {
-     "$id": "11",
-     "name": "endpoint",
-     "nameInRequest": "endpoint",
-     "doc": "Service host",
-     "type": {
-      "$id": "12",
-      "kind": "url",
-      "name": "endpoint",
-      "crossLanguageDefinitionId": "TypeSpec.url"
-     },
-     "location": "Uri",
-     "isApiVersion": false,
-     "isContentType": false,
-     "isRequired": true,
-     "isEndpoint": true,
-     "skipUrlEncoding": false,
-     "explode": false,
-     "kind": "Client",
-     "defaultValue": {
-      "$id": "13",
-      "type": {
-       "$id": "14",
-       "kind": "string",
-       "name": "string",
-       "crossLanguageDefinitionId": "TypeSpec.string"
-      },
-      "value": "http://localhost:3000"
-     },
-     "serverUrlTemplate": "{endpoint}"
->>>>>>> 790f0e22
     }
   }
 }