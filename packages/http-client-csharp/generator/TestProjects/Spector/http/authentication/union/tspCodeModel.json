--- conflicted
+++ resolved
@@ -76,20 +76,6 @@
       "name": "url",
       "crossLanguageDefinitionId": "TypeSpec.url"
      },
-<<<<<<< HEAD
-     "Location": "Uri",
-     "IsApiVersion": false,
-     "IsContentType": false,
-     "IsRequired": true,
-     "IsEndpoint": true,
-     "SkipUrlEncoding": false,
-     "Explode": false,
-     "Kind": "Client",
-     "DefaultValue": {
-      "$id": "10",
-      "Type": {
-       "$id": "11",
-=======
      "location": "Uri",
      "isApiVersion": false,
      "isContentType": false,
@@ -102,7 +88,6 @@
       "$id": "9",
       "type": {
        "$id": "10",
->>>>>>> c6990eba
        "kind": "string",
        "name": "string",
        "crossLanguageDefinitionId": "TypeSpec.string"
