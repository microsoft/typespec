{
 "$id": "1",
 "name": "Authentication.Http.Custom",
 "apiVersions": [],
 "enums": [],
 "models": [
  {
   "$id": "2",
   "kind": "model",
   "name": "InvalidAuth",
   "namespace": "Authentication.Http.Custom",
   "crossLanguageDefinitionId": "Authentication.Http.Custom.InvalidAuth",
   "usage": "Error,Json,Exception",
   "decorators": [],
   "properties": [
    {
     "$id": "3",
     "kind": "property",
     "name": "error",
     "serializedName": "error",
     "type": {
      "$id": "4",
      "kind": "string",
      "name": "string",
      "crossLanguageDefinitionId": "TypeSpec.string",
      "decorators": []
     },
     "optional": false,
     "readOnly": false,
     "discriminator": false,
     "flatten": false,
     "decorators": [],
     "crossLanguageDefinitionId": "Authentication.Http.Custom.InvalidAuth.error",
     "serializationOptions": {
      "$id": "5",
      "json": {
       "$id": "6",
       "name": "error"
      }
     }
    }
   ]
  }
 ],
 "clients": [
  {
   "$id": "7",
   "name": "CustomClient",
   "namespace": "Authentication.Http.Custom",
   "doc": "Illustrates clients generated with generic HTTP auth.",
   "operations": [
    {
     "$id": "8",
     "name": "valid",
     "resourceName": "Custom",
     "doc": "Check whether client is authenticated",
     "accessibility": "public",
     "parameters": [],
     "responses": [
      {
       "$id": "9",
       "statusCodes": [
        204
       ],
       "headers": [],
       "isErrorResponse": false
      }
     ],
     "httpMethod": "GET",
     "uri": "{endpoint}",
     "path": "/authentication/http/custom/valid",
     "bufferResponse": true,
     "generateProtocolMethod": true,
     "generateConvenienceMethod": true,
     "crossLanguageDefinitionId": "Authentication.Http.Custom.valid",
     "decorators": []
    },
    {
     "$id": "10",
     "name": "invalid",
     "resourceName": "Custom",
     "doc": "Check whether client is authenticated.",
     "accessibility": "public",
     "parameters": [
      {
       "$id": "11",
       "name": "accept",
       "nameInRequest": "Accept",
       "type": {
        "$id": "12",
        "kind": "constant",
        "valueType": {
         "$id": "13",
         "kind": "string",
         "name": "string",
         "crossLanguageDefinitionId": "TypeSpec.string",
         "decorators": []
        },
        "value": "application/json",
        "decorators": []
       },
       "location": "Header",
       "isApiVersion": false,
       "isContentType": false,
       "isEndpoint": false,
       "explode": false,
       "isRequired": true,
       "kind": "Constant",
       "decorators": [],
       "skipUrlEncoding": false
      }
     ],
     "responses": [
      {
       "$id": "14",
       "statusCodes": [
        204
       ],
       "headers": [],
       "isErrorResponse": false
      }
     ],
     "httpMethod": "GET",
     "uri": "{endpoint}",
     "path": "/authentication/http/custom/invalid",
     "bufferResponse": true,
     "generateProtocolMethod": true,
     "generateConvenienceMethod": true,
     "crossLanguageDefinitionId": "Authentication.Http.Custom.invalid",
     "decorators": []
    }
   ],
   "parameters": [
    {
     "$id": "15",
     "name": "endpoint",
     "nameInRequest": "endpoint",
     "doc": "Service host",
     "type": {
      "$id": "16",
      "kind": "url",
      "name": "url",
      "crossLanguageDefinitionId": "TypeSpec.url"
     },
<<<<<<< HEAD
     "Location": "Uri",
     "IsApiVersion": false,
     "IsContentType": false,
     "IsRequired": true,
     "IsEndpoint": true,
     "SkipUrlEncoding": false,
     "Explode": false,
     "Kind": "Client",
     "DefaultValue": {
      "$id": "18",
      "Type": {
       "$id": "19",
=======
     "location": "Uri",
     "isApiVersion": false,
     "isContentType": false,
     "isRequired": true,
     "isEndpoint": true,
     "skipUrlEncoding": false,
     "explode": false,
     "kind": "Client",
     "defaultValue": {
      "$id": "17",
      "type": {
       "$id": "18",
>>>>>>> c6990eba
       "kind": "string",
       "name": "string",
       "crossLanguageDefinitionId": "TypeSpec.string"
      },
      "value": "http://localhost:3000"
     }
    }
   ],
   "decorators": [],
   "crossLanguageDefinitionId": "Authentication.Http.Custom"
  }
 ],
 "auth": {
  "$id": "19",
  "apiKey": {
   "$id": "20",
   "name": "Authorization",
   "in": "header",
   "prefix": "SharedAccessKey"
  }
 }
}<|MERGE_RESOLUTION|>--- conflicted
+++ resolved
@@ -142,20 +142,6 @@
       "name": "url",
       "crossLanguageDefinitionId": "TypeSpec.url"
      },
-<<<<<<< HEAD
-     "Location": "Uri",
-     "IsApiVersion": false,
-     "IsContentType": false,
-     "IsRequired": true,
-     "IsEndpoint": true,
-     "SkipUrlEncoding": false,
-     "Explode": false,
-     "Kind": "Client",
-     "DefaultValue": {
-      "$id": "18",
-      "Type": {
-       "$id": "19",
-=======
      "location": "Uri",
      "isApiVersion": false,
      "isContentType": false,
@@ -168,7 +154,6 @@
       "$id": "17",
       "type": {
        "$id": "18",
->>>>>>> c6990eba
        "kind": "string",
        "name": "string",
        "crossLanguageDefinitionId": "TypeSpec.string"
