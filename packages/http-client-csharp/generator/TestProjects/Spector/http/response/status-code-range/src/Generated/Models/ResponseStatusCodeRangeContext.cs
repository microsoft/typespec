--- conflicted
+++ resolved
@@ -7,13 +7,8 @@
 namespace Response.StatusCodeRange
 {
     [ModelReaderWriterBuildable(typeof(ErrorInRange))]
-<<<<<<< HEAD
-        [ModelReaderWriterBuildable(typeof(NotFoundError))]
-        public partial class ResponseStatusCodeRangeContext : ModelReaderWriterContext
-=======
     [ModelReaderWriterBuildable(typeof(NotFoundError))]
     public partial class ResponseStatusCodeRangeContext : ModelReaderWriterContext
->>>>>>> 228d085d
     {
     }
 }