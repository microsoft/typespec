{
 "$id": "1",
 "name": "Response.StatusCodeRange",
 "apiVersions": [],
 "enums": [],
 "models": [
  {
   "$id": "2",
   "kind": "model",
   "name": "ErrorInRange",
   "namespace": "Response.StatusCodeRange",
   "crossLanguageDefinitionId": "Response.StatusCodeRange.ErrorInRange",
   "usage": "Error,Json,Exception",
   "decorators": [],
   "properties": [
    {
     "$id": "3",
     "kind": "property",
     "name": "code",
     "serializedName": "code",
     "type": {
      "$id": "4",
      "kind": "string",
      "name": "string",
      "crossLanguageDefinitionId": "TypeSpec.string",
      "decorators": []
     },
     "optional": false,
     "readOnly": false,
     "discriminator": false,
     "flatten": false,
     "decorators": [],
     "crossLanguageDefinitionId": "Response.StatusCodeRange.ErrorInRange.code",
     "serializationOptions": {
      "$id": "5",
      "json": {
       "$id": "6",
       "name": "code"
      }
     }
    },
    {
     "$id": "7",
     "kind": "property",
     "name": "message",
     "serializedName": "message",
     "type": {
      "$id": "8",
      "kind": "string",
      "name": "string",
      "crossLanguageDefinitionId": "TypeSpec.string",
      "decorators": []
     },
     "optional": false,
     "readOnly": false,
     "discriminator": false,
     "flatten": false,
     "decorators": [],
     "crossLanguageDefinitionId": "Response.StatusCodeRange.ErrorInRange.message",
     "serializationOptions": {
      "$id": "9",
      "json": {
       "$id": "10",
       "name": "message"
      }
     }
    }
   ]
  },
  {
   "$id": "11",
   "kind": "model",
   "name": "DefaultError",
   "namespace": "Response.StatusCodeRange",
   "crossLanguageDefinitionId": "Response.StatusCodeRange.DefaultError",
   "usage": "Error,Json,Exception",
   "decorators": [],
   "properties": [
    {
     "$id": "12",
     "kind": "property",
     "name": "code",
     "serializedName": "code",
     "type": {
      "$id": "13",
      "kind": "string",
      "name": "string",
      "crossLanguageDefinitionId": "TypeSpec.string",
      "decorators": []
     },
     "optional": false,
     "readOnly": false,
     "discriminator": false,
     "flatten": false,
     "decorators": [],
     "crossLanguageDefinitionId": "Response.StatusCodeRange.DefaultError.code",
     "serializationOptions": {
      "$id": "14",
      "json": {
       "$id": "15",
       "name": "code"
      }
     }
    }
   ]
  },
  {
   "$id": "16",
   "kind": "model",
   "name": "NotFoundError",
   "namespace": "Response.StatusCodeRange",
   "crossLanguageDefinitionId": "Response.StatusCodeRange.NotFoundError",
   "usage": "Error,Json,Exception",
   "decorators": [],
   "properties": [
    {
     "$id": "17",
     "kind": "property",
     "name": "code",
     "serializedName": "code",
     "type": {
      "$id": "18",
      "kind": "string",
      "name": "string",
      "crossLanguageDefinitionId": "TypeSpec.string",
      "decorators": []
     },
     "optional": false,
     "readOnly": false,
     "discriminator": false,
     "flatten": false,
     "decorators": [],
     "crossLanguageDefinitionId": "Response.StatusCodeRange.NotFoundError.code",
     "serializationOptions": {
      "$id": "19",
      "json": {
       "$id": "20",
       "name": "code"
      }
     }
    },
    {
     "$id": "21",
     "kind": "property",
     "name": "resourceId",
     "serializedName": "resourceId",
     "type": {
      "$id": "22",
      "kind": "string",
      "name": "string",
      "crossLanguageDefinitionId": "TypeSpec.string",
      "decorators": []
     },
     "optional": false,
     "readOnly": false,
     "discriminator": false,
     "flatten": false,
     "decorators": [],
     "crossLanguageDefinitionId": "Response.StatusCodeRange.NotFoundError.resourceId",
     "serializationOptions": {
      "$id": "23",
      "json": {
       "$id": "24",
       "name": "resourceId"
      }
     }
    }
   ]
  },
  {
   "$id": "25",
   "kind": "model",
   "name": "Standard4XXError",
   "namespace": "Response.StatusCodeRange",
   "crossLanguageDefinitionId": "Response.StatusCodeRange.Standard4XXError",
   "usage": "Error,Json,Exception",
   "decorators": [],
   "properties": [
    {
     "$id": "26",
     "kind": "property",
     "name": "code",
     "serializedName": "code",
     "type": {
      "$id": "27",
      "kind": "string",
      "name": "string",
      "crossLanguageDefinitionId": "TypeSpec.string",
      "decorators": []
     },
     "optional": false,
     "readOnly": false,
     "discriminator": false,
     "flatten": false,
     "decorators": [],
     "crossLanguageDefinitionId": "Response.StatusCodeRange.Standard4XXError.code",
     "serializationOptions": {
      "$id": "28",
      "json": {
       "$id": "29",
       "name": "code"
      }
     }
    }
   ]
  }
 ],
 "clients": [
  {
   "$id": "30",
   "name": "StatusCodeRangeClient",
   "namespace": "Response.StatusCodeRange",
   "doc": "Test for range of status code.",
   "operations": [
    {
     "$id": "31",
     "name": "errorResponseStatusCodeInRange",
     "resourceName": "StatusCodeRange",
     "accessibility": "public",
     "parameters": [
      {
       "$id": "32",
       "name": "accept",
       "nameInRequest": "Accept",
       "type": {
        "$id": "33",
        "kind": "constant",
        "valueType": {
         "$id": "34",
         "kind": "string",
         "name": "string",
         "crossLanguageDefinitionId": "TypeSpec.string",
         "decorators": []
        },
        "value": "application/json",
        "decorators": []
       },
       "location": "Header",
       "isApiVersion": false,
       "isContentType": false,
       "isEndpoint": false,
       "explode": false,
       "isRequired": true,
       "kind": "Constant",
       "decorators": [],
       "skipUrlEncoding": false
      }
     ],
     "responses": [
      {
       "$id": "35",
       "statusCodes": [
        200
       ],
       "bodyType": {
        "$id": "36",
        "kind": "constant",
        "valueType": {
         "$id": "37",
         "kind": "int32",
         "name": "int32",
         "crossLanguageDefinitionId": "TypeSpec.int32",
         "decorators": []
        },
        "value": 204,
        "decorators": []
       },
       "headers": [],
       "isErrorResponse": false,
       "contentTypes": [
        "application/json"
       ]
      }
     ],
     "httpMethod": "GET",
     "uri": "{endpoint}",
     "path": "/response/status-code-range/error-response-status-code-in-range",
     "bufferResponse": true,
     "generateProtocolMethod": true,
     "generateConvenienceMethod": true,
     "crossLanguageDefinitionId": "Response.StatusCodeRange.errorResponseStatusCodeInRange",
     "decorators": []
    },
    {
     "$id": "38",
     "name": "errorResponseStatusCode404",
     "resourceName": "StatusCodeRange",
     "accessibility": "public",
     "parameters": [
      {
       "$id": "39",
       "name": "accept",
       "nameInRequest": "Accept",
       "type": {
        "$id": "40",
        "kind": "constant",
        "valueType": {
         "$id": "41",
         "kind": "string",
         "name": "string",
         "crossLanguageDefinitionId": "TypeSpec.string",
         "decorators": []
        },
        "value": "application/json",
        "decorators": []
       },
       "location": "Header",
       "isApiVersion": false,
       "isContentType": false,
       "isEndpoint": false,
       "explode": false,
       "isRequired": true,
       "kind": "Constant",
       "decorators": [],
       "skipUrlEncoding": false
      }
     ],
     "responses": [
      {
       "$id": "42",
       "statusCodes": [
        200
       ],
       "bodyType": {
        "$id": "43",
        "kind": "constant",
        "valueType": {
         "$id": "44",
         "kind": "int32",
         "name": "int32",
         "crossLanguageDefinitionId": "TypeSpec.int32",
         "decorators": []
        },
        "value": 204,
        "decorators": []
       },
       "headers": [],
       "isErrorResponse": false,
       "contentTypes": [
        "application/json"
       ]
      }
     ],
     "httpMethod": "GET",
     "uri": "{endpoint}",
     "path": "/response/status-code-range/error-response-status-code-404",
     "bufferResponse": true,
     "generateProtocolMethod": true,
     "generateConvenienceMethod": true,
     "crossLanguageDefinitionId": "Response.StatusCodeRange.errorResponseStatusCode404",
     "decorators": []
    }
   ],
   "parameters": [
    {
     "$id": "45",
     "name": "endpoint",
     "nameInRequest": "endpoint",
     "doc": "Service host",
     "type": {
      "$id": "46",
      "kind": "url",
      "name": "url",
      "crossLanguageDefinitionId": "TypeSpec.url"
     },
<<<<<<< HEAD
     "Location": "Uri",
     "IsApiVersion": false,
     "IsContentType": false,
     "IsRequired": true,
     "IsEndpoint": true,
     "SkipUrlEncoding": false,
     "Explode": false,
     "Kind": "Client",
     "DefaultValue": {
      "$id": "48",
      "Type": {
       "$id": "49",
=======
     "location": "Uri",
     "isApiVersion": false,
     "isContentType": false,
     "isRequired": true,
     "isEndpoint": true,
     "skipUrlEncoding": false,
     "explode": false,
     "kind": "Client",
     "defaultValue": {
      "$id": "47",
      "type": {
       "$id": "48",
>>>>>>> c6990eba
       "kind": "string",
       "name": "string",
       "crossLanguageDefinitionId": "TypeSpec.string"
      },
      "value": "http://localhost:3000"
     }
    }
   ],
   "decorators": [],
   "crossLanguageDefinitionId": "Response.StatusCodeRange"
  }
 ]
}<|MERGE_RESOLUTION|>--- conflicted
+++ resolved
@@ -363,20 +363,6 @@
       "name": "url",
       "crossLanguageDefinitionId": "TypeSpec.url"
      },
-<<<<<<< HEAD
-     "Location": "Uri",
-     "IsApiVersion": false,
-     "IsContentType": false,
-     "IsRequired": true,
-     "IsEndpoint": true,
-     "SkipUrlEncoding": false,
-     "Explode": false,
-     "Kind": "Client",
-     "DefaultValue": {
-      "$id": "48",
-      "Type": {
-       "$id": "49",
-=======
      "location": "Uri",
      "isApiVersion": false,
      "isContentType": false,
@@ -389,7 +375,6 @@
       "$id": "47",
       "type": {
        "$id": "48",
->>>>>>> c6990eba
        "kind": "string",
        "name": "string",
        "crossLanguageDefinitionId": "TypeSpec.string"
