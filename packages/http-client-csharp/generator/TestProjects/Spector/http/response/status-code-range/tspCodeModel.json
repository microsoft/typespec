--- conflicted
+++ resolved
@@ -390,7 +390,7 @@
           "type": {
             "$id": "31",
             "kind": "url",
-            "name": "url",
+            "name": "endpoint",
             "crossLanguageDefinitionId": "TypeSpec.url"
           },
           "location": "Uri",
@@ -409,83 +409,13 @@
               "crossLanguageDefinitionId": "TypeSpec.string"
             },
             "value": "http://localhost:3000"
-          }
+          },
+          "serverUrlTemplate": "{endpoint}"
         }
       ],
-<<<<<<< HEAD
       "decorators": [],
       "crossLanguageDefinitionId": "Response.StatusCodeRange",
       "apiVersions": []
-=======
-      "httpMethod": "GET",
-      "uri": "{endpoint}",
-      "path": "/response/status-code-range/error-response-status-code-404",
-      "bufferResponse": true,
-      "generateProtocolMethod": true,
-      "generateConvenienceMethod": true,
-      "crossLanguageDefinitionId": "Response.StatusCodeRange.errorResponseStatusCode404",
-      "decorators": []
-     },
-     "parameters": [
-      {
-       "$id": "45",
-       "name": "accept",
-       "nameInRequest": "accept",
-       "type": {
-        "$ref": "4"
-       },
-       "location": "Header",
-       "isApiVersion": false,
-       "isContentType": false,
-       "isEndpoint": false,
-       "explode": false,
-       "isRequired": true,
-       "kind": "Constant",
-       "decorators": [],
-       "skipUrlEncoding": false
-      }
-     ],
-     "response": {
-      "$id": "46"
-     },
-     "isOverride": false,
-     "generateConvenient": true,
-     "generateProtocol": true,
-     "crossLanguageDefinitionId": "Response.StatusCodeRange.errorResponseStatusCode404"
-    }
-   ],
-   "parameters": [
-    {
-     "$id": "47",
-     "name": "endpoint",
-     "nameInRequest": "endpoint",
-     "doc": "Service host",
-     "type": {
-      "$id": "48",
-      "kind": "url",
-      "name": "endpoint",
-      "crossLanguageDefinitionId": "TypeSpec.url"
-     },
-     "location": "Uri",
-     "isApiVersion": false,
-     "isContentType": false,
-     "isRequired": true,
-     "isEndpoint": true,
-     "skipUrlEncoding": false,
-     "explode": false,
-     "kind": "Client",
-     "defaultValue": {
-      "$id": "49",
-      "type": {
-       "$id": "50",
-       "kind": "string",
-       "name": "string",
-       "crossLanguageDefinitionId": "TypeSpec.string"
-      },
-      "value": "http://localhost:3000"
-     },
-     "serverUrlTemplate": "{endpoint}"
->>>>>>> 790f0e22
     }
   ]
 }