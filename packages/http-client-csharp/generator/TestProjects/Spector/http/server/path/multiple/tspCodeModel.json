{
 "$id": "1",
 "name": "Server.Path.Multiple",
 "apiVersions": [
  "v1.0"
 ],
 "enums": [
  {
   "$id": "2",
   "kind": "enum",
   "name": "Versions",
   "crossLanguageDefinitionId": "Server.Path.Multiple.Versions",
   "valueType": {
    "$id": "3",
    "kind": "string",
    "name": "string",
    "crossLanguageDefinitionId": "TypeSpec.string",
    "decorators": []
   },
   "values": [
    {
     "$id": "4",
     "kind": "enumvalue",
     "name": "v1_0",
     "value": "v1.0",
     "valueType": {
      "$id": "5",
      "kind": "string",
      "name": "string",
      "crossLanguageDefinitionId": "TypeSpec.string",
      "decorators": []
     },
     "enumType": {
      "$ref": "2"
     },
     "doc": "Version 1.0",
     "decorators": []
    }
   ],
   "namespace": "Server.Path.Multiple",
   "doc": "Service versions",
   "isFixed": true,
   "isFlags": false,
   "usage": "Input,ApiVersionEnum",
   "decorators": []
  }
 ],
 "models": [],
 "clients": [
  {
   "$id": "6",
   "name": "MultipleClient",
   "namespace": "Server.Path.Multiple",
   "operations": [
    {
     "$id": "7",
     "name": "noOperationParams",
     "resourceName": "Multiple",
     "accessibility": "public",
     "parameters": [],
     "responses": [
      {
       "$id": "8",
       "statusCodes": [
        204
       ],
       "headers": [],
       "isErrorResponse": false
      }
     ],
     "httpMethod": "GET",
     "uri": "{endpoint}/server/path/multiple/{apiVersion}",
     "path": "/",
     "bufferResponse": true,
     "generateProtocolMethod": true,
     "generateConvenienceMethod": true,
     "crossLanguageDefinitionId": "Server.Path.Multiple.noOperationParams",
     "decorators": []
    },
    {
     "$id": "9",
     "name": "withOperationPathParam",
     "resourceName": "Multiple",
     "accessibility": "public",
     "parameters": [
      {
       "$id": "10",
       "name": "keyword",
       "nameInRequest": "keyword",
       "type": {
        "$id": "11",
        "kind": "string",
        "name": "string",
        "crossLanguageDefinitionId": "TypeSpec.string",
        "decorators": []
       },
       "location": "Path",
       "isApiVersion": false,
       "isContentType": false,
       "isEndpoint": false,
       "explode": false,
       "isRequired": true,
       "kind": "Method",
       "decorators": [],
       "skipUrlEncoding": false
      }
     ],
     "responses": [
      {
       "$id": "12",
       "statusCodes": [
        204
       ],
       "headers": [],
       "isErrorResponse": false
      }
     ],
     "httpMethod": "GET",
     "uri": "{endpoint}/server/path/multiple/{apiVersion}",
     "path": "/{keyword}",
     "bufferResponse": true,
     "generateProtocolMethod": true,
     "generateConvenienceMethod": true,
     "crossLanguageDefinitionId": "Server.Path.Multiple.withOperationPathParam",
     "decorators": []
    }
   ],
   "parameters": [
    {
     "$id": "13",
     "name": "endpoint",
     "nameInRequest": "endpoint",
     "doc": "Pass in http://localhost:3000 for endpoint.",
     "type": {
      "$id": "14",
      "kind": "url",
      "name": "url",
      "crossLanguageDefinitionId": "TypeSpec.url"
     },
<<<<<<< HEAD
     "Location": "Uri",
     "IsApiVersion": false,
     "IsContentType": false,
     "IsRequired": true,
     "IsEndpoint": true,
     "SkipUrlEncoding": false,
     "Explode": false,
     "Kind": "Client"
=======
     "location": "Uri",
     "isApiVersion": false,
     "isContentType": false,
     "isRequired": true,
     "isEndpoint": true,
     "skipUrlEncoding": false,
     "explode": false,
     "kind": "Client"
>>>>>>> c6990eba
    },
    {
     "$id": "15",
     "name": "apiVersion",
     "nameInRequest": "apiVersion",
     "doc": "Pass in v1.0 for API version.",
     "type": {
      "$ref": "2"
     },
<<<<<<< HEAD
     "Location": "Uri",
     "IsApiVersion": true,
     "IsContentType": false,
     "IsRequired": true,
     "IsEndpoint": false,
     "SkipUrlEncoding": false,
     "Explode": false,
     "Kind": "Client",
     "DefaultValue": {
      "$id": "17",
      "Type": {
       "$id": "18",
=======
     "location": "Uri",
     "isApiVersion": true,
     "isContentType": false,
     "isRequired": true,
     "isEndpoint": false,
     "skipUrlEncoding": false,
     "explode": false,
     "kind": "Client",
     "defaultValue": {
      "$id": "16",
      "type": {
       "$id": "17",
>>>>>>> c6990eba
       "kind": "string",
       "name": "string",
       "crossLanguageDefinitionId": "TypeSpec.string"
      },
      "value": "v1.0"
     }
    }
   ],
   "decorators": [],
   "crossLanguageDefinitionId": "Server.Path.Multiple"
  }
 ]
}<|MERGE_RESOLUTION|>--- conflicted
+++ resolved
@@ -137,16 +137,6 @@
       "name": "url",
       "crossLanguageDefinitionId": "TypeSpec.url"
      },
-<<<<<<< HEAD
-     "Location": "Uri",
-     "IsApiVersion": false,
-     "IsContentType": false,
-     "IsRequired": true,
-     "IsEndpoint": true,
-     "SkipUrlEncoding": false,
-     "Explode": false,
-     "Kind": "Client"
-=======
      "location": "Uri",
      "isApiVersion": false,
      "isContentType": false,
@@ -155,7 +145,6 @@
      "skipUrlEncoding": false,
      "explode": false,
      "kind": "Client"
->>>>>>> c6990eba
     },
     {
      "$id": "15",
@@ -165,20 +154,6 @@
      "type": {
       "$ref": "2"
      },
-<<<<<<< HEAD
-     "Location": "Uri",
-     "IsApiVersion": true,
-     "IsContentType": false,
-     "IsRequired": true,
-     "IsEndpoint": false,
-     "SkipUrlEncoding": false,
-     "Explode": false,
-     "Kind": "Client",
-     "DefaultValue": {
-      "$id": "17",
-      "Type": {
-       "$id": "18",
-=======
      "location": "Uri",
      "isApiVersion": true,
      "isContentType": false,
@@ -191,7 +166,6 @@
       "$id": "16",
       "type": {
        "$id": "17",
->>>>>>> c6990eba
        "kind": "string",
        "name": "string",
        "crossLanguageDefinitionId": "TypeSpec.string"
