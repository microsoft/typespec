--- conflicted
+++ resolved
@@ -49,87 +49,69 @@
  "clients": [
   {
    "$id": "6",
-<<<<<<< HEAD
    "kind": "client",
    "name": "MultipleClient",
    "namespace": "Server.Path.Multiple",
    "parameters": [
     {
      "$id": "7",
-     "Name": "endpoint",
-     "NameInRequest": "endpoint",
-     "Doc": "Pass in http://localhost:3000 for endpoint.",
-     "Type": {
+     "name": "endpoint",
+     "nameInRequest": "endpoint",
+     "doc": "Pass in http://localhost:3000 for endpoint.",
+     "type": {
       "$id": "8",
       "kind": "url",
       "name": "url",
       "crossLanguageDefinitionId": "TypeSpec.url"
      },
-     "Location": "Uri",
-     "IsApiVersion": false,
-     "IsResourceParameter": false,
-     "IsContentType": false,
-     "IsRequired": true,
-     "IsEndpoint": true,
-     "SkipUrlEncoding": false,
-     "Explode": false,
-     "Kind": "Client"
+     "location": "Uri",
+     "isApiVersion": false,
+     "isContentType": false,
+     "isRequired": true,
+     "isEndpoint": true,
+     "skipUrlEncoding": false,
+     "explode": false,
+     "kind": "Client"
     },
     {
      "$id": "9",
-     "Name": "apiVersion",
-     "NameInRequest": "apiVersion",
-     "Doc": "Pass in v1.0 for API version.",
-     "Type": {
+     "name": "apiVersion",
+     "nameInRequest": "apiVersion",
+     "doc": "Pass in v1.0 for API version.",
+     "type": {
       "$ref": "2"
      },
-     "Location": "Uri",
-     "IsApiVersion": true,
-     "IsResourceParameter": false,
-     "IsContentType": false,
-     "IsRequired": true,
-     "IsEndpoint": false,
-     "SkipUrlEncoding": false,
-     "Explode": false,
-     "Kind": "Client",
-     "DefaultValue": {
+     "location": "Uri",
+     "isApiVersion": true,
+     "isContentType": false,
+     "isRequired": true,
+     "isEndpoint": false,
+     "skipUrlEncoding": false,
+     "explode": false,
+     "kind": "Client",
+     "defaultValue": {
       "$id": "10",
-      "Type": {
+      "type": {
        "$id": "11",
        "kind": "string",
        "name": "string",
        "crossLanguageDefinitionId": "TypeSpec.string"
       },
-      "Value": "v1.0"
+      "value": "v1.0"
      }
     }
    ],
    "operations": [
     {
      "$id": "12",
-     "Name": "noOperationParams",
-     "ResourceName": "Multiple",
-     "Accessibility": "public",
-     "Parameters": [],
-     "Responses": [
-      {
-       "$id": "13",
-       "StatusCodes": [
-=======
-   "name": "MultipleClient",
-   "namespace": "Server.Path.Multiple",
-   "operations": [
-    {
-     "$id": "7",
      "name": "noOperationParams",
      "resourceName": "Multiple",
      "accessibility": "public",
      "parameters": [],
      "responses": [
       {
-       "$id": "8",
+       "$id": "13",
        "statusCodes": [
->>>>>>> 586a120e
         204
        ],
        "headers": [],
@@ -146,31 +128,17 @@
      "decorators": []
     },
     {
-<<<<<<< HEAD
      "$id": "14",
-     "Name": "withOperationPathParam",
-     "ResourceName": "Multiple",
-     "Accessibility": "public",
-     "Parameters": [
-      {
-       "$id": "15",
-       "Name": "keyword",
-       "NameInRequest": "keyword",
-       "Type": {
-        "$id": "16",
-=======
-     "$id": "9",
      "name": "withOperationPathParam",
      "resourceName": "Multiple",
      "accessibility": "public",
      "parameters": [
       {
-       "$id": "10",
+       "$id": "15",
        "name": "keyword",
        "nameInRequest": "keyword",
        "type": {
-        "$id": "11",
->>>>>>> 586a120e
+        "$id": "16",
         "kind": "string",
         "name": "string",
         "crossLanguageDefinitionId": "TypeSpec.string",
@@ -189,13 +157,8 @@
      ],
      "responses": [
       {
-<<<<<<< HEAD
        "$id": "17",
-       "StatusCodes": [
-=======
-       "$id": "12",
        "statusCodes": [
->>>>>>> 586a120e
         204
        ],
        "headers": [],
@@ -212,65 +175,11 @@
      "decorators": []
     }
    ],
-<<<<<<< HEAD
    "apiVersions": [
     "v1.0"
    ],
    "crossLanguageDefinitionId": "Server.Path.Multiple",
    "decorators": []
-=======
-   "parameters": [
-    {
-     "$id": "13",
-     "name": "endpoint",
-     "nameInRequest": "endpoint",
-     "doc": "Pass in http://localhost:3000 for endpoint.",
-     "type": {
-      "$id": "14",
-      "kind": "url",
-      "name": "url",
-      "crossLanguageDefinitionId": "TypeSpec.url"
-     },
-     "location": "Uri",
-     "isApiVersion": false,
-     "isContentType": false,
-     "isRequired": true,
-     "isEndpoint": true,
-     "skipUrlEncoding": false,
-     "explode": false,
-     "kind": "Client"
-    },
-    {
-     "$id": "15",
-     "name": "apiVersion",
-     "nameInRequest": "apiVersion",
-     "doc": "Pass in v1.0 for API version.",
-     "type": {
-      "$ref": "2"
-     },
-     "location": "Uri",
-     "isApiVersion": true,
-     "isContentType": false,
-     "isRequired": true,
-     "isEndpoint": false,
-     "skipUrlEncoding": false,
-     "explode": false,
-     "kind": "Client",
-     "defaultValue": {
-      "$id": "16",
-      "type": {
-       "$id": "17",
-       "kind": "string",
-       "name": "string",
-       "crossLanguageDefinitionId": "TypeSpec.string"
-      },
-      "value": "v1.0"
-     }
-    }
-   ],
-   "decorators": [],
-   "crossLanguageDefinitionId": "Server.Path.Multiple"
->>>>>>> 586a120e
   }
  ]
 }