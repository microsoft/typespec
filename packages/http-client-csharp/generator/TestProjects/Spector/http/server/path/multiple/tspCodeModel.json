{
  "name": "Server.Path.Multiple",
  "apiVersions": [
    "v1.0"
  ],
  "enums": [
    {
      "$id": "1",
      "kind": "enum",
      "name": "Versions",
      "crossLanguageDefinitionId": "Server.Path.Multiple.Versions",
      "valueType": {
        "$id": "2",
        "kind": "string",
        "name": "string",
        "crossLanguageDefinitionId": "TypeSpec.string",
        "decorators": []
      },
      "values": [
        {
          "$id": "3",
          "kind": "enumvalue",
          "name": "v1_0",
          "value": "v1.0",
          "valueType": {
            "$ref": "2"
          },
          "enumType": {
            "$ref": "1"
          },
          "doc": "Version 1.0",
          "decorators": []
        }
      ],
      "namespace": "Server.Path.Multiple",
      "doc": "Service versions",
      "isFixed": true,
      "isFlags": false,
      "usage": "Input,ApiVersionEnum",
      "decorators": []
    }
  ],
  "constants": [],
  "models": [],
  "clients": [
    {
      "$id": "4",
      "kind": "client",
      "name": "MultipleClient",
      "namespace": "Server.Path.Multiple",
      "methods": [
        {
          "$id": "5",
          "kind": "basic",
          "name": "noOperationParams",
          "accessibility": "public",
          "apiVersions": [
            "v1.0"
          ],
          "operation": {
            "$id": "6",
            "name": "noOperationParams",
            "resourceName": "Multiple",
            "accessibility": "public",
            "parameters": [],
            "responses": [
              {
                "statusCodes": [
                  204
                ],
                "headers": [],
                "isErrorResponse": false
              }
            ],
            "httpMethod": "GET",
            "uri": "{endpoint}/server/path/multiple/{apiVersion}",
            "path": "/",
            "bufferResponse": true,
            "generateProtocolMethod": true,
            "generateConvenienceMethod": true,
            "crossLanguageDefinitionId": "Server.Path.Multiple.noOperationParams",
            "decorators": []
          },
          "parameters": [],
          "response": {},
          "isOverride": false,
          "generateConvenient": true,
          "generateProtocol": true,
          "crossLanguageDefinitionId": "Server.Path.Multiple.noOperationParams"
        },
        {
          "$id": "7",
          "kind": "basic",
          "name": "withOperationPathParam",
          "accessibility": "public",
          "apiVersions": [
            "v1.0"
          ],
          "operation": {
            "$id": "8",
            "name": "withOperationPathParam",
            "resourceName": "Multiple",
            "accessibility": "public",
            "parameters": [
              {
                "$id": "9",
                "name": "keyword",
                "nameInRequest": "keyword",
                "type": {
                  "$id": "10",
                  "kind": "string",
                  "name": "string",
                  "crossLanguageDefinitionId": "TypeSpec.string",
                  "decorators": []
                },
                "location": "Path",
                "isApiVersion": false,
                "isContentType": false,
                "isEndpoint": false,
                "explode": false,
                "isRequired": true,
                "kind": "Method",
                "decorators": [],
                "skipUrlEncoding": false
              }
            ],
            "responses": [
              {
                "statusCodes": [
                  204
                ],
                "headers": [],
                "isErrorResponse": false
              }
            ],
            "httpMethod": "GET",
            "uri": "{endpoint}/server/path/multiple/{apiVersion}",
            "path": "/{keyword}",
            "bufferResponse": true,
            "generateProtocolMethod": true,
            "generateConvenienceMethod": true,
            "crossLanguageDefinitionId": "Server.Path.Multiple.withOperationPathParam",
            "decorators": []
          },
          "parameters": [
            {
              "$id": "11",
              "name": "keyword",
              "nameInRequest": "keyword",
              "type": {
                "$id": "12",
                "kind": "string",
                "name": "string",
                "crossLanguageDefinitionId": "TypeSpec.string",
                "decorators": []
              },
              "location": "Path",
              "isApiVersion": false,
              "isContentType": false,
              "isEndpoint": false,
              "explode": false,
              "isRequired": true,
              "kind": "Method",
              "decorators": [],
              "skipUrlEncoding": false
            }
          ],
          "response": {},
          "isOverride": false,
          "generateConvenient": true,
          "generateProtocol": true,
          "crossLanguageDefinitionId": "Server.Path.Multiple.withOperationPathParam"
        }
      ],
      "parameters": [
        {
          "$id": "13",
          "name": "endpoint",
          "nameInRequest": "endpoint",
          "doc": "Pass in http://localhost:3000 for endpoint.",
          "type": {
            "$id": "14",
            "kind": "url",
            "name": "url",
            "crossLanguageDefinitionId": "TypeSpec.url"
          },
          "location": "Uri",
          "isApiVersion": false,
          "isContentType": false,
          "isRequired": true,
          "isEndpoint": true,
          "skipUrlEncoding": false,
          "explode": false,
          "kind": "Client"
        },
        {
          "$id": "15",
          "name": "apiVersion",
          "nameInRequest": "apiVersion",
          "doc": "Pass in v1.0 for API version.",
          "type": {
            "$ref": "1"
          },
          "location": "Uri",
          "isApiVersion": true,
          "isContentType": false,
          "isRequired": true,
          "isEndpoint": false,
          "skipUrlEncoding": false,
          "explode": false,
          "kind": "Client",
          "defaultValue": {
            "type": {
              "$id": "16",
              "kind": "string",
              "name": "string",
              "crossLanguageDefinitionId": "TypeSpec.string"
            },
            "value": "v1.0"
          }
        }
      ],
      "decorators": [],
      "crossLanguageDefinitionId": "Server.Path.Multiple",
      "apiVersions": [
        "v1.0"
      ]
    }
<<<<<<< HEAD
  ]
=======
   ],
   "parameters": [
    {
     "$id": "19",
     "name": "endpoint",
     "nameInRequest": "endpoint",
     "doc": "Pass in http://localhost:3000 for endpoint.",
     "type": {
      "$id": "20",
      "kind": "url",
      "name": "endpoint",
      "crossLanguageDefinitionId": "TypeSpec.url"
     },
     "location": "Uri",
     "isApiVersion": false,
     "isContentType": false,
     "isRequired": true,
     "isEndpoint": true,
     "skipUrlEncoding": false,
     "explode": false,
     "kind": "Client",
     "serverUrlTemplate": "{endpoint}/server/path/multiple/{apiVersion}"
    },
    {
     "$id": "21",
     "name": "apiVersion",
     "nameInRequest": "apiVersion",
     "doc": "Pass in v1.0 for API version.",
     "type": {
      "$ref": "2"
     },
     "location": "Uri",
     "isApiVersion": true,
     "isContentType": false,
     "isRequired": true,
     "isEndpoint": false,
     "skipUrlEncoding": false,
     "explode": false,
     "kind": "Client",
     "defaultValue": {
      "$id": "22",
      "type": {
       "$id": "23",
       "kind": "string",
       "name": "string",
       "crossLanguageDefinitionId": "TypeSpec.string"
      },
      "value": "v1.0"
     },
     "serverUrlTemplate": "{endpoint}/server/path/multiple/{apiVersion}"
    }
   ],
   "decorators": [],
   "crossLanguageDefinitionId": "Server.Path.Multiple",
   "apiVersions": [
    "v1.0"
   ]
  }
 ]
>>>>>>> 790f0e22
}<|MERGE_RESOLUTION|>--- conflicted
+++ resolved
@@ -181,7 +181,7 @@
           "type": {
             "$id": "14",
             "kind": "url",
-            "name": "url",
+            "name": "endpoint",
             "crossLanguageDefinitionId": "TypeSpec.url"
           },
           "location": "Uri",
@@ -191,7 +191,8 @@
           "isEndpoint": true,
           "skipUrlEncoding": false,
           "explode": false,
-          "kind": "Client"
+          "kind": "Client",
+          "serverUrlTemplate": "{endpoint}/server/path/multiple/{apiVersion}"
         },
         {
           "$id": "15",
@@ -217,7 +218,8 @@
               "crossLanguageDefinitionId": "TypeSpec.string"
             },
             "value": "v1.0"
-          }
+          },
+          "serverUrlTemplate": "{endpoint}/server/path/multiple/{apiVersion}"
         }
       ],
       "decorators": [],
@@ -226,67 +228,5 @@
         "v1.0"
       ]
     }
-<<<<<<< HEAD
   ]
-=======
-   ],
-   "parameters": [
-    {
-     "$id": "19",
-     "name": "endpoint",
-     "nameInRequest": "endpoint",
-     "doc": "Pass in http://localhost:3000 for endpoint.",
-     "type": {
-      "$id": "20",
-      "kind": "url",
-      "name": "endpoint",
-      "crossLanguageDefinitionId": "TypeSpec.url"
-     },
-     "location": "Uri",
-     "isApiVersion": false,
-     "isContentType": false,
-     "isRequired": true,
-     "isEndpoint": true,
-     "skipUrlEncoding": false,
-     "explode": false,
-     "kind": "Client",
-     "serverUrlTemplate": "{endpoint}/server/path/multiple/{apiVersion}"
-    },
-    {
-     "$id": "21",
-     "name": "apiVersion",
-     "nameInRequest": "apiVersion",
-     "doc": "Pass in v1.0 for API version.",
-     "type": {
-      "$ref": "2"
-     },
-     "location": "Uri",
-     "isApiVersion": true,
-     "isContentType": false,
-     "isRequired": true,
-     "isEndpoint": false,
-     "skipUrlEncoding": false,
-     "explode": false,
-     "kind": "Client",
-     "defaultValue": {
-      "$id": "22",
-      "type": {
-       "$id": "23",
-       "kind": "string",
-       "name": "string",
-       "crossLanguageDefinitionId": "TypeSpec.string"
-      },
-      "value": "v1.0"
-     },
-     "serverUrlTemplate": "{endpoint}/server/path/multiple/{apiVersion}"
-    }
-   ],
-   "decorators": [],
-   "crossLanguageDefinitionId": "Server.Path.Multiple",
-   "apiVersions": [
-    "v1.0"
-   ]
-  }
- ]
->>>>>>> 790f0e22
 }