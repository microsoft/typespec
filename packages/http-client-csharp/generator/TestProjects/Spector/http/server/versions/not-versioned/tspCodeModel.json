{
 "$id": "1",
 "name": "Server.Versions.NotVersioned",
 "apiVersions": [],
 "enums": [],
 "models": [],
 "clients": [
  {
   "$id": "2",
<<<<<<< HEAD
   "kind": "client",
   "name": "NotVersionedClient",
   "namespace": "Server.Versions.NotVersioned",
   "doc": "Illustrates not-versioned server.",
   "parameters": [
    {
     "$id": "3",
     "Name": "endpoint",
     "NameInRequest": "endpoint",
     "Doc": "Need to be set as 'http://localhost:3000' in client.",
     "Type": {
      "$id": "4",
      "kind": "url",
      "name": "url",
      "crossLanguageDefinitionId": "TypeSpec.url"
     },
     "Location": "Uri",
     "IsApiVersion": false,
     "IsResourceParameter": false,
     "IsContentType": false,
     "IsRequired": true,
     "IsEndpoint": true,
     "SkipUrlEncoding": false,
     "Explode": false,
     "Kind": "Client"
    }
   ],
   "operations": [
    {
     "$id": "5",
     "Name": "withoutApiVersion",
     "ResourceName": "NotVersioned",
     "Accessibility": "public",
     "Parameters": [],
     "Responses": [
      {
       "$id": "6",
       "StatusCodes": [
=======
   "name": "NotVersionedClient",
   "namespace": "Server.Versions.NotVersioned",
   "doc": "Illustrates not-versioned server.",
   "operations": [
    {
     "$id": "3",
     "name": "withoutApiVersion",
     "resourceName": "NotVersioned",
     "accessibility": "public",
     "parameters": [],
     "responses": [
      {
       "$id": "4",
       "statusCodes": [
>>>>>>> 586a120e
        200
       ],
       "headers": [],
       "isErrorResponse": false
      }
     ],
     "httpMethod": "HEAD",
     "uri": "{endpoint}",
     "path": "/server/versions/not-versioned/without-api-version",
     "bufferResponse": true,
     "generateProtocolMethod": true,
     "generateConvenienceMethod": true,
     "crossLanguageDefinitionId": "Server.Versions.NotVersioned.withoutApiVersion",
     "decorators": []
    },
    {
<<<<<<< HEAD
     "$id": "7",
     "Name": "withQueryApiVersion",
     "ResourceName": "NotVersioned",
     "Accessibility": "public",
     "Parameters": [
      {
       "$id": "8",
       "Name": "apiVersion",
       "NameInRequest": "api-version",
       "Type": {
        "$id": "9",
=======
     "$id": "5",
     "name": "withQueryApiVersion",
     "resourceName": "NotVersioned",
     "accessibility": "public",
     "parameters": [
      {
       "$id": "6",
       "name": "apiVersion",
       "nameInRequest": "api-version",
       "type": {
        "$id": "7",
>>>>>>> 586a120e
        "kind": "string",
        "name": "string",
        "crossLanguageDefinitionId": "TypeSpec.string",
        "decorators": []
       },
       "location": "Query",
       "isApiVersion": true,
       "isContentType": false,
       "isEndpoint": false,
       "explode": false,
       "isRequired": true,
       "kind": "Method",
       "decorators": [],
       "skipUrlEncoding": false
      }
     ],
     "responses": [
      {
<<<<<<< HEAD
       "$id": "10",
       "StatusCodes": [
=======
       "$id": "8",
       "statusCodes": [
>>>>>>> 586a120e
        200
       ],
       "headers": [],
       "isErrorResponse": false
      }
     ],
     "httpMethod": "HEAD",
     "uri": "{endpoint}",
     "path": "/server/versions/not-versioned/with-query-api-version",
     "bufferResponse": true,
     "generateProtocolMethod": true,
     "generateConvenienceMethod": true,
     "crossLanguageDefinitionId": "Server.Versions.NotVersioned.withQueryApiVersion",
     "decorators": []
    },
    {
<<<<<<< HEAD
     "$id": "11",
     "Name": "withPathApiVersion",
     "ResourceName": "NotVersioned",
     "Accessibility": "public",
     "Parameters": [
      {
       "$id": "12",
       "Name": "apiVersion",
       "NameInRequest": "apiVersion",
       "Type": {
        "$id": "13",
=======
     "$id": "9",
     "name": "withPathApiVersion",
     "resourceName": "NotVersioned",
     "accessibility": "public",
     "parameters": [
      {
       "$id": "10",
       "name": "apiVersion",
       "nameInRequest": "apiVersion",
       "type": {
        "$id": "11",
>>>>>>> 586a120e
        "kind": "string",
        "name": "string",
        "crossLanguageDefinitionId": "TypeSpec.string",
        "decorators": []
       },
       "location": "Path",
       "isApiVersion": true,
       "isContentType": false,
       "isEndpoint": false,
       "explode": false,
       "isRequired": true,
       "kind": "Method",
       "decorators": [],
       "skipUrlEncoding": false
      }
     ],
     "responses": [
      {
<<<<<<< HEAD
       "$id": "14",
       "StatusCodes": [
=======
       "$id": "12",
       "statusCodes": [
>>>>>>> 586a120e
        200
       ],
       "headers": [],
       "isErrorResponse": false
      }
     ],
     "httpMethod": "HEAD",
     "uri": "{endpoint}",
     "path": "/server/versions/not-versioned/with-path-api-version/{apiVersion}",
     "bufferResponse": true,
     "generateProtocolMethod": true,
     "generateConvenienceMethod": true,
     "crossLanguageDefinitionId": "Server.Versions.NotVersioned.withPathApiVersion",
     "decorators": []
    }
   ],
<<<<<<< HEAD
   "apiVersions": [],
   "crossLanguageDefinitionId": "Server.Versions.NotVersioned",
   "decorators": []
=======
   "parameters": [
    {
     "$id": "13",
     "name": "endpoint",
     "nameInRequest": "endpoint",
     "doc": "Need to be set as 'http://localhost:3000' in client.",
     "type": {
      "$id": "14",
      "kind": "url",
      "name": "url",
      "crossLanguageDefinitionId": "TypeSpec.url"
     },
     "location": "Uri",
     "isApiVersion": false,
     "isContentType": false,
     "isRequired": true,
     "isEndpoint": true,
     "skipUrlEncoding": false,
     "explode": false,
     "kind": "Client"
    }
   ],
   "decorators": [],
   "crossLanguageDefinitionId": "Server.Versions.NotVersioned"
>>>>>>> 586a120e
  }
 ]
}<|MERGE_RESOLUTION|>--- conflicted
+++ resolved
@@ -7,7 +7,6 @@
  "clients": [
   {
    "$id": "2",
-<<<<<<< HEAD
    "kind": "client",
    "name": "NotVersionedClient",
    "namespace": "Server.Versions.NotVersioned",
@@ -15,53 +14,36 @@
    "parameters": [
     {
      "$id": "3",
-     "Name": "endpoint",
-     "NameInRequest": "endpoint",
-     "Doc": "Need to be set as 'http://localhost:3000' in client.",
-     "Type": {
+     "name": "endpoint",
+     "nameInRequest": "endpoint",
+     "doc": "Need to be set as 'http://localhost:3000' in client.",
+     "type": {
       "$id": "4",
       "kind": "url",
       "name": "url",
       "crossLanguageDefinitionId": "TypeSpec.url"
      },
-     "Location": "Uri",
-     "IsApiVersion": false,
-     "IsResourceParameter": false,
-     "IsContentType": false,
-     "IsRequired": true,
-     "IsEndpoint": true,
-     "SkipUrlEncoding": false,
-     "Explode": false,
-     "Kind": "Client"
+     "location": "Uri",
+     "isApiVersion": false,
+     "isContentType": false,
+     "isRequired": true,
+     "isEndpoint": true,
+     "skipUrlEncoding": false,
+     "explode": false,
+     "kind": "Client"
     }
    ],
    "operations": [
     {
      "$id": "5",
-     "Name": "withoutApiVersion",
-     "ResourceName": "NotVersioned",
-     "Accessibility": "public",
-     "Parameters": [],
-     "Responses": [
-      {
-       "$id": "6",
-       "StatusCodes": [
-=======
-   "name": "NotVersionedClient",
-   "namespace": "Server.Versions.NotVersioned",
-   "doc": "Illustrates not-versioned server.",
-   "operations": [
-    {
-     "$id": "3",
      "name": "withoutApiVersion",
      "resourceName": "NotVersioned",
      "accessibility": "public",
      "parameters": [],
      "responses": [
       {
-       "$id": "4",
+       "$id": "6",
        "statusCodes": [
->>>>>>> 586a120e
         200
        ],
        "headers": [],
@@ -78,31 +60,17 @@
      "decorators": []
     },
     {
-<<<<<<< HEAD
      "$id": "7",
-     "Name": "withQueryApiVersion",
-     "ResourceName": "NotVersioned",
-     "Accessibility": "public",
-     "Parameters": [
-      {
-       "$id": "8",
-       "Name": "apiVersion",
-       "NameInRequest": "api-version",
-       "Type": {
-        "$id": "9",
-=======
-     "$id": "5",
      "name": "withQueryApiVersion",
      "resourceName": "NotVersioned",
      "accessibility": "public",
      "parameters": [
       {
-       "$id": "6",
+       "$id": "8",
        "name": "apiVersion",
        "nameInRequest": "api-version",
        "type": {
-        "$id": "7",
->>>>>>> 586a120e
+        "$id": "9",
         "kind": "string",
         "name": "string",
         "crossLanguageDefinitionId": "TypeSpec.string",
@@ -121,13 +89,8 @@
      ],
      "responses": [
       {
-<<<<<<< HEAD
        "$id": "10",
-       "StatusCodes": [
-=======
-       "$id": "8",
        "statusCodes": [
->>>>>>> 586a120e
         200
        ],
        "headers": [],
@@ -144,31 +107,17 @@
      "decorators": []
     },
     {
-<<<<<<< HEAD
      "$id": "11",
-     "Name": "withPathApiVersion",
-     "ResourceName": "NotVersioned",
-     "Accessibility": "public",
-     "Parameters": [
-      {
-       "$id": "12",
-       "Name": "apiVersion",
-       "NameInRequest": "apiVersion",
-       "Type": {
-        "$id": "13",
-=======
-     "$id": "9",
      "name": "withPathApiVersion",
      "resourceName": "NotVersioned",
      "accessibility": "public",
      "parameters": [
       {
-       "$id": "10",
+       "$id": "12",
        "name": "apiVersion",
        "nameInRequest": "apiVersion",
        "type": {
-        "$id": "11",
->>>>>>> 586a120e
+        "$id": "13",
         "kind": "string",
         "name": "string",
         "crossLanguageDefinitionId": "TypeSpec.string",
@@ -187,13 +136,8 @@
      ],
      "responses": [
       {
-<<<<<<< HEAD
        "$id": "14",
-       "StatusCodes": [
-=======
-       "$id": "12",
        "statusCodes": [
->>>>>>> 586a120e
         200
        ],
        "headers": [],
@@ -210,36 +154,9 @@
      "decorators": []
     }
    ],
-<<<<<<< HEAD
    "apiVersions": [],
    "crossLanguageDefinitionId": "Server.Versions.NotVersioned",
    "decorators": []
-=======
-   "parameters": [
-    {
-     "$id": "13",
-     "name": "endpoint",
-     "nameInRequest": "endpoint",
-     "doc": "Need to be set as 'http://localhost:3000' in client.",
-     "type": {
-      "$id": "14",
-      "kind": "url",
-      "name": "url",
-      "crossLanguageDefinitionId": "TypeSpec.url"
-     },
-     "location": "Uri",
-     "isApiVersion": false,
-     "isContentType": false,
-     "isRequired": true,
-     "isEndpoint": true,
-     "skipUrlEncoding": false,
-     "explode": false,
-     "kind": "Client"
-    }
-   ],
-   "decorators": [],
-   "crossLanguageDefinitionId": "Server.Versions.NotVersioned"
->>>>>>> 586a120e
   }
  ]
 }