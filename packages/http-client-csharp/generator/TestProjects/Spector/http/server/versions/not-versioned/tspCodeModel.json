--- conflicted
+++ resolved
@@ -221,7 +221,7 @@
           "type": {
             "$id": "17",
             "kind": "url",
-            "name": "url",
+            "name": "endpoint",
             "crossLanguageDefinitionId": "TypeSpec.url"
           },
           "location": "Uri",
@@ -231,77 +231,13 @@
           "isEndpoint": true,
           "skipUrlEncoding": false,
           "explode": false,
-          "kind": "Client"
+          "kind": "Client",
+          "serverUrlTemplate": "{endpoint}"
         }
       ],
-<<<<<<< HEAD
       "decorators": [],
       "crossLanguageDefinitionId": "Server.Versions.NotVersioned",
       "apiVersions": []
-=======
-      "httpMethod": "HEAD",
-      "uri": "{endpoint}",
-      "path": "/server/versions/not-versioned/with-path-api-version/{apiVersion}",
-      "bufferResponse": true,
-      "generateProtocolMethod": true,
-      "generateConvenienceMethod": true,
-      "crossLanguageDefinitionId": "Server.Versions.NotVersioned.withPathApiVersion",
-      "decorators": []
-     },
-     "parameters": [
-      {
-       "$id": "20",
-       "name": "apiVersion",
-       "nameInRequest": "apiVersion",
-       "type": {
-        "$id": "21",
-        "kind": "string",
-        "name": "string",
-        "crossLanguageDefinitionId": "TypeSpec.string",
-        "decorators": []
-       },
-       "location": "Path",
-       "isApiVersion": true,
-       "isContentType": false,
-       "isEndpoint": false,
-       "explode": false,
-       "isRequired": true,
-       "kind": "Method",
-       "decorators": [],
-       "skipUrlEncoding": false
-      }
-     ],
-     "response": {
-      "$id": "22"
-     },
-     "isOverride": false,
-     "generateConvenient": true,
-     "generateProtocol": true,
-     "crossLanguageDefinitionId": "Server.Versions.NotVersioned.withPathApiVersion"
-    }
-   ],
-   "parameters": [
-    {
-     "$id": "23",
-     "name": "endpoint",
-     "nameInRequest": "endpoint",
-     "doc": "Need to be set as 'http://localhost:3000' in client.",
-     "type": {
-      "$id": "24",
-      "kind": "url",
-      "name": "endpoint",
-      "crossLanguageDefinitionId": "TypeSpec.url"
-     },
-     "location": "Uri",
-     "isApiVersion": false,
-     "isContentType": false,
-     "isRequired": true,
-     "isEndpoint": true,
-     "skipUrlEncoding": false,
-     "explode": false,
-     "kind": "Client",
-     "serverUrlTemplate": "{endpoint}"
->>>>>>> 790f0e22
     }
   ]
 }