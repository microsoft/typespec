--- conflicted
+++ resolved
@@ -68,7 +68,6 @@
  "clients": [
   {
    "$id": "8",
-<<<<<<< HEAD
    "kind": "client",
    "name": "VersionedClient",
    "namespace": "Server.Versions.Versioned",
@@ -76,355 +75,11 @@
    "parameters": [
     {
      "$id": "9",
-     "Name": "endpoint",
-     "NameInRequest": "endpoint",
-     "Doc": "Need to be set as 'http://localhost:3000' in client.",
-     "Type": {
-      "$id": "10",
-      "kind": "url",
-      "name": "url",
-      "crossLanguageDefinitionId": "TypeSpec.url"
-     },
-     "Location": "Uri",
-     "IsApiVersion": false,
-     "IsResourceParameter": false,
-     "IsContentType": false,
-     "IsRequired": true,
-     "IsEndpoint": true,
-     "SkipUrlEncoding": false,
-     "Explode": false,
-     "Kind": "Client"
-    }
-   ],
-   "operations": [
-    {
-     "$id": "11",
-     "Name": "withoutApiVersion",
-     "ResourceName": "Versioned",
-     "Accessibility": "public",
-     "Parameters": [],
-     "Responses": [
-      {
-       "$id": "12",
-       "StatusCodes": [
-=======
-   "name": "VersionedClient",
-   "namespace": "Server.Versions.Versioned",
-   "doc": "Illustrates versioned server.",
-   "operations": [
-    {
-     "$id": "9",
-     "name": "withoutApiVersion",
-     "resourceName": "Versioned",
-     "accessibility": "public",
-     "parameters": [],
-     "responses": [
-      {
-       "$id": "10",
-       "statusCodes": [
->>>>>>> 586a120e
-        200
-       ],
-       "headers": [],
-       "isErrorResponse": false
-      }
-     ],
-     "httpMethod": "HEAD",
-     "uri": "{endpoint}",
-     "path": "/server/versions/versioned/without-api-version",
-     "bufferResponse": true,
-     "generateProtocolMethod": true,
-     "generateConvenienceMethod": true,
-     "crossLanguageDefinitionId": "Server.Versions.Versioned.withoutApiVersion",
-     "decorators": []
-    },
-    {
-<<<<<<< HEAD
-     "$id": "13",
-     "Name": "withQueryApiVersion",
-     "ResourceName": "Versioned",
-     "Accessibility": "public",
-     "Parameters": [
-      {
-       "$id": "14",
-       "Name": "apiVersion",
-       "NameInRequest": "api-version",
-       "Type": {
-        "$id": "15",
-=======
-     "$id": "11",
-     "name": "withQueryApiVersion",
-     "resourceName": "Versioned",
-     "accessibility": "public",
-     "parameters": [
-      {
-       "$id": "12",
-       "name": "apiVersion",
-       "nameInRequest": "api-version",
-       "type": {
-        "$id": "13",
->>>>>>> 586a120e
-        "kind": "string",
-        "name": "string",
-        "crossLanguageDefinitionId": "TypeSpec.string",
-        "decorators": []
-       },
-<<<<<<< HEAD
-       "Location": "Query",
-       "IsApiVersion": true,
-       "IsContentType": false,
-       "IsEndpoint": false,
-       "Explode": false,
-       "IsRequired": true,
-       "Kind": "Client",
-       "DefaultValue": {
-        "$id": "16",
-        "Type": {
-         "$id": "17",
-=======
-       "location": "Query",
-       "isApiVersion": true,
-       "isContentType": false,
-       "isEndpoint": false,
-       "explode": false,
-       "isRequired": true,
-       "kind": "Client",
-       "defaultValue": {
-        "$id": "14",
-        "type": {
-         "$id": "15",
->>>>>>> 586a120e
-         "kind": "string",
-         "name": "string",
-         "crossLanguageDefinitionId": "TypeSpec.string"
-        },
-        "value": "2022-12-01-preview"
-       },
-       "decorators": [],
-       "skipUrlEncoding": false
-      }
-     ],
-     "responses": [
-      {
-<<<<<<< HEAD
-       "$id": "18",
-       "StatusCodes": [
-=======
-       "$id": "16",
-       "statusCodes": [
->>>>>>> 586a120e
-        200
-       ],
-       "headers": [],
-       "isErrorResponse": false
-      }
-     ],
-     "httpMethod": "HEAD",
-     "uri": "{endpoint}",
-     "path": "/server/versions/versioned/with-query-api-version",
-     "bufferResponse": true,
-     "generateProtocolMethod": true,
-     "generateConvenienceMethod": true,
-     "crossLanguageDefinitionId": "Server.Versions.Versioned.withQueryApiVersion",
-     "decorators": []
-    },
-    {
-<<<<<<< HEAD
-     "$id": "19",
-     "Name": "withPathApiVersion",
-     "ResourceName": "Versioned",
-     "Accessibility": "public",
-     "Parameters": [
-      {
-       "$id": "20",
-       "Name": "apiVersion",
-       "NameInRequest": "apiVersion",
-       "Type": {
-        "$id": "21",
-=======
-     "$id": "17",
-     "name": "withPathApiVersion",
-     "resourceName": "Versioned",
-     "accessibility": "public",
-     "parameters": [
-      {
-       "$id": "18",
-       "name": "apiVersion",
-       "nameInRequest": "apiVersion",
-       "type": {
-        "$id": "19",
->>>>>>> 586a120e
-        "kind": "string",
-        "name": "string",
-        "crossLanguageDefinitionId": "TypeSpec.string",
-        "decorators": []
-       },
-<<<<<<< HEAD
-       "Location": "Path",
-       "IsApiVersion": true,
-       "IsContentType": false,
-       "IsEndpoint": false,
-       "Explode": false,
-       "IsRequired": true,
-       "Kind": "Client",
-       "DefaultValue": {
-        "$id": "22",
-        "Type": {
-         "$id": "23",
-=======
-       "location": "Path",
-       "isApiVersion": true,
-       "isContentType": false,
-       "isEndpoint": false,
-       "explode": false,
-       "isRequired": true,
-       "kind": "Client",
-       "defaultValue": {
-        "$id": "20",
-        "type": {
-         "$id": "21",
->>>>>>> 586a120e
-         "kind": "string",
-         "name": "string",
-         "crossLanguageDefinitionId": "TypeSpec.string"
-        },
-        "value": "2022-12-01-preview"
-       },
-       "decorators": [],
-       "skipUrlEncoding": false
-      }
-     ],
-     "responses": [
-      {
-<<<<<<< HEAD
-       "$id": "24",
-       "StatusCodes": [
-=======
-       "$id": "22",
-       "statusCodes": [
->>>>>>> 586a120e
-        200
-       ],
-       "headers": [],
-       "isErrorResponse": false
-      }
-     ],
-     "httpMethod": "HEAD",
-     "uri": "{endpoint}",
-     "path": "/server/versions/versioned/with-path-api-version/{apiVersion}",
-     "bufferResponse": true,
-     "generateProtocolMethod": true,
-     "generateConvenienceMethod": true,
-     "crossLanguageDefinitionId": "Server.Versions.Versioned.withPathApiVersion",
-     "decorators": []
-    },
-    {
-<<<<<<< HEAD
-     "$id": "25",
-     "Name": "withQueryOldApiVersion",
-     "ResourceName": "Versioned",
-     "Accessibility": "public",
-     "Parameters": [
-      {
-       "$id": "26",
-       "Name": "apiVersion",
-       "NameInRequest": "api-version",
-       "Type": {
-        "$id": "27",
-=======
-     "$id": "23",
-     "name": "withQueryOldApiVersion",
-     "resourceName": "Versioned",
-     "accessibility": "public",
-     "parameters": [
-      {
-       "$id": "24",
-       "name": "apiVersion",
-       "nameInRequest": "api-version",
-       "type": {
-        "$id": "25",
->>>>>>> 586a120e
-        "kind": "string",
-        "name": "string",
-        "crossLanguageDefinitionId": "TypeSpec.string",
-        "decorators": []
-       },
-<<<<<<< HEAD
-       "Location": "Query",
-       "IsApiVersion": true,
-       "IsContentType": false,
-       "IsEndpoint": false,
-       "Explode": false,
-       "IsRequired": true,
-       "Kind": "Client",
-       "DefaultValue": {
-        "$id": "28",
-        "Type": {
-         "$id": "29",
-=======
-       "location": "Query",
-       "isApiVersion": true,
-       "isContentType": false,
-       "isEndpoint": false,
-       "explode": false,
-       "isRequired": true,
-       "kind": "Client",
-       "defaultValue": {
-        "$id": "26",
-        "type": {
-         "$id": "27",
->>>>>>> 586a120e
-         "kind": "string",
-         "name": "string",
-         "crossLanguageDefinitionId": "TypeSpec.string"
-        },
-        "value": "2022-12-01-preview"
-       },
-       "decorators": [],
-       "skipUrlEncoding": false
-      }
-     ],
-     "responses": [
-      {
-<<<<<<< HEAD
-       "$id": "30",
-       "StatusCodes": [
-=======
-       "$id": "28",
-       "statusCodes": [
->>>>>>> 586a120e
-        200
-       ],
-       "headers": [],
-       "isErrorResponse": false
-      }
-     ],
-     "httpMethod": "HEAD",
-     "uri": "{endpoint}",
-     "path": "/server/versions/versioned/with-query-old-api-version",
-     "bufferResponse": true,
-     "generateProtocolMethod": true,
-     "generateConvenienceMethod": true,
-     "crossLanguageDefinitionId": "Server.Versions.Versioned.withQueryOldApiVersion",
-     "decorators": []
-    }
-   ],
-<<<<<<< HEAD
-   "apiVersions": [
-    "2021-01-01-preview",
-    "2022-12-01-preview"
-   ],
-   "crossLanguageDefinitionId": "Server.Versions.Versioned",
-   "decorators": []
-=======
-   "parameters": [
-    {
-     "$id": "29",
      "name": "endpoint",
      "nameInRequest": "endpoint",
      "doc": "Need to be set as 'http://localhost:3000' in client.",
      "type": {
-      "$id": "30",
+      "$id": "10",
       "kind": "url",
       "name": "url",
       "crossLanguageDefinitionId": "TypeSpec.url"
@@ -439,9 +94,210 @@
      "kind": "Client"
     }
    ],
-   "decorators": [],
-   "crossLanguageDefinitionId": "Server.Versions.Versioned"
->>>>>>> 586a120e
+   "operations": [
+    {
+     "$id": "11",
+     "name": "withoutApiVersion",
+     "resourceName": "Versioned",
+     "accessibility": "public",
+     "parameters": [],
+     "responses": [
+      {
+       "$id": "12",
+       "statusCodes": [
+        200
+       ],
+       "headers": [],
+       "isErrorResponse": false
+      }
+     ],
+     "httpMethod": "HEAD",
+     "uri": "{endpoint}",
+     "path": "/server/versions/versioned/without-api-version",
+     "bufferResponse": true,
+     "generateProtocolMethod": true,
+     "generateConvenienceMethod": true,
+     "crossLanguageDefinitionId": "Server.Versions.Versioned.withoutApiVersion",
+     "decorators": []
+    },
+    {
+     "$id": "13",
+     "name": "withQueryApiVersion",
+     "resourceName": "Versioned",
+     "accessibility": "public",
+     "parameters": [
+      {
+       "$id": "14",
+       "name": "apiVersion",
+       "nameInRequest": "api-version",
+       "type": {
+        "$id": "15",
+        "kind": "string",
+        "name": "string",
+        "crossLanguageDefinitionId": "TypeSpec.string",
+        "decorators": []
+       },
+       "location": "Query",
+       "isApiVersion": true,
+       "isContentType": false,
+       "isEndpoint": false,
+       "explode": false,
+       "isRequired": true,
+       "kind": "Client",
+       "defaultValue": {
+        "$id": "16",
+        "type": {
+         "$id": "17",
+         "kind": "string",
+         "name": "string",
+         "crossLanguageDefinitionId": "TypeSpec.string"
+        },
+        "value": "2022-12-01-preview"
+       },
+       "decorators": [],
+       "skipUrlEncoding": false
+      }
+     ],
+     "responses": [
+      {
+       "$id": "18",
+       "statusCodes": [
+        200
+       ],
+       "headers": [],
+       "isErrorResponse": false
+      }
+     ],
+     "httpMethod": "HEAD",
+     "uri": "{endpoint}",
+     "path": "/server/versions/versioned/with-query-api-version",
+     "bufferResponse": true,
+     "generateProtocolMethod": true,
+     "generateConvenienceMethod": true,
+     "crossLanguageDefinitionId": "Server.Versions.Versioned.withQueryApiVersion",
+     "decorators": []
+    },
+    {
+     "$id": "19",
+     "name": "withPathApiVersion",
+     "resourceName": "Versioned",
+     "accessibility": "public",
+     "parameters": [
+      {
+       "$id": "20",
+       "name": "apiVersion",
+       "nameInRequest": "apiVersion",
+       "type": {
+        "$id": "21",
+        "kind": "string",
+        "name": "string",
+        "crossLanguageDefinitionId": "TypeSpec.string",
+        "decorators": []
+       },
+       "location": "Path",
+       "isApiVersion": true,
+       "isContentType": false,
+       "isEndpoint": false,
+       "explode": false,
+       "isRequired": true,
+       "kind": "Client",
+       "defaultValue": {
+        "$id": "22",
+        "type": {
+         "$id": "23",
+         "kind": "string",
+         "name": "string",
+         "crossLanguageDefinitionId": "TypeSpec.string"
+        },
+        "value": "2022-12-01-preview"
+       },
+       "decorators": [],
+       "skipUrlEncoding": false
+      }
+     ],
+     "responses": [
+      {
+       "$id": "24",
+       "statusCodes": [
+        200
+       ],
+       "headers": [],
+       "isErrorResponse": false
+      }
+     ],
+     "httpMethod": "HEAD",
+     "uri": "{endpoint}",
+     "path": "/server/versions/versioned/with-path-api-version/{apiVersion}",
+     "bufferResponse": true,
+     "generateProtocolMethod": true,
+     "generateConvenienceMethod": true,
+     "crossLanguageDefinitionId": "Server.Versions.Versioned.withPathApiVersion",
+     "decorators": []
+    },
+    {
+     "$id": "25",
+     "name": "withQueryOldApiVersion",
+     "resourceName": "Versioned",
+     "accessibility": "public",
+     "parameters": [
+      {
+       "$id": "26",
+       "name": "apiVersion",
+       "nameInRequest": "api-version",
+       "type": {
+        "$id": "27",
+        "kind": "string",
+        "name": "string",
+        "crossLanguageDefinitionId": "TypeSpec.string",
+        "decorators": []
+       },
+       "location": "Query",
+       "isApiVersion": true,
+       "isContentType": false,
+       "isEndpoint": false,
+       "explode": false,
+       "isRequired": true,
+       "kind": "Client",
+       "defaultValue": {
+        "$id": "28",
+        "type": {
+         "$id": "29",
+         "kind": "string",
+         "name": "string",
+         "crossLanguageDefinitionId": "TypeSpec.string"
+        },
+        "value": "2022-12-01-preview"
+       },
+       "decorators": [],
+       "skipUrlEncoding": false
+      }
+     ],
+     "responses": [
+      {
+       "$id": "30",
+       "statusCodes": [
+        200
+       ],
+       "headers": [],
+       "isErrorResponse": false
+      }
+     ],
+     "httpMethod": "HEAD",
+     "uri": "{endpoint}",
+     "path": "/server/versions/versioned/with-query-old-api-version",
+     "bufferResponse": true,
+     "generateProtocolMethod": true,
+     "generateConvenienceMethod": true,
+     "crossLanguageDefinitionId": "Server.Versions.Versioned.withQueryOldApiVersion",
+     "decorators": []
+    }
+   ],
+   "apiVersions": [
+    "2021-01-01-preview",
+    "2022-12-01-preview"
+   ],
+   "crossLanguageDefinitionId": "Server.Versions.Versioned",
+   "decorators": []
   }
  ]
 }