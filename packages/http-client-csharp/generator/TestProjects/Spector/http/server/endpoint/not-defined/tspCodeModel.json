--- conflicted
+++ resolved
@@ -7,7 +7,6 @@
  "clients": [
   {
    "$id": "2",
-<<<<<<< HEAD
    "kind": "client",
    "name": "NotDefinedClient",
    "namespace": "Server.Endpoint.NotDefined",
@@ -15,53 +14,36 @@
    "parameters": [
     {
      "$id": "3",
-     "Name": "endpoint",
-     "NameInRequest": "endpoint",
-     "Doc": "Service host",
-     "Type": {
+     "name": "endpoint",
+     "nameInRequest": "endpoint",
+     "doc": "Service host",
+     "type": {
       "$id": "4",
       "kind": "url",
       "name": "url",
       "crossLanguageDefinitionId": "TypeSpec.url"
      },
-     "Location": "Uri",
-     "IsApiVersion": false,
-     "IsResourceParameter": false,
-     "IsContentType": false,
-     "IsRequired": true,
-     "IsEndpoint": true,
-     "SkipUrlEncoding": false,
-     "Explode": false,
-     "Kind": "Client"
+     "location": "Uri",
+     "isApiVersion": false,
+     "isContentType": false,
+     "isRequired": true,
+     "isEndpoint": true,
+     "skipUrlEncoding": false,
+     "explode": false,
+     "kind": "Client"
     }
    ],
    "operations": [
     {
      "$id": "5",
-     "Name": "valid",
-     "ResourceName": "NotDefined",
-     "Accessibility": "public",
-     "Parameters": [],
-     "Responses": [
-      {
-       "$id": "6",
-       "StatusCodes": [
-=======
-   "name": "NotDefinedClient",
-   "namespace": "Server.Endpoint.NotDefined",
-   "doc": "Illustrates server doesn't define endpoint. Client should automatically add an endpoint to let user pass in.",
-   "operations": [
-    {
-     "$id": "3",
      "name": "valid",
      "resourceName": "NotDefined",
      "accessibility": "public",
      "parameters": [],
      "responses": [
       {
-       "$id": "4",
+       "$id": "6",
        "statusCodes": [
->>>>>>> 586a120e
         200
        ],
        "headers": [],
@@ -78,36 +60,9 @@
      "decorators": []
     }
    ],
-<<<<<<< HEAD
    "apiVersions": [],
    "crossLanguageDefinitionId": "Server.Endpoint.NotDefined",
    "decorators": []
-=======
-   "parameters": [
-    {
-     "$id": "5",
-     "name": "endpoint",
-     "nameInRequest": "endpoint",
-     "doc": "Service host",
-     "type": {
-      "$id": "6",
-      "kind": "url",
-      "name": "url",
-      "crossLanguageDefinitionId": "TypeSpec.url"
-     },
-     "location": "Uri",
-     "isApiVersion": false,
-     "isContentType": false,
-     "isRequired": true,
-     "isEndpoint": true,
-     "skipUrlEncoding": false,
-     "explode": false,
-     "kind": "Client"
-    }
-   ],
-   "decorators": [],
-   "crossLanguageDefinitionId": "Server.Endpoint.NotDefined"
->>>>>>> 586a120e
   }
  ]
 }