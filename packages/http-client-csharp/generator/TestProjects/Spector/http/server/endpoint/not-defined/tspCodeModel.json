{
 "$id": "1",
 "name": "Server.Endpoint.NotDefined",
 "apiVersions": [],
 "enums": [],
 "models": [],
 "clients": [
  {
   "$id": "2",
   "name": "NotDefinedClient",
   "namespace": "Server.Endpoint.NotDefined",
   "doc": "Illustrates server doesn't define endpoint. Client should automatically add an endpoint to let user pass in.",
   "operations": [
    {
     "$id": "3",
     "name": "valid",
     "resourceName": "NotDefined",
     "accessibility": "public",
     "parameters": [],
     "responses": [
      {
       "$id": "4",
       "statusCodes": [
        200
       ],
       "headers": [],
       "isErrorResponse": false
      }
     ],
     "httpMethod": "HEAD",
     "uri": "{endpoint}",
     "path": "/server/endpoint/not-defined/valid",
     "bufferResponse": true,
     "generateProtocolMethod": true,
     "generateConvenienceMethod": true,
     "crossLanguageDefinitionId": "Server.Endpoint.NotDefined.valid",
     "decorators": []
    }
   ],
   "parameters": [
    {
     "$id": "5",
     "name": "endpoint",
     "nameInRequest": "endpoint",
     "doc": "Service host",
     "type": {
      "$id": "6",
      "kind": "url",
      "name": "url",
      "crossLanguageDefinitionId": "TypeSpec.url"
     },
<<<<<<< HEAD
     "Location": "Uri",
     "IsApiVersion": false,
     "IsContentType": false,
     "IsRequired": true,
     "IsEndpoint": true,
     "SkipUrlEncoding": false,
     "Explode": false,
     "Kind": "Client"
=======
     "location": "Uri",
     "isApiVersion": false,
     "isContentType": false,
     "isRequired": true,
     "isEndpoint": true,
     "skipUrlEncoding": false,
     "explode": false,
     "kind": "Client"
>>>>>>> c6990eba
    }
   ],
   "decorators": [],
   "crossLanguageDefinitionId": "Server.Endpoint.NotDefined"
  }
 ]
}<|MERGE_RESOLUTION|>--- conflicted
+++ resolved
@@ -49,16 +49,6 @@
       "name": "url",
       "crossLanguageDefinitionId": "TypeSpec.url"
      },
-<<<<<<< HEAD
-     "Location": "Uri",
-     "IsApiVersion": false,
-     "IsContentType": false,
-     "IsRequired": true,
-     "IsEndpoint": true,
-     "SkipUrlEncoding": false,
-     "Explode": false,
-     "Kind": "Client"
-=======
      "location": "Uri",
      "isApiVersion": false,
      "isContentType": false,
@@ -67,7 +57,6 @@
      "skipUrlEncoding": false,
      "explode": false,
      "kind": "Client"
->>>>>>> c6990eba
     }
    ],
    "decorators": [],
