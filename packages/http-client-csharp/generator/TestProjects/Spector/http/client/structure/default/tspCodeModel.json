--- conflicted
+++ resolved
@@ -113,15 +113,12 @@
  "Clients": [
   {
    "$id": "14",
-   "kind": "client",
-   "name": "ServiceClient",
-   "namespace": "Client.Structure.Service",
-   "doc": "Test that we can use @client and @operationGroup decorators to customize client side code structure, such as:\n1. have everything as default.\n2. to rename client or operation group\n3. one client can have more than one operations groups\n4. split one interface into two clients\n5. have two clients with operations come from different interfaces\n6. have two clients with a hierarchy relation.",
-   "parameters": [
+   "Name": "ServiceClient",
+   "Namespace": "Client.Structure.Service",
+   "Doc": "Test that we can use @client and @operationGroup decorators to customize client side code structure, such as:\n1. have everything as default.\n2. to rename client or operation group\n3. one client can have more than one operations groups\n4. split one interface into two clients\n5. have two clients with operations come from different interfaces\n6. have two clients with a hierarchy relation.",
+   "Operations": [
     {
      "$id": "15",
-<<<<<<< HEAD
-=======
      "Name": "one",
      "ResourceName": "Service",
      "Accessibility": "public",
@@ -177,12 +174,11 @@
    "Parameters": [
     {
      "$id": "20",
->>>>>>> 41efd5f9
      "Name": "endpoint",
      "NameInRequest": "endpoint",
      "Doc": "Need to be set as 'http://localhost:3000' in client.",
      "Type": {
-      "$id": "16",
+      "$id": "21",
       "kind": "url",
       "name": "url",
       "crossLanguageDefinitionId": "TypeSpec.url"
@@ -198,7 +194,7 @@
      "Kind": "Client"
     },
     {
-     "$id": "17",
+     "$id": "22",
      "Name": "client",
      "NameInRequest": "client",
      "Doc": "Need to be set as 'default', 'multi-client', 'renamed-operation', 'two-operation-group' in client.",
@@ -216,277 +212,237 @@
      "Kind": "Client"
     }
    ],
-   "operations": [
-    {
-     "$id": "18",
-     "Name": "one",
-     "ResourceName": "Service",
-     "Accessibility": "public",
-     "Parameters": [],
-     "Responses": [
-      {
-       "$id": "19",
-       "StatusCodes": [
-        204
-       ],
-       "Headers": [],
-       "IsErrorResponse": false
-      }
-     ],
-     "HttpMethod": "POST",
-     "Uri": "{endpoint}/client/structure/{client}",
-     "Path": "/one",
-     "BufferResponse": true,
-     "GenerateProtocolMethod": true,
-     "GenerateConvenienceMethod": true,
-     "CrossLanguageDefinitionId": "Client.Structure.Service.one",
-     "Decorators": []
-    },
-    {
-     "$id": "20",
-     "Name": "two",
-     "ResourceName": "Service",
-     "Accessibility": "public",
-     "Parameters": [],
-     "Responses": [
-      {
-       "$id": "21",
-       "StatusCodes": [
-        204
-       ],
-       "Headers": [],
-       "IsErrorResponse": false
-      }
-     ],
-     "HttpMethod": "POST",
-     "Uri": "{endpoint}/client/structure/{client}",
-     "Path": "/two",
-     "BufferResponse": true,
-     "GenerateProtocolMethod": true,
-     "GenerateConvenienceMethod": true,
-     "CrossLanguageDefinitionId": "Client.Structure.Service.two",
-     "Decorators": []
-    }
-   ],
-   "apiVersions": [],
-   "crossLanguageDefinitionId": "Client.Structure.Service",
-   "children": [
-    {
-     "$id": "22",
-     "kind": "client",
-     "name": "Baz",
-     "namespace": "Client.Structure.Service.Baz",
-     "parameters": [
-      {
-       "$id": "23",
-       "Name": "endpoint",
-       "NameInRequest": "endpoint",
-       "Doc": "Need to be set as 'http://localhost:3000' in client.",
-       "Type": {
-        "$id": "24",
-        "kind": "url",
-        "name": "url",
-        "crossLanguageDefinitionId": "TypeSpec.url"
-       },
-       "Location": "Uri",
-       "IsApiVersion": false,
-       "IsResourceParameter": false,
-       "IsContentType": false,
-       "IsRequired": true,
-       "IsEndpoint": true,
-       "SkipUrlEncoding": false,
-       "Explode": false,
-       "Kind": "Client"
-      },
-      {
-       "$id": "25",
-       "Name": "client",
-       "NameInRequest": "client",
-       "Doc": "Need to be set as 'default', 'multi-client', 'renamed-operation', 'two-operation-group' in client.",
-       "Type": {
-        "$ref": "2"
-       },
-       "Location": "Uri",
-       "IsApiVersion": false,
-       "IsResourceParameter": false,
-       "IsContentType": false,
-       "IsRequired": true,
-       "IsEndpoint": false,
-       "SkipUrlEncoding": false,
-       "Explode": false,
-       "Kind": "Client"
-      }
-     ],
-     "operations": [],
-     "apiVersions": [],
-     "crossLanguageDefinitionId": "Client.Structure.Service.Baz",
-     "parent": {
-      "$ref": "14"
-     },
-     "children": [
-      {
-       "$id": "26",
-       "kind": "client",
-       "name": "Foo",
-       "namespace": "Client.Structure.Service.Baz",
-       "parameters": [
-        {
-         "$id": "27",
-         "Name": "endpoint",
-         "NameInRequest": "endpoint",
-         "Doc": "Need to be set as 'http://localhost:3000' in client.",
-         "Type": {
-          "$id": "28",
-          "kind": "url",
-          "name": "url",
-          "crossLanguageDefinitionId": "TypeSpec.url"
-         },
-         "Location": "Uri",
-         "IsApiVersion": false,
-         "IsResourceParameter": false,
-         "IsContentType": false,
-         "IsRequired": true,
-         "IsEndpoint": true,
-         "SkipUrlEncoding": false,
-         "Explode": false,
-         "Kind": "Client"
-        },
-        {
-         "$id": "29",
-         "Name": "client",
-         "NameInRequest": "client",
-         "Doc": "Need to be set as 'default', 'multi-client', 'renamed-operation', 'two-operation-group' in client.",
-         "Type": {
-          "$ref": "2"
-         },
-         "Location": "Uri",
-         "IsApiVersion": false,
-         "IsResourceParameter": false,
-         "IsContentType": false,
-         "IsRequired": true,
-         "IsEndpoint": false,
-         "SkipUrlEncoding": false,
-         "Explode": false,
-         "Kind": "Client"
-        }
-       ],
-       "operations": [
-        {
-         "$id": "30",
-         "Name": "seven",
-         "ResourceName": "Foo",
-         "Accessibility": "public",
-         "Parameters": [],
-         "Responses": [
-          {
-           "$id": "31",
-           "StatusCodes": [
-            204
-           ],
-           "BodyMediaType": "Json",
-           "Headers": [],
-           "IsErrorResponse": false
-          }
-         ],
-         "HttpMethod": "POST",
-         "RequestBodyMediaType": "None",
-         "Uri": "{endpoint}/client/structure/{client}",
-         "Path": "/seven",
-         "BufferResponse": true,
-         "GenerateProtocolMethod": true,
-         "GenerateConvenienceMethod": true,
-         "CrossLanguageDefinitionId": "Client.Structure.Service.Baz.Foo.seven",
-         "Decorators": []
-        }
-       ],
-       "crossLanguageDefinitionId": "Client.Structure.Service.Baz.Foo",
-       "parent": {
-        "$ref": "22"
-       }
-      }
-     ]
-    },
+   "Decorators": [],
+   "CrossLanguageDefinitionId": "Client.Structure.Service"
+  },
+  {
+   "$id": "23",
+   "Name": "Baz",
+   "Namespace": "Client.Structure.Service.Baz",
+   "Operations": [],
+   "Protocol": {
+    "$id": "24"
+   },
+   "Parent": "ServiceClient",
+   "Parameters": [
+    {
+     "$id": "25",
+     "Name": "endpoint",
+     "NameInRequest": "endpoint",
+     "Doc": "Need to be set as 'http://localhost:3000' in client.",
+     "Type": {
+      "$id": "26",
+      "kind": "url",
+      "name": "url",
+      "crossLanguageDefinitionId": "TypeSpec.url"
+     },
+     "Location": "Uri",
+     "IsApiVersion": false,
+     "IsResourceParameter": false,
+     "IsContentType": false,
+     "IsRequired": true,
+     "IsEndpoint": true,
+     "SkipUrlEncoding": false,
+     "Explode": false,
+     "Kind": "Client"
+    },
+    {
+     "$id": "27",
+     "Name": "client",
+     "NameInRequest": "client",
+     "Doc": "Need to be set as 'default', 'multi-client', 'renamed-operation', 'two-operation-group' in client.",
+     "Type": {
+      "$ref": "2"
+     },
+     "Location": "Uri",
+     "IsApiVersion": false,
+     "IsResourceParameter": false,
+     "IsContentType": false,
+     "IsRequired": true,
+     "IsEndpoint": false,
+     "SkipUrlEncoding": false,
+     "Explode": false,
+     "Kind": "Client"
+    }
+   ],
+   "Decorators": [],
+   "CrossLanguageDefinitionId": "Client.Structure.Service.Baz"
+  },
+  {
+   "$id": "28",
+   "Name": "BazFoo",
+   "Namespace": "Client.Structure.Service.Baz",
+   "Operations": [
+    {
+     "$id": "29",
+     "Name": "seven",
+     "ResourceName": "Foo",
+     "Accessibility": "public",
+     "Parameters": [],
+     "Responses": [
+      {
+       "$id": "30",
+       "StatusCodes": [
+        204
+       ],
+       "Headers": [],
+       "IsErrorResponse": false
+      }
+     ],
+     "HttpMethod": "POST",
+     "Uri": "{endpoint}/client/structure/{client}",
+     "Path": "/seven",
+     "BufferResponse": true,
+     "GenerateProtocolMethod": true,
+     "GenerateConvenienceMethod": true,
+     "CrossLanguageDefinitionId": "Client.Structure.Service.Baz.Foo.seven",
+     "Decorators": []
+    }
+   ],
+   "Protocol": {
+    "$id": "31"
+   },
+   "Parent": "Baz",
+   "Parameters": [
     {
      "$id": "32",
-     "kind": "client",
-     "name": "Qux",
-     "namespace": "Client.Structure.Service.Qux",
-     "parameters": [
-      {
-       "$id": "33",
-       "Name": "endpoint",
-       "NameInRequest": "endpoint",
-       "Doc": "Need to be set as 'http://localhost:3000' in client.",
-       "Type": {
-        "$id": "34",
-        "kind": "url",
-        "name": "url",
-        "crossLanguageDefinitionId": "TypeSpec.url"
-       },
-       "Location": "Uri",
-       "IsApiVersion": false,
-       "IsResourceParameter": false,
-       "IsContentType": false,
-       "IsRequired": true,
-       "IsEndpoint": true,
-       "SkipUrlEncoding": false,
-       "Explode": false,
-       "Kind": "Client"
-      },
-      {
-       "$id": "35",
-       "Name": "client",
-       "NameInRequest": "client",
-       "Doc": "Need to be set as 'default', 'multi-client', 'renamed-operation', 'two-operation-group' in client.",
-       "Type": {
-        "$ref": "2"
-       },
-       "Location": "Uri",
-       "IsApiVersion": false,
-       "IsResourceParameter": false,
-       "IsContentType": false,
-       "IsRequired": true,
-       "IsEndpoint": false,
-       "SkipUrlEncoding": false,
-       "Explode": false,
-       "Kind": "Client"
-      }
-     ],
-     "operations": [
-      {
-       "$id": "36",
-       "Name": "eight",
-       "ResourceName": "Qux",
-       "Accessibility": "public",
-       "Parameters": [],
-       "Responses": [
-        {
-         "$id": "37",
-         "StatusCodes": [
-          204
-         ],
-         "BodyMediaType": "Json",
-         "Headers": [],
-         "IsErrorResponse": false
-        }
-       ],
-<<<<<<< HEAD
-       "HttpMethod": "POST",
-       "RequestBodyMediaType": "None",
-       "Uri": "{endpoint}/client/structure/{client}",
-       "Path": "/eight",
-       "BufferResponse": true,
-       "GenerateProtocolMethod": true,
-       "GenerateConvenienceMethod": true,
-       "CrossLanguageDefinitionId": "Client.Structure.Service.Qux.eight",
-       "Decorators": []
-      }
-     ],
-     "apiVersions": [],
-     "crossLanguageDefinitionId": "Client.Structure.Service.Qux",
-     "parent": {
-      "$ref": "14"
-=======
+     "Name": "endpoint",
+     "NameInRequest": "endpoint",
+     "Doc": "Need to be set as 'http://localhost:3000' in client.",
+     "Type": {
+      "$id": "33",
+      "kind": "url",
+      "name": "url",
+      "crossLanguageDefinitionId": "TypeSpec.url"
+     },
+     "Location": "Uri",
+     "IsApiVersion": false,
+     "IsResourceParameter": false,
+     "IsContentType": false,
+     "IsRequired": true,
+     "IsEndpoint": true,
+     "SkipUrlEncoding": false,
+     "Explode": false,
+     "Kind": "Client"
+    },
+    {
+     "$id": "34",
+     "Name": "client",
+     "NameInRequest": "client",
+     "Doc": "Need to be set as 'default', 'multi-client', 'renamed-operation', 'two-operation-group' in client.",
+     "Type": {
+      "$ref": "2"
+     },
+     "Location": "Uri",
+     "IsApiVersion": false,
+     "IsResourceParameter": false,
+     "IsContentType": false,
+     "IsRequired": true,
+     "IsEndpoint": false,
+     "SkipUrlEncoding": false,
+     "Explode": false,
+     "Kind": "Client"
+    }
+   ],
+   "Decorators": [],
+   "CrossLanguageDefinitionId": "Client.Structure.Service.Baz.Foo"
+  },
+  {
+   "$id": "35",
+   "Name": "Qux",
+   "Namespace": "Client.Structure.Service.Qux",
+   "Operations": [
+    {
+     "$id": "36",
+     "Name": "eight",
+     "ResourceName": "Qux",
+     "Accessibility": "public",
+     "Parameters": [],
+     "Responses": [
+      {
+       "$id": "37",
+       "StatusCodes": [
+        204
+       ],
+       "Headers": [],
+       "IsErrorResponse": false
+      }
+     ],
+     "HttpMethod": "POST",
+     "Uri": "{endpoint}/client/structure/{client}",
+     "Path": "/eight",
+     "BufferResponse": true,
+     "GenerateProtocolMethod": true,
+     "GenerateConvenienceMethod": true,
+     "CrossLanguageDefinitionId": "Client.Structure.Service.Qux.eight",
+     "Decorators": []
+    }
+   ],
+   "Protocol": {
+    "$id": "38"
+   },
+   "Parent": "ServiceClient",
+   "Parameters": [
+    {
+     "$id": "39",
+     "Name": "endpoint",
+     "NameInRequest": "endpoint",
+     "Doc": "Need to be set as 'http://localhost:3000' in client.",
+     "Type": {
+      "$id": "40",
+      "kind": "url",
+      "name": "url",
+      "crossLanguageDefinitionId": "TypeSpec.url"
+     },
+     "Location": "Uri",
+     "IsApiVersion": false,
+     "IsResourceParameter": false,
+     "IsContentType": false,
+     "IsRequired": true,
+     "IsEndpoint": true,
+     "SkipUrlEncoding": false,
+     "Explode": false,
+     "Kind": "Client"
+    },
+    {
+     "$id": "41",
+     "Name": "client",
+     "NameInRequest": "client",
+     "Doc": "Need to be set as 'default', 'multi-client', 'renamed-operation', 'two-operation-group' in client.",
+     "Type": {
+      "$ref": "2"
+     },
+     "Location": "Uri",
+     "IsApiVersion": false,
+     "IsResourceParameter": false,
+     "IsContentType": false,
+     "IsRequired": true,
+     "IsEndpoint": false,
+     "SkipUrlEncoding": false,
+     "Explode": false,
+     "Kind": "Client"
+    }
+   ],
+   "Decorators": [],
+   "CrossLanguageDefinitionId": "Client.Structure.Service.Qux"
+  },
+  {
+   "$id": "42",
+   "Name": "QuxBar",
+   "Namespace": "Client.Structure.Service.Qux",
+   "Operations": [
+    {
+     "$id": "43",
+     "Name": "nine",
+     "ResourceName": "Bar",
+     "Accessibility": "public",
+     "Parameters": [],
+     "Responses": [
+      {
+       "$id": "44",
+       "StatusCodes": [
+        204
+       ],
        "Headers": [],
        "IsErrorResponse": false
       }
@@ -516,200 +472,56 @@
       "kind": "url",
       "name": "url",
       "crossLanguageDefinitionId": "TypeSpec.url"
->>>>>>> 41efd5f9
-     },
-     "children": [
-      {
-       "$id": "38",
-       "kind": "client",
-       "name": "Bar",
-       "namespace": "Client.Structure.Service.Qux",
-       "parameters": [
-        {
-         "$id": "39",
-         "Name": "endpoint",
-         "NameInRequest": "endpoint",
-         "Doc": "Need to be set as 'http://localhost:3000' in client.",
-         "Type": {
-          "$id": "40",
-          "kind": "url",
-          "name": "url",
-          "crossLanguageDefinitionId": "TypeSpec.url"
-         },
-         "Location": "Uri",
-         "IsApiVersion": false,
-         "IsResourceParameter": false,
-         "IsContentType": false,
-         "IsRequired": true,
-         "IsEndpoint": true,
-         "SkipUrlEncoding": false,
-         "Explode": false,
-         "Kind": "Client"
-        },
-        {
-         "$id": "41",
-         "Name": "client",
-         "NameInRequest": "client",
-         "Doc": "Need to be set as 'default', 'multi-client', 'renamed-operation', 'two-operation-group' in client.",
-         "Type": {
-          "$ref": "2"
-         },
-         "Location": "Uri",
-         "IsApiVersion": false,
-         "IsResourceParameter": false,
-         "IsContentType": false,
-         "IsRequired": true,
-         "IsEndpoint": false,
-         "SkipUrlEncoding": false,
-         "Explode": false,
-         "Kind": "Client"
-        }
-       ],
-       "operations": [
-        {
-         "$id": "42",
-         "Name": "nine",
-         "ResourceName": "Bar",
-         "Accessibility": "public",
-         "Parameters": [],
-         "Responses": [
-          {
-           "$id": "43",
-           "StatusCodes": [
-            204
-           ],
-           "BodyMediaType": "Json",
-           "Headers": [],
-           "IsErrorResponse": false
-          }
-         ],
-         "HttpMethod": "POST",
-         "RequestBodyMediaType": "None",
-         "Uri": "{endpoint}/client/structure/{client}",
-         "Path": "/nine",
-         "BufferResponse": true,
-         "GenerateProtocolMethod": true,
-         "GenerateConvenienceMethod": true,
-         "CrossLanguageDefinitionId": "Client.Structure.Service.Qux.Bar.nine",
-         "Decorators": []
-        }
-       ],
-       "crossLanguageDefinitionId": "Client.Structure.Service.Qux.Bar",
-       "parent": {
-        "$ref": "32"
-       }
-      }
-     ]
-    },
-    {
-     "$id": "44",
-     "kind": "client",
-     "name": "Foo",
-     "namespace": "Client.Structure.Service",
-     "parameters": [
-      {
-       "$id": "45",
-       "Name": "endpoint",
-       "NameInRequest": "endpoint",
-       "Doc": "Need to be set as 'http://localhost:3000' in client.",
-       "Type": {
-        "$id": "46",
-        "kind": "url",
-        "name": "url",
-        "crossLanguageDefinitionId": "TypeSpec.url"
-       },
-       "Location": "Uri",
-       "IsApiVersion": false,
-       "IsResourceParameter": false,
-       "IsContentType": false,
-       "IsRequired": true,
-       "IsEndpoint": true,
-       "SkipUrlEncoding": false,
-       "Explode": false,
-       "Kind": "Client"
-      },
-      {
-       "$id": "47",
-       "Name": "client",
-       "NameInRequest": "client",
-       "Doc": "Need to be set as 'default', 'multi-client', 'renamed-operation', 'two-operation-group' in client.",
-       "Type": {
-        "$ref": "2"
-       },
-       "Location": "Uri",
-       "IsApiVersion": false,
-       "IsResourceParameter": false,
-       "IsContentType": false,
-       "IsRequired": true,
-       "IsEndpoint": false,
-       "SkipUrlEncoding": false,
-       "Explode": false,
-       "Kind": "Client"
-      }
-     ],
-     "operations": [
-      {
-       "$id": "48",
-       "Name": "three",
-       "ResourceName": "Foo",
-       "Accessibility": "public",
-       "Parameters": [],
-       "Responses": [
-        {
-         "$id": "49",
-         "StatusCodes": [
-          204
-         ],
-         "BodyMediaType": "Json",
-         "Headers": [],
-         "IsErrorResponse": false
-        }
-       ],
-<<<<<<< HEAD
-       "HttpMethod": "POST",
-       "RequestBodyMediaType": "None",
-       "Uri": "{endpoint}/client/structure/{client}",
-       "Path": "/three",
-       "BufferResponse": true,
-       "GenerateProtocolMethod": true,
-       "GenerateConvenienceMethod": true,
-       "CrossLanguageDefinitionId": "Client.Structure.Service.Foo.three",
-       "Decorators": []
-      },
-      {
-       "$id": "50",
-       "Name": "four",
-       "ResourceName": "Foo",
-       "Accessibility": "public",
-       "Parameters": [],
-       "Responses": [
-        {
-         "$id": "51",
-         "StatusCodes": [
-          204
-         ],
-         "BodyMediaType": "Json",
-         "Headers": [],
-         "IsErrorResponse": false
-        }
-       ],
-       "HttpMethod": "POST",
-       "RequestBodyMediaType": "None",
-       "Uri": "{endpoint}/client/structure/{client}",
-       "Path": "/four",
-       "BufferResponse": true,
-       "GenerateProtocolMethod": true,
-       "GenerateConvenienceMethod": true,
-       "CrossLanguageDefinitionId": "Client.Structure.Service.Foo.four",
-       "Decorators": []
-      }
-     ],
-     "apiVersions": [],
-     "crossLanguageDefinitionId": "Client.Structure.Service.Foo",
-     "parent": {
-      "$ref": "14"
-     }
-=======
+     },
+     "Location": "Uri",
+     "IsApiVersion": false,
+     "IsResourceParameter": false,
+     "IsContentType": false,
+     "IsRequired": true,
+     "IsEndpoint": true,
+     "SkipUrlEncoding": false,
+     "Explode": false,
+     "Kind": "Client"
+    },
+    {
+     "$id": "48",
+     "Name": "client",
+     "NameInRequest": "client",
+     "Doc": "Need to be set as 'default', 'multi-client', 'renamed-operation', 'two-operation-group' in client.",
+     "Type": {
+      "$ref": "2"
+     },
+     "Location": "Uri",
+     "IsApiVersion": false,
+     "IsResourceParameter": false,
+     "IsContentType": false,
+     "IsRequired": true,
+     "IsEndpoint": false,
+     "SkipUrlEncoding": false,
+     "Explode": false,
+     "Kind": "Client"
+    }
+   ],
+   "Decorators": [],
+   "CrossLanguageDefinitionId": "Client.Structure.Service.Qux.Bar"
+  },
+  {
+   "$id": "49",
+   "Name": "Foo",
+   "Namespace": "Client.Structure.Service",
+   "Operations": [
+    {
+     "$id": "50",
+     "Name": "three",
+     "ResourceName": "Foo",
+     "Accessibility": "public",
+     "Parameters": [],
+     "Responses": [
+      {
+       "$id": "51",
+       "StatusCodes": [
+        204
+       ],
        "Headers": [],
        "IsErrorResponse": false
       }
@@ -722,57 +534,16 @@
      "GenerateConvenienceMethod": true,
      "CrossLanguageDefinitionId": "Client.Structure.Service.Foo.three",
      "Decorators": []
->>>>>>> 41efd5f9
     },
     {
      "$id": "52",
-     "kind": "client",
-     "name": "Bar",
-     "namespace": "Client.Structure.Service",
-     "parameters": [
+     "Name": "four",
+     "ResourceName": "Foo",
+     "Accessibility": "public",
+     "Parameters": [],
+     "Responses": [
       {
        "$id": "53",
-<<<<<<< HEAD
-       "Name": "endpoint",
-       "NameInRequest": "endpoint",
-       "Doc": "Need to be set as 'http://localhost:3000' in client.",
-       "Type": {
-        "$id": "54",
-        "kind": "url",
-        "name": "url",
-        "crossLanguageDefinitionId": "TypeSpec.url"
-       },
-       "Location": "Uri",
-       "IsApiVersion": false,
-       "IsResourceParameter": false,
-       "IsContentType": false,
-       "IsRequired": true,
-       "IsEndpoint": true,
-       "SkipUrlEncoding": false,
-       "Explode": false,
-       "Kind": "Client"
-      },
-      {
-       "$id": "55",
-       "Name": "client",
-       "NameInRequest": "client",
-       "Doc": "Need to be set as 'default', 'multi-client', 'renamed-operation', 'two-operation-group' in client.",
-       "Type": {
-        "$ref": "2"
-       },
-       "Location": "Uri",
-       "IsApiVersion": false,
-       "IsResourceParameter": false,
-       "IsContentType": false,
-       "IsRequired": true,
-       "IsEndpoint": false,
-       "SkipUrlEncoding": false,
-       "Explode": false,
-       "Kind": "Client"
-      }
-     ],
-     "operations": [
-=======
        "StatusCodes": [
         204
        ],
@@ -850,36 +621,11 @@
      "Accessibility": "public",
      "Parameters": [],
      "Responses": [
->>>>>>> 41efd5f9
-      {
-       "$id": "56",
-       "Name": "five",
-       "ResourceName": "Bar",
-       "Accessibility": "public",
-       "Parameters": [],
-       "Responses": [
-        {
-         "$id": "57",
-         "StatusCodes": [
-          204
-         ],
-         "BodyMediaType": "Json",
-         "Headers": [],
-         "IsErrorResponse": false
-        }
-       ],
-<<<<<<< HEAD
-       "HttpMethod": "POST",
-       "RequestBodyMediaType": "None",
-       "Uri": "{endpoint}/client/structure/{client}",
-       "Path": "/five",
-       "BufferResponse": true,
-       "GenerateProtocolMethod": true,
-       "GenerateConvenienceMethod": true,
-       "CrossLanguageDefinitionId": "Client.Structure.Service.Bar.five",
-       "Decorators": []
-      },
-=======
+      {
+       "$id": "60",
+       "StatusCodes": [
+        204
+       ],
        "Headers": [],
        "IsErrorResponse": false
       }
@@ -900,42 +646,11 @@
      "Accessibility": "public",
      "Parameters": [],
      "Responses": [
->>>>>>> 41efd5f9
-      {
-       "$id": "58",
-       "Name": "six",
-       "ResourceName": "Bar",
-       "Accessibility": "public",
-       "Parameters": [],
-       "Responses": [
-        {
-         "$id": "59",
-         "StatusCodes": [
-          204
-         ],
-         "BodyMediaType": "Json",
-         "Headers": [],
-         "IsErrorResponse": false
-        }
-       ],
-<<<<<<< HEAD
-       "HttpMethod": "POST",
-       "RequestBodyMediaType": "None",
-       "Uri": "{endpoint}/client/structure/{client}",
-       "Path": "/six",
-       "BufferResponse": true,
-       "GenerateProtocolMethod": true,
-       "GenerateConvenienceMethod": true,
-       "CrossLanguageDefinitionId": "Client.Structure.Service.Bar.six",
-       "Decorators": []
-      }
-     ],
-     "apiVersions": [],
-     "crossLanguageDefinitionId": "Client.Structure.Service.Bar",
-     "parent": {
-      "$ref": "14"
-     }
-=======
+      {
+       "$id": "62",
+       "StatusCodes": [
+        204
+       ],
        "Headers": [],
        "IsErrorResponse": false
       }
@@ -948,9 +663,55 @@
      "GenerateConvenienceMethod": true,
      "CrossLanguageDefinitionId": "Client.Structure.Service.Bar.six",
      "Decorators": []
->>>>>>> 41efd5f9
-    }
-   ]
+    }
+   ],
+   "Protocol": {
+    "$id": "63"
+   },
+   "Parent": "ServiceClient",
+   "Parameters": [
+    {
+     "$id": "64",
+     "Name": "endpoint",
+     "NameInRequest": "endpoint",
+     "Doc": "Need to be set as 'http://localhost:3000' in client.",
+     "Type": {
+      "$id": "65",
+      "kind": "url",
+      "name": "url",
+      "crossLanguageDefinitionId": "TypeSpec.url"
+     },
+     "Location": "Uri",
+     "IsApiVersion": false,
+     "IsResourceParameter": false,
+     "IsContentType": false,
+     "IsRequired": true,
+     "IsEndpoint": true,
+     "SkipUrlEncoding": false,
+     "Explode": false,
+     "Kind": "Client"
+    },
+    {
+     "$id": "66",
+     "Name": "client",
+     "NameInRequest": "client",
+     "Doc": "Need to be set as 'default', 'multi-client', 'renamed-operation', 'two-operation-group' in client.",
+     "Type": {
+      "$ref": "2"
+     },
+     "Location": "Uri",
+     "IsApiVersion": false,
+     "IsResourceParameter": false,
+     "IsContentType": false,
+     "IsRequired": true,
+     "IsEndpoint": false,
+     "SkipUrlEncoding": false,
+     "Explode": false,
+     "Kind": "Client"
+    }
+   ],
+   "Decorators": [],
+   "CrossLanguageDefinitionId": "Client.Structure.Service.Bar"
   }
  ]
 }