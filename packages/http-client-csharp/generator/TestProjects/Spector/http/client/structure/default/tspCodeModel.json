{
 "$id": "1",
 "name": "Client.Structure.Service.Default",
 "apiVersions": [],
 "enums": [
  {
   "$id": "2",
   "kind": "enum",
   "name": "ClientType",
   "crossLanguageDefinitionId": "Client.Structure.Service.ClientType",
   "valueType": {
    "$id": "3",
    "kind": "string",
    "name": "string",
    "crossLanguageDefinitionId": "TypeSpec.string",
    "decorators": []
   },
   "values": [
    {
     "$id": "4",
     "kind": "enumvalue",
     "name": "Default",
     "value": "default",
     "valueType": {
      "$id": "5",
      "kind": "string",
      "name": "string",
      "crossLanguageDefinitionId": "TypeSpec.string",
      "decorators": []
     },
     "enumType": {
      "$ref": "2"
     },
     "decorators": []
    },
    {
     "$id": "6",
     "kind": "enumvalue",
     "name": "MultiClient",
     "value": "multi-client",
     "valueType": {
      "$id": "7",
      "kind": "string",
      "name": "string",
      "crossLanguageDefinitionId": "TypeSpec.string",
      "decorators": []
     },
     "enumType": {
      "$ref": "2"
     },
     "decorators": []
    },
    {
     "$id": "8",
     "kind": "enumvalue",
     "name": "RenamedOperation",
     "value": "renamed-operation",
     "valueType": {
      "$id": "9",
      "kind": "string",
      "name": "string",
      "crossLanguageDefinitionId": "TypeSpec.string",
      "decorators": []
     },
     "enumType": {
      "$ref": "2"
     },
     "decorators": []
    },
    {
     "$id": "10",
     "kind": "enumvalue",
     "name": "TwoOperationGroup",
     "value": "two-operation-group",
     "valueType": {
      "$id": "11",
      "kind": "string",
      "name": "string",
      "crossLanguageDefinitionId": "TypeSpec.string",
      "decorators": []
     },
     "enumType": {
      "$ref": "2"
     },
     "decorators": []
    },
    {
     "$id": "12",
     "kind": "enumvalue",
     "name": "ClientOperationGroup",
     "value": "client-operation-group",
     "valueType": {
      "$id": "13",
      "kind": "string",
      "name": "string",
      "crossLanguageDefinitionId": "TypeSpec.string",
      "decorators": []
     },
     "enumType": {
      "$ref": "2"
     },
     "decorators": []
    }
   ],
   "namespace": "Client.Structure.Service",
   "isFixed": true,
   "isFlags": false,
   "usage": "Input",
   "decorators": []
  }
 ],
 "models": [],
 "clients": [
  {
   "$id": "14",
<<<<<<< HEAD
   "kind": "client",
   "name": "ServiceClient",
   "namespace": "Client.Structure.Service",
   "doc": "Test that we can use @client and @operationGroup decorators to customize client side code structure, such as:\n1. have everything as default.\n2. to rename client or operation group\n3. one client can have more than one operations groups\n4. split one interface into two clients\n5. have two clients with operations come from different interfaces\n6. have two clients with a hierarchy relation.",
   "parameters": [
    {
     "$id": "15",
     "Name": "endpoint",
     "NameInRequest": "endpoint",
     "Doc": "Need to be set as 'http://localhost:3000' in client.",
     "Type": {
      "$id": "16",
=======
   "name": "ServiceClient",
   "namespace": "Client.Structure.Service",
   "doc": "Test that we can use @client and @operationGroup decorators to customize client side code structure, such as:\n1. have everything as default.\n2. to rename client or operation group\n3. one client can have more than one operations groups\n4. split one interface into two clients\n5. have two clients with operations come from different interfaces\n6. have two clients with a hierarchy relation.",
   "operations": [
    {
     "$id": "15",
     "name": "one",
     "resourceName": "Service",
     "accessibility": "public",
     "parameters": [],
     "responses": [
      {
       "$id": "16",
       "statusCodes": [
        204
       ],
       "headers": [],
       "isErrorResponse": false
      }
     ],
     "httpMethod": "POST",
     "uri": "{endpoint}/client/structure/{client}",
     "path": "/one",
     "bufferResponse": true,
     "generateProtocolMethod": true,
     "generateConvenienceMethod": true,
     "crossLanguageDefinitionId": "Client.Structure.Service.one",
     "decorators": []
    },
    {
     "$id": "17",
     "name": "two",
     "resourceName": "Service",
     "accessibility": "public",
     "parameters": [],
     "responses": [
      {
       "$id": "18",
       "statusCodes": [
        204
       ],
       "headers": [],
       "isErrorResponse": false
      }
     ],
     "httpMethod": "POST",
     "uri": "{endpoint}/client/structure/{client}",
     "path": "/two",
     "bufferResponse": true,
     "generateProtocolMethod": true,
     "generateConvenienceMethod": true,
     "crossLanguageDefinitionId": "Client.Structure.Service.two",
     "decorators": []
    }
   ],
   "parameters": [
    {
     "$id": "19",
     "name": "endpoint",
     "nameInRequest": "endpoint",
     "doc": "Need to be set as 'http://localhost:3000' in client.",
     "type": {
      "$id": "20",
>>>>>>> 586a120e
      "kind": "url",
      "name": "url",
      "crossLanguageDefinitionId": "TypeSpec.url"
     },
     "location": "Uri",
     "isApiVersion": false,
     "isContentType": false,
     "isRequired": true,
     "isEndpoint": true,
     "skipUrlEncoding": false,
     "explode": false,
     "kind": "Client"
    },
    {
<<<<<<< HEAD
     "$id": "17",
     "Name": "client",
     "NameInRequest": "client",
     "Doc": "Need to be set as 'default', 'multi-client', 'renamed-operation', 'two-operation-group' in client.",
     "Type": {
=======
     "$id": "21",
     "name": "client",
     "nameInRequest": "client",
     "doc": "Need to be set as 'default', 'multi-client', 'renamed-operation', 'two-operation-group' in client.",
     "type": {
      "$ref": "2"
     },
     "location": "Uri",
     "isApiVersion": false,
     "isContentType": false,
     "isRequired": true,
     "isEndpoint": false,
     "skipUrlEncoding": false,
     "explode": false,
     "kind": "Client"
    }
   ],
   "decorators": [],
   "crossLanguageDefinitionId": "Client.Structure.Service"
  },
  {
   "$id": "22",
   "name": "Baz",
   "namespace": "Client.Structure.Service.Baz",
   "operations": [],
   "parent": "ServiceClient",
   "parameters": [
    {
     "$id": "23",
     "name": "endpoint",
     "nameInRequest": "endpoint",
     "doc": "Need to be set as 'http://localhost:3000' in client.",
     "type": {
      "$id": "24",
      "kind": "url",
      "name": "url",
      "crossLanguageDefinitionId": "TypeSpec.url"
     },
     "location": "Uri",
     "isApiVersion": false,
     "isContentType": false,
     "isRequired": true,
     "isEndpoint": true,
     "skipUrlEncoding": false,
     "explode": false,
     "kind": "Client"
    },
    {
     "$id": "25",
     "name": "client",
     "nameInRequest": "client",
     "doc": "Need to be set as 'default', 'multi-client', 'renamed-operation', 'two-operation-group' in client.",
     "type": {
>>>>>>> 586a120e
      "$ref": "2"
     },
     "location": "Uri",
     "isApiVersion": false,
     "isContentType": false,
     "isRequired": true,
     "isEndpoint": false,
     "skipUrlEncoding": false,
     "explode": false,
     "kind": "Client"
    }
   ],
<<<<<<< HEAD
   "operations": [
    {
     "$id": "18",
     "Name": "one",
     "ResourceName": "Service",
     "Accessibility": "public",
     "Parameters": [],
     "Responses": [
      {
       "$id": "19",
       "StatusCodes": [
=======
   "decorators": [],
   "crossLanguageDefinitionId": "Client.Structure.Service.Baz"
  },
  {
   "$id": "26",
   "name": "BazFoo",
   "namespace": "Client.Structure.Service.Baz",
   "operations": [
    {
     "$id": "27",
     "name": "seven",
     "resourceName": "Foo",
     "accessibility": "public",
     "parameters": [],
     "responses": [
      {
       "$id": "28",
       "statusCodes": [
>>>>>>> 586a120e
        204
       ],
       "headers": [],
       "isErrorResponse": false
      }
     ],
<<<<<<< HEAD
     "HttpMethod": "POST",
     "Uri": "{endpoint}/client/structure/{client}",
     "Path": "/one",
     "BufferResponse": true,
     "GenerateProtocolMethod": true,
     "GenerateConvenienceMethod": true,
     "CrossLanguageDefinitionId": "Client.Structure.Service.one",
     "Decorators": []
    },
    {
     "$id": "20",
     "Name": "two",
     "ResourceName": "Service",
     "Accessibility": "public",
     "Parameters": [],
     "Responses": [
      {
       "$id": "21",
       "StatusCodes": [
=======
     "httpMethod": "POST",
     "uri": "{endpoint}/client/structure/{client}",
     "path": "/seven",
     "bufferResponse": true,
     "generateProtocolMethod": true,
     "generateConvenienceMethod": true,
     "crossLanguageDefinitionId": "Client.Structure.Service.Baz.Foo.seven",
     "decorators": []
    }
   ],
   "parent": "Baz",
   "parameters": [
    {
     "$id": "29",
     "name": "endpoint",
     "nameInRequest": "endpoint",
     "doc": "Need to be set as 'http://localhost:3000' in client.",
     "type": {
      "$id": "30",
      "kind": "url",
      "name": "url",
      "crossLanguageDefinitionId": "TypeSpec.url"
     },
     "location": "Uri",
     "isApiVersion": false,
     "isContentType": false,
     "isRequired": true,
     "isEndpoint": true,
     "skipUrlEncoding": false,
     "explode": false,
     "kind": "Client"
    },
    {
     "$id": "31",
     "name": "client",
     "nameInRequest": "client",
     "doc": "Need to be set as 'default', 'multi-client', 'renamed-operation', 'two-operation-group' in client.",
     "type": {
      "$ref": "2"
     },
     "location": "Uri",
     "isApiVersion": false,
     "isContentType": false,
     "isRequired": true,
     "isEndpoint": false,
     "skipUrlEncoding": false,
     "explode": false,
     "kind": "Client"
    }
   ],
   "decorators": [],
   "crossLanguageDefinitionId": "Client.Structure.Service.Baz.Foo"
  },
  {
   "$id": "32",
   "name": "Qux",
   "namespace": "Client.Structure.Service.Qux",
   "operations": [
    {
     "$id": "33",
     "name": "eight",
     "resourceName": "Qux",
     "accessibility": "public",
     "parameters": [],
     "responses": [
      {
       "$id": "34",
       "statusCodes": [
>>>>>>> 586a120e
        204
       ],
       "headers": [],
       "isErrorResponse": false
      }
     ],
<<<<<<< HEAD
     "HttpMethod": "POST",
     "Uri": "{endpoint}/client/structure/{client}",
     "Path": "/two",
     "BufferResponse": true,
     "GenerateProtocolMethod": true,
     "GenerateConvenienceMethod": true,
     "CrossLanguageDefinitionId": "Client.Structure.Service.two",
     "Decorators": []
    }
   ],
   "apiVersions": [],
   "crossLanguageDefinitionId": "Client.Structure.Service",
   "decorators": [],
   "children": [
    {
     "$id": "22",
     "kind": "client",
     "name": "Baz",
     "namespace": "Client.Structure.Service.Baz",
     "parameters": [
      {
       "$id": "23",
       "Name": "endpoint",
       "NameInRequest": "endpoint",
       "Doc": "Need to be set as 'http://localhost:3000' in client.",
       "Type": {
        "$id": "24",
        "kind": "url",
        "name": "url",
        "crossLanguageDefinitionId": "TypeSpec.url"
       },
       "Location": "Uri",
       "IsApiVersion": false,
       "IsResourceParameter": false,
       "IsContentType": false,
       "IsRequired": true,
       "IsEndpoint": true,
       "SkipUrlEncoding": false,
       "Explode": false,
       "Kind": "Client"
      },
      {
       "$id": "25",
       "Name": "client",
       "NameInRequest": "client",
       "Doc": "Need to be set as 'default', 'multi-client', 'renamed-operation', 'two-operation-group' in client.",
       "Type": {
        "$ref": "2"
       },
       "Location": "Uri",
       "IsApiVersion": false,
       "IsResourceParameter": false,
       "IsContentType": false,
       "IsRequired": true,
       "IsEndpoint": false,
       "SkipUrlEncoding": false,
       "Explode": false,
       "Kind": "Client"
      }
     ],
     "operations": [],
     "apiVersions": [],
     "crossLanguageDefinitionId": "Client.Structure.Service.Baz",
     "decorators": [],
     "parent": {
      "$ref": "14"
     },
     "children": [
      {
       "$id": "26",
       "kind": "client",
       "name": "Foo",
       "namespace": "Client.Structure.Service.Baz",
       "parameters": [
        {
         "$id": "27",
         "Name": "endpoint",
         "NameInRequest": "endpoint",
         "Doc": "Need to be set as 'http://localhost:3000' in client.",
         "Type": {
          "$id": "28",
          "kind": "url",
          "name": "url",
          "crossLanguageDefinitionId": "TypeSpec.url"
         },
         "Location": "Uri",
         "IsApiVersion": false,
         "IsResourceParameter": false,
         "IsContentType": false,
         "IsRequired": true,
         "IsEndpoint": true,
         "SkipUrlEncoding": false,
         "Explode": false,
         "Kind": "Client"
        },
        {
         "$id": "29",
         "Name": "client",
         "NameInRequest": "client",
         "Doc": "Need to be set as 'default', 'multi-client', 'renamed-operation', 'two-operation-group' in client.",
         "Type": {
          "$ref": "2"
         },
         "Location": "Uri",
         "IsApiVersion": false,
         "IsResourceParameter": false,
         "IsContentType": false,
         "IsRequired": true,
         "IsEndpoint": false,
         "SkipUrlEncoding": false,
         "Explode": false,
         "Kind": "Client"
        }
       ],
       "operations": [
        {
         "$id": "30",
         "Name": "seven",
         "ResourceName": "Foo",
         "Accessibility": "public",
         "Parameters": [],
         "Responses": [
          {
           "$id": "31",
           "StatusCodes": [
            204
           ],
           "Headers": [],
           "IsErrorResponse": false
          }
         ],
         "HttpMethod": "POST",
         "Uri": "{endpoint}/client/structure/{client}",
         "Path": "/seven",
         "BufferResponse": true,
         "GenerateProtocolMethod": true,
         "GenerateConvenienceMethod": true,
         "CrossLanguageDefinitionId": "Client.Structure.Service.Baz.Foo.seven",
         "Decorators": []
        }
       ],
       "crossLanguageDefinitionId": "Client.Structure.Service.Baz.Foo",
       "decorators": [],
       "parent": {
        "$ref": "22"
       }
      }
     ]
    },
    {
     "$id": "32",
     "kind": "client",
     "name": "Qux",
     "namespace": "Client.Structure.Service.Qux",
     "parameters": [
      {
       "$id": "33",
       "Name": "endpoint",
       "NameInRequest": "endpoint",
       "Doc": "Need to be set as 'http://localhost:3000' in client.",
       "Type": {
        "$id": "34",
        "kind": "url",
        "name": "url",
        "crossLanguageDefinitionId": "TypeSpec.url"
       },
       "Location": "Uri",
       "IsApiVersion": false,
       "IsResourceParameter": false,
       "IsContentType": false,
       "IsRequired": true,
       "IsEndpoint": true,
       "SkipUrlEncoding": false,
       "Explode": false,
       "Kind": "Client"
      },
      {
       "$id": "35",
       "Name": "client",
       "NameInRequest": "client",
       "Doc": "Need to be set as 'default', 'multi-client', 'renamed-operation', 'two-operation-group' in client.",
       "Type": {
        "$ref": "2"
       },
       "Location": "Uri",
       "IsApiVersion": false,
       "IsResourceParameter": false,
       "IsContentType": false,
       "IsRequired": true,
       "IsEndpoint": false,
       "SkipUrlEncoding": false,
       "Explode": false,
       "Kind": "Client"
      }
     ],
     "operations": [
      {
       "$id": "36",
       "Name": "eight",
       "ResourceName": "Qux",
       "Accessibility": "public",
       "Parameters": [],
       "Responses": [
        {
         "$id": "37",
         "StatusCodes": [
          204
         ],
         "Headers": [],
         "IsErrorResponse": false
        }
       ],
       "HttpMethod": "POST",
       "Uri": "{endpoint}/client/structure/{client}",
       "Path": "/eight",
       "BufferResponse": true,
       "GenerateProtocolMethod": true,
       "GenerateConvenienceMethod": true,
       "CrossLanguageDefinitionId": "Client.Structure.Service.Qux.eight",
       "Decorators": []
      }
     ],
     "apiVersions": [],
     "crossLanguageDefinitionId": "Client.Structure.Service.Qux",
     "decorators": [],
     "parent": {
      "$ref": "14"
     },
     "children": [
      {
       "$id": "38",
       "kind": "client",
       "name": "Bar",
       "namespace": "Client.Structure.Service.Qux",
       "parameters": [
        {
         "$id": "39",
         "Name": "endpoint",
         "NameInRequest": "endpoint",
         "Doc": "Need to be set as 'http://localhost:3000' in client.",
         "Type": {
          "$id": "40",
          "kind": "url",
          "name": "url",
          "crossLanguageDefinitionId": "TypeSpec.url"
         },
         "Location": "Uri",
         "IsApiVersion": false,
         "IsResourceParameter": false,
         "IsContentType": false,
         "IsRequired": true,
         "IsEndpoint": true,
         "SkipUrlEncoding": false,
         "Explode": false,
         "Kind": "Client"
        },
        {
         "$id": "41",
         "Name": "client",
         "NameInRequest": "client",
         "Doc": "Need to be set as 'default', 'multi-client', 'renamed-operation', 'two-operation-group' in client.",
         "Type": {
          "$ref": "2"
         },
         "Location": "Uri",
         "IsApiVersion": false,
         "IsResourceParameter": false,
         "IsContentType": false,
         "IsRequired": true,
         "IsEndpoint": false,
         "SkipUrlEncoding": false,
         "Explode": false,
         "Kind": "Client"
        }
       ],
       "operations": [
        {
         "$id": "42",
         "Name": "nine",
         "ResourceName": "Bar",
         "Accessibility": "public",
         "Parameters": [],
         "Responses": [
          {
           "$id": "43",
           "StatusCodes": [
            204
           ],
           "Headers": [],
           "IsErrorResponse": false
          }
         ],
         "HttpMethod": "POST",
         "Uri": "{endpoint}/client/structure/{client}",
         "Path": "/nine",
         "BufferResponse": true,
         "GenerateProtocolMethod": true,
         "GenerateConvenienceMethod": true,
         "CrossLanguageDefinitionId": "Client.Structure.Service.Qux.Bar.nine",
         "Decorators": []
        }
       ],
       "crossLanguageDefinitionId": "Client.Structure.Service.Qux.Bar",
       "decorators": [],
       "parent": {
        "$ref": "32"
       }
      }
     ]
    },
    {
     "$id": "44",
     "kind": "client",
     "name": "Foo",
     "namespace": "Client.Structure.Service",
     "parameters": [
      {
       "$id": "45",
       "Name": "endpoint",
       "NameInRequest": "endpoint",
       "Doc": "Need to be set as 'http://localhost:3000' in client.",
       "Type": {
        "$id": "46",
        "kind": "url",
        "name": "url",
        "crossLanguageDefinitionId": "TypeSpec.url"
       },
       "Location": "Uri",
       "IsApiVersion": false,
       "IsResourceParameter": false,
       "IsContentType": false,
       "IsRequired": true,
       "IsEndpoint": true,
       "SkipUrlEncoding": false,
       "Explode": false,
       "Kind": "Client"
      },
      {
       "$id": "47",
       "Name": "client",
       "NameInRequest": "client",
       "Doc": "Need to be set as 'default', 'multi-client', 'renamed-operation', 'two-operation-group' in client.",
       "Type": {
        "$ref": "2"
       },
       "Location": "Uri",
       "IsApiVersion": false,
       "IsResourceParameter": false,
       "IsContentType": false,
       "IsRequired": true,
       "IsEndpoint": false,
       "SkipUrlEncoding": false,
       "Explode": false,
       "Kind": "Client"
      }
     ],
     "operations": [
      {
       "$id": "48",
       "Name": "three",
       "ResourceName": "Foo",
       "Accessibility": "public",
       "Parameters": [],
       "Responses": [
        {
         "$id": "49",
         "StatusCodes": [
          204
         ],
         "Headers": [],
         "IsErrorResponse": false
        }
       ],
       "HttpMethod": "POST",
       "Uri": "{endpoint}/client/structure/{client}",
       "Path": "/three",
       "BufferResponse": true,
       "GenerateProtocolMethod": true,
       "GenerateConvenienceMethod": true,
       "CrossLanguageDefinitionId": "Client.Structure.Service.Foo.three",
       "Decorators": []
      },
      {
       "$id": "50",
       "Name": "four",
       "ResourceName": "Foo",
       "Accessibility": "public",
       "Parameters": [],
       "Responses": [
        {
         "$id": "51",
         "StatusCodes": [
          204
         ],
         "Headers": [],
         "IsErrorResponse": false
        }
       ],
       "HttpMethod": "POST",
       "Uri": "{endpoint}/client/structure/{client}",
       "Path": "/four",
       "BufferResponse": true,
       "GenerateProtocolMethod": true,
       "GenerateConvenienceMethod": true,
       "CrossLanguageDefinitionId": "Client.Structure.Service.Foo.four",
       "Decorators": []
      }
     ],
     "apiVersions": [],
     "crossLanguageDefinitionId": "Client.Structure.Service.Foo",
     "decorators": [],
     "parent": {
      "$ref": "14"
     }
    },
    {
     "$id": "52",
     "kind": "client",
     "name": "Bar",
     "namespace": "Client.Structure.Service",
     "parameters": [
      {
       "$id": "53",
       "Name": "endpoint",
       "NameInRequest": "endpoint",
       "Doc": "Need to be set as 'http://localhost:3000' in client.",
       "Type": {
        "$id": "54",
        "kind": "url",
        "name": "url",
        "crossLanguageDefinitionId": "TypeSpec.url"
       },
       "Location": "Uri",
       "IsApiVersion": false,
       "IsResourceParameter": false,
       "IsContentType": false,
       "IsRequired": true,
       "IsEndpoint": true,
       "SkipUrlEncoding": false,
       "Explode": false,
       "Kind": "Client"
      },
      {
       "$id": "55",
       "Name": "client",
       "NameInRequest": "client",
       "Doc": "Need to be set as 'default', 'multi-client', 'renamed-operation', 'two-operation-group' in client.",
       "Type": {
        "$ref": "2"
       },
       "Location": "Uri",
       "IsApiVersion": false,
       "IsResourceParameter": false,
       "IsContentType": false,
       "IsRequired": true,
       "IsEndpoint": false,
       "SkipUrlEncoding": false,
       "Explode": false,
       "Kind": "Client"
      }
     ],
     "operations": [
      {
       "$id": "56",
       "Name": "five",
       "ResourceName": "Bar",
       "Accessibility": "public",
       "Parameters": [],
       "Responses": [
        {
         "$id": "57",
         "StatusCodes": [
          204
         ],
         "Headers": [],
         "IsErrorResponse": false
        }
       ],
       "HttpMethod": "POST",
       "Uri": "{endpoint}/client/structure/{client}",
       "Path": "/five",
       "BufferResponse": true,
       "GenerateProtocolMethod": true,
       "GenerateConvenienceMethod": true,
       "CrossLanguageDefinitionId": "Client.Structure.Service.Bar.five",
       "Decorators": []
      },
      {
       "$id": "58",
       "Name": "six",
       "ResourceName": "Bar",
       "Accessibility": "public",
       "Parameters": [],
       "Responses": [
        {
         "$id": "59",
         "StatusCodes": [
          204
         ],
         "Headers": [],
         "IsErrorResponse": false
        }
       ],
       "HttpMethod": "POST",
       "Uri": "{endpoint}/client/structure/{client}",
       "Path": "/six",
       "BufferResponse": true,
       "GenerateProtocolMethod": true,
       "GenerateConvenienceMethod": true,
       "CrossLanguageDefinitionId": "Client.Structure.Service.Bar.six",
       "Decorators": []
      }
     ],
     "apiVersions": [],
     "crossLanguageDefinitionId": "Client.Structure.Service.Bar",
     "decorators": [],
     "parent": {
      "$ref": "14"
     }
    }
   ]
=======
     "httpMethod": "POST",
     "uri": "{endpoint}/client/structure/{client}",
     "path": "/eight",
     "bufferResponse": true,
     "generateProtocolMethod": true,
     "generateConvenienceMethod": true,
     "crossLanguageDefinitionId": "Client.Structure.Service.Qux.eight",
     "decorators": []
    }
   ],
   "parent": "ServiceClient",
   "parameters": [
    {
     "$id": "35",
     "name": "endpoint",
     "nameInRequest": "endpoint",
     "doc": "Need to be set as 'http://localhost:3000' in client.",
     "type": {
      "$id": "36",
      "kind": "url",
      "name": "url",
      "crossLanguageDefinitionId": "TypeSpec.url"
     },
     "location": "Uri",
     "isApiVersion": false,
     "isContentType": false,
     "isRequired": true,
     "isEndpoint": true,
     "skipUrlEncoding": false,
     "explode": false,
     "kind": "Client"
    },
    {
     "$id": "37",
     "name": "client",
     "nameInRequest": "client",
     "doc": "Need to be set as 'default', 'multi-client', 'renamed-operation', 'two-operation-group' in client.",
     "type": {
      "$ref": "2"
     },
     "location": "Uri",
     "isApiVersion": false,
     "isContentType": false,
     "isRequired": true,
     "isEndpoint": false,
     "skipUrlEncoding": false,
     "explode": false,
     "kind": "Client"
    }
   ],
   "decorators": [],
   "crossLanguageDefinitionId": "Client.Structure.Service.Qux"
  },
  {
   "$id": "38",
   "name": "QuxBar",
   "namespace": "Client.Structure.Service.Qux",
   "operations": [
    {
     "$id": "39",
     "name": "nine",
     "resourceName": "Bar",
     "accessibility": "public",
     "parameters": [],
     "responses": [
      {
       "$id": "40",
       "statusCodes": [
        204
       ],
       "headers": [],
       "isErrorResponse": false
      }
     ],
     "httpMethod": "POST",
     "uri": "{endpoint}/client/structure/{client}",
     "path": "/nine",
     "bufferResponse": true,
     "generateProtocolMethod": true,
     "generateConvenienceMethod": true,
     "crossLanguageDefinitionId": "Client.Structure.Service.Qux.Bar.nine",
     "decorators": []
    }
   ],
   "parent": "Qux",
   "parameters": [
    {
     "$id": "41",
     "name": "endpoint",
     "nameInRequest": "endpoint",
     "doc": "Need to be set as 'http://localhost:3000' in client.",
     "type": {
      "$id": "42",
      "kind": "url",
      "name": "url",
      "crossLanguageDefinitionId": "TypeSpec.url"
     },
     "location": "Uri",
     "isApiVersion": false,
     "isContentType": false,
     "isRequired": true,
     "isEndpoint": true,
     "skipUrlEncoding": false,
     "explode": false,
     "kind": "Client"
    },
    {
     "$id": "43",
     "name": "client",
     "nameInRequest": "client",
     "doc": "Need to be set as 'default', 'multi-client', 'renamed-operation', 'two-operation-group' in client.",
     "type": {
      "$ref": "2"
     },
     "location": "Uri",
     "isApiVersion": false,
     "isContentType": false,
     "isRequired": true,
     "isEndpoint": false,
     "skipUrlEncoding": false,
     "explode": false,
     "kind": "Client"
    }
   ],
   "decorators": [],
   "crossLanguageDefinitionId": "Client.Structure.Service.Qux.Bar"
  },
  {
   "$id": "44",
   "name": "Foo",
   "namespace": "Client.Structure.Service",
   "operations": [
    {
     "$id": "45",
     "name": "three",
     "resourceName": "Foo",
     "accessibility": "public",
     "parameters": [],
     "responses": [
      {
       "$id": "46",
       "statusCodes": [
        204
       ],
       "headers": [],
       "isErrorResponse": false
      }
     ],
     "httpMethod": "POST",
     "uri": "{endpoint}/client/structure/{client}",
     "path": "/three",
     "bufferResponse": true,
     "generateProtocolMethod": true,
     "generateConvenienceMethod": true,
     "crossLanguageDefinitionId": "Client.Structure.Service.Foo.three",
     "decorators": []
    },
    {
     "$id": "47",
     "name": "four",
     "resourceName": "Foo",
     "accessibility": "public",
     "parameters": [],
     "responses": [
      {
       "$id": "48",
       "statusCodes": [
        204
       ],
       "headers": [],
       "isErrorResponse": false
      }
     ],
     "httpMethod": "POST",
     "uri": "{endpoint}/client/structure/{client}",
     "path": "/four",
     "bufferResponse": true,
     "generateProtocolMethod": true,
     "generateConvenienceMethod": true,
     "crossLanguageDefinitionId": "Client.Structure.Service.Foo.four",
     "decorators": []
    }
   ],
   "parent": "ServiceClient",
   "parameters": [
    {
     "$id": "49",
     "name": "endpoint",
     "nameInRequest": "endpoint",
     "doc": "Need to be set as 'http://localhost:3000' in client.",
     "type": {
      "$id": "50",
      "kind": "url",
      "name": "url",
      "crossLanguageDefinitionId": "TypeSpec.url"
     },
     "location": "Uri",
     "isApiVersion": false,
     "isContentType": false,
     "isRequired": true,
     "isEndpoint": true,
     "skipUrlEncoding": false,
     "explode": false,
     "kind": "Client"
    },
    {
     "$id": "51",
     "name": "client",
     "nameInRequest": "client",
     "doc": "Need to be set as 'default', 'multi-client', 'renamed-operation', 'two-operation-group' in client.",
     "type": {
      "$ref": "2"
     },
     "location": "Uri",
     "isApiVersion": false,
     "isContentType": false,
     "isRequired": true,
     "isEndpoint": false,
     "skipUrlEncoding": false,
     "explode": false,
     "kind": "Client"
    }
   ],
   "decorators": [],
   "crossLanguageDefinitionId": "Client.Structure.Service.Foo"
  },
  {
   "$id": "52",
   "name": "Bar",
   "namespace": "Client.Structure.Service",
   "operations": [
    {
     "$id": "53",
     "name": "five",
     "resourceName": "Bar",
     "accessibility": "public",
     "parameters": [],
     "responses": [
      {
       "$id": "54",
       "statusCodes": [
        204
       ],
       "headers": [],
       "isErrorResponse": false
      }
     ],
     "httpMethod": "POST",
     "uri": "{endpoint}/client/structure/{client}",
     "path": "/five",
     "bufferResponse": true,
     "generateProtocolMethod": true,
     "generateConvenienceMethod": true,
     "crossLanguageDefinitionId": "Client.Structure.Service.Bar.five",
     "decorators": []
    },
    {
     "$id": "55",
     "name": "six",
     "resourceName": "Bar",
     "accessibility": "public",
     "parameters": [],
     "responses": [
      {
       "$id": "56",
       "statusCodes": [
        204
       ],
       "headers": [],
       "isErrorResponse": false
      }
     ],
     "httpMethod": "POST",
     "uri": "{endpoint}/client/structure/{client}",
     "path": "/six",
     "bufferResponse": true,
     "generateProtocolMethod": true,
     "generateConvenienceMethod": true,
     "crossLanguageDefinitionId": "Client.Structure.Service.Bar.six",
     "decorators": []
    }
   ],
   "parent": "ServiceClient",
   "parameters": [
    {
     "$id": "57",
     "name": "endpoint",
     "nameInRequest": "endpoint",
     "doc": "Need to be set as 'http://localhost:3000' in client.",
     "type": {
      "$id": "58",
      "kind": "url",
      "name": "url",
      "crossLanguageDefinitionId": "TypeSpec.url"
     },
     "location": "Uri",
     "isApiVersion": false,
     "isContentType": false,
     "isRequired": true,
     "isEndpoint": true,
     "skipUrlEncoding": false,
     "explode": false,
     "kind": "Client"
    },
    {
     "$id": "59",
     "name": "client",
     "nameInRequest": "client",
     "doc": "Need to be set as 'default', 'multi-client', 'renamed-operation', 'two-operation-group' in client.",
     "type": {
      "$ref": "2"
     },
     "location": "Uri",
     "isApiVersion": false,
     "isContentType": false,
     "isRequired": true,
     "isEndpoint": false,
     "skipUrlEncoding": false,
     "explode": false,
     "kind": "Client"
    }
   ],
   "decorators": [],
   "crossLanguageDefinitionId": "Client.Structure.Service.Bar"
>>>>>>> 586a120e
  }
 ]
}<|MERGE_RESOLUTION|>--- conflicted
+++ resolved
@@ -113,7 +113,6 @@
  "clients": [
   {
    "$id": "14",
-<<<<<<< HEAD
    "kind": "client",
    "name": "ServiceClient",
    "namespace": "Client.Structure.Service",
@@ -121,25 +120,52 @@
    "parameters": [
     {
      "$id": "15",
-     "Name": "endpoint",
-     "NameInRequest": "endpoint",
-     "Doc": "Need to be set as 'http://localhost:3000' in client.",
-     "Type": {
+     "name": "endpoint",
+     "nameInRequest": "endpoint",
+     "doc": "Need to be set as 'http://localhost:3000' in client.",
+     "type": {
       "$id": "16",
-=======
-   "name": "ServiceClient",
-   "namespace": "Client.Structure.Service",
-   "doc": "Test that we can use @client and @operationGroup decorators to customize client side code structure, such as:\n1. have everything as default.\n2. to rename client or operation group\n3. one client can have more than one operations groups\n4. split one interface into two clients\n5. have two clients with operations come from different interfaces\n6. have two clients with a hierarchy relation.",
+      "kind": "url",
+      "name": "url",
+      "crossLanguageDefinitionId": "TypeSpec.url"
+     },
+     "location": "Uri",
+     "isApiVersion": false,
+     "isContentType": false,
+     "isRequired": true,
+     "isEndpoint": true,
+     "skipUrlEncoding": false,
+     "explode": false,
+     "kind": "Client"
+    },
+    {
+     "$id": "17",
+     "name": "client",
+     "nameInRequest": "client",
+     "doc": "Need to be set as 'default', 'multi-client', 'renamed-operation', 'two-operation-group' in client.",
+     "type": {
+      "$ref": "2"
+     },
+     "location": "Uri",
+     "isApiVersion": false,
+     "isContentType": false,
+     "isRequired": true,
+     "isEndpoint": false,
+     "skipUrlEncoding": false,
+     "explode": false,
+     "kind": "Client"
+    }
+   ],
    "operations": [
     {
-     "$id": "15",
+     "$id": "18",
      "name": "one",
      "resourceName": "Service",
      "accessibility": "public",
      "parameters": [],
      "responses": [
       {
-       "$id": "16",
+       "$id": "19",
        "statusCodes": [
         204
        ],
@@ -157,14 +183,14 @@
      "decorators": []
     },
     {
-     "$id": "17",
+     "$id": "20",
      "name": "two",
      "resourceName": "Service",
      "accessibility": "public",
      "parameters": [],
      "responses": [
       {
-       "$id": "18",
+       "$id": "21",
        "statusCodes": [
         204
        ],
@@ -182,247 +208,6 @@
      "decorators": []
     }
    ],
-   "parameters": [
-    {
-     "$id": "19",
-     "name": "endpoint",
-     "nameInRequest": "endpoint",
-     "doc": "Need to be set as 'http://localhost:3000' in client.",
-     "type": {
-      "$id": "20",
->>>>>>> 586a120e
-      "kind": "url",
-      "name": "url",
-      "crossLanguageDefinitionId": "TypeSpec.url"
-     },
-     "location": "Uri",
-     "isApiVersion": false,
-     "isContentType": false,
-     "isRequired": true,
-     "isEndpoint": true,
-     "skipUrlEncoding": false,
-     "explode": false,
-     "kind": "Client"
-    },
-    {
-<<<<<<< HEAD
-     "$id": "17",
-     "Name": "client",
-     "NameInRequest": "client",
-     "Doc": "Need to be set as 'default', 'multi-client', 'renamed-operation', 'two-operation-group' in client.",
-     "Type": {
-=======
-     "$id": "21",
-     "name": "client",
-     "nameInRequest": "client",
-     "doc": "Need to be set as 'default', 'multi-client', 'renamed-operation', 'two-operation-group' in client.",
-     "type": {
-      "$ref": "2"
-     },
-     "location": "Uri",
-     "isApiVersion": false,
-     "isContentType": false,
-     "isRequired": true,
-     "isEndpoint": false,
-     "skipUrlEncoding": false,
-     "explode": false,
-     "kind": "Client"
-    }
-   ],
-   "decorators": [],
-   "crossLanguageDefinitionId": "Client.Structure.Service"
-  },
-  {
-   "$id": "22",
-   "name": "Baz",
-   "namespace": "Client.Structure.Service.Baz",
-   "operations": [],
-   "parent": "ServiceClient",
-   "parameters": [
-    {
-     "$id": "23",
-     "name": "endpoint",
-     "nameInRequest": "endpoint",
-     "doc": "Need to be set as 'http://localhost:3000' in client.",
-     "type": {
-      "$id": "24",
-      "kind": "url",
-      "name": "url",
-      "crossLanguageDefinitionId": "TypeSpec.url"
-     },
-     "location": "Uri",
-     "isApiVersion": false,
-     "isContentType": false,
-     "isRequired": true,
-     "isEndpoint": true,
-     "skipUrlEncoding": false,
-     "explode": false,
-     "kind": "Client"
-    },
-    {
-     "$id": "25",
-     "name": "client",
-     "nameInRequest": "client",
-     "doc": "Need to be set as 'default', 'multi-client', 'renamed-operation', 'two-operation-group' in client.",
-     "type": {
->>>>>>> 586a120e
-      "$ref": "2"
-     },
-     "location": "Uri",
-     "isApiVersion": false,
-     "isContentType": false,
-     "isRequired": true,
-     "isEndpoint": false,
-     "skipUrlEncoding": false,
-     "explode": false,
-     "kind": "Client"
-    }
-   ],
-<<<<<<< HEAD
-   "operations": [
-    {
-     "$id": "18",
-     "Name": "one",
-     "ResourceName": "Service",
-     "Accessibility": "public",
-     "Parameters": [],
-     "Responses": [
-      {
-       "$id": "19",
-       "StatusCodes": [
-=======
-   "decorators": [],
-   "crossLanguageDefinitionId": "Client.Structure.Service.Baz"
-  },
-  {
-   "$id": "26",
-   "name": "BazFoo",
-   "namespace": "Client.Structure.Service.Baz",
-   "operations": [
-    {
-     "$id": "27",
-     "name": "seven",
-     "resourceName": "Foo",
-     "accessibility": "public",
-     "parameters": [],
-     "responses": [
-      {
-       "$id": "28",
-       "statusCodes": [
->>>>>>> 586a120e
-        204
-       ],
-       "headers": [],
-       "isErrorResponse": false
-      }
-     ],
-<<<<<<< HEAD
-     "HttpMethod": "POST",
-     "Uri": "{endpoint}/client/structure/{client}",
-     "Path": "/one",
-     "BufferResponse": true,
-     "GenerateProtocolMethod": true,
-     "GenerateConvenienceMethod": true,
-     "CrossLanguageDefinitionId": "Client.Structure.Service.one",
-     "Decorators": []
-    },
-    {
-     "$id": "20",
-     "Name": "two",
-     "ResourceName": "Service",
-     "Accessibility": "public",
-     "Parameters": [],
-     "Responses": [
-      {
-       "$id": "21",
-       "StatusCodes": [
-=======
-     "httpMethod": "POST",
-     "uri": "{endpoint}/client/structure/{client}",
-     "path": "/seven",
-     "bufferResponse": true,
-     "generateProtocolMethod": true,
-     "generateConvenienceMethod": true,
-     "crossLanguageDefinitionId": "Client.Structure.Service.Baz.Foo.seven",
-     "decorators": []
-    }
-   ],
-   "parent": "Baz",
-   "parameters": [
-    {
-     "$id": "29",
-     "name": "endpoint",
-     "nameInRequest": "endpoint",
-     "doc": "Need to be set as 'http://localhost:3000' in client.",
-     "type": {
-      "$id": "30",
-      "kind": "url",
-      "name": "url",
-      "crossLanguageDefinitionId": "TypeSpec.url"
-     },
-     "location": "Uri",
-     "isApiVersion": false,
-     "isContentType": false,
-     "isRequired": true,
-     "isEndpoint": true,
-     "skipUrlEncoding": false,
-     "explode": false,
-     "kind": "Client"
-    },
-    {
-     "$id": "31",
-     "name": "client",
-     "nameInRequest": "client",
-     "doc": "Need to be set as 'default', 'multi-client', 'renamed-operation', 'two-operation-group' in client.",
-     "type": {
-      "$ref": "2"
-     },
-     "location": "Uri",
-     "isApiVersion": false,
-     "isContentType": false,
-     "isRequired": true,
-     "isEndpoint": false,
-     "skipUrlEncoding": false,
-     "explode": false,
-     "kind": "Client"
-    }
-   ],
-   "decorators": [],
-   "crossLanguageDefinitionId": "Client.Structure.Service.Baz.Foo"
-  },
-  {
-   "$id": "32",
-   "name": "Qux",
-   "namespace": "Client.Structure.Service.Qux",
-   "operations": [
-    {
-     "$id": "33",
-     "name": "eight",
-     "resourceName": "Qux",
-     "accessibility": "public",
-     "parameters": [],
-     "responses": [
-      {
-       "$id": "34",
-       "statusCodes": [
->>>>>>> 586a120e
-        204
-       ],
-       "headers": [],
-       "isErrorResponse": false
-      }
-     ],
-<<<<<<< HEAD
-     "HttpMethod": "POST",
-     "Uri": "{endpoint}/client/structure/{client}",
-     "Path": "/two",
-     "BufferResponse": true,
-     "GenerateProtocolMethod": true,
-     "GenerateConvenienceMethod": true,
-     "CrossLanguageDefinitionId": "Client.Structure.Service.two",
-     "Decorators": []
-    }
-   ],
    "apiVersions": [],
    "crossLanguageDefinitionId": "Client.Structure.Service",
    "decorators": [],
@@ -435,42 +220,40 @@
      "parameters": [
       {
        "$id": "23",
-       "Name": "endpoint",
-       "NameInRequest": "endpoint",
-       "Doc": "Need to be set as 'http://localhost:3000' in client.",
-       "Type": {
+       "name": "endpoint",
+       "nameInRequest": "endpoint",
+       "doc": "Need to be set as 'http://localhost:3000' in client.",
+       "type": {
         "$id": "24",
         "kind": "url",
         "name": "url",
         "crossLanguageDefinitionId": "TypeSpec.url"
        },
-       "Location": "Uri",
-       "IsApiVersion": false,
-       "IsResourceParameter": false,
-       "IsContentType": false,
-       "IsRequired": true,
-       "IsEndpoint": true,
-       "SkipUrlEncoding": false,
-       "Explode": false,
-       "Kind": "Client"
+       "location": "Uri",
+       "isApiVersion": false,
+       "isContentType": false,
+       "isRequired": true,
+       "isEndpoint": true,
+       "skipUrlEncoding": false,
+       "explode": false,
+       "kind": "Client"
       },
       {
        "$id": "25",
-       "Name": "client",
-       "NameInRequest": "client",
-       "Doc": "Need to be set as 'default', 'multi-client', 'renamed-operation', 'two-operation-group' in client.",
-       "Type": {
+       "name": "client",
+       "nameInRequest": "client",
+       "doc": "Need to be set as 'default', 'multi-client', 'renamed-operation', 'two-operation-group' in client.",
+       "type": {
         "$ref": "2"
        },
-       "Location": "Uri",
-       "IsApiVersion": false,
-       "IsResourceParameter": false,
-       "IsContentType": false,
-       "IsRequired": true,
-       "IsEndpoint": false,
-       "SkipUrlEncoding": false,
-       "Explode": false,
-       "Kind": "Client"
+       "location": "Uri",
+       "isApiVersion": false,
+       "isContentType": false,
+       "isRequired": true,
+       "isEndpoint": false,
+       "skipUrlEncoding": false,
+       "explode": false,
+       "kind": "Client"
       }
      ],
      "operations": [],
@@ -489,69 +272,67 @@
        "parameters": [
         {
          "$id": "27",
-         "Name": "endpoint",
-         "NameInRequest": "endpoint",
-         "Doc": "Need to be set as 'http://localhost:3000' in client.",
-         "Type": {
+         "name": "endpoint",
+         "nameInRequest": "endpoint",
+         "doc": "Need to be set as 'http://localhost:3000' in client.",
+         "type": {
           "$id": "28",
           "kind": "url",
           "name": "url",
           "crossLanguageDefinitionId": "TypeSpec.url"
          },
-         "Location": "Uri",
-         "IsApiVersion": false,
-         "IsResourceParameter": false,
-         "IsContentType": false,
-         "IsRequired": true,
-         "IsEndpoint": true,
-         "SkipUrlEncoding": false,
-         "Explode": false,
-         "Kind": "Client"
+         "location": "Uri",
+         "isApiVersion": false,
+         "isContentType": false,
+         "isRequired": true,
+         "isEndpoint": true,
+         "skipUrlEncoding": false,
+         "explode": false,
+         "kind": "Client"
         },
         {
          "$id": "29",
-         "Name": "client",
-         "NameInRequest": "client",
-         "Doc": "Need to be set as 'default', 'multi-client', 'renamed-operation', 'two-operation-group' in client.",
-         "Type": {
+         "name": "client",
+         "nameInRequest": "client",
+         "doc": "Need to be set as 'default', 'multi-client', 'renamed-operation', 'two-operation-group' in client.",
+         "type": {
           "$ref": "2"
          },
-         "Location": "Uri",
-         "IsApiVersion": false,
-         "IsResourceParameter": false,
-         "IsContentType": false,
-         "IsRequired": true,
-         "IsEndpoint": false,
-         "SkipUrlEncoding": false,
-         "Explode": false,
-         "Kind": "Client"
+         "location": "Uri",
+         "isApiVersion": false,
+         "isContentType": false,
+         "isRequired": true,
+         "isEndpoint": false,
+         "skipUrlEncoding": false,
+         "explode": false,
+         "kind": "Client"
         }
        ],
        "operations": [
         {
          "$id": "30",
-         "Name": "seven",
-         "ResourceName": "Foo",
-         "Accessibility": "public",
-         "Parameters": [],
-         "Responses": [
+         "name": "seven",
+         "resourceName": "Foo",
+         "accessibility": "public",
+         "parameters": [],
+         "responses": [
           {
            "$id": "31",
-           "StatusCodes": [
+           "statusCodes": [
             204
            ],
-           "Headers": [],
-           "IsErrorResponse": false
+           "headers": [],
+           "isErrorResponse": false
           }
          ],
-         "HttpMethod": "POST",
-         "Uri": "{endpoint}/client/structure/{client}",
-         "Path": "/seven",
-         "BufferResponse": true,
-         "GenerateProtocolMethod": true,
-         "GenerateConvenienceMethod": true,
-         "CrossLanguageDefinitionId": "Client.Structure.Service.Baz.Foo.seven",
-         "Decorators": []
+         "httpMethod": "POST",
+         "uri": "{endpoint}/client/structure/{client}",
+         "path": "/seven",
+         "bufferResponse": true,
+         "generateProtocolMethod": true,
+         "generateConvenienceMethod": true,
+         "crossLanguageDefinitionId": "Client.Structure.Service.Baz.Foo.seven",
+         "decorators": []
         }
        ],
        "crossLanguageDefinitionId": "Client.Structure.Service.Baz.Foo",
@@ -570,69 +351,67 @@
      "parameters": [
       {
        "$id": "33",
-       "Name": "endpoint",
-       "NameInRequest": "endpoint",
-       "Doc": "Need to be set as 'http://localhost:3000' in client.",
-       "Type": {
+       "name": "endpoint",
+       "nameInRequest": "endpoint",
+       "doc": "Need to be set as 'http://localhost:3000' in client.",
+       "type": {
         "$id": "34",
         "kind": "url",
         "name": "url",
         "crossLanguageDefinitionId": "TypeSpec.url"
        },
-       "Location": "Uri",
-       "IsApiVersion": false,
-       "IsResourceParameter": false,
-       "IsContentType": false,
-       "IsRequired": true,
-       "IsEndpoint": true,
-       "SkipUrlEncoding": false,
-       "Explode": false,
-       "Kind": "Client"
+       "location": "Uri",
+       "isApiVersion": false,
+       "isContentType": false,
+       "isRequired": true,
+       "isEndpoint": true,
+       "skipUrlEncoding": false,
+       "explode": false,
+       "kind": "Client"
       },
       {
        "$id": "35",
-       "Name": "client",
-       "NameInRequest": "client",
-       "Doc": "Need to be set as 'default', 'multi-client', 'renamed-operation', 'two-operation-group' in client.",
-       "Type": {
+       "name": "client",
+       "nameInRequest": "client",
+       "doc": "Need to be set as 'default', 'multi-client', 'renamed-operation', 'two-operation-group' in client.",
+       "type": {
         "$ref": "2"
        },
-       "Location": "Uri",
-       "IsApiVersion": false,
-       "IsResourceParameter": false,
-       "IsContentType": false,
-       "IsRequired": true,
-       "IsEndpoint": false,
-       "SkipUrlEncoding": false,
-       "Explode": false,
-       "Kind": "Client"
+       "location": "Uri",
+       "isApiVersion": false,
+       "isContentType": false,
+       "isRequired": true,
+       "isEndpoint": false,
+       "skipUrlEncoding": false,
+       "explode": false,
+       "kind": "Client"
       }
      ],
      "operations": [
       {
        "$id": "36",
-       "Name": "eight",
-       "ResourceName": "Qux",
-       "Accessibility": "public",
-       "Parameters": [],
-       "Responses": [
+       "name": "eight",
+       "resourceName": "Qux",
+       "accessibility": "public",
+       "parameters": [],
+       "responses": [
         {
          "$id": "37",
-         "StatusCodes": [
+         "statusCodes": [
           204
          ],
-         "Headers": [],
-         "IsErrorResponse": false
-        }
-       ],
-       "HttpMethod": "POST",
-       "Uri": "{endpoint}/client/structure/{client}",
-       "Path": "/eight",
-       "BufferResponse": true,
-       "GenerateProtocolMethod": true,
-       "GenerateConvenienceMethod": true,
-       "CrossLanguageDefinitionId": "Client.Structure.Service.Qux.eight",
-       "Decorators": []
+         "headers": [],
+         "isErrorResponse": false
+        }
+       ],
+       "httpMethod": "POST",
+       "uri": "{endpoint}/client/structure/{client}",
+       "path": "/eight",
+       "bufferResponse": true,
+       "generateProtocolMethod": true,
+       "generateConvenienceMethod": true,
+       "crossLanguageDefinitionId": "Client.Structure.Service.Qux.eight",
+       "decorators": []
       }
      ],
      "apiVersions": [],
@@ -650,69 +429,67 @@
        "parameters": [
         {
          "$id": "39",
-         "Name": "endpoint",
-         "NameInRequest": "endpoint",
-         "Doc": "Need to be set as 'http://localhost:3000' in client.",
-         "Type": {
+         "name": "endpoint",
+         "nameInRequest": "endpoint",
+         "doc": "Need to be set as 'http://localhost:3000' in client.",
+         "type": {
           "$id": "40",
           "kind": "url",
           "name": "url",
           "crossLanguageDefinitionId": "TypeSpec.url"
          },
-         "Location": "Uri",
-         "IsApiVersion": false,
-         "IsResourceParameter": false,
-         "IsContentType": false,
-         "IsRequired": true,
-         "IsEndpoint": true,
-         "SkipUrlEncoding": false,
-         "Explode": false,
-         "Kind": "Client"
+         "location": "Uri",
+         "isApiVersion": false,
+         "isContentType": false,
+         "isRequired": true,
+         "isEndpoint": true,
+         "skipUrlEncoding": false,
+         "explode": false,
+         "kind": "Client"
         },
         {
          "$id": "41",
-         "Name": "client",
-         "NameInRequest": "client",
-         "Doc": "Need to be set as 'default', 'multi-client', 'renamed-operation', 'two-operation-group' in client.",
-         "Type": {
+         "name": "client",
+         "nameInRequest": "client",
+         "doc": "Need to be set as 'default', 'multi-client', 'renamed-operation', 'two-operation-group' in client.",
+         "type": {
           "$ref": "2"
          },
-         "Location": "Uri",
-         "IsApiVersion": false,
-         "IsResourceParameter": false,
-         "IsContentType": false,
-         "IsRequired": true,
-         "IsEndpoint": false,
-         "SkipUrlEncoding": false,
-         "Explode": false,
-         "Kind": "Client"
+         "location": "Uri",
+         "isApiVersion": false,
+         "isContentType": false,
+         "isRequired": true,
+         "isEndpoint": false,
+         "skipUrlEncoding": false,
+         "explode": false,
+         "kind": "Client"
         }
        ],
        "operations": [
         {
          "$id": "42",
-         "Name": "nine",
-         "ResourceName": "Bar",
-         "Accessibility": "public",
-         "Parameters": [],
-         "Responses": [
+         "name": "nine",
+         "resourceName": "Bar",
+         "accessibility": "public",
+         "parameters": [],
+         "responses": [
           {
            "$id": "43",
-           "StatusCodes": [
+           "statusCodes": [
             204
            ],
-           "Headers": [],
-           "IsErrorResponse": false
+           "headers": [],
+           "isErrorResponse": false
           }
          ],
-         "HttpMethod": "POST",
-         "Uri": "{endpoint}/client/structure/{client}",
-         "Path": "/nine",
-         "BufferResponse": true,
-         "GenerateProtocolMethod": true,
-         "GenerateConvenienceMethod": true,
-         "CrossLanguageDefinitionId": "Client.Structure.Service.Qux.Bar.nine",
-         "Decorators": []
+         "httpMethod": "POST",
+         "uri": "{endpoint}/client/structure/{client}",
+         "path": "/nine",
+         "bufferResponse": true,
+         "generateProtocolMethod": true,
+         "generateConvenienceMethod": true,
+         "crossLanguageDefinitionId": "Client.Structure.Service.Qux.Bar.nine",
+         "decorators": []
         }
        ],
        "crossLanguageDefinitionId": "Client.Structure.Service.Qux.Bar",
@@ -731,94 +508,92 @@
      "parameters": [
       {
        "$id": "45",
-       "Name": "endpoint",
-       "NameInRequest": "endpoint",
-       "Doc": "Need to be set as 'http://localhost:3000' in client.",
-       "Type": {
+       "name": "endpoint",
+       "nameInRequest": "endpoint",
+       "doc": "Need to be set as 'http://localhost:3000' in client.",
+       "type": {
         "$id": "46",
         "kind": "url",
         "name": "url",
         "crossLanguageDefinitionId": "TypeSpec.url"
        },
-       "Location": "Uri",
-       "IsApiVersion": false,
-       "IsResourceParameter": false,
-       "IsContentType": false,
-       "IsRequired": true,
-       "IsEndpoint": true,
-       "SkipUrlEncoding": false,
-       "Explode": false,
-       "Kind": "Client"
+       "location": "Uri",
+       "isApiVersion": false,
+       "isContentType": false,
+       "isRequired": true,
+       "isEndpoint": true,
+       "skipUrlEncoding": false,
+       "explode": false,
+       "kind": "Client"
       },
       {
        "$id": "47",
-       "Name": "client",
-       "NameInRequest": "client",
-       "Doc": "Need to be set as 'default', 'multi-client', 'renamed-operation', 'two-operation-group' in client.",
-       "Type": {
+       "name": "client",
+       "nameInRequest": "client",
+       "doc": "Need to be set as 'default', 'multi-client', 'renamed-operation', 'two-operation-group' in client.",
+       "type": {
         "$ref": "2"
        },
-       "Location": "Uri",
-       "IsApiVersion": false,
-       "IsResourceParameter": false,
-       "IsContentType": false,
-       "IsRequired": true,
-       "IsEndpoint": false,
-       "SkipUrlEncoding": false,
-       "Explode": false,
-       "Kind": "Client"
+       "location": "Uri",
+       "isApiVersion": false,
+       "isContentType": false,
+       "isRequired": true,
+       "isEndpoint": false,
+       "skipUrlEncoding": false,
+       "explode": false,
+       "kind": "Client"
       }
      ],
      "operations": [
       {
        "$id": "48",
-       "Name": "three",
-       "ResourceName": "Foo",
-       "Accessibility": "public",
-       "Parameters": [],
-       "Responses": [
+       "name": "three",
+       "resourceName": "Foo",
+       "accessibility": "public",
+       "parameters": [],
+       "responses": [
         {
          "$id": "49",
-         "StatusCodes": [
+         "statusCodes": [
           204
          ],
-         "Headers": [],
-         "IsErrorResponse": false
-        }
-       ],
-       "HttpMethod": "POST",
-       "Uri": "{endpoint}/client/structure/{client}",
-       "Path": "/three",
-       "BufferResponse": true,
-       "GenerateProtocolMethod": true,
-       "GenerateConvenienceMethod": true,
-       "CrossLanguageDefinitionId": "Client.Structure.Service.Foo.three",
-       "Decorators": []
+         "headers": [],
+         "isErrorResponse": false
+        }
+       ],
+       "httpMethod": "POST",
+       "uri": "{endpoint}/client/structure/{client}",
+       "path": "/three",
+       "bufferResponse": true,
+       "generateProtocolMethod": true,
+       "generateConvenienceMethod": true,
+       "crossLanguageDefinitionId": "Client.Structure.Service.Foo.three",
+       "decorators": []
       },
       {
        "$id": "50",
-       "Name": "four",
-       "ResourceName": "Foo",
-       "Accessibility": "public",
-       "Parameters": [],
-       "Responses": [
+       "name": "four",
+       "resourceName": "Foo",
+       "accessibility": "public",
+       "parameters": [],
+       "responses": [
         {
          "$id": "51",
-         "StatusCodes": [
+         "statusCodes": [
           204
          ],
-         "Headers": [],
-         "IsErrorResponse": false
-        }
-       ],
-       "HttpMethod": "POST",
-       "Uri": "{endpoint}/client/structure/{client}",
-       "Path": "/four",
-       "BufferResponse": true,
-       "GenerateProtocolMethod": true,
-       "GenerateConvenienceMethod": true,
-       "CrossLanguageDefinitionId": "Client.Structure.Service.Foo.four",
-       "Decorators": []
+         "headers": [],
+         "isErrorResponse": false
+        }
+       ],
+       "httpMethod": "POST",
+       "uri": "{endpoint}/client/structure/{client}",
+       "path": "/four",
+       "bufferResponse": true,
+       "generateProtocolMethod": true,
+       "generateConvenienceMethod": true,
+       "crossLanguageDefinitionId": "Client.Structure.Service.Foo.four",
+       "decorators": []
       }
      ],
      "apiVersions": [],
@@ -836,94 +611,92 @@
      "parameters": [
       {
        "$id": "53",
-       "Name": "endpoint",
-       "NameInRequest": "endpoint",
-       "Doc": "Need to be set as 'http://localhost:3000' in client.",
-       "Type": {
+       "name": "endpoint",
+       "nameInRequest": "endpoint",
+       "doc": "Need to be set as 'http://localhost:3000' in client.",
+       "type": {
         "$id": "54",
         "kind": "url",
         "name": "url",
         "crossLanguageDefinitionId": "TypeSpec.url"
        },
-       "Location": "Uri",
-       "IsApiVersion": false,
-       "IsResourceParameter": false,
-       "IsContentType": false,
-       "IsRequired": true,
-       "IsEndpoint": true,
-       "SkipUrlEncoding": false,
-       "Explode": false,
-       "Kind": "Client"
+       "location": "Uri",
+       "isApiVersion": false,
+       "isContentType": false,
+       "isRequired": true,
+       "isEndpoint": true,
+       "skipUrlEncoding": false,
+       "explode": false,
+       "kind": "Client"
       },
       {
        "$id": "55",
-       "Name": "client",
-       "NameInRequest": "client",
-       "Doc": "Need to be set as 'default', 'multi-client', 'renamed-operation', 'two-operation-group' in client.",
-       "Type": {
+       "name": "client",
+       "nameInRequest": "client",
+       "doc": "Need to be set as 'default', 'multi-client', 'renamed-operation', 'two-operation-group' in client.",
+       "type": {
         "$ref": "2"
        },
-       "Location": "Uri",
-       "IsApiVersion": false,
-       "IsResourceParameter": false,
-       "IsContentType": false,
-       "IsRequired": true,
-       "IsEndpoint": false,
-       "SkipUrlEncoding": false,
-       "Explode": false,
-       "Kind": "Client"
+       "location": "Uri",
+       "isApiVersion": false,
+       "isContentType": false,
+       "isRequired": true,
+       "isEndpoint": false,
+       "skipUrlEncoding": false,
+       "explode": false,
+       "kind": "Client"
       }
      ],
      "operations": [
       {
        "$id": "56",
-       "Name": "five",
-       "ResourceName": "Bar",
-       "Accessibility": "public",
-       "Parameters": [],
-       "Responses": [
+       "name": "five",
+       "resourceName": "Bar",
+       "accessibility": "public",
+       "parameters": [],
+       "responses": [
         {
          "$id": "57",
-         "StatusCodes": [
+         "statusCodes": [
           204
          ],
-         "Headers": [],
-         "IsErrorResponse": false
-        }
-       ],
-       "HttpMethod": "POST",
-       "Uri": "{endpoint}/client/structure/{client}",
-       "Path": "/five",
-       "BufferResponse": true,
-       "GenerateProtocolMethod": true,
-       "GenerateConvenienceMethod": true,
-       "CrossLanguageDefinitionId": "Client.Structure.Service.Bar.five",
-       "Decorators": []
+         "headers": [],
+         "isErrorResponse": false
+        }
+       ],
+       "httpMethod": "POST",
+       "uri": "{endpoint}/client/structure/{client}",
+       "path": "/five",
+       "bufferResponse": true,
+       "generateProtocolMethod": true,
+       "generateConvenienceMethod": true,
+       "crossLanguageDefinitionId": "Client.Structure.Service.Bar.five",
+       "decorators": []
       },
       {
        "$id": "58",
-       "Name": "six",
-       "ResourceName": "Bar",
-       "Accessibility": "public",
-       "Parameters": [],
-       "Responses": [
+       "name": "six",
+       "resourceName": "Bar",
+       "accessibility": "public",
+       "parameters": [],
+       "responses": [
         {
          "$id": "59",
-         "StatusCodes": [
+         "statusCodes": [
           204
          ],
-         "Headers": [],
-         "IsErrorResponse": false
-        }
-       ],
-       "HttpMethod": "POST",
-       "Uri": "{endpoint}/client/structure/{client}",
-       "Path": "/six",
-       "BufferResponse": true,
-       "GenerateProtocolMethod": true,
-       "GenerateConvenienceMethod": true,
-       "CrossLanguageDefinitionId": "Client.Structure.Service.Bar.six",
-       "Decorators": []
+         "headers": [],
+         "isErrorResponse": false
+        }
+       ],
+       "httpMethod": "POST",
+       "uri": "{endpoint}/client/structure/{client}",
+       "path": "/six",
+       "bufferResponse": true,
+       "generateProtocolMethod": true,
+       "generateConvenienceMethod": true,
+       "crossLanguageDefinitionId": "Client.Structure.Service.Bar.six",
+       "decorators": []
       }
      ],
      "apiVersions": [],
@@ -934,332 +707,6 @@
      }
     }
    ]
-=======
-     "httpMethod": "POST",
-     "uri": "{endpoint}/client/structure/{client}",
-     "path": "/eight",
-     "bufferResponse": true,
-     "generateProtocolMethod": true,
-     "generateConvenienceMethod": true,
-     "crossLanguageDefinitionId": "Client.Structure.Service.Qux.eight",
-     "decorators": []
-    }
-   ],
-   "parent": "ServiceClient",
-   "parameters": [
-    {
-     "$id": "35",
-     "name": "endpoint",
-     "nameInRequest": "endpoint",
-     "doc": "Need to be set as 'http://localhost:3000' in client.",
-     "type": {
-      "$id": "36",
-      "kind": "url",
-      "name": "url",
-      "crossLanguageDefinitionId": "TypeSpec.url"
-     },
-     "location": "Uri",
-     "isApiVersion": false,
-     "isContentType": false,
-     "isRequired": true,
-     "isEndpoint": true,
-     "skipUrlEncoding": false,
-     "explode": false,
-     "kind": "Client"
-    },
-    {
-     "$id": "37",
-     "name": "client",
-     "nameInRequest": "client",
-     "doc": "Need to be set as 'default', 'multi-client', 'renamed-operation', 'two-operation-group' in client.",
-     "type": {
-      "$ref": "2"
-     },
-     "location": "Uri",
-     "isApiVersion": false,
-     "isContentType": false,
-     "isRequired": true,
-     "isEndpoint": false,
-     "skipUrlEncoding": false,
-     "explode": false,
-     "kind": "Client"
-    }
-   ],
-   "decorators": [],
-   "crossLanguageDefinitionId": "Client.Structure.Service.Qux"
-  },
-  {
-   "$id": "38",
-   "name": "QuxBar",
-   "namespace": "Client.Structure.Service.Qux",
-   "operations": [
-    {
-     "$id": "39",
-     "name": "nine",
-     "resourceName": "Bar",
-     "accessibility": "public",
-     "parameters": [],
-     "responses": [
-      {
-       "$id": "40",
-       "statusCodes": [
-        204
-       ],
-       "headers": [],
-       "isErrorResponse": false
-      }
-     ],
-     "httpMethod": "POST",
-     "uri": "{endpoint}/client/structure/{client}",
-     "path": "/nine",
-     "bufferResponse": true,
-     "generateProtocolMethod": true,
-     "generateConvenienceMethod": true,
-     "crossLanguageDefinitionId": "Client.Structure.Service.Qux.Bar.nine",
-     "decorators": []
-    }
-   ],
-   "parent": "Qux",
-   "parameters": [
-    {
-     "$id": "41",
-     "name": "endpoint",
-     "nameInRequest": "endpoint",
-     "doc": "Need to be set as 'http://localhost:3000' in client.",
-     "type": {
-      "$id": "42",
-      "kind": "url",
-      "name": "url",
-      "crossLanguageDefinitionId": "TypeSpec.url"
-     },
-     "location": "Uri",
-     "isApiVersion": false,
-     "isContentType": false,
-     "isRequired": true,
-     "isEndpoint": true,
-     "skipUrlEncoding": false,
-     "explode": false,
-     "kind": "Client"
-    },
-    {
-     "$id": "43",
-     "name": "client",
-     "nameInRequest": "client",
-     "doc": "Need to be set as 'default', 'multi-client', 'renamed-operation', 'two-operation-group' in client.",
-     "type": {
-      "$ref": "2"
-     },
-     "location": "Uri",
-     "isApiVersion": false,
-     "isContentType": false,
-     "isRequired": true,
-     "isEndpoint": false,
-     "skipUrlEncoding": false,
-     "explode": false,
-     "kind": "Client"
-    }
-   ],
-   "decorators": [],
-   "crossLanguageDefinitionId": "Client.Structure.Service.Qux.Bar"
-  },
-  {
-   "$id": "44",
-   "name": "Foo",
-   "namespace": "Client.Structure.Service",
-   "operations": [
-    {
-     "$id": "45",
-     "name": "three",
-     "resourceName": "Foo",
-     "accessibility": "public",
-     "parameters": [],
-     "responses": [
-      {
-       "$id": "46",
-       "statusCodes": [
-        204
-       ],
-       "headers": [],
-       "isErrorResponse": false
-      }
-     ],
-     "httpMethod": "POST",
-     "uri": "{endpoint}/client/structure/{client}",
-     "path": "/three",
-     "bufferResponse": true,
-     "generateProtocolMethod": true,
-     "generateConvenienceMethod": true,
-     "crossLanguageDefinitionId": "Client.Structure.Service.Foo.three",
-     "decorators": []
-    },
-    {
-     "$id": "47",
-     "name": "four",
-     "resourceName": "Foo",
-     "accessibility": "public",
-     "parameters": [],
-     "responses": [
-      {
-       "$id": "48",
-       "statusCodes": [
-        204
-       ],
-       "headers": [],
-       "isErrorResponse": false
-      }
-     ],
-     "httpMethod": "POST",
-     "uri": "{endpoint}/client/structure/{client}",
-     "path": "/four",
-     "bufferResponse": true,
-     "generateProtocolMethod": true,
-     "generateConvenienceMethod": true,
-     "crossLanguageDefinitionId": "Client.Structure.Service.Foo.four",
-     "decorators": []
-    }
-   ],
-   "parent": "ServiceClient",
-   "parameters": [
-    {
-     "$id": "49",
-     "name": "endpoint",
-     "nameInRequest": "endpoint",
-     "doc": "Need to be set as 'http://localhost:3000' in client.",
-     "type": {
-      "$id": "50",
-      "kind": "url",
-      "name": "url",
-      "crossLanguageDefinitionId": "TypeSpec.url"
-     },
-     "location": "Uri",
-     "isApiVersion": false,
-     "isContentType": false,
-     "isRequired": true,
-     "isEndpoint": true,
-     "skipUrlEncoding": false,
-     "explode": false,
-     "kind": "Client"
-    },
-    {
-     "$id": "51",
-     "name": "client",
-     "nameInRequest": "client",
-     "doc": "Need to be set as 'default', 'multi-client', 'renamed-operation', 'two-operation-group' in client.",
-     "type": {
-      "$ref": "2"
-     },
-     "location": "Uri",
-     "isApiVersion": false,
-     "isContentType": false,
-     "isRequired": true,
-     "isEndpoint": false,
-     "skipUrlEncoding": false,
-     "explode": false,
-     "kind": "Client"
-    }
-   ],
-   "decorators": [],
-   "crossLanguageDefinitionId": "Client.Structure.Service.Foo"
-  },
-  {
-   "$id": "52",
-   "name": "Bar",
-   "namespace": "Client.Structure.Service",
-   "operations": [
-    {
-     "$id": "53",
-     "name": "five",
-     "resourceName": "Bar",
-     "accessibility": "public",
-     "parameters": [],
-     "responses": [
-      {
-       "$id": "54",
-       "statusCodes": [
-        204
-       ],
-       "headers": [],
-       "isErrorResponse": false
-      }
-     ],
-     "httpMethod": "POST",
-     "uri": "{endpoint}/client/structure/{client}",
-     "path": "/five",
-     "bufferResponse": true,
-     "generateProtocolMethod": true,
-     "generateConvenienceMethod": true,
-     "crossLanguageDefinitionId": "Client.Structure.Service.Bar.five",
-     "decorators": []
-    },
-    {
-     "$id": "55",
-     "name": "six",
-     "resourceName": "Bar",
-     "accessibility": "public",
-     "parameters": [],
-     "responses": [
-      {
-       "$id": "56",
-       "statusCodes": [
-        204
-       ],
-       "headers": [],
-       "isErrorResponse": false
-      }
-     ],
-     "httpMethod": "POST",
-     "uri": "{endpoint}/client/structure/{client}",
-     "path": "/six",
-     "bufferResponse": true,
-     "generateProtocolMethod": true,
-     "generateConvenienceMethod": true,
-     "crossLanguageDefinitionId": "Client.Structure.Service.Bar.six",
-     "decorators": []
-    }
-   ],
-   "parent": "ServiceClient",
-   "parameters": [
-    {
-     "$id": "57",
-     "name": "endpoint",
-     "nameInRequest": "endpoint",
-     "doc": "Need to be set as 'http://localhost:3000' in client.",
-     "type": {
-      "$id": "58",
-      "kind": "url",
-      "name": "url",
-      "crossLanguageDefinitionId": "TypeSpec.url"
-     },
-     "location": "Uri",
-     "isApiVersion": false,
-     "isContentType": false,
-     "isRequired": true,
-     "isEndpoint": true,
-     "skipUrlEncoding": false,
-     "explode": false,
-     "kind": "Client"
-    },
-    {
-     "$id": "59",
-     "name": "client",
-     "nameInRequest": "client",
-     "doc": "Need to be set as 'default', 'multi-client', 'renamed-operation', 'two-operation-group' in client.",
-     "type": {
-      "$ref": "2"
-     },
-     "location": "Uri",
-     "isApiVersion": false,
-     "isContentType": false,
-     "isRequired": true,
-     "isEndpoint": false,
-     "skipUrlEncoding": false,
-     "explode": false,
-     "kind": "Client"
-    }
-   ],
-   "decorators": [],
-   "crossLanguageDefinitionId": "Client.Structure.Service.Bar"
->>>>>>> 586a120e
   }
  ]
 }