{
 "$id": "1",
 "name": "Client.Structure.Service.Renamed.Operation",
 "apiVersions": [],
 "enums": [
  {
   "$id": "2",
   "kind": "enum",
   "name": "ClientType",
   "crossLanguageDefinitionId": "Client.Structure.Service.ClientType",
   "valueType": {
    "$id": "3",
    "kind": "string",
    "name": "string",
    "crossLanguageDefinitionId": "TypeSpec.string",
    "decorators": []
   },
   "values": [
    {
     "$id": "4",
     "kind": "enumvalue",
     "name": "Default",
     "value": "default",
     "valueType": {
      "$id": "5",
      "kind": "string",
      "name": "string",
      "crossLanguageDefinitionId": "TypeSpec.string",
      "decorators": []
     },
     "enumType": {
      "$ref": "2"
     },
     "decorators": []
    },
    {
     "$id": "6",
     "kind": "enumvalue",
     "name": "MultiClient",
     "value": "multi-client",
     "valueType": {
      "$id": "7",
      "kind": "string",
      "name": "string",
      "crossLanguageDefinitionId": "TypeSpec.string",
      "decorators": []
     },
     "enumType": {
      "$ref": "2"
     },
     "decorators": []
    },
    {
     "$id": "8",
     "kind": "enumvalue",
     "name": "RenamedOperation",
     "value": "renamed-operation",
     "valueType": {
      "$id": "9",
      "kind": "string",
      "name": "string",
      "crossLanguageDefinitionId": "TypeSpec.string",
      "decorators": []
     },
     "enumType": {
      "$ref": "2"
     },
     "decorators": []
    },
    {
     "$id": "10",
     "kind": "enumvalue",
     "name": "TwoOperationGroup",
     "value": "two-operation-group",
     "valueType": {
      "$id": "11",
      "kind": "string",
      "name": "string",
      "crossLanguageDefinitionId": "TypeSpec.string",
      "decorators": []
     },
     "enumType": {
      "$ref": "2"
     },
     "decorators": []
    },
    {
     "$id": "12",
     "kind": "enumvalue",
     "name": "ClientOperationGroup",
     "value": "client-operation-group",
     "valueType": {
      "$id": "13",
      "kind": "string",
      "name": "string",
      "crossLanguageDefinitionId": "TypeSpec.string",
      "decorators": []
     },
     "enumType": {
      "$ref": "2"
     },
     "decorators": []
    }
   ],
   "namespace": "Client.Structure.Service",
   "isFixed": true,
   "isFlags": false,
   "usage": "Input",
   "decorators": []
  }
 ],
 "models": [],
 "clients": [
  {
   "$id": "14",
   "name": "RenamedOperationClient",
   "namespace": "Client.Structure.RenamedOperation",
   "operations": [
    {
     "$id": "15",
     "name": "renamedOne",
     "resourceName": "RenamedOperation",
     "accessibility": "public",
     "parameters": [],
     "responses": [
      {
       "$id": "16",
       "statusCodes": [
        204
       ],
       "headers": [],
       "isErrorResponse": false
      }
     ],
     "httpMethod": "POST",
     "uri": "{endpoint}/client/structure/{client}",
     "path": "/one",
     "bufferResponse": true,
     "generateProtocolMethod": true,
     "generateConvenienceMethod": true,
     "crossLanguageDefinitionId": "Client.Structure.RenamedOperation.renamedOne",
     "decorators": []
    },
    {
     "$id": "17",
     "name": "renamedThree",
     "resourceName": "RenamedOperation",
     "accessibility": "public",
     "parameters": [],
     "responses": [
      {
       "$id": "18",
       "statusCodes": [
        204
       ],
       "headers": [],
       "isErrorResponse": false
      }
     ],
     "httpMethod": "POST",
     "uri": "{endpoint}/client/structure/{client}",
     "path": "/three",
     "bufferResponse": true,
     "generateProtocolMethod": true,
     "generateConvenienceMethod": true,
     "crossLanguageDefinitionId": "Client.Structure.RenamedOperation.renamedThree",
     "decorators": []
    },
    {
     "$id": "19",
     "name": "renamedFive",
     "resourceName": "RenamedOperation",
     "accessibility": "public",
     "parameters": [],
     "responses": [
      {
       "$id": "20",
       "statusCodes": [
        204
       ],
       "headers": [],
       "isErrorResponse": false
      }
     ],
     "httpMethod": "POST",
     "uri": "{endpoint}/client/structure/{client}",
     "path": "/five",
     "bufferResponse": true,
     "generateProtocolMethod": true,
     "generateConvenienceMethod": true,
     "crossLanguageDefinitionId": "Client.Structure.RenamedOperation.renamedFive",
     "decorators": []
    }
   ],
   "parameters": [
    {
     "$id": "21",
     "name": "endpoint",
     "nameInRequest": "endpoint",
     "doc": "Need to be set as 'http://localhost:3000' in client.",
     "type": {
      "$id": "22",
      "kind": "url",
      "name": "url",
      "crossLanguageDefinitionId": "TypeSpec.url"
     },
<<<<<<< HEAD
     "Location": "Uri",
     "IsApiVersion": false,
     "IsContentType": false,
     "IsRequired": true,
     "IsEndpoint": true,
     "SkipUrlEncoding": false,
     "Explode": false,
     "Kind": "Client"
=======
     "location": "Uri",
     "isApiVersion": false,
     "isContentType": false,
     "isRequired": true,
     "isEndpoint": true,
     "skipUrlEncoding": false,
     "explode": false,
     "kind": "Client"
>>>>>>> c6990eba
    },
    {
     "$id": "23",
     "name": "client",
     "nameInRequest": "client",
     "doc": "Need to be set as 'default', 'multi-client', 'renamed-operation', 'two-operation-group' in client.",
     "type": {
      "$ref": "2"
     },
<<<<<<< HEAD
     "Location": "Uri",
     "IsApiVersion": false,
     "IsContentType": false,
     "IsRequired": true,
     "IsEndpoint": false,
     "SkipUrlEncoding": false,
     "Explode": false,
     "Kind": "Client"
=======
     "location": "Uri",
     "isApiVersion": false,
     "isContentType": false,
     "isRequired": true,
     "isEndpoint": false,
     "skipUrlEncoding": false,
     "explode": false,
     "kind": "Client"
>>>>>>> c6990eba
    }
   ],
   "decorators": [],
   "crossLanguageDefinitionId": "Client.Structure.RenamedOperation"
  },
  {
   "$id": "24",
   "name": "Group",
   "namespace": "Client.Structure.RenamedOperation",
   "operations": [
    {
     "$id": "25",
     "name": "renamedTwo",
     "resourceName": "Group",
     "accessibility": "public",
     "parameters": [],
     "responses": [
      {
       "$id": "26",
       "statusCodes": [
        204
       ],
       "headers": [],
       "isErrorResponse": false
      }
     ],
     "httpMethod": "POST",
     "uri": "{endpoint}/client/structure/{client}",
     "path": "/two",
     "bufferResponse": true,
     "generateProtocolMethod": true,
     "generateConvenienceMethod": true,
     "crossLanguageDefinitionId": "Client.Structure.RenamedOperation.Group.renamedTwo",
     "decorators": []
    },
    {
     "$id": "27",
     "name": "renamedFour",
     "resourceName": "Group",
     "accessibility": "public",
     "parameters": [],
     "responses": [
      {
       "$id": "28",
       "statusCodes": [
        204
       ],
       "headers": [],
       "isErrorResponse": false
      }
     ],
     "httpMethod": "POST",
     "uri": "{endpoint}/client/structure/{client}",
     "path": "/four",
     "bufferResponse": true,
     "generateProtocolMethod": true,
     "generateConvenienceMethod": true,
     "crossLanguageDefinitionId": "Client.Structure.RenamedOperation.Group.renamedFour",
     "decorators": []
    },
    {
     "$id": "29",
     "name": "renamedSix",
     "resourceName": "Group",
     "accessibility": "public",
     "parameters": [],
     "responses": [
      {
       "$id": "30",
       "statusCodes": [
        204
       ],
       "headers": [],
       "isErrorResponse": false
      }
     ],
     "httpMethod": "POST",
     "uri": "{endpoint}/client/structure/{client}",
     "path": "/six",
     "bufferResponse": true,
     "generateProtocolMethod": true,
     "generateConvenienceMethod": true,
     "crossLanguageDefinitionId": "Client.Structure.RenamedOperation.Group.renamedSix",
     "decorators": []
    }
   ],
   "parent": "RenamedOperationClient",
   "parameters": [
    {
     "$id": "31",
     "name": "endpoint",
     "nameInRequest": "endpoint",
     "doc": "Need to be set as 'http://localhost:3000' in client.",
     "type": {
      "$id": "32",
      "kind": "url",
      "name": "url",
      "crossLanguageDefinitionId": "TypeSpec.url"
     },
<<<<<<< HEAD
     "Location": "Uri",
     "IsApiVersion": false,
     "IsContentType": false,
     "IsRequired": true,
     "IsEndpoint": true,
     "SkipUrlEncoding": false,
     "Explode": false,
     "Kind": "Client"
=======
     "location": "Uri",
     "isApiVersion": false,
     "isContentType": false,
     "isRequired": true,
     "isEndpoint": true,
     "skipUrlEncoding": false,
     "explode": false,
     "kind": "Client"
>>>>>>> c6990eba
    },
    {
     "$id": "33",
     "name": "client",
     "nameInRequest": "client",
     "doc": "Need to be set as 'default', 'multi-client', 'renamed-operation', 'two-operation-group' in client.",
     "type": {
      "$ref": "2"
     },
<<<<<<< HEAD
     "Location": "Uri",
     "IsApiVersion": false,
     "IsContentType": false,
     "IsRequired": true,
     "IsEndpoint": false,
     "SkipUrlEncoding": false,
     "Explode": false,
     "Kind": "Client"
=======
     "location": "Uri",
     "isApiVersion": false,
     "isContentType": false,
     "isRequired": true,
     "isEndpoint": false,
     "skipUrlEncoding": false,
     "explode": false,
     "kind": "Client"
>>>>>>> c6990eba
    }
   ],
   "decorators": [],
   "crossLanguageDefinitionId": "Client.Structure.RenamedOperation.Group"
  }
 ]
}<|MERGE_RESOLUTION|>--- conflicted
+++ resolved
@@ -204,16 +204,6 @@
       "name": "url",
       "crossLanguageDefinitionId": "TypeSpec.url"
      },
-<<<<<<< HEAD
-     "Location": "Uri",
-     "IsApiVersion": false,
-     "IsContentType": false,
-     "IsRequired": true,
-     "IsEndpoint": true,
-     "SkipUrlEncoding": false,
-     "Explode": false,
-     "Kind": "Client"
-=======
      "location": "Uri",
      "isApiVersion": false,
      "isContentType": false,
@@ -222,7 +212,6 @@
      "skipUrlEncoding": false,
      "explode": false,
      "kind": "Client"
->>>>>>> c6990eba
     },
     {
      "$id": "23",
@@ -232,16 +221,6 @@
      "type": {
       "$ref": "2"
      },
-<<<<<<< HEAD
-     "Location": "Uri",
-     "IsApiVersion": false,
-     "IsContentType": false,
-     "IsRequired": true,
-     "IsEndpoint": false,
-     "SkipUrlEncoding": false,
-     "Explode": false,
-     "Kind": "Client"
-=======
      "location": "Uri",
      "isApiVersion": false,
      "isContentType": false,
@@ -250,7 +229,6 @@
      "skipUrlEncoding": false,
      "explode": false,
      "kind": "Client"
->>>>>>> c6990eba
     }
    ],
    "decorators": [],
@@ -350,16 +328,6 @@
       "name": "url",
       "crossLanguageDefinitionId": "TypeSpec.url"
      },
-<<<<<<< HEAD
-     "Location": "Uri",
-     "IsApiVersion": false,
-     "IsContentType": false,
-     "IsRequired": true,
-     "IsEndpoint": true,
-     "SkipUrlEncoding": false,
-     "Explode": false,
-     "Kind": "Client"
-=======
      "location": "Uri",
      "isApiVersion": false,
      "isContentType": false,
@@ -368,7 +336,6 @@
      "skipUrlEncoding": false,
      "explode": false,
      "kind": "Client"
->>>>>>> c6990eba
     },
     {
      "$id": "33",
@@ -378,16 +345,6 @@
      "type": {
       "$ref": "2"
      },
-<<<<<<< HEAD
-     "Location": "Uri",
-     "IsApiVersion": false,
-     "IsContentType": false,
-     "IsRequired": true,
-     "IsEndpoint": false,
-     "SkipUrlEncoding": false,
-     "Explode": false,
-     "Kind": "Client"
-=======
      "location": "Uri",
      "isApiVersion": false,
      "isContentType": false,
@@ -396,7 +353,6 @@
      "skipUrlEncoding": false,
      "explode": false,
      "kind": "Client"
->>>>>>> c6990eba
     }
    ],
    "decorators": [],
