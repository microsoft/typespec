--- conflicted
+++ resolved
@@ -204,16 +204,6 @@
       "name": "url",
       "crossLanguageDefinitionId": "TypeSpec.url"
      },
-<<<<<<< HEAD
-     "Location": "Uri",
-     "IsApiVersion": false,
-     "IsContentType": false,
-     "IsRequired": true,
-     "IsEndpoint": true,
-     "SkipUrlEncoding": false,
-     "Explode": false,
-     "Kind": "Client"
-=======
      "location": "Uri",
      "isApiVersion": false,
      "isContentType": false,
@@ -222,7 +212,6 @@
      "skipUrlEncoding": false,
      "explode": false,
      "kind": "Client"
->>>>>>> c6990eba
     },
     {
      "$id": "23",
@@ -232,16 +221,6 @@
      "type": {
       "$ref": "2"
      },
-<<<<<<< HEAD
-     "Location": "Uri",
-     "IsApiVersion": false,
-     "IsContentType": false,
-     "IsRequired": true,
-     "IsEndpoint": false,
-     "SkipUrlEncoding": false,
-     "Explode": false,
-     "Kind": "Client"
-=======
      "location": "Uri",
      "isApiVersion": false,
      "isContentType": false,
@@ -250,7 +229,6 @@
      "skipUrlEncoding": false,
      "explode": false,
      "kind": "Client"
->>>>>>> c6990eba
     }
    ],
    "decorators": [],
@@ -349,16 +327,6 @@
       "name": "url",
       "crossLanguageDefinitionId": "TypeSpec.url"
      },
-<<<<<<< HEAD
-     "Location": "Uri",
-     "IsApiVersion": false,
-     "IsContentType": false,
-     "IsRequired": true,
-     "IsEndpoint": true,
-     "SkipUrlEncoding": false,
-     "Explode": false,
-     "Kind": "Client"
-=======
      "location": "Uri",
      "isApiVersion": false,
      "isContentType": false,
@@ -367,7 +335,6 @@
      "skipUrlEncoding": false,
      "explode": false,
      "kind": "Client"
->>>>>>> c6990eba
     },
     {
      "$id": "33",
@@ -377,16 +344,6 @@
      "type": {
       "$ref": "2"
      },
-<<<<<<< HEAD
-     "Location": "Uri",
-     "IsApiVersion": false,
-     "IsContentType": false,
-     "IsRequired": true,
-     "IsEndpoint": false,
-     "SkipUrlEncoding": false,
-     "Explode": false,
-     "Kind": "Client"
-=======
      "location": "Uri",
      "isApiVersion": false,
      "isContentType": false,
@@ -395,7 +352,6 @@
      "skipUrlEncoding": false,
      "explode": false,
      "kind": "Client"
->>>>>>> c6990eba
     }
    ],
    "decorators": [],
