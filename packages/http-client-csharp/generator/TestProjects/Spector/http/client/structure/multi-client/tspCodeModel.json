{
 "$id": "1",
 "name": "Client.Structure.Service.Multi.Client",
 "apiVersions": [],
 "enums": [
  {
   "$id": "2",
   "kind": "enum",
   "name": "ClientType",
   "crossLanguageDefinitionId": "Client.Structure.Service.ClientType",
   "valueType": {
    "$id": "3",
    "kind": "string",
    "name": "string",
    "crossLanguageDefinitionId": "TypeSpec.string",
    "decorators": []
   },
   "values": [
    {
     "$id": "4",
     "kind": "enumvalue",
     "name": "Default",
     "value": "default",
     "valueType": {
      "$id": "5",
      "kind": "string",
      "name": "string",
      "crossLanguageDefinitionId": "TypeSpec.string",
      "decorators": []
     },
     "enumType": {
      "$ref": "2"
     },
     "decorators": []
    },
    {
     "$id": "6",
     "kind": "enumvalue",
     "name": "MultiClient",
     "value": "multi-client",
     "valueType": {
      "$id": "7",
      "kind": "string",
      "name": "string",
      "crossLanguageDefinitionId": "TypeSpec.string",
      "decorators": []
     },
     "enumType": {
      "$ref": "2"
     },
     "decorators": []
    },
    {
     "$id": "8",
     "kind": "enumvalue",
     "name": "RenamedOperation",
     "value": "renamed-operation",
     "valueType": {
      "$id": "9",
      "kind": "string",
      "name": "string",
      "crossLanguageDefinitionId": "TypeSpec.string",
      "decorators": []
     },
     "enumType": {
      "$ref": "2"
     },
     "decorators": []
    },
    {
     "$id": "10",
     "kind": "enumvalue",
     "name": "TwoOperationGroup",
     "value": "two-operation-group",
     "valueType": {
      "$id": "11",
      "kind": "string",
      "name": "string",
      "crossLanguageDefinitionId": "TypeSpec.string",
      "decorators": []
     },
     "enumType": {
      "$ref": "2"
     },
     "decorators": []
    },
    {
     "$id": "12",
     "kind": "enumvalue",
     "name": "ClientOperationGroup",
     "value": "client-operation-group",
     "valueType": {
      "$id": "13",
      "kind": "string",
      "name": "string",
      "crossLanguageDefinitionId": "TypeSpec.string",
      "decorators": []
     },
     "enumType": {
      "$ref": "2"
     },
     "decorators": []
    }
   ],
   "namespace": "Client.Structure.Service",
   "isFixed": true,
   "isFlags": false,
   "usage": "Input",
   "decorators": []
  }
 ],
 "models": [],
 "clients": [
  {
   "$id": "14",
<<<<<<< HEAD
   "kind": "client",
   "name": "ClientAClient",
   "namespace": "Client.Structure.MultiClient",
   "parameters": [
    {
     "$id": "15",
     "Name": "endpoint",
     "NameInRequest": "endpoint",
     "Doc": "Need to be set as 'http://localhost:3000' in client.",
     "Type": {
      "$id": "16",
      "kind": "url",
      "name": "url",
      "crossLanguageDefinitionId": "TypeSpec.url"
     },
     "Location": "Uri",
     "IsApiVersion": false,
     "IsResourceParameter": false,
     "IsContentType": false,
     "IsRequired": true,
     "IsEndpoint": true,
     "SkipUrlEncoding": false,
     "Explode": false,
     "Kind": "Client"
    },
    {
     "$id": "17",
     "Name": "client",
     "NameInRequest": "client",
     "Doc": "Need to be set as 'default', 'multi-client', 'renamed-operation', 'two-operation-group' in client.",
     "Type": {
      "$ref": "2"
     },
     "Location": "Uri",
     "IsApiVersion": false,
     "IsResourceParameter": false,
     "IsContentType": false,
     "IsRequired": true,
     "IsEndpoint": false,
     "SkipUrlEncoding": false,
     "Explode": false,
     "Kind": "Client"
    }
   ],
   "operations": [
    {
     "$id": "18",
     "Name": "renamedOne",
     "ResourceName": "ClientA",
     "Accessibility": "public",
     "Parameters": [],
     "Responses": [
      {
       "$id": "19",
       "StatusCodes": [
=======
   "name": "ClientAClient",
   "namespace": "Client.Structure.MultiClient",
   "operations": [
    {
     "$id": "15",
     "name": "renamedOne",
     "resourceName": "ClientA",
     "accessibility": "public",
     "parameters": [],
     "responses": [
      {
       "$id": "16",
       "statusCodes": [
>>>>>>> 586a120e
        204
       ],
       "headers": [],
       "isErrorResponse": false
      }
     ],
     "httpMethod": "POST",
     "uri": "{endpoint}/client/structure/{client}",
     "path": "/one",
     "bufferResponse": true,
     "generateProtocolMethod": true,
     "generateConvenienceMethod": true,
     "crossLanguageDefinitionId": "Client.Structure.MultiClient.ClientA.renamedOne",
     "decorators": []
    },
    {
<<<<<<< HEAD
     "$id": "20",
     "Name": "renamedThree",
     "ResourceName": "ClientA",
     "Accessibility": "public",
     "Parameters": [],
     "Responses": [
      {
       "$id": "21",
       "StatusCodes": [
=======
     "$id": "17",
     "name": "renamedThree",
     "resourceName": "ClientA",
     "accessibility": "public",
     "parameters": [],
     "responses": [
      {
       "$id": "18",
       "statusCodes": [
>>>>>>> 586a120e
        204
       ],
       "headers": [],
       "isErrorResponse": false
      }
     ],
     "httpMethod": "POST",
     "uri": "{endpoint}/client/structure/{client}",
     "path": "/three",
     "bufferResponse": true,
     "generateProtocolMethod": true,
     "generateConvenienceMethod": true,
     "crossLanguageDefinitionId": "Client.Structure.MultiClient.ClientA.renamedThree",
     "decorators": []
    },
    {
<<<<<<< HEAD
     "$id": "22",
     "Name": "renamedFive",
     "ResourceName": "ClientA",
     "Accessibility": "public",
     "Parameters": [],
     "Responses": [
      {
       "$id": "23",
       "StatusCodes": [
=======
     "$id": "19",
     "name": "renamedFive",
     "resourceName": "ClientA",
     "accessibility": "public",
     "parameters": [],
     "responses": [
      {
       "$id": "20",
       "statusCodes": [
>>>>>>> 586a120e
        204
       ],
       "headers": [],
       "isErrorResponse": false
      }
     ],
     "httpMethod": "POST",
     "uri": "{endpoint}/client/structure/{client}",
     "path": "/five",
     "bufferResponse": true,
     "generateProtocolMethod": true,
     "generateConvenienceMethod": true,
     "crossLanguageDefinitionId": "Client.Structure.MultiClient.ClientA.renamedFive",
     "decorators": []
    }
   ],
<<<<<<< HEAD
   "apiVersions": [],
   "crossLanguageDefinitionId": "Client.Structure.MultiClient.ClientA",
   "decorators": []
  },
  {
   "$id": "24",
   "kind": "client",
   "name": "ClientBClient",
   "namespace": "Client.Structure.MultiClient",
   "parameters": [
    {
     "$id": "25",
     "Name": "endpoint",
     "NameInRequest": "endpoint",
     "Doc": "Need to be set as 'http://localhost:3000' in client.",
     "Type": {
      "$id": "26",
=======
   "parameters": [
    {
     "$id": "21",
     "name": "endpoint",
     "nameInRequest": "endpoint",
     "doc": "Need to be set as 'http://localhost:3000' in client.",
     "type": {
      "$id": "22",
>>>>>>> 586a120e
      "kind": "url",
      "name": "url",
      "crossLanguageDefinitionId": "TypeSpec.url"
     },
     "location": "Uri",
     "isApiVersion": false,
     "isContentType": false,
     "isRequired": true,
     "isEndpoint": true,
     "skipUrlEncoding": false,
     "explode": false,
     "kind": "Client"
    },
    {
<<<<<<< HEAD
     "$id": "27",
     "Name": "client",
     "NameInRequest": "client",
     "Doc": "Need to be set as 'default', 'multi-client', 'renamed-operation', 'two-operation-group' in client.",
     "Type": {
=======
     "$id": "23",
     "name": "client",
     "nameInRequest": "client",
     "doc": "Need to be set as 'default', 'multi-client', 'renamed-operation', 'two-operation-group' in client.",
     "type": {
>>>>>>> 586a120e
      "$ref": "2"
     },
     "location": "Uri",
     "isApiVersion": false,
     "isContentType": false,
     "isRequired": true,
     "isEndpoint": false,
     "skipUrlEncoding": false,
     "explode": false,
     "kind": "Client"
    }
   ],
<<<<<<< HEAD
   "operations": [
    {
     "$id": "28",
     "Name": "renamedTwo",
     "ResourceName": "ClientB",
     "Accessibility": "public",
     "Parameters": [],
     "Responses": [
      {
       "$id": "29",
       "StatusCodes": [
=======
   "decorators": [],
   "crossLanguageDefinitionId": "Client.Structure.MultiClient.ClientA"
  },
  {
   "$id": "24",
   "name": "ClientBClient",
   "namespace": "Client.Structure.MultiClient",
   "operations": [
    {
     "$id": "25",
     "name": "renamedTwo",
     "resourceName": "ClientB",
     "accessibility": "public",
     "parameters": [],
     "responses": [
      {
       "$id": "26",
       "statusCodes": [
>>>>>>> 586a120e
        204
       ],
       "headers": [],
       "isErrorResponse": false
      }
     ],
     "httpMethod": "POST",
     "uri": "{endpoint}/client/structure/{client}",
     "path": "/two",
     "bufferResponse": true,
     "generateProtocolMethod": true,
     "generateConvenienceMethod": true,
     "crossLanguageDefinitionId": "Client.Structure.MultiClient.ClientB.renamedTwo",
     "decorators": []
    },
    {
<<<<<<< HEAD
     "$id": "30",
     "Name": "renamedFour",
     "ResourceName": "ClientB",
     "Accessibility": "public",
     "Parameters": [],
     "Responses": [
      {
       "$id": "31",
       "StatusCodes": [
=======
     "$id": "27",
     "name": "renamedFour",
     "resourceName": "ClientB",
     "accessibility": "public",
     "parameters": [],
     "responses": [
      {
       "$id": "28",
       "statusCodes": [
>>>>>>> 586a120e
        204
       ],
       "headers": [],
       "isErrorResponse": false
      }
     ],
     "httpMethod": "POST",
     "uri": "{endpoint}/client/structure/{client}",
     "path": "/four",
     "bufferResponse": true,
     "generateProtocolMethod": true,
     "generateConvenienceMethod": true,
     "crossLanguageDefinitionId": "Client.Structure.MultiClient.ClientB.renamedFour",
     "decorators": []
    },
    {
<<<<<<< HEAD
     "$id": "32",
     "Name": "renamedSix",
     "ResourceName": "ClientB",
     "Accessibility": "public",
     "Parameters": [],
     "Responses": [
      {
       "$id": "33",
       "StatusCodes": [
=======
     "$id": "29",
     "name": "renamedSix",
     "resourceName": "ClientB",
     "accessibility": "public",
     "parameters": [],
     "responses": [
      {
       "$id": "30",
       "statusCodes": [
>>>>>>> 586a120e
        204
       ],
       "headers": [],
       "isErrorResponse": false
      }
     ],
     "httpMethod": "POST",
     "uri": "{endpoint}/client/structure/{client}",
     "path": "/six",
     "bufferResponse": true,
     "generateProtocolMethod": true,
     "generateConvenienceMethod": true,
     "crossLanguageDefinitionId": "Client.Structure.MultiClient.ClientB.renamedSix",
     "decorators": []
    }
   ],
<<<<<<< HEAD
   "apiVersions": [],
   "crossLanguageDefinitionId": "Client.Structure.MultiClient.ClientB",
   "decorators": []
=======
   "parameters": [
    {
     "$id": "31",
     "name": "endpoint",
     "nameInRequest": "endpoint",
     "doc": "Need to be set as 'http://localhost:3000' in client.",
     "type": {
      "$id": "32",
      "kind": "url",
      "name": "url",
      "crossLanguageDefinitionId": "TypeSpec.url"
     },
     "location": "Uri",
     "isApiVersion": false,
     "isContentType": false,
     "isRequired": true,
     "isEndpoint": true,
     "skipUrlEncoding": false,
     "explode": false,
     "kind": "Client"
    },
    {
     "$id": "33",
     "name": "client",
     "nameInRequest": "client",
     "doc": "Need to be set as 'default', 'multi-client', 'renamed-operation', 'two-operation-group' in client.",
     "type": {
      "$ref": "2"
     },
     "location": "Uri",
     "isApiVersion": false,
     "isContentType": false,
     "isRequired": true,
     "isEndpoint": false,
     "skipUrlEncoding": false,
     "explode": false,
     "kind": "Client"
    }
   ],
   "decorators": [],
   "crossLanguageDefinitionId": "Client.Structure.MultiClient.ClientB"
>>>>>>> 586a120e
  }
 ]
}<|MERGE_RESOLUTION|>--- conflicted
+++ resolved
@@ -113,77 +113,59 @@
  "clients": [
   {
    "$id": "14",
-<<<<<<< HEAD
    "kind": "client",
    "name": "ClientAClient",
    "namespace": "Client.Structure.MultiClient",
    "parameters": [
     {
      "$id": "15",
-     "Name": "endpoint",
-     "NameInRequest": "endpoint",
-     "Doc": "Need to be set as 'http://localhost:3000' in client.",
-     "Type": {
+     "name": "endpoint",
+     "nameInRequest": "endpoint",
+     "doc": "Need to be set as 'http://localhost:3000' in client.",
+     "type": {
       "$id": "16",
       "kind": "url",
       "name": "url",
       "crossLanguageDefinitionId": "TypeSpec.url"
      },
-     "Location": "Uri",
-     "IsApiVersion": false,
-     "IsResourceParameter": false,
-     "IsContentType": false,
-     "IsRequired": true,
-     "IsEndpoint": true,
-     "SkipUrlEncoding": false,
-     "Explode": false,
-     "Kind": "Client"
+     "location": "Uri",
+     "isApiVersion": false,
+     "isContentType": false,
+     "isRequired": true,
+     "isEndpoint": true,
+     "skipUrlEncoding": false,
+     "explode": false,
+     "kind": "Client"
     },
     {
      "$id": "17",
-     "Name": "client",
-     "NameInRequest": "client",
-     "Doc": "Need to be set as 'default', 'multi-client', 'renamed-operation', 'two-operation-group' in client.",
-     "Type": {
-      "$ref": "2"
-     },
-     "Location": "Uri",
-     "IsApiVersion": false,
-     "IsResourceParameter": false,
-     "IsContentType": false,
-     "IsRequired": true,
-     "IsEndpoint": false,
-     "SkipUrlEncoding": false,
-     "Explode": false,
-     "Kind": "Client"
+     "name": "client",
+     "nameInRequest": "client",
+     "doc": "Need to be set as 'default', 'multi-client', 'renamed-operation', 'two-operation-group' in client.",
+     "type": {
+      "$ref": "2"
+     },
+     "location": "Uri",
+     "isApiVersion": false,
+     "isContentType": false,
+     "isRequired": true,
+     "isEndpoint": false,
+     "skipUrlEncoding": false,
+     "explode": false,
+     "kind": "Client"
     }
    ],
    "operations": [
     {
      "$id": "18",
-     "Name": "renamedOne",
-     "ResourceName": "ClientA",
-     "Accessibility": "public",
-     "Parameters": [],
-     "Responses": [
-      {
-       "$id": "19",
-       "StatusCodes": [
-=======
-   "name": "ClientAClient",
-   "namespace": "Client.Structure.MultiClient",
-   "operations": [
-    {
-     "$id": "15",
      "name": "renamedOne",
      "resourceName": "ClientA",
      "accessibility": "public",
      "parameters": [],
      "responses": [
       {
-       "$id": "16",
-       "statusCodes": [
->>>>>>> 586a120e
+       "$id": "19",
+       "statusCodes": [
         204
        ],
        "headers": [],
@@ -200,27 +182,15 @@
      "decorators": []
     },
     {
-<<<<<<< HEAD
      "$id": "20",
-     "Name": "renamedThree",
-     "ResourceName": "ClientA",
-     "Accessibility": "public",
-     "Parameters": [],
-     "Responses": [
-      {
-       "$id": "21",
-       "StatusCodes": [
-=======
-     "$id": "17",
      "name": "renamedThree",
      "resourceName": "ClientA",
      "accessibility": "public",
      "parameters": [],
      "responses": [
       {
-       "$id": "18",
-       "statusCodes": [
->>>>>>> 586a120e
+       "$id": "21",
+       "statusCodes": [
         204
        ],
        "headers": [],
@@ -237,27 +207,15 @@
      "decorators": []
     },
     {
-<<<<<<< HEAD
      "$id": "22",
-     "Name": "renamedFive",
-     "ResourceName": "ClientA",
-     "Accessibility": "public",
-     "Parameters": [],
-     "Responses": [
-      {
-       "$id": "23",
-       "StatusCodes": [
-=======
-     "$id": "19",
      "name": "renamedFive",
      "resourceName": "ClientA",
      "accessibility": "public",
      "parameters": [],
      "responses": [
       {
-       "$id": "20",
-       "statusCodes": [
->>>>>>> 586a120e
+       "$id": "23",
+       "statusCodes": [
         204
        ],
        "headers": [],
@@ -274,7 +232,6 @@
      "decorators": []
     }
    ],
-<<<<<<< HEAD
    "apiVersions": [],
    "crossLanguageDefinitionId": "Client.Structure.MultiClient.ClientA",
    "decorators": []
@@ -287,21 +244,11 @@
    "parameters": [
     {
      "$id": "25",
-     "Name": "endpoint",
-     "NameInRequest": "endpoint",
-     "Doc": "Need to be set as 'http://localhost:3000' in client.",
-     "Type": {
-      "$id": "26",
-=======
-   "parameters": [
-    {
-     "$id": "21",
      "name": "endpoint",
      "nameInRequest": "endpoint",
      "doc": "Need to be set as 'http://localhost:3000' in client.",
      "type": {
-      "$id": "22",
->>>>>>> 586a120e
+      "$id": "26",
       "kind": "url",
       "name": "url",
       "crossLanguageDefinitionId": "TypeSpec.url"
@@ -316,19 +263,11 @@
      "kind": "Client"
     },
     {
-<<<<<<< HEAD
      "$id": "27",
-     "Name": "client",
-     "NameInRequest": "client",
-     "Doc": "Need to be set as 'default', 'multi-client', 'renamed-operation', 'two-operation-group' in client.",
-     "Type": {
-=======
-     "$id": "23",
      "name": "client",
      "nameInRequest": "client",
      "doc": "Need to be set as 'default', 'multi-client', 'renamed-operation', 'two-operation-group' in client.",
      "type": {
->>>>>>> 586a120e
       "$ref": "2"
      },
      "location": "Uri",
@@ -341,38 +280,17 @@
      "kind": "Client"
     }
    ],
-<<<<<<< HEAD
    "operations": [
     {
      "$id": "28",
-     "Name": "renamedTwo",
-     "ResourceName": "ClientB",
-     "Accessibility": "public",
-     "Parameters": [],
-     "Responses": [
-      {
-       "$id": "29",
-       "StatusCodes": [
-=======
-   "decorators": [],
-   "crossLanguageDefinitionId": "Client.Structure.MultiClient.ClientA"
-  },
-  {
-   "$id": "24",
-   "name": "ClientBClient",
-   "namespace": "Client.Structure.MultiClient",
-   "operations": [
-    {
-     "$id": "25",
      "name": "renamedTwo",
      "resourceName": "ClientB",
      "accessibility": "public",
      "parameters": [],
      "responses": [
       {
-       "$id": "26",
-       "statusCodes": [
->>>>>>> 586a120e
+       "$id": "29",
+       "statusCodes": [
         204
        ],
        "headers": [],
@@ -389,27 +307,15 @@
      "decorators": []
     },
     {
-<<<<<<< HEAD
      "$id": "30",
-     "Name": "renamedFour",
-     "ResourceName": "ClientB",
-     "Accessibility": "public",
-     "Parameters": [],
-     "Responses": [
-      {
-       "$id": "31",
-       "StatusCodes": [
-=======
-     "$id": "27",
      "name": "renamedFour",
      "resourceName": "ClientB",
      "accessibility": "public",
      "parameters": [],
      "responses": [
       {
-       "$id": "28",
-       "statusCodes": [
->>>>>>> 586a120e
+       "$id": "31",
+       "statusCodes": [
         204
        ],
        "headers": [],
@@ -426,27 +332,15 @@
      "decorators": []
     },
     {
-<<<<<<< HEAD
      "$id": "32",
-     "Name": "renamedSix",
-     "ResourceName": "ClientB",
-     "Accessibility": "public",
-     "Parameters": [],
-     "Responses": [
-      {
-       "$id": "33",
-       "StatusCodes": [
-=======
-     "$id": "29",
      "name": "renamedSix",
      "resourceName": "ClientB",
      "accessibility": "public",
      "parameters": [],
      "responses": [
       {
-       "$id": "30",
-       "statusCodes": [
->>>>>>> 586a120e
+       "$id": "33",
+       "statusCodes": [
         204
        ],
        "headers": [],
@@ -463,53 +357,9 @@
      "decorators": []
     }
    ],
-<<<<<<< HEAD
    "apiVersions": [],
    "crossLanguageDefinitionId": "Client.Structure.MultiClient.ClientB",
    "decorators": []
-=======
-   "parameters": [
-    {
-     "$id": "31",
-     "name": "endpoint",
-     "nameInRequest": "endpoint",
-     "doc": "Need to be set as 'http://localhost:3000' in client.",
-     "type": {
-      "$id": "32",
-      "kind": "url",
-      "name": "url",
-      "crossLanguageDefinitionId": "TypeSpec.url"
-     },
-     "location": "Uri",
-     "isApiVersion": false,
-     "isContentType": false,
-     "isRequired": true,
-     "isEndpoint": true,
-     "skipUrlEncoding": false,
-     "explode": false,
-     "kind": "Client"
-    },
-    {
-     "$id": "33",
-     "name": "client",
-     "nameInRequest": "client",
-     "doc": "Need to be set as 'default', 'multi-client', 'renamed-operation', 'two-operation-group' in client.",
-     "type": {
-      "$ref": "2"
-     },
-     "location": "Uri",
-     "isApiVersion": false,
-     "isContentType": false,
-     "isRequired": true,
-     "isEndpoint": false,
-     "skipUrlEncoding": false,
-     "explode": false,
-     "kind": "Client"
-    }
-   ],
-   "decorators": [],
-   "crossLanguageDefinitionId": "Client.Structure.MultiClient.ClientB"
->>>>>>> 586a120e
   }
  ]
 }