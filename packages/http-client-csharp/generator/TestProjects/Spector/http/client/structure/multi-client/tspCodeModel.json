--- conflicted
+++ resolved
@@ -24,99 +24,7 @@
             "$ref": "2"
           },
           "enumType": {
-<<<<<<< HEAD
-            "$id": "4",
-            "kind": "enum",
-            "decorators": [],
-            "name": "ClientType",
-            "isGeneratedName": false,
-            "namespace": "Client.Structure.Service",
-            "valueType": {
-              "$id": "5",
-              "kind": "string",
-              "decorators": [],
-              "doc": "A sequence of textual characters.",
-              "name": "string",
-              "crossLanguageDefinitionId": "TypeSpec.string"
-            },
-            "values": [
-              {
-                "$id": "6",
-                "kind": "enumvalue",
-                "decorators": [],
-                "name": "Default",
-                "value": "default",
-                "enumType": {
-                  "$ref": "4"
-                },
-                "valueType": {
-                  "$ref": "5"
-                }
-              },
-              {
-                "$id": "7",
-                "kind": "enumvalue",
-                "decorators": [],
-                "name": "MultiClient",
-                "value": "multi-client",
-                "enumType": {
-                  "$ref": "4"
-                },
-                "valueType": {
-                  "$ref": "5"
-                }
-              },
-              {
-                "$id": "8",
-                "kind": "enumvalue",
-                "decorators": [],
-                "name": "RenamedOperation",
-                "value": "renamed-operation",
-                "enumType": {
-                  "$ref": "4"
-                },
-                "valueType": {
-                  "$ref": "5"
-                }
-              },
-              {
-                "$id": "9",
-                "kind": "enumvalue",
-                "decorators": [],
-                "name": "TwoOperationGroup",
-                "value": "two-operation-group",
-                "enumType": {
-                  "$ref": "4"
-                },
-                "valueType": {
-                  "$ref": "5"
-                }
-              },
-              {
-                "$id": "10",
-                "kind": "enumvalue",
-                "decorators": [],
-                "name": "ClientOperationGroup",
-                "value": "client-operation-group",
-                "enumType": {
-                  "$ref": "4"
-                },
-                "valueType": {
-                  "$ref": "5"
-                }
-              }
-            ],
-            "isFixed": true,
-            "isFlags": false,
-            "usage": "Input",
-            "access": "public",
-            "crossLanguageDefinitionId": "Client.Structure.Service.ClientType",
-            "apiVersions": [],
-            "isUnionAsEnum": false,
-            "__accessSet": true
-=======
-            "$ref": "1"
->>>>>>> c9a4eff8
+            "$ref": "1"
           },
           "decorators": []
         },
