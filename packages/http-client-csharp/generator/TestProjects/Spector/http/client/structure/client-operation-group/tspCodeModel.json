--- conflicted
+++ resolved
@@ -113,14 +113,11 @@
  "Clients": [
   {
    "$id": "14",
-   "kind": "client",
-   "name": "FirstClient",
-   "namespace": "Client.Structure.ClientOperationGroup",
-   "parameters": [
+   "Name": "FirstClient",
+   "Namespace": "Client.Structure.ClientOperationGroup",
+   "Operations": [
     {
      "$id": "15",
-<<<<<<< HEAD
-=======
      "Name": "one",
      "ResourceName": "ClientOperationGroup",
      "Accessibility": "public",
@@ -151,12 +148,11 @@
    "Parameters": [
     {
      "$id": "18",
->>>>>>> 41efd5f9
      "Name": "endpoint",
      "NameInRequest": "endpoint",
      "Doc": "Need to be set as 'http://localhost:3000' in client.",
      "Type": {
-      "$id": "16",
+      "$id": "19",
       "kind": "url",
       "name": "url",
       "crossLanguageDefinitionId": "TypeSpec.url"
@@ -172,7 +168,7 @@
      "Kind": "Client"
     },
     {
-     "$id": "17",
+     "$id": "20",
      "Name": "client",
      "NameInRequest": "client",
      "Doc": "Need to be set as 'default', 'multi-client', 'renamed-operation', 'two-operation-group' in client.",
@@ -190,16 +186,23 @@
      "Kind": "Client"
     }
    ],
-   "operations": [
-    {
-     "$id": "18",
-     "Name": "one",
-     "ResourceName": "ClientOperationGroup",
+   "Decorators": [],
+   "CrossLanguageDefinitionId": "Client.Structure.ClientOperationGroup"
+  },
+  {
+   "$id": "21",
+   "Name": "Group3",
+   "Namespace": "Client.Structure.ClientOperationGroup",
+   "Operations": [
+    {
+     "$id": "22",
+     "Name": "two",
+     "ResourceName": "Group3",
      "Accessibility": "public",
      "Parameters": [],
      "Responses": [
       {
-       "$id": "19",
+       "$id": "23",
        "StatusCodes": [
         204
        ],
@@ -209,126 +212,25 @@
      ],
      "HttpMethod": "POST",
      "Uri": "{endpoint}/client/structure/{client}",
-     "Path": "/one",
+     "Path": "/two",
      "BufferResponse": true,
      "GenerateProtocolMethod": true,
      "GenerateConvenienceMethod": true,
-     "CrossLanguageDefinitionId": "Client.Structure.ClientOperationGroup.one",
+     "CrossLanguageDefinitionId": "Client.Structure.ClientOperationGroup.Group3.two",
      "Decorators": []
-    }
-   ],
-   "apiVersions": [],
-   "crossLanguageDefinitionId": "Client.Structure.ClientOperationGroup",
-   "children": [
-    {
-     "$id": "20",
-     "kind": "client",
-     "name": "Group3",
-     "namespace": "Client.Structure.ClientOperationGroup",
-     "parameters": [
+    },
+    {
+     "$id": "24",
+     "Name": "three",
+     "ResourceName": "Group3",
+     "Accessibility": "public",
+     "Parameters": [],
+     "Responses": [
       {
-       "$id": "21",
-       "Name": "endpoint",
-       "NameInRequest": "endpoint",
-       "Doc": "Need to be set as 'http://localhost:3000' in client.",
-       "Type": {
-        "$id": "22",
-        "kind": "url",
-        "name": "url",
-        "crossLanguageDefinitionId": "TypeSpec.url"
-       },
-       "Location": "Uri",
-       "IsApiVersion": false,
-       "IsResourceParameter": false,
-       "IsContentType": false,
-       "IsRequired": true,
-       "IsEndpoint": true,
-       "SkipUrlEncoding": false,
-       "Explode": false,
-       "Kind": "Client"
-      },
-      {
-       "$id": "23",
-       "Name": "client",
-       "NameInRequest": "client",
-       "Doc": "Need to be set as 'default', 'multi-client', 'renamed-operation', 'two-operation-group' in client.",
-       "Type": {
-        "$ref": "2"
-       },
-       "Location": "Uri",
-       "IsApiVersion": false,
-       "IsResourceParameter": false,
-       "IsContentType": false,
-       "IsRequired": true,
-       "IsEndpoint": false,
-       "SkipUrlEncoding": false,
-       "Explode": false,
-       "Kind": "Client"
-      }
-     ],
-     "operations": [
-      {
-       "$id": "24",
-       "Name": "two",
-       "ResourceName": "Group3",
-       "Accessibility": "public",
-       "Parameters": [],
-       "Responses": [
-        {
-         "$id": "25",
-         "StatusCodes": [
-          204
-         ],
-         "BodyMediaType": "Json",
-         "Headers": [],
-         "IsErrorResponse": false
-        }
+       "$id": "25",
+       "StatusCodes": [
+        204
        ],
-<<<<<<< HEAD
-       "HttpMethod": "POST",
-       "RequestBodyMediaType": "None",
-       "Uri": "{endpoint}/client/structure/{client}",
-       "Path": "/two",
-       "BufferResponse": true,
-       "GenerateProtocolMethod": true,
-       "GenerateConvenienceMethod": true,
-       "CrossLanguageDefinitionId": "Client.Structure.ClientOperationGroup.Group3.two",
-       "Decorators": []
-      },
-      {
-       "$id": "26",
-       "Name": "three",
-       "ResourceName": "Group3",
-       "Accessibility": "public",
-       "Parameters": [],
-       "Responses": [
-        {
-         "$id": "27",
-         "StatusCodes": [
-          204
-         ],
-         "BodyMediaType": "Json",
-         "Headers": [],
-         "IsErrorResponse": false
-        }
-       ],
-       "HttpMethod": "POST",
-       "RequestBodyMediaType": "None",
-       "Uri": "{endpoint}/client/structure/{client}",
-       "Path": "/three",
-       "BufferResponse": true,
-       "GenerateProtocolMethod": true,
-       "GenerateConvenienceMethod": true,
-       "CrossLanguageDefinitionId": "Client.Structure.ClientOperationGroup.Group3.three",
-       "Decorators": []
-      }
-     ],
-     "apiVersions": [],
-     "crossLanguageDefinitionId": "Client.Structure.ClientOperationGroup.Group3",
-     "parent": {
-      "$ref": "14"
-     }
-=======
        "Headers": [],
        "IsErrorResponse": false
       }
@@ -368,90 +270,46 @@
      "SkipUrlEncoding": false,
      "Explode": false,
      "Kind": "Client"
->>>>>>> 41efd5f9
-    },
-    {
-     "$id": "28",
-     "kind": "client",
-     "name": "Group4",
-     "namespace": "Client.Structure.ClientOperationGroup",
-     "parameters": [
-      {
-       "$id": "29",
-       "Name": "endpoint",
-       "NameInRequest": "endpoint",
-       "Doc": "Need to be set as 'http://localhost:3000' in client.",
-       "Type": {
-        "$id": "30",
-        "kind": "url",
-        "name": "url",
-        "crossLanguageDefinitionId": "TypeSpec.url"
-       },
-       "Location": "Uri",
-       "IsApiVersion": false,
-       "IsResourceParameter": false,
-       "IsContentType": false,
-       "IsRequired": true,
-       "IsEndpoint": true,
-       "SkipUrlEncoding": false,
-       "Explode": false,
-       "Kind": "Client"
-      },
-      {
-       "$id": "31",
-       "Name": "client",
-       "NameInRequest": "client",
-       "Doc": "Need to be set as 'default', 'multi-client', 'renamed-operation', 'two-operation-group' in client.",
-       "Type": {
-        "$ref": "2"
-       },
-       "Location": "Uri",
-       "IsApiVersion": false,
-       "IsResourceParameter": false,
-       "IsContentType": false,
-       "IsRequired": true,
-       "IsEndpoint": false,
-       "SkipUrlEncoding": false,
-       "Explode": false,
-       "Kind": "Client"
-      }
-     ],
-     "operations": [
+    },
+    {
+     "$id": "29",
+     "Name": "client",
+     "NameInRequest": "client",
+     "Doc": "Need to be set as 'default', 'multi-client', 'renamed-operation', 'two-operation-group' in client.",
+     "Type": {
+      "$ref": "2"
+     },
+     "Location": "Uri",
+     "IsApiVersion": false,
+     "IsResourceParameter": false,
+     "IsContentType": false,
+     "IsRequired": true,
+     "IsEndpoint": false,
+     "SkipUrlEncoding": false,
+     "Explode": false,
+     "Kind": "Client"
+    }
+   ],
+   "Decorators": [],
+   "CrossLanguageDefinitionId": "Client.Structure.ClientOperationGroup.Group3"
+  },
+  {
+   "$id": "30",
+   "Name": "Group4",
+   "Namespace": "Client.Structure.ClientOperationGroup",
+   "Operations": [
+    {
+     "$id": "31",
+     "Name": "four",
+     "ResourceName": "Group4",
+     "Accessibility": "public",
+     "Parameters": [],
+     "Responses": [
       {
        "$id": "32",
-       "Name": "four",
-       "ResourceName": "Group4",
-       "Accessibility": "public",
-       "Parameters": [],
-       "Responses": [
-        {
-         "$id": "33",
-         "StatusCodes": [
-          204
-         ],
-         "BodyMediaType": "Json",
-         "Headers": [],
-         "IsErrorResponse": false
-        }
+       "StatusCodes": [
+        204
        ],
-<<<<<<< HEAD
-       "HttpMethod": "POST",
-       "RequestBodyMediaType": "None",
-       "Uri": "{endpoint}/client/structure/{client}",
-       "Path": "/four",
-       "BufferResponse": true,
-       "GenerateProtocolMethod": true,
-       "GenerateConvenienceMethod": true,
-       "CrossLanguageDefinitionId": "Client.Structure.ClientOperationGroup.Group4.four",
-       "Decorators": []
-      }
-     ],
-     "apiVersions": [],
-     "crossLanguageDefinitionId": "Client.Structure.ClientOperationGroup.Group4",
-     "parent": {
-      "$ref": "14"
-     }
-=======
        "Headers": [],
        "IsErrorResponse": false
       }
@@ -464,23 +322,20 @@
      "GenerateConvenienceMethod": true,
      "CrossLanguageDefinitionId": "Client.Structure.ClientOperationGroup.Group4.four",
      "Decorators": []
->>>>>>> 41efd5f9
-    }
-   ]
-  },
-  {
-   "$id": "34",
-   "kind": "client",
-   "name": "SubNamespace.SecondClient",
-   "namespace": "Client.Structure.AnotherClientOperationGroup",
-   "parameters": [
-    {
-     "$id": "35",
+    }
+   ],
+   "Protocol": {
+    "$id": "33"
+   },
+   "Parent": "FirstClient",
+   "Parameters": [
+    {
+     "$id": "34",
      "Name": "endpoint",
      "NameInRequest": "endpoint",
      "Doc": "Need to be set as 'http://localhost:3000' in client.",
      "Type": {
-      "$id": "36",
+      "$id": "35",
       "kind": "url",
       "name": "url",
       "crossLanguageDefinitionId": "TypeSpec.url"
@@ -496,7 +351,7 @@
      "Kind": "Client"
     },
     {
-     "$id": "37",
+     "$id": "36",
      "Name": "client",
      "NameInRequest": "client",
      "Doc": "Need to be set as 'default', 'multi-client', 'renamed-operation', 'two-operation-group' in client.",
@@ -514,7 +369,14 @@
      "Kind": "Client"
     }
    ],
-   "operations": [
+   "Decorators": [],
+   "CrossLanguageDefinitionId": "Client.Structure.ClientOperationGroup.Group4"
+  },
+  {
+   "$id": "37",
+   "Name": "SubNamespace.SecondClient",
+   "Namespace": "Client.Structure.AnotherClientOperationGroup",
+   "Operations": [
     {
      "$id": "38",
      "Name": "five",
@@ -541,91 +403,70 @@
      "Decorators": []
     }
    ],
-   "apiVersions": [],
-   "crossLanguageDefinitionId": "Client.Structure.AnotherClientOperationGroup",
-   "children": [
-    {
-     "$id": "40",
-     "kind": "client",
-     "name": "Group5",
-     "namespace": "Client.Structure.AnotherClientOperationGroup",
-     "parameters": [
+   "Protocol": {
+    "$id": "40"
+   },
+   "Parameters": [
+    {
+     "$id": "41",
+     "Name": "endpoint",
+     "NameInRequest": "endpoint",
+     "Doc": "Need to be set as 'http://localhost:3000' in client.",
+     "Type": {
+      "$id": "42",
+      "kind": "url",
+      "name": "url",
+      "crossLanguageDefinitionId": "TypeSpec.url"
+     },
+     "Location": "Uri",
+     "IsApiVersion": false,
+     "IsResourceParameter": false,
+     "IsContentType": false,
+     "IsRequired": true,
+     "IsEndpoint": true,
+     "SkipUrlEncoding": false,
+     "Explode": false,
+     "Kind": "Client"
+    },
+    {
+     "$id": "43",
+     "Name": "client",
+     "NameInRequest": "client",
+     "Doc": "Need to be set as 'default', 'multi-client', 'renamed-operation', 'two-operation-group' in client.",
+     "Type": {
+      "$ref": "2"
+     },
+     "Location": "Uri",
+     "IsApiVersion": false,
+     "IsResourceParameter": false,
+     "IsContentType": false,
+     "IsRequired": true,
+     "IsEndpoint": false,
+     "SkipUrlEncoding": false,
+     "Explode": false,
+     "Kind": "Client"
+    }
+   ],
+   "Decorators": [],
+   "CrossLanguageDefinitionId": "Client.Structure.AnotherClientOperationGroup"
+  },
+  {
+   "$id": "44",
+   "Name": "Group5",
+   "Namespace": "Client.Structure.AnotherClientOperationGroup",
+   "Operations": [
+    {
+     "$id": "45",
+     "Name": "six",
+     "ResourceName": "Group5",
+     "Accessibility": "public",
+     "Parameters": [],
+     "Responses": [
       {
-       "$id": "41",
-       "Name": "endpoint",
-       "NameInRequest": "endpoint",
-       "Doc": "Need to be set as 'http://localhost:3000' in client.",
-       "Type": {
-        "$id": "42",
-        "kind": "url",
-        "name": "url",
-        "crossLanguageDefinitionId": "TypeSpec.url"
-       },
-       "Location": "Uri",
-       "IsApiVersion": false,
-       "IsResourceParameter": false,
-       "IsContentType": false,
-       "IsRequired": true,
-       "IsEndpoint": true,
-       "SkipUrlEncoding": false,
-       "Explode": false,
-       "Kind": "Client"
-      },
-      {
-       "$id": "43",
-       "Name": "client",
-       "NameInRequest": "client",
-       "Doc": "Need to be set as 'default', 'multi-client', 'renamed-operation', 'two-operation-group' in client.",
-       "Type": {
-        "$ref": "2"
-       },
-       "Location": "Uri",
-       "IsApiVersion": false,
-       "IsResourceParameter": false,
-       "IsContentType": false,
-       "IsRequired": true,
-       "IsEndpoint": false,
-       "SkipUrlEncoding": false,
-       "Explode": false,
-       "Kind": "Client"
-      }
-     ],
-     "operations": [
-      {
-       "$id": "44",
-       "Name": "six",
-       "ResourceName": "Group5",
-       "Accessibility": "public",
-       "Parameters": [],
-       "Responses": [
-        {
-         "$id": "45",
-         "StatusCodes": [
-          204
-         ],
-         "BodyMediaType": "Json",
-         "Headers": [],
-         "IsErrorResponse": false
-        }
+       "$id": "46",
+       "StatusCodes": [
+        204
        ],
-<<<<<<< HEAD
-       "HttpMethod": "POST",
-       "RequestBodyMediaType": "None",
-       "Uri": "{endpoint}/client/structure/{client}",
-       "Path": "/six",
-       "BufferResponse": true,
-       "GenerateProtocolMethod": true,
-       "GenerateConvenienceMethod": true,
-       "CrossLanguageDefinitionId": "Client.Structure.AnotherClientOperationGroup.Group5.six",
-       "Decorators": []
-      }
-     ],
-     "apiVersions": [],
-     "crossLanguageDefinitionId": "Client.Structure.AnotherClientOperationGroup.Group5",
-     "parent": {
-      "$ref": "34"
-     }
-=======
        "Headers": [],
        "IsErrorResponse": false
       }
@@ -683,9 +524,10 @@
      "SkipUrlEncoding": false,
      "Explode": false,
      "Kind": "Client"
->>>>>>> 41efd5f9
-    }
-   ]
+    }
+   ],
+   "Decorators": [],
+   "CrossLanguageDefinitionId": "Client.Structure.AnotherClientOperationGroup.Group5"
   }
  ]
 }