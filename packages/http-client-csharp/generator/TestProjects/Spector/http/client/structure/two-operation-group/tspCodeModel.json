{
  "name": "Client.Structure.Service.TwoOperationGroup",
  "apiVersions": [],
  "enums": [
    {
      "$id": "1",
      "kind": "enum",
      "name": "ClientType",
      "crossLanguageDefinitionId": "Client.Structure.Service.ClientType",
      "valueType": {
        "$id": "2",
        "kind": "string",
        "name": "string",
        "crossLanguageDefinitionId": "TypeSpec.string",
        "decorators": []
      },
      "values": [
        {
          "$id": "3",
          "kind": "enumvalue",
          "name": "Default",
          "value": "default",
          "valueType": {
            "$ref": "2"
          },
          "enumType": {
            "$ref": "1"
          },
          "decorators": []
        },
        {
          "$id": "4",
          "kind": "enumvalue",
          "name": "MultiClient",
          "value": "multi-client",
          "valueType": {
            "$ref": "2"
          },
          "enumType": {
            "$ref": "1"
          },
          "decorators": []
        },
        {
          "$id": "5",
          "kind": "enumvalue",
          "name": "RenamedOperation",
          "value": "renamed-operation",
          "valueType": {
            "$ref": "2"
          },
          "enumType": {
            "$ref": "1"
          },
          "decorators": []
        },
        {
          "$id": "6",
          "kind": "enumvalue",
          "name": "TwoOperationGroup",
          "value": "two-operation-group",
          "valueType": {
            "$ref": "2"
          },
          "enumType": {
            "$ref": "1"
          },
          "decorators": []
        },
        {
          "$id": "7",
          "kind": "enumvalue",
          "name": "ClientOperationGroup",
          "value": "client-operation-group",
          "valueType": {
            "$ref": "2"
          },
          "enumType": {
            "$ref": "1"
          },
          "decorators": []
        }
      ],
      "namespace": "Client.Structure.Service",
      "isFixed": true,
      "isFlags": false,
      "usage": "Input",
      "decorators": []
    }
<<<<<<< HEAD
  ],
  "constants": [],
  "models": [],
  "clients": [
    {
      "$id": "8",
      "kind": "client",
      "name": "TwoOperationGroupClient",
      "namespace": "Client.Structure.TwoOperationGroup",
      "methods": [],
      "parameters": [
        {
          "$id": "9",
          "name": "endpoint",
          "nameInRequest": "endpoint",
          "doc": "Need to be set as 'http://localhost:3000' in client.",
          "type": {
            "$id": "10",
            "kind": "url",
            "name": "url",
            "crossLanguageDefinitionId": "TypeSpec.url"
          },
          "location": "Uri",
          "isApiVersion": false,
          "isContentType": false,
          "isRequired": true,
          "isEndpoint": true,
          "skipUrlEncoding": false,
          "explode": false,
          "kind": "Client"
        },
        {
          "$id": "11",
          "name": "client",
          "nameInRequest": "client",
          "doc": "Need to be set as 'default', 'multi-client', 'renamed-operation', 'two-operation-group' in client.",
          "type": {
            "$ref": "1"
          },
          "location": "Uri",
          "isApiVersion": false,
          "isContentType": false,
          "isRequired": true,
          "isEndpoint": false,
          "skipUrlEncoding": false,
          "explode": false,
          "kind": "Client"
        }
      ],
      "decorators": [],
      "crossLanguageDefinitionId": "Client.Structure.TwoOperationGroup",
      "apiVersions": [],
      "children": [
        {
          "$id": "12",
          "kind": "client",
          "name": "Group1",
          "namespace": "Client.Structure.TwoOperationGroup",
          "methods": [
            {
              "$id": "13",
              "kind": "basic",
              "name": "one",
              "accessibility": "public",
              "apiVersions": [],
              "operation": {
                "$id": "14",
                "name": "one",
                "resourceName": "Group1",
                "accessibility": "public",
                "parameters": [],
                "responses": [
                  {
                    "statusCodes": [
                      204
                    ],
                    "headers": [],
                    "isErrorResponse": false
                  }
                ],
                "httpMethod": "POST",
                "uri": "{endpoint}/client/structure/{client}",
                "path": "/one",
                "bufferResponse": true,
                "generateProtocolMethod": true,
                "generateConvenienceMethod": true,
                "crossLanguageDefinitionId": "Client.Structure.TwoOperationGroup.Group1.one",
                "decorators": []
              },
              "parameters": [],
              "response": {},
              "isOverride": false,
              "generateConvenient": true,
              "generateProtocol": true,
              "crossLanguageDefinitionId": "Client.Structure.TwoOperationGroup.Group1.one"
            },
            {
              "$id": "15",
              "kind": "basic",
              "name": "three",
              "accessibility": "public",
              "apiVersions": [],
              "operation": {
                "$id": "16",
                "name": "three",
                "resourceName": "Group1",
                "accessibility": "public",
                "parameters": [],
                "responses": [
                  {
                    "statusCodes": [
                      204
                    ],
                    "headers": [],
                    "isErrorResponse": false
                  }
                ],
                "httpMethod": "POST",
                "uri": "{endpoint}/client/structure/{client}",
                "path": "/three",
                "bufferResponse": true,
                "generateProtocolMethod": true,
                "generateConvenienceMethod": true,
                "crossLanguageDefinitionId": "Client.Structure.TwoOperationGroup.Group1.three",
                "decorators": []
              },
              "parameters": [],
              "response": {},
              "isOverride": false,
              "generateConvenient": true,
              "generateProtocol": true,
              "crossLanguageDefinitionId": "Client.Structure.TwoOperationGroup.Group1.three"
            },
            {
              "$id": "17",
              "kind": "basic",
              "name": "four",
              "accessibility": "public",
              "apiVersions": [],
              "operation": {
                "$id": "18",
                "name": "four",
                "resourceName": "Group1",
                "accessibility": "public",
                "parameters": [],
                "responses": [
                  {
                    "statusCodes": [
                      204
                    ],
                    "headers": [],
                    "isErrorResponse": false
                  }
                ],
                "httpMethod": "POST",
                "uri": "{endpoint}/client/structure/{client}",
                "path": "/four",
                "bufferResponse": true,
                "generateProtocolMethod": true,
                "generateConvenienceMethod": true,
                "crossLanguageDefinitionId": "Client.Structure.TwoOperationGroup.Group1.four",
                "decorators": []
              },
              "parameters": [],
              "response": {},
              "isOverride": false,
              "generateConvenient": true,
              "generateProtocol": true,
              "crossLanguageDefinitionId": "Client.Structure.TwoOperationGroup.Group1.four"
            }
          ],
          "parameters": [
            {
              "$id": "19",
              "name": "endpoint",
              "nameInRequest": "endpoint",
              "doc": "Need to be set as 'http://localhost:3000' in client.",
              "type": {
                "$id": "20",
                "kind": "url",
                "name": "url",
                "crossLanguageDefinitionId": "TypeSpec.url"
              },
              "location": "Uri",
              "isApiVersion": false,
              "isContentType": false,
              "isRequired": true,
              "isEndpoint": true,
              "skipUrlEncoding": false,
              "explode": false,
              "kind": "Client"
            },
            {
              "$id": "21",
              "name": "client",
              "nameInRequest": "client",
              "doc": "Need to be set as 'default', 'multi-client', 'renamed-operation', 'two-operation-group' in client.",
              "type": {
                "$ref": "1"
              },
              "location": "Uri",
              "isApiVersion": false,
              "isContentType": false,
              "isRequired": true,
              "isEndpoint": false,
              "skipUrlEncoding": false,
              "explode": false,
              "kind": "Client"
            }
=======
   ],
   "namespace": "Client.Structure.Service",
   "isFixed": true,
   "isFlags": false,
   "usage": "Input",
   "decorators": []
  }
 ],
 "constants": [],
 "models": [],
 "clients": [
  {
   "$id": "14",
   "kind": "client",
   "name": "TwoOperationGroupClient",
   "namespace": "Client.Structure.TwoOperationGroup",
   "methods": [],
   "parameters": [
    {
     "$id": "15",
     "name": "endpoint",
     "nameInRequest": "endpoint",
     "doc": "Need to be set as 'http://localhost:3000' in client.",
     "type": {
      "$id": "16",
      "kind": "url",
      "name": "endpoint",
      "crossLanguageDefinitionId": "TypeSpec.url"
     },
     "location": "Uri",
     "isApiVersion": false,
     "isContentType": false,
     "isRequired": true,
     "isEndpoint": true,
     "skipUrlEncoding": false,
     "explode": false,
     "kind": "Client",
     "serverUrlTemplate": "{endpoint}/client/structure/{client}"
    },
    {
     "$id": "17",
     "name": "client",
     "nameInRequest": "client",
     "doc": "Need to be set as 'default', 'multi-client', 'renamed-operation', 'two-operation-group' in client.",
     "type": {
      "$ref": "2"
     },
     "location": "Uri",
     "isApiVersion": false,
     "isContentType": false,
     "isRequired": true,
     "isEndpoint": false,
     "skipUrlEncoding": false,
     "explode": false,
     "kind": "Client",
     "serverUrlTemplate": "{endpoint}/client/structure/{client}"
    }
   ],
   "decorators": [],
   "crossLanguageDefinitionId": "Client.Structure.TwoOperationGroup",
   "apiVersions": [],
   "children": [
    {
     "$id": "18",
     "kind": "client",
     "name": "Group1",
     "namespace": "Client.Structure.TwoOperationGroup",
     "methods": [
      {
       "$id": "19",
       "kind": "basic",
       "name": "one",
       "accessibility": "public",
       "apiVersions": [],
       "operation": {
        "$id": "20",
        "name": "one",
        "resourceName": "Group1",
        "accessibility": "public",
        "parameters": [],
        "responses": [
         {
          "$id": "21",
          "statusCodes": [
           204
          ],
          "headers": [],
          "isErrorResponse": false
         }
        ],
        "httpMethod": "POST",
        "uri": "{endpoint}/client/structure/{client}",
        "path": "/one",
        "bufferResponse": true,
        "generateProtocolMethod": true,
        "generateConvenienceMethod": true,
        "crossLanguageDefinitionId": "Client.Structure.TwoOperationGroup.Group1.one",
        "decorators": []
       },
       "parameters": [],
       "response": {
        "$id": "22"
       },
       "isOverride": false,
       "generateConvenient": true,
       "generateProtocol": true,
       "crossLanguageDefinitionId": "Client.Structure.TwoOperationGroup.Group1.one"
      },
      {
       "$id": "23",
       "kind": "basic",
       "name": "three",
       "accessibility": "public",
       "apiVersions": [],
       "operation": {
        "$id": "24",
        "name": "three",
        "resourceName": "Group1",
        "accessibility": "public",
        "parameters": [],
        "responses": [
         {
          "$id": "25",
          "statusCodes": [
           204
          ],
          "headers": [],
          "isErrorResponse": false
         }
        ],
        "httpMethod": "POST",
        "uri": "{endpoint}/client/structure/{client}",
        "path": "/three",
        "bufferResponse": true,
        "generateProtocolMethod": true,
        "generateConvenienceMethod": true,
        "crossLanguageDefinitionId": "Client.Structure.TwoOperationGroup.Group1.three",
        "decorators": []
       },
       "parameters": [],
       "response": {
        "$id": "26"
       },
       "isOverride": false,
       "generateConvenient": true,
       "generateProtocol": true,
       "crossLanguageDefinitionId": "Client.Structure.TwoOperationGroup.Group1.three"
      },
      {
       "$id": "27",
       "kind": "basic",
       "name": "four",
       "accessibility": "public",
       "apiVersions": [],
       "operation": {
        "$id": "28",
        "name": "four",
        "resourceName": "Group1",
        "accessibility": "public",
        "parameters": [],
        "responses": [
         {
          "$id": "29",
          "statusCodes": [
           204
          ],
          "headers": [],
          "isErrorResponse": false
         }
        ],
        "httpMethod": "POST",
        "uri": "{endpoint}/client/structure/{client}",
        "path": "/four",
        "bufferResponse": true,
        "generateProtocolMethod": true,
        "generateConvenienceMethod": true,
        "crossLanguageDefinitionId": "Client.Structure.TwoOperationGroup.Group1.four",
        "decorators": []
       },
       "parameters": [],
       "response": {
        "$id": "30"
       },
       "isOverride": false,
       "generateConvenient": true,
       "generateProtocol": true,
       "crossLanguageDefinitionId": "Client.Structure.TwoOperationGroup.Group1.four"
      }
     ],
     "parameters": [
      {
       "$id": "31",
       "name": "endpoint",
       "nameInRequest": "endpoint",
       "doc": "Need to be set as 'http://localhost:3000' in client.",
       "type": {
        "$id": "32",
        "kind": "url",
        "name": "endpoint",
        "crossLanguageDefinitionId": "TypeSpec.url"
       },
       "location": "Uri",
       "isApiVersion": false,
       "isContentType": false,
       "isRequired": true,
       "isEndpoint": true,
       "skipUrlEncoding": false,
       "explode": false,
       "kind": "Client",
       "serverUrlTemplate": "{endpoint}/client/structure/{client}"
      },
      {
       "$id": "33",
       "name": "client",
       "nameInRequest": "client",
       "doc": "Need to be set as 'default', 'multi-client', 'renamed-operation', 'two-operation-group' in client.",
       "type": {
        "$ref": "2"
       },
       "location": "Uri",
       "isApiVersion": false,
       "isContentType": false,
       "isRequired": true,
       "isEndpoint": false,
       "skipUrlEncoding": false,
       "explode": false,
       "kind": "Client",
       "serverUrlTemplate": "{endpoint}/client/structure/{client}"
      }
     ],
     "decorators": [],
     "crossLanguageDefinitionId": "Client.Structure.TwoOperationGroup.Group1",
     "apiVersions": [],
     "parent": {
      "$ref": "14"
     }
    },
    {
     "$id": "34",
     "kind": "client",
     "name": "Group2",
     "namespace": "Client.Structure.TwoOperationGroup",
     "methods": [
      {
       "$id": "35",
       "kind": "basic",
       "name": "two",
       "accessibility": "public",
       "apiVersions": [],
       "operation": {
        "$id": "36",
        "name": "two",
        "resourceName": "Group2",
        "accessibility": "public",
        "parameters": [],
        "responses": [
         {
          "$id": "37",
          "statusCodes": [
           204
>>>>>>> 790f0e22
          ],
          "decorators": [],
          "crossLanguageDefinitionId": "Client.Structure.TwoOperationGroup.Group1",
          "apiVersions": [],
          "parent": {
            "$ref": "8"
          }
        },
        {
          "$id": "22",
          "kind": "client",
          "name": "Group2",
          "namespace": "Client.Structure.TwoOperationGroup",
          "methods": [
            {
              "$id": "23",
              "kind": "basic",
              "name": "two",
              "accessibility": "public",
              "apiVersions": [],
              "operation": {
                "$id": "24",
                "name": "two",
                "resourceName": "Group2",
                "accessibility": "public",
                "parameters": [],
                "responses": [
                  {
                    "statusCodes": [
                      204
                    ],
                    "headers": [],
                    "isErrorResponse": false
                  }
                ],
                "httpMethod": "POST",
                "uri": "{endpoint}/client/structure/{client}",
                "path": "/two",
                "bufferResponse": true,
                "generateProtocolMethod": true,
                "generateConvenienceMethod": true,
                "crossLanguageDefinitionId": "Client.Structure.TwoOperationGroup.Group2.two",
                "decorators": []
              },
              "parameters": [],
              "response": {},
              "isOverride": false,
              "generateConvenient": true,
              "generateProtocol": true,
              "crossLanguageDefinitionId": "Client.Structure.TwoOperationGroup.Group2.two"
            },
            {
              "$id": "25",
              "kind": "basic",
              "name": "five",
              "accessibility": "public",
              "apiVersions": [],
              "operation": {
                "$id": "26",
                "name": "five",
                "resourceName": "Group2",
                "accessibility": "public",
                "parameters": [],
                "responses": [
                  {
                    "statusCodes": [
                      204
                    ],
                    "headers": [],
                    "isErrorResponse": false
                  }
                ],
                "httpMethod": "POST",
                "uri": "{endpoint}/client/structure/{client}",
                "path": "/five",
                "bufferResponse": true,
                "generateProtocolMethod": true,
                "generateConvenienceMethod": true,
                "crossLanguageDefinitionId": "Client.Structure.TwoOperationGroup.Group2.five",
                "decorators": []
              },
              "parameters": [],
              "response": {},
              "isOverride": false,
              "generateConvenient": true,
              "generateProtocol": true,
              "crossLanguageDefinitionId": "Client.Structure.TwoOperationGroup.Group2.five"
            },
            {
              "$id": "27",
              "kind": "basic",
              "name": "six",
              "accessibility": "public",
              "apiVersions": [],
              "operation": {
                "$id": "28",
                "name": "six",
                "resourceName": "Group2",
                "accessibility": "public",
                "parameters": [],
                "responses": [
                  {
                    "statusCodes": [
                      204
                    ],
                    "headers": [],
                    "isErrorResponse": false
                  }
                ],
                "httpMethod": "POST",
                "uri": "{endpoint}/client/structure/{client}",
                "path": "/six",
                "bufferResponse": true,
                "generateProtocolMethod": true,
                "generateConvenienceMethod": true,
                "crossLanguageDefinitionId": "Client.Structure.TwoOperationGroup.Group2.six",
                "decorators": []
              },
              "parameters": [],
              "response": {},
              "isOverride": false,
              "generateConvenient": true,
              "generateProtocol": true,
              "crossLanguageDefinitionId": "Client.Structure.TwoOperationGroup.Group2.six"
            }
          ],
          "parameters": [
            {
              "$id": "29",
              "name": "endpoint",
              "nameInRequest": "endpoint",
              "doc": "Need to be set as 'http://localhost:3000' in client.",
              "type": {
                "$id": "30",
                "kind": "url",
                "name": "url",
                "crossLanguageDefinitionId": "TypeSpec.url"
              },
              "location": "Uri",
              "isApiVersion": false,
              "isContentType": false,
              "isRequired": true,
              "isEndpoint": true,
              "skipUrlEncoding": false,
              "explode": false,
              "kind": "Client"
            },
            {
              "$id": "31",
              "name": "client",
              "nameInRequest": "client",
              "doc": "Need to be set as 'default', 'multi-client', 'renamed-operation', 'two-operation-group' in client.",
              "type": {
                "$ref": "1"
              },
              "location": "Uri",
              "isApiVersion": false,
              "isContentType": false,
              "isRequired": true,
              "isEndpoint": false,
              "skipUrlEncoding": false,
              "explode": false,
              "kind": "Client"
            }
          ],
<<<<<<< HEAD
          "decorators": [],
          "crossLanguageDefinitionId": "Client.Structure.TwoOperationGroup.Group2",
          "apiVersions": [],
          "parent": {
            "$ref": "8"
          }
        }
      ]
=======
          "headers": [],
          "isErrorResponse": false
         }
        ],
        "httpMethod": "POST",
        "uri": "{endpoint}/client/structure/{client}",
        "path": "/six",
        "bufferResponse": true,
        "generateProtocolMethod": true,
        "generateConvenienceMethod": true,
        "crossLanguageDefinitionId": "Client.Structure.TwoOperationGroup.Group2.six",
        "decorators": []
       },
       "parameters": [],
       "response": {
        "$id": "46"
       },
       "isOverride": false,
       "generateConvenient": true,
       "generateProtocol": true,
       "crossLanguageDefinitionId": "Client.Structure.TwoOperationGroup.Group2.six"
      }
     ],
     "parameters": [
      {
       "$id": "47",
       "name": "endpoint",
       "nameInRequest": "endpoint",
       "doc": "Need to be set as 'http://localhost:3000' in client.",
       "type": {
        "$id": "48",
        "kind": "url",
        "name": "endpoint",
        "crossLanguageDefinitionId": "TypeSpec.url"
       },
       "location": "Uri",
       "isApiVersion": false,
       "isContentType": false,
       "isRequired": true,
       "isEndpoint": true,
       "skipUrlEncoding": false,
       "explode": false,
       "kind": "Client",
       "serverUrlTemplate": "{endpoint}/client/structure/{client}"
      },
      {
       "$id": "49",
       "name": "client",
       "nameInRequest": "client",
       "doc": "Need to be set as 'default', 'multi-client', 'renamed-operation', 'two-operation-group' in client.",
       "type": {
        "$ref": "2"
       },
       "location": "Uri",
       "isApiVersion": false,
       "isContentType": false,
       "isRequired": true,
       "isEndpoint": false,
       "skipUrlEncoding": false,
       "explode": false,
       "kind": "Client",
       "serverUrlTemplate": "{endpoint}/client/structure/{client}"
      }
     ],
     "decorators": [],
     "crossLanguageDefinitionId": "Client.Structure.TwoOperationGroup.Group2",
     "apiVersions": [],
     "parent": {
      "$ref": "14"
     }
>>>>>>> 790f0e22
    }
  ]
}<|MERGE_RESOLUTION|>--- conflicted
+++ resolved
@@ -87,7 +87,6 @@
       "usage": "Input",
       "decorators": []
     }
-<<<<<<< HEAD
   ],
   "constants": [],
   "models": [],
@@ -107,7 +106,7 @@
           "type": {
             "$id": "10",
             "kind": "url",
-            "name": "url",
+            "name": "endpoint",
             "crossLanguageDefinitionId": "TypeSpec.url"
           },
           "location": "Uri",
@@ -117,7 +116,8 @@
           "isEndpoint": true,
           "skipUrlEncoding": false,
           "explode": false,
-          "kind": "Client"
+          "kind": "Client",
+          "serverUrlTemplate": "{endpoint}/client/structure/{client}"
         },
         {
           "$id": "11",
@@ -134,7 +134,8 @@
           "isEndpoint": false,
           "skipUrlEncoding": false,
           "explode": false,
-          "kind": "Client"
+          "kind": "Client",
+          "serverUrlTemplate": "{endpoint}/client/structure/{client}"
         }
       ],
       "decorators": [],
@@ -268,7 +269,7 @@
               "type": {
                 "$id": "20",
                 "kind": "url",
-                "name": "url",
+                "name": "endpoint",
                 "crossLanguageDefinitionId": "TypeSpec.url"
               },
               "location": "Uri",
@@ -278,7 +279,8 @@
               "isEndpoint": true,
               "skipUrlEncoding": false,
               "explode": false,
-              "kind": "Client"
+              "kind": "Client",
+              "serverUrlTemplate": "{endpoint}/client/structure/{client}"
             },
             {
               "$id": "21",
@@ -295,270 +297,9 @@
               "isEndpoint": false,
               "skipUrlEncoding": false,
               "explode": false,
-              "kind": "Client"
+              "kind": "Client",
+              "serverUrlTemplate": "{endpoint}/client/structure/{client}"
             }
-=======
-   ],
-   "namespace": "Client.Structure.Service",
-   "isFixed": true,
-   "isFlags": false,
-   "usage": "Input",
-   "decorators": []
-  }
- ],
- "constants": [],
- "models": [],
- "clients": [
-  {
-   "$id": "14",
-   "kind": "client",
-   "name": "TwoOperationGroupClient",
-   "namespace": "Client.Structure.TwoOperationGroup",
-   "methods": [],
-   "parameters": [
-    {
-     "$id": "15",
-     "name": "endpoint",
-     "nameInRequest": "endpoint",
-     "doc": "Need to be set as 'http://localhost:3000' in client.",
-     "type": {
-      "$id": "16",
-      "kind": "url",
-      "name": "endpoint",
-      "crossLanguageDefinitionId": "TypeSpec.url"
-     },
-     "location": "Uri",
-     "isApiVersion": false,
-     "isContentType": false,
-     "isRequired": true,
-     "isEndpoint": true,
-     "skipUrlEncoding": false,
-     "explode": false,
-     "kind": "Client",
-     "serverUrlTemplate": "{endpoint}/client/structure/{client}"
-    },
-    {
-     "$id": "17",
-     "name": "client",
-     "nameInRequest": "client",
-     "doc": "Need to be set as 'default', 'multi-client', 'renamed-operation', 'two-operation-group' in client.",
-     "type": {
-      "$ref": "2"
-     },
-     "location": "Uri",
-     "isApiVersion": false,
-     "isContentType": false,
-     "isRequired": true,
-     "isEndpoint": false,
-     "skipUrlEncoding": false,
-     "explode": false,
-     "kind": "Client",
-     "serverUrlTemplate": "{endpoint}/client/structure/{client}"
-    }
-   ],
-   "decorators": [],
-   "crossLanguageDefinitionId": "Client.Structure.TwoOperationGroup",
-   "apiVersions": [],
-   "children": [
-    {
-     "$id": "18",
-     "kind": "client",
-     "name": "Group1",
-     "namespace": "Client.Structure.TwoOperationGroup",
-     "methods": [
-      {
-       "$id": "19",
-       "kind": "basic",
-       "name": "one",
-       "accessibility": "public",
-       "apiVersions": [],
-       "operation": {
-        "$id": "20",
-        "name": "one",
-        "resourceName": "Group1",
-        "accessibility": "public",
-        "parameters": [],
-        "responses": [
-         {
-          "$id": "21",
-          "statusCodes": [
-           204
-          ],
-          "headers": [],
-          "isErrorResponse": false
-         }
-        ],
-        "httpMethod": "POST",
-        "uri": "{endpoint}/client/structure/{client}",
-        "path": "/one",
-        "bufferResponse": true,
-        "generateProtocolMethod": true,
-        "generateConvenienceMethod": true,
-        "crossLanguageDefinitionId": "Client.Structure.TwoOperationGroup.Group1.one",
-        "decorators": []
-       },
-       "parameters": [],
-       "response": {
-        "$id": "22"
-       },
-       "isOverride": false,
-       "generateConvenient": true,
-       "generateProtocol": true,
-       "crossLanguageDefinitionId": "Client.Structure.TwoOperationGroup.Group1.one"
-      },
-      {
-       "$id": "23",
-       "kind": "basic",
-       "name": "three",
-       "accessibility": "public",
-       "apiVersions": [],
-       "operation": {
-        "$id": "24",
-        "name": "three",
-        "resourceName": "Group1",
-        "accessibility": "public",
-        "parameters": [],
-        "responses": [
-         {
-          "$id": "25",
-          "statusCodes": [
-           204
-          ],
-          "headers": [],
-          "isErrorResponse": false
-         }
-        ],
-        "httpMethod": "POST",
-        "uri": "{endpoint}/client/structure/{client}",
-        "path": "/three",
-        "bufferResponse": true,
-        "generateProtocolMethod": true,
-        "generateConvenienceMethod": true,
-        "crossLanguageDefinitionId": "Client.Structure.TwoOperationGroup.Group1.three",
-        "decorators": []
-       },
-       "parameters": [],
-       "response": {
-        "$id": "26"
-       },
-       "isOverride": false,
-       "generateConvenient": true,
-       "generateProtocol": true,
-       "crossLanguageDefinitionId": "Client.Structure.TwoOperationGroup.Group1.three"
-      },
-      {
-       "$id": "27",
-       "kind": "basic",
-       "name": "four",
-       "accessibility": "public",
-       "apiVersions": [],
-       "operation": {
-        "$id": "28",
-        "name": "four",
-        "resourceName": "Group1",
-        "accessibility": "public",
-        "parameters": [],
-        "responses": [
-         {
-          "$id": "29",
-          "statusCodes": [
-           204
-          ],
-          "headers": [],
-          "isErrorResponse": false
-         }
-        ],
-        "httpMethod": "POST",
-        "uri": "{endpoint}/client/structure/{client}",
-        "path": "/four",
-        "bufferResponse": true,
-        "generateProtocolMethod": true,
-        "generateConvenienceMethod": true,
-        "crossLanguageDefinitionId": "Client.Structure.TwoOperationGroup.Group1.four",
-        "decorators": []
-       },
-       "parameters": [],
-       "response": {
-        "$id": "30"
-       },
-       "isOverride": false,
-       "generateConvenient": true,
-       "generateProtocol": true,
-       "crossLanguageDefinitionId": "Client.Structure.TwoOperationGroup.Group1.four"
-      }
-     ],
-     "parameters": [
-      {
-       "$id": "31",
-       "name": "endpoint",
-       "nameInRequest": "endpoint",
-       "doc": "Need to be set as 'http://localhost:3000' in client.",
-       "type": {
-        "$id": "32",
-        "kind": "url",
-        "name": "endpoint",
-        "crossLanguageDefinitionId": "TypeSpec.url"
-       },
-       "location": "Uri",
-       "isApiVersion": false,
-       "isContentType": false,
-       "isRequired": true,
-       "isEndpoint": true,
-       "skipUrlEncoding": false,
-       "explode": false,
-       "kind": "Client",
-       "serverUrlTemplate": "{endpoint}/client/structure/{client}"
-      },
-      {
-       "$id": "33",
-       "name": "client",
-       "nameInRequest": "client",
-       "doc": "Need to be set as 'default', 'multi-client', 'renamed-operation', 'two-operation-group' in client.",
-       "type": {
-        "$ref": "2"
-       },
-       "location": "Uri",
-       "isApiVersion": false,
-       "isContentType": false,
-       "isRequired": true,
-       "isEndpoint": false,
-       "skipUrlEncoding": false,
-       "explode": false,
-       "kind": "Client",
-       "serverUrlTemplate": "{endpoint}/client/structure/{client}"
-      }
-     ],
-     "decorators": [],
-     "crossLanguageDefinitionId": "Client.Structure.TwoOperationGroup.Group1",
-     "apiVersions": [],
-     "parent": {
-      "$ref": "14"
-     }
-    },
-    {
-     "$id": "34",
-     "kind": "client",
-     "name": "Group2",
-     "namespace": "Client.Structure.TwoOperationGroup",
-     "methods": [
-      {
-       "$id": "35",
-       "kind": "basic",
-       "name": "two",
-       "accessibility": "public",
-       "apiVersions": [],
-       "operation": {
-        "$id": "36",
-        "name": "two",
-        "resourceName": "Group2",
-        "accessibility": "public",
-        "parameters": [],
-        "responses": [
-         {
-          "$id": "37",
-          "statusCodes": [
-           204
->>>>>>> 790f0e22
           ],
           "decorators": [],
           "crossLanguageDefinitionId": "Client.Structure.TwoOperationGroup.Group1",
@@ -694,7 +435,7 @@
               "type": {
                 "$id": "30",
                 "kind": "url",
-                "name": "url",
+                "name": "endpoint",
                 "crossLanguageDefinitionId": "TypeSpec.url"
               },
               "location": "Uri",
@@ -704,7 +445,8 @@
               "isEndpoint": true,
               "skipUrlEncoding": false,
               "explode": false,
-              "kind": "Client"
+              "kind": "Client",
+              "serverUrlTemplate": "{endpoint}/client/structure/{client}"
             },
             {
               "$id": "31",
@@ -721,10 +463,10 @@
               "isEndpoint": false,
               "skipUrlEncoding": false,
               "explode": false,
-              "kind": "Client"
+              "kind": "Client",
+              "serverUrlTemplate": "{endpoint}/client/structure/{client}"
             }
           ],
-<<<<<<< HEAD
           "decorators": [],
           "crossLanguageDefinitionId": "Client.Structure.TwoOperationGroup.Group2",
           "apiVersions": [],
@@ -733,78 +475,6 @@
           }
         }
       ]
-=======
-          "headers": [],
-          "isErrorResponse": false
-         }
-        ],
-        "httpMethod": "POST",
-        "uri": "{endpoint}/client/structure/{client}",
-        "path": "/six",
-        "bufferResponse": true,
-        "generateProtocolMethod": true,
-        "generateConvenienceMethod": true,
-        "crossLanguageDefinitionId": "Client.Structure.TwoOperationGroup.Group2.six",
-        "decorators": []
-       },
-       "parameters": [],
-       "response": {
-        "$id": "46"
-       },
-       "isOverride": false,
-       "generateConvenient": true,
-       "generateProtocol": true,
-       "crossLanguageDefinitionId": "Client.Structure.TwoOperationGroup.Group2.six"
-      }
-     ],
-     "parameters": [
-      {
-       "$id": "47",
-       "name": "endpoint",
-       "nameInRequest": "endpoint",
-       "doc": "Need to be set as 'http://localhost:3000' in client.",
-       "type": {
-        "$id": "48",
-        "kind": "url",
-        "name": "endpoint",
-        "crossLanguageDefinitionId": "TypeSpec.url"
-       },
-       "location": "Uri",
-       "isApiVersion": false,
-       "isContentType": false,
-       "isRequired": true,
-       "isEndpoint": true,
-       "skipUrlEncoding": false,
-       "explode": false,
-       "kind": "Client",
-       "serverUrlTemplate": "{endpoint}/client/structure/{client}"
-      },
-      {
-       "$id": "49",
-       "name": "client",
-       "nameInRequest": "client",
-       "doc": "Need to be set as 'default', 'multi-client', 'renamed-operation', 'two-operation-group' in client.",
-       "type": {
-        "$ref": "2"
-       },
-       "location": "Uri",
-       "isApiVersion": false,
-       "isContentType": false,
-       "isRequired": true,
-       "isEndpoint": false,
-       "skipUrlEncoding": false,
-       "explode": false,
-       "kind": "Client",
-       "serverUrlTemplate": "{endpoint}/client/structure/{client}"
-      }
-     ],
-     "decorators": [],
-     "crossLanguageDefinitionId": "Client.Structure.TwoOperationGroup.Group2",
-     "apiVersions": [],
-     "parent": {
-      "$ref": "14"
-     }
->>>>>>> 790f0e22
     }
   ]
 }