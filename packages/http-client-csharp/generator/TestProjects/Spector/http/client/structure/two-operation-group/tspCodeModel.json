{
 "$id": "1",
 "Name": "Client.Structure.Service.TwoOperationGroup",
 "ApiVersions": [],
 "Enums": [
  {
   "$id": "2",
   "kind": "enum",
   "name": "ClientType",
   "crossLanguageDefinitionId": "Client.Structure.Service.ClientType",
   "valueType": {
    "$id": "3",
    "kind": "string",
    "name": "string",
    "crossLanguageDefinitionId": "TypeSpec.string",
    "decorators": []
   },
   "values": [
    {
     "$id": "4",
     "kind": "enumvalue",
     "name": "Default",
     "value": "default",
     "valueType": {
      "$id": "5",
      "kind": "string",
      "name": "string",
      "crossLanguageDefinitionId": "TypeSpec.string",
      "decorators": []
     },
     "enumType": {
      "$ref": "2"
     },
     "decorators": []
    },
    {
     "$id": "6",
     "kind": "enumvalue",
     "name": "MultiClient",
     "value": "multi-client",
     "valueType": {
      "$id": "7",
      "kind": "string",
      "name": "string",
      "crossLanguageDefinitionId": "TypeSpec.string",
      "decorators": []
     },
     "enumType": {
      "$ref": "2"
     },
     "decorators": []
    },
    {
     "$id": "8",
     "kind": "enumvalue",
     "name": "RenamedOperation",
     "value": "renamed-operation",
     "valueType": {
      "$id": "9",
      "kind": "string",
      "name": "string",
      "crossLanguageDefinitionId": "TypeSpec.string",
      "decorators": []
     },
     "enumType": {
      "$ref": "2"
     },
     "decorators": []
    },
    {
     "$id": "10",
     "kind": "enumvalue",
     "name": "TwoOperationGroup",
     "value": "two-operation-group",
     "valueType": {
      "$id": "11",
      "kind": "string",
      "name": "string",
      "crossLanguageDefinitionId": "TypeSpec.string",
      "decorators": []
     },
     "enumType": {
      "$ref": "2"
     },
     "decorators": []
    },
    {
     "$id": "12",
     "kind": "enumvalue",
     "name": "ClientOperationGroup",
     "value": "client-operation-group",
     "valueType": {
      "$id": "13",
      "kind": "string",
      "name": "string",
      "crossLanguageDefinitionId": "TypeSpec.string",
      "decorators": []
     },
     "enumType": {
      "$ref": "2"
     },
     "decorators": []
    }
   ],
   "namespace": "Client.Structure.Service",
   "isFixed": true,
   "isFlags": false,
   "usage": "Input",
   "decorators": []
  }
 ],
 "Models": [],
 "Clients": [
  {
   "$id": "14",
   "kind": "client",
   "name": "TwoOperationGroupClient",
   "namespace": "Client.Structure.TwoOperationGroup",
   "parameters": [
    {
     "$id": "15",
     "Name": "endpoint",
     "NameInRequest": "endpoint",
     "Doc": "Need to be set as 'http://localhost:3000' in client.",
     "Type": {
      "$id": "16",
      "kind": "url",
      "name": "url",
      "crossLanguageDefinitionId": "TypeSpec.url"
     },
     "Location": "Uri",
     "IsApiVersion": false,
     "IsResourceParameter": false,
     "IsContentType": false,
     "IsRequired": true,
     "IsEndpoint": true,
     "SkipUrlEncoding": false,
     "Explode": false,
     "Kind": "Client"
    },
    {
     "$id": "17",
     "Name": "client",
     "NameInRequest": "client",
     "Doc": "Need to be set as 'default', 'multi-client', 'renamed-operation', 'two-operation-group' in client.",
     "Type": {
      "$ref": "2"
     },
     "Location": "Uri",
     "IsApiVersion": false,
     "IsResourceParameter": false,
     "IsContentType": false,
     "IsRequired": true,
     "IsEndpoint": false,
     "SkipUrlEncoding": false,
     "Explode": false,
     "Kind": "Client"
    }
   ],
   "operations": [],
   "apiVersions": [],
   "crossLanguageDefinitionId": "Client.Structure.TwoOperationGroup",
   "children": [
    {
     "$id": "18",
     "kind": "client",
     "name": "Group1",
     "namespace": "Client.Structure.TwoOperationGroup",
     "parameters": [
      {
       "$id": "19",
       "Name": "endpoint",
       "NameInRequest": "endpoint",
       "Doc": "Need to be set as 'http://localhost:3000' in client.",
       "Type": {
        "$id": "20",
        "kind": "url",
        "name": "url",
        "crossLanguageDefinitionId": "TypeSpec.url"
       },
       "Location": "Uri",
       "IsApiVersion": false,
       "IsResourceParameter": false,
       "IsContentType": false,
       "IsRequired": true,
       "IsEndpoint": true,
       "SkipUrlEncoding": false,
       "Explode": false,
       "Kind": "Client"
      },
      {
       "$id": "21",
<<<<<<< HEAD
       "Name": "client",
       "NameInRequest": "client",
       "Doc": "Need to be set as 'default', 'multi-client', 'renamed-operation', 'two-operation-group' in client.",
       "Type": {
        "$ref": "2"
       },
       "Location": "Uri",
       "IsApiVersion": false,
       "IsResourceParameter": false,
       "IsContentType": false,
       "IsRequired": true,
       "IsEndpoint": false,
       "SkipUrlEncoding": false,
       "Explode": false,
       "Kind": "Client"
      }
     ],
     "operations": [
      {
       "$id": "22",
       "Name": "one",
       "ResourceName": "Group1",
       "Accessibility": "public",
       "Parameters": [],
       "Responses": [
        {
         "$id": "23",
         "StatusCodes": [
          204
         ],
         "BodyMediaType": "Json",
         "Headers": [],
         "IsErrorResponse": false
        }
       ],
       "HttpMethod": "POST",
       "RequestBodyMediaType": "None",
       "Uri": "{endpoint}/client/structure/{client}",
       "Path": "/one",
       "BufferResponse": true,
       "GenerateProtocolMethod": true,
       "GenerateConvenienceMethod": true,
       "CrossLanguageDefinitionId": "Client.Structure.TwoOperationGroup.Group1.one",
       "Decorators": []
      },
=======
       "StatusCodes": [
        204
       ],
       "Headers": [],
       "IsErrorResponse": false
      }
     ],
     "HttpMethod": "POST",
     "Uri": "{endpoint}/client/structure/{client}",
     "Path": "/one",
     "BufferResponse": true,
     "GenerateProtocolMethod": true,
     "GenerateConvenienceMethod": true,
     "CrossLanguageDefinitionId": "Client.Structure.TwoOperationGroup.Group1.one",
     "Decorators": []
    },
    {
     "$id": "22",
     "Name": "three",
     "ResourceName": "Group1",
     "Accessibility": "public",
     "Parameters": [],
     "Responses": [
>>>>>>> 41efd5f9
      {
       "$id": "24",
       "Name": "three",
       "ResourceName": "Group1",
       "Accessibility": "public",
       "Parameters": [],
       "Responses": [
        {
         "$id": "25",
         "StatusCodes": [
          204
         ],
         "BodyMediaType": "Json",
         "Headers": [],
         "IsErrorResponse": false
        }
       ],
<<<<<<< HEAD
       "HttpMethod": "POST",
       "RequestBodyMediaType": "None",
       "Uri": "{endpoint}/client/structure/{client}",
       "Path": "/three",
       "BufferResponse": true,
       "GenerateProtocolMethod": true,
       "GenerateConvenienceMethod": true,
       "CrossLanguageDefinitionId": "Client.Structure.TwoOperationGroup.Group1.three",
       "Decorators": []
      },
      {
       "$id": "26",
       "Name": "four",
       "ResourceName": "Group1",
       "Accessibility": "public",
       "Parameters": [],
       "Responses": [
        {
         "$id": "27",
         "StatusCodes": [
          204
         ],
         "BodyMediaType": "Json",
         "Headers": [],
         "IsErrorResponse": false
        }
       ],
       "HttpMethod": "POST",
       "RequestBodyMediaType": "None",
       "Uri": "{endpoint}/client/structure/{client}",
       "Path": "/four",
       "BufferResponse": true,
       "GenerateProtocolMethod": true,
       "GenerateConvenienceMethod": true,
       "CrossLanguageDefinitionId": "Client.Structure.TwoOperationGroup.Group1.four",
       "Decorators": []
      }
     ],
     "apiVersions": [],
     "crossLanguageDefinitionId": "Client.Structure.TwoOperationGroup.Group1",
     "parent": {
      "$ref": "14"
     }
=======
       "Headers": [],
       "IsErrorResponse": false
      }
     ],
     "HttpMethod": "POST",
     "Uri": "{endpoint}/client/structure/{client}",
     "Path": "/three",
     "BufferResponse": true,
     "GenerateProtocolMethod": true,
     "GenerateConvenienceMethod": true,
     "CrossLanguageDefinitionId": "Client.Structure.TwoOperationGroup.Group1.three",
     "Decorators": []
>>>>>>> 41efd5f9
    },
    {
     "$id": "28",
     "kind": "client",
     "name": "Group2",
     "namespace": "Client.Structure.TwoOperationGroup",
     "parameters": [
      {
<<<<<<< HEAD
       "$id": "29",
       "Name": "endpoint",
       "NameInRequest": "endpoint",
       "Doc": "Need to be set as 'http://localhost:3000' in client.",
       "Type": {
        "$id": "30",
        "kind": "url",
        "name": "url",
        "crossLanguageDefinitionId": "TypeSpec.url"
       },
       "Location": "Uri",
       "IsApiVersion": false,
       "IsResourceParameter": false,
       "IsContentType": false,
       "IsRequired": true,
       "IsEndpoint": true,
       "SkipUrlEncoding": false,
       "Explode": false,
       "Kind": "Client"
      },
      {
       "$id": "31",
       "Name": "client",
       "NameInRequest": "client",
       "Doc": "Need to be set as 'default', 'multi-client', 'renamed-operation', 'two-operation-group' in client.",
       "Type": {
        "$ref": "2"
       },
       "Location": "Uri",
       "IsApiVersion": false,
       "IsResourceParameter": false,
       "IsContentType": false,
       "IsRequired": true,
       "IsEndpoint": false,
       "SkipUrlEncoding": false,
       "Explode": false,
       "Kind": "Client"
      }
     ],
     "operations": [
=======
       "$id": "25",
       "StatusCodes": [
        204
       ],
       "Headers": [],
       "IsErrorResponse": false
      }
     ],
     "HttpMethod": "POST",
     "Uri": "{endpoint}/client/structure/{client}",
     "Path": "/four",
     "BufferResponse": true,
     "GenerateProtocolMethod": true,
     "GenerateConvenienceMethod": true,
     "CrossLanguageDefinitionId": "Client.Structure.TwoOperationGroup.Group1.four",
     "Decorators": []
    }
   ],
   "Protocol": {
    "$id": "26"
   },
   "Parent": "TwoOperationGroupClient",
   "Parameters": [
    {
     "$id": "27",
     "Name": "endpoint",
     "NameInRequest": "endpoint",
     "Doc": "Need to be set as 'http://localhost:3000' in client.",
     "Type": {
      "$id": "28",
      "kind": "url",
      "name": "url",
      "crossLanguageDefinitionId": "TypeSpec.url"
     },
     "Location": "Uri",
     "IsApiVersion": false,
     "IsResourceParameter": false,
     "IsContentType": false,
     "IsRequired": true,
     "IsEndpoint": true,
     "SkipUrlEncoding": false,
     "Explode": false,
     "Kind": "Client"
    },
    {
     "$id": "29",
     "Name": "client",
     "NameInRequest": "client",
     "Doc": "Need to be set as 'default', 'multi-client', 'renamed-operation', 'two-operation-group' in client.",
     "Type": {
      "$ref": "2"
     },
     "Location": "Uri",
     "IsApiVersion": false,
     "IsResourceParameter": false,
     "IsContentType": false,
     "IsRequired": true,
     "IsEndpoint": false,
     "SkipUrlEncoding": false,
     "Explode": false,
     "Kind": "Client"
    }
   ],
   "Decorators": [],
   "CrossLanguageDefinitionId": "Client.Structure.TwoOperationGroup.Group1"
  },
  {
   "$id": "30",
   "Name": "Group2",
   "Namespace": "Client.Structure.TwoOperationGroup",
   "Operations": [
    {
     "$id": "31",
     "Name": "two",
     "ResourceName": "Group2",
     "Accessibility": "public",
     "Parameters": [],
     "Responses": [
>>>>>>> 41efd5f9
      {
       "$id": "32",
       "Name": "two",
       "ResourceName": "Group2",
       "Accessibility": "public",
       "Parameters": [],
       "Responses": [
        {
         "$id": "33",
         "StatusCodes": [
          204
         ],
         "BodyMediaType": "Json",
         "Headers": [],
         "IsErrorResponse": false
        }
       ],
<<<<<<< HEAD
       "HttpMethod": "POST",
       "RequestBodyMediaType": "None",
       "Uri": "{endpoint}/client/structure/{client}",
       "Path": "/two",
       "BufferResponse": true,
       "GenerateProtocolMethod": true,
       "GenerateConvenienceMethod": true,
       "CrossLanguageDefinitionId": "Client.Structure.TwoOperationGroup.Group2.two",
       "Decorators": []
      },
=======
       "Headers": [],
       "IsErrorResponse": false
      }
     ],
     "HttpMethod": "POST",
     "Uri": "{endpoint}/client/structure/{client}",
     "Path": "/two",
     "BufferResponse": true,
     "GenerateProtocolMethod": true,
     "GenerateConvenienceMethod": true,
     "CrossLanguageDefinitionId": "Client.Structure.TwoOperationGroup.Group2.two",
     "Decorators": []
    },
    {
     "$id": "33",
     "Name": "five",
     "ResourceName": "Group2",
     "Accessibility": "public",
     "Parameters": [],
     "Responses": [
>>>>>>> 41efd5f9
      {
       "$id": "34",
       "Name": "five",
       "ResourceName": "Group2",
       "Accessibility": "public",
       "Parameters": [],
       "Responses": [
        {
         "$id": "35",
         "StatusCodes": [
          204
         ],
         "BodyMediaType": "Json",
         "Headers": [],
         "IsErrorResponse": false
        }
       ],
<<<<<<< HEAD
       "HttpMethod": "POST",
       "RequestBodyMediaType": "None",
       "Uri": "{endpoint}/client/structure/{client}",
       "Path": "/five",
       "BufferResponse": true,
       "GenerateProtocolMethod": true,
       "GenerateConvenienceMethod": true,
       "CrossLanguageDefinitionId": "Client.Structure.TwoOperationGroup.Group2.five",
       "Decorators": []
      },
=======
       "Headers": [],
       "IsErrorResponse": false
      }
     ],
     "HttpMethod": "POST",
     "Uri": "{endpoint}/client/structure/{client}",
     "Path": "/five",
     "BufferResponse": true,
     "GenerateProtocolMethod": true,
     "GenerateConvenienceMethod": true,
     "CrossLanguageDefinitionId": "Client.Structure.TwoOperationGroup.Group2.five",
     "Decorators": []
    },
    {
     "$id": "35",
     "Name": "six",
     "ResourceName": "Group2",
     "Accessibility": "public",
     "Parameters": [],
     "Responses": [
>>>>>>> 41efd5f9
      {
       "$id": "36",
       "Name": "six",
       "ResourceName": "Group2",
       "Accessibility": "public",
       "Parameters": [],
       "Responses": [
        {
         "$id": "37",
         "StatusCodes": [
          204
         ],
         "BodyMediaType": "Json",
         "Headers": [],
         "IsErrorResponse": false
        }
       ],
<<<<<<< HEAD
       "HttpMethod": "POST",
       "RequestBodyMediaType": "None",
       "Uri": "{endpoint}/client/structure/{client}",
       "Path": "/six",
       "BufferResponse": true,
       "GenerateProtocolMethod": true,
       "GenerateConvenienceMethod": true,
       "CrossLanguageDefinitionId": "Client.Structure.TwoOperationGroup.Group2.six",
       "Decorators": []
      }
     ],
     "apiVersions": [],
     "crossLanguageDefinitionId": "Client.Structure.TwoOperationGroup.Group2",
     "parent": {
      "$ref": "14"
     }
=======
       "Headers": [],
       "IsErrorResponse": false
      }
     ],
     "HttpMethod": "POST",
     "Uri": "{endpoint}/client/structure/{client}",
     "Path": "/six",
     "BufferResponse": true,
     "GenerateProtocolMethod": true,
     "GenerateConvenienceMethod": true,
     "CrossLanguageDefinitionId": "Client.Structure.TwoOperationGroup.Group2.six",
     "Decorators": []
>>>>>>> 41efd5f9
    }
   ]
  }
 ]
}<|MERGE_RESOLUTION|>--- conflicted
+++ resolved
@@ -113,17 +113,20 @@
  "Clients": [
   {
    "$id": "14",
-   "kind": "client",
-   "name": "TwoOperationGroupClient",
-   "namespace": "Client.Structure.TwoOperationGroup",
-   "parameters": [
-    {
-     "$id": "15",
+   "Name": "TwoOperationGroupClient",
+   "Namespace": "Client.Structure.TwoOperationGroup",
+   "Operations": [],
+   "Protocol": {
+    "$id": "15"
+   },
+   "Parameters": [
+    {
+     "$id": "16",
      "Name": "endpoint",
      "NameInRequest": "endpoint",
      "Doc": "Need to be set as 'http://localhost:3000' in client.",
      "Type": {
-      "$id": "16",
+      "$id": "17",
       "kind": "url",
       "name": "url",
       "crossLanguageDefinitionId": "TypeSpec.url"
@@ -139,7 +142,7 @@
      "Kind": "Client"
     },
     {
-     "$id": "17",
+     "$id": "18",
      "Name": "client",
      "NameInRequest": "client",
      "Doc": "Need to be set as 'default', 'multi-client', 'renamed-operation', 'two-operation-group' in client.",
@@ -157,86 +160,23 @@
      "Kind": "Client"
     }
    ],
-   "operations": [],
-   "apiVersions": [],
-   "crossLanguageDefinitionId": "Client.Structure.TwoOperationGroup",
-   "children": [
-    {
-     "$id": "18",
-     "kind": "client",
-     "name": "Group1",
-     "namespace": "Client.Structure.TwoOperationGroup",
-     "parameters": [
-      {
-       "$id": "19",
-       "Name": "endpoint",
-       "NameInRequest": "endpoint",
-       "Doc": "Need to be set as 'http://localhost:3000' in client.",
-       "Type": {
-        "$id": "20",
-        "kind": "url",
-        "name": "url",
-        "crossLanguageDefinitionId": "TypeSpec.url"
-       },
-       "Location": "Uri",
-       "IsApiVersion": false,
-       "IsResourceParameter": false,
-       "IsContentType": false,
-       "IsRequired": true,
-       "IsEndpoint": true,
-       "SkipUrlEncoding": false,
-       "Explode": false,
-       "Kind": "Client"
-      },
+   "Decorators": [],
+   "CrossLanguageDefinitionId": "Client.Structure.TwoOperationGroup"
+  },
+  {
+   "$id": "19",
+   "Name": "Group1",
+   "Namespace": "Client.Structure.TwoOperationGroup",
+   "Operations": [
+    {
+     "$id": "20",
+     "Name": "one",
+     "ResourceName": "Group1",
+     "Accessibility": "public",
+     "Parameters": [],
+     "Responses": [
       {
        "$id": "21",
-<<<<<<< HEAD
-       "Name": "client",
-       "NameInRequest": "client",
-       "Doc": "Need to be set as 'default', 'multi-client', 'renamed-operation', 'two-operation-group' in client.",
-       "Type": {
-        "$ref": "2"
-       },
-       "Location": "Uri",
-       "IsApiVersion": false,
-       "IsResourceParameter": false,
-       "IsContentType": false,
-       "IsRequired": true,
-       "IsEndpoint": false,
-       "SkipUrlEncoding": false,
-       "Explode": false,
-       "Kind": "Client"
-      }
-     ],
-     "operations": [
-      {
-       "$id": "22",
-       "Name": "one",
-       "ResourceName": "Group1",
-       "Accessibility": "public",
-       "Parameters": [],
-       "Responses": [
-        {
-         "$id": "23",
-         "StatusCodes": [
-          204
-         ],
-         "BodyMediaType": "Json",
-         "Headers": [],
-         "IsErrorResponse": false
-        }
-       ],
-       "HttpMethod": "POST",
-       "RequestBodyMediaType": "None",
-       "Uri": "{endpoint}/client/structure/{client}",
-       "Path": "/one",
-       "BufferResponse": true,
-       "GenerateProtocolMethod": true,
-       "GenerateConvenienceMethod": true,
-       "CrossLanguageDefinitionId": "Client.Structure.TwoOperationGroup.Group1.one",
-       "Decorators": []
-      },
-=======
        "StatusCodes": [
         204
        ],
@@ -260,69 +200,11 @@
      "Accessibility": "public",
      "Parameters": [],
      "Responses": [
->>>>>>> 41efd5f9
-      {
-       "$id": "24",
-       "Name": "three",
-       "ResourceName": "Group1",
-       "Accessibility": "public",
-       "Parameters": [],
-       "Responses": [
-        {
-         "$id": "25",
-         "StatusCodes": [
-          204
-         ],
-         "BodyMediaType": "Json",
-         "Headers": [],
-         "IsErrorResponse": false
-        }
-       ],
-<<<<<<< HEAD
-       "HttpMethod": "POST",
-       "RequestBodyMediaType": "None",
-       "Uri": "{endpoint}/client/structure/{client}",
-       "Path": "/three",
-       "BufferResponse": true,
-       "GenerateProtocolMethod": true,
-       "GenerateConvenienceMethod": true,
-       "CrossLanguageDefinitionId": "Client.Structure.TwoOperationGroup.Group1.three",
-       "Decorators": []
-      },
-      {
-       "$id": "26",
-       "Name": "four",
-       "ResourceName": "Group1",
-       "Accessibility": "public",
-       "Parameters": [],
-       "Responses": [
-        {
-         "$id": "27",
-         "StatusCodes": [
-          204
-         ],
-         "BodyMediaType": "Json",
-         "Headers": [],
-         "IsErrorResponse": false
-        }
-       ],
-       "HttpMethod": "POST",
-       "RequestBodyMediaType": "None",
-       "Uri": "{endpoint}/client/structure/{client}",
-       "Path": "/four",
-       "BufferResponse": true,
-       "GenerateProtocolMethod": true,
-       "GenerateConvenienceMethod": true,
-       "CrossLanguageDefinitionId": "Client.Structure.TwoOperationGroup.Group1.four",
-       "Decorators": []
-      }
-     ],
-     "apiVersions": [],
-     "crossLanguageDefinitionId": "Client.Structure.TwoOperationGroup.Group1",
-     "parent": {
-      "$ref": "14"
-     }
-=======
+      {
+       "$id": "23",
+       "StatusCodes": [
+        204
+       ],
        "Headers": [],
        "IsErrorResponse": false
       }
@@ -335,57 +217,15 @@
      "GenerateConvenienceMethod": true,
      "CrossLanguageDefinitionId": "Client.Structure.TwoOperationGroup.Group1.three",
      "Decorators": []
->>>>>>> 41efd5f9
-    },
-    {
-     "$id": "28",
-     "kind": "client",
-     "name": "Group2",
-     "namespace": "Client.Structure.TwoOperationGroup",
-     "parameters": [
-      {
-<<<<<<< HEAD
-       "$id": "29",
-       "Name": "endpoint",
-       "NameInRequest": "endpoint",
-       "Doc": "Need to be set as 'http://localhost:3000' in client.",
-       "Type": {
-        "$id": "30",
-        "kind": "url",
-        "name": "url",
-        "crossLanguageDefinitionId": "TypeSpec.url"
-       },
-       "Location": "Uri",
-       "IsApiVersion": false,
-       "IsResourceParameter": false,
-       "IsContentType": false,
-       "IsRequired": true,
-       "IsEndpoint": true,
-       "SkipUrlEncoding": false,
-       "Explode": false,
-       "Kind": "Client"
-      },
-      {
-       "$id": "31",
-       "Name": "client",
-       "NameInRequest": "client",
-       "Doc": "Need to be set as 'default', 'multi-client', 'renamed-operation', 'two-operation-group' in client.",
-       "Type": {
-        "$ref": "2"
-       },
-       "Location": "Uri",
-       "IsApiVersion": false,
-       "IsResourceParameter": false,
-       "IsContentType": false,
-       "IsRequired": true,
-       "IsEndpoint": false,
-       "SkipUrlEncoding": false,
-       "Explode": false,
-       "Kind": "Client"
-      }
-     ],
-     "operations": [
-=======
+    },
+    {
+     "$id": "24",
+     "Name": "four",
+     "ResourceName": "Group1",
+     "Accessibility": "public",
+     "Parameters": [],
+     "Responses": [
+      {
        "$id": "25",
        "StatusCodes": [
         204
@@ -464,36 +304,11 @@
      "Accessibility": "public",
      "Parameters": [],
      "Responses": [
->>>>>>> 41efd5f9
       {
        "$id": "32",
-       "Name": "two",
-       "ResourceName": "Group2",
-       "Accessibility": "public",
-       "Parameters": [],
-       "Responses": [
-        {
-         "$id": "33",
-         "StatusCodes": [
-          204
-         ],
-         "BodyMediaType": "Json",
-         "Headers": [],
-         "IsErrorResponse": false
-        }
-       ],
-<<<<<<< HEAD
-       "HttpMethod": "POST",
-       "RequestBodyMediaType": "None",
-       "Uri": "{endpoint}/client/structure/{client}",
-       "Path": "/two",
-       "BufferResponse": true,
-       "GenerateProtocolMethod": true,
-       "GenerateConvenienceMethod": true,
-       "CrossLanguageDefinitionId": "Client.Structure.TwoOperationGroup.Group2.two",
-       "Decorators": []
-      },
-=======
+       "StatusCodes": [
+        204
+       ],
        "Headers": [],
        "IsErrorResponse": false
       }
@@ -514,36 +329,11 @@
      "Accessibility": "public",
      "Parameters": [],
      "Responses": [
->>>>>>> 41efd5f9
       {
        "$id": "34",
-       "Name": "five",
-       "ResourceName": "Group2",
-       "Accessibility": "public",
-       "Parameters": [],
-       "Responses": [
-        {
-         "$id": "35",
-         "StatusCodes": [
-          204
-         ],
-         "BodyMediaType": "Json",
-         "Headers": [],
-         "IsErrorResponse": false
-        }
-       ],
-<<<<<<< HEAD
-       "HttpMethod": "POST",
-       "RequestBodyMediaType": "None",
-       "Uri": "{endpoint}/client/structure/{client}",
-       "Path": "/five",
-       "BufferResponse": true,
-       "GenerateProtocolMethod": true,
-       "GenerateConvenienceMethod": true,
-       "CrossLanguageDefinitionId": "Client.Structure.TwoOperationGroup.Group2.five",
-       "Decorators": []
-      },
-=======
+       "StatusCodes": [
+        204
+       ],
        "Headers": [],
        "IsErrorResponse": false
       }
@@ -564,42 +354,11 @@
      "Accessibility": "public",
      "Parameters": [],
      "Responses": [
->>>>>>> 41efd5f9
       {
        "$id": "36",
-       "Name": "six",
-       "ResourceName": "Group2",
-       "Accessibility": "public",
-       "Parameters": [],
-       "Responses": [
-        {
-         "$id": "37",
-         "StatusCodes": [
-          204
-         ],
-         "BodyMediaType": "Json",
-         "Headers": [],
-         "IsErrorResponse": false
-        }
-       ],
-<<<<<<< HEAD
-       "HttpMethod": "POST",
-       "RequestBodyMediaType": "None",
-       "Uri": "{endpoint}/client/structure/{client}",
-       "Path": "/six",
-       "BufferResponse": true,
-       "GenerateProtocolMethod": true,
-       "GenerateConvenienceMethod": true,
-       "CrossLanguageDefinitionId": "Client.Structure.TwoOperationGroup.Group2.six",
-       "Decorators": []
-      }
-     ],
-     "apiVersions": [],
-     "crossLanguageDefinitionId": "Client.Structure.TwoOperationGroup.Group2",
-     "parent": {
-      "$ref": "14"
-     }
-=======
+       "StatusCodes": [
+        204
+       ],
        "Headers": [],
        "IsErrorResponse": false
       }
@@ -612,9 +371,55 @@
      "GenerateConvenienceMethod": true,
      "CrossLanguageDefinitionId": "Client.Structure.TwoOperationGroup.Group2.six",
      "Decorators": []
->>>>>>> 41efd5f9
-    }
-   ]
+    }
+   ],
+   "Protocol": {
+    "$id": "37"
+   },
+   "Parent": "TwoOperationGroupClient",
+   "Parameters": [
+    {
+     "$id": "38",
+     "Name": "endpoint",
+     "NameInRequest": "endpoint",
+     "Doc": "Need to be set as 'http://localhost:3000' in client.",
+     "Type": {
+      "$id": "39",
+      "kind": "url",
+      "name": "url",
+      "crossLanguageDefinitionId": "TypeSpec.url"
+     },
+     "Location": "Uri",
+     "IsApiVersion": false,
+     "IsResourceParameter": false,
+     "IsContentType": false,
+     "IsRequired": true,
+     "IsEndpoint": true,
+     "SkipUrlEncoding": false,
+     "Explode": false,
+     "Kind": "Client"
+    },
+    {
+     "$id": "40",
+     "Name": "client",
+     "NameInRequest": "client",
+     "Doc": "Need to be set as 'default', 'multi-client', 'renamed-operation', 'two-operation-group' in client.",
+     "Type": {
+      "$ref": "2"
+     },
+     "Location": "Uri",
+     "IsApiVersion": false,
+     "IsResourceParameter": false,
+     "IsContentType": false,
+     "IsRequired": true,
+     "IsEndpoint": false,
+     "SkipUrlEncoding": false,
+     "Explode": false,
+     "Kind": "Client"
+    }
+   ],
+   "Decorators": [],
+   "CrossLanguageDefinitionId": "Client.Structure.TwoOperationGroup.Group2"
   }
  ]
 }