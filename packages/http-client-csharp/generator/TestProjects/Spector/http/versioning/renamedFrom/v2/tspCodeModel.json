--- conflicted
+++ resolved
@@ -138,7 +138,6 @@
       "decorators": []
     },
     {
-<<<<<<< HEAD
       "$id": "14",
       "kind": "constant",
       "name": "newOpInNewInterfaceContentType1",
@@ -153,39 +152,10 @@
       },
       "value": "application/json",
       "decorators": []
-=======
-     "$id": "52",
-     "name": "version",
-     "nameInRequest": "version",
-     "doc": "Need to be set as 'v1' or 'v2' in client.",
-     "type": {
-      "$ref": "6"
-     },
-     "location": "Uri",
-     "isApiVersion": true,
-     "isContentType": false,
-     "isRequired": true,
-     "isEndpoint": false,
-     "skipUrlEncoding": false,
-     "explode": false,
-     "kind": "Client",
-     "defaultValue": {
-      "$id": "53",
-      "type": {
-       "$id": "54",
-       "kind": "string",
-       "name": "string",
-       "crossLanguageDefinitionId": "TypeSpec.string"
-      },
-      "value": "v2"
-     },
-     "serverUrlTemplate": "{endpoint}/versioning/renamed-from/api-version:{version}"
->>>>>>> 619f667a
     }
   ],
   "models": [
     {
-<<<<<<< HEAD
       "$id": "16",
       "kind": "model",
       "name": "NewModel",
@@ -199,33 +169,6 @@
           "kind": "property",
           "name": "newProp",
           "serializedName": "newProp",
-=======
-     "$id": "55",
-     "kind": "client",
-     "name": "NewInterface",
-     "namespace": "Versioning.RenamedFrom",
-     "methods": [
-      {
-       "$id": "56",
-       "kind": "basic",
-       "name": "newOpInNewInterface",
-       "accessibility": "public",
-       "apiVersions": [
-        "v1",
-        "v2"
-       ],
-       "operation": {
-        "$id": "57",
-        "name": "newOpInNewInterface",
-        "resourceName": "NewInterface",
-        "accessibility": "public",
-        "parameters": [
-         {
-          "$id": "58",
-          "name": "contentType",
-          "nameInRequest": "Content-Type",
-          "doc": "Body parameter's content type. Known values are application/json",
->>>>>>> 619f667a
           "type": {
             "$id": "18",
             "kind": "string",
@@ -238,7 +181,6 @@
           "discriminator": false,
           "flatten": false,
           "decorators": [],
-<<<<<<< HEAD
           "crossLanguageDefinitionId": "Versioning.RenamedFrom.NewModel.newProp",
           "serializationOptions": {
             "json": {
@@ -532,14 +474,6 @@
           "name": "endpoint",
           "nameInRequest": "endpoint",
           "doc": "Need to be set as 'http://localhost:3000' in client.",
-=======
-          "skipUrlEncoding": false
-         },
-         {
-          "$id": "59",
-          "name": "accept",
-          "nameInRequest": "Accept",
->>>>>>> 619f667a
           "type": {
             "$id": "39",
             "kind": "url",
@@ -550,7 +484,6 @@
           "isApiVersion": false,
           "isContentType": false,
           "isRequired": true,
-<<<<<<< HEAD
           "isEndpoint": true,
           "skipUrlEncoding": false,
           "explode": false,
@@ -562,27 +495,26 @@
           "name": "version",
           "nameInRequest": "version",
           "doc": "Need to be set as 'v1' or 'v2' in client.",
-=======
-          "kind": "Constant",
-          "decorators": [],
-          "skipUrlEncoding": false
-         },
-         {
-          "$id": "60",
-          "name": "body",
-          "nameInRequest": "body",
->>>>>>> 619f667a
           "type": {
             "$ref": "4"
           },
           "location": "Uri",
-          "isApiVersion": false,
+          "isApiVersion": true,
           "isContentType": false,
           "isRequired": true,
           "isEndpoint": false,
           "skipUrlEncoding": false,
           "explode": false,
           "kind": "Client",
+          "defaultValue": {
+            "type": {
+              "$id": "41",
+              "kind": "string",
+              "name": "string",
+              "crossLanguageDefinitionId": "TypeSpec.string"
+            },
+            "value": "v2"
+          },
           "serverUrlTemplate": "{endpoint}/versioning/renamed-from/api-version:{version}"
         }
       ],
@@ -594,13 +526,13 @@
       ],
       "children": [
         {
-          "$id": "41",
+          "$id": "42",
           "kind": "client",
           "name": "NewInterface",
           "namespace": "Versioning.RenamedFrom",
           "methods": [
             {
-              "$id": "42",
+              "$id": "43",
               "kind": "basic",
               "name": "newOpInNewInterface",
               "accessibility": "public",
@@ -609,13 +541,13 @@
                 "v2"
               ],
               "operation": {
-                "$id": "43",
+                "$id": "44",
                 "name": "newOpInNewInterface",
                 "resourceName": "NewInterface",
                 "accessibility": "public",
                 "parameters": [
                   {
-                    "$id": "44",
+                    "$id": "45",
                     "name": "contentType",
                     "nameInRequest": "Content-Type",
                     "doc": "Body parameter's content type. Known values are application/json",
@@ -633,7 +565,7 @@
                     "skipUrlEncoding": false
                   },
                   {
-                    "$id": "45",
+                    "$id": "46",
                     "name": "accept",
                     "nameInRequest": "Accept",
                     "type": {
@@ -650,7 +582,7 @@
                     "skipUrlEncoding": false
                   },
                   {
-                    "$id": "46",
+                    "$id": "47",
                     "name": "body",
                     "nameInRequest": "body",
                     "type": {
@@ -696,7 +628,7 @@
               },
               "parameters": [
                 {
-                  "$id": "47",
+                  "$id": "48",
                   "name": "body",
                   "nameInRequest": "body",
                   "type": {
@@ -713,7 +645,7 @@
                   "skipUrlEncoding": false
                 },
                 {
-                  "$id": "48",
+                  "$id": "49",
                   "name": "contentType",
                   "nameInRequest": "contentType",
                   "doc": "Body parameter's content type. Known values are application/json",
@@ -731,7 +663,7 @@
                   "skipUrlEncoding": false
                 },
                 {
-                  "$id": "49",
+                  "$id": "50",
                   "name": "accept",
                   "nameInRequest": "accept",
                   "type": {
@@ -761,12 +693,12 @@
           ],
           "parameters": [
             {
-              "$id": "50",
+              "$id": "51",
               "name": "endpoint",
               "nameInRequest": "endpoint",
               "doc": "Need to be set as 'http://localhost:3000' in client.",
               "type": {
-                "$id": "51",
+                "$id": "52",
                 "kind": "url",
                 "name": "endpoint",
                 "crossLanguageDefinitionId": "TypeSpec.url"
@@ -782,7 +714,7 @@
               "serverUrlTemplate": "{endpoint}/versioning/renamed-from/api-version:{version}"
             },
             {
-              "$id": "52",
+              "$id": "53",
               "name": "version",
               "nameInRequest": "version",
               "doc": "Need to be set as 'v1' or 'v2' in client.",
@@ -790,18 +722,26 @@
                 "$ref": "4"
               },
               "location": "Uri",
-              "isApiVersion": false,
+              "isApiVersion": true,
               "isContentType": false,
               "isRequired": true,
               "isEndpoint": false,
               "skipUrlEncoding": false,
               "explode": false,
               "kind": "Client",
+              "defaultValue": {
+                "type": {
+                  "$id": "54",
+                  "kind": "string",
+                  "name": "string",
+                  "crossLanguageDefinitionId": "TypeSpec.string"
+                },
+                "value": "v2"
+              },
               "serverUrlTemplate": "{endpoint}/versioning/renamed-from/api-version:{version}"
             }
           ],
           "decorators": [],
-<<<<<<< HEAD
           "crossLanguageDefinitionId": "Versioning.RenamedFrom.NewInterface",
           "apiVersions": [
             "v1",
@@ -812,165 +752,6 @@
           }
         }
       ]
-=======
-          "skipUrlEncoding": false
-         }
-        ],
-        "responses": [
-         {
-          "$id": "61",
-          "statusCodes": [
-           200
-          ],
-          "bodyType": {
-           "$ref": "20"
-          },
-          "headers": [],
-          "isErrorResponse": false,
-          "contentTypes": [
-           "application/json"
-          ]
-         }
-        ],
-        "httpMethod": "POST",
-        "uri": "{endpoint}/versioning/renamed-from/api-version:{version}",
-        "path": "/interface/test",
-        "requestMediaTypes": [
-         "application/json"
-        ],
-        "bufferResponse": true,
-        "generateProtocolMethod": true,
-        "generateConvenienceMethod": true,
-        "crossLanguageDefinitionId": "Versioning.RenamedFrom.NewInterface.newOpInNewInterface",
-        "decorators": []
-       },
-       "parameters": [
-        {
-         "$id": "62",
-         "name": "body",
-         "nameInRequest": "body",
-         "type": {
-          "$ref": "20"
-         },
-         "location": "Body",
-         "isApiVersion": false,
-         "isContentType": false,
-         "isEndpoint": false,
-         "explode": false,
-         "isRequired": true,
-         "kind": "Method",
-         "decorators": [],
-         "skipUrlEncoding": false
-        },
-        {
-         "$id": "63",
-         "name": "contentType",
-         "nameInRequest": "contentType",
-         "doc": "Body parameter's content type. Known values are application/json",
-         "type": {
-          "$ref": "16"
-         },
-         "location": "Header",
-         "isApiVersion": false,
-         "isContentType": false,
-         "isEndpoint": false,
-         "explode": false,
-         "isRequired": true,
-         "kind": "Constant",
-         "decorators": [],
-         "skipUrlEncoding": false
-        },
-        {
-         "$id": "64",
-         "name": "accept",
-         "nameInRequest": "accept",
-         "type": {
-          "$ref": "18"
-         },
-         "location": "Header",
-         "isApiVersion": false,
-         "isContentType": false,
-         "isEndpoint": false,
-         "explode": false,
-         "isRequired": true,
-         "kind": "Constant",
-         "decorators": [],
-         "skipUrlEncoding": false
-        }
-       ],
-       "response": {
-        "$id": "65",
-        "type": {
-         "$ref": "20"
-        }
-       },
-       "isOverride": false,
-       "generateConvenient": true,
-       "generateProtocol": true,
-       "crossLanguageDefinitionId": "Versioning.RenamedFrom.NewInterface.newOpInNewInterface"
-      }
-     ],
-     "parameters": [
-      {
-       "$id": "66",
-       "name": "endpoint",
-       "nameInRequest": "endpoint",
-       "doc": "Need to be set as 'http://localhost:3000' in client.",
-       "type": {
-        "$id": "67",
-        "kind": "url",
-        "name": "endpoint",
-        "crossLanguageDefinitionId": "TypeSpec.url"
-       },
-       "location": "Uri",
-       "isApiVersion": false,
-       "isContentType": false,
-       "isRequired": true,
-       "isEndpoint": true,
-       "skipUrlEncoding": false,
-       "explode": false,
-       "kind": "Client",
-       "serverUrlTemplate": "{endpoint}/versioning/renamed-from/api-version:{version}"
-      },
-      {
-       "$id": "68",
-       "name": "version",
-       "nameInRequest": "version",
-       "doc": "Need to be set as 'v1' or 'v2' in client.",
-       "type": {
-        "$ref": "6"
-       },
-       "location": "Uri",
-       "isApiVersion": true,
-       "isContentType": false,
-       "isRequired": true,
-       "isEndpoint": false,
-       "skipUrlEncoding": false,
-       "explode": false,
-       "kind": "Client",
-       "defaultValue": {
-        "$id": "69",
-        "type": {
-         "$id": "70",
-         "kind": "string",
-         "name": "string",
-         "crossLanguageDefinitionId": "TypeSpec.string"
-        },
-        "value": "v2"
-       },
-       "serverUrlTemplate": "{endpoint}/versioning/renamed-from/api-version:{version}"
-      }
-     ],
-     "decorators": [],
-     "crossLanguageDefinitionId": "Versioning.RenamedFrom.NewInterface",
-     "apiVersions": [
-      "v1",
-      "v2"
-     ],
-     "parent": {
-      "$ref": "35"
-     }
->>>>>>> 619f667a
     }
   ]
 }