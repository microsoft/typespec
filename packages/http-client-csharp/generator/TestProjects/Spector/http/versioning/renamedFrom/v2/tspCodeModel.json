--- conflicted
+++ resolved
@@ -214,7 +214,6 @@
  "clients": [
   {
    "$id": "27",
-<<<<<<< HEAD
    "kind": "client",
    "name": "RenamedFromClient",
    "namespace": "Versioning.RenamedFrom",
@@ -222,75 +221,55 @@
    "parameters": [
     {
      "$id": "28",
-     "Name": "endpoint",
-     "NameInRequest": "endpoint",
-     "Doc": "Need to be set as 'http://localhost:3000' in client.",
-     "Type": {
+     "name": "endpoint",
+     "nameInRequest": "endpoint",
+     "doc": "Need to be set as 'http://localhost:3000' in client.",
+     "type": {
       "$id": "29",
       "kind": "url",
       "name": "url",
       "crossLanguageDefinitionId": "TypeSpec.url"
      },
-     "Location": "Uri",
-     "IsApiVersion": false,
-     "IsResourceParameter": false,
-     "IsContentType": false,
-     "IsRequired": true,
-     "IsEndpoint": true,
-     "SkipUrlEncoding": false,
-     "Explode": false,
-     "Kind": "Client"
+     "location": "Uri",
+     "isApiVersion": false,
+     "isContentType": false,
+     "isRequired": true,
+     "isEndpoint": true,
+     "skipUrlEncoding": false,
+     "explode": false,
+     "kind": "Client"
     },
     {
      "$id": "30",
-     "Name": "version",
-     "NameInRequest": "version",
-     "Doc": "Need to be set as 'v1' or 'v2' in client.",
-     "Type": {
+     "name": "version",
+     "nameInRequest": "version",
+     "doc": "Need to be set as 'v1' or 'v2' in client.",
+     "type": {
       "$ref": "6"
      },
-     "Location": "Uri",
-     "IsApiVersion": false,
-     "IsResourceParameter": false,
-     "IsContentType": false,
-     "IsRequired": true,
-     "IsEndpoint": false,
-     "SkipUrlEncoding": false,
-     "Explode": false,
-     "Kind": "Client"
+     "location": "Uri",
+     "isApiVersion": false,
+     "isContentType": false,
+     "isRequired": true,
+     "isEndpoint": false,
+     "skipUrlEncoding": false,
+     "explode": false,
+     "kind": "Client"
     }
    ],
    "operations": [
     {
      "$id": "31",
-     "Name": "newOp",
-     "ResourceName": "RenamedFrom",
-     "Accessibility": "public",
-     "Parameters": [
-      {
-       "$id": "32",
-       "Name": "newQuery",
-       "NameInRequest": "newQuery",
-       "Type": {
-        "$id": "33",
-=======
-   "name": "RenamedFromClient",
-   "namespace": "Versioning.RenamedFrom",
-   "doc": "Test for the `@renamedFrom` decorator.",
-   "operations": [
-    {
-     "$id": "28",
      "name": "newOp",
      "resourceName": "RenamedFrom",
      "accessibility": "public",
      "parameters": [
       {
-       "$id": "29",
+       "$id": "32",
        "name": "newQuery",
        "nameInRequest": "newQuery",
        "type": {
-        "$id": "30",
->>>>>>> 586a120e
+        "$id": "33",
         "kind": "string",
         "name": "string",
         "crossLanguageDefinitionId": "TypeSpec.string",
@@ -307,21 +286,12 @@
        "skipUrlEncoding": false
       },
       {
-<<<<<<< HEAD
        "$id": "34",
-       "Name": "contentType",
-       "NameInRequest": "Content-Type",
-       "Doc": "Body parameter's content type. Known values are application/json",
-       "Type": {
-        "$id": "35",
-=======
-       "$id": "31",
        "name": "contentType",
        "nameInRequest": "Content-Type",
        "doc": "Body parameter's content type. Known values are application/json",
        "type": {
-        "$id": "32",
->>>>>>> 586a120e
+        "$id": "35",
         "kind": "constant",
         "valueType": {
          "$id": "36",
@@ -344,19 +314,11 @@
        "skipUrlEncoding": false
       },
       {
-<<<<<<< HEAD
        "$id": "37",
-       "Name": "accept",
-       "NameInRequest": "Accept",
-       "Type": {
-        "$id": "38",
-=======
-       "$id": "34",
        "name": "accept",
        "nameInRequest": "Accept",
        "type": {
-        "$id": "35",
->>>>>>> 586a120e
+        "$id": "38",
         "kind": "constant",
         "valueType": {
          "$id": "39",
@@ -379,17 +341,10 @@
        "skipUrlEncoding": false
       },
       {
-<<<<<<< HEAD
        "$id": "40",
-       "Name": "body",
-       "NameInRequest": "body",
-       "Type": {
-=======
-       "$id": "37",
        "name": "body",
        "nameInRequest": "body",
        "type": {
->>>>>>> 586a120e
         "$ref": "12"
        },
        "location": "Body",
@@ -405,13 +360,8 @@
      ],
      "responses": [
       {
-<<<<<<< HEAD
        "$id": "41",
-       "StatusCodes": [
-=======
-       "$id": "38",
        "statusCodes": [
->>>>>>> 586a120e
         200
        ],
        "bodyType": {
@@ -437,7 +387,6 @@
      "decorators": []
     }
    ],
-<<<<<<< HEAD
    "apiVersions": [
     "v1",
     "v2"
@@ -453,57 +402,55 @@
      "parameters": [
       {
        "$id": "43",
-       "Name": "endpoint",
-       "NameInRequest": "endpoint",
-       "Doc": "Need to be set as 'http://localhost:3000' in client.",
-       "Type": {
+       "name": "endpoint",
+       "nameInRequest": "endpoint",
+       "doc": "Need to be set as 'http://localhost:3000' in client.",
+       "type": {
         "$id": "44",
         "kind": "url",
         "name": "url",
         "crossLanguageDefinitionId": "TypeSpec.url"
        },
-       "Location": "Uri",
-       "IsApiVersion": false,
-       "IsResourceParameter": false,
-       "IsContentType": false,
-       "IsRequired": true,
-       "IsEndpoint": true,
-       "SkipUrlEncoding": false,
-       "Explode": false,
-       "Kind": "Client"
+       "location": "Uri",
+       "isApiVersion": false,
+       "isContentType": false,
+       "isRequired": true,
+       "isEndpoint": true,
+       "skipUrlEncoding": false,
+       "explode": false,
+       "kind": "Client"
       },
       {
        "$id": "45",
-       "Name": "version",
-       "NameInRequest": "version",
-       "Doc": "Need to be set as 'v1' or 'v2' in client.",
-       "Type": {
+       "name": "version",
+       "nameInRequest": "version",
+       "doc": "Need to be set as 'v1' or 'v2' in client.",
+       "type": {
         "$ref": "6"
        },
-       "Location": "Uri",
-       "IsApiVersion": false,
-       "IsResourceParameter": false,
-       "IsContentType": false,
-       "IsRequired": true,
-       "IsEndpoint": false,
-       "SkipUrlEncoding": false,
-       "Explode": false,
-       "Kind": "Client"
+       "location": "Uri",
+       "isApiVersion": false,
+       "isContentType": false,
+       "isRequired": true,
+       "isEndpoint": false,
+       "skipUrlEncoding": false,
+       "explode": false,
+       "kind": "Client"
       }
      ],
      "operations": [
       {
        "$id": "46",
-       "Name": "newOpInNewInterface",
-       "ResourceName": "NewInterface",
-       "Accessibility": "public",
-       "Parameters": [
+       "name": "newOpInNewInterface",
+       "resourceName": "NewInterface",
+       "accessibility": "public",
+       "parameters": [
         {
          "$id": "47",
-         "Name": "contentType",
-         "NameInRequest": "Content-Type",
-         "Doc": "Body parameter's content type. Known values are application/json",
-         "Type": {
+         "name": "contentType",
+         "nameInRequest": "Content-Type",
+         "doc": "Body parameter's content type. Known values are application/json",
+         "type": {
           "$id": "48",
           "kind": "constant",
           "valueType": {
@@ -516,21 +463,21 @@
           "value": "application/json",
           "decorators": []
          },
-         "Location": "Header",
-         "IsApiVersion": false,
-         "IsContentType": true,
-         "IsEndpoint": false,
-         "Explode": false,
-         "IsRequired": true,
-         "Kind": "Constant",
-         "Decorators": [],
-         "SkipUrlEncoding": false
+         "location": "Header",
+         "isApiVersion": false,
+         "isContentType": true,
+         "isEndpoint": false,
+         "explode": false,
+         "isRequired": true,
+         "kind": "Constant",
+         "decorators": [],
+         "skipUrlEncoding": false
         },
         {
          "$id": "50",
-         "Name": "accept",
-         "NameInRequest": "Accept",
-         "Type": {
+         "name": "accept",
+         "nameInRequest": "Accept",
+         "type": {
           "$id": "51",
           "kind": "constant",
           "valueType": {
@@ -543,204 +490,63 @@
           "value": "application/json",
           "decorators": []
          },
-         "Location": "Header",
-         "IsApiVersion": false,
-         "IsContentType": false,
-         "IsEndpoint": false,
-         "Explode": false,
-         "IsRequired": true,
-         "Kind": "Constant",
-         "Decorators": [],
-         "SkipUrlEncoding": false
+         "location": "Header",
+         "isApiVersion": false,
+         "isContentType": false,
+         "isEndpoint": false,
+         "explode": false,
+         "isRequired": true,
+         "kind": "Constant",
+         "decorators": [],
+         "skipUrlEncoding": false
         },
         {
          "$id": "53",
-         "Name": "body",
-         "NameInRequest": "body",
-         "Type": {
+         "name": "body",
+         "nameInRequest": "body",
+         "type": {
           "$ref": "12"
          },
-         "Location": "Body",
-         "IsApiVersion": false,
-         "IsContentType": false,
-         "IsEndpoint": false,
-         "Explode": false,
-         "IsRequired": true,
-         "Kind": "Method",
-         "Decorators": [],
-         "SkipUrlEncoding": false
+         "location": "Body",
+         "isApiVersion": false,
+         "isContentType": false,
+         "isEndpoint": false,
+         "explode": false,
+         "isRequired": true,
+         "kind": "Method",
+         "decorators": [],
+         "skipUrlEncoding": false
         }
        ],
-       "Responses": [
+       "responses": [
         {
          "$id": "54",
-         "StatusCodes": [
+         "statusCodes": [
           200
          ],
-         "BodyType": {
+         "bodyType": {
           "$ref": "12"
          },
-         "Headers": [],
-         "IsErrorResponse": false,
-         "ContentTypes": [
+         "headers": [],
+         "isErrorResponse": false,
+         "contentTypes": [
           "application/json"
          ]
         }
        ],
-       "HttpMethod": "POST",
-       "Uri": "{endpoint}/versioning/renamed-from/api-version:{version}",
-       "Path": "/interface/test",
-       "RequestMediaTypes": [
-=======
-   "parameters": [
-    {
-     "$id": "39",
-     "name": "endpoint",
-     "nameInRequest": "endpoint",
-     "doc": "Need to be set as 'http://localhost:3000' in client.",
-     "type": {
-      "$id": "40",
-      "kind": "url",
-      "name": "url",
-      "crossLanguageDefinitionId": "TypeSpec.url"
-     },
-     "location": "Uri",
-     "isApiVersion": false,
-     "isContentType": false,
-     "isRequired": true,
-     "isEndpoint": true,
-     "skipUrlEncoding": false,
-     "explode": false,
-     "kind": "Client"
-    },
-    {
-     "$id": "41",
-     "name": "version",
-     "nameInRequest": "version",
-     "doc": "Need to be set as 'v1' or 'v2' in client.",
-     "type": {
-      "$ref": "6"
-     },
-     "location": "Uri",
-     "isApiVersion": false,
-     "isContentType": false,
-     "isRequired": true,
-     "isEndpoint": false,
-     "skipUrlEncoding": false,
-     "explode": false,
-     "kind": "Client"
-    }
-   ],
-   "decorators": [],
-   "crossLanguageDefinitionId": "Versioning.RenamedFrom"
-  },
-  {
-   "$id": "42",
-   "name": "NewInterface",
-   "namespace": "Versioning.RenamedFrom",
-   "operations": [
-    {
-     "$id": "43",
-     "name": "newOpInNewInterface",
-     "resourceName": "NewInterface",
-     "accessibility": "public",
-     "parameters": [
-      {
-       "$id": "44",
-       "name": "contentType",
-       "nameInRequest": "Content-Type",
-       "doc": "Body parameter's content type. Known values are application/json",
-       "type": {
-        "$id": "45",
-        "kind": "constant",
-        "valueType": {
-         "$id": "46",
-         "kind": "string",
-         "name": "string",
-         "crossLanguageDefinitionId": "TypeSpec.string",
-         "decorators": []
-        },
-        "value": "application/json",
-        "decorators": []
-       },
-       "location": "Header",
-       "isApiVersion": false,
-       "isContentType": true,
-       "isEndpoint": false,
-       "explode": false,
-       "isRequired": true,
-       "kind": "Constant",
-       "decorators": [],
-       "skipUrlEncoding": false
-      },
-      {
-       "$id": "47",
-       "name": "accept",
-       "nameInRequest": "Accept",
-       "type": {
-        "$id": "48",
-        "kind": "constant",
-        "valueType": {
-         "$id": "49",
-         "kind": "string",
-         "name": "string",
-         "crossLanguageDefinitionId": "TypeSpec.string",
-         "decorators": []
-        },
-        "value": "application/json",
-        "decorators": []
-       },
-       "location": "Header",
-       "isApiVersion": false,
-       "isContentType": false,
-       "isEndpoint": false,
-       "explode": false,
-       "isRequired": true,
-       "kind": "Constant",
-       "decorators": [],
-       "skipUrlEncoding": false
-      },
-      {
-       "$id": "50",
-       "name": "body",
-       "nameInRequest": "body",
-       "type": {
-        "$ref": "12"
-       },
-       "location": "Body",
-       "isApiVersion": false,
-       "isContentType": false,
-       "isEndpoint": false,
-       "explode": false,
-       "isRequired": true,
-       "kind": "Method",
-       "decorators": [],
-       "skipUrlEncoding": false
-      }
-     ],
-     "responses": [
-      {
-       "$id": "51",
-       "statusCodes": [
-        200
-       ],
-       "bodyType": {
-        "$ref": "12"
-       },
-       "headers": [],
-       "isErrorResponse": false,
-       "contentTypes": [
->>>>>>> 586a120e
+       "httpMethod": "POST",
+       "uri": "{endpoint}/versioning/renamed-from/api-version:{version}",
+       "path": "/interface/test",
+       "requestMediaTypes": [
         "application/json"
        ],
-       "BufferResponse": true,
-       "GenerateProtocolMethod": true,
-       "GenerateConvenienceMethod": true,
-       "CrossLanguageDefinitionId": "Versioning.RenamedFrom.NewInterface.newOpInNewInterface",
-       "Decorators": []
+       "bufferResponse": true,
+       "generateProtocolMethod": true,
+       "generateConvenienceMethod": true,
+       "crossLanguageDefinitionId": "Versioning.RenamedFrom.NewInterface.newOpInNewInterface",
+       "decorators": []
       }
      ],
-<<<<<<< HEAD
      "apiVersions": [
       "v1",
       "v2"
@@ -752,63 +558,6 @@
      }
     }
    ]
-=======
-     "httpMethod": "POST",
-     "uri": "{endpoint}/versioning/renamed-from/api-version:{version}",
-     "path": "/interface/test",
-     "requestMediaTypes": [
-      "application/json"
-     ],
-     "bufferResponse": true,
-     "generateProtocolMethod": true,
-     "generateConvenienceMethod": true,
-     "crossLanguageDefinitionId": "Versioning.RenamedFrom.NewInterface.newOpInNewInterface",
-     "decorators": []
-    }
-   ],
-   "parent": "RenamedFromClient",
-   "parameters": [
-    {
-     "$id": "52",
-     "name": "endpoint",
-     "nameInRequest": "endpoint",
-     "doc": "Need to be set as 'http://localhost:3000' in client.",
-     "type": {
-      "$id": "53",
-      "kind": "url",
-      "name": "url",
-      "crossLanguageDefinitionId": "TypeSpec.url"
-     },
-     "location": "Uri",
-     "isApiVersion": false,
-     "isContentType": false,
-     "isRequired": true,
-     "isEndpoint": true,
-     "skipUrlEncoding": false,
-     "explode": false,
-     "kind": "Client"
-    },
-    {
-     "$id": "54",
-     "name": "version",
-     "nameInRequest": "version",
-     "doc": "Need to be set as 'v1' or 'v2' in client.",
-     "type": {
-      "$ref": "6"
-     },
-     "location": "Uri",
-     "isApiVersion": false,
-     "isContentType": false,
-     "isRequired": true,
-     "isEndpoint": false,
-     "skipUrlEncoding": false,
-     "explode": false,
-     "kind": "Client"
-    }
-   ],
-   "decorators": [],
-   "crossLanguageDefinitionId": "Versioning.RenamedFrom.NewInterface"
->>>>>>> 586a120e
   }
  ]
 }