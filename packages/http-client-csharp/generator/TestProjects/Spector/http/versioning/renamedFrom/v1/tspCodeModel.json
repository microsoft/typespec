{
  "name": "Versioning.RenamedFrom.V1",
  "apiVersions": [
    "v1"
  ],
  "enums": [
    {
      "$id": "1",
      "kind": "enum",
      "name": "OldEnum",
      "crossLanguageDefinitionId": "Versioning.RenamedFrom.OldEnum",
      "valueType": {
        "$id": "2",
        "kind": "string",
        "name": "string",
        "crossLanguageDefinitionId": "TypeSpec.string",
        "decorators": []
      },
      "values": [
        {
          "$id": "3",
          "kind": "enumvalue",
          "name": "oldEnumMember",
          "value": "oldEnumMember",
          "valueType": {
            "$ref": "2"
          },
          "enumType": {
            "$ref": "1"
          },
          "decorators": []
        }
      ],
      "namespace": "Versioning.RenamedFrom",
      "isFixed": true,
      "isFlags": false,
      "usage": "Input,Output,Json",
      "decorators": []
    },
    {
      "$id": "4",
      "kind": "enum",
      "name": "Versions",
      "crossLanguageDefinitionId": "Versioning.RenamedFrom.Versions",
      "valueType": {
        "$id": "5",
        "kind": "string",
        "name": "string",
        "crossLanguageDefinitionId": "TypeSpec.string",
        "decorators": []
      },
      "values": [
        {
          "$id": "6",
          "kind": "enumvalue",
          "name": "v1",
          "value": "v1",
          "valueType": {
            "$ref": "5"
          },
          "enumType": {
            "$ref": "4"
          },
          "doc": "The version v1.",
          "decorators": []
        }
      ],
      "namespace": "Versioning.RenamedFrom",
      "doc": "The version of the API.",
      "isFixed": true,
      "isFlags": false,
      "usage": "Input,ApiVersionEnum",
      "decorators": []
    }
  ],
  "constants": [
    {
      "$id": "7",
      "kind": "constant",
      "name": "oldOpContentType",
      "namespace": "",
      "usage": "None",
      "valueType": {
        "$id": "8",
        "kind": "string",
        "name": "string",
        "crossLanguageDefinitionId": "TypeSpec.string",
        "decorators": []
      },
      "value": "application/json",
      "decorators": []
    },
    {
      "$id": "9",
      "kind": "constant",
      "name": "oldOpContentType1",
      "namespace": "",
      "usage": "None",
      "valueType": {
        "$id": "10",
        "kind": "string",
        "name": "string",
        "crossLanguageDefinitionId": "TypeSpec.string",
        "decorators": []
      },
      "value": "application/json",
      "decorators": []
    },
    {
<<<<<<< HEAD
      "$id": "11",
      "kind": "constant",
      "name": "newOpInNewInterfaceContentType",
      "namespace": "",
      "usage": "None",
      "valueType": {
        "$id": "12",
        "kind": "string",
        "name": "string",
        "crossLanguageDefinitionId": "TypeSpec.string",
        "decorators": []
      },
      "value": "application/json",
      "decorators": []
    },
    {
      "$id": "13",
      "kind": "constant",
      "name": "newOpInNewInterfaceContentType1",
      "namespace": "",
      "usage": "None",
      "valueType": {
        "$id": "14",
        "kind": "string",
        "name": "string",
        "crossLanguageDefinitionId": "TypeSpec.string",
        "decorators": []
      },
      "value": "application/json",
      "decorators": []
=======
     "$id": "48",
     "name": "endpoint",
     "nameInRequest": "endpoint",
     "doc": "Need to be set as 'http://localhost:3000' in client.",
     "type": {
      "$id": "49",
      "kind": "url",
      "name": "endpoint",
      "crossLanguageDefinitionId": "TypeSpec.url"
     },
     "location": "Uri",
     "isApiVersion": false,
     "isContentType": false,
     "isRequired": true,
     "isEndpoint": true,
     "skipUrlEncoding": false,
     "explode": false,
     "kind": "Client",
     "serverUrlTemplate": "{endpoint}/versioning/renamed-from/api-version:{version}"
    },
    {
     "$id": "50",
     "name": "version",
     "nameInRequest": "version",
     "doc": "Need to be set as 'v1' or 'v2' in client.",
     "type": {
      "$ref": "6"
     },
     "location": "Uri",
     "isApiVersion": false,
     "isContentType": false,
     "isRequired": true,
     "isEndpoint": false,
     "skipUrlEncoding": false,
     "explode": false,
     "kind": "Client",
     "serverUrlTemplate": "{endpoint}/versioning/renamed-from/api-version:{version}"
>>>>>>> 790f0e22
    }
  ],
  "models": [
    {
      "$id": "15",
      "kind": "model",
      "name": "OldModel",
      "namespace": "Versioning.RenamedFrom",
      "crossLanguageDefinitionId": "Versioning.RenamedFrom.OldModel",
      "usage": "Input,Output,Json",
      "decorators": [],
      "properties": [
        {
          "$id": "16",
          "kind": "property",
          "name": "oldProp",
          "serializedName": "oldProp",
          "type": {
            "$id": "17",
            "kind": "string",
            "name": "string",
            "crossLanguageDefinitionId": "TypeSpec.string",
            "decorators": []
          },
          "optional": false,
          "readOnly": false,
          "discriminator": false,
          "flatten": false,
          "decorators": [],
          "crossLanguageDefinitionId": "Versioning.RenamedFrom.OldModel.oldProp",
          "serializationOptions": {
            "json": {
              "name": "oldProp"
            }
          }
        },
        {
          "$id": "18",
          "kind": "property",
          "name": "enumProp",
          "serializedName": "enumProp",
          "type": {
            "$ref": "1"
          },
          "optional": false,
          "readOnly": false,
          "discriminator": false,
          "flatten": false,
          "decorators": [],
          "crossLanguageDefinitionId": "Versioning.RenamedFrom.OldModel.enumProp",
          "serializationOptions": {
            "json": {
              "name": "enumProp"
            }
          }
        },
        {
          "$id": "19",
          "kind": "property",
          "name": "unionProp",
          "serializedName": "unionProp",
          "type": {
            "$id": "20",
            "kind": "union",
            "name": "OldUnion",
            "variantTypes": [
              {
                "$id": "21",
                "kind": "string",
                "name": "string",
                "crossLanguageDefinitionId": "TypeSpec.string",
                "decorators": []
              },
              {
                "$id": "22",
                "kind": "int32",
                "name": "OldScalar",
                "crossLanguageDefinitionId": "Versioning.RenamedFrom.OldScalar",
                "baseType": {
                  "$id": "23",
                  "kind": "int32",
                  "name": "int32",
                  "crossLanguageDefinitionId": "TypeSpec.int32",
                  "decorators": []
                },
                "decorators": []
              }
            ],
            "namespace": "Versioning.RenamedFrom",
            "decorators": []
          },
          "optional": false,
          "readOnly": false,
          "discriminator": false,
          "flatten": false,
          "decorators": [],
          "crossLanguageDefinitionId": "Versioning.RenamedFrom.OldModel.unionProp",
          "serializationOptions": {
            "json": {
              "name": "unionProp"
            }
          }
        }
      ]
    }
  ],
  "clients": [
    {
      "$id": "24",
      "kind": "client",
      "name": "RenamedFromClient",
      "namespace": "Versioning.RenamedFrom",
      "doc": "Test for the `@renamedFrom` decorator.",
      "methods": [
        {
          "$id": "25",
          "kind": "basic",
          "name": "oldOp",
          "accessibility": "public",
          "apiVersions": [
            "v1"
          ],
          "operation": {
            "$id": "26",
            "name": "oldOp",
            "resourceName": "RenamedFrom",
            "accessibility": "public",
            "parameters": [
              {
                "$id": "27",
                "name": "oldQuery",
                "nameInRequest": "oldQuery",
                "type": {
                  "$id": "28",
                  "kind": "string",
                  "name": "string",
                  "crossLanguageDefinitionId": "TypeSpec.string",
                  "decorators": []
                },
                "location": "Query",
                "isApiVersion": false,
                "isContentType": false,
                "isEndpoint": false,
                "explode": false,
                "isRequired": true,
                "kind": "Method",
                "decorators": [],
                "skipUrlEncoding": false
              },
              {
                "$id": "29",
                "name": "contentType",
                "nameInRequest": "Content-Type",
                "doc": "Body parameter's content type. Known values are application/json",
                "type": {
                  "$ref": "7"
                },
                "location": "Header",
                "isApiVersion": false,
                "isContentType": true,
                "isEndpoint": false,
                "explode": false,
                "isRequired": true,
                "kind": "Constant",
                "decorators": [],
                "skipUrlEncoding": false
              },
              {
                "$id": "30",
                "name": "accept",
                "nameInRequest": "Accept",
                "type": {
                  "$ref": "9"
                },
                "location": "Header",
                "isApiVersion": false,
                "isContentType": false,
                "isEndpoint": false,
                "explode": false,
                "isRequired": true,
                "kind": "Constant",
                "decorators": [],
                "skipUrlEncoding": false
              },
              {
                "$id": "31",
                "name": "body",
                "nameInRequest": "body",
                "type": {
                  "$ref": "15"
                },
                "location": "Body",
                "isApiVersion": false,
                "isContentType": false,
                "isEndpoint": false,
                "explode": false,
                "isRequired": true,
                "kind": "Method",
                "decorators": [],
                "skipUrlEncoding": false
              }
            ],
            "responses": [
              {
                "statusCodes": [
                  200
                ],
                "bodyType": {
                  "$ref": "15"
                },
                "headers": [],
                "isErrorResponse": false,
                "contentTypes": [
                  "application/json"
                ]
              }
            ],
            "httpMethod": "POST",
            "uri": "{endpoint}/versioning/renamed-from/api-version:{version}",
            "path": "/test",
            "requestMediaTypes": [
              "application/json"
            ],
            "bufferResponse": true,
            "generateProtocolMethod": true,
            "generateConvenienceMethod": true,
            "crossLanguageDefinitionId": "Versioning.RenamedFrom.oldOp",
            "decorators": []
          },
          "parameters": [
            {
              "$id": "32",
              "name": "body",
              "nameInRequest": "body",
              "type": {
                "$ref": "15"
              },
              "location": "Body",
              "isApiVersion": false,
              "isContentType": false,
              "isEndpoint": false,
              "explode": false,
              "isRequired": true,
              "kind": "Method",
              "decorators": [],
              "skipUrlEncoding": false
            },
            {
              "$id": "33",
              "name": "oldQuery",
              "nameInRequest": "oldQuery",
              "type": {
                "$id": "34",
                "kind": "string",
                "name": "string",
                "crossLanguageDefinitionId": "TypeSpec.string",
                "decorators": []
              },
              "location": "Query",
              "isApiVersion": false,
              "isContentType": false,
              "isEndpoint": false,
              "explode": false,
              "isRequired": true,
              "kind": "Method",
              "decorators": [],
              "skipUrlEncoding": false
            },
            {
              "$id": "35",
              "name": "contentType",
              "nameInRequest": "contentType",
              "doc": "Body parameter's content type. Known values are application/json",
              "type": {
                "$ref": "7"
              },
              "location": "Header",
              "isApiVersion": false,
              "isContentType": false,
              "isEndpoint": false,
              "explode": false,
              "isRequired": true,
              "kind": "Constant",
              "decorators": [],
              "skipUrlEncoding": false
            },
            {
              "$id": "36",
              "name": "accept",
              "nameInRequest": "accept",
              "type": {
                "$ref": "9"
              },
              "location": "Header",
              "isApiVersion": false,
              "isContentType": false,
              "isEndpoint": false,
              "explode": false,
              "isRequired": true,
              "kind": "Constant",
              "decorators": [],
              "skipUrlEncoding": false
            }
          ],
          "response": {
            "type": {
              "$ref": "15"
            }
          },
          "isOverride": false,
          "generateConvenient": true,
          "generateProtocol": true,
          "crossLanguageDefinitionId": "Versioning.RenamedFrom.oldOp"
        }
      ],
      "parameters": [
        {
          "$id": "37",
          "name": "endpoint",
          "nameInRequest": "endpoint",
          "doc": "Need to be set as 'http://localhost:3000' in client.",
          "type": {
            "$id": "38",
            "kind": "url",
            "name": "url",
            "crossLanguageDefinitionId": "TypeSpec.url"
          },
          "location": "Uri",
          "isApiVersion": false,
          "isContentType": false,
          "isRequired": true,
          "isEndpoint": true,
          "skipUrlEncoding": false,
          "explode": false,
          "kind": "Client"
        },
        {
          "$id": "39",
          "name": "version",
          "nameInRequest": "version",
          "doc": "Need to be set as 'v1' or 'v2' in client.",
          "type": {
            "$ref": "4"
          },
          "location": "Uri",
          "isApiVersion": false,
          "isContentType": false,
          "isRequired": true,
          "isEndpoint": false,
          "skipUrlEncoding": false,
          "explode": false,
          "kind": "Client"
        }
      ],
      "decorators": [],
      "crossLanguageDefinitionId": "Versioning.RenamedFrom",
      "apiVersions": [
        "v1"
      ],
      "children": [
        {
          "$id": "40",
          "kind": "client",
          "name": "OldInterface",
          "namespace": "Versioning.RenamedFrom",
          "methods": [
            {
              "$id": "41",
              "kind": "basic",
              "name": "newOpInNewInterface",
              "accessibility": "public",
              "apiVersions": [
                "v1"
              ],
              "operation": {
                "$id": "42",
                "name": "newOpInNewInterface",
                "resourceName": "OldInterface",
                "accessibility": "public",
                "parameters": [
                  {
                    "$id": "43",
                    "name": "contentType",
                    "nameInRequest": "Content-Type",
                    "doc": "Body parameter's content type. Known values are application/json",
                    "type": {
                      "$ref": "11"
                    },
                    "location": "Header",
                    "isApiVersion": false,
                    "isContentType": true,
                    "isEndpoint": false,
                    "explode": false,
                    "isRequired": true,
                    "kind": "Constant",
                    "decorators": [],
                    "skipUrlEncoding": false
                  },
                  {
                    "$id": "44",
                    "name": "accept",
                    "nameInRequest": "Accept",
                    "type": {
                      "$ref": "13"
                    },
                    "location": "Header",
                    "isApiVersion": false,
                    "isContentType": false,
                    "isEndpoint": false,
                    "explode": false,
                    "isRequired": true,
                    "kind": "Constant",
                    "decorators": [],
                    "skipUrlEncoding": false
                  },
                  {
                    "$id": "45",
                    "name": "body",
                    "nameInRequest": "body",
                    "type": {
                      "$ref": "15"
                    },
                    "location": "Body",
                    "isApiVersion": false,
                    "isContentType": false,
                    "isEndpoint": false,
                    "explode": false,
                    "isRequired": true,
                    "kind": "Method",
                    "decorators": [],
                    "skipUrlEncoding": false
                  }
                ],
                "responses": [
                  {
                    "statusCodes": [
                      200
                    ],
                    "bodyType": {
                      "$ref": "15"
                    },
                    "headers": [],
                    "isErrorResponse": false,
                    "contentTypes": [
                      "application/json"
                    ]
                  }
                ],
                "httpMethod": "POST",
                "uri": "{endpoint}/versioning/renamed-from/api-version:{version}",
                "path": "/interface/test",
                "requestMediaTypes": [
                  "application/json"
                ],
                "bufferResponse": true,
                "generateProtocolMethod": true,
                "generateConvenienceMethod": true,
                "crossLanguageDefinitionId": "Versioning.RenamedFrom.OldInterface.newOpInNewInterface",
                "decorators": []
              },
              "parameters": [
                {
                  "$id": "46",
                  "name": "body",
                  "nameInRequest": "body",
                  "type": {
                    "$ref": "15"
                  },
                  "location": "Body",
                  "isApiVersion": false,
                  "isContentType": false,
                  "isEndpoint": false,
                  "explode": false,
                  "isRequired": true,
                  "kind": "Method",
                  "decorators": [],
                  "skipUrlEncoding": false
                },
                {
                  "$id": "47",
                  "name": "contentType",
                  "nameInRequest": "contentType",
                  "doc": "Body parameter's content type. Known values are application/json",
                  "type": {
                    "$ref": "11"
                  },
                  "location": "Header",
                  "isApiVersion": false,
                  "isContentType": false,
                  "isEndpoint": false,
                  "explode": false,
                  "isRequired": true,
                  "kind": "Constant",
                  "decorators": [],
                  "skipUrlEncoding": false
                },
                {
                  "$id": "48",
                  "name": "accept",
                  "nameInRequest": "accept",
                  "type": {
                    "$ref": "13"
                  },
                  "location": "Header",
                  "isApiVersion": false,
                  "isContentType": false,
                  "isEndpoint": false,
                  "explode": false,
                  "isRequired": true,
                  "kind": "Constant",
                  "decorators": [],
                  "skipUrlEncoding": false
                }
              ],
              "response": {
                "type": {
                  "$ref": "15"
                }
              },
              "isOverride": false,
              "generateConvenient": true,
              "generateProtocol": true,
              "crossLanguageDefinitionId": "Versioning.RenamedFrom.OldInterface.newOpInNewInterface"
            }
          ],
          "parameters": [
            {
              "$id": "49",
              "name": "endpoint",
              "nameInRequest": "endpoint",
              "doc": "Need to be set as 'http://localhost:3000' in client.",
              "type": {
                "$id": "50",
                "kind": "url",
                "name": "url",
                "crossLanguageDefinitionId": "TypeSpec.url"
              },
              "location": "Uri",
              "isApiVersion": false,
              "isContentType": false,
              "isRequired": true,
              "isEndpoint": true,
              "skipUrlEncoding": false,
              "explode": false,
              "kind": "Client"
            },
            {
              "$id": "51",
              "name": "version",
              "nameInRequest": "version",
              "doc": "Need to be set as 'v1' or 'v2' in client.",
              "type": {
                "$ref": "4"
              },
              "location": "Uri",
              "isApiVersion": false,
              "isContentType": false,
              "isRequired": true,
              "isEndpoint": false,
              "skipUrlEncoding": false,
              "explode": false,
              "kind": "Client"
            }
          ],
          "decorators": [],
          "crossLanguageDefinitionId": "Versioning.RenamedFrom.OldInterface",
          "apiVersions": [
            "v1"
          ],
          "parent": {
            "$ref": "24"
          }
        }
<<<<<<< HEAD
      ]
=======
       },
       "isOverride": false,
       "generateConvenient": true,
       "generateProtocol": true,
       "crossLanguageDefinitionId": "Versioning.RenamedFrom.OldInterface.newOpInNewInterface"
      }
     ],
     "parameters": [
      {
       "$id": "62",
       "name": "endpoint",
       "nameInRequest": "endpoint",
       "doc": "Need to be set as 'http://localhost:3000' in client.",
       "type": {
        "$id": "63",
        "kind": "url",
        "name": "endpoint",
        "crossLanguageDefinitionId": "TypeSpec.url"
       },
       "location": "Uri",
       "isApiVersion": false,
       "isContentType": false,
       "isRequired": true,
       "isEndpoint": true,
       "skipUrlEncoding": false,
       "explode": false,
       "kind": "Client",
       "serverUrlTemplate": "{endpoint}/versioning/renamed-from/api-version:{version}"
      },
      {
       "$id": "64",
       "name": "version",
       "nameInRequest": "version",
       "doc": "Need to be set as 'v1' or 'v2' in client.",
       "type": {
        "$ref": "6"
       },
       "location": "Uri",
       "isApiVersion": false,
       "isContentType": false,
       "isRequired": true,
       "isEndpoint": false,
       "skipUrlEncoding": false,
       "explode": false,
       "kind": "Client",
       "serverUrlTemplate": "{endpoint}/versioning/renamed-from/api-version:{version}"
      }
     ],
     "decorators": [],
     "crossLanguageDefinitionId": "Versioning.RenamedFrom.OldInterface",
     "apiVersions": [
      "v1"
     ],
     "parent": {
      "$ref": "33"
     }
>>>>>>> 790f0e22
    }
  ]
}<|MERGE_RESOLUTION|>--- conflicted
+++ resolved
@@ -107,7 +107,6 @@
       "decorators": []
     },
     {
-<<<<<<< HEAD
       "$id": "11",
       "kind": "constant",
       "name": "newOpInNewInterfaceContentType",
@@ -138,45 +137,6 @@
       },
       "value": "application/json",
       "decorators": []
-=======
-     "$id": "48",
-     "name": "endpoint",
-     "nameInRequest": "endpoint",
-     "doc": "Need to be set as 'http://localhost:3000' in client.",
-     "type": {
-      "$id": "49",
-      "kind": "url",
-      "name": "endpoint",
-      "crossLanguageDefinitionId": "TypeSpec.url"
-     },
-     "location": "Uri",
-     "isApiVersion": false,
-     "isContentType": false,
-     "isRequired": true,
-     "isEndpoint": true,
-     "skipUrlEncoding": false,
-     "explode": false,
-     "kind": "Client",
-     "serverUrlTemplate": "{endpoint}/versioning/renamed-from/api-version:{version}"
-    },
-    {
-     "$id": "50",
-     "name": "version",
-     "nameInRequest": "version",
-     "doc": "Need to be set as 'v1' or 'v2' in client.",
-     "type": {
-      "$ref": "6"
-     },
-     "location": "Uri",
-     "isApiVersion": false,
-     "isContentType": false,
-     "isRequired": true,
-     "isEndpoint": false,
-     "skipUrlEncoding": false,
-     "explode": false,
-     "kind": "Client",
-     "serverUrlTemplate": "{endpoint}/versioning/renamed-from/api-version:{version}"
->>>>>>> 790f0e22
     }
   ],
   "models": [
@@ -501,7 +461,7 @@
           "type": {
             "$id": "38",
             "kind": "url",
-            "name": "url",
+            "name": "endpoint",
             "crossLanguageDefinitionId": "TypeSpec.url"
           },
           "location": "Uri",
@@ -511,7 +471,8 @@
           "isEndpoint": true,
           "skipUrlEncoding": false,
           "explode": false,
-          "kind": "Client"
+          "kind": "Client",
+          "serverUrlTemplate": "{endpoint}/versioning/renamed-from/api-version:{version}"
         },
         {
           "$id": "39",
@@ -528,7 +489,8 @@
           "isEndpoint": false,
           "skipUrlEncoding": false,
           "explode": false,
-          "kind": "Client"
+          "kind": "Client",
+          "serverUrlTemplate": "{endpoint}/versioning/renamed-from/api-version:{version}"
         }
       ],
       "decorators": [],
@@ -711,7 +673,7 @@
               "type": {
                 "$id": "50",
                 "kind": "url",
-                "name": "url",
+                "name": "endpoint",
                 "crossLanguageDefinitionId": "TypeSpec.url"
               },
               "location": "Uri",
@@ -721,7 +683,8 @@
               "isEndpoint": true,
               "skipUrlEncoding": false,
               "explode": false,
-              "kind": "Client"
+              "kind": "Client",
+              "serverUrlTemplate": "{endpoint}/versioning/renamed-from/api-version:{version}"
             },
             {
               "$id": "51",
@@ -738,7 +701,8 @@
               "isEndpoint": false,
               "skipUrlEncoding": false,
               "explode": false,
-              "kind": "Client"
+              "kind": "Client",
+              "serverUrlTemplate": "{endpoint}/versioning/renamed-from/api-version:{version}"
             }
           ],
           "decorators": [],
@@ -750,66 +714,7 @@
             "$ref": "24"
           }
         }
-<<<<<<< HEAD
       ]
-=======
-       },
-       "isOverride": false,
-       "generateConvenient": true,
-       "generateProtocol": true,
-       "crossLanguageDefinitionId": "Versioning.RenamedFrom.OldInterface.newOpInNewInterface"
-      }
-     ],
-     "parameters": [
-      {
-       "$id": "62",
-       "name": "endpoint",
-       "nameInRequest": "endpoint",
-       "doc": "Need to be set as 'http://localhost:3000' in client.",
-       "type": {
-        "$id": "63",
-        "kind": "url",
-        "name": "endpoint",
-        "crossLanguageDefinitionId": "TypeSpec.url"
-       },
-       "location": "Uri",
-       "isApiVersion": false,
-       "isContentType": false,
-       "isRequired": true,
-       "isEndpoint": true,
-       "skipUrlEncoding": false,
-       "explode": false,
-       "kind": "Client",
-       "serverUrlTemplate": "{endpoint}/versioning/renamed-from/api-version:{version}"
-      },
-      {
-       "$id": "64",
-       "name": "version",
-       "nameInRequest": "version",
-       "doc": "Need to be set as 'v1' or 'v2' in client.",
-       "type": {
-        "$ref": "6"
-       },
-       "location": "Uri",
-       "isApiVersion": false,
-       "isContentType": false,
-       "isRequired": true,
-       "isEndpoint": false,
-       "skipUrlEncoding": false,
-       "explode": false,
-       "kind": "Client",
-       "serverUrlTemplate": "{endpoint}/versioning/renamed-from/api-version:{version}"
-      }
-     ],
-     "decorators": [],
-     "crossLanguageDefinitionId": "Versioning.RenamedFrom.OldInterface",
-     "apiVersions": [
-      "v1"
-     ],
-     "parent": {
-      "$ref": "33"
-     }
->>>>>>> 790f0e22
     }
   ]
 }