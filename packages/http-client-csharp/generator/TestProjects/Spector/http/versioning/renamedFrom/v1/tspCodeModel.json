--- conflicted
+++ resolved
@@ -207,15 +207,9 @@
      "parameters": [
       {
        "$id": "27",
-<<<<<<< HEAD
-       "Name": "oldQuery",
-       "NameInRequest": "oldQuery",
-       "Type": {
-=======
        "name": "oldQuery",
-       "nameInRequest": "newQuery",
-       "type": {
->>>>>>> 586a120e
+       "nameInRequest": "oldQuery",
+       "type": {
         "$id": "28",
         "kind": "string",
         "name": "string",
