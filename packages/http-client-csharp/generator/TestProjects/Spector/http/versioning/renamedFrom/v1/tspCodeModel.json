--- conflicted
+++ resolved
@@ -123,7 +123,6 @@
       "decorators": []
     },
     {
-<<<<<<< HEAD
       "$id": "13",
       "kind": "constant",
       "name": "newOpInNewInterfaceContentType1",
@@ -138,39 +137,10 @@
       },
       "value": "application/json",
       "decorators": []
-=======
-     "$id": "50",
-     "name": "version",
-     "nameInRequest": "version",
-     "doc": "Need to be set as 'v1' or 'v2' in client.",
-     "type": {
-      "$ref": "6"
-     },
-     "location": "Uri",
-     "isApiVersion": true,
-     "isContentType": false,
-     "isRequired": true,
-     "isEndpoint": false,
-     "skipUrlEncoding": false,
-     "explode": false,
-     "kind": "Client",
-     "defaultValue": {
-      "$id": "51",
-      "type": {
-       "$id": "52",
-       "kind": "string",
-       "name": "string",
-       "crossLanguageDefinitionId": "TypeSpec.string"
-      },
-      "value": "v1"
-     },
-     "serverUrlTemplate": "{endpoint}/versioning/renamed-from/api-version:{version}"
->>>>>>> 619f667a
     }
   ],
   "models": [
     {
-<<<<<<< HEAD
       "$id": "15",
       "kind": "model",
       "name": "OldModel",
@@ -184,32 +154,6 @@
           "kind": "property",
           "name": "oldProp",
           "serializedName": "oldProp",
-=======
-     "$id": "53",
-     "kind": "client",
-     "name": "OldInterface",
-     "namespace": "Versioning.RenamedFrom",
-     "methods": [
-      {
-       "$id": "54",
-       "kind": "basic",
-       "name": "newOpInNewInterface",
-       "accessibility": "public",
-       "apiVersions": [
-        "v1"
-       ],
-       "operation": {
-        "$id": "55",
-        "name": "newOpInNewInterface",
-        "resourceName": "OldInterface",
-        "accessibility": "public",
-        "parameters": [
-         {
-          "$id": "56",
-          "name": "contentType",
-          "nameInRequest": "Content-Type",
-          "doc": "Body parameter's content type. Known values are application/json",
->>>>>>> 619f667a
           "type": {
             "$id": "17",
             "kind": "string",
@@ -242,7 +186,6 @@
           "discriminator": false,
           "flatten": false,
           "decorators": [],
-<<<<<<< HEAD
           "crossLanguageDefinitionId": "Versioning.RenamedFrom.OldModel.enumProp",
           "serializationOptions": {
             "json": {
@@ -255,14 +198,6 @@
           "kind": "property",
           "name": "unionProp",
           "serializedName": "unionProp",
-=======
-          "skipUrlEncoding": false
-         },
-         {
-          "$id": "57",
-          "name": "accept",
-          "nameInRequest": "Accept",
->>>>>>> 619f667a
           "type": {
             "$id": "20",
             "kind": "union",
@@ -533,7 +468,6 @@
           "isApiVersion": false,
           "isContentType": false,
           "isRequired": true,
-<<<<<<< HEAD
           "isEndpoint": true,
           "skipUrlEncoding": false,
           "explode": false,
@@ -545,27 +479,26 @@
           "name": "version",
           "nameInRequest": "version",
           "doc": "Need to be set as 'v1' or 'v2' in client.",
-=======
-          "kind": "Constant",
-          "decorators": [],
-          "skipUrlEncoding": false
-         },
-         {
-          "$id": "58",
-          "name": "body",
-          "nameInRequest": "body",
->>>>>>> 619f667a
           "type": {
             "$ref": "4"
           },
           "location": "Uri",
-          "isApiVersion": false,
+          "isApiVersion": true,
           "isContentType": false,
           "isRequired": true,
           "isEndpoint": false,
           "skipUrlEncoding": false,
           "explode": false,
           "kind": "Client",
+          "defaultValue": {
+            "type": {
+              "$id": "40",
+              "kind": "string",
+              "name": "string",
+              "crossLanguageDefinitionId": "TypeSpec.string"
+            },
+            "value": "v1"
+          },
           "serverUrlTemplate": "{endpoint}/versioning/renamed-from/api-version:{version}"
         }
       ],
@@ -576,13 +509,13 @@
       ],
       "children": [
         {
-          "$id": "40",
+          "$id": "41",
           "kind": "client",
           "name": "OldInterface",
           "namespace": "Versioning.RenamedFrom",
           "methods": [
             {
-              "$id": "41",
+              "$id": "42",
               "kind": "basic",
               "name": "newOpInNewInterface",
               "accessibility": "public",
@@ -590,13 +523,13 @@
                 "v1"
               ],
               "operation": {
-                "$id": "42",
+                "$id": "43",
                 "name": "newOpInNewInterface",
                 "resourceName": "OldInterface",
                 "accessibility": "public",
                 "parameters": [
                   {
-                    "$id": "43",
+                    "$id": "44",
                     "name": "contentType",
                     "nameInRequest": "Content-Type",
                     "doc": "Body parameter's content type. Known values are application/json",
@@ -614,7 +547,7 @@
                     "skipUrlEncoding": false
                   },
                   {
-                    "$id": "44",
+                    "$id": "45",
                     "name": "accept",
                     "nameInRequest": "Accept",
                     "type": {
@@ -631,7 +564,7 @@
                     "skipUrlEncoding": false
                   },
                   {
-                    "$id": "45",
+                    "$id": "46",
                     "name": "body",
                     "nameInRequest": "body",
                     "type": {
@@ -677,7 +610,7 @@
               },
               "parameters": [
                 {
-                  "$id": "46",
+                  "$id": "47",
                   "name": "body",
                   "nameInRequest": "body",
                   "type": {
@@ -694,7 +627,7 @@
                   "skipUrlEncoding": false
                 },
                 {
-                  "$id": "47",
+                  "$id": "48",
                   "name": "contentType",
                   "nameInRequest": "contentType",
                   "doc": "Body parameter's content type. Known values are application/json",
@@ -712,7 +645,7 @@
                   "skipUrlEncoding": false
                 },
                 {
-                  "$id": "48",
+                  "$id": "49",
                   "name": "accept",
                   "nameInRequest": "accept",
                   "type": {
@@ -742,12 +675,12 @@
           ],
           "parameters": [
             {
-              "$id": "49",
+              "$id": "50",
               "name": "endpoint",
               "nameInRequest": "endpoint",
               "doc": "Need to be set as 'http://localhost:3000' in client.",
               "type": {
-                "$id": "50",
+                "$id": "51",
                 "kind": "url",
                 "name": "endpoint",
                 "crossLanguageDefinitionId": "TypeSpec.url"
@@ -763,7 +696,7 @@
               "serverUrlTemplate": "{endpoint}/versioning/renamed-from/api-version:{version}"
             },
             {
-              "$id": "51",
+              "$id": "52",
               "name": "version",
               "nameInRequest": "version",
               "doc": "Need to be set as 'v1' or 'v2' in client.",
@@ -771,18 +704,26 @@
                 "$ref": "4"
               },
               "location": "Uri",
-              "isApiVersion": false,
+              "isApiVersion": true,
               "isContentType": false,
               "isRequired": true,
               "isEndpoint": false,
               "skipUrlEncoding": false,
               "explode": false,
               "kind": "Client",
+              "defaultValue": {
+                "type": {
+                  "$id": "53",
+                  "kind": "string",
+                  "name": "string",
+                  "crossLanguageDefinitionId": "TypeSpec.string"
+                },
+                "value": "v1"
+              },
               "serverUrlTemplate": "{endpoint}/versioning/renamed-from/api-version:{version}"
             }
           ],
           "decorators": [],
-<<<<<<< HEAD
           "crossLanguageDefinitionId": "Versioning.RenamedFrom.OldInterface",
           "apiVersions": [
             "v1"
@@ -792,164 +733,6 @@
           }
         }
       ]
-=======
-          "skipUrlEncoding": false
-         }
-        ],
-        "responses": [
-         {
-          "$id": "59",
-          "statusCodes": [
-           200
-          ],
-          "bodyType": {
-           "$ref": "18"
-          },
-          "headers": [],
-          "isErrorResponse": false,
-          "contentTypes": [
-           "application/json"
-          ]
-         }
-        ],
-        "httpMethod": "POST",
-        "uri": "{endpoint}/versioning/renamed-from/api-version:{version}",
-        "path": "/interface/test",
-        "requestMediaTypes": [
-         "application/json"
-        ],
-        "bufferResponse": true,
-        "generateProtocolMethod": true,
-        "generateConvenienceMethod": true,
-        "crossLanguageDefinitionId": "Versioning.RenamedFrom.OldInterface.newOpInNewInterface",
-        "decorators": []
-       },
-       "parameters": [
-        {
-         "$id": "60",
-         "name": "body",
-         "nameInRequest": "body",
-         "type": {
-          "$ref": "18"
-         },
-         "location": "Body",
-         "isApiVersion": false,
-         "isContentType": false,
-         "isEndpoint": false,
-         "explode": false,
-         "isRequired": true,
-         "kind": "Method",
-         "decorators": [],
-         "skipUrlEncoding": false
-        },
-        {
-         "$id": "61",
-         "name": "contentType",
-         "nameInRequest": "contentType",
-         "doc": "Body parameter's content type. Known values are application/json",
-         "type": {
-          "$ref": "14"
-         },
-         "location": "Header",
-         "isApiVersion": false,
-         "isContentType": false,
-         "isEndpoint": false,
-         "explode": false,
-         "isRequired": true,
-         "kind": "Constant",
-         "decorators": [],
-         "skipUrlEncoding": false
-        },
-        {
-         "$id": "62",
-         "name": "accept",
-         "nameInRequest": "accept",
-         "type": {
-          "$ref": "16"
-         },
-         "location": "Header",
-         "isApiVersion": false,
-         "isContentType": false,
-         "isEndpoint": false,
-         "explode": false,
-         "isRequired": true,
-         "kind": "Constant",
-         "decorators": [],
-         "skipUrlEncoding": false
-        }
-       ],
-       "response": {
-        "$id": "63",
-        "type": {
-         "$ref": "18"
-        }
-       },
-       "isOverride": false,
-       "generateConvenient": true,
-       "generateProtocol": true,
-       "crossLanguageDefinitionId": "Versioning.RenamedFrom.OldInterface.newOpInNewInterface"
-      }
-     ],
-     "parameters": [
-      {
-       "$id": "64",
-       "name": "endpoint",
-       "nameInRequest": "endpoint",
-       "doc": "Need to be set as 'http://localhost:3000' in client.",
-       "type": {
-        "$id": "65",
-        "kind": "url",
-        "name": "endpoint",
-        "crossLanguageDefinitionId": "TypeSpec.url"
-       },
-       "location": "Uri",
-       "isApiVersion": false,
-       "isContentType": false,
-       "isRequired": true,
-       "isEndpoint": true,
-       "skipUrlEncoding": false,
-       "explode": false,
-       "kind": "Client",
-       "serverUrlTemplate": "{endpoint}/versioning/renamed-from/api-version:{version}"
-      },
-      {
-       "$id": "66",
-       "name": "version",
-       "nameInRequest": "version",
-       "doc": "Need to be set as 'v1' or 'v2' in client.",
-       "type": {
-        "$ref": "6"
-       },
-       "location": "Uri",
-       "isApiVersion": true,
-       "isContentType": false,
-       "isRequired": true,
-       "isEndpoint": false,
-       "skipUrlEncoding": false,
-       "explode": false,
-       "kind": "Client",
-       "defaultValue": {
-        "$id": "67",
-        "type": {
-         "$id": "68",
-         "kind": "string",
-         "name": "string",
-         "crossLanguageDefinitionId": "TypeSpec.string"
-        },
-        "value": "v1"
-       },
-       "serverUrlTemplate": "{endpoint}/versioning/renamed-from/api-version:{version}"
-      }
-     ],
-     "decorators": [],
-     "crossLanguageDefinitionId": "Versioning.RenamedFrom.OldInterface",
-     "apiVersions": [
-      "v1"
-     ],
-     "parent": {
-      "$ref": "33"
-     }
->>>>>>> 619f667a
     }
   ]
 }