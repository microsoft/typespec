{
 "$id": "1",
 "name": "Versioning.RenamedFrom.V1",
 "apiVersions": [
  "v1"
 ],
 "enums": [
  {
   "$id": "2",
   "kind": "enum",
   "name": "OldEnum",
   "crossLanguageDefinitionId": "Versioning.RenamedFrom.OldEnum",
   "valueType": {
    "$id": "3",
    "kind": "string",
    "name": "string",
    "crossLanguageDefinitionId": "TypeSpec.string",
    "decorators": []
   },
   "values": [
    {
     "$id": "4",
     "kind": "enumvalue",
     "name": "oldEnumMember",
     "value": "oldEnumMember",
     "valueType": {
      "$id": "5",
      "kind": "string",
      "name": "string",
      "crossLanguageDefinitionId": "TypeSpec.string",
      "decorators": []
     },
     "enumType": {
      "$ref": "2"
     },
     "decorators": []
    }
   ],
   "namespace": "Versioning.RenamedFrom",
   "isFixed": true,
   "isFlags": false,
   "usage": "Input,Output,Json",
   "decorators": []
  },
  {
   "$id": "6",
   "kind": "enum",
   "name": "Versions",
   "crossLanguageDefinitionId": "Versioning.RenamedFrom.Versions",
   "valueType": {
    "$id": "7",
    "kind": "string",
    "name": "string",
    "crossLanguageDefinitionId": "TypeSpec.string",
    "decorators": []
   },
   "values": [
    {
     "$id": "8",
     "kind": "enumvalue",
     "name": "v1",
     "value": "v1",
     "valueType": {
      "$id": "9",
      "kind": "string",
      "name": "string",
      "crossLanguageDefinitionId": "TypeSpec.string",
      "decorators": []
     },
     "enumType": {
      "$ref": "6"
     },
     "doc": "The version v1.",
     "decorators": []
    }
   ],
   "namespace": "Versioning.RenamedFrom",
   "doc": "The version of the API.",
   "isFixed": true,
   "isFlags": false,
   "usage": "Input,ApiVersionEnum",
   "decorators": []
  }
 ],
 "models": [
  {
   "$id": "10",
   "kind": "model",
   "name": "OldModel",
   "namespace": "Versioning.RenamedFrom",
   "crossLanguageDefinitionId": "Versioning.RenamedFrom.OldModel",
   "usage": "Input,Output,Json",
   "decorators": [],
   "properties": [
    {
     "$id": "11",
     "kind": "property",
     "name": "oldProp",
     "serializedName": "oldProp",
     "type": {
      "$id": "12",
      "kind": "string",
      "name": "string",
      "crossLanguageDefinitionId": "TypeSpec.string",
      "decorators": []
     },
     "optional": false,
     "readOnly": false,
     "discriminator": false,
     "flatten": false,
     "decorators": [],
     "crossLanguageDefinitionId": "Versioning.RenamedFrom.OldModel.oldProp",
     "serializationOptions": {
      "$id": "13",
      "json": {
       "$id": "14",
       "name": "oldProp"
      }
     }
    },
    {
     "$id": "15",
     "kind": "property",
     "name": "enumProp",
     "serializedName": "enumProp",
     "type": {
      "$ref": "2"
     },
     "optional": false,
     "readOnly": false,
     "discriminator": false,
     "flatten": false,
     "decorators": [],
     "crossLanguageDefinitionId": "Versioning.RenamedFrom.OldModel.enumProp",
     "serializationOptions": {
      "$id": "16",
      "json": {
       "$id": "17",
       "name": "enumProp"
      }
     }
    },
    {
     "$id": "18",
     "kind": "property",
     "name": "unionProp",
     "serializedName": "unionProp",
     "type": {
      "$id": "19",
      "kind": "union",
      "name": "OldUnion",
      "variantTypes": [
       {
        "$id": "20",
        "kind": "string",
        "name": "string",
        "crossLanguageDefinitionId": "TypeSpec.string",
        "decorators": []
       },
       {
        "$id": "21",
        "kind": "int32",
        "name": "OldScalar",
        "crossLanguageDefinitionId": "Versioning.RenamedFrom.OldScalar",
        "baseType": {
         "$id": "22",
         "kind": "int32",
         "name": "int32",
         "crossLanguageDefinitionId": "TypeSpec.int32",
         "decorators": []
        },
        "decorators": []
       }
      ],
      "namespace": "Versioning.RenamedFrom",
      "decorators": []
     },
     "optional": false,
     "readOnly": false,
     "discriminator": false,
     "flatten": false,
     "decorators": [],
     "crossLanguageDefinitionId": "Versioning.RenamedFrom.OldModel.unionProp",
     "serializationOptions": {
      "$id": "23",
      "json": {
       "$id": "24",
       "name": "unionProp"
      }
     }
    }
   ]
  }
 ],
 "clients": [
  {
   "$id": "25",
   "name": "RenamedFromClient",
   "namespace": "Versioning.RenamedFrom",
   "doc": "Test for the `@renamedFrom` decorator.",
   "operations": [
    {
     "$id": "26",
     "name": "oldOp",
     "resourceName": "RenamedFrom",
     "accessibility": "public",
     "parameters": [
      {
       "$id": "27",
       "name": "oldQuery",
       "nameInRequest": "newQuery",
       "type": {
        "$id": "28",
        "kind": "string",
        "name": "string",
        "crossLanguageDefinitionId": "TypeSpec.string",
        "decorators": []
       },
       "location": "Query",
       "isApiVersion": false,
       "isContentType": false,
       "isEndpoint": false,
       "explode": false,
       "isRequired": true,
       "kind": "Method",
       "decorators": [],
       "skipUrlEncoding": false
      },
      {
       "$id": "29",
       "name": "contentType",
       "nameInRequest": "Content-Type",
       "doc": "Body parameter's content type. Known values are application/json",
       "type": {
        "$id": "30",
        "kind": "constant",
        "valueType": {
         "$id": "31",
         "kind": "string",
         "name": "string",
         "crossLanguageDefinitionId": "TypeSpec.string",
         "decorators": []
        },
        "value": "application/json",
        "decorators": []
       },
       "location": "Header",
       "isApiVersion": false,
       "isContentType": true,
       "isEndpoint": false,
       "explode": false,
       "isRequired": true,
       "kind": "Constant",
       "decorators": [],
       "skipUrlEncoding": false
      },
      {
       "$id": "32",
       "name": "accept",
       "nameInRequest": "Accept",
       "type": {
        "$id": "33",
        "kind": "constant",
        "valueType": {
         "$id": "34",
         "kind": "string",
         "name": "string",
         "crossLanguageDefinitionId": "TypeSpec.string",
         "decorators": []
        },
        "value": "application/json",
        "decorators": []
       },
       "location": "Header",
       "isApiVersion": false,
       "isContentType": false,
       "isEndpoint": false,
       "explode": false,
       "isRequired": true,
       "kind": "Constant",
       "decorators": [],
       "skipUrlEncoding": false
      },
      {
       "$id": "35",
       "name": "body",
       "nameInRequest": "body",
       "type": {
        "$ref": "10"
       },
       "location": "Body",
       "isApiVersion": false,
       "isContentType": false,
       "isEndpoint": false,
       "explode": false,
       "isRequired": true,
       "kind": "Method",
       "decorators": [],
       "skipUrlEncoding": false
      }
     ],
     "responses": [
      {
       "$id": "36",
       "statusCodes": [
        200
       ],
       "bodyType": {
        "$ref": "10"
       },
       "headers": [],
       "isErrorResponse": false,
       "contentTypes": [
        "application/json"
       ]
      }
     ],
     "httpMethod": "POST",
     "uri": "{endpoint}/versioning/renamed-from/api-version:{version}",
     "path": "/test",
     "requestMediaTypes": [
      "application/json"
     ],
     "bufferResponse": true,
     "generateProtocolMethod": true,
     "generateConvenienceMethod": true,
     "crossLanguageDefinitionId": "Versioning.RenamedFrom.oldOp",
     "decorators": []
    }
   ],
   "parameters": [
    {
     "$id": "37",
     "name": "endpoint",
     "nameInRequest": "endpoint",
     "doc": "Need to be set as 'http://localhost:3000' in client.",
     "type": {
      "$id": "38",
      "kind": "url",
      "name": "url",
      "crossLanguageDefinitionId": "TypeSpec.url"
     },
<<<<<<< HEAD
     "Location": "Uri",
     "IsApiVersion": false,
     "IsContentType": false,
     "IsRequired": true,
     "IsEndpoint": true,
     "SkipUrlEncoding": false,
     "Explode": false,
     "Kind": "Client"
=======
     "location": "Uri",
     "isApiVersion": false,
     "isContentType": false,
     "isRequired": true,
     "isEndpoint": true,
     "skipUrlEncoding": false,
     "explode": false,
     "kind": "Client"
>>>>>>> c6990eba
    },
    {
     "$id": "39",
     "name": "version",
     "nameInRequest": "version",
     "doc": "Need to be set as 'v1' or 'v2' in client.",
     "type": {
      "$ref": "6"
     },
<<<<<<< HEAD
     "Location": "Uri",
     "IsApiVersion": false,
     "IsContentType": false,
     "IsRequired": true,
     "IsEndpoint": false,
     "SkipUrlEncoding": false,
     "Explode": false,
     "Kind": "Client"
=======
     "location": "Uri",
     "isApiVersion": false,
     "isContentType": false,
     "isRequired": true,
     "isEndpoint": false,
     "skipUrlEncoding": false,
     "explode": false,
     "kind": "Client"
>>>>>>> c6990eba
    }
   ],
   "decorators": [],
   "crossLanguageDefinitionId": "Versioning.RenamedFrom"
  },
  {
   "$id": "40",
   "name": "OldInterface",
   "namespace": "Versioning.RenamedFrom",
   "operations": [
    {
     "$id": "41",
     "name": "newOpInNewInterface",
     "resourceName": "OldInterface",
     "accessibility": "public",
     "parameters": [
      {
       "$id": "42",
       "name": "contentType",
       "nameInRequest": "Content-Type",
       "doc": "Body parameter's content type. Known values are application/json",
       "type": {
        "$id": "43",
        "kind": "constant",
        "valueType": {
         "$id": "44",
         "kind": "string",
         "name": "string",
         "crossLanguageDefinitionId": "TypeSpec.string",
         "decorators": []
        },
        "value": "application/json",
        "decorators": []
       },
       "location": "Header",
       "isApiVersion": false,
       "isContentType": true,
       "isEndpoint": false,
       "explode": false,
       "isRequired": true,
       "kind": "Constant",
       "decorators": [],
       "skipUrlEncoding": false
      },
      {
       "$id": "45",
       "name": "accept",
       "nameInRequest": "Accept",
       "type": {
        "$id": "46",
        "kind": "constant",
        "valueType": {
         "$id": "47",
         "kind": "string",
         "name": "string",
         "crossLanguageDefinitionId": "TypeSpec.string",
         "decorators": []
        },
        "value": "application/json",
        "decorators": []
       },
       "location": "Header",
       "isApiVersion": false,
       "isContentType": false,
       "isEndpoint": false,
       "explode": false,
       "isRequired": true,
       "kind": "Constant",
       "decorators": [],
       "skipUrlEncoding": false
      },
      {
       "$id": "48",
       "name": "body",
       "nameInRequest": "body",
       "type": {
        "$ref": "10"
       },
       "location": "Body",
       "isApiVersion": false,
       "isContentType": false,
       "isEndpoint": false,
       "explode": false,
       "isRequired": true,
       "kind": "Method",
       "decorators": [],
       "skipUrlEncoding": false
      }
     ],
     "responses": [
      {
       "$id": "49",
       "statusCodes": [
        200
       ],
       "bodyType": {
        "$ref": "10"
       },
       "headers": [],
       "isErrorResponse": false,
       "contentTypes": [
        "application/json"
       ]
      }
     ],
     "httpMethod": "POST",
     "uri": "{endpoint}/versioning/renamed-from/api-version:{version}",
     "path": "/interface/test",
     "requestMediaTypes": [
      "application/json"
     ],
     "bufferResponse": true,
     "generateProtocolMethod": true,
     "generateConvenienceMethod": true,
     "crossLanguageDefinitionId": "Versioning.RenamedFrom.OldInterface.newOpInNewInterface",
     "decorators": []
    }
   ],
   "parent": "RenamedFromClient",
   "parameters": [
    {
     "$id": "50",
     "name": "endpoint",
     "nameInRequest": "endpoint",
     "doc": "Need to be set as 'http://localhost:3000' in client.",
     "type": {
      "$id": "51",
      "kind": "url",
      "name": "url",
      "crossLanguageDefinitionId": "TypeSpec.url"
     },
<<<<<<< HEAD
     "Location": "Uri",
     "IsApiVersion": false,
     "IsContentType": false,
     "IsRequired": true,
     "IsEndpoint": true,
     "SkipUrlEncoding": false,
     "Explode": false,
     "Kind": "Client"
=======
     "location": "Uri",
     "isApiVersion": false,
     "isContentType": false,
     "isRequired": true,
     "isEndpoint": true,
     "skipUrlEncoding": false,
     "explode": false,
     "kind": "Client"
>>>>>>> c6990eba
    },
    {
     "$id": "52",
     "name": "version",
     "nameInRequest": "version",
     "doc": "Need to be set as 'v1' or 'v2' in client.",
     "type": {
      "$ref": "6"
     },
<<<<<<< HEAD
     "Location": "Uri",
     "IsApiVersion": false,
     "IsContentType": false,
     "IsRequired": true,
     "IsEndpoint": false,
     "SkipUrlEncoding": false,
     "Explode": false,
     "Kind": "Client"
=======
     "location": "Uri",
     "isApiVersion": false,
     "isContentType": false,
     "isRequired": true,
     "isEndpoint": false,
     "skipUrlEncoding": false,
     "explode": false,
     "kind": "Client"
>>>>>>> c6990eba
    }
   ],
   "decorators": [],
   "crossLanguageDefinitionId": "Versioning.RenamedFrom.OldInterface"
  }
 ]
}<|MERGE_RESOLUTION|>--- conflicted
+++ resolved
@@ -340,16 +340,6 @@
       "name": "url",
       "crossLanguageDefinitionId": "TypeSpec.url"
      },
-<<<<<<< HEAD
-     "Location": "Uri",
-     "IsApiVersion": false,
-     "IsContentType": false,
-     "IsRequired": true,
-     "IsEndpoint": true,
-     "SkipUrlEncoding": false,
-     "Explode": false,
-     "Kind": "Client"
-=======
      "location": "Uri",
      "isApiVersion": false,
      "isContentType": false,
@@ -358,7 +348,6 @@
      "skipUrlEncoding": false,
      "explode": false,
      "kind": "Client"
->>>>>>> c6990eba
     },
     {
      "$id": "39",
@@ -368,16 +357,6 @@
      "type": {
       "$ref": "6"
      },
-<<<<<<< HEAD
-     "Location": "Uri",
-     "IsApiVersion": false,
-     "IsContentType": false,
-     "IsRequired": true,
-     "IsEndpoint": false,
-     "SkipUrlEncoding": false,
-     "Explode": false,
-     "Kind": "Client"
-=======
      "location": "Uri",
      "isApiVersion": false,
      "isContentType": false,
@@ -386,7 +365,6 @@
      "skipUrlEncoding": false,
      "explode": false,
      "kind": "Client"
->>>>>>> c6990eba
     }
    ],
    "decorators": [],
@@ -518,16 +496,6 @@
       "name": "url",
       "crossLanguageDefinitionId": "TypeSpec.url"
      },
-<<<<<<< HEAD
-     "Location": "Uri",
-     "IsApiVersion": false,
-     "IsContentType": false,
-     "IsRequired": true,
-     "IsEndpoint": true,
-     "SkipUrlEncoding": false,
-     "Explode": false,
-     "Kind": "Client"
-=======
      "location": "Uri",
      "isApiVersion": false,
      "isContentType": false,
@@ -536,7 +504,6 @@
      "skipUrlEncoding": false,
      "explode": false,
      "kind": "Client"
->>>>>>> c6990eba
     },
     {
      "$id": "52",
@@ -546,16 +513,6 @@
      "type": {
       "$ref": "6"
      },
-<<<<<<< HEAD
-     "Location": "Uri",
-     "IsApiVersion": false,
-     "IsContentType": false,
-     "IsRequired": true,
-     "IsEndpoint": false,
-     "SkipUrlEncoding": false,
-     "Explode": false,
-     "Kind": "Client"
-=======
      "location": "Uri",
      "isApiVersion": false,
      "isContentType": false,
@@ -564,7 +521,6 @@
      "skipUrlEncoding": false,
      "explode": false,
      "kind": "Client"
->>>>>>> c6990eba
     }
    ],
    "decorators": [],
