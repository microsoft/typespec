--- conflicted
+++ resolved
@@ -113,7 +113,6 @@
  "clients": [
   {
    "$id": "15",
-<<<<<<< HEAD
    "kind": "client",
    "name": "TypeChangedFromClient",
    "namespace": "Versioning.TypeChangedFrom",
@@ -121,75 +120,55 @@
    "parameters": [
     {
      "$id": "16",
-     "Name": "endpoint",
-     "NameInRequest": "endpoint",
-     "Doc": "Need to be set as 'http://localhost:3000' in client.",
-     "Type": {
+     "name": "endpoint",
+     "nameInRequest": "endpoint",
+     "doc": "Need to be set as 'http://localhost:3000' in client.",
+     "type": {
       "$id": "17",
       "kind": "url",
       "name": "url",
       "crossLanguageDefinitionId": "TypeSpec.url"
      },
-     "Location": "Uri",
-     "IsApiVersion": false,
-     "IsResourceParameter": false,
-     "IsContentType": false,
-     "IsRequired": true,
-     "IsEndpoint": true,
-     "SkipUrlEncoding": false,
-     "Explode": false,
-     "Kind": "Client"
+     "location": "Uri",
+     "isApiVersion": false,
+     "isContentType": false,
+     "isRequired": true,
+     "isEndpoint": true,
+     "skipUrlEncoding": false,
+     "explode": false,
+     "kind": "Client"
     },
     {
      "$id": "18",
-     "Name": "version",
-     "NameInRequest": "version",
-     "Doc": "Need to be set as 'v1' or 'v2' in client.",
-     "Type": {
+     "name": "version",
+     "nameInRequest": "version",
+     "doc": "Need to be set as 'v1' or 'v2' in client.",
+     "type": {
       "$ref": "2"
      },
-     "Location": "Uri",
-     "IsApiVersion": false,
-     "IsResourceParameter": false,
-     "IsContentType": false,
-     "IsRequired": true,
-     "IsEndpoint": false,
-     "SkipUrlEncoding": false,
-     "Explode": false,
-     "Kind": "Client"
+     "location": "Uri",
+     "isApiVersion": false,
+     "isContentType": false,
+     "isRequired": true,
+     "isEndpoint": false,
+     "skipUrlEncoding": false,
+     "explode": false,
+     "kind": "Client"
     }
    ],
    "operations": [
     {
      "$id": "19",
-     "Name": "test",
-     "ResourceName": "TypeChangedFrom",
-     "Accessibility": "public",
-     "Parameters": [
-      {
-       "$id": "20",
-       "Name": "param",
-       "NameInRequest": "param",
-       "Type": {
-        "$id": "21",
-=======
-   "name": "TypeChangedFromClient",
-   "namespace": "Versioning.TypeChangedFrom",
-   "doc": "Test for the `@typeChangedFrom` decorator.",
-   "operations": [
-    {
-     "$id": "16",
      "name": "test",
      "resourceName": "TypeChangedFrom",
      "accessibility": "public",
      "parameters": [
       {
-       "$id": "17",
+       "$id": "20",
        "name": "param",
        "nameInRequest": "param",
        "type": {
-        "$id": "18",
->>>>>>> 586a120e
+        "$id": "21",
         "kind": "int32",
         "name": "int32",
         "crossLanguageDefinitionId": "TypeSpec.int32",
@@ -206,21 +185,12 @@
        "skipUrlEncoding": false
       },
       {
-<<<<<<< HEAD
        "$id": "22",
-       "Name": "contentType",
-       "NameInRequest": "Content-Type",
-       "Doc": "Body parameter's content type. Known values are application/json",
-       "Type": {
-        "$id": "23",
-=======
-       "$id": "19",
        "name": "contentType",
        "nameInRequest": "Content-Type",
        "doc": "Body parameter's content type. Known values are application/json",
        "type": {
-        "$id": "20",
->>>>>>> 586a120e
+        "$id": "23",
         "kind": "constant",
         "valueType": {
          "$id": "24",
@@ -243,19 +213,11 @@
        "skipUrlEncoding": false
       },
       {
-<<<<<<< HEAD
        "$id": "25",
-       "Name": "accept",
-       "NameInRequest": "Accept",
-       "Type": {
-        "$id": "26",
-=======
-       "$id": "22",
        "name": "accept",
        "nameInRequest": "Accept",
        "type": {
-        "$id": "23",
->>>>>>> 586a120e
+        "$id": "26",
         "kind": "constant",
         "valueType": {
          "$id": "27",
@@ -278,17 +240,10 @@
        "skipUrlEncoding": false
       },
       {
-<<<<<<< HEAD
        "$id": "28",
-       "Name": "body",
-       "NameInRequest": "body",
-       "Type": {
-=======
-       "$id": "25",
        "name": "body",
        "nameInRequest": "body",
        "type": {
->>>>>>> 586a120e
         "$ref": "6"
        },
        "location": "Body",
@@ -304,13 +259,8 @@
      ],
      "responses": [
       {
-<<<<<<< HEAD
        "$id": "29",
-       "StatusCodes": [
-=======
-       "$id": "26",
        "statusCodes": [
->>>>>>> 586a120e
         200
        ],
        "bodyType": {
@@ -336,55 +286,11 @@
      "decorators": []
     }
    ],
-<<<<<<< HEAD
    "apiVersions": [
     "v1"
    ],
    "crossLanguageDefinitionId": "Versioning.TypeChangedFrom",
    "decorators": []
-=======
-   "parameters": [
-    {
-     "$id": "27",
-     "name": "endpoint",
-     "nameInRequest": "endpoint",
-     "doc": "Need to be set as 'http://localhost:3000' in client.",
-     "type": {
-      "$id": "28",
-      "kind": "url",
-      "name": "url",
-      "crossLanguageDefinitionId": "TypeSpec.url"
-     },
-     "location": "Uri",
-     "isApiVersion": false,
-     "isContentType": false,
-     "isRequired": true,
-     "isEndpoint": true,
-     "skipUrlEncoding": false,
-     "explode": false,
-     "kind": "Client"
-    },
-    {
-     "$id": "29",
-     "name": "version",
-     "nameInRequest": "version",
-     "doc": "Need to be set as 'v1' or 'v2' in client.",
-     "type": {
-      "$ref": "2"
-     },
-     "location": "Uri",
-     "isApiVersion": false,
-     "isContentType": false,
-     "isRequired": true,
-     "isEndpoint": false,
-     "skipUrlEncoding": false,
-     "explode": false,
-     "kind": "Client"
-    }
-   ],
-   "decorators": [],
-   "crossLanguageDefinitionId": "Versioning.TypeChangedFrom"
->>>>>>> 586a120e
   }
  ]
 }