{
  "name": "Versioning.TypeChangedFrom.V2",
  "apiVersions": [
    "v1",
    "v2"
  ],
  "enums": [
    {
      "$id": "1",
      "kind": "enum",
      "name": "Versions",
      "crossLanguageDefinitionId": "Versioning.TypeChangedFrom.Versions",
      "valueType": {
        "$id": "2",
        "kind": "string",
        "name": "string",
        "crossLanguageDefinitionId": "TypeSpec.string",
        "decorators": []
      },
      "values": [
        {
          "$id": "3",
          "kind": "enumvalue",
          "name": "v1",
          "value": "v1",
          "valueType": {
            "$ref": "2"
          },
          "enumType": {
            "$ref": "1"
          },
          "doc": "The version v1.",
          "decorators": []
        },
        {
          "$id": "4",
          "kind": "enumvalue",
          "name": "v2",
          "value": "v2",
          "valueType": {
            "$ref": "2"
          },
          "enumType": {
            "$ref": "1"
          },
          "doc": "The version v2.",
          "decorators": []
        }
      ],
      "namespace": "Versioning.TypeChangedFrom",
      "doc": "The version of the API.",
      "isFixed": true,
      "isFlags": false,
      "usage": "Input,ApiVersionEnum",
      "decorators": []
    }
  ],
  "constants": [
    {
      "$id": "5",
      "kind": "constant",
      "name": "testContentType",
      "namespace": "",
      "usage": "None",
      "valueType": {
        "$id": "6",
        "kind": "string",
        "name": "string",
        "crossLanguageDefinitionId": "TypeSpec.string",
        "decorators": []
      },
      "value": "application/json",
      "decorators": []
    },
    {
      "$id": "7",
      "kind": "constant",
      "name": "testContentType1",
      "namespace": "",
      "usage": "None",
      "valueType": {
        "$id": "8",
        "kind": "string",
        "name": "string",
        "crossLanguageDefinitionId": "TypeSpec.string",
        "decorators": []
      },
      "value": "application/json",
      "decorators": []
    }
  ],
  "models": [
    {
<<<<<<< HEAD
      "$id": "9",
      "kind": "model",
      "name": "TestModel",
      "namespace": "Versioning.TypeChangedFrom",
      "crossLanguageDefinitionId": "Versioning.TypeChangedFrom.TestModel",
      "usage": "Input,Output,Json",
      "decorators": [],
      "properties": [
        {
          "$id": "10",
          "kind": "property",
          "name": "prop",
          "serializedName": "prop",
          "type": {
            "$id": "11",
            "kind": "string",
            "name": "string",
            "crossLanguageDefinitionId": "TypeSpec.string",
            "decorators": []
          },
          "optional": false,
          "readOnly": false,
          "discriminator": false,
          "flatten": false,
          "decorators": [],
          "crossLanguageDefinitionId": "Versioning.TypeChangedFrom.TestModel.prop",
          "serializationOptions": {
            "json": {
              "name": "prop"
            }
          }
        },
        {
          "$id": "12",
          "kind": "property",
          "name": "changedProp",
          "serializedName": "changedProp",
          "type": {
            "$id": "13",
            "kind": "string",
            "name": "string",
            "crossLanguageDefinitionId": "TypeSpec.string",
            "decorators": []
          },
          "optional": false,
          "readOnly": false,
          "discriminator": false,
          "flatten": false,
          "decorators": [],
          "crossLanguageDefinitionId": "Versioning.TypeChangedFrom.TestModel.changedProp",
          "serializationOptions": {
            "json": {
              "name": "changedProp"
            }
          }
        }
      ]
    }
  ],
  "clients": [
    {
      "$id": "14",
      "kind": "client",
      "name": "TypeChangedFromClient",
      "namespace": "Versioning.TypeChangedFrom",
      "doc": "Test for the `@typeChangedFrom` decorator.",
      "methods": [
        {
          "$id": "15",
          "kind": "basic",
          "name": "test",
          "accessibility": "public",
          "apiVersions": [
            "v1",
            "v2"
          ],
          "operation": {
            "$id": "16",
            "name": "test",
            "resourceName": "TypeChangedFrom",
            "accessibility": "public",
            "parameters": [
              {
                "$id": "17",
                "name": "param",
                "nameInRequest": "param",
                "type": {
                  "$id": "18",
                  "kind": "string",
                  "name": "string",
                  "crossLanguageDefinitionId": "TypeSpec.string",
                  "decorators": []
                },
                "location": "Query",
                "isApiVersion": false,
                "isContentType": false,
                "isEndpoint": false,
                "explode": false,
                "isRequired": true,
                "kind": "Method",
                "decorators": [],
                "skipUrlEncoding": false
              },
              {
                "$id": "19",
                "name": "contentType",
                "nameInRequest": "Content-Type",
                "doc": "Body parameter's content type. Known values are application/json",
                "type": {
                  "$ref": "5"
                },
                "location": "Header",
                "isApiVersion": false,
                "isContentType": true,
                "isEndpoint": false,
                "explode": false,
                "isRequired": true,
                "kind": "Constant",
                "decorators": [],
                "skipUrlEncoding": false
              },
              {
                "$id": "20",
                "name": "accept",
                "nameInRequest": "Accept",
                "type": {
                  "$ref": "7"
                },
                "location": "Header",
                "isApiVersion": false,
                "isContentType": false,
                "isEndpoint": false,
                "explode": false,
                "isRequired": true,
                "kind": "Constant",
                "decorators": [],
                "skipUrlEncoding": false
              },
              {
                "$id": "21",
                "name": "body",
                "nameInRequest": "body",
                "type": {
                  "$ref": "9"
                },
                "location": "Body",
                "isApiVersion": false,
                "isContentType": false,
                "isEndpoint": false,
                "explode": false,
                "isRequired": true,
                "kind": "Method",
                "decorators": [],
                "skipUrlEncoding": false
              }
            ],
            "responses": [
              {
                "statusCodes": [
                  200
                ],
                "bodyType": {
                  "$ref": "9"
                },
                "headers": [],
                "isErrorResponse": false,
                "contentTypes": [
                  "application/json"
                ]
              }
            ],
            "httpMethod": "POST",
            "uri": "{endpoint}/versioning/type-changed-from/api-version:{version}",
            "path": "/test",
            "requestMediaTypes": [
              "application/json"
            ],
            "bufferResponse": true,
            "generateProtocolMethod": true,
            "generateConvenienceMethod": true,
            "crossLanguageDefinitionId": "Versioning.TypeChangedFrom.test",
            "decorators": []
          },
          "parameters": [
            {
              "$id": "22",
              "name": "body",
              "nameInRequest": "body",
              "type": {
                "$ref": "9"
              },
              "location": "Body",
              "isApiVersion": false,
              "isContentType": false,
              "isEndpoint": false,
              "explode": false,
              "isRequired": true,
              "kind": "Method",
              "decorators": [],
              "skipUrlEncoding": false
            },
            {
              "$id": "23",
              "name": "param",
              "nameInRequest": "param",
              "type": {
                "$id": "24",
                "kind": "string",
                "name": "string",
                "crossLanguageDefinitionId": "TypeSpec.string",
                "decorators": []
              },
              "location": "Query",
              "isApiVersion": false,
              "isContentType": false,
              "isEndpoint": false,
              "explode": false,
              "isRequired": true,
              "kind": "Method",
              "decorators": [],
              "skipUrlEncoding": false
            },
            {
              "$id": "25",
              "name": "contentType",
              "nameInRequest": "contentType",
              "doc": "Body parameter's content type. Known values are application/json",
              "type": {
                "$ref": "5"
              },
              "location": "Header",
              "isApiVersion": false,
              "isContentType": false,
              "isEndpoint": false,
              "explode": false,
              "isRequired": true,
              "kind": "Constant",
              "decorators": [],
              "skipUrlEncoding": false
            },
            {
              "$id": "26",
              "name": "accept",
              "nameInRequest": "accept",
              "type": {
                "$ref": "7"
              },
              "location": "Header",
              "isApiVersion": false,
              "isContentType": false,
              "isEndpoint": false,
              "explode": false,
              "isRequired": true,
              "kind": "Constant",
              "decorators": [],
              "skipUrlEncoding": false
            }
          ],
          "response": {
            "type": {
              "$ref": "9"
            }
          },
          "isOverride": false,
          "generateConvenient": true,
          "generateProtocol": true,
          "crossLanguageDefinitionId": "Versioning.TypeChangedFrom.test"
        }
      ],
      "parameters": [
        {
          "$id": "27",
          "name": "endpoint",
          "nameInRequest": "endpoint",
          "doc": "Need to be set as 'http://localhost:3000' in client.",
          "type": {
            "$id": "28",
            "kind": "url",
            "name": "url",
            "crossLanguageDefinitionId": "TypeSpec.url"
          },
          "location": "Uri",
          "isApiVersion": false,
          "isContentType": false,
          "isRequired": true,
          "isEndpoint": true,
          "skipUrlEncoding": false,
          "explode": false,
          "kind": "Client"
        },
        {
          "$id": "29",
          "name": "version",
          "nameInRequest": "version",
          "doc": "Need to be set as 'v1' or 'v2' in client.",
          "type": {
            "$ref": "1"
          },
          "location": "Uri",
          "isApiVersion": false,
          "isContentType": false,
          "isRequired": true,
          "isEndpoint": false,
          "skipUrlEncoding": false,
          "explode": false,
          "kind": "Client"
        }
      ],
      "decorators": [],
      "crossLanguageDefinitionId": "Versioning.TypeChangedFrom",
      "apiVersions": [
        "v1",
        "v2"
      ]
=======
     "$id": "36",
     "name": "endpoint",
     "nameInRequest": "endpoint",
     "doc": "Need to be set as 'http://localhost:3000' in client.",
     "type": {
      "$id": "37",
      "kind": "url",
      "name": "endpoint",
      "crossLanguageDefinitionId": "TypeSpec.url"
     },
     "location": "Uri",
     "isApiVersion": false,
     "isContentType": false,
     "isRequired": true,
     "isEndpoint": true,
     "skipUrlEncoding": false,
     "explode": false,
     "kind": "Client",
     "serverUrlTemplate": "{endpoint}/versioning/type-changed-from/api-version:{version}"
    },
    {
     "$id": "38",
     "name": "version",
     "nameInRequest": "version",
     "doc": "Need to be set as 'v1' or 'v2' in client.",
     "type": {
      "$ref": "2"
     },
     "location": "Uri",
     "isApiVersion": false,
     "isContentType": false,
     "isRequired": true,
     "isEndpoint": false,
     "skipUrlEncoding": false,
     "explode": false,
     "kind": "Client",
     "serverUrlTemplate": "{endpoint}/versioning/type-changed-from/api-version:{version}"
>>>>>>> 790f0e22
    }
  ]
}<|MERGE_RESOLUTION|>--- conflicted
+++ resolved
@@ -91,7 +91,6 @@
   ],
   "models": [
     {
-<<<<<<< HEAD
       "$id": "9",
       "kind": "model",
       "name": "TestModel",
@@ -370,7 +369,7 @@
           "type": {
             "$id": "28",
             "kind": "url",
-            "name": "url",
+            "name": "endpoint",
             "crossLanguageDefinitionId": "TypeSpec.url"
           },
           "location": "Uri",
@@ -380,7 +379,8 @@
           "isEndpoint": true,
           "skipUrlEncoding": false,
           "explode": false,
-          "kind": "Client"
+          "kind": "Client",
+          "serverUrlTemplate": "{endpoint}/versioning/type-changed-from/api-version:{version}"
         },
         {
           "$id": "29",
@@ -397,7 +397,8 @@
           "isEndpoint": false,
           "skipUrlEncoding": false,
           "explode": false,
-          "kind": "Client"
+          "kind": "Client",
+          "serverUrlTemplate": "{endpoint}/versioning/type-changed-from/api-version:{version}"
         }
       ],
       "decorators": [],
@@ -406,45 +407,6 @@
         "v1",
         "v2"
       ]
-=======
-     "$id": "36",
-     "name": "endpoint",
-     "nameInRequest": "endpoint",
-     "doc": "Need to be set as 'http://localhost:3000' in client.",
-     "type": {
-      "$id": "37",
-      "kind": "url",
-      "name": "endpoint",
-      "crossLanguageDefinitionId": "TypeSpec.url"
-     },
-     "location": "Uri",
-     "isApiVersion": false,
-     "isContentType": false,
-     "isRequired": true,
-     "isEndpoint": true,
-     "skipUrlEncoding": false,
-     "explode": false,
-     "kind": "Client",
-     "serverUrlTemplate": "{endpoint}/versioning/type-changed-from/api-version:{version}"
-    },
-    {
-     "$id": "38",
-     "name": "version",
-     "nameInRequest": "version",
-     "doc": "Need to be set as 'v1' or 'v2' in client.",
-     "type": {
-      "$ref": "2"
-     },
-     "location": "Uri",
-     "isApiVersion": false,
-     "isContentType": false,
-     "isRequired": true,
-     "isEndpoint": false,
-     "skipUrlEncoding": false,
-     "explode": false,
-     "kind": "Client",
-     "serverUrlTemplate": "{endpoint}/versioning/type-changed-from/api-version:{version}"
->>>>>>> 790f0e22
     }
   ]
 }