{
  "name": "Versioning.MadeOptional.V1",
  "apiVersions": [
    "v1"
  ],
  "enums": [
    {
      "$id": "1",
      "kind": "enum",
      "name": "Versions",
      "crossLanguageDefinitionId": "Versioning.MadeOptional.Versions",
      "valueType": {
        "$id": "2",
        "kind": "string",
        "name": "string",
        "crossLanguageDefinitionId": "TypeSpec.string",
        "decorators": []
      },
      "values": [
        {
          "$id": "3",
          "kind": "enumvalue",
          "name": "v1",
          "value": "v1",
          "valueType": {
            "$ref": "2"
          },
          "enumType": {
            "$ref": "1"
          },
          "doc": "The version v1.",
          "decorators": []
        }
      ],
      "namespace": "Versioning.MadeOptional",
      "doc": "The version of the API.",
      "isFixed": true,
      "isFlags": false,
      "usage": "Input,ApiVersionEnum",
      "decorators": []
    }
  ],
  "constants": [
    {
      "$id": "4",
      "kind": "constant",
      "name": "testContentType",
      "namespace": "",
      "usage": "None",
      "valueType": {
        "$id": "5",
        "kind": "string",
        "name": "string",
        "crossLanguageDefinitionId": "TypeSpec.string",
        "decorators": []
      },
      "value": "application/json",
      "decorators": []
    },
    {
      "$id": "6",
      "kind": "constant",
      "name": "testContentType1",
      "namespace": "",
      "usage": "None",
      "valueType": {
        "$id": "7",
        "kind": "string",
        "name": "string",
        "crossLanguageDefinitionId": "TypeSpec.string",
        "decorators": []
      },
      "value": "application/json",
      "decorators": []
    }
  ],
  "models": [
    {
      "$id": "8",
      "kind": "model",
      "name": "TestModel",
      "namespace": "Versioning.MadeOptional",
      "crossLanguageDefinitionId": "Versioning.MadeOptional.TestModel",
      "usage": "Input,Output,Json",
      "decorators": [],
      "properties": [
        {
          "$id": "9",
          "kind": "property",
          "name": "prop",
          "serializedName": "prop",
          "type": {
            "$id": "10",
            "kind": "string",
            "name": "string",
            "crossLanguageDefinitionId": "TypeSpec.string",
            "decorators": []
          },
          "optional": false,
          "readOnly": false,
          "discriminator": false,
          "flatten": false,
          "decorators": [],
          "crossLanguageDefinitionId": "Versioning.MadeOptional.TestModel.prop",
          "serializationOptions": {
            "json": {
              "name": "prop"
            }
          }
        },
        {
          "$id": "11",
          "kind": "property",
          "name": "changedProp",
          "serializedName": "changedProp",
          "type": {
            "$id": "12",
            "kind": "string",
            "name": "string",
            "crossLanguageDefinitionId": "TypeSpec.string",
            "decorators": []
          },
          "optional": false,
          "readOnly": false,
          "discriminator": false,
          "flatten": false,
          "decorators": [],
          "crossLanguageDefinitionId": "Versioning.MadeOptional.TestModel.changedProp",
          "serializationOptions": {
            "json": {
              "name": "changedProp"
            }
          }
        }
      ]
    }
  ],
  "clients": [
    {
<<<<<<< HEAD
      "$id": "13",
      "kind": "client",
      "name": "MadeOptionalClient",
      "namespace": "Versioning.MadeOptional",
      "doc": "Test for the `@madeOptional` decorator.",
      "methods": [
        {
          "$id": "14",
          "kind": "basic",
          "name": "test",
          "accessibility": "public",
          "apiVersions": [
            "v1"
          ],
          "operation": {
            "$id": "15",
            "name": "test",
            "resourceName": "MadeOptional",
            "accessibility": "public",
            "parameters": [
              {
                "$id": "16",
                "name": "param",
                "nameInRequest": "param",
                "type": {
                  "$id": "17",
                  "kind": "string",
                  "name": "string",
                  "crossLanguageDefinitionId": "TypeSpec.string",
                  "decorators": []
                },
                "location": "Query",
                "isApiVersion": false,
                "isContentType": false,
                "isEndpoint": false,
                "explode": false,
                "isRequired": true,
                "kind": "Method",
                "decorators": [],
                "skipUrlEncoding": false
              },
              {
                "$id": "18",
                "name": "contentType",
                "nameInRequest": "Content-Type",
                "doc": "Body parameter's content type. Known values are application/json",
                "type": {
                  "$ref": "4"
                },
                "location": "Header",
                "isApiVersion": false,
                "isContentType": true,
                "isEndpoint": false,
                "explode": false,
                "isRequired": true,
                "kind": "Constant",
                "decorators": [],
                "skipUrlEncoding": false
              },
              {
                "$id": "19",
                "name": "accept",
                "nameInRequest": "Accept",
                "type": {
                  "$ref": "6"
                },
                "location": "Header",
                "isApiVersion": false,
                "isContentType": false,
                "isEndpoint": false,
                "explode": false,
                "isRequired": true,
                "kind": "Constant",
                "decorators": [],
                "skipUrlEncoding": false
              },
              {
                "$id": "20",
                "name": "body",
                "nameInRequest": "body",
                "type": {
                  "$ref": "8"
                },
                "location": "Body",
                "isApiVersion": false,
                "isContentType": false,
                "isEndpoint": false,
                "explode": false,
                "isRequired": true,
                "kind": "Method",
                "decorators": [],
                "skipUrlEncoding": false
              }
            ],
            "responses": [
              {
                "statusCodes": [
                  200
                ],
                "bodyType": {
                  "$ref": "8"
                },
                "headers": [],
                "isErrorResponse": false,
                "contentTypes": [
                  "application/json"
                ]
              }
            ],
            "httpMethod": "POST",
            "uri": "{endpoint}/versioning/made-optional/api-version:{version}",
            "path": "/test",
            "requestMediaTypes": [
              "application/json"
            ],
            "bufferResponse": true,
            "generateProtocolMethod": true,
            "generateConvenienceMethod": true,
            "crossLanguageDefinitionId": "Versioning.MadeOptional.test",
            "decorators": []
          },
          "parameters": [
            {
              "$id": "21",
              "name": "body",
              "nameInRequest": "body",
              "type": {
                "$ref": "8"
              },
              "location": "Body",
              "isApiVersion": false,
              "isContentType": false,
              "isEndpoint": false,
              "explode": false,
              "isRequired": true,
              "kind": "Method",
              "decorators": [],
              "skipUrlEncoding": false
            },
            {
              "$id": "22",
              "name": "param",
              "nameInRequest": "param",
              "type": {
                "$id": "23",
                "kind": "string",
                "name": "string",
                "crossLanguageDefinitionId": "TypeSpec.string",
                "decorators": []
              },
              "location": "Query",
              "isApiVersion": false,
              "isContentType": false,
              "isEndpoint": false,
              "explode": false,
              "isRequired": true,
              "kind": "Method",
              "decorators": [],
              "skipUrlEncoding": false
            },
            {
              "$id": "24",
              "name": "contentType",
              "nameInRequest": "contentType",
              "doc": "Body parameter's content type. Known values are application/json",
              "type": {
                "$ref": "4"
              },
              "location": "Header",
              "isApiVersion": false,
              "isContentType": false,
              "isEndpoint": false,
              "explode": false,
              "isRequired": true,
              "kind": "Constant",
              "decorators": [],
              "skipUrlEncoding": false
            },
            {
              "$id": "25",
              "name": "accept",
              "nameInRequest": "accept",
              "type": {
                "$ref": "6"
              },
              "location": "Header",
              "isApiVersion": false,
              "isContentType": false,
              "isEndpoint": false,
              "explode": false,
              "isRequired": true,
              "kind": "Constant",
              "decorators": [],
              "skipUrlEncoding": false
            }
          ],
          "response": {
            "type": {
              "$ref": "8"
            }
          },
          "isOverride": false,
          "generateConvenient": true,
          "generateProtocol": true,
          "crossLanguageDefinitionId": "Versioning.MadeOptional.test"
        }
      ],
      "parameters": [
        {
          "$id": "26",
          "name": "endpoint",
          "nameInRequest": "endpoint",
          "doc": "Need to be set as 'http://localhost:3000' in client.",
          "type": {
            "$id": "27",
            "kind": "url",
            "name": "endpoint",
            "crossLanguageDefinitionId": "TypeSpec.url"
          },
          "location": "Uri",
          "isApiVersion": false,
          "isContentType": false,
          "isRequired": true,
          "isEndpoint": true,
          "skipUrlEncoding": false,
          "explode": false,
          "kind": "Client",
          "serverUrlTemplate": "{endpoint}/versioning/made-optional/api-version:{version}"
        },
        {
          "$id": "28",
          "name": "version",
          "nameInRequest": "version",
          "doc": "Need to be set as 'v1' or 'v2' in client.",
          "type": {
            "$ref": "1"
          },
          "location": "Uri",
          "isApiVersion": false,
          "isContentType": false,
          "isRequired": true,
          "isEndpoint": false,
          "skipUrlEncoding": false,
          "explode": false,
          "kind": "Client",
          "serverUrlTemplate": "{endpoint}/versioning/made-optional/api-version:{version}"
        }
      ],
      "decorators": [],
      "crossLanguageDefinitionId": "Versioning.MadeOptional",
      "apiVersions": [
        "v1"
      ]
=======
     "$id": "36",
     "name": "version",
     "nameInRequest": "version",
     "doc": "Need to be set as 'v1' or 'v2' in client.",
     "type": {
      "$ref": "2"
     },
     "location": "Uri",
     "isApiVersion": true,
     "isContentType": false,
     "isRequired": true,
     "isEndpoint": false,
     "skipUrlEncoding": false,
     "explode": false,
     "kind": "Client",
     "defaultValue": {
      "$id": "37",
      "type": {
       "$id": "38",
       "kind": "string",
       "name": "string",
       "crossLanguageDefinitionId": "TypeSpec.string"
      },
      "value": "v1"
     },
     "serverUrlTemplate": "{endpoint}/versioning/made-optional/api-version:{version}"
>>>>>>> 619f667a
    }
  ]
}<|MERGE_RESOLUTION|>--- conflicted
+++ resolved
@@ -137,7 +137,6 @@
   ],
   "clients": [
     {
-<<<<<<< HEAD
       "$id": "13",
       "kind": "client",
       "name": "MadeOptionalClient",
@@ -376,13 +375,22 @@
             "$ref": "1"
           },
           "location": "Uri",
-          "isApiVersion": false,
+          "isApiVersion": true,
           "isContentType": false,
           "isRequired": true,
           "isEndpoint": false,
           "skipUrlEncoding": false,
           "explode": false,
           "kind": "Client",
+          "defaultValue": {
+            "type": {
+              "$id": "29",
+              "kind": "string",
+              "name": "string",
+              "crossLanguageDefinitionId": "TypeSpec.string"
+            },
+            "value": "v1"
+          },
           "serverUrlTemplate": "{endpoint}/versioning/made-optional/api-version:{version}"
         }
       ],
@@ -391,34 +399,6 @@
       "apiVersions": [
         "v1"
       ]
-=======
-     "$id": "36",
-     "name": "version",
-     "nameInRequest": "version",
-     "doc": "Need to be set as 'v1' or 'v2' in client.",
-     "type": {
-      "$ref": "2"
-     },
-     "location": "Uri",
-     "isApiVersion": true,
-     "isContentType": false,
-     "isRequired": true,
-     "isEndpoint": false,
-     "skipUrlEncoding": false,
-     "explode": false,
-     "kind": "Client",
-     "defaultValue": {
-      "$id": "37",
-      "type": {
-       "$id": "38",
-       "kind": "string",
-       "name": "string",
-       "crossLanguageDefinitionId": "TypeSpec.string"
-      },
-      "value": "v1"
-     },
-     "serverUrlTemplate": "{endpoint}/versioning/made-optional/api-version:{version}"
->>>>>>> 619f667a
     }
   ]
 }