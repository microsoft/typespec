{
  "name": "Versioning.Removed.V2",
  "apiVersions": [
    "v1",
    "v2preview",
    "v2"
  ],
  "enums": [
    {
      "$id": "1",
      "kind": "enum",
      "name": "EnumV2",
      "crossLanguageDefinitionId": "Versioning.Removed.EnumV2",
      "valueType": {
        "$id": "2",
        "kind": "string",
        "name": "string",
        "crossLanguageDefinitionId": "TypeSpec.string",
        "decorators": []
      },
      "values": [
        {
          "$id": "3",
          "kind": "enumvalue",
          "name": "enumMemberV2",
          "value": "enumMemberV2",
          "valueType": {
            "$ref": "2"
          },
          "enumType": {
            "$ref": "1"
          },
          "decorators": []
        }
      ],
      "namespace": "Versioning.Removed",
      "isFixed": true,
      "isFlags": false,
      "usage": "Input,Output,Json",
      "decorators": []
    },
    {
      "$id": "4",
      "kind": "enum",
      "name": "EnumV3",
      "crossLanguageDefinitionId": "Versioning.Removed.EnumV3",
      "valueType": {
        "$id": "5",
        "kind": "string",
        "name": "string",
        "crossLanguageDefinitionId": "TypeSpec.string",
        "decorators": []
      },
      "values": [
        {
          "$id": "6",
          "kind": "enumvalue",
          "name": "enumMemberV1",
          "value": "enumMemberV1",
          "valueType": {
            "$ref": "5"
          },
          "enumType": {
            "$ref": "4"
          },
          "decorators": []
        },
        {
          "$id": "7",
          "kind": "enumvalue",
          "name": "enumMemberV2Preview",
          "value": "enumMemberV2Preview",
          "valueType": {
            "$ref": "5"
          },
          "enumType": {
            "$ref": "4"
          },
          "decorators": []
        }
      ],
      "namespace": "Versioning.Removed",
      "isFixed": true,
      "isFlags": false,
      "usage": "Input,Output,Json",
      "decorators": []
    },
    {
      "$id": "8",
      "kind": "enum",
      "name": "Versions",
      "crossLanguageDefinitionId": "Versioning.Removed.Versions",
      "valueType": {
        "$id": "9",
        "kind": "string",
        "name": "string",
        "crossLanguageDefinitionId": "TypeSpec.string",
        "decorators": []
      },
      "values": [
        {
          "$id": "10",
          "kind": "enumvalue",
          "name": "v1",
          "value": "v1",
          "valueType": {
            "$ref": "9"
          },
          "enumType": {
            "$ref": "8"
          },
          "doc": "The version v1.",
          "decorators": []
        },
        {
          "$id": "11",
          "kind": "enumvalue",
          "name": "v2preview",
          "value": "v2preview",
          "valueType": {
            "$ref": "9"
          },
          "enumType": {
            "$ref": "8"
          },
          "doc": "The V2 Preview version.",
          "decorators": []
        },
        {
          "$id": "12",
          "kind": "enumvalue",
          "name": "v2",
          "value": "v2",
          "valueType": {
            "$ref": "9"
          },
          "enumType": {
            "$ref": "8"
          },
          "doc": "The version v2.",
          "decorators": []
        }
      ],
      "namespace": "Versioning.Removed",
      "doc": "The version of the API.",
      "isFixed": true,
      "isFlags": false,
      "usage": "Input,ApiVersionEnum",
      "decorators": []
    }
  ],
  "constants": [
    {
      "$id": "13",
      "kind": "constant",
      "name": "v2ContentType",
      "namespace": "",
      "usage": "None",
      "valueType": {
        "$id": "14",
        "kind": "string",
        "name": "string",
        "crossLanguageDefinitionId": "TypeSpec.string",
        "decorators": []
      },
      "value": "application/json",
      "decorators": []
    },
    {
      "$id": "15",
      "kind": "constant",
      "name": "v2ContentType1",
      "namespace": "",
      "usage": "None",
      "valueType": {
        "$id": "16",
        "kind": "string",
        "name": "string",
        "crossLanguageDefinitionId": "TypeSpec.string",
        "decorators": []
      },
      "value": "application/json",
      "decorators": []
    },
    {
      "$id": "17",
      "kind": "constant",
      "name": "modelV3ContentType",
      "namespace": "",
      "usage": "None",
      "valueType": {
        "$id": "18",
        "kind": "string",
        "name": "string",
        "crossLanguageDefinitionId": "TypeSpec.string",
        "decorators": []
      },
      "value": "application/json",
      "decorators": []
    },
    {
      "$id": "19",
      "kind": "constant",
      "name": "modelV3ContentType1",
      "namespace": "",
      "usage": "None",
      "valueType": {
        "$id": "20",
        "kind": "string",
        "name": "string",
        "crossLanguageDefinitionId": "TypeSpec.string",
        "decorators": []
      },
      "value": "application/json",
      "decorators": []
    }
  ],
  "models": [
    {
      "$id": "21",
      "kind": "model",
      "name": "ModelV2",
      "namespace": "Versioning.Removed",
      "crossLanguageDefinitionId": "Versioning.Removed.ModelV2",
      "usage": "Input,Output,Json",
      "decorators": [],
      "properties": [
        {
          "$id": "22",
          "kind": "property",
          "name": "prop",
          "serializedName": "prop",
          "type": {
            "$id": "23",
            "kind": "string",
            "name": "string",
            "crossLanguageDefinitionId": "TypeSpec.string",
            "decorators": []
          },
          "optional": false,
          "readOnly": false,
          "discriminator": false,
          "flatten": false,
          "decorators": [],
          "crossLanguageDefinitionId": "Versioning.Removed.ModelV2.prop",
          "serializationOptions": {
            "json": {
              "name": "prop"
            }
          }
        },
        {
          "$id": "24",
          "kind": "property",
          "name": "enumProp",
          "serializedName": "enumProp",
          "type": {
            "$ref": "1"
          },
          "optional": false,
          "readOnly": false,
          "discriminator": false,
          "flatten": false,
          "decorators": [],
          "crossLanguageDefinitionId": "Versioning.Removed.ModelV2.enumProp",
          "serializationOptions": {
            "json": {
              "name": "enumProp"
            }
          }
        },
        {
          "$id": "25",
          "kind": "property",
          "name": "unionProp",
          "serializedName": "unionProp",
          "type": {
            "$id": "26",
            "kind": "union",
            "name": "UnionV2",
            "variantTypes": [
              {
                "$id": "27",
                "kind": "string",
                "name": "string",
                "crossLanguageDefinitionId": "TypeSpec.string",
                "decorators": []
              },
              {
                "$id": "28",
                "kind": "float32",
                "name": "float32",
                "crossLanguageDefinitionId": "TypeSpec.float32",
                "decorators": []
              }
            ],
            "namespace": "Versioning.Removed",
            "decorators": []
          },
          "optional": false,
          "readOnly": false,
          "discriminator": false,
          "flatten": false,
          "decorators": [],
          "crossLanguageDefinitionId": "Versioning.Removed.ModelV2.unionProp",
          "serializationOptions": {
            "json": {
              "name": "unionProp"
            }
          }
        }
      ]
    },
    {
      "$id": "29",
      "kind": "model",
      "name": "ModelV3",
      "namespace": "Versioning.Removed",
      "crossLanguageDefinitionId": "Versioning.Removed.ModelV3",
      "usage": "Input,Output,Json",
      "decorators": [],
      "properties": [
        {
          "$id": "30",
          "kind": "property",
          "name": "id",
          "serializedName": "id",
          "type": {
            "$id": "31",
            "kind": "string",
            "name": "string",
            "crossLanguageDefinitionId": "TypeSpec.string",
            "decorators": []
          },
          "optional": false,
          "readOnly": false,
          "discriminator": false,
          "flatten": false,
          "decorators": [],
          "crossLanguageDefinitionId": "Versioning.Removed.ModelV3.id",
          "serializationOptions": {
            "json": {
              "name": "id"
            }
          }
        },
        {
          "$id": "32",
          "kind": "property",
          "name": "enumProp",
          "serializedName": "enumProp",
          "type": {
            "$ref": "4"
          },
          "optional": false,
          "readOnly": false,
          "discriminator": false,
          "flatten": false,
          "decorators": [],
          "crossLanguageDefinitionId": "Versioning.Removed.ModelV3.enumProp",
          "serializationOptions": {
            "json": {
              "name": "enumProp"
            }
          }
        }
      ]
    }
  ],
  "clients": [
    {
      "$id": "33",
      "kind": "client",
      "name": "RemovedClient",
      "namespace": "Versioning.Removed",
      "doc": "Test for the `@removed` decorator.",
      "methods": [
        {
          "$id": "34",
          "kind": "basic",
          "name": "v2",
          "accessibility": "public",
          "apiVersions": [
            "v1",
            "v2preview",
            "v2"
          ],
          "operation": {
            "$id": "35",
            "name": "v2",
            "resourceName": "Removed",
            "accessibility": "public",
            "parameters": [
              {
                "$id": "36",
                "name": "contentType",
                "nameInRequest": "Content-Type",
                "doc": "Body parameter's content type. Known values are application/json",
                "type": {
                  "$ref": "13"
                },
                "location": "Header",
                "isApiVersion": false,
                "isContentType": true,
                "isEndpoint": false,
                "explode": false,
                "isRequired": true,
                "kind": "Constant",
                "decorators": [],
                "skipUrlEncoding": false
              },
              {
                "$id": "37",
                "name": "accept",
                "nameInRequest": "Accept",
                "type": {
                  "$ref": "15"
                },
                "location": "Header",
                "isApiVersion": false,
                "isContentType": false,
                "isEndpoint": false,
                "explode": false,
                "isRequired": true,
                "kind": "Constant",
                "decorators": [],
                "skipUrlEncoding": false
              },
              {
                "$id": "38",
                "name": "body",
                "nameInRequest": "body",
                "type": {
                  "$ref": "21"
                },
                "location": "Body",
                "isApiVersion": false,
                "isContentType": false,
                "isEndpoint": false,
                "explode": false,
                "isRequired": true,
                "kind": "Method",
                "decorators": [],
                "skipUrlEncoding": false
              }
            ],
            "responses": [
              {
                "statusCodes": [
                  200
                ],
                "bodyType": {
                  "$ref": "21"
                },
                "headers": [],
                "isErrorResponse": false,
                "contentTypes": [
                  "application/json"
                ]
              }
            ],
            "httpMethod": "POST",
            "uri": "{endpoint}/versioning/removed/api-version:{version}",
            "path": "/v2",
            "requestMediaTypes": [
              "application/json"
            ],
            "bufferResponse": true,
            "generateProtocolMethod": true,
            "generateConvenienceMethod": true,
            "crossLanguageDefinitionId": "Versioning.Removed.v2",
            "decorators": []
          },
          "parameters": [
            {
              "$id": "39",
              "name": "body",
              "nameInRequest": "body",
              "type": {
                "$ref": "21"
              },
              "location": "Body",
              "isApiVersion": false,
              "isContentType": false,
              "isEndpoint": false,
              "explode": false,
              "isRequired": true,
              "kind": "Method",
              "decorators": [],
              "skipUrlEncoding": false
            },
            {
              "$id": "40",
              "name": "contentType",
              "nameInRequest": "contentType",
              "doc": "Body parameter's content type. Known values are application/json",
              "type": {
                "$ref": "13"
              },
              "location": "Header",
              "isApiVersion": false,
              "isContentType": false,
              "isEndpoint": false,
              "explode": false,
              "isRequired": true,
              "kind": "Constant",
              "decorators": [],
              "skipUrlEncoding": false
            },
            {
              "$id": "41",
              "name": "accept",
              "nameInRequest": "accept",
              "type": {
                "$ref": "15"
              },
              "location": "Header",
              "isApiVersion": false,
              "isContentType": false,
              "isEndpoint": false,
              "explode": false,
              "isRequired": true,
              "kind": "Constant",
              "decorators": [],
              "skipUrlEncoding": false
            }
          ],
          "response": {
            "type": {
              "$ref": "21"
            }
          },
          "isOverride": false,
          "generateConvenient": true,
          "generateProtocol": true,
          "crossLanguageDefinitionId": "Versioning.Removed.v2"
        },
        {
          "$id": "42",
          "kind": "basic",
          "name": "modelV3",
          "accessibility": "public",
          "apiVersions": [
            "v1",
            "v2preview",
            "v2"
          ],
          "doc": "This operation will pass different paths and different request bodies based on different versions.",
          "operation": {
            "$id": "43",
            "name": "modelV3",
            "resourceName": "Removed",
            "doc": "This operation will pass different paths and different request bodies based on different versions.",
            "accessibility": "public",
            "parameters": [
              {
                "$id": "44",
                "name": "contentType",
                "nameInRequest": "Content-Type",
                "doc": "Body parameter's content type. Known values are application/json",
                "type": {
                  "$ref": "17"
                },
                "location": "Header",
                "isApiVersion": false,
                "isContentType": true,
                "isEndpoint": false,
                "explode": false,
                "isRequired": true,
                "kind": "Constant",
                "decorators": [],
                "skipUrlEncoding": false
              },
              {
                "$id": "45",
                "name": "accept",
                "nameInRequest": "Accept",
                "type": {
                  "$ref": "19"
                },
                "location": "Header",
                "isApiVersion": false,
                "isContentType": false,
                "isEndpoint": false,
                "explode": false,
                "isRequired": true,
                "kind": "Constant",
                "decorators": [],
                "skipUrlEncoding": false
              },
              {
                "$id": "46",
                "name": "body",
                "nameInRequest": "body",
                "type": {
                  "$ref": "29"
                },
                "location": "Body",
                "isApiVersion": false,
                "isContentType": false,
                "isEndpoint": false,
                "explode": false,
                "isRequired": true,
                "kind": "Method",
                "decorators": [],
                "skipUrlEncoding": false
              }
            ],
            "responses": [
              {
                "statusCodes": [
                  200
                ],
                "bodyType": {
                  "$ref": "29"
                },
                "headers": [],
                "isErrorResponse": false,
                "contentTypes": [
                  "application/json"
                ]
              }
            ],
            "httpMethod": "POST",
            "uri": "{endpoint}/versioning/removed/api-version:{version}",
            "path": "/v3",
            "requestMediaTypes": [
              "application/json"
            ],
            "bufferResponse": true,
            "generateProtocolMethod": true,
            "generateConvenienceMethod": true,
            "crossLanguageDefinitionId": "Versioning.Removed.modelV3",
            "decorators": []
          },
          "parameters": [
            {
              "$id": "47",
              "name": "body",
              "nameInRequest": "body",
              "type": {
                "$ref": "29"
              },
              "location": "Body",
              "isApiVersion": false,
              "isContentType": false,
              "isEndpoint": false,
              "explode": false,
              "isRequired": true,
              "kind": "Method",
              "decorators": [],
              "skipUrlEncoding": false
            },
            {
              "$id": "48",
              "name": "contentType",
              "nameInRequest": "contentType",
              "doc": "Body parameter's content type. Known values are application/json",
              "type": {
                "$ref": "17"
              },
              "location": "Header",
              "isApiVersion": false,
              "isContentType": false,
              "isEndpoint": false,
              "explode": false,
              "isRequired": true,
              "kind": "Constant",
              "decorators": [],
              "skipUrlEncoding": false
            },
            {
              "$id": "49",
              "name": "accept",
              "nameInRequest": "accept",
              "type": {
                "$ref": "19"
              },
              "location": "Header",
              "isApiVersion": false,
              "isContentType": false,
              "isEndpoint": false,
              "explode": false,
              "isRequired": true,
              "kind": "Constant",
              "decorators": [],
              "skipUrlEncoding": false
            }
          ],
          "response": {
            "type": {
              "$ref": "29"
            }
          },
          "isOverride": false,
          "generateConvenient": true,
          "generateProtocol": true,
          "crossLanguageDefinitionId": "Versioning.Removed.modelV3"
        }
      ],
      "parameters": [
        {
          "$id": "50",
          "name": "endpoint",
          "nameInRequest": "endpoint",
          "doc": "Need to be set as 'http://localhost:3000' in client.",
          "type": {
            "$id": "51",
            "kind": "url",
            "name": "endpoint",
            "crossLanguageDefinitionId": "TypeSpec.url"
          },
          "location": "Uri",
          "isApiVersion": false,
          "isContentType": false,
          "isRequired": true,
          "isEndpoint": true,
          "skipUrlEncoding": false,
          "explode": false,
          "kind": "Client",
          "serverUrlTemplate": "{endpoint}/versioning/removed/api-version:{version}"
        },
        {
          "$id": "52",
          "name": "version",
          "nameInRequest": "version",
          "doc": "Need to be set as 'v1', 'v2preview' or 'v2' in client.",
          "type": {
            "$ref": "8"
          },
          "location": "Uri",
          "isApiVersion": false,
          "isContentType": false,
          "isRequired": true,
          "isEndpoint": false,
          "skipUrlEncoding": false,
          "explode": false,
          "kind": "Client",
          "serverUrlTemplate": "{endpoint}/versioning/removed/api-version:{version}"
        }
      ],
      "decorators": [],
      "crossLanguageDefinitionId": "Versioning.Removed",
      "apiVersions": [
        "v1",
        "v2preview",
        "v2"
      ]
    }
<<<<<<< HEAD
  ]
=======
   ],
   "parameters": [
    {
     "$id": "71",
     "name": "endpoint",
     "nameInRequest": "endpoint",
     "doc": "Need to be set as 'http://localhost:3000' in client.",
     "type": {
      "$id": "72",
      "kind": "url",
      "name": "endpoint",
      "crossLanguageDefinitionId": "TypeSpec.url"
     },
     "location": "Uri",
     "isApiVersion": false,
     "isContentType": false,
     "isRequired": true,
     "isEndpoint": true,
     "skipUrlEncoding": false,
     "explode": false,
     "kind": "Client",
     "serverUrlTemplate": "{endpoint}/versioning/removed/api-version:{version}"
    },
    {
     "$id": "73",
     "name": "version",
     "nameInRequest": "version",
     "doc": "Need to be set as 'v1', 'v2preview' or 'v2' in client.",
     "type": {
      "$ref": "12"
     },
     "location": "Uri",
     "isApiVersion": true,
     "isContentType": false,
     "isRequired": true,
     "isEndpoint": false,
     "skipUrlEncoding": false,
     "explode": false,
     "kind": "Client",
     "defaultValue": {
      "$id": "74",
      "type": {
       "$id": "75",
       "kind": "string",
       "name": "string",
       "crossLanguageDefinitionId": "TypeSpec.string"
      },
      "value": "v2"
     },
     "serverUrlTemplate": "{endpoint}/versioning/removed/api-version:{version}"
    }
   ],
   "decorators": [],
   "crossLanguageDefinitionId": "Versioning.Removed",
   "apiVersions": [
    "v1",
    "v2preview",
    "v2"
   ]
  }
 ]
>>>>>>> 619f667a
}<|MERGE_RESOLUTION|>--- conflicted
+++ resolved
@@ -729,13 +729,22 @@
             "$ref": "8"
           },
           "location": "Uri",
-          "isApiVersion": false,
+          "isApiVersion": true,
           "isContentType": false,
           "isRequired": true,
           "isEndpoint": false,
           "skipUrlEncoding": false,
           "explode": false,
           "kind": "Client",
+          "defaultValue": {
+            "type": {
+              "$id": "53",
+              "kind": "string",
+              "name": "string",
+              "crossLanguageDefinitionId": "TypeSpec.string"
+            },
+            "value": "v2"
+          },
           "serverUrlTemplate": "{endpoint}/versioning/removed/api-version:{version}"
         }
       ],
@@ -747,69 +756,5 @@
         "v2"
       ]
     }
-<<<<<<< HEAD
   ]
-=======
-   ],
-   "parameters": [
-    {
-     "$id": "71",
-     "name": "endpoint",
-     "nameInRequest": "endpoint",
-     "doc": "Need to be set as 'http://localhost:3000' in client.",
-     "type": {
-      "$id": "72",
-      "kind": "url",
-      "name": "endpoint",
-      "crossLanguageDefinitionId": "TypeSpec.url"
-     },
-     "location": "Uri",
-     "isApiVersion": false,
-     "isContentType": false,
-     "isRequired": true,
-     "isEndpoint": true,
-     "skipUrlEncoding": false,
-     "explode": false,
-     "kind": "Client",
-     "serverUrlTemplate": "{endpoint}/versioning/removed/api-version:{version}"
-    },
-    {
-     "$id": "73",
-     "name": "version",
-     "nameInRequest": "version",
-     "doc": "Need to be set as 'v1', 'v2preview' or 'v2' in client.",
-     "type": {
-      "$ref": "12"
-     },
-     "location": "Uri",
-     "isApiVersion": true,
-     "isContentType": false,
-     "isRequired": true,
-     "isEndpoint": false,
-     "skipUrlEncoding": false,
-     "explode": false,
-     "kind": "Client",
-     "defaultValue": {
-      "$id": "74",
-      "type": {
-       "$id": "75",
-       "kind": "string",
-       "name": "string",
-       "crossLanguageDefinitionId": "TypeSpec.string"
-      },
-      "value": "v2"
-     },
-     "serverUrlTemplate": "{endpoint}/versioning/removed/api-version:{version}"
-    }
-   ],
-   "decorators": [],
-   "crossLanguageDefinitionId": "Versioning.Removed",
-   "apiVersions": [
-    "v1",
-    "v2preview",
-    "v2"
-   ]
-  }
- ]
->>>>>>> 619f667a
 }