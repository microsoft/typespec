{
 "$id": "1",
 "name": "Versioning.Removed.V2",
 "apiVersions": [
  "v1",
  "v2preview",
  "v2"
 ],
 "enums": [
  {
   "$id": "2",
   "kind": "enum",
   "name": "EnumV2",
   "crossLanguageDefinitionId": "Versioning.Removed.EnumV2",
   "valueType": {
    "$id": "3",
    "kind": "string",
    "name": "string",
    "crossLanguageDefinitionId": "TypeSpec.string",
    "decorators": []
   },
   "values": [
    {
     "$id": "4",
     "kind": "enumvalue",
     "name": "enumMemberV2",
     "value": "enumMemberV2",
     "valueType": {
      "$id": "5",
      "kind": "string",
      "name": "string",
      "crossLanguageDefinitionId": "TypeSpec.string",
      "decorators": []
     },
     "enumType": {
      "$ref": "2"
     },
     "decorators": []
    }
   ],
   "namespace": "Versioning.Removed",
   "isFixed": true,
   "isFlags": false,
   "usage": "Input,Output,Json",
   "decorators": []
  },
  {
   "$id": "6",
   "kind": "enum",
   "name": "EnumV3",
   "crossLanguageDefinitionId": "Versioning.Removed.EnumV3",
   "valueType": {
    "$id": "7",
    "kind": "string",
    "name": "string",
    "crossLanguageDefinitionId": "TypeSpec.string",
    "decorators": []
   },
   "values": [
    {
     "$id": "8",
     "kind": "enumvalue",
     "name": "enumMemberV1",
     "value": "enumMemberV1",
     "valueType": {
      "$id": "9",
      "kind": "string",
      "name": "string",
      "crossLanguageDefinitionId": "TypeSpec.string",
      "decorators": []
     },
     "enumType": {
      "$ref": "6"
     },
     "decorators": []
    },
    {
     "$id": "10",
     "kind": "enumvalue",
     "name": "enumMemberV2Preview",
     "value": "enumMemberV2Preview",
     "valueType": {
      "$id": "11",
      "kind": "string",
      "name": "string",
      "crossLanguageDefinitionId": "TypeSpec.string",
      "decorators": []
     },
     "enumType": {
      "$ref": "6"
     },
     "decorators": []
    }
   ],
   "namespace": "Versioning.Removed",
   "isFixed": true,
   "isFlags": false,
   "usage": "Input,Output,Json",
   "decorators": []
  },
  {
   "$id": "12",
   "kind": "enum",
   "name": "Versions",
   "crossLanguageDefinitionId": "Versioning.Removed.Versions",
   "valueType": {
    "$id": "13",
    "kind": "string",
    "name": "string",
    "crossLanguageDefinitionId": "TypeSpec.string",
    "decorators": []
   },
   "values": [
    {
     "$id": "14",
     "kind": "enumvalue",
     "name": "v1",
     "value": "v1",
     "valueType": {
      "$id": "15",
      "kind": "string",
      "name": "string",
      "crossLanguageDefinitionId": "TypeSpec.string",
      "decorators": []
     },
     "enumType": {
      "$ref": "12"
     },
     "doc": "The version v1.",
     "decorators": []
    },
    {
     "$id": "16",
     "kind": "enumvalue",
     "name": "v2preview",
     "value": "v2preview",
     "valueType": {
      "$id": "17",
      "kind": "string",
      "name": "string",
      "crossLanguageDefinitionId": "TypeSpec.string",
      "decorators": []
     },
     "enumType": {
      "$ref": "12"
     },
     "doc": "The V2 Preview version.",
     "decorators": []
    },
    {
     "$id": "18",
     "kind": "enumvalue",
     "name": "v2",
     "value": "v2",
     "valueType": {
      "$id": "19",
      "kind": "string",
      "name": "string",
      "crossLanguageDefinitionId": "TypeSpec.string",
      "decorators": []
     },
     "enumType": {
      "$ref": "12"
     },
     "doc": "The version v2.",
     "decorators": []
    }
   ],
   "namespace": "Versioning.Removed",
   "doc": "The version of the API.",
   "isFixed": true,
   "isFlags": false,
   "usage": "Input,ApiVersionEnum",
   "decorators": []
  }
 ],
 "models": [
  {
   "$id": "20",
   "kind": "model",
   "name": "ModelV2",
   "namespace": "Versioning.Removed",
   "crossLanguageDefinitionId": "Versioning.Removed.ModelV2",
   "usage": "Input,Output,Json",
   "decorators": [],
   "properties": [
    {
     "$id": "21",
     "kind": "property",
     "name": "prop",
     "serializedName": "prop",
     "type": {
      "$id": "22",
      "kind": "string",
      "name": "string",
      "crossLanguageDefinitionId": "TypeSpec.string",
      "decorators": []
     },
     "optional": false,
     "readOnly": false,
     "discriminator": false,
     "flatten": false,
     "decorators": [],
     "crossLanguageDefinitionId": "Versioning.Removed.ModelV2.prop",
     "serializationOptions": {
      "$id": "23",
      "json": {
       "$id": "24",
       "name": "prop"
      }
     }
    },
    {
     "$id": "25",
     "kind": "property",
     "name": "enumProp",
     "serializedName": "enumProp",
     "type": {
      "$ref": "2"
     },
     "optional": false,
     "readOnly": false,
     "discriminator": false,
     "flatten": false,
     "decorators": [],
     "crossLanguageDefinitionId": "Versioning.Removed.ModelV2.enumProp",
     "serializationOptions": {
      "$id": "26",
      "json": {
       "$id": "27",
       "name": "enumProp"
      }
     }
    },
    {
     "$id": "28",
     "kind": "property",
     "name": "unionProp",
     "serializedName": "unionProp",
     "type": {
      "$id": "29",
      "kind": "union",
      "name": "UnionV2",
      "variantTypes": [
       {
        "$id": "30",
        "kind": "string",
        "name": "string",
        "crossLanguageDefinitionId": "TypeSpec.string",
        "decorators": []
       },
       {
        "$id": "31",
        "kind": "float32",
        "name": "float32",
        "crossLanguageDefinitionId": "TypeSpec.float32",
        "decorators": []
       }
      ],
      "namespace": "Versioning.Removed",
      "decorators": []
     },
     "optional": false,
     "readOnly": false,
     "discriminator": false,
     "flatten": false,
     "decorators": [],
     "crossLanguageDefinitionId": "Versioning.Removed.ModelV2.unionProp",
     "serializationOptions": {
      "$id": "32",
      "json": {
       "$id": "33",
       "name": "unionProp"
      }
     }
    }
   ]
  },
  {
   "$id": "34",
   "kind": "model",
   "name": "ModelV3",
   "namespace": "Versioning.Removed",
   "crossLanguageDefinitionId": "Versioning.Removed.ModelV3",
   "usage": "Input,Output,Json",
   "decorators": [],
   "properties": [
    {
     "$id": "35",
     "kind": "property",
     "name": "id",
     "serializedName": "id",
     "type": {
      "$id": "36",
      "kind": "string",
      "name": "string",
      "crossLanguageDefinitionId": "TypeSpec.string",
      "decorators": []
     },
     "optional": false,
     "readOnly": false,
     "discriminator": false,
     "flatten": false,
     "decorators": [],
     "crossLanguageDefinitionId": "Versioning.Removed.ModelV3.id",
     "serializationOptions": {
      "$id": "37",
      "json": {
       "$id": "38",
       "name": "id"
      }
     }
    },
    {
     "$id": "39",
     "kind": "property",
     "name": "enumProp",
     "serializedName": "enumProp",
     "type": {
      "$ref": "6"
     },
     "optional": false,
     "readOnly": false,
     "discriminator": false,
     "flatten": false,
     "decorators": [],
     "crossLanguageDefinitionId": "Versioning.Removed.ModelV3.enumProp",
     "serializationOptions": {
      "$id": "40",
      "json": {
       "$id": "41",
       "name": "enumProp"
      }
     }
    }
   ]
  }
 ],
 "clients": [
  {
   "$id": "42",
<<<<<<< HEAD
   "kind": "client",
   "name": "RemovedClient",
   "namespace": "Versioning.Removed",
   "doc": "Test for the `@removed` decorator.",
   "parameters": [
    {
     "$id": "43",
     "Name": "endpoint",
     "NameInRequest": "endpoint",
     "Doc": "Need to be set as 'http://localhost:3000' in client.",
     "Type": {
      "$id": "44",
      "kind": "url",
      "name": "url",
      "crossLanguageDefinitionId": "TypeSpec.url"
     },
     "Location": "Uri",
     "IsApiVersion": false,
     "IsResourceParameter": false,
     "IsContentType": false,
     "IsRequired": true,
     "IsEndpoint": true,
     "SkipUrlEncoding": false,
     "Explode": false,
     "Kind": "Client"
    },
    {
     "$id": "45",
     "Name": "version",
     "NameInRequest": "version",
     "Doc": "Need to be set as 'v1', 'v2preview' or 'v2' in client.",
     "Type": {
      "$ref": "12"
     },
     "Location": "Uri",
     "IsApiVersion": false,
     "IsResourceParameter": false,
     "IsContentType": false,
     "IsRequired": true,
     "IsEndpoint": false,
     "SkipUrlEncoding": false,
     "Explode": false,
     "Kind": "Client"
    }
   ],
   "operations": [
    {
     "$id": "46",
     "Name": "v2",
     "ResourceName": "Removed",
     "Accessibility": "public",
     "Parameters": [
      {
       "$id": "47",
       "Name": "contentType",
       "NameInRequest": "Content-Type",
       "Doc": "Body parameter's content type. Known values are application/json",
       "Type": {
        "$id": "48",
=======
   "name": "RemovedClient",
   "namespace": "Versioning.Removed",
   "doc": "Test for the `@removed` decorator.",
   "operations": [
    {
     "$id": "43",
     "name": "v2",
     "resourceName": "Removed",
     "accessibility": "public",
     "parameters": [
      {
       "$id": "44",
       "name": "contentType",
       "nameInRequest": "Content-Type",
       "doc": "Body parameter's content type. Known values are application/json",
       "type": {
        "$id": "45",
>>>>>>> 586a120e
        "kind": "constant",
        "valueType": {
         "$id": "49",
         "kind": "string",
         "name": "string",
         "crossLanguageDefinitionId": "TypeSpec.string",
         "decorators": []
        },
        "value": "application/json",
        "decorators": []
       },
       "location": "Header",
       "isApiVersion": false,
       "isContentType": true,
       "isEndpoint": false,
       "explode": false,
       "isRequired": true,
       "kind": "Constant",
       "decorators": [],
       "skipUrlEncoding": false
      },
      {
<<<<<<< HEAD
       "$id": "50",
       "Name": "accept",
       "NameInRequest": "Accept",
       "Type": {
        "$id": "51",
=======
       "$id": "47",
       "name": "accept",
       "nameInRequest": "Accept",
       "type": {
        "$id": "48",
>>>>>>> 586a120e
        "kind": "constant",
        "valueType": {
         "$id": "52",
         "kind": "string",
         "name": "string",
         "crossLanguageDefinitionId": "TypeSpec.string",
         "decorators": []
        },
        "value": "application/json",
        "decorators": []
       },
       "location": "Header",
       "isApiVersion": false,
       "isContentType": false,
       "isEndpoint": false,
       "explode": false,
       "isRequired": true,
       "kind": "Constant",
       "decorators": [],
       "skipUrlEncoding": false
      },
      {
<<<<<<< HEAD
       "$id": "53",
       "Name": "body",
       "NameInRequest": "body",
       "Type": {
=======
       "$id": "50",
       "name": "body",
       "nameInRequest": "body",
       "type": {
>>>>>>> 586a120e
        "$ref": "20"
       },
       "location": "Body",
       "isApiVersion": false,
       "isContentType": false,
       "isEndpoint": false,
       "explode": false,
       "isRequired": true,
       "kind": "Method",
       "decorators": [],
       "skipUrlEncoding": false
      }
     ],
     "responses": [
      {
<<<<<<< HEAD
       "$id": "54",
       "StatusCodes": [
=======
       "$id": "51",
       "statusCodes": [
>>>>>>> 586a120e
        200
       ],
       "bodyType": {
        "$ref": "20"
       },
       "headers": [],
       "isErrorResponse": false,
       "contentTypes": [
        "application/json"
       ]
      }
     ],
     "httpMethod": "POST",
     "uri": "{endpoint}/versioning/removed/api-version:{version}",
     "path": "/v2",
     "requestMediaTypes": [
      "application/json"
     ],
     "bufferResponse": true,
     "generateProtocolMethod": true,
     "generateConvenienceMethod": true,
     "crossLanguageDefinitionId": "Versioning.Removed.v2",
     "decorators": []
    },
    {
<<<<<<< HEAD
     "$id": "55",
     "Name": "modelV3",
     "ResourceName": "Removed",
     "Doc": "This operation will pass different paths and different request bodies based on different versions.",
     "Accessibility": "public",
     "Parameters": [
      {
       "$id": "56",
       "Name": "contentType",
       "NameInRequest": "Content-Type",
       "Doc": "Body parameter's content type. Known values are application/json",
       "Type": {
        "$id": "57",
=======
     "$id": "52",
     "name": "modelV3",
     "resourceName": "Removed",
     "doc": "This operation will pass different paths and different request bodies based on different versions.",
     "accessibility": "public",
     "parameters": [
      {
       "$id": "53",
       "name": "contentType",
       "nameInRequest": "Content-Type",
       "doc": "Body parameter's content type. Known values are application/json",
       "type": {
        "$id": "54",
>>>>>>> 586a120e
        "kind": "constant",
        "valueType": {
         "$id": "58",
         "kind": "string",
         "name": "string",
         "crossLanguageDefinitionId": "TypeSpec.string",
         "decorators": []
        },
        "value": "application/json",
        "decorators": []
       },
       "location": "Header",
       "isApiVersion": false,
       "isContentType": true,
       "isEndpoint": false,
       "explode": false,
       "isRequired": true,
       "kind": "Constant",
       "decorators": [],
       "skipUrlEncoding": false
      },
      {
<<<<<<< HEAD
       "$id": "59",
       "Name": "accept",
       "NameInRequest": "Accept",
       "Type": {
        "$id": "60",
=======
       "$id": "56",
       "name": "accept",
       "nameInRequest": "Accept",
       "type": {
        "$id": "57",
>>>>>>> 586a120e
        "kind": "constant",
        "valueType": {
         "$id": "61",
         "kind": "string",
         "name": "string",
         "crossLanguageDefinitionId": "TypeSpec.string",
         "decorators": []
        },
        "value": "application/json",
        "decorators": []
       },
       "location": "Header",
       "isApiVersion": false,
       "isContentType": false,
       "isEndpoint": false,
       "explode": false,
       "isRequired": true,
       "kind": "Constant",
       "decorators": [],
       "skipUrlEncoding": false
      },
      {
<<<<<<< HEAD
       "$id": "62",
       "Name": "body",
       "NameInRequest": "body",
       "Type": {
=======
       "$id": "59",
       "name": "body",
       "nameInRequest": "body",
       "type": {
>>>>>>> 586a120e
        "$ref": "34"
       },
       "location": "Body",
       "isApiVersion": false,
       "isContentType": false,
       "isEndpoint": false,
       "explode": false,
       "isRequired": true,
       "kind": "Method",
       "decorators": [],
       "skipUrlEncoding": false
      }
     ],
     "responses": [
      {
<<<<<<< HEAD
       "$id": "63",
       "StatusCodes": [
=======
       "$id": "60",
       "statusCodes": [
>>>>>>> 586a120e
        200
       ],
       "bodyType": {
        "$ref": "34"
       },
       "headers": [],
       "isErrorResponse": false,
       "contentTypes": [
        "application/json"
       ]
      }
     ],
     "httpMethod": "POST",
     "uri": "{endpoint}/versioning/removed/api-version:{version}",
     "path": "/v3",
     "requestMediaTypes": [
      "application/json"
     ],
     "bufferResponse": true,
     "generateProtocolMethod": true,
     "generateConvenienceMethod": true,
     "crossLanguageDefinitionId": "Versioning.Removed.modelV3",
     "decorators": []
    }
   ],
<<<<<<< HEAD
   "apiVersions": [
    "v1",
    "v2preview",
    "v2"
   ],
   "crossLanguageDefinitionId": "Versioning.Removed",
   "decorators": []
=======
   "parameters": [
    {
     "$id": "61",
     "name": "endpoint",
     "nameInRequest": "endpoint",
     "doc": "Need to be set as 'http://localhost:3000' in client.",
     "type": {
      "$id": "62",
      "kind": "url",
      "name": "url",
      "crossLanguageDefinitionId": "TypeSpec.url"
     },
     "location": "Uri",
     "isApiVersion": false,
     "isContentType": false,
     "isRequired": true,
     "isEndpoint": true,
     "skipUrlEncoding": false,
     "explode": false,
     "kind": "Client"
    },
    {
     "$id": "63",
     "name": "version",
     "nameInRequest": "version",
     "doc": "Need to be set as 'v1', 'v2preview' or 'v2' in client.",
     "type": {
      "$ref": "12"
     },
     "location": "Uri",
     "isApiVersion": false,
     "isContentType": false,
     "isRequired": true,
     "isEndpoint": false,
     "skipUrlEncoding": false,
     "explode": false,
     "kind": "Client"
    }
   ],
   "decorators": [],
   "crossLanguageDefinitionId": "Versioning.Removed"
>>>>>>> 586a120e
  }
 ]
}<|MERGE_RESOLUTION|>--- conflicted
+++ resolved
@@ -339,7 +339,6 @@
  "clients": [
   {
    "$id": "42",
-<<<<<<< HEAD
    "kind": "client",
    "name": "RemovedClient",
    "namespace": "Versioning.Removed",
@@ -347,77 +346,56 @@
    "parameters": [
     {
      "$id": "43",
-     "Name": "endpoint",
-     "NameInRequest": "endpoint",
-     "Doc": "Need to be set as 'http://localhost:3000' in client.",
-     "Type": {
+     "name": "endpoint",
+     "nameInRequest": "endpoint",
+     "doc": "Need to be set as 'http://localhost:3000' in client.",
+     "type": {
       "$id": "44",
       "kind": "url",
       "name": "url",
       "crossLanguageDefinitionId": "TypeSpec.url"
      },
-     "Location": "Uri",
-     "IsApiVersion": false,
-     "IsResourceParameter": false,
-     "IsContentType": false,
-     "IsRequired": true,
-     "IsEndpoint": true,
-     "SkipUrlEncoding": false,
-     "Explode": false,
-     "Kind": "Client"
+     "location": "Uri",
+     "isApiVersion": false,
+     "isContentType": false,
+     "isRequired": true,
+     "isEndpoint": true,
+     "skipUrlEncoding": false,
+     "explode": false,
+     "kind": "Client"
     },
     {
      "$id": "45",
-     "Name": "version",
-     "NameInRequest": "version",
-     "Doc": "Need to be set as 'v1', 'v2preview' or 'v2' in client.",
-     "Type": {
+     "name": "version",
+     "nameInRequest": "version",
+     "doc": "Need to be set as 'v1', 'v2preview' or 'v2' in client.",
+     "type": {
       "$ref": "12"
      },
-     "Location": "Uri",
-     "IsApiVersion": false,
-     "IsResourceParameter": false,
-     "IsContentType": false,
-     "IsRequired": true,
-     "IsEndpoint": false,
-     "SkipUrlEncoding": false,
-     "Explode": false,
-     "Kind": "Client"
+     "location": "Uri",
+     "isApiVersion": false,
+     "isContentType": false,
+     "isRequired": true,
+     "isEndpoint": false,
+     "skipUrlEncoding": false,
+     "explode": false,
+     "kind": "Client"
     }
    ],
    "operations": [
     {
      "$id": "46",
-     "Name": "v2",
-     "ResourceName": "Removed",
-     "Accessibility": "public",
-     "Parameters": [
-      {
-       "$id": "47",
-       "Name": "contentType",
-       "NameInRequest": "Content-Type",
-       "Doc": "Body parameter's content type. Known values are application/json",
-       "Type": {
-        "$id": "48",
-=======
-   "name": "RemovedClient",
-   "namespace": "Versioning.Removed",
-   "doc": "Test for the `@removed` decorator.",
-   "operations": [
-    {
-     "$id": "43",
      "name": "v2",
      "resourceName": "Removed",
      "accessibility": "public",
      "parameters": [
       {
-       "$id": "44",
+       "$id": "47",
        "name": "contentType",
        "nameInRequest": "Content-Type",
        "doc": "Body parameter's content type. Known values are application/json",
        "type": {
-        "$id": "45",
->>>>>>> 586a120e
+        "$id": "48",
         "kind": "constant",
         "valueType": {
          "$id": "49",
@@ -440,19 +418,11 @@
        "skipUrlEncoding": false
       },
       {
-<<<<<<< HEAD
        "$id": "50",
-       "Name": "accept",
-       "NameInRequest": "Accept",
-       "Type": {
-        "$id": "51",
-=======
-       "$id": "47",
        "name": "accept",
        "nameInRequest": "Accept",
        "type": {
-        "$id": "48",
->>>>>>> 586a120e
+        "$id": "51",
         "kind": "constant",
         "valueType": {
          "$id": "52",
@@ -475,17 +445,10 @@
        "skipUrlEncoding": false
       },
       {
-<<<<<<< HEAD
        "$id": "53",
-       "Name": "body",
-       "NameInRequest": "body",
-       "Type": {
-=======
-       "$id": "50",
        "name": "body",
        "nameInRequest": "body",
        "type": {
->>>>>>> 586a120e
         "$ref": "20"
        },
        "location": "Body",
@@ -501,13 +464,8 @@
      ],
      "responses": [
       {
-<<<<<<< HEAD
        "$id": "54",
-       "StatusCodes": [
-=======
-       "$id": "51",
        "statusCodes": [
->>>>>>> 586a120e
         200
        ],
        "bodyType": {
@@ -533,35 +491,19 @@
      "decorators": []
     },
     {
-<<<<<<< HEAD
      "$id": "55",
-     "Name": "modelV3",
-     "ResourceName": "Removed",
-     "Doc": "This operation will pass different paths and different request bodies based on different versions.",
-     "Accessibility": "public",
-     "Parameters": [
-      {
-       "$id": "56",
-       "Name": "contentType",
-       "NameInRequest": "Content-Type",
-       "Doc": "Body parameter's content type. Known values are application/json",
-       "Type": {
-        "$id": "57",
-=======
-     "$id": "52",
      "name": "modelV3",
      "resourceName": "Removed",
      "doc": "This operation will pass different paths and different request bodies based on different versions.",
      "accessibility": "public",
      "parameters": [
       {
-       "$id": "53",
+       "$id": "56",
        "name": "contentType",
        "nameInRequest": "Content-Type",
        "doc": "Body parameter's content type. Known values are application/json",
        "type": {
-        "$id": "54",
->>>>>>> 586a120e
+        "$id": "57",
         "kind": "constant",
         "valueType": {
          "$id": "58",
@@ -584,19 +526,11 @@
        "skipUrlEncoding": false
       },
       {
-<<<<<<< HEAD
        "$id": "59",
-       "Name": "accept",
-       "NameInRequest": "Accept",
-       "Type": {
-        "$id": "60",
-=======
-       "$id": "56",
        "name": "accept",
        "nameInRequest": "Accept",
        "type": {
-        "$id": "57",
->>>>>>> 586a120e
+        "$id": "60",
         "kind": "constant",
         "valueType": {
          "$id": "61",
@@ -619,17 +553,10 @@
        "skipUrlEncoding": false
       },
       {
-<<<<<<< HEAD
        "$id": "62",
-       "Name": "body",
-       "NameInRequest": "body",
-       "Type": {
-=======
-       "$id": "59",
        "name": "body",
        "nameInRequest": "body",
        "type": {
->>>>>>> 586a120e
         "$ref": "34"
        },
        "location": "Body",
@@ -645,13 +572,8 @@
      ],
      "responses": [
       {
-<<<<<<< HEAD
        "$id": "63",
-       "StatusCodes": [
-=======
-       "$id": "60",
        "statusCodes": [
->>>>>>> 586a120e
         200
        ],
        "bodyType": {
@@ -677,7 +599,6 @@
      "decorators": []
     }
    ],
-<<<<<<< HEAD
    "apiVersions": [
     "v1",
     "v2preview",
@@ -685,49 +606,6 @@
    ],
    "crossLanguageDefinitionId": "Versioning.Removed",
    "decorators": []
-=======
-   "parameters": [
-    {
-     "$id": "61",
-     "name": "endpoint",
-     "nameInRequest": "endpoint",
-     "doc": "Need to be set as 'http://localhost:3000' in client.",
-     "type": {
-      "$id": "62",
-      "kind": "url",
-      "name": "url",
-      "crossLanguageDefinitionId": "TypeSpec.url"
-     },
-     "location": "Uri",
-     "isApiVersion": false,
-     "isContentType": false,
-     "isRequired": true,
-     "isEndpoint": true,
-     "skipUrlEncoding": false,
-     "explode": false,
-     "kind": "Client"
-    },
-    {
-     "$id": "63",
-     "name": "version",
-     "nameInRequest": "version",
-     "doc": "Need to be set as 'v1', 'v2preview' or 'v2' in client.",
-     "type": {
-      "$ref": "12"
-     },
-     "location": "Uri",
-     "isApiVersion": false,
-     "isContentType": false,
-     "isRequired": true,
-     "isEndpoint": false,
-     "skipUrlEncoding": false,
-     "explode": false,
-     "kind": "Client"
-    }
-   ],
-   "decorators": [],
-   "crossLanguageDefinitionId": "Versioning.Removed"
->>>>>>> 586a120e
   }
  ]
 }