{
 "$id": "1",
 "name": "Versioning.Removed.V1",
 "apiVersions": [
  "v1"
 ],
 "enums": [
  {
   "$id": "2",
   "kind": "enum",
   "name": "EnumV1",
   "crossLanguageDefinitionId": "Versioning.Removed.EnumV1",
   "valueType": {
    "$id": "3",
    "kind": "string",
    "name": "string",
    "crossLanguageDefinitionId": "TypeSpec.string",
    "decorators": []
   },
   "values": [
    {
     "$id": "4",
     "kind": "enumvalue",
     "name": "enumMember",
     "value": "enumMember",
     "valueType": {
      "$id": "5",
      "kind": "string",
      "name": "string",
      "crossLanguageDefinitionId": "TypeSpec.string",
      "decorators": []
     },
     "enumType": {
      "$ref": "2"
     },
     "decorators": []
    }
   ],
   "namespace": "Versioning.Removed",
   "isFixed": true,
   "isFlags": false,
   "usage": "Input,Output,Json",
   "decorators": []
  },
  {
   "$id": "6",
   "kind": "enum",
   "name": "EnumV2",
   "crossLanguageDefinitionId": "Versioning.Removed.EnumV2",
   "valueType": {
    "$id": "7",
    "kind": "string",
    "name": "string",
    "crossLanguageDefinitionId": "TypeSpec.string",
    "decorators": []
   },
   "values": [
    {
     "$id": "8",
     "kind": "enumvalue",
     "name": "enumMemberV1",
     "value": "enumMemberV1",
     "valueType": {
      "$id": "9",
      "kind": "string",
      "name": "string",
      "crossLanguageDefinitionId": "TypeSpec.string",
      "decorators": []
     },
     "enumType": {
      "$ref": "6"
     },
     "decorators": []
    },
    {
     "$id": "10",
     "kind": "enumvalue",
     "name": "enumMemberV2",
     "value": "enumMemberV2",
     "valueType": {
      "$id": "11",
      "kind": "string",
      "name": "string",
      "crossLanguageDefinitionId": "TypeSpec.string",
      "decorators": []
     },
     "enumType": {
      "$ref": "6"
     },
     "decorators": []
    }
   ],
   "namespace": "Versioning.Removed",
   "isFixed": true,
   "isFlags": false,
   "usage": "Input,Output,Json",
   "decorators": []
  },
  {
   "$id": "12",
   "kind": "enum",
   "name": "EnumV3",
   "crossLanguageDefinitionId": "Versioning.Removed.EnumV3",
   "valueType": {
    "$id": "13",
    "kind": "string",
    "name": "string",
    "crossLanguageDefinitionId": "TypeSpec.string",
    "decorators": []
   },
   "values": [
    {
     "$id": "14",
     "kind": "enumvalue",
     "name": "enumMemberV1",
     "value": "enumMemberV1",
     "valueType": {
      "$id": "15",
      "kind": "string",
      "name": "string",
      "crossLanguageDefinitionId": "TypeSpec.string",
      "decorators": []
     },
     "enumType": {
      "$ref": "12"
     },
     "decorators": []
    },
    {
     "$id": "16",
     "kind": "enumvalue",
     "name": "enumMemberV2Preview",
     "value": "enumMemberV2Preview",
     "valueType": {
      "$id": "17",
      "kind": "string",
      "name": "string",
      "crossLanguageDefinitionId": "TypeSpec.string",
      "decorators": []
     },
     "enumType": {
      "$ref": "12"
     },
     "decorators": []
    }
   ],
   "namespace": "Versioning.Removed",
   "isFixed": true,
   "isFlags": false,
   "usage": "Input,Output,Json",
   "decorators": []
  },
  {
   "$id": "18",
   "kind": "enum",
   "name": "Versions",
   "crossLanguageDefinitionId": "Versioning.Removed.Versions",
   "valueType": {
    "$id": "19",
    "kind": "string",
    "name": "string",
    "crossLanguageDefinitionId": "TypeSpec.string",
    "decorators": []
   },
   "values": [
    {
     "$id": "20",
     "kind": "enumvalue",
     "name": "v1",
     "value": "v1",
     "valueType": {
      "$id": "21",
      "kind": "string",
      "name": "string",
      "crossLanguageDefinitionId": "TypeSpec.string",
      "decorators": []
     },
     "enumType": {
      "$ref": "18"
     },
     "doc": "The version v1.",
     "decorators": []
    }
   ],
   "namespace": "Versioning.Removed",
   "doc": "The version of the API.",
   "isFixed": true,
   "isFlags": false,
   "usage": "Input,ApiVersionEnum",
   "decorators": []
  }
 ],
 "models": [
  {
   "$id": "22",
   "kind": "model",
   "name": "ModelV1",
   "namespace": "Versioning.Removed",
   "crossLanguageDefinitionId": "Versioning.Removed.ModelV1",
   "usage": "Input,Output,Json",
   "decorators": [],
   "properties": [
    {
     "$id": "23",
     "kind": "property",
     "name": "prop",
     "serializedName": "prop",
     "type": {
      "$id": "24",
      "kind": "string",
      "name": "string",
      "crossLanguageDefinitionId": "TypeSpec.string",
      "decorators": []
     },
     "optional": false,
     "readOnly": false,
     "discriminator": false,
     "flatten": false,
     "decorators": [],
     "crossLanguageDefinitionId": "Versioning.Removed.ModelV1.prop",
     "serializationOptions": {
      "$id": "25",
      "json": {
       "$id": "26",
       "name": "prop"
      }
     }
    },
    {
     "$id": "27",
     "kind": "property",
     "name": "enumProp",
     "serializedName": "enumProp",
     "type": {
      "$ref": "2"
     },
     "optional": false,
     "readOnly": false,
     "discriminator": false,
     "flatten": false,
     "decorators": [],
     "crossLanguageDefinitionId": "Versioning.Removed.ModelV1.enumProp",
     "serializationOptions": {
      "$id": "28",
      "json": {
       "$id": "29",
       "name": "enumProp"
      }
     }
    },
    {
     "$id": "30",
     "kind": "property",
     "name": "unionProp",
     "serializedName": "unionProp",
     "type": {
      "$id": "31",
      "kind": "union",
      "name": "UnionV1",
      "variantTypes": [
       {
        "$id": "32",
        "kind": "string",
        "name": "string",
        "crossLanguageDefinitionId": "TypeSpec.string",
        "decorators": []
       },
       {
        "$id": "33",
        "kind": "int32",
        "name": "int32",
        "crossLanguageDefinitionId": "TypeSpec.int32",
        "decorators": []
       }
      ],
      "namespace": "Versioning.Removed",
      "decorators": []
     },
     "optional": false,
     "readOnly": false,
     "discriminator": false,
     "flatten": false,
     "decorators": [],
     "crossLanguageDefinitionId": "Versioning.Removed.ModelV1.unionProp",
     "serializationOptions": {
      "$id": "34",
      "json": {
       "$id": "35",
       "name": "unionProp"
      }
     }
    }
   ]
  },
  {
   "$id": "36",
   "kind": "model",
   "name": "ModelV2",
   "namespace": "Versioning.Removed",
   "crossLanguageDefinitionId": "Versioning.Removed.ModelV2",
   "usage": "Input,Output,Json",
   "decorators": [],
   "properties": [
    {
     "$id": "37",
     "kind": "property",
     "name": "prop",
     "serializedName": "prop",
     "type": {
      "$id": "38",
      "kind": "string",
      "name": "string",
      "crossLanguageDefinitionId": "TypeSpec.string",
      "decorators": []
     },
     "optional": false,
     "readOnly": false,
     "discriminator": false,
     "flatten": false,
     "decorators": [],
     "crossLanguageDefinitionId": "Versioning.Removed.ModelV2.prop",
     "serializationOptions": {
      "$id": "39",
      "json": {
       "$id": "40",
       "name": "prop"
      }
     }
    },
    {
     "$id": "41",
     "kind": "property",
     "name": "removedProp",
     "serializedName": "removedProp",
     "type": {
      "$id": "42",
      "kind": "string",
      "name": "string",
      "crossLanguageDefinitionId": "TypeSpec.string",
      "decorators": []
     },
     "optional": false,
     "readOnly": false,
     "discriminator": false,
     "flatten": false,
     "decorators": [],
     "crossLanguageDefinitionId": "Versioning.Removed.ModelV2.removedProp",
     "serializationOptions": {
      "$id": "43",
      "json": {
       "$id": "44",
       "name": "removedProp"
      }
     }
    },
    {
     "$id": "45",
     "kind": "property",
     "name": "enumProp",
     "serializedName": "enumProp",
     "type": {
      "$ref": "6"
     },
     "optional": false,
     "readOnly": false,
     "discriminator": false,
     "flatten": false,
     "decorators": [],
     "crossLanguageDefinitionId": "Versioning.Removed.ModelV2.enumProp",
     "serializationOptions": {
      "$id": "46",
      "json": {
       "$id": "47",
       "name": "enumProp"
      }
     }
    },
    {
     "$id": "48",
     "kind": "property",
     "name": "unionProp",
     "serializedName": "unionProp",
     "type": {
      "$id": "49",
      "kind": "union",
      "name": "UnionV2",
      "variantTypes": [
       {
        "$id": "50",
        "kind": "string",
        "name": "string",
        "crossLanguageDefinitionId": "TypeSpec.string",
        "decorators": []
       },
       {
        "$id": "51",
        "kind": "float32",
        "name": "float32",
        "crossLanguageDefinitionId": "TypeSpec.float32",
        "decorators": []
       },
       {
        "$id": "52",
        "kind": "int32",
        "name": "V1Scalar",
        "crossLanguageDefinitionId": "Versioning.Removed.V1Scalar",
        "baseType": {
         "$id": "53",
         "kind": "int32",
         "name": "int32",
         "crossLanguageDefinitionId": "TypeSpec.int32",
         "decorators": []
        },
        "decorators": []
       }
      ],
      "namespace": "Versioning.Removed",
      "decorators": []
     },
     "optional": false,
     "readOnly": false,
     "discriminator": false,
     "flatten": false,
     "decorators": [],
     "crossLanguageDefinitionId": "Versioning.Removed.ModelV2.unionProp",
     "serializationOptions": {
      "$id": "54",
      "json": {
       "$id": "55",
       "name": "unionProp"
      }
     }
    }
   ]
  },
  {
   "$id": "56",
   "kind": "model",
   "name": "ModelV3",
   "namespace": "Versioning.Removed",
   "crossLanguageDefinitionId": "Versioning.Removed.ModelV3",
   "usage": "Input,Output,Json",
   "decorators": [],
   "properties": [
    {
     "$id": "57",
     "kind": "property",
     "name": "id",
     "serializedName": "id",
     "type": {
      "$id": "58",
      "kind": "string",
      "name": "string",
      "crossLanguageDefinitionId": "TypeSpec.string",
      "decorators": []
     },
     "optional": false,
     "readOnly": false,
     "discriminator": false,
     "flatten": false,
     "decorators": [],
     "crossLanguageDefinitionId": "Versioning.Removed.ModelV3.id",
     "serializationOptions": {
      "$id": "59",
      "json": {
       "$id": "60",
       "name": "id"
      }
     }
    },
    {
     "$id": "61",
     "kind": "property",
     "name": "enumProp",
     "serializedName": "enumProp",
     "type": {
      "$ref": "12"
     },
     "optional": false,
     "readOnly": false,
     "discriminator": false,
     "flatten": false,
     "decorators": [],
     "crossLanguageDefinitionId": "Versioning.Removed.ModelV3.enumProp",
     "serializationOptions": {
      "$id": "62",
      "json": {
       "$id": "63",
       "name": "enumProp"
      }
     }
    }
   ]
  }
 ],
 "clients": [
  {
   "$id": "64",
<<<<<<< HEAD
   "kind": "client",
   "name": "RemovedClient",
   "namespace": "Versioning.Removed",
   "doc": "Test for the `@removed` decorator.",
   "parameters": [
    {
     "$id": "65",
     "Name": "endpoint",
     "NameInRequest": "endpoint",
     "Doc": "Need to be set as 'http://localhost:3000' in client.",
     "Type": {
      "$id": "66",
      "kind": "url",
      "name": "url",
      "crossLanguageDefinitionId": "TypeSpec.url"
     },
     "Location": "Uri",
     "IsApiVersion": false,
     "IsResourceParameter": false,
     "IsContentType": false,
     "IsRequired": true,
     "IsEndpoint": true,
     "SkipUrlEncoding": false,
     "Explode": false,
     "Kind": "Client"
    },
    {
     "$id": "67",
     "Name": "version",
     "NameInRequest": "version",
     "Doc": "Need to be set as 'v1', 'v2preview' or 'v2' in client.",
     "Type": {
      "$ref": "18"
     },
     "Location": "Uri",
     "IsApiVersion": false,
     "IsResourceParameter": false,
     "IsContentType": false,
     "IsRequired": true,
     "IsEndpoint": false,
     "SkipUrlEncoding": false,
     "Explode": false,
     "Kind": "Client"
    }
   ],
   "operations": [
    {
     "$id": "68",
     "Name": "v1",
     "ResourceName": "Removed",
     "Doc": "This operation should not be generated with latest version's signature.",
     "Accessibility": "public",
     "Parameters": [
      {
       "$id": "69",
       "Name": "contentType",
       "NameInRequest": "Content-Type",
       "Doc": "Body parameter's content type. Known values are application/json",
       "Type": {
        "$id": "70",
=======
   "name": "RemovedClient",
   "namespace": "Versioning.Removed",
   "doc": "Test for the `@removed` decorator.",
   "operations": [
    {
     "$id": "65",
     "name": "v1",
     "resourceName": "Removed",
     "doc": "This operation should not be generated with latest version's signature.",
     "accessibility": "public",
     "parameters": [
      {
       "$id": "66",
       "name": "contentType",
       "nameInRequest": "Content-Type",
       "doc": "Body parameter's content type. Known values are application/json",
       "type": {
        "$id": "67",
>>>>>>> 586a120e
        "kind": "constant",
        "valueType": {
         "$id": "71",
         "kind": "string",
         "name": "string",
         "crossLanguageDefinitionId": "TypeSpec.string",
         "decorators": []
        },
        "value": "application/json",
        "decorators": []
       },
       "location": "Header",
       "isApiVersion": false,
       "isContentType": true,
       "isEndpoint": false,
       "explode": false,
       "isRequired": true,
       "kind": "Constant",
       "decorators": [],
       "skipUrlEncoding": false
      },
      {
<<<<<<< HEAD
       "$id": "72",
       "Name": "accept",
       "NameInRequest": "Accept",
       "Type": {
        "$id": "73",
=======
       "$id": "69",
       "name": "accept",
       "nameInRequest": "Accept",
       "type": {
        "$id": "70",
>>>>>>> 586a120e
        "kind": "constant",
        "valueType": {
         "$id": "74",
         "kind": "string",
         "name": "string",
         "crossLanguageDefinitionId": "TypeSpec.string",
         "decorators": []
        },
        "value": "application/json",
        "decorators": []
       },
       "location": "Header",
       "isApiVersion": false,
       "isContentType": false,
       "isEndpoint": false,
       "explode": false,
       "isRequired": true,
       "kind": "Constant",
       "decorators": [],
       "skipUrlEncoding": false
      },
      {
<<<<<<< HEAD
       "$id": "75",
       "Name": "body",
       "NameInRequest": "body",
       "Type": {
=======
       "$id": "72",
       "name": "body",
       "nameInRequest": "body",
       "type": {
>>>>>>> 586a120e
        "$ref": "22"
       },
       "location": "Body",
       "isApiVersion": false,
       "isContentType": false,
       "isEndpoint": false,
       "explode": false,
       "isRequired": true,
       "kind": "Method",
       "decorators": [],
       "skipUrlEncoding": false
      }
     ],
     "responses": [
      {
<<<<<<< HEAD
       "$id": "76",
       "StatusCodes": [
=======
       "$id": "73",
       "statusCodes": [
>>>>>>> 586a120e
        200
       ],
       "bodyType": {
        "$ref": "22"
       },
       "headers": [],
       "isErrorResponse": false,
       "contentTypes": [
        "application/json"
       ]
      }
     ],
     "httpMethod": "POST",
     "uri": "{endpoint}/versioning/removed/api-version:{version}",
     "path": "/v1",
     "requestMediaTypes": [
      "application/json"
     ],
     "bufferResponse": true,
     "generateProtocolMethod": true,
     "generateConvenienceMethod": true,
     "crossLanguageDefinitionId": "Versioning.Removed.v1",
     "decorators": []
    },
    {
<<<<<<< HEAD
     "$id": "77",
     "Name": "v2",
     "ResourceName": "Removed",
     "Accessibility": "public",
     "Parameters": [
      {
       "$id": "78",
       "Name": "param",
       "NameInRequest": "param",
       "Type": {
        "$id": "79",
=======
     "$id": "74",
     "name": "v2",
     "resourceName": "Removed",
     "accessibility": "public",
     "parameters": [
      {
       "$id": "75",
       "name": "param",
       "nameInRequest": "param",
       "type": {
        "$id": "76",
>>>>>>> 586a120e
        "kind": "string",
        "name": "string",
        "crossLanguageDefinitionId": "TypeSpec.string",
        "decorators": []
       },
       "location": "Query",
       "isApiVersion": false,
       "isContentType": false,
       "isEndpoint": false,
       "explode": false,
       "isRequired": true,
       "kind": "Method",
       "decorators": [],
       "skipUrlEncoding": false
      },
      {
<<<<<<< HEAD
       "$id": "80",
       "Name": "contentType",
       "NameInRequest": "Content-Type",
       "Doc": "Body parameter's content type. Known values are application/json",
       "Type": {
        "$id": "81",
=======
       "$id": "77",
       "name": "contentType",
       "nameInRequest": "Content-Type",
       "doc": "Body parameter's content type. Known values are application/json",
       "type": {
        "$id": "78",
>>>>>>> 586a120e
        "kind": "constant",
        "valueType": {
         "$id": "82",
         "kind": "string",
         "name": "string",
         "crossLanguageDefinitionId": "TypeSpec.string",
         "decorators": []
        },
        "value": "application/json",
        "decorators": []
       },
       "location": "Header",
       "isApiVersion": false,
       "isContentType": true,
       "isEndpoint": false,
       "explode": false,
       "isRequired": true,
       "kind": "Constant",
       "decorators": [],
       "skipUrlEncoding": false
      },
      {
<<<<<<< HEAD
       "$id": "83",
       "Name": "accept",
       "NameInRequest": "Accept",
       "Type": {
        "$id": "84",
=======
       "$id": "80",
       "name": "accept",
       "nameInRequest": "Accept",
       "type": {
        "$id": "81",
>>>>>>> 586a120e
        "kind": "constant",
        "valueType": {
         "$id": "85",
         "kind": "string",
         "name": "string",
         "crossLanguageDefinitionId": "TypeSpec.string",
         "decorators": []
        },
        "value": "application/json",
        "decorators": []
       },
       "location": "Header",
       "isApiVersion": false,
       "isContentType": false,
       "isEndpoint": false,
       "explode": false,
       "isRequired": true,
       "kind": "Constant",
       "decorators": [],
       "skipUrlEncoding": false
      },
      {
<<<<<<< HEAD
       "$id": "86",
       "Name": "body",
       "NameInRequest": "body",
       "Type": {
=======
       "$id": "83",
       "name": "body",
       "nameInRequest": "body",
       "type": {
>>>>>>> 586a120e
        "$ref": "36"
       },
       "location": "Body",
       "isApiVersion": false,
       "isContentType": false,
       "isEndpoint": false,
       "explode": false,
       "isRequired": true,
       "kind": "Method",
       "decorators": [],
       "skipUrlEncoding": false
      }
     ],
     "responses": [
      {
<<<<<<< HEAD
       "$id": "87",
       "StatusCodes": [
=======
       "$id": "84",
       "statusCodes": [
>>>>>>> 586a120e
        200
       ],
       "bodyType": {
        "$ref": "36"
       },
       "headers": [],
       "isErrorResponse": false,
       "contentTypes": [
        "application/json"
       ]
      }
     ],
     "httpMethod": "POST",
     "uri": "{endpoint}/versioning/removed/api-version:{version}",
     "path": "/v2",
     "requestMediaTypes": [
      "application/json"
     ],
     "bufferResponse": true,
     "generateProtocolMethod": true,
     "generateConvenienceMethod": true,
     "crossLanguageDefinitionId": "Versioning.Removed.v2",
     "decorators": []
    },
    {
<<<<<<< HEAD
     "$id": "88",
     "Name": "modelV3",
     "ResourceName": "Removed",
     "Doc": "This operation will pass different paths and different request bodies based on different versions.",
     "Accessibility": "public",
     "Parameters": [
      {
       "$id": "89",
       "Name": "contentType",
       "NameInRequest": "Content-Type",
       "Doc": "Body parameter's content type. Known values are application/json",
       "Type": {
        "$id": "90",
=======
     "$id": "85",
     "name": "modelV3",
     "resourceName": "Removed",
     "doc": "This operation will pass different paths and different request bodies based on different versions.",
     "accessibility": "public",
     "parameters": [
      {
       "$id": "86",
       "name": "contentType",
       "nameInRequest": "Content-Type",
       "doc": "Body parameter's content type. Known values are application/json",
       "type": {
        "$id": "87",
>>>>>>> 586a120e
        "kind": "constant",
        "valueType": {
         "$id": "91",
         "kind": "string",
         "name": "string",
         "crossLanguageDefinitionId": "TypeSpec.string",
         "decorators": []
        },
        "value": "application/json",
        "decorators": []
       },
       "location": "Header",
       "isApiVersion": false,
       "isContentType": true,
       "isEndpoint": false,
       "explode": false,
       "isRequired": true,
       "kind": "Constant",
       "decorators": [],
       "skipUrlEncoding": false
      },
      {
<<<<<<< HEAD
       "$id": "92",
       "Name": "accept",
       "NameInRequest": "Accept",
       "Type": {
        "$id": "93",
=======
       "$id": "89",
       "name": "accept",
       "nameInRequest": "Accept",
       "type": {
        "$id": "90",
>>>>>>> 586a120e
        "kind": "constant",
        "valueType": {
         "$id": "94",
         "kind": "string",
         "name": "string",
         "crossLanguageDefinitionId": "TypeSpec.string",
         "decorators": []
        },
        "value": "application/json",
        "decorators": []
       },
       "location": "Header",
       "isApiVersion": false,
       "isContentType": false,
       "isEndpoint": false,
       "explode": false,
       "isRequired": true,
       "kind": "Constant",
       "decorators": [],
       "skipUrlEncoding": false
      },
      {
<<<<<<< HEAD
       "$id": "95",
       "Name": "body",
       "NameInRequest": "body",
       "Type": {
=======
       "$id": "92",
       "name": "body",
       "nameInRequest": "body",
       "type": {
>>>>>>> 586a120e
        "$ref": "56"
       },
       "location": "Body",
       "isApiVersion": false,
       "isContentType": false,
       "isEndpoint": false,
       "explode": false,
       "isRequired": true,
       "kind": "Method",
       "decorators": [],
       "skipUrlEncoding": false
      }
     ],
     "responses": [
      {
<<<<<<< HEAD
       "$id": "96",
       "StatusCodes": [
=======
       "$id": "93",
       "statusCodes": [
>>>>>>> 586a120e
        200
       ],
       "bodyType": {
        "$ref": "56"
       },
       "headers": [],
       "isErrorResponse": false,
       "contentTypes": [
        "application/json"
       ]
      }
     ],
     "httpMethod": "POST",
     "uri": "{endpoint}/versioning/removed/api-version:{version}",
     "path": "/v3",
     "requestMediaTypes": [
      "application/json"
     ],
     "bufferResponse": true,
     "generateProtocolMethod": true,
     "generateConvenienceMethod": true,
     "crossLanguageDefinitionId": "Versioning.Removed.modelV3",
     "decorators": []
    }
   ],
<<<<<<< HEAD
   "apiVersions": [
    "v1"
   ],
   "crossLanguageDefinitionId": "Versioning.Removed",
   "decorators": [],
   "children": [
    {
     "$id": "97",
     "kind": "client",
     "name": "InterfaceV1",
     "namespace": "Versioning.Removed",
     "doc": "This operation group should not be generated with latest version.",
     "parameters": [
      {
       "$id": "98",
       "Name": "endpoint",
       "NameInRequest": "endpoint",
       "Doc": "Need to be set as 'http://localhost:3000' in client.",
       "Type": {
        "$id": "99",
        "kind": "url",
        "name": "url",
        "crossLanguageDefinitionId": "TypeSpec.url"
       },
       "Location": "Uri",
       "IsApiVersion": false,
       "IsResourceParameter": false,
       "IsContentType": false,
       "IsRequired": true,
       "IsEndpoint": true,
       "SkipUrlEncoding": false,
       "Explode": false,
       "Kind": "Client"
      },
      {
       "$id": "100",
       "Name": "version",
       "NameInRequest": "version",
       "Doc": "Need to be set as 'v1', 'v2preview' or 'v2' in client.",
       "Type": {
        "$ref": "18"
       },
       "Location": "Uri",
       "IsApiVersion": false,
       "IsResourceParameter": false,
       "IsContentType": false,
       "IsRequired": true,
       "IsEndpoint": false,
       "SkipUrlEncoding": false,
       "Explode": false,
       "Kind": "Client"
      }
     ],
     "operations": [
      {
       "$id": "101",
       "Name": "v1InInterface",
       "ResourceName": "InterfaceV1",
       "Accessibility": "public",
       "Parameters": [
        {
         "$id": "102",
         "Name": "contentType",
         "NameInRequest": "Content-Type",
         "Doc": "Body parameter's content type. Known values are application/json",
         "Type": {
          "$id": "103",
          "kind": "constant",
          "valueType": {
           "$id": "104",
           "kind": "string",
           "name": "string",
           "crossLanguageDefinitionId": "TypeSpec.string",
           "decorators": []
          },
          "value": "application/json",
          "decorators": []
         },
         "Location": "Header",
         "IsApiVersion": false,
         "IsContentType": true,
         "IsEndpoint": false,
         "Explode": false,
         "IsRequired": true,
         "Kind": "Constant",
         "Decorators": [],
         "SkipUrlEncoding": false
        },
        {
         "$id": "105",
         "Name": "accept",
         "NameInRequest": "Accept",
         "Type": {
          "$id": "106",
          "kind": "constant",
          "valueType": {
           "$id": "107",
           "kind": "string",
           "name": "string",
           "crossLanguageDefinitionId": "TypeSpec.string",
           "decorators": []
          },
          "value": "application/json",
          "decorators": []
         },
         "Location": "Header",
         "IsApiVersion": false,
         "IsContentType": false,
         "IsEndpoint": false,
         "Explode": false,
         "IsRequired": true,
         "Kind": "Constant",
         "Decorators": [],
         "SkipUrlEncoding": false
        },
        {
         "$id": "108",
         "Name": "body",
         "NameInRequest": "body",
         "Type": {
          "$ref": "22"
         },
         "Location": "Body",
         "IsApiVersion": false,
         "IsContentType": false,
         "IsEndpoint": false,
         "Explode": false,
         "IsRequired": true,
         "Kind": "Method",
         "Decorators": [],
         "SkipUrlEncoding": false
        }
       ],
       "Responses": [
        {
         "$id": "109",
         "StatusCodes": [
          200
         ],
         "BodyType": {
          "$ref": "22"
         },
         "Headers": [],
         "IsErrorResponse": false,
         "ContentTypes": [
          "application/json"
         ]
        }
       ],
       "HttpMethod": "POST",
       "Uri": "{endpoint}/versioning/removed/api-version:{version}",
       "Path": "/interface-v1/v1",
       "RequestMediaTypes": [
=======
   "parameters": [
    {
     "$id": "94",
     "name": "endpoint",
     "nameInRequest": "endpoint",
     "doc": "Need to be set as 'http://localhost:3000' in client.",
     "type": {
      "$id": "95",
      "kind": "url",
      "name": "url",
      "crossLanguageDefinitionId": "TypeSpec.url"
     },
     "location": "Uri",
     "isApiVersion": false,
     "isContentType": false,
     "isRequired": true,
     "isEndpoint": true,
     "skipUrlEncoding": false,
     "explode": false,
     "kind": "Client"
    },
    {
     "$id": "96",
     "name": "version",
     "nameInRequest": "version",
     "doc": "Need to be set as 'v1', 'v2preview' or 'v2' in client.",
     "type": {
      "$ref": "18"
     },
     "location": "Uri",
     "isApiVersion": false,
     "isContentType": false,
     "isRequired": true,
     "isEndpoint": false,
     "skipUrlEncoding": false,
     "explode": false,
     "kind": "Client"
    }
   ],
   "decorators": [],
   "crossLanguageDefinitionId": "Versioning.Removed"
  },
  {
   "$id": "97",
   "name": "InterfaceV1",
   "namespace": "Versioning.Removed",
   "doc": "This operation group should not be generated with latest version.",
   "operations": [
    {
     "$id": "98",
     "name": "v1InInterface",
     "resourceName": "InterfaceV1",
     "accessibility": "public",
     "parameters": [
      {
       "$id": "99",
       "name": "contentType",
       "nameInRequest": "Content-Type",
       "doc": "Body parameter's content type. Known values are application/json",
       "type": {
        "$id": "100",
        "kind": "constant",
        "valueType": {
         "$id": "101",
         "kind": "string",
         "name": "string",
         "crossLanguageDefinitionId": "TypeSpec.string",
         "decorators": []
        },
        "value": "application/json",
        "decorators": []
       },
       "location": "Header",
       "isApiVersion": false,
       "isContentType": true,
       "isEndpoint": false,
       "explode": false,
       "isRequired": true,
       "kind": "Constant",
       "decorators": [],
       "skipUrlEncoding": false
      },
      {
       "$id": "102",
       "name": "accept",
       "nameInRequest": "Accept",
       "type": {
        "$id": "103",
        "kind": "constant",
        "valueType": {
         "$id": "104",
         "kind": "string",
         "name": "string",
         "crossLanguageDefinitionId": "TypeSpec.string",
         "decorators": []
        },
        "value": "application/json",
        "decorators": []
       },
       "location": "Header",
       "isApiVersion": false,
       "isContentType": false,
       "isEndpoint": false,
       "explode": false,
       "isRequired": true,
       "kind": "Constant",
       "decorators": [],
       "skipUrlEncoding": false
      },
      {
       "$id": "105",
       "name": "body",
       "nameInRequest": "body",
       "type": {
        "$ref": "22"
       },
       "location": "Body",
       "isApiVersion": false,
       "isContentType": false,
       "isEndpoint": false,
       "explode": false,
       "isRequired": true,
       "kind": "Method",
       "decorators": [],
       "skipUrlEncoding": false
      }
     ],
     "responses": [
      {
       "$id": "106",
       "statusCodes": [
        200
       ],
       "bodyType": {
        "$ref": "22"
       },
       "headers": [],
       "isErrorResponse": false,
       "contentTypes": [
>>>>>>> 586a120e
        "application/json"
       ],
       "BufferResponse": true,
       "GenerateProtocolMethod": true,
       "GenerateConvenienceMethod": true,
       "CrossLanguageDefinitionId": "Versioning.Removed.InterfaceV1.v1InInterface",
       "Decorators": []
      }
     ],
<<<<<<< HEAD
     "apiVersions": [
      "v1"
     ],
     "crossLanguageDefinitionId": "Versioning.Removed.InterfaceV1",
     "decorators": [],
     "parent": {
      "$ref": "64"
     }
    }
   ]
=======
     "httpMethod": "POST",
     "uri": "{endpoint}/versioning/removed/api-version:{version}",
     "path": "/interface-v1/v1",
     "requestMediaTypes": [
      "application/json"
     ],
     "bufferResponse": true,
     "generateProtocolMethod": true,
     "generateConvenienceMethod": true,
     "crossLanguageDefinitionId": "Versioning.Removed.InterfaceV1.v1InInterface",
     "decorators": []
    }
   ],
   "parent": "RemovedClient",
   "parameters": [
    {
     "$id": "107",
     "name": "endpoint",
     "nameInRequest": "endpoint",
     "doc": "Need to be set as 'http://localhost:3000' in client.",
     "type": {
      "$id": "108",
      "kind": "url",
      "name": "url",
      "crossLanguageDefinitionId": "TypeSpec.url"
     },
     "location": "Uri",
     "isApiVersion": false,
     "isContentType": false,
     "isRequired": true,
     "isEndpoint": true,
     "skipUrlEncoding": false,
     "explode": false,
     "kind": "Client"
    },
    {
     "$id": "109",
     "name": "version",
     "nameInRequest": "version",
     "doc": "Need to be set as 'v1', 'v2preview' or 'v2' in client.",
     "type": {
      "$ref": "18"
     },
     "location": "Uri",
     "isApiVersion": false,
     "isContentType": false,
     "isRequired": true,
     "isEndpoint": false,
     "skipUrlEncoding": false,
     "explode": false,
     "kind": "Client"
    }
   ],
   "decorators": [],
   "crossLanguageDefinitionId": "Versioning.Removed.InterfaceV1"
>>>>>>> 586a120e
  }
 ]
}<|MERGE_RESOLUTION|>--- conflicted
+++ resolved
@@ -496,7 +496,6 @@
  "clients": [
   {
    "$id": "64",
-<<<<<<< HEAD
    "kind": "client",
    "name": "RemovedClient",
    "namespace": "Versioning.Removed",
@@ -504,79 +503,57 @@
    "parameters": [
     {
      "$id": "65",
-     "Name": "endpoint",
-     "NameInRequest": "endpoint",
-     "Doc": "Need to be set as 'http://localhost:3000' in client.",
-     "Type": {
+     "name": "endpoint",
+     "nameInRequest": "endpoint",
+     "doc": "Need to be set as 'http://localhost:3000' in client.",
+     "type": {
       "$id": "66",
       "kind": "url",
       "name": "url",
       "crossLanguageDefinitionId": "TypeSpec.url"
      },
-     "Location": "Uri",
-     "IsApiVersion": false,
-     "IsResourceParameter": false,
-     "IsContentType": false,
-     "IsRequired": true,
-     "IsEndpoint": true,
-     "SkipUrlEncoding": false,
-     "Explode": false,
-     "Kind": "Client"
+     "location": "Uri",
+     "isApiVersion": false,
+     "isContentType": false,
+     "isRequired": true,
+     "isEndpoint": true,
+     "skipUrlEncoding": false,
+     "explode": false,
+     "kind": "Client"
     },
     {
      "$id": "67",
-     "Name": "version",
-     "NameInRequest": "version",
-     "Doc": "Need to be set as 'v1', 'v2preview' or 'v2' in client.",
-     "Type": {
+     "name": "version",
+     "nameInRequest": "version",
+     "doc": "Need to be set as 'v1', 'v2preview' or 'v2' in client.",
+     "type": {
       "$ref": "18"
      },
-     "Location": "Uri",
-     "IsApiVersion": false,
-     "IsResourceParameter": false,
-     "IsContentType": false,
-     "IsRequired": true,
-     "IsEndpoint": false,
-     "SkipUrlEncoding": false,
-     "Explode": false,
-     "Kind": "Client"
+     "location": "Uri",
+     "isApiVersion": false,
+     "isContentType": false,
+     "isRequired": true,
+     "isEndpoint": false,
+     "skipUrlEncoding": false,
+     "explode": false,
+     "kind": "Client"
     }
    ],
    "operations": [
     {
      "$id": "68",
-     "Name": "v1",
-     "ResourceName": "Removed",
-     "Doc": "This operation should not be generated with latest version's signature.",
-     "Accessibility": "public",
-     "Parameters": [
-      {
-       "$id": "69",
-       "Name": "contentType",
-       "NameInRequest": "Content-Type",
-       "Doc": "Body parameter's content type. Known values are application/json",
-       "Type": {
-        "$id": "70",
-=======
-   "name": "RemovedClient",
-   "namespace": "Versioning.Removed",
-   "doc": "Test for the `@removed` decorator.",
-   "operations": [
-    {
-     "$id": "65",
      "name": "v1",
      "resourceName": "Removed",
      "doc": "This operation should not be generated with latest version's signature.",
      "accessibility": "public",
      "parameters": [
       {
-       "$id": "66",
+       "$id": "69",
        "name": "contentType",
        "nameInRequest": "Content-Type",
        "doc": "Body parameter's content type. Known values are application/json",
        "type": {
-        "$id": "67",
->>>>>>> 586a120e
+        "$id": "70",
         "kind": "constant",
         "valueType": {
          "$id": "71",
@@ -599,19 +576,11 @@
        "skipUrlEncoding": false
       },
       {
-<<<<<<< HEAD
        "$id": "72",
-       "Name": "accept",
-       "NameInRequest": "Accept",
-       "Type": {
-        "$id": "73",
-=======
-       "$id": "69",
        "name": "accept",
        "nameInRequest": "Accept",
        "type": {
-        "$id": "70",
->>>>>>> 586a120e
+        "$id": "73",
         "kind": "constant",
         "valueType": {
          "$id": "74",
@@ -634,17 +603,10 @@
        "skipUrlEncoding": false
       },
       {
-<<<<<<< HEAD
        "$id": "75",
-       "Name": "body",
-       "NameInRequest": "body",
-       "Type": {
-=======
-       "$id": "72",
        "name": "body",
        "nameInRequest": "body",
        "type": {
->>>>>>> 586a120e
         "$ref": "22"
        },
        "location": "Body",
@@ -660,13 +622,8 @@
      ],
      "responses": [
       {
-<<<<<<< HEAD
        "$id": "76",
-       "StatusCodes": [
-=======
-       "$id": "73",
        "statusCodes": [
->>>>>>> 586a120e
         200
        ],
        "bodyType": {
@@ -692,31 +649,17 @@
      "decorators": []
     },
     {
-<<<<<<< HEAD
      "$id": "77",
-     "Name": "v2",
-     "ResourceName": "Removed",
-     "Accessibility": "public",
-     "Parameters": [
-      {
-       "$id": "78",
-       "Name": "param",
-       "NameInRequest": "param",
-       "Type": {
-        "$id": "79",
-=======
-     "$id": "74",
      "name": "v2",
      "resourceName": "Removed",
      "accessibility": "public",
      "parameters": [
       {
-       "$id": "75",
+       "$id": "78",
        "name": "param",
        "nameInRequest": "param",
        "type": {
-        "$id": "76",
->>>>>>> 586a120e
+        "$id": "79",
         "kind": "string",
         "name": "string",
         "crossLanguageDefinitionId": "TypeSpec.string",
@@ -733,21 +676,12 @@
        "skipUrlEncoding": false
       },
       {
-<<<<<<< HEAD
        "$id": "80",
-       "Name": "contentType",
-       "NameInRequest": "Content-Type",
-       "Doc": "Body parameter's content type. Known values are application/json",
-       "Type": {
-        "$id": "81",
-=======
-       "$id": "77",
        "name": "contentType",
        "nameInRequest": "Content-Type",
        "doc": "Body parameter's content type. Known values are application/json",
        "type": {
-        "$id": "78",
->>>>>>> 586a120e
+        "$id": "81",
         "kind": "constant",
         "valueType": {
          "$id": "82",
@@ -770,19 +704,11 @@
        "skipUrlEncoding": false
       },
       {
-<<<<<<< HEAD
        "$id": "83",
-       "Name": "accept",
-       "NameInRequest": "Accept",
-       "Type": {
-        "$id": "84",
-=======
-       "$id": "80",
        "name": "accept",
        "nameInRequest": "Accept",
        "type": {
-        "$id": "81",
->>>>>>> 586a120e
+        "$id": "84",
         "kind": "constant",
         "valueType": {
          "$id": "85",
@@ -805,17 +731,10 @@
        "skipUrlEncoding": false
       },
       {
-<<<<<<< HEAD
        "$id": "86",
-       "Name": "body",
-       "NameInRequest": "body",
-       "Type": {
-=======
-       "$id": "83",
        "name": "body",
        "nameInRequest": "body",
        "type": {
->>>>>>> 586a120e
         "$ref": "36"
        },
        "location": "Body",
@@ -831,13 +750,8 @@
      ],
      "responses": [
       {
-<<<<<<< HEAD
        "$id": "87",
-       "StatusCodes": [
-=======
-       "$id": "84",
        "statusCodes": [
->>>>>>> 586a120e
         200
        ],
        "bodyType": {
@@ -863,35 +777,19 @@
      "decorators": []
     },
     {
-<<<<<<< HEAD
      "$id": "88",
-     "Name": "modelV3",
-     "ResourceName": "Removed",
-     "Doc": "This operation will pass different paths and different request bodies based on different versions.",
-     "Accessibility": "public",
-     "Parameters": [
-      {
-       "$id": "89",
-       "Name": "contentType",
-       "NameInRequest": "Content-Type",
-       "Doc": "Body parameter's content type. Known values are application/json",
-       "Type": {
-        "$id": "90",
-=======
-     "$id": "85",
      "name": "modelV3",
      "resourceName": "Removed",
      "doc": "This operation will pass different paths and different request bodies based on different versions.",
      "accessibility": "public",
      "parameters": [
       {
-       "$id": "86",
+       "$id": "89",
        "name": "contentType",
        "nameInRequest": "Content-Type",
        "doc": "Body parameter's content type. Known values are application/json",
        "type": {
-        "$id": "87",
->>>>>>> 586a120e
+        "$id": "90",
         "kind": "constant",
         "valueType": {
          "$id": "91",
@@ -914,19 +812,11 @@
        "skipUrlEncoding": false
       },
       {
-<<<<<<< HEAD
        "$id": "92",
-       "Name": "accept",
-       "NameInRequest": "Accept",
-       "Type": {
-        "$id": "93",
-=======
-       "$id": "89",
        "name": "accept",
        "nameInRequest": "Accept",
        "type": {
-        "$id": "90",
->>>>>>> 586a120e
+        "$id": "93",
         "kind": "constant",
         "valueType": {
          "$id": "94",
@@ -949,17 +839,10 @@
        "skipUrlEncoding": false
       },
       {
-<<<<<<< HEAD
        "$id": "95",
-       "Name": "body",
-       "NameInRequest": "body",
-       "Type": {
-=======
-       "$id": "92",
        "name": "body",
        "nameInRequest": "body",
        "type": {
->>>>>>> 586a120e
         "$ref": "56"
        },
        "location": "Body",
@@ -975,13 +858,8 @@
      ],
      "responses": [
       {
-<<<<<<< HEAD
        "$id": "96",
-       "StatusCodes": [
-=======
-       "$id": "93",
        "statusCodes": [
->>>>>>> 586a120e
         200
        ],
        "bodyType": {
@@ -1007,7 +885,6 @@
      "decorators": []
     }
    ],
-<<<<<<< HEAD
    "apiVersions": [
     "v1"
    ],
@@ -1023,57 +900,55 @@
      "parameters": [
       {
        "$id": "98",
-       "Name": "endpoint",
-       "NameInRequest": "endpoint",
-       "Doc": "Need to be set as 'http://localhost:3000' in client.",
-       "Type": {
+       "name": "endpoint",
+       "nameInRequest": "endpoint",
+       "doc": "Need to be set as 'http://localhost:3000' in client.",
+       "type": {
         "$id": "99",
         "kind": "url",
         "name": "url",
         "crossLanguageDefinitionId": "TypeSpec.url"
        },
-       "Location": "Uri",
-       "IsApiVersion": false,
-       "IsResourceParameter": false,
-       "IsContentType": false,
-       "IsRequired": true,
-       "IsEndpoint": true,
-       "SkipUrlEncoding": false,
-       "Explode": false,
-       "Kind": "Client"
+       "location": "Uri",
+       "isApiVersion": false,
+       "isContentType": false,
+       "isRequired": true,
+       "isEndpoint": true,
+       "skipUrlEncoding": false,
+       "explode": false,
+       "kind": "Client"
       },
       {
        "$id": "100",
-       "Name": "version",
-       "NameInRequest": "version",
-       "Doc": "Need to be set as 'v1', 'v2preview' or 'v2' in client.",
-       "Type": {
+       "name": "version",
+       "nameInRequest": "version",
+       "doc": "Need to be set as 'v1', 'v2preview' or 'v2' in client.",
+       "type": {
         "$ref": "18"
        },
-       "Location": "Uri",
-       "IsApiVersion": false,
-       "IsResourceParameter": false,
-       "IsContentType": false,
-       "IsRequired": true,
-       "IsEndpoint": false,
-       "SkipUrlEncoding": false,
-       "Explode": false,
-       "Kind": "Client"
+       "location": "Uri",
+       "isApiVersion": false,
+       "isContentType": false,
+       "isRequired": true,
+       "isEndpoint": false,
+       "skipUrlEncoding": false,
+       "explode": false,
+       "kind": "Client"
       }
      ],
      "operations": [
       {
        "$id": "101",
-       "Name": "v1InInterface",
-       "ResourceName": "InterfaceV1",
-       "Accessibility": "public",
-       "Parameters": [
+       "name": "v1InInterface",
+       "resourceName": "InterfaceV1",
+       "accessibility": "public",
+       "parameters": [
         {
          "$id": "102",
-         "Name": "contentType",
-         "NameInRequest": "Content-Type",
-         "Doc": "Body parameter's content type. Known values are application/json",
-         "Type": {
+         "name": "contentType",
+         "nameInRequest": "Content-Type",
+         "doc": "Body parameter's content type. Known values are application/json",
+         "type": {
           "$id": "103",
           "kind": "constant",
           "valueType": {
@@ -1086,21 +961,21 @@
           "value": "application/json",
           "decorators": []
          },
-         "Location": "Header",
-         "IsApiVersion": false,
-         "IsContentType": true,
-         "IsEndpoint": false,
-         "Explode": false,
-         "IsRequired": true,
-         "Kind": "Constant",
-         "Decorators": [],
-         "SkipUrlEncoding": false
+         "location": "Header",
+         "isApiVersion": false,
+         "isContentType": true,
+         "isEndpoint": false,
+         "explode": false,
+         "isRequired": true,
+         "kind": "Constant",
+         "decorators": [],
+         "skipUrlEncoding": false
         },
         {
          "$id": "105",
-         "Name": "accept",
-         "NameInRequest": "Accept",
-         "Type": {
+         "name": "accept",
+         "nameInRequest": "Accept",
+         "type": {
           "$id": "106",
           "kind": "constant",
           "valueType": {
@@ -1113,205 +988,63 @@
           "value": "application/json",
           "decorators": []
          },
-         "Location": "Header",
-         "IsApiVersion": false,
-         "IsContentType": false,
-         "IsEndpoint": false,
-         "Explode": false,
-         "IsRequired": true,
-         "Kind": "Constant",
-         "Decorators": [],
-         "SkipUrlEncoding": false
+         "location": "Header",
+         "isApiVersion": false,
+         "isContentType": false,
+         "isEndpoint": false,
+         "explode": false,
+         "isRequired": true,
+         "kind": "Constant",
+         "decorators": [],
+         "skipUrlEncoding": false
         },
         {
          "$id": "108",
-         "Name": "body",
-         "NameInRequest": "body",
-         "Type": {
+         "name": "body",
+         "nameInRequest": "body",
+         "type": {
           "$ref": "22"
          },
-         "Location": "Body",
-         "IsApiVersion": false,
-         "IsContentType": false,
-         "IsEndpoint": false,
-         "Explode": false,
-         "IsRequired": true,
-         "Kind": "Method",
-         "Decorators": [],
-         "SkipUrlEncoding": false
+         "location": "Body",
+         "isApiVersion": false,
+         "isContentType": false,
+         "isEndpoint": false,
+         "explode": false,
+         "isRequired": true,
+         "kind": "Method",
+         "decorators": [],
+         "skipUrlEncoding": false
         }
        ],
-       "Responses": [
+       "responses": [
         {
          "$id": "109",
-         "StatusCodes": [
+         "statusCodes": [
           200
          ],
-         "BodyType": {
+         "bodyType": {
           "$ref": "22"
          },
-         "Headers": [],
-         "IsErrorResponse": false,
-         "ContentTypes": [
+         "headers": [],
+         "isErrorResponse": false,
+         "contentTypes": [
           "application/json"
          ]
         }
        ],
-       "HttpMethod": "POST",
-       "Uri": "{endpoint}/versioning/removed/api-version:{version}",
-       "Path": "/interface-v1/v1",
-       "RequestMediaTypes": [
-=======
-   "parameters": [
-    {
-     "$id": "94",
-     "name": "endpoint",
-     "nameInRequest": "endpoint",
-     "doc": "Need to be set as 'http://localhost:3000' in client.",
-     "type": {
-      "$id": "95",
-      "kind": "url",
-      "name": "url",
-      "crossLanguageDefinitionId": "TypeSpec.url"
-     },
-     "location": "Uri",
-     "isApiVersion": false,
-     "isContentType": false,
-     "isRequired": true,
-     "isEndpoint": true,
-     "skipUrlEncoding": false,
-     "explode": false,
-     "kind": "Client"
-    },
-    {
-     "$id": "96",
-     "name": "version",
-     "nameInRequest": "version",
-     "doc": "Need to be set as 'v1', 'v2preview' or 'v2' in client.",
-     "type": {
-      "$ref": "18"
-     },
-     "location": "Uri",
-     "isApiVersion": false,
-     "isContentType": false,
-     "isRequired": true,
-     "isEndpoint": false,
-     "skipUrlEncoding": false,
-     "explode": false,
-     "kind": "Client"
-    }
-   ],
-   "decorators": [],
-   "crossLanguageDefinitionId": "Versioning.Removed"
-  },
-  {
-   "$id": "97",
-   "name": "InterfaceV1",
-   "namespace": "Versioning.Removed",
-   "doc": "This operation group should not be generated with latest version.",
-   "operations": [
-    {
-     "$id": "98",
-     "name": "v1InInterface",
-     "resourceName": "InterfaceV1",
-     "accessibility": "public",
-     "parameters": [
-      {
-       "$id": "99",
-       "name": "contentType",
-       "nameInRequest": "Content-Type",
-       "doc": "Body parameter's content type. Known values are application/json",
-       "type": {
-        "$id": "100",
-        "kind": "constant",
-        "valueType": {
-         "$id": "101",
-         "kind": "string",
-         "name": "string",
-         "crossLanguageDefinitionId": "TypeSpec.string",
-         "decorators": []
-        },
-        "value": "application/json",
-        "decorators": []
-       },
-       "location": "Header",
-       "isApiVersion": false,
-       "isContentType": true,
-       "isEndpoint": false,
-       "explode": false,
-       "isRequired": true,
-       "kind": "Constant",
-       "decorators": [],
-       "skipUrlEncoding": false
-      },
-      {
-       "$id": "102",
-       "name": "accept",
-       "nameInRequest": "Accept",
-       "type": {
-        "$id": "103",
-        "kind": "constant",
-        "valueType": {
-         "$id": "104",
-         "kind": "string",
-         "name": "string",
-         "crossLanguageDefinitionId": "TypeSpec.string",
-         "decorators": []
-        },
-        "value": "application/json",
-        "decorators": []
-       },
-       "location": "Header",
-       "isApiVersion": false,
-       "isContentType": false,
-       "isEndpoint": false,
-       "explode": false,
-       "isRequired": true,
-       "kind": "Constant",
-       "decorators": [],
-       "skipUrlEncoding": false
-      },
-      {
-       "$id": "105",
-       "name": "body",
-       "nameInRequest": "body",
-       "type": {
-        "$ref": "22"
-       },
-       "location": "Body",
-       "isApiVersion": false,
-       "isContentType": false,
-       "isEndpoint": false,
-       "explode": false,
-       "isRequired": true,
-       "kind": "Method",
-       "decorators": [],
-       "skipUrlEncoding": false
-      }
-     ],
-     "responses": [
-      {
-       "$id": "106",
-       "statusCodes": [
-        200
-       ],
-       "bodyType": {
-        "$ref": "22"
-       },
-       "headers": [],
-       "isErrorResponse": false,
-       "contentTypes": [
->>>>>>> 586a120e
+       "httpMethod": "POST",
+       "uri": "{endpoint}/versioning/removed/api-version:{version}",
+       "path": "/interface-v1/v1",
+       "requestMediaTypes": [
         "application/json"
        ],
-       "BufferResponse": true,
-       "GenerateProtocolMethod": true,
-       "GenerateConvenienceMethod": true,
-       "CrossLanguageDefinitionId": "Versioning.Removed.InterfaceV1.v1InInterface",
-       "Decorators": []
-      }
-     ],
-<<<<<<< HEAD
+       "bufferResponse": true,
+       "generateProtocolMethod": true,
+       "generateConvenienceMethod": true,
+       "crossLanguageDefinitionId": "Versioning.Removed.InterfaceV1.v1InInterface",
+       "decorators": []
+      }
+     ],
      "apiVersions": [
       "v1"
      ],
@@ -1322,63 +1055,6 @@
      }
     }
    ]
-=======
-     "httpMethod": "POST",
-     "uri": "{endpoint}/versioning/removed/api-version:{version}",
-     "path": "/interface-v1/v1",
-     "requestMediaTypes": [
-      "application/json"
-     ],
-     "bufferResponse": true,
-     "generateProtocolMethod": true,
-     "generateConvenienceMethod": true,
-     "crossLanguageDefinitionId": "Versioning.Removed.InterfaceV1.v1InInterface",
-     "decorators": []
-    }
-   ],
-   "parent": "RemovedClient",
-   "parameters": [
-    {
-     "$id": "107",
-     "name": "endpoint",
-     "nameInRequest": "endpoint",
-     "doc": "Need to be set as 'http://localhost:3000' in client.",
-     "type": {
-      "$id": "108",
-      "kind": "url",
-      "name": "url",
-      "crossLanguageDefinitionId": "TypeSpec.url"
-     },
-     "location": "Uri",
-     "isApiVersion": false,
-     "isContentType": false,
-     "isRequired": true,
-     "isEndpoint": true,
-     "skipUrlEncoding": false,
-     "explode": false,
-     "kind": "Client"
-    },
-    {
-     "$id": "109",
-     "name": "version",
-     "nameInRequest": "version",
-     "doc": "Need to be set as 'v1', 'v2preview' or 'v2' in client.",
-     "type": {
-      "$ref": "18"
-     },
-     "location": "Uri",
-     "isApiVersion": false,
-     "isContentType": false,
-     "isRequired": true,
-     "isEndpoint": false,
-     "skipUrlEncoding": false,
-     "explode": false,
-     "kind": "Client"
-    }
-   ],
-   "decorators": [],
-   "crossLanguageDefinitionId": "Versioning.Removed.InterfaceV1"
->>>>>>> 586a120e
   }
  ]
 }