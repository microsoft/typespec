--- conflicted
+++ resolved
@@ -800,16 +800,6 @@
       "name": "url",
       "crossLanguageDefinitionId": "TypeSpec.url"
      },
-<<<<<<< HEAD
-     "Location": "Uri",
-     "IsApiVersion": false,
-     "IsContentType": false,
-     "IsRequired": true,
-     "IsEndpoint": true,
-     "SkipUrlEncoding": false,
-     "Explode": false,
-     "Kind": "Client"
-=======
      "location": "Uri",
      "isApiVersion": false,
      "isContentType": false,
@@ -818,7 +808,6 @@
      "skipUrlEncoding": false,
      "explode": false,
      "kind": "Client"
->>>>>>> c6990eba
     },
     {
      "$id": "89",
@@ -828,16 +817,6 @@
      "type": {
       "$ref": "12"
      },
-<<<<<<< HEAD
-     "Location": "Uri",
-     "IsApiVersion": false,
-     "IsContentType": false,
-     "IsRequired": true,
-     "IsEndpoint": false,
-     "SkipUrlEncoding": false,
-     "Explode": false,
-     "Kind": "Client"
-=======
      "location": "Uri",
      "isApiVersion": false,
      "isContentType": false,
@@ -846,7 +825,6 @@
      "skipUrlEncoding": false,
      "explode": false,
      "kind": "Client"
->>>>>>> c6990eba
     }
    ],
    "decorators": [],
@@ -979,16 +957,6 @@
       "name": "url",
       "crossLanguageDefinitionId": "TypeSpec.url"
      },
-<<<<<<< HEAD
-     "Location": "Uri",
-     "IsApiVersion": false,
-     "IsContentType": false,
-     "IsRequired": true,
-     "IsEndpoint": true,
-     "SkipUrlEncoding": false,
-     "Explode": false,
-     "Kind": "Client"
-=======
      "location": "Uri",
      "isApiVersion": false,
      "isContentType": false,
@@ -997,7 +965,6 @@
      "skipUrlEncoding": false,
      "explode": false,
      "kind": "Client"
->>>>>>> c6990eba
     },
     {
      "$id": "102",
@@ -1007,16 +974,6 @@
      "type": {
       "$ref": "12"
      },
-<<<<<<< HEAD
-     "Location": "Uri",
-     "IsApiVersion": false,
-     "IsContentType": false,
-     "IsRequired": true,
-     "IsEndpoint": false,
-     "SkipUrlEncoding": false,
-     "Explode": false,
-     "Kind": "Client"
-=======
      "location": "Uri",
      "isApiVersion": false,
      "isContentType": false,
@@ -1025,7 +982,6 @@
      "skipUrlEncoding": false,
      "explode": false,
      "kind": "Client"
->>>>>>> c6990eba
     }
    ],
    "decorators": [],
