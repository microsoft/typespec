{
  "name": "Versioning.ReturnTypeChangedFrom.V2",
  "apiVersions": [
    "v1",
    "v2"
  ],
  "enums": [
    {
      "$id": "1",
      "kind": "enum",
      "name": "Versions",
      "crossLanguageDefinitionId": "Versioning.ReturnTypeChangedFrom.Versions",
      "valueType": {
        "$id": "2",
        "kind": "string",
        "name": "string",
        "crossLanguageDefinitionId": "TypeSpec.string",
        "decorators": []
      },
      "values": [
        {
          "$id": "3",
          "kind": "enumvalue",
          "name": "v1",
          "value": "v1",
          "valueType": {
            "$ref": "2"
          },
          "enumType": {
            "$ref": "1"
          },
          "doc": "The version v1.",
          "decorators": []
        },
        {
          "$id": "4",
          "kind": "enumvalue",
          "name": "v2",
          "value": "v2",
          "valueType": {
            "$ref": "2"
          },
          "enumType": {
            "$ref": "1"
          },
          "doc": "The version v2.",
          "decorators": []
        }
      ],
      "namespace": "Versioning.ReturnTypeChangedFrom",
      "doc": "The version of the API.",
      "isFixed": true,
      "isFlags": false,
      "usage": "Input,ApiVersionEnum",
      "decorators": []
    }
  ],
  "constants": [
    {
      "$id": "5",
      "kind": "constant",
      "name": "TestRequestContentType",
      "namespace": "",
      "usage": "None",
      "valueType": {
        "$id": "6",
        "kind": "string",
        "name": "string",
        "crossLanguageDefinitionId": "TypeSpec.string",
        "decorators": []
      },
      "value": "application/json",
      "decorators": []
    },
    {
      "$id": "7",
      "kind": "constant",
      "name": "testContentType",
      "namespace": "",
      "usage": "None",
      "valueType": {
        "$id": "8",
        "kind": "string",
        "name": "string",
        "crossLanguageDefinitionId": "TypeSpec.string",
        "decorators": []
      },
      "value": "application/json",
      "decorators": []
    },
    {
      "$id": "9",
      "kind": "constant",
      "name": "TestRequestContentType1",
      "namespace": "",
      "usage": "None",
      "valueType": {
        "$id": "10",
        "kind": "string",
        "name": "string",
        "crossLanguageDefinitionId": "TypeSpec.string",
        "decorators": []
      },
      "value": "application/json",
      "decorators": []
    },
    {
      "$id": "11",
      "kind": "constant",
      "name": "TestRequestContentType2",
      "namespace": "",
      "usage": "None",
      "valueType": {
        "$id": "12",
        "kind": "string",
        "name": "string",
        "crossLanguageDefinitionId": "TypeSpec.string",
        "decorators": []
      },
      "value": "application/json",
      "decorators": []
    }
<<<<<<< HEAD
  ],
  "models": [],
  "clients": [
    {
      "$id": "13",
      "kind": "client",
      "name": "ReturnTypeChangedFromClient",
      "namespace": "Versioning.ReturnTypeChangedFrom",
      "doc": "Test for the `@returnTypeChangedFrom` decorator.",
      "methods": [
        {
          "$id": "14",
          "kind": "basic",
          "name": "test",
          "accessibility": "public",
          "apiVersions": [
            "v1",
            "v2"
          ],
          "operation": {
            "$id": "15",
            "name": "test",
            "resourceName": "ReturnTypeChangedFrom",
            "accessibility": "public",
            "parameters": [
              {
                "$id": "16",
                "name": "contentType",
                "nameInRequest": "Content-Type",
                "type": {
                  "$ref": "5"
                },
                "location": "Header",
                "isApiVersion": false,
                "isContentType": true,
                "isEndpoint": false,
                "explode": false,
                "isRequired": true,
                "kind": "Constant",
                "decorators": [],
                "skipUrlEncoding": false
              },
              {
                "$id": "17",
                "name": "accept",
                "nameInRequest": "Accept",
                "type": {
                  "$ref": "7"
                },
                "location": "Header",
                "isApiVersion": false,
                "isContentType": false,
                "isEndpoint": false,
                "explode": false,
                "isRequired": true,
                "kind": "Constant",
                "decorators": [],
                "skipUrlEncoding": false
              },
              {
                "$id": "18",
                "name": "body",
                "nameInRequest": "body",
                "type": {
                  "$id": "19",
                  "kind": "string",
                  "name": "string",
                  "crossLanguageDefinitionId": "TypeSpec.string",
                  "decorators": []
                },
                "location": "Body",
                "isApiVersion": false,
                "isContentType": false,
                "isEndpoint": false,
                "explode": false,
                "isRequired": true,
                "kind": "Method",
                "decorators": [],
                "skipUrlEncoding": false
              }
            ],
            "responses": [
              {
                "statusCodes": [
                  200
                ],
                "bodyType": {
                  "$id": "20",
                  "kind": "string",
                  "name": "string",
                  "crossLanguageDefinitionId": "TypeSpec.string",
                  "decorators": []
                },
                "headers": [
                  {
                    "name": "contentType",
                    "nameInResponse": "content-type",
                    "type": {
                      "$ref": "9"
                    }
                  }
                ],
                "isErrorResponse": false,
                "contentTypes": [
                  "application/json"
                ]
              }
            ],
            "httpMethod": "POST",
            "uri": "{endpoint}/versioning/return-type-changed-from/api-version:{version}",
            "path": "/test",
            "requestMediaTypes": [
              "application/json"
            ],
            "bufferResponse": true,
            "generateProtocolMethod": true,
            "generateConvenienceMethod": true,
            "crossLanguageDefinitionId": "Versioning.ReturnTypeChangedFrom.test",
            "decorators": []
          },
          "parameters": [
            {
              "$id": "21",
              "name": "contentType",
              "nameInRequest": "content-type",
              "type": {
                "$ref": "11"
              },
              "location": "Header",
              "isApiVersion": false,
              "isContentType": false,
              "isEndpoint": false,
              "explode": false,
              "isRequired": true,
              "kind": "Constant",
              "decorators": [],
              "skipUrlEncoding": false
            },
            {
              "$id": "22",
              "name": "body",
              "nameInRequest": "body",
              "type": {
                "$id": "23",
                "kind": "string",
                "name": "string",
                "crossLanguageDefinitionId": "TypeSpec.string",
                "decorators": []
              },
              "location": "Body",
              "isApiVersion": false,
              "isContentType": false,
              "isEndpoint": false,
              "explode": false,
              "isRequired": true,
              "kind": "Method",
              "decorators": [],
              "skipUrlEncoding": false
            },
            {
              "$id": "24",
              "name": "accept",
              "nameInRequest": "accept",
              "type": {
                "$ref": "7"
              },
              "location": "Header",
              "isApiVersion": false,
              "isContentType": false,
              "isEndpoint": false,
              "explode": false,
              "isRequired": true,
              "kind": "Constant",
              "decorators": [],
              "skipUrlEncoding": false
            }
          ],
          "response": {
            "type": {
              "$ref": "20"
            }
          },
          "isOverride": false,
          "generateConvenient": true,
          "generateProtocol": true,
          "crossLanguageDefinitionId": "Versioning.ReturnTypeChangedFrom.test"
        }
      ],
      "parameters": [
        {
          "$id": "25",
          "name": "endpoint",
          "nameInRequest": "endpoint",
          "doc": "Need to be set as 'http://localhost:3000' in client.",
          "type": {
            "$id": "26",
            "kind": "url",
            "name": "url",
            "crossLanguageDefinitionId": "TypeSpec.url"
          },
          "location": "Uri",
          "isApiVersion": false,
          "isContentType": false,
          "isRequired": true,
          "isEndpoint": true,
          "skipUrlEncoding": false,
          "explode": false,
          "kind": "Client"
        },
        {
          "$id": "27",
          "name": "version",
          "nameInRequest": "version",
          "doc": "Need to be set as 'v1' or 'v2' in client.",
          "type": {
            "$ref": "1"
          },
          "location": "Uri",
          "isApiVersion": false,
          "isContentType": false,
          "isRequired": true,
          "isEndpoint": false,
          "skipUrlEncoding": false,
          "explode": false,
          "kind": "Client"
        }
      ],
      "decorators": [],
      "crossLanguageDefinitionId": "Versioning.ReturnTypeChangedFrom",
      "apiVersions": [
        "v1",
        "v2"
      ]
=======
   ],
   "parameters": [
    {
     "$id": "31",
     "name": "endpoint",
     "nameInRequest": "endpoint",
     "doc": "Need to be set as 'http://localhost:3000' in client.",
     "type": {
      "$id": "32",
      "kind": "url",
      "name": "endpoint",
      "crossLanguageDefinitionId": "TypeSpec.url"
     },
     "location": "Uri",
     "isApiVersion": false,
     "isContentType": false,
     "isRequired": true,
     "isEndpoint": true,
     "skipUrlEncoding": false,
     "explode": false,
     "kind": "Client",
     "serverUrlTemplate": "{endpoint}/versioning/return-type-changed-from/api-version:{version}"
    },
    {
     "$id": "33",
     "name": "version",
     "nameInRequest": "version",
     "doc": "Need to be set as 'v1' or 'v2' in client.",
     "type": {
      "$ref": "2"
     },
     "location": "Uri",
     "isApiVersion": false,
     "isContentType": false,
     "isRequired": true,
     "isEndpoint": false,
     "skipUrlEncoding": false,
     "explode": false,
     "kind": "Client",
     "serverUrlTemplate": "{endpoint}/versioning/return-type-changed-from/api-version:{version}"
>>>>>>> 790f0e22
    }
  ]
}<|MERGE_RESOLUTION|>--- conflicted
+++ resolved
@@ -120,7 +120,6 @@
       "value": "application/json",
       "decorators": []
     }
-<<<<<<< HEAD
   ],
   "models": [],
   "clients": [
@@ -318,7 +317,7 @@
           "type": {
             "$id": "26",
             "kind": "url",
-            "name": "url",
+            "name": "endpoint",
             "crossLanguageDefinitionId": "TypeSpec.url"
           },
           "location": "Uri",
@@ -328,7 +327,8 @@
           "isEndpoint": true,
           "skipUrlEncoding": false,
           "explode": false,
-          "kind": "Client"
+          "kind": "Client",
+          "serverUrlTemplate": "{endpoint}/versioning/return-type-changed-from/api-version:{version}"
         },
         {
           "$id": "27",
@@ -345,7 +345,8 @@
           "isEndpoint": false,
           "skipUrlEncoding": false,
           "explode": false,
-          "kind": "Client"
+          "kind": "Client",
+          "serverUrlTemplate": "{endpoint}/versioning/return-type-changed-from/api-version:{version}"
         }
       ],
       "decorators": [],
@@ -354,48 +355,6 @@
         "v1",
         "v2"
       ]
-=======
-   ],
-   "parameters": [
-    {
-     "$id": "31",
-     "name": "endpoint",
-     "nameInRequest": "endpoint",
-     "doc": "Need to be set as 'http://localhost:3000' in client.",
-     "type": {
-      "$id": "32",
-      "kind": "url",
-      "name": "endpoint",
-      "crossLanguageDefinitionId": "TypeSpec.url"
-     },
-     "location": "Uri",
-     "isApiVersion": false,
-     "isContentType": false,
-     "isRequired": true,
-     "isEndpoint": true,
-     "skipUrlEncoding": false,
-     "explode": false,
-     "kind": "Client",
-     "serverUrlTemplate": "{endpoint}/versioning/return-type-changed-from/api-version:{version}"
-    },
-    {
-     "$id": "33",
-     "name": "version",
-     "nameInRequest": "version",
-     "doc": "Need to be set as 'v1' or 'v2' in client.",
-     "type": {
-      "$ref": "2"
-     },
-     "location": "Uri",
-     "isApiVersion": false,
-     "isContentType": false,
-     "isRequired": true,
-     "isEndpoint": false,
-     "skipUrlEncoding": false,
-     "explode": false,
-     "kind": "Client",
-     "serverUrlTemplate": "{endpoint}/versioning/return-type-changed-from/api-version:{version}"
->>>>>>> 790f0e22
     }
   ]
 }