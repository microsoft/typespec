{
 "$id": "1",
 "name": "Versioning.ReturnTypeChangedFrom.V1",
 "apiVersions": [
  "v1"
 ],
 "enums": [
  {
   "$id": "2",
   "kind": "enum",
   "name": "Versions",
   "crossLanguageDefinitionId": "Versioning.ReturnTypeChangedFrom.Versions",
   "valueType": {
    "$id": "3",
    "kind": "string",
    "name": "string",
    "crossLanguageDefinitionId": "TypeSpec.string",
    "decorators": []
   },
   "values": [
    {
     "$id": "4",
     "kind": "enumvalue",
     "name": "v1",
     "value": "v1",
     "valueType": {
      "$id": "5",
      "kind": "string",
      "name": "string",
      "crossLanguageDefinitionId": "TypeSpec.string",
      "decorators": []
     },
     "enumType": {
      "$ref": "2"
     },
     "doc": "The version v1.",
     "decorators": []
    }
   ],
   "namespace": "Versioning.ReturnTypeChangedFrom",
   "doc": "The version of the API.",
   "isFixed": true,
   "isFlags": false,
   "usage": "Input,ApiVersionEnum",
   "decorators": []
  }
 ],
 "models": [],
 "clients": [
  {
   "$id": "6",
   "name": "ReturnTypeChangedFromClient",
   "namespace": "Versioning.ReturnTypeChangedFrom",
   "doc": "Test for the `@returnTypeChangedFrom` decorator.",
   "operations": [
    {
     "$id": "7",
     "name": "test",
     "resourceName": "ReturnTypeChangedFrom",
     "accessibility": "public",
     "parameters": [
      {
       "$id": "8",
<<<<<<< HEAD
       "Name": "contentType",
       "NameInRequest": "Content-Type",
       "Doc": "Body parameter's content type. Known values are text/plain",
       "Type": {
=======
       "name": "contentType",
       "nameInRequest": "Content-Type",
       "doc": "Body parameter's content type. Known values are application/json",
       "type": {
>>>>>>> 586a120e
        "$id": "9",
        "kind": "constant",
        "valueType": {
         "$id": "10",
         "kind": "string",
         "name": "string",
         "crossLanguageDefinitionId": "TypeSpec.string",
         "decorators": []
        },
        "value": "text/plain",
        "decorators": []
       },
       "location": "Header",
       "isApiVersion": false,
       "isContentType": true,
       "isEndpoint": false,
       "explode": false,
       "isRequired": true,
       "kind": "Constant",
       "decorators": [],
       "skipUrlEncoding": false
      },
      {
       "$id": "11",
       "name": "accept",
       "nameInRequest": "Accept",
       "type": {
        "$id": "12",
        "kind": "constant",
        "valueType": {
         "$id": "13",
         "kind": "string",
         "name": "string",
         "crossLanguageDefinitionId": "TypeSpec.string",
         "decorators": []
        },
        "value": "text/plain",
        "decorators": []
       },
       "location": "Header",
       "isApiVersion": false,
       "isContentType": false,
       "isEndpoint": false,
       "explode": false,
       "isRequired": true,
       "kind": "Constant",
       "decorators": [],
       "skipUrlEncoding": false
      },
      {
       "$id": "14",
       "name": "body",
       "nameInRequest": "body",
       "type": {
        "$id": "15",
        "kind": "string",
        "name": "string",
        "crossLanguageDefinitionId": "TypeSpec.string",
        "decorators": []
       },
       "location": "Body",
       "isApiVersion": false,
       "isContentType": false,
       "isEndpoint": false,
       "explode": false,
       "isRequired": true,
       "kind": "Method",
       "decorators": [],
       "skipUrlEncoding": false
      }
     ],
     "responses": [
      {
       "$id": "16",
       "statusCodes": [
        200
       ],
       "bodyType": {
        "$id": "17",
        "kind": "int32",
        "name": "int32",
        "crossLanguageDefinitionId": "TypeSpec.int32",
        "decorators": []
       },
<<<<<<< HEAD
       "Headers": [],
       "IsErrorResponse": false,
       "ContentTypes": [
        "text/plain"
       ]
      }
     ],
     "HttpMethod": "POST",
     "Uri": "{endpoint}/versioning/return-type-changed-from/api-version:{version}",
     "Path": "/test",
     "RequestMediaTypes": [
      "text/plain"
=======
       "headers": [],
       "isErrorResponse": false,
       "contentTypes": [
        "application/json"
       ]
      }
     ],
     "httpMethod": "POST",
     "uri": "{endpoint}/versioning/return-type-changed-from/api-version:{version}",
     "path": "/test",
     "requestMediaTypes": [
      "application/json"
>>>>>>> 586a120e
     ],
     "bufferResponse": true,
     "generateProtocolMethod": true,
     "generateConvenienceMethod": true,
     "crossLanguageDefinitionId": "Versioning.ReturnTypeChangedFrom.test",
     "decorators": []
    }
   ],
   "parameters": [
    {
     "$id": "18",
     "name": "endpoint",
     "nameInRequest": "endpoint",
     "doc": "Need to be set as 'http://localhost:3000' in client.",
     "type": {
      "$id": "19",
      "kind": "url",
      "name": "url",
      "crossLanguageDefinitionId": "TypeSpec.url"
     },
     "location": "Uri",
     "isApiVersion": false,
     "isContentType": false,
     "isRequired": true,
     "isEndpoint": true,
     "skipUrlEncoding": false,
     "explode": false,
     "kind": "Client"
    },
    {
     "$id": "20",
     "name": "version",
     "nameInRequest": "version",
     "doc": "Need to be set as 'v1' or 'v2' in client.",
     "type": {
      "$ref": "2"
     },
     "location": "Uri",
     "isApiVersion": false,
     "isContentType": false,
     "isRequired": true,
     "isEndpoint": false,
     "skipUrlEncoding": false,
     "explode": false,
     "kind": "Client"
    }
   ],
   "decorators": [],
   "crossLanguageDefinitionId": "Versioning.ReturnTypeChangedFrom"
  }
 ]
}<|MERGE_RESOLUTION|>--- conflicted
+++ resolved
@@ -61,17 +61,10 @@
      "parameters": [
       {
        "$id": "8",
-<<<<<<< HEAD
-       "Name": "contentType",
-       "NameInRequest": "Content-Type",
-       "Doc": "Body parameter's content type. Known values are text/plain",
-       "Type": {
-=======
        "name": "contentType",
        "nameInRequest": "Content-Type",
-       "doc": "Body parameter's content type. Known values are application/json",
+       "doc": "Body parameter's content type. Known values are text/plain",
        "type": {
->>>>>>> 586a120e
         "$id": "9",
         "kind": "constant",
         "valueType": {
@@ -108,7 +101,7 @@
          "crossLanguageDefinitionId": "TypeSpec.string",
          "decorators": []
         },
-        "value": "text/plain",
+        "value": "application/json",
         "decorators": []
        },
        "location": "Header",
@@ -156,21 +149,26 @@
         "crossLanguageDefinitionId": "TypeSpec.int32",
         "decorators": []
        },
-<<<<<<< HEAD
-       "Headers": [],
-       "IsErrorResponse": false,
-       "ContentTypes": [
-        "text/plain"
-       ]
-      }
-     ],
-     "HttpMethod": "POST",
-     "Uri": "{endpoint}/versioning/return-type-changed-from/api-version:{version}",
-     "Path": "/test",
-     "RequestMediaTypes": [
-      "text/plain"
-=======
-       "headers": [],
+       "headers": [
+        {
+         "$id": "18",
+         "name": "contentType",
+         "nameInResponse": "content-type",
+         "type": {
+          "$id": "19",
+          "kind": "constant",
+          "valueType": {
+           "$id": "20",
+           "kind": "string",
+           "name": "string",
+           "crossLanguageDefinitionId": "TypeSpec.string",
+           "decorators": []
+          },
+          "value": "application/json",
+          "decorators": []
+         }
+        }
+       ],
        "isErrorResponse": false,
        "contentTypes": [
         "application/json"
@@ -181,8 +179,7 @@
      "uri": "{endpoint}/versioning/return-type-changed-from/api-version:{version}",
      "path": "/test",
      "requestMediaTypes": [
-      "application/json"
->>>>>>> 586a120e
+      "text/plain"
      ],
      "bufferResponse": true,
      "generateProtocolMethod": true,
@@ -193,12 +190,12 @@
    ],
    "parameters": [
     {
-     "$id": "18",
+     "$id": "21",
      "name": "endpoint",
      "nameInRequest": "endpoint",
      "doc": "Need to be set as 'http://localhost:3000' in client.",
      "type": {
-      "$id": "19",
+      "$id": "22",
       "kind": "url",
       "name": "url",
       "crossLanguageDefinitionId": "TypeSpec.url"
@@ -213,7 +210,7 @@
      "kind": "Client"
     },
     {
-     "$id": "20",
+     "$id": "23",
      "name": "version",
      "nameInRequest": "version",
      "doc": "Need to be set as 'v1' or 'v2' in client.",
