--- conflicted
+++ resolved
@@ -74,7 +74,6 @@
       "decorators": []
     },
     {
-<<<<<<< HEAD
       "$id": "8",
       "kind": "constant",
       "name": "TestRequestContentType1",
@@ -302,7 +301,7 @@
           "type": {
             "$id": "25",
             "kind": "url",
-            "name": "url",
+            "name": "endpoint",
             "crossLanguageDefinitionId": "TypeSpec.url"
           },
           "location": "Uri",
@@ -312,7 +311,8 @@
           "isEndpoint": true,
           "skipUrlEncoding": false,
           "explode": false,
-          "kind": "Client"
+          "kind": "Client",
+          "serverUrlTemplate": "{endpoint}/versioning/return-type-changed-from/api-version:{version}"
         },
         {
           "$id": "26",
@@ -329,7 +329,8 @@
           "isEndpoint": false,
           "skipUrlEncoding": false,
           "explode": false,
-          "kind": "Client"
+          "kind": "Client",
+          "serverUrlTemplate": "{endpoint}/versioning/return-type-changed-from/api-version:{version}"
         }
       ],
       "decorators": [],
@@ -337,45 +338,6 @@
       "apiVersions": [
         "v1"
       ]
-=======
-     "$id": "29",
-     "name": "endpoint",
-     "nameInRequest": "endpoint",
-     "doc": "Need to be set as 'http://localhost:3000' in client.",
-     "type": {
-      "$id": "30",
-      "kind": "url",
-      "name": "endpoint",
-      "crossLanguageDefinitionId": "TypeSpec.url"
-     },
-     "location": "Uri",
-     "isApiVersion": false,
-     "isContentType": false,
-     "isRequired": true,
-     "isEndpoint": true,
-     "skipUrlEncoding": false,
-     "explode": false,
-     "kind": "Client",
-     "serverUrlTemplate": "{endpoint}/versioning/return-type-changed-from/api-version:{version}"
-    },
-    {
-     "$id": "31",
-     "name": "version",
-     "nameInRequest": "version",
-     "doc": "Need to be set as 'v1' or 'v2' in client.",
-     "type": {
-      "$ref": "2"
-     },
-     "location": "Uri",
-     "isApiVersion": false,
-     "isContentType": false,
-     "isRequired": true,
-     "isEndpoint": false,
-     "skipUrlEncoding": false,
-     "explode": false,
-     "kind": "Client",
-     "serverUrlTemplate": "{endpoint}/versioning/return-type-changed-from/api-version:{version}"
->>>>>>> 790f0e22
     }
   ]
 }