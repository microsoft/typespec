{
 "$id": "1",
 "name": "Versioning.Added.V2",
 "apiVersions": [
  "v1",
  "v2"
 ],
 "enums": [
  {
   "$id": "2",
   "kind": "enum",
   "name": "EnumV1",
   "crossLanguageDefinitionId": "Versioning.Added.EnumV1",
   "valueType": {
    "$id": "3",
    "kind": "string",
    "name": "string",
    "crossLanguageDefinitionId": "TypeSpec.string",
    "decorators": []
   },
   "values": [
    {
     "$id": "4",
     "kind": "enumvalue",
     "name": "enumMemberV1",
     "value": "enumMemberV1",
     "valueType": {
      "$id": "5",
      "kind": "string",
      "name": "string",
      "crossLanguageDefinitionId": "TypeSpec.string",
      "decorators": []
     },
     "enumType": {
      "$ref": "2"
     },
     "decorators": []
    },
    {
     "$id": "6",
     "kind": "enumvalue",
     "name": "enumMemberV2",
     "value": "enumMemberV2",
     "valueType": {
      "$id": "7",
      "kind": "string",
      "name": "string",
      "crossLanguageDefinitionId": "TypeSpec.string",
      "decorators": []
     },
     "enumType": {
      "$ref": "2"
     },
     "decorators": []
    }
   ],
   "namespace": "Versioning.Added",
   "isFixed": true,
   "isFlags": false,
   "usage": "Input,Output,Json",
   "decorators": []
  },
  {
   "$id": "8",
   "kind": "enum",
   "name": "EnumV2",
   "crossLanguageDefinitionId": "Versioning.Added.EnumV2",
   "valueType": {
    "$id": "9",
    "kind": "string",
    "name": "string",
    "crossLanguageDefinitionId": "TypeSpec.string",
    "decorators": []
   },
   "values": [
    {
     "$id": "10",
     "kind": "enumvalue",
     "name": "enumMember",
     "value": "enumMember",
     "valueType": {
      "$id": "11",
      "kind": "string",
      "name": "string",
      "crossLanguageDefinitionId": "TypeSpec.string",
      "decorators": []
     },
     "enumType": {
      "$ref": "8"
     },
     "decorators": []
    }
   ],
   "namespace": "Versioning.Added",
   "isFixed": true,
   "isFlags": false,
   "usage": "Input,Output,Json",
   "decorators": []
  },
  {
   "$id": "12",
   "kind": "enum",
   "name": "Versions",
   "crossLanguageDefinitionId": "Versioning.Added.Versions",
   "valueType": {
    "$id": "13",
    "kind": "string",
    "name": "string",
    "crossLanguageDefinitionId": "TypeSpec.string",
    "decorators": []
   },
   "values": [
    {
     "$id": "14",
     "kind": "enumvalue",
     "name": "v1",
     "value": "v1",
     "valueType": {
      "$id": "15",
      "kind": "string",
      "name": "string",
      "crossLanguageDefinitionId": "TypeSpec.string",
      "decorators": []
     },
     "enumType": {
      "$ref": "12"
     },
     "doc": "The version v1.",
     "decorators": []
    },
    {
     "$id": "16",
     "kind": "enumvalue",
     "name": "v2",
     "value": "v2",
     "valueType": {
      "$id": "17",
      "kind": "string",
      "name": "string",
      "crossLanguageDefinitionId": "TypeSpec.string",
      "decorators": []
     },
     "enumType": {
      "$ref": "12"
     },
     "doc": "The version v2.",
     "decorators": []
    }
   ],
   "namespace": "Versioning.Added",
   "doc": "The version of the API.",
   "isFixed": true,
   "isFlags": false,
   "usage": "Input,ApiVersionEnum",
   "decorators": []
  }
 ],
 "models": [
  {
   "$id": "18",
   "kind": "model",
   "name": "ModelV1",
   "namespace": "Versioning.Added",
   "crossLanguageDefinitionId": "Versioning.Added.ModelV1",
   "usage": "Input,Output,Json",
   "decorators": [],
   "properties": [
    {
     "$id": "19",
     "kind": "property",
     "name": "prop",
     "serializedName": "prop",
     "type": {
      "$id": "20",
      "kind": "string",
      "name": "string",
      "crossLanguageDefinitionId": "TypeSpec.string",
      "decorators": []
     },
     "optional": false,
     "readOnly": false,
     "discriminator": false,
     "flatten": false,
     "decorators": [],
     "crossLanguageDefinitionId": "Versioning.Added.ModelV1.prop",
     "serializationOptions": {
      "$id": "21",
      "json": {
       "$id": "22",
       "name": "prop"
      }
     }
    },
    {
     "$id": "23",
     "kind": "property",
     "name": "enumProp",
     "serializedName": "enumProp",
     "type": {
      "$ref": "2"
     },
     "optional": false,
     "readOnly": false,
     "discriminator": false,
     "flatten": false,
     "decorators": [],
     "crossLanguageDefinitionId": "Versioning.Added.ModelV1.enumProp",
     "serializationOptions": {
      "$id": "24",
      "json": {
       "$id": "25",
       "name": "enumProp"
      }
     }
    },
    {
     "$id": "26",
     "kind": "property",
     "name": "unionProp",
     "serializedName": "unionProp",
     "type": {
      "$id": "27",
      "kind": "union",
      "name": "UnionV1",
      "variantTypes": [
       {
        "$id": "28",
        "kind": "string",
        "name": "string",
        "crossLanguageDefinitionId": "TypeSpec.string",
        "decorators": []
       },
       {
        "$id": "29",
        "kind": "int32",
        "name": "V2Scalar",
        "crossLanguageDefinitionId": "Versioning.Added.V2Scalar",
        "baseType": {
         "$id": "30",
         "kind": "int32",
         "name": "int32",
         "crossLanguageDefinitionId": "TypeSpec.int32",
         "decorators": []
        },
        "decorators": []
       }
      ],
      "namespace": "Versioning.Added",
      "decorators": []
     },
     "optional": false,
     "readOnly": false,
     "discriminator": false,
     "flatten": false,
     "decorators": [],
     "crossLanguageDefinitionId": "Versioning.Added.ModelV1.unionProp",
     "serializationOptions": {
      "$id": "31",
      "json": {
       "$id": "32",
       "name": "unionProp"
      }
     }
    }
   ]
  },
  {
   "$id": "33",
   "kind": "model",
   "name": "ModelV2",
   "namespace": "Versioning.Added",
   "crossLanguageDefinitionId": "Versioning.Added.ModelV2",
   "usage": "Input,Output,Json",
   "decorators": [],
   "properties": [
    {
     "$id": "34",
     "kind": "property",
     "name": "prop",
     "serializedName": "prop",
     "type": {
      "$id": "35",
      "kind": "string",
      "name": "string",
      "crossLanguageDefinitionId": "TypeSpec.string",
      "decorators": []
     },
     "optional": false,
     "readOnly": false,
     "discriminator": false,
     "flatten": false,
     "decorators": [],
     "crossLanguageDefinitionId": "Versioning.Added.ModelV2.prop",
     "serializationOptions": {
      "$id": "36",
      "json": {
       "$id": "37",
       "name": "prop"
      }
     }
    },
    {
     "$id": "38",
     "kind": "property",
     "name": "enumProp",
     "serializedName": "enumProp",
     "type": {
      "$ref": "8"
     },
     "optional": false,
     "readOnly": false,
     "discriminator": false,
     "flatten": false,
     "decorators": [],
     "crossLanguageDefinitionId": "Versioning.Added.ModelV2.enumProp",
     "serializationOptions": {
      "$id": "39",
      "json": {
       "$id": "40",
       "name": "enumProp"
      }
     }
    },
    {
     "$id": "41",
     "kind": "property",
     "name": "unionProp",
     "serializedName": "unionProp",
     "type": {
      "$id": "42",
      "kind": "union",
      "name": "UnionV2",
      "variantTypes": [
       {
        "$id": "43",
        "kind": "string",
        "name": "string",
        "crossLanguageDefinitionId": "TypeSpec.string",
        "decorators": []
       },
       {
        "$id": "44",
        "kind": "int32",
        "name": "int32",
        "crossLanguageDefinitionId": "TypeSpec.int32",
        "decorators": []
       }
      ],
      "namespace": "Versioning.Added",
      "decorators": []
     },
     "optional": false,
     "readOnly": false,
     "discriminator": false,
     "flatten": false,
     "decorators": [],
     "crossLanguageDefinitionId": "Versioning.Added.ModelV2.unionProp",
     "serializationOptions": {
      "$id": "45",
      "json": {
       "$id": "46",
       "name": "unionProp"
      }
     }
    }
   ]
  }
 ],
 "clients": [
  {
   "$id": "47",
<<<<<<< HEAD
   "kind": "client",
   "name": "AddedClient",
   "namespace": "Versioning.Added",
   "doc": "Test for the `@added` decorator.",
   "parameters": [
    {
     "$id": "48",
     "Name": "endpoint",
     "NameInRequest": "endpoint",
     "Doc": "Need to be set as 'http://localhost:3000' in client.",
     "Type": {
      "$id": "49",
      "kind": "url",
      "name": "url",
      "crossLanguageDefinitionId": "TypeSpec.url"
     },
     "Location": "Uri",
     "IsApiVersion": false,
     "IsResourceParameter": false,
     "IsContentType": false,
     "IsRequired": true,
     "IsEndpoint": true,
     "SkipUrlEncoding": false,
     "Explode": false,
     "Kind": "Client"
    },
    {
     "$id": "50",
     "Name": "version",
     "NameInRequest": "version",
     "Doc": "Need to be set as 'v1' or 'v2' in client.",
     "Type": {
      "$ref": "12"
     },
     "Location": "Uri",
     "IsApiVersion": false,
     "IsResourceParameter": false,
     "IsContentType": false,
     "IsRequired": true,
     "IsEndpoint": false,
     "SkipUrlEncoding": false,
     "Explode": false,
     "Kind": "Client"
    }
   ],
   "operations": [
    {
     "$id": "51",
     "Name": "v1",
     "ResourceName": "Added",
     "Accessibility": "public",
     "Parameters": [
      {
       "$id": "52",
       "Name": "headerV2",
       "NameInRequest": "header-v2",
       "Type": {
        "$id": "53",
=======
   "name": "AddedClient",
   "namespace": "Versioning.Added",
   "doc": "Test for the `@added` decorator.",
   "operations": [
    {
     "$id": "48",
     "name": "v1",
     "resourceName": "Added",
     "accessibility": "public",
     "parameters": [
      {
       "$id": "49",
       "name": "headerV2",
       "nameInRequest": "header-v2",
       "type": {
        "$id": "50",
>>>>>>> 586a120e
        "kind": "string",
        "name": "string",
        "crossLanguageDefinitionId": "TypeSpec.string",
        "decorators": []
       },
       "location": "Header",
       "isApiVersion": false,
       "isContentType": false,
       "isEndpoint": false,
       "explode": false,
       "isRequired": true,
       "kind": "Method",
       "decorators": [],
       "skipUrlEncoding": false
      },
      {
<<<<<<< HEAD
       "$id": "54",
       "Name": "contentType",
       "NameInRequest": "Content-Type",
       "Doc": "Body parameter's content type. Known values are application/json",
       "Type": {
        "$id": "55",
=======
       "$id": "51",
       "name": "contentType",
       "nameInRequest": "Content-Type",
       "doc": "Body parameter's content type. Known values are application/json",
       "type": {
        "$id": "52",
>>>>>>> 586a120e
        "kind": "constant",
        "valueType": {
         "$id": "56",
         "kind": "string",
         "name": "string",
         "crossLanguageDefinitionId": "TypeSpec.string",
         "decorators": []
        },
        "value": "application/json",
        "decorators": []
       },
       "location": "Header",
       "isApiVersion": false,
       "isContentType": true,
       "isEndpoint": false,
       "explode": false,
       "isRequired": true,
       "kind": "Constant",
       "decorators": [],
       "skipUrlEncoding": false
      },
      {
<<<<<<< HEAD
       "$id": "57",
       "Name": "accept",
       "NameInRequest": "Accept",
       "Type": {
        "$id": "58",
=======
       "$id": "54",
       "name": "accept",
       "nameInRequest": "Accept",
       "type": {
        "$id": "55",
>>>>>>> 586a120e
        "kind": "constant",
        "valueType": {
         "$id": "59",
         "kind": "string",
         "name": "string",
         "crossLanguageDefinitionId": "TypeSpec.string",
         "decorators": []
        },
        "value": "application/json",
        "decorators": []
       },
       "location": "Header",
       "isApiVersion": false,
       "isContentType": false,
       "isEndpoint": false,
       "explode": false,
       "isRequired": true,
       "kind": "Constant",
       "decorators": [],
       "skipUrlEncoding": false
      },
      {
<<<<<<< HEAD
       "$id": "60",
       "Name": "body",
       "NameInRequest": "body",
       "Type": {
=======
       "$id": "57",
       "name": "body",
       "nameInRequest": "body",
       "type": {
>>>>>>> 586a120e
        "$ref": "18"
       },
       "location": "Body",
       "isApiVersion": false,
       "isContentType": false,
       "isEndpoint": false,
       "explode": false,
       "isRequired": true,
       "kind": "Method",
       "decorators": [],
       "skipUrlEncoding": false
      }
     ],
     "responses": [
      {
<<<<<<< HEAD
       "$id": "61",
       "StatusCodes": [
=======
       "$id": "58",
       "statusCodes": [
>>>>>>> 586a120e
        200
       ],
       "bodyType": {
        "$ref": "18"
       },
       "headers": [],
       "isErrorResponse": false,
       "contentTypes": [
        "application/json"
       ]
      }
     ],
     "httpMethod": "POST",
     "uri": "{endpoint}/versioning/added/api-version:{version}",
     "path": "/v1",
     "requestMediaTypes": [
      "application/json"
     ],
     "bufferResponse": true,
     "generateProtocolMethod": true,
     "generateConvenienceMethod": true,
     "crossLanguageDefinitionId": "Versioning.Added.v1",
     "decorators": []
    },
    {
<<<<<<< HEAD
     "$id": "62",
     "Name": "v2",
     "ResourceName": "Added",
     "Accessibility": "public",
     "Parameters": [
      {
       "$id": "63",
       "Name": "contentType",
       "NameInRequest": "Content-Type",
       "Doc": "Body parameter's content type. Known values are application/json",
       "Type": {
        "$id": "64",
=======
     "$id": "59",
     "name": "v2",
     "resourceName": "Added",
     "accessibility": "public",
     "parameters": [
      {
       "$id": "60",
       "name": "contentType",
       "nameInRequest": "Content-Type",
       "doc": "Body parameter's content type. Known values are application/json",
       "type": {
        "$id": "61",
>>>>>>> 586a120e
        "kind": "constant",
        "valueType": {
         "$id": "65",
         "kind": "string",
         "name": "string",
         "crossLanguageDefinitionId": "TypeSpec.string",
         "decorators": []
        },
        "value": "application/json",
        "decorators": []
       },
       "location": "Header",
       "isApiVersion": false,
       "isContentType": true,
       "isEndpoint": false,
       "explode": false,
       "isRequired": true,
       "kind": "Constant",
       "decorators": [],
       "skipUrlEncoding": false
      },
      {
<<<<<<< HEAD
       "$id": "66",
       "Name": "accept",
       "NameInRequest": "Accept",
       "Type": {
        "$id": "67",
=======
       "$id": "63",
       "name": "accept",
       "nameInRequest": "Accept",
       "type": {
        "$id": "64",
>>>>>>> 586a120e
        "kind": "constant",
        "valueType": {
         "$id": "68",
         "kind": "string",
         "name": "string",
         "crossLanguageDefinitionId": "TypeSpec.string",
         "decorators": []
        },
        "value": "application/json",
        "decorators": []
       },
       "location": "Header",
       "isApiVersion": false,
       "isContentType": false,
       "isEndpoint": false,
       "explode": false,
       "isRequired": true,
       "kind": "Constant",
       "decorators": [],
       "skipUrlEncoding": false
      },
      {
<<<<<<< HEAD
       "$id": "69",
       "Name": "body",
       "NameInRequest": "body",
       "Type": {
=======
       "$id": "66",
       "name": "body",
       "nameInRequest": "body",
       "type": {
>>>>>>> 586a120e
        "$ref": "33"
       },
       "location": "Body",
       "isApiVersion": false,
       "isContentType": false,
       "isEndpoint": false,
       "explode": false,
       "isRequired": true,
       "kind": "Method",
       "decorators": [],
       "skipUrlEncoding": false
      }
     ],
     "responses": [
      {
<<<<<<< HEAD
       "$id": "70",
       "StatusCodes": [
=======
       "$id": "67",
       "statusCodes": [
>>>>>>> 586a120e
        200
       ],
       "bodyType": {
        "$ref": "33"
       },
       "headers": [],
       "isErrorResponse": false,
       "contentTypes": [
        "application/json"
       ]
      }
     ],
     "httpMethod": "POST",
     "uri": "{endpoint}/versioning/added/api-version:{version}",
     "path": "/v2",
     "requestMediaTypes": [
      "application/json"
     ],
     "bufferResponse": true,
     "generateProtocolMethod": true,
     "generateConvenienceMethod": true,
     "crossLanguageDefinitionId": "Versioning.Added.v2",
     "decorators": []
    }
   ],
<<<<<<< HEAD
   "apiVersions": [
    "v1",
    "v2"
   ],
   "crossLanguageDefinitionId": "Versioning.Added",
   "decorators": [],
   "children": [
    {
     "$id": "71",
     "kind": "client",
     "name": "InterfaceV2",
     "namespace": "Versioning.Added",
     "parameters": [
      {
       "$id": "72",
       "Name": "endpoint",
       "NameInRequest": "endpoint",
       "Doc": "Need to be set as 'http://localhost:3000' in client.",
       "Type": {
        "$id": "73",
        "kind": "url",
        "name": "url",
        "crossLanguageDefinitionId": "TypeSpec.url"
       },
       "Location": "Uri",
       "IsApiVersion": false,
       "IsResourceParameter": false,
       "IsContentType": false,
       "IsRequired": true,
       "IsEndpoint": true,
       "SkipUrlEncoding": false,
       "Explode": false,
       "Kind": "Client"
      },
      {
       "$id": "74",
       "Name": "version",
       "NameInRequest": "version",
       "Doc": "Need to be set as 'v1' or 'v2' in client.",
       "Type": {
        "$ref": "12"
       },
       "Location": "Uri",
       "IsApiVersion": false,
       "IsResourceParameter": false,
       "IsContentType": false,
       "IsRequired": true,
       "IsEndpoint": false,
       "SkipUrlEncoding": false,
       "Explode": false,
       "Kind": "Client"
      }
     ],
     "operations": [
      {
       "$id": "75",
       "Name": "v2InInterface",
       "ResourceName": "InterfaceV2",
       "Accessibility": "public",
       "Parameters": [
        {
         "$id": "76",
         "Name": "contentType",
         "NameInRequest": "Content-Type",
         "Doc": "Body parameter's content type. Known values are application/json",
         "Type": {
          "$id": "77",
          "kind": "constant",
          "valueType": {
           "$id": "78",
           "kind": "string",
           "name": "string",
           "crossLanguageDefinitionId": "TypeSpec.string",
           "decorators": []
          },
          "value": "application/json",
          "decorators": []
         },
         "Location": "Header",
         "IsApiVersion": false,
         "IsContentType": true,
         "IsEndpoint": false,
         "Explode": false,
         "IsRequired": true,
         "Kind": "Constant",
         "Decorators": [],
         "SkipUrlEncoding": false
        },
        {
         "$id": "79",
         "Name": "accept",
         "NameInRequest": "Accept",
         "Type": {
          "$id": "80",
          "kind": "constant",
          "valueType": {
           "$id": "81",
           "kind": "string",
           "name": "string",
           "crossLanguageDefinitionId": "TypeSpec.string",
           "decorators": []
          },
          "value": "application/json",
          "decorators": []
         },
         "Location": "Header",
         "IsApiVersion": false,
         "IsContentType": false,
         "IsEndpoint": false,
         "Explode": false,
         "IsRequired": true,
         "Kind": "Constant",
         "Decorators": [],
         "SkipUrlEncoding": false
        },
        {
         "$id": "82",
         "Name": "body",
         "NameInRequest": "body",
         "Type": {
          "$ref": "33"
         },
         "Location": "Body",
         "IsApiVersion": false,
         "IsContentType": false,
         "IsEndpoint": false,
         "Explode": false,
         "IsRequired": true,
         "Kind": "Method",
         "Decorators": [],
         "SkipUrlEncoding": false
        }
       ],
       "Responses": [
        {
         "$id": "83",
         "StatusCodes": [
          200
         ],
         "BodyType": {
          "$ref": "33"
         },
         "Headers": [],
         "IsErrorResponse": false,
         "ContentTypes": [
          "application/json"
         ]
        }
       ],
       "HttpMethod": "POST",
       "Uri": "{endpoint}/versioning/added/api-version:{version}",
       "Path": "/interface-v2/v2",
       "RequestMediaTypes": [
=======
   "parameters": [
    {
     "$id": "68",
     "name": "endpoint",
     "nameInRequest": "endpoint",
     "doc": "Need to be set as 'http://localhost:3000' in client.",
     "type": {
      "$id": "69",
      "kind": "url",
      "name": "url",
      "crossLanguageDefinitionId": "TypeSpec.url"
     },
     "location": "Uri",
     "isApiVersion": false,
     "isContentType": false,
     "isRequired": true,
     "isEndpoint": true,
     "skipUrlEncoding": false,
     "explode": false,
     "kind": "Client"
    },
    {
     "$id": "70",
     "name": "version",
     "nameInRequest": "version",
     "doc": "Need to be set as 'v1' or 'v2' in client.",
     "type": {
      "$ref": "12"
     },
     "location": "Uri",
     "isApiVersion": false,
     "isContentType": false,
     "isRequired": true,
     "isEndpoint": false,
     "skipUrlEncoding": false,
     "explode": false,
     "kind": "Client"
    }
   ],
   "decorators": [],
   "crossLanguageDefinitionId": "Versioning.Added"
  },
  {
   "$id": "71",
   "name": "InterfaceV2",
   "namespace": "Versioning.Added",
   "operations": [
    {
     "$id": "72",
     "name": "v2InInterface",
     "resourceName": "InterfaceV2",
     "accessibility": "public",
     "parameters": [
      {
       "$id": "73",
       "name": "contentType",
       "nameInRequest": "Content-Type",
       "doc": "Body parameter's content type. Known values are application/json",
       "type": {
        "$id": "74",
        "kind": "constant",
        "valueType": {
         "$id": "75",
         "kind": "string",
         "name": "string",
         "crossLanguageDefinitionId": "TypeSpec.string",
         "decorators": []
        },
        "value": "application/json",
        "decorators": []
       },
       "location": "Header",
       "isApiVersion": false,
       "isContentType": true,
       "isEndpoint": false,
       "explode": false,
       "isRequired": true,
       "kind": "Constant",
       "decorators": [],
       "skipUrlEncoding": false
      },
      {
       "$id": "76",
       "name": "accept",
       "nameInRequest": "Accept",
       "type": {
        "$id": "77",
        "kind": "constant",
        "valueType": {
         "$id": "78",
         "kind": "string",
         "name": "string",
         "crossLanguageDefinitionId": "TypeSpec.string",
         "decorators": []
        },
        "value": "application/json",
        "decorators": []
       },
       "location": "Header",
       "isApiVersion": false,
       "isContentType": false,
       "isEndpoint": false,
       "explode": false,
       "isRequired": true,
       "kind": "Constant",
       "decorators": [],
       "skipUrlEncoding": false
      },
      {
       "$id": "79",
       "name": "body",
       "nameInRequest": "body",
       "type": {
        "$ref": "33"
       },
       "location": "Body",
       "isApiVersion": false,
       "isContentType": false,
       "isEndpoint": false,
       "explode": false,
       "isRequired": true,
       "kind": "Method",
       "decorators": [],
       "skipUrlEncoding": false
      }
     ],
     "responses": [
      {
       "$id": "80",
       "statusCodes": [
        200
       ],
       "bodyType": {
        "$ref": "33"
       },
       "headers": [],
       "isErrorResponse": false,
       "contentTypes": [
>>>>>>> 586a120e
        "application/json"
       ],
       "BufferResponse": true,
       "GenerateProtocolMethod": true,
       "GenerateConvenienceMethod": true,
       "CrossLanguageDefinitionId": "Versioning.Added.InterfaceV2.v2InInterface",
       "Decorators": []
      }
     ],
<<<<<<< HEAD
     "apiVersions": [
      "v2"
     ],
     "crossLanguageDefinitionId": "Versioning.Added.InterfaceV2",
     "decorators": [],
     "parent": {
      "$ref": "47"
     }
    }
   ]
=======
     "httpMethod": "POST",
     "uri": "{endpoint}/versioning/added/api-version:{version}",
     "path": "/interface-v2/v2",
     "requestMediaTypes": [
      "application/json"
     ],
     "bufferResponse": true,
     "generateProtocolMethod": true,
     "generateConvenienceMethod": true,
     "crossLanguageDefinitionId": "Versioning.Added.InterfaceV2.v2InInterface",
     "decorators": []
    }
   ],
   "parent": "AddedClient",
   "parameters": [
    {
     "$id": "81",
     "name": "endpoint",
     "nameInRequest": "endpoint",
     "doc": "Need to be set as 'http://localhost:3000' in client.",
     "type": {
      "$id": "82",
      "kind": "url",
      "name": "url",
      "crossLanguageDefinitionId": "TypeSpec.url"
     },
     "location": "Uri",
     "isApiVersion": false,
     "isContentType": false,
     "isRequired": true,
     "isEndpoint": true,
     "skipUrlEncoding": false,
     "explode": false,
     "kind": "Client"
    },
    {
     "$id": "83",
     "name": "version",
     "nameInRequest": "version",
     "doc": "Need to be set as 'v1' or 'v2' in client.",
     "type": {
      "$ref": "12"
     },
     "location": "Uri",
     "isApiVersion": false,
     "isContentType": false,
     "isRequired": true,
     "isEndpoint": false,
     "skipUrlEncoding": false,
     "explode": false,
     "kind": "Client"
    }
   ],
   "decorators": [],
   "crossLanguageDefinitionId": "Versioning.Added.InterfaceV2"
>>>>>>> 586a120e
  }
 ]
}<|MERGE_RESOLUTION|>--- conflicted
+++ resolved
@@ -369,7 +369,6 @@
  "clients": [
   {
    "$id": "47",
-<<<<<<< HEAD
    "kind": "client",
    "name": "AddedClient",
    "namespace": "Versioning.Added",
@@ -377,75 +376,55 @@
    "parameters": [
     {
      "$id": "48",
-     "Name": "endpoint",
-     "NameInRequest": "endpoint",
-     "Doc": "Need to be set as 'http://localhost:3000' in client.",
-     "Type": {
+     "name": "endpoint",
+     "nameInRequest": "endpoint",
+     "doc": "Need to be set as 'http://localhost:3000' in client.",
+     "type": {
       "$id": "49",
       "kind": "url",
       "name": "url",
       "crossLanguageDefinitionId": "TypeSpec.url"
      },
-     "Location": "Uri",
-     "IsApiVersion": false,
-     "IsResourceParameter": false,
-     "IsContentType": false,
-     "IsRequired": true,
-     "IsEndpoint": true,
-     "SkipUrlEncoding": false,
-     "Explode": false,
-     "Kind": "Client"
+     "location": "Uri",
+     "isApiVersion": false,
+     "isContentType": false,
+     "isRequired": true,
+     "isEndpoint": true,
+     "skipUrlEncoding": false,
+     "explode": false,
+     "kind": "Client"
     },
     {
      "$id": "50",
-     "Name": "version",
-     "NameInRequest": "version",
-     "Doc": "Need to be set as 'v1' or 'v2' in client.",
-     "Type": {
+     "name": "version",
+     "nameInRequest": "version",
+     "doc": "Need to be set as 'v1' or 'v2' in client.",
+     "type": {
       "$ref": "12"
      },
-     "Location": "Uri",
-     "IsApiVersion": false,
-     "IsResourceParameter": false,
-     "IsContentType": false,
-     "IsRequired": true,
-     "IsEndpoint": false,
-     "SkipUrlEncoding": false,
-     "Explode": false,
-     "Kind": "Client"
+     "location": "Uri",
+     "isApiVersion": false,
+     "isContentType": false,
+     "isRequired": true,
+     "isEndpoint": false,
+     "skipUrlEncoding": false,
+     "explode": false,
+     "kind": "Client"
     }
    ],
    "operations": [
     {
      "$id": "51",
-     "Name": "v1",
-     "ResourceName": "Added",
-     "Accessibility": "public",
-     "Parameters": [
-      {
-       "$id": "52",
-       "Name": "headerV2",
-       "NameInRequest": "header-v2",
-       "Type": {
-        "$id": "53",
-=======
-   "name": "AddedClient",
-   "namespace": "Versioning.Added",
-   "doc": "Test for the `@added` decorator.",
-   "operations": [
-    {
-     "$id": "48",
      "name": "v1",
      "resourceName": "Added",
      "accessibility": "public",
      "parameters": [
       {
-       "$id": "49",
+       "$id": "52",
        "name": "headerV2",
        "nameInRequest": "header-v2",
        "type": {
-        "$id": "50",
->>>>>>> 586a120e
+        "$id": "53",
         "kind": "string",
         "name": "string",
         "crossLanguageDefinitionId": "TypeSpec.string",
@@ -462,21 +441,12 @@
        "skipUrlEncoding": false
       },
       {
-<<<<<<< HEAD
        "$id": "54",
-       "Name": "contentType",
-       "NameInRequest": "Content-Type",
-       "Doc": "Body parameter's content type. Known values are application/json",
-       "Type": {
-        "$id": "55",
-=======
-       "$id": "51",
        "name": "contentType",
        "nameInRequest": "Content-Type",
        "doc": "Body parameter's content type. Known values are application/json",
        "type": {
-        "$id": "52",
->>>>>>> 586a120e
+        "$id": "55",
         "kind": "constant",
         "valueType": {
          "$id": "56",
@@ -499,19 +469,11 @@
        "skipUrlEncoding": false
       },
       {
-<<<<<<< HEAD
        "$id": "57",
-       "Name": "accept",
-       "NameInRequest": "Accept",
-       "Type": {
-        "$id": "58",
-=======
-       "$id": "54",
        "name": "accept",
        "nameInRequest": "Accept",
        "type": {
-        "$id": "55",
->>>>>>> 586a120e
+        "$id": "58",
         "kind": "constant",
         "valueType": {
          "$id": "59",
@@ -534,17 +496,10 @@
        "skipUrlEncoding": false
       },
       {
-<<<<<<< HEAD
        "$id": "60",
-       "Name": "body",
-       "NameInRequest": "body",
-       "Type": {
-=======
-       "$id": "57",
        "name": "body",
        "nameInRequest": "body",
        "type": {
->>>>>>> 586a120e
         "$ref": "18"
        },
        "location": "Body",
@@ -560,13 +515,8 @@
      ],
      "responses": [
       {
-<<<<<<< HEAD
        "$id": "61",
-       "StatusCodes": [
-=======
-       "$id": "58",
        "statusCodes": [
->>>>>>> 586a120e
         200
        ],
        "bodyType": {
@@ -592,33 +542,18 @@
      "decorators": []
     },
     {
-<<<<<<< HEAD
      "$id": "62",
-     "Name": "v2",
-     "ResourceName": "Added",
-     "Accessibility": "public",
-     "Parameters": [
-      {
-       "$id": "63",
-       "Name": "contentType",
-       "NameInRequest": "Content-Type",
-       "Doc": "Body parameter's content type. Known values are application/json",
-       "Type": {
-        "$id": "64",
-=======
-     "$id": "59",
      "name": "v2",
      "resourceName": "Added",
      "accessibility": "public",
      "parameters": [
       {
-       "$id": "60",
+       "$id": "63",
        "name": "contentType",
        "nameInRequest": "Content-Type",
        "doc": "Body parameter's content type. Known values are application/json",
        "type": {
-        "$id": "61",
->>>>>>> 586a120e
+        "$id": "64",
         "kind": "constant",
         "valueType": {
          "$id": "65",
@@ -641,19 +576,11 @@
        "skipUrlEncoding": false
       },
       {
-<<<<<<< HEAD
        "$id": "66",
-       "Name": "accept",
-       "NameInRequest": "Accept",
-       "Type": {
-        "$id": "67",
-=======
-       "$id": "63",
        "name": "accept",
        "nameInRequest": "Accept",
        "type": {
-        "$id": "64",
->>>>>>> 586a120e
+        "$id": "67",
         "kind": "constant",
         "valueType": {
          "$id": "68",
@@ -676,17 +603,10 @@
        "skipUrlEncoding": false
       },
       {
-<<<<<<< HEAD
        "$id": "69",
-       "Name": "body",
-       "NameInRequest": "body",
-       "Type": {
-=======
-       "$id": "66",
        "name": "body",
        "nameInRequest": "body",
        "type": {
->>>>>>> 586a120e
         "$ref": "33"
        },
        "location": "Body",
@@ -702,13 +622,8 @@
      ],
      "responses": [
       {
-<<<<<<< HEAD
        "$id": "70",
-       "StatusCodes": [
-=======
-       "$id": "67",
        "statusCodes": [
->>>>>>> 586a120e
         200
        ],
        "bodyType": {
@@ -734,7 +649,6 @@
      "decorators": []
     }
    ],
-<<<<<<< HEAD
    "apiVersions": [
     "v1",
     "v2"
@@ -750,57 +664,55 @@
      "parameters": [
       {
        "$id": "72",
-       "Name": "endpoint",
-       "NameInRequest": "endpoint",
-       "Doc": "Need to be set as 'http://localhost:3000' in client.",
-       "Type": {
+       "name": "endpoint",
+       "nameInRequest": "endpoint",
+       "doc": "Need to be set as 'http://localhost:3000' in client.",
+       "type": {
         "$id": "73",
         "kind": "url",
         "name": "url",
         "crossLanguageDefinitionId": "TypeSpec.url"
        },
-       "Location": "Uri",
-       "IsApiVersion": false,
-       "IsResourceParameter": false,
-       "IsContentType": false,
-       "IsRequired": true,
-       "IsEndpoint": true,
-       "SkipUrlEncoding": false,
-       "Explode": false,
-       "Kind": "Client"
+       "location": "Uri",
+       "isApiVersion": false,
+       "isContentType": false,
+       "isRequired": true,
+       "isEndpoint": true,
+       "skipUrlEncoding": false,
+       "explode": false,
+       "kind": "Client"
       },
       {
        "$id": "74",
-       "Name": "version",
-       "NameInRequest": "version",
-       "Doc": "Need to be set as 'v1' or 'v2' in client.",
-       "Type": {
+       "name": "version",
+       "nameInRequest": "version",
+       "doc": "Need to be set as 'v1' or 'v2' in client.",
+       "type": {
         "$ref": "12"
        },
-       "Location": "Uri",
-       "IsApiVersion": false,
-       "IsResourceParameter": false,
-       "IsContentType": false,
-       "IsRequired": true,
-       "IsEndpoint": false,
-       "SkipUrlEncoding": false,
-       "Explode": false,
-       "Kind": "Client"
+       "location": "Uri",
+       "isApiVersion": false,
+       "isContentType": false,
+       "isRequired": true,
+       "isEndpoint": false,
+       "skipUrlEncoding": false,
+       "explode": false,
+       "kind": "Client"
       }
      ],
      "operations": [
       {
        "$id": "75",
-       "Name": "v2InInterface",
-       "ResourceName": "InterfaceV2",
-       "Accessibility": "public",
-       "Parameters": [
+       "name": "v2InInterface",
+       "resourceName": "InterfaceV2",
+       "accessibility": "public",
+       "parameters": [
         {
          "$id": "76",
-         "Name": "contentType",
-         "NameInRequest": "Content-Type",
-         "Doc": "Body parameter's content type. Known values are application/json",
-         "Type": {
+         "name": "contentType",
+         "nameInRequest": "Content-Type",
+         "doc": "Body parameter's content type. Known values are application/json",
+         "type": {
           "$id": "77",
           "kind": "constant",
           "valueType": {
@@ -813,21 +725,21 @@
           "value": "application/json",
           "decorators": []
          },
-         "Location": "Header",
-         "IsApiVersion": false,
-         "IsContentType": true,
-         "IsEndpoint": false,
-         "Explode": false,
-         "IsRequired": true,
-         "Kind": "Constant",
-         "Decorators": [],
-         "SkipUrlEncoding": false
+         "location": "Header",
+         "isApiVersion": false,
+         "isContentType": true,
+         "isEndpoint": false,
+         "explode": false,
+         "isRequired": true,
+         "kind": "Constant",
+         "decorators": [],
+         "skipUrlEncoding": false
         },
         {
          "$id": "79",
-         "Name": "accept",
-         "NameInRequest": "Accept",
-         "Type": {
+         "name": "accept",
+         "nameInRequest": "Accept",
+         "type": {
           "$id": "80",
           "kind": "constant",
           "valueType": {
@@ -840,204 +752,63 @@
           "value": "application/json",
           "decorators": []
          },
-         "Location": "Header",
-         "IsApiVersion": false,
-         "IsContentType": false,
-         "IsEndpoint": false,
-         "Explode": false,
-         "IsRequired": true,
-         "Kind": "Constant",
-         "Decorators": [],
-         "SkipUrlEncoding": false
+         "location": "Header",
+         "isApiVersion": false,
+         "isContentType": false,
+         "isEndpoint": false,
+         "explode": false,
+         "isRequired": true,
+         "kind": "Constant",
+         "decorators": [],
+         "skipUrlEncoding": false
         },
         {
          "$id": "82",
-         "Name": "body",
-         "NameInRequest": "body",
-         "Type": {
+         "name": "body",
+         "nameInRequest": "body",
+         "type": {
           "$ref": "33"
          },
-         "Location": "Body",
-         "IsApiVersion": false,
-         "IsContentType": false,
-         "IsEndpoint": false,
-         "Explode": false,
-         "IsRequired": true,
-         "Kind": "Method",
-         "Decorators": [],
-         "SkipUrlEncoding": false
+         "location": "Body",
+         "isApiVersion": false,
+         "isContentType": false,
+         "isEndpoint": false,
+         "explode": false,
+         "isRequired": true,
+         "kind": "Method",
+         "decorators": [],
+         "skipUrlEncoding": false
         }
        ],
-       "Responses": [
+       "responses": [
         {
          "$id": "83",
-         "StatusCodes": [
+         "statusCodes": [
           200
          ],
-         "BodyType": {
+         "bodyType": {
           "$ref": "33"
          },
-         "Headers": [],
-         "IsErrorResponse": false,
-         "ContentTypes": [
+         "headers": [],
+         "isErrorResponse": false,
+         "contentTypes": [
           "application/json"
          ]
         }
        ],
-       "HttpMethod": "POST",
-       "Uri": "{endpoint}/versioning/added/api-version:{version}",
-       "Path": "/interface-v2/v2",
-       "RequestMediaTypes": [
-=======
-   "parameters": [
-    {
-     "$id": "68",
-     "name": "endpoint",
-     "nameInRequest": "endpoint",
-     "doc": "Need to be set as 'http://localhost:3000' in client.",
-     "type": {
-      "$id": "69",
-      "kind": "url",
-      "name": "url",
-      "crossLanguageDefinitionId": "TypeSpec.url"
-     },
-     "location": "Uri",
-     "isApiVersion": false,
-     "isContentType": false,
-     "isRequired": true,
-     "isEndpoint": true,
-     "skipUrlEncoding": false,
-     "explode": false,
-     "kind": "Client"
-    },
-    {
-     "$id": "70",
-     "name": "version",
-     "nameInRequest": "version",
-     "doc": "Need to be set as 'v1' or 'v2' in client.",
-     "type": {
-      "$ref": "12"
-     },
-     "location": "Uri",
-     "isApiVersion": false,
-     "isContentType": false,
-     "isRequired": true,
-     "isEndpoint": false,
-     "skipUrlEncoding": false,
-     "explode": false,
-     "kind": "Client"
-    }
-   ],
-   "decorators": [],
-   "crossLanguageDefinitionId": "Versioning.Added"
-  },
-  {
-   "$id": "71",
-   "name": "InterfaceV2",
-   "namespace": "Versioning.Added",
-   "operations": [
-    {
-     "$id": "72",
-     "name": "v2InInterface",
-     "resourceName": "InterfaceV2",
-     "accessibility": "public",
-     "parameters": [
-      {
-       "$id": "73",
-       "name": "contentType",
-       "nameInRequest": "Content-Type",
-       "doc": "Body parameter's content type. Known values are application/json",
-       "type": {
-        "$id": "74",
-        "kind": "constant",
-        "valueType": {
-         "$id": "75",
-         "kind": "string",
-         "name": "string",
-         "crossLanguageDefinitionId": "TypeSpec.string",
-         "decorators": []
-        },
-        "value": "application/json",
-        "decorators": []
-       },
-       "location": "Header",
-       "isApiVersion": false,
-       "isContentType": true,
-       "isEndpoint": false,
-       "explode": false,
-       "isRequired": true,
-       "kind": "Constant",
-       "decorators": [],
-       "skipUrlEncoding": false
-      },
-      {
-       "$id": "76",
-       "name": "accept",
-       "nameInRequest": "Accept",
-       "type": {
-        "$id": "77",
-        "kind": "constant",
-        "valueType": {
-         "$id": "78",
-         "kind": "string",
-         "name": "string",
-         "crossLanguageDefinitionId": "TypeSpec.string",
-         "decorators": []
-        },
-        "value": "application/json",
-        "decorators": []
-       },
-       "location": "Header",
-       "isApiVersion": false,
-       "isContentType": false,
-       "isEndpoint": false,
-       "explode": false,
-       "isRequired": true,
-       "kind": "Constant",
-       "decorators": [],
-       "skipUrlEncoding": false
-      },
-      {
-       "$id": "79",
-       "name": "body",
-       "nameInRequest": "body",
-       "type": {
-        "$ref": "33"
-       },
-       "location": "Body",
-       "isApiVersion": false,
-       "isContentType": false,
-       "isEndpoint": false,
-       "explode": false,
-       "isRequired": true,
-       "kind": "Method",
-       "decorators": [],
-       "skipUrlEncoding": false
-      }
-     ],
-     "responses": [
-      {
-       "$id": "80",
-       "statusCodes": [
-        200
-       ],
-       "bodyType": {
-        "$ref": "33"
-       },
-       "headers": [],
-       "isErrorResponse": false,
-       "contentTypes": [
->>>>>>> 586a120e
+       "httpMethod": "POST",
+       "uri": "{endpoint}/versioning/added/api-version:{version}",
+       "path": "/interface-v2/v2",
+       "requestMediaTypes": [
         "application/json"
        ],
-       "BufferResponse": true,
-       "GenerateProtocolMethod": true,
-       "GenerateConvenienceMethod": true,
-       "CrossLanguageDefinitionId": "Versioning.Added.InterfaceV2.v2InInterface",
-       "Decorators": []
+       "bufferResponse": true,
+       "generateProtocolMethod": true,
+       "generateConvenienceMethod": true,
+       "crossLanguageDefinitionId": "Versioning.Added.InterfaceV2.v2InInterface",
+       "decorators": []
       }
      ],
-<<<<<<< HEAD
      "apiVersions": [
       "v2"
      ],
@@ -1048,63 +819,6 @@
      }
     }
    ]
-=======
-     "httpMethod": "POST",
-     "uri": "{endpoint}/versioning/added/api-version:{version}",
-     "path": "/interface-v2/v2",
-     "requestMediaTypes": [
-      "application/json"
-     ],
-     "bufferResponse": true,
-     "generateProtocolMethod": true,
-     "generateConvenienceMethod": true,
-     "crossLanguageDefinitionId": "Versioning.Added.InterfaceV2.v2InInterface",
-     "decorators": []
-    }
-   ],
-   "parent": "AddedClient",
-   "parameters": [
-    {
-     "$id": "81",
-     "name": "endpoint",
-     "nameInRequest": "endpoint",
-     "doc": "Need to be set as 'http://localhost:3000' in client.",
-     "type": {
-      "$id": "82",
-      "kind": "url",
-      "name": "url",
-      "crossLanguageDefinitionId": "TypeSpec.url"
-     },
-     "location": "Uri",
-     "isApiVersion": false,
-     "isContentType": false,
-     "isRequired": true,
-     "isEndpoint": true,
-     "skipUrlEncoding": false,
-     "explode": false,
-     "kind": "Client"
-    },
-    {
-     "$id": "83",
-     "name": "version",
-     "nameInRequest": "version",
-     "doc": "Need to be set as 'v1' or 'v2' in client.",
-     "type": {
-      "$ref": "12"
-     },
-     "location": "Uri",
-     "isApiVersion": false,
-     "isContentType": false,
-     "isRequired": true,
-     "isEndpoint": false,
-     "skipUrlEncoding": false,
-     "explode": false,
-     "kind": "Client"
-    }
-   ],
-   "decorators": [],
-   "crossLanguageDefinitionId": "Versioning.Added.InterfaceV2"
->>>>>>> 586a120e
   }
  ]
 }