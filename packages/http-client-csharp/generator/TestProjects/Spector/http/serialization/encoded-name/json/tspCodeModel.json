--- conflicted
+++ resolved
@@ -46,18 +46,21 @@
  "Clients": [
   {
    "$id": "7",
-   "kind": "client",
-   "name": "JsonClient",
-   "namespace": "Serialization.EncodedName.Json",
-   "doc": "Projection",
-   "parameters": [
-    {
-     "$id": "8",
+   "Name": "JsonClient",
+   "Namespace": "Serialization.EncodedName.Json",
+   "Doc": "Projection",
+   "Operations": [],
+   "Protocol": {
+    "$id": "8"
+   },
+   "Parameters": [
+    {
+     "$id": "9",
      "Name": "endpoint",
      "NameInRequest": "endpoint",
      "Doc": "Service host",
      "Type": {
-      "$id": "9",
+      "$id": "10",
       "kind": "url",
       "name": "url",
       "crossLanguageDefinitionId": "TypeSpec.url"
@@ -72,9 +75,9 @@
      "Explode": false,
      "Kind": "Client",
      "DefaultValue": {
-      "$id": "10",
+      "$id": "11",
       "Type": {
-       "$id": "11",
+       "$id": "12",
        "kind": "string",
        "name": "string",
        "crossLanguageDefinitionId": "TypeSpec.string"
@@ -83,42 +86,61 @@
      }
     }
    ],
-   "operations": [],
-   "apiVersions": [],
-   "crossLanguageDefinitionId": "Serialization.EncodedName.Json",
-   "children": [
-    {
-     "$id": "12",
-     "kind": "client",
-     "name": "Property",
-     "namespace": "Serialization.EncodedName.Json.Property",
-     "parameters": [
-      {
-       "$id": "13",
-       "Name": "endpoint",
-       "NameInRequest": "endpoint",
-       "Doc": "Service host",
+   "Decorators": [],
+   "CrossLanguageDefinitionId": "Serialization.EncodedName.Json"
+  },
+  {
+   "$id": "13",
+   "Name": "Property",
+   "Namespace": "Serialization.EncodedName.Json.Property",
+   "Operations": [
+    {
+     "$id": "14",
+     "Name": "send",
+     "ResourceName": "Property",
+     "Accessibility": "public",
+     "Parameters": [
+      {
+       "$id": "15",
+       "Name": "contentType",
+       "NameInRequest": "Content-Type",
+       "Doc": "Body parameter's content type. Known values are application/json",
        "Type": {
-        "$id": "14",
-        "kind": "url",
-        "name": "url",
-        "crossLanguageDefinitionId": "TypeSpec.url"
-       },
-       "Location": "Uri",
+        "$id": "16",
+        "kind": "constant",
+        "valueType": {
+         "$id": "17",
+         "kind": "string",
+         "name": "string",
+         "crossLanguageDefinitionId": "TypeSpec.string",
+         "decorators": []
+        },
+        "value": "application/json",
+        "decorators": []
+       },
+       "Location": "Header",
        "IsApiVersion": false,
-       "IsResourceParameter": false,
+       "IsContentType": true,
+       "IsEndpoint": false,
+       "Explode": false,
+       "IsRequired": true,
+       "Kind": "Constant",
+       "Decorators": [],
+       "SkipUrlEncoding": false
+      },
+      {
+       "$id": "18",
+       "Name": "body",
+       "NameInRequest": "body",
+       "Type": {
+        "$ref": "2"
+       },
+       "Location": "Body",
+       "IsApiVersion": false,
        "IsContentType": false,
+       "IsEndpoint": false,
+       "Explode": false,
        "IsRequired": true,
-<<<<<<< HEAD
-       "IsEndpoint": true,
-       "SkipUrlEncoding": false,
-       "Explode": false,
-       "Kind": "Client",
-       "DefaultValue": {
-        "$id": "15",
-        "Type": {
-         "$id": "16",
-=======
        "Kind": "Method",
        "Decorators": [],
        "SkipUrlEncoding": false
@@ -161,169 +183,41 @@
         "kind": "constant",
         "valueType": {
          "$id": "23",
->>>>>>> 41efd5f9
          "kind": "string",
          "name": "string",
-         "crossLanguageDefinitionId": "TypeSpec.string"
+         "crossLanguageDefinitionId": "TypeSpec.string",
+         "decorators": []
         },
-        "Value": "http://localhost:3000"
-       }
-      }
-     ],
-     "operations": [
-      {
-       "$id": "17",
-       "Name": "send",
-       "ResourceName": "Property",
-       "Accessibility": "public",
-       "Parameters": [
-        {
-         "$id": "18",
-         "Name": "contentType",
-         "NameInRequest": "Content-Type",
-         "Doc": "Body parameter's content type. Known values are application/json",
-         "Type": {
-          "$id": "19",
-          "kind": "constant",
-          "valueType": {
-           "$id": "20",
-           "kind": "string",
-           "name": "string",
-           "crossLanguageDefinitionId": "TypeSpec.string",
-           "decorators": []
-          },
-          "value": "application/json",
-          "decorators": []
-         },
-         "Location": "Header",
-         "IsApiVersion": false,
-         "IsContentType": true,
-         "IsEndpoint": false,
-         "Explode": false,
-         "IsRequired": true,
-         "Kind": "Constant",
-         "Decorators": [],
-         "SkipUrlEncoding": false
-        },
-        {
-         "$id": "21",
-         "Name": "body",
-         "NameInRequest": "body",
-         "Type": {
-          "$ref": "2"
-         },
-         "Location": "Body",
-         "IsApiVersion": false,
-         "IsContentType": false,
-         "IsEndpoint": false,
-         "Explode": false,
-         "IsRequired": true,
-         "Kind": "Method",
-         "Decorators": [],
-         "SkipUrlEncoding": false
-        }
+        "value": "application/json",
+        "decorators": []
+       },
+       "Location": "Header",
+       "IsApiVersion": false,
+       "IsContentType": false,
+       "IsEndpoint": false,
+       "Explode": false,
+       "IsRequired": true,
+       "Kind": "Constant",
+       "Decorators": [],
+       "SkipUrlEncoding": false
+      }
+     ],
+     "Responses": [
+      {
+       "$id": "24",
+       "StatusCodes": [
+        200
        ],
-<<<<<<< HEAD
-       "Responses": [
-        {
-         "$id": "22",
-         "StatusCodes": [
-          204
-         ],
-         "BodyMediaType": "Json",
-         "Headers": [],
-         "IsErrorResponse": false
-        }
-       ],
-       "HttpMethod": "POST",
-       "RequestBodyMediaType": "Json",
-       "Uri": "{endpoint}",
-       "Path": "/serialization/encoded-name/json/property",
-       "RequestMediaTypes": [
-=======
        "BodyType": {
         "$ref": "2"
        },
        "Headers": [],
        "IsErrorResponse": false,
        "ContentTypes": [
->>>>>>> 41efd5f9
         "application/json"
-       ],
-       "BufferResponse": true,
-       "GenerateProtocolMethod": true,
-       "GenerateConvenienceMethod": true,
-       "CrossLanguageDefinitionId": "Serialization.EncodedName.Json.Property.send",
-       "Decorators": []
-      },
-      {
-       "$id": "23",
-       "Name": "get",
-       "ResourceName": "Property",
-       "Accessibility": "public",
-       "Parameters": [
-        {
-         "$id": "24",
-         "Name": "accept",
-         "NameInRequest": "Accept",
-         "Type": {
-          "$id": "25",
-          "kind": "constant",
-          "valueType": {
-           "$id": "26",
-           "kind": "string",
-           "name": "string",
-           "crossLanguageDefinitionId": "TypeSpec.string",
-           "decorators": []
-          },
-          "value": "application/json",
-          "decorators": []
-         },
-         "Location": "Header",
-         "IsApiVersion": false,
-         "IsContentType": false,
-         "IsEndpoint": false,
-         "Explode": false,
-         "IsRequired": true,
-         "Kind": "Constant",
-         "Decorators": [],
-         "SkipUrlEncoding": false
-        }
-       ],
-       "Responses": [
-        {
-         "$id": "27",
-         "StatusCodes": [
-          200
-         ],
-         "BodyType": {
-          "$ref": "2"
-         },
-         "BodyMediaType": "Json",
-         "Headers": [],
-         "IsErrorResponse": false,
-         "ContentTypes": [
-          "application/json"
-         ]
-        }
-       ],
-       "HttpMethod": "GET",
-       "RequestBodyMediaType": "None",
-       "Uri": "{endpoint}",
-       "Path": "/serialization/encoded-name/json/property",
-       "BufferResponse": true,
-       "GenerateProtocolMethod": true,
-       "GenerateConvenienceMethod": true,
-       "CrossLanguageDefinitionId": "Serialization.EncodedName.Json.Property.get",
-       "Decorators": []
-      }
-     ],
-<<<<<<< HEAD
-     "apiVersions": [],
-     "crossLanguageDefinitionId": "Serialization.EncodedName.Json.Property",
-     "parent": {
-      "$ref": "7"
-=======
+       ]
+      }
+     ],
      "HttpMethod": "GET",
      "Uri": "{endpoint}",
      "Path": "/serialization/encoded-name/json/property",
@@ -368,10 +262,11 @@
        "crossLanguageDefinitionId": "TypeSpec.string"
       },
       "Value": "http://localhost:3000"
->>>>>>> 41efd5f9
      }
     }
-   ]
+   ],
+   "Decorators": [],
+   "CrossLanguageDefinitionId": "Serialization.EncodedName.Json.Property"
   }
  ]
 }