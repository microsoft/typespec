{
  "name": "Serialization.EncodedName.Json",
  "apiVersions": [],
  "enums": [],
  "constants": [
    {
      "$id": "1",
      "kind": "constant",
      "name": "sendContentType",
      "namespace": "",
      "usage": "None",
      "valueType": {
        "$id": "2",
        "kind": "string",
        "name": "string",
        "crossLanguageDefinitionId": "TypeSpec.string",
        "decorators": []
      },
      "value": "application/json",
      "decorators": []
    },
    {
<<<<<<< HEAD
      "$id": "3",
      "kind": "constant",
      "name": "getContentType",
      "namespace": "",
      "usage": "None",
      "valueType": {
        "$id": "4",
        "kind": "string",
        "name": "string",
        "crossLanguageDefinitionId": "TypeSpec.string",
        "decorators": []
      },
      "value": "application/json",
      "decorators": []
=======
     "$id": "12",
     "name": "endpoint",
     "nameInRequest": "endpoint",
     "doc": "Service host",
     "type": {
      "$id": "13",
      "kind": "url",
      "name": "endpoint",
      "crossLanguageDefinitionId": "TypeSpec.url"
     },
     "location": "Uri",
     "isApiVersion": false,
     "isContentType": false,
     "isRequired": true,
     "isEndpoint": true,
     "skipUrlEncoding": false,
     "explode": false,
     "kind": "Client",
     "defaultValue": {
      "$id": "14",
      "type": {
       "$id": "15",
       "kind": "string",
       "name": "string",
       "crossLanguageDefinitionId": "TypeSpec.string"
      },
      "value": "http://localhost:3000"
     },
     "serverUrlTemplate": "{endpoint}"
>>>>>>> 790f0e22
    }
  ],
  "models": [
    {
      "$id": "5",
      "kind": "model",
      "name": "JsonEncodedNameModel",
      "namespace": "Serialization.EncodedName.Json.Property",
      "crossLanguageDefinitionId": "Serialization.EncodedName.Json.Property.JsonEncodedNameModel",
      "usage": "Input,Output,Json",
      "decorators": [],
      "properties": [
        {
          "$id": "6",
          "kind": "property",
          "name": "defaultName",
          "serializedName": "wireName",
          "doc": "Pass in true",
          "type": {
            "$id": "7",
            "kind": "boolean",
            "name": "boolean",
            "crossLanguageDefinitionId": "TypeSpec.boolean",
            "decorators": []
          },
          "optional": false,
          "readOnly": false,
          "discriminator": false,
          "flatten": false,
          "decorators": [],
          "crossLanguageDefinitionId": "Serialization.EncodedName.Json.Property.JsonEncodedNameModel.defaultName",
          "serializationOptions": {
            "json": {
              "name": "wireName"
            }
          }
        }
      ]
    }
  ],
  "clients": [
    {
      "$id": "8",
      "kind": "client",
      "name": "JsonClient",
      "namespace": "Serialization.EncodedName.Json",
      "doc": "Encoded names",
      "methods": [],
      "parameters": [
        {
          "$id": "9",
          "name": "endpoint",
          "nameInRequest": "endpoint",
          "doc": "Service host",
          "type": {
            "$id": "10",
            "kind": "url",
            "name": "url",
            "crossLanguageDefinitionId": "TypeSpec.url"
          },
          "location": "Uri",
          "isApiVersion": false,
          "isContentType": false,
          "isRequired": true,
          "isEndpoint": true,
          "skipUrlEncoding": false,
          "explode": false,
          "kind": "Client",
          "defaultValue": {
            "type": {
              "$id": "11",
              "kind": "string",
              "name": "string",
              "crossLanguageDefinitionId": "TypeSpec.string"
            },
            "value": "http://localhost:3000"
          }
        }
      ],
      "decorators": [],
      "crossLanguageDefinitionId": "Serialization.EncodedName.Json",
      "apiVersions": [],
      "children": [
        {
          "$id": "12",
          "kind": "client",
          "name": "Property",
          "namespace": "Serialization.EncodedName.Json.Property",
          "methods": [
            {
              "$id": "13",
              "kind": "basic",
              "name": "send",
              "accessibility": "public",
              "apiVersions": [],
              "operation": {
                "$id": "14",
                "name": "send",
                "resourceName": "Property",
                "accessibility": "public",
                "parameters": [
                  {
                    "$id": "15",
                    "name": "contentType",
                    "nameInRequest": "Content-Type",
                    "doc": "Body parameter's content type. Known values are application/json",
                    "type": {
                      "$ref": "1"
                    },
                    "location": "Header",
                    "isApiVersion": false,
                    "isContentType": true,
                    "isEndpoint": false,
                    "explode": false,
                    "isRequired": true,
                    "kind": "Constant",
                    "decorators": [],
                    "skipUrlEncoding": false
                  },
                  {
                    "$id": "16",
                    "name": "body",
                    "nameInRequest": "body",
                    "type": {
                      "$ref": "5"
                    },
                    "location": "Body",
                    "isApiVersion": false,
                    "isContentType": false,
                    "isEndpoint": false,
                    "explode": false,
                    "isRequired": true,
                    "kind": "Method",
                    "decorators": [],
                    "skipUrlEncoding": false
                  }
                ],
                "responses": [
                  {
                    "statusCodes": [
                      204
                    ],
                    "headers": [],
                    "isErrorResponse": false
                  }
                ],
                "httpMethod": "POST",
                "uri": "{endpoint}",
                "path": "/serialization/encoded-name/json/property",
                "requestMediaTypes": [
                  "application/json"
                ],
                "bufferResponse": true,
                "generateProtocolMethod": true,
                "generateConvenienceMethod": true,
                "crossLanguageDefinitionId": "Serialization.EncodedName.Json.Property.send",
                "decorators": []
              },
              "parameters": [
                {
                  "$id": "17",
                  "name": "body",
                  "nameInRequest": "body",
                  "type": {
                    "$ref": "5"
                  },
                  "location": "Body",
                  "isApiVersion": false,
                  "isContentType": false,
                  "isEndpoint": false,
                  "explode": false,
                  "isRequired": true,
                  "kind": "Method",
                  "decorators": [],
                  "skipUrlEncoding": false
                },
                {
                  "$id": "18",
                  "name": "contentType",
                  "nameInRequest": "contentType",
                  "doc": "Body parameter's content type. Known values are application/json",
                  "type": {
                    "$ref": "1"
                  },
                  "location": "Header",
                  "isApiVersion": false,
                  "isContentType": false,
                  "isEndpoint": false,
                  "explode": false,
                  "isRequired": true,
                  "kind": "Constant",
                  "decorators": [],
                  "skipUrlEncoding": false
                }
              ],
              "response": {},
              "isOverride": false,
              "generateConvenient": true,
              "generateProtocol": true,
              "crossLanguageDefinitionId": "Serialization.EncodedName.Json.Property.send"
            },
            {
              "$id": "19",
              "kind": "basic",
              "name": "get",
              "accessibility": "public",
              "apiVersions": [],
              "operation": {
                "$id": "20",
                "name": "get",
                "resourceName": "Property",
                "accessibility": "public",
                "parameters": [
                  {
                    "$id": "21",
                    "name": "accept",
                    "nameInRequest": "Accept",
                    "type": {
                      "$ref": "3"
                    },
                    "location": "Header",
                    "isApiVersion": false,
                    "isContentType": false,
                    "isEndpoint": false,
                    "explode": false,
                    "isRequired": true,
                    "kind": "Constant",
                    "decorators": [],
                    "skipUrlEncoding": false
                  }
                ],
                "responses": [
                  {
                    "statusCodes": [
                      200
                    ],
                    "bodyType": {
                      "$ref": "5"
                    },
                    "headers": [],
                    "isErrorResponse": false,
                    "contentTypes": [
                      "application/json"
                    ]
                  }
                ],
                "httpMethod": "GET",
                "uri": "{endpoint}",
                "path": "/serialization/encoded-name/json/property",
                "bufferResponse": true,
                "generateProtocolMethod": true,
                "generateConvenienceMethod": true,
                "crossLanguageDefinitionId": "Serialization.EncodedName.Json.Property.get",
                "decorators": []
              },
              "parameters": [
                {
                  "$id": "22",
                  "name": "accept",
                  "nameInRequest": "accept",
                  "type": {
                    "$ref": "3"
                  },
                  "location": "Header",
                  "isApiVersion": false,
                  "isContentType": false,
                  "isEndpoint": false,
                  "explode": false,
                  "isRequired": true,
                  "kind": "Constant",
                  "decorators": [],
                  "skipUrlEncoding": false
                }
              ],
              "response": {
                "type": {
                  "$ref": "5"
                }
              },
              "isOverride": false,
              "generateConvenient": true,
              "generateProtocol": true,
              "crossLanguageDefinitionId": "Serialization.EncodedName.Json.Property.get"
            }
          ],
          "parameters": [
            {
              "$id": "23",
              "name": "endpoint",
              "nameInRequest": "endpoint",
              "doc": "Service host",
              "type": {
                "$id": "24",
                "kind": "url",
                "name": "url",
                "crossLanguageDefinitionId": "TypeSpec.url"
              },
              "location": "Uri",
              "isApiVersion": false,
              "isContentType": false,
              "isRequired": true,
              "isEndpoint": true,
              "skipUrlEncoding": false,
              "explode": false,
              "kind": "Client",
              "defaultValue": {
                "type": {
                  "$id": "25",
                  "kind": "string",
                  "name": "string",
                  "crossLanguageDefinitionId": "TypeSpec.string"
                },
                "value": "http://localhost:3000"
              }
            }
          ],
          "decorators": [],
          "crossLanguageDefinitionId": "Serialization.EncodedName.Json.Property",
          "apiVersions": [],
          "parent": {
            "$ref": "8"
          }
        }
<<<<<<< HEAD
      ]
=======
       },
       "isOverride": false,
       "generateConvenient": true,
       "generateProtocol": true,
       "crossLanguageDefinitionId": "Serialization.EncodedName.Json.Property.get"
      }
     ],
     "parameters": [
      {
       "$id": "31",
       "name": "endpoint",
       "nameInRequest": "endpoint",
       "doc": "Service host",
       "type": {
        "$id": "32",
        "kind": "url",
        "name": "endpoint",
        "crossLanguageDefinitionId": "TypeSpec.url"
       },
       "location": "Uri",
       "isApiVersion": false,
       "isContentType": false,
       "isRequired": true,
       "isEndpoint": true,
       "skipUrlEncoding": false,
       "explode": false,
       "kind": "Client",
       "defaultValue": {
        "$id": "33",
        "type": {
         "$id": "34",
         "kind": "string",
         "name": "string",
         "crossLanguageDefinitionId": "TypeSpec.string"
        },
        "value": "http://localhost:3000"
       },
       "serverUrlTemplate": "{endpoint}"
      }
     ],
     "decorators": [],
     "crossLanguageDefinitionId": "Serialization.EncodedName.Json.Property",
     "apiVersions": [],
     "parent": {
      "$ref": "11"
     }
>>>>>>> 790f0e22
    }
  ]
}<|MERGE_RESOLUTION|>--- conflicted
+++ resolved
@@ -20,7 +20,6 @@
       "decorators": []
     },
     {
-<<<<<<< HEAD
       "$id": "3",
       "kind": "constant",
       "name": "getContentType",
@@ -35,37 +34,6 @@
       },
       "value": "application/json",
       "decorators": []
-=======
-     "$id": "12",
-     "name": "endpoint",
-     "nameInRequest": "endpoint",
-     "doc": "Service host",
-     "type": {
-      "$id": "13",
-      "kind": "url",
-      "name": "endpoint",
-      "crossLanguageDefinitionId": "TypeSpec.url"
-     },
-     "location": "Uri",
-     "isApiVersion": false,
-     "isContentType": false,
-     "isRequired": true,
-     "isEndpoint": true,
-     "skipUrlEncoding": false,
-     "explode": false,
-     "kind": "Client",
-     "defaultValue": {
-      "$id": "14",
-      "type": {
-       "$id": "15",
-       "kind": "string",
-       "name": "string",
-       "crossLanguageDefinitionId": "TypeSpec.string"
-      },
-      "value": "http://localhost:3000"
-     },
-     "serverUrlTemplate": "{endpoint}"
->>>>>>> 790f0e22
     }
   ],
   "models": [
@@ -123,7 +91,7 @@
           "type": {
             "$id": "10",
             "kind": "url",
-            "name": "url",
+            "name": "endpoint",
             "crossLanguageDefinitionId": "TypeSpec.url"
           },
           "location": "Uri",
@@ -142,7 +110,8 @@
               "crossLanguageDefinitionId": "TypeSpec.string"
             },
             "value": "http://localhost:3000"
-          }
+          },
+          "serverUrlTemplate": "{endpoint}"
         }
       ],
       "decorators": [],
@@ -360,7 +329,7 @@
               "type": {
                 "$id": "24",
                 "kind": "url",
-                "name": "url",
+                "name": "endpoint",
                 "crossLanguageDefinitionId": "TypeSpec.url"
               },
               "location": "Uri",
@@ -379,7 +348,8 @@
                   "crossLanguageDefinitionId": "TypeSpec.string"
                 },
                 "value": "http://localhost:3000"
-              }
+              },
+              "serverUrlTemplate": "{endpoint}"
             }
           ],
           "decorators": [],
@@ -389,56 +359,7 @@
             "$ref": "8"
           }
         }
-<<<<<<< HEAD
       ]
-=======
-       },
-       "isOverride": false,
-       "generateConvenient": true,
-       "generateProtocol": true,
-       "crossLanguageDefinitionId": "Serialization.EncodedName.Json.Property.get"
-      }
-     ],
-     "parameters": [
-      {
-       "$id": "31",
-       "name": "endpoint",
-       "nameInRequest": "endpoint",
-       "doc": "Service host",
-       "type": {
-        "$id": "32",
-        "kind": "url",
-        "name": "endpoint",
-        "crossLanguageDefinitionId": "TypeSpec.url"
-       },
-       "location": "Uri",
-       "isApiVersion": false,
-       "isContentType": false,
-       "isRequired": true,
-       "isEndpoint": true,
-       "skipUrlEncoding": false,
-       "explode": false,
-       "kind": "Client",
-       "defaultValue": {
-        "$id": "33",
-        "type": {
-         "$id": "34",
-         "kind": "string",
-         "name": "string",
-         "crossLanguageDefinitionId": "TypeSpec.string"
-        },
-        "value": "http://localhost:3000"
-       },
-       "serverUrlTemplate": "{endpoint}"
-      }
-     ],
-     "decorators": [],
-     "crossLanguageDefinitionId": "Serialization.EncodedName.Json.Property",
-     "apiVersions": [],
-     "parent": {
-      "$ref": "11"
-     }
->>>>>>> 790f0e22
     }
   ]
 }