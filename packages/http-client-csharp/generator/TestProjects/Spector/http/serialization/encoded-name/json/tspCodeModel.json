--- conflicted
+++ resolved
@@ -46,13 +46,6 @@
  "clients": [
   {
    "$id": "7",
-<<<<<<< HEAD
-   "name": "JsonClient",
-   "namespace": "Serialization.EncodedName.Json",
-   "doc": "Projection",
-   "operations": [],
-   "parameters": [
-=======
    "Name": "JsonClient",
    "Namespace": "Serialization.EncodedName.Json",
    "Doc": "Encoded names",
@@ -61,7 +54,6 @@
     "$id": "8"
    },
    "Parameters": [
->>>>>>> 4cb53ef6
     {
      "$id": "8",
      "name": "endpoint",
