--- conflicted
+++ resolved
@@ -83,7 +83,6 @@
  "clients": [
   {
    "$id": "12",
-<<<<<<< HEAD
    "kind": "client",
    "name": "BasicClient",
    "namespace": "Parameters.Basic",
@@ -91,405 +90,11 @@
    "parameters": [
     {
      "$id": "13",
-     "Name": "endpoint",
-     "NameInRequest": "endpoint",
-     "Doc": "Service host",
-     "Type": {
-=======
-   "name": "BasicClient",
-   "namespace": "Parameters.Basic",
-   "doc": "Test for basic parameters cases.",
-   "operations": [],
-   "parameters": [
-    {
-     "$id": "13",
      "name": "endpoint",
      "nameInRequest": "endpoint",
      "doc": "Service host",
      "type": {
->>>>>>> 586a120e
       "$id": "14",
-      "kind": "url",
-      "name": "url",
-      "crossLanguageDefinitionId": "TypeSpec.url"
-     },
-<<<<<<< HEAD
-     "Location": "Uri",
-     "IsApiVersion": false,
-     "IsResourceParameter": false,
-     "IsContentType": false,
-     "IsRequired": true,
-     "IsEndpoint": true,
-     "SkipUrlEncoding": false,
-     "Explode": false,
-     "Kind": "Client",
-     "DefaultValue": {
-      "$id": "15",
-      "Type": {
-=======
-     "location": "Uri",
-     "isApiVersion": false,
-     "isContentType": false,
-     "isRequired": true,
-     "isEndpoint": true,
-     "skipUrlEncoding": false,
-     "explode": false,
-     "kind": "Client",
-     "defaultValue": {
-      "$id": "15",
-      "type": {
->>>>>>> 586a120e
-       "$id": "16",
-       "kind": "string",
-       "name": "string",
-       "crossLanguageDefinitionId": "TypeSpec.string"
-      },
-      "value": "http://localhost:3000"
-     }
-    }
-   ],
-<<<<<<< HEAD
-   "operations": [],
-   "apiVersions": [],
-   "crossLanguageDefinitionId": "Parameters.Basic",
-   "decorators": [],
-   "children": [
-    {
-     "$id": "17",
-     "kind": "client",
-     "name": "ExplicitBody",
-     "namespace": "Parameters.Basic.ExplicitBody",
-     "parameters": [
-      {
-       "$id": "18",
-       "Name": "endpoint",
-       "NameInRequest": "endpoint",
-       "Doc": "Service host",
-       "Type": {
-        "$id": "19",
-        "kind": "url",
-        "name": "url",
-        "crossLanguageDefinitionId": "TypeSpec.url"
-       },
-       "Location": "Uri",
-       "IsApiVersion": false,
-       "IsResourceParameter": false,
-       "IsContentType": false,
-       "IsRequired": true,
-       "IsEndpoint": true,
-       "SkipUrlEncoding": false,
-       "Explode": false,
-       "Kind": "Client",
-       "DefaultValue": {
-        "$id": "20",
-        "Type": {
-         "$id": "21",
-         "kind": "string",
-         "name": "string",
-         "crossLanguageDefinitionId": "TypeSpec.string"
-        },
-        "Value": "http://localhost:3000"
-       }
-      }
-     ],
-     "operations": [
-      {
-       "$id": "22",
-       "Name": "simple",
-       "ResourceName": "ExplicitBody",
-       "Accessibility": "public",
-       "Parameters": [
-        {
-         "$id": "23",
-         "Name": "contentType",
-         "NameInRequest": "Content-Type",
-         "Doc": "Body parameter's content type. Known values are application/json",
-         "Type": {
-          "$id": "24",
-          "kind": "constant",
-          "valueType": {
-           "$id": "25",
-           "kind": "string",
-           "name": "string",
-           "crossLanguageDefinitionId": "TypeSpec.string",
-           "decorators": []
-          },
-          "value": "application/json",
-          "decorators": []
-         },
-         "Location": "Header",
-         "IsApiVersion": false,
-         "IsContentType": true,
-         "IsEndpoint": false,
-         "Explode": false,
-         "IsRequired": true,
-         "Kind": "Constant",
-         "Decorators": [],
-         "SkipUrlEncoding": false
-        },
-        {
-         "$id": "26",
-         "Name": "body",
-         "NameInRequest": "body",
-         "Type": {
-          "$ref": "7"
-         },
-         "Location": "Body",
-         "IsApiVersion": false,
-         "IsContentType": false,
-         "IsEndpoint": false,
-         "Explode": false,
-         "IsRequired": true,
-         "Kind": "Method",
-         "Decorators": [],
-         "SkipUrlEncoding": false
-        }
-       ],
-       "Responses": [
-        {
-         "$id": "27",
-         "StatusCodes": [
-          204
-         ],
-         "Headers": [],
-         "IsErrorResponse": false
-        }
-       ],
-       "HttpMethod": "PUT",
-       "Uri": "{endpoint}",
-       "Path": "/parameters/basic/explicit-body/simple",
-       "RequestMediaTypes": [
-        "application/json"
-       ],
-       "BufferResponse": true,
-       "GenerateProtocolMethod": true,
-       "GenerateConvenienceMethod": true,
-       "CrossLanguageDefinitionId": "Parameters.Basic.ExplicitBody.simple",
-       "Decorators": []
-      }
-     ],
-     "apiVersions": [],
-     "crossLanguageDefinitionId": "Parameters.Basic.ExplicitBody",
-     "decorators": [],
-     "parent": {
-      "$ref": "12"
-     }
-    },
-    {
-     "$id": "28",
-     "kind": "client",
-     "name": "ImplicitBody",
-     "namespace": "Parameters.Basic.ImplicitBody",
-     "parameters": [
-      {
-       "$id": "29",
-       "Name": "endpoint",
-       "NameInRequest": "endpoint",
-       "Doc": "Service host",
-       "Type": {
-        "$id": "30",
-        "kind": "url",
-        "name": "url",
-        "crossLanguageDefinitionId": "TypeSpec.url"
-       },
-       "Location": "Uri",
-       "IsApiVersion": false,
-       "IsResourceParameter": false,
-       "IsContentType": false,
-       "IsRequired": true,
-       "IsEndpoint": true,
-       "SkipUrlEncoding": false,
-       "Explode": false,
-       "Kind": "Client",
-       "DefaultValue": {
-        "$id": "31",
-        "Type": {
-         "$id": "32",
-         "kind": "string",
-         "name": "string",
-         "crossLanguageDefinitionId": "TypeSpec.string"
-        },
-        "Value": "http://localhost:3000"
-       }
-      }
-     ],
-     "operations": [
-      {
-       "$id": "33",
-       "Name": "simple",
-       "ResourceName": "ImplicitBody",
-       "Accessibility": "public",
-       "Parameters": [
-        {
-         "$id": "34",
-         "Name": "contentType",
-         "NameInRequest": "Content-Type",
-         "Doc": "Body parameter's content type. Known values are application/json",
-         "Type": {
-          "$id": "35",
-          "kind": "constant",
-          "valueType": {
-           "$id": "36",
-           "kind": "string",
-           "name": "string",
-           "crossLanguageDefinitionId": "TypeSpec.string",
-           "decorators": []
-          },
-          "value": "application/json",
-          "decorators": []
-         },
-         "Location": "Header",
-         "IsApiVersion": false,
-         "IsContentType": true,
-         "IsEndpoint": false,
-         "Explode": false,
-         "IsRequired": true,
-         "Kind": "Constant",
-         "Decorators": [],
-         "SkipUrlEncoding": false
-        },
-        {
-         "$id": "37",
-         "Name": "simpleRequest",
-         "NameInRequest": "simpleRequest",
-         "Type": {
-          "$ref": "2"
-         },
-         "Location": "Body",
-         "IsApiVersion": false,
-         "IsContentType": false,
-         "IsEndpoint": false,
-         "Explode": false,
-         "IsRequired": true,
-         "Kind": "Spread",
-         "Decorators": [],
-         "SkipUrlEncoding": false
-        }
-       ],
-       "Responses": [
-        {
-         "$id": "38",
-         "StatusCodes": [
-          204
-         ],
-         "Headers": [],
-         "IsErrorResponse": false
-        }
-       ],
-       "HttpMethod": "PUT",
-       "Uri": "{endpoint}",
-       "Path": "/parameters/basic/implicit-body/simple",
-       "RequestMediaTypes": [
-        "application/json"
-       ],
-       "BufferResponse": true,
-       "GenerateProtocolMethod": true,
-       "GenerateConvenienceMethod": true,
-       "CrossLanguageDefinitionId": "Parameters.Basic.ImplicitBody.simple",
-       "Decorators": []
-      }
-     ],
-     "apiVersions": [],
-     "crossLanguageDefinitionId": "Parameters.Basic.ImplicitBody",
-     "decorators": [],
-     "parent": {
-      "$ref": "12"
-     }
-    }
-   ]
-=======
-   "decorators": [],
-   "crossLanguageDefinitionId": "Parameters.Basic"
-  },
-  {
-   "$id": "17",
-   "name": "ExplicitBody",
-   "namespace": "Parameters.Basic.ExplicitBody",
-   "operations": [
-    {
-     "$id": "18",
-     "name": "simple",
-     "resourceName": "ExplicitBody",
-     "accessibility": "public",
-     "parameters": [
-      {
-       "$id": "19",
-       "name": "contentType",
-       "nameInRequest": "Content-Type",
-       "doc": "Body parameter's content type. Known values are application/json",
-       "type": {
-        "$id": "20",
-        "kind": "constant",
-        "valueType": {
-         "$id": "21",
-         "kind": "string",
-         "name": "string",
-         "crossLanguageDefinitionId": "TypeSpec.string",
-         "decorators": []
-        },
-        "value": "application/json",
-        "decorators": []
-       },
-       "location": "Header",
-       "isApiVersion": false,
-       "isContentType": true,
-       "isEndpoint": false,
-       "explode": false,
-       "isRequired": true,
-       "kind": "Constant",
-       "decorators": [],
-       "skipUrlEncoding": false
-      },
-      {
-       "$id": "22",
-       "name": "body",
-       "nameInRequest": "body",
-       "type": {
-        "$ref": "7"
-       },
-       "location": "Body",
-       "isApiVersion": false,
-       "isContentType": false,
-       "isEndpoint": false,
-       "explode": false,
-       "isRequired": true,
-       "kind": "Method",
-       "decorators": [],
-       "skipUrlEncoding": false
-      }
-     ],
-     "responses": [
-      {
-       "$id": "23",
-       "statusCodes": [
-        204
-       ],
-       "headers": [],
-       "isErrorResponse": false
-      }
-     ],
-     "httpMethod": "PUT",
-     "uri": "{endpoint}",
-     "path": "/parameters/basic/explicit-body/simple",
-     "requestMediaTypes": [
-      "application/json"
-     ],
-     "bufferResponse": true,
-     "generateProtocolMethod": true,
-     "generateConvenienceMethod": true,
-     "crossLanguageDefinitionId": "Parameters.Basic.ExplicitBody.simple",
-     "decorators": []
-    }
-   ],
-   "parent": "BasicClient",
-   "parameters": [
-    {
-     "$id": "24",
-     "name": "endpoint",
-     "nameInRequest": "endpoint",
-     "doc": "Service host",
-     "type": {
-      "$id": "25",
       "kind": "url",
       "name": "url",
       "crossLanguageDefinitionId": "TypeSpec.url"
@@ -503,9 +108,9 @@
      "explode": false,
      "kind": "Client",
      "defaultValue": {
-      "$id": "26",
+      "$id": "15",
       "type": {
-       "$id": "27",
+       "$id": "16",
        "kind": "string",
        "name": "string",
        "crossLanguageDefinitionId": "TypeSpec.string"
@@ -514,125 +119,252 @@
      }
     }
    ],
+   "operations": [],
+   "apiVersions": [],
+   "crossLanguageDefinitionId": "Parameters.Basic",
    "decorators": [],
-   "crossLanguageDefinitionId": "Parameters.Basic.ExplicitBody"
-  },
-  {
-   "$id": "28",
-   "name": "ImplicitBody",
-   "namespace": "Parameters.Basic.ImplicitBody",
-   "operations": [
-    {
-     "$id": "29",
-     "name": "simple",
-     "resourceName": "ImplicitBody",
-     "accessibility": "public",
+   "children": [
+    {
+     "$id": "17",
+     "kind": "client",
+     "name": "ExplicitBody",
+     "namespace": "Parameters.Basic.ExplicitBody",
      "parameters": [
       {
-       "$id": "30",
-       "name": "contentType",
-       "nameInRequest": "Content-Type",
-       "doc": "Body parameter's content type. Known values are application/json",
+       "$id": "18",
+       "name": "endpoint",
+       "nameInRequest": "endpoint",
+       "doc": "Service host",
        "type": {
+        "$id": "19",
+        "kind": "url",
+        "name": "url",
+        "crossLanguageDefinitionId": "TypeSpec.url"
+       },
+       "location": "Uri",
+       "isApiVersion": false,
+       "isContentType": false,
+       "isRequired": true,
+       "isEndpoint": true,
+       "skipUrlEncoding": false,
+       "explode": false,
+       "kind": "Client",
+       "defaultValue": {
+        "$id": "20",
+        "type": {
+         "$id": "21",
+         "kind": "string",
+         "name": "string",
+         "crossLanguageDefinitionId": "TypeSpec.string"
+        },
+        "value": "http://localhost:3000"
+       }
+      }
+     ],
+     "operations": [
+      {
+       "$id": "22",
+       "name": "simple",
+       "resourceName": "ExplicitBody",
+       "accessibility": "public",
+       "parameters": [
+        {
+         "$id": "23",
+         "name": "contentType",
+         "nameInRequest": "Content-Type",
+         "doc": "Body parameter's content type. Known values are application/json",
+         "type": {
+          "$id": "24",
+          "kind": "constant",
+          "valueType": {
+           "$id": "25",
+           "kind": "string",
+           "name": "string",
+           "crossLanguageDefinitionId": "TypeSpec.string",
+           "decorators": []
+          },
+          "value": "application/json",
+          "decorators": []
+         },
+         "location": "Header",
+         "isApiVersion": false,
+         "isContentType": true,
+         "isEndpoint": false,
+         "explode": false,
+         "isRequired": true,
+         "kind": "Constant",
+         "decorators": [],
+         "skipUrlEncoding": false
+        },
+        {
+         "$id": "26",
+         "name": "body",
+         "nameInRequest": "body",
+         "type": {
+          "$ref": "7"
+         },
+         "location": "Body",
+         "isApiVersion": false,
+         "isContentType": false,
+         "isEndpoint": false,
+         "explode": false,
+         "isRequired": true,
+         "kind": "Method",
+         "decorators": [],
+         "skipUrlEncoding": false
+        }
+       ],
+       "responses": [
+        {
+         "$id": "27",
+         "statusCodes": [
+          204
+         ],
+         "headers": [],
+         "isErrorResponse": false
+        }
+       ],
+       "httpMethod": "PUT",
+       "uri": "{endpoint}",
+       "path": "/parameters/basic/explicit-body/simple",
+       "requestMediaTypes": [
+        "application/json"
+       ],
+       "bufferResponse": true,
+       "generateProtocolMethod": true,
+       "generateConvenienceMethod": true,
+       "crossLanguageDefinitionId": "Parameters.Basic.ExplicitBody.simple",
+       "decorators": []
+      }
+     ],
+     "apiVersions": [],
+     "crossLanguageDefinitionId": "Parameters.Basic.ExplicitBody",
+     "decorators": [],
+     "parent": {
+      "$ref": "12"
+     }
+    },
+    {
+     "$id": "28",
+     "kind": "client",
+     "name": "ImplicitBody",
+     "namespace": "Parameters.Basic.ImplicitBody",
+     "parameters": [
+      {
+       "$id": "29",
+       "name": "endpoint",
+       "nameInRequest": "endpoint",
+       "doc": "Service host",
+       "type": {
+        "$id": "30",
+        "kind": "url",
+        "name": "url",
+        "crossLanguageDefinitionId": "TypeSpec.url"
+       },
+       "location": "Uri",
+       "isApiVersion": false,
+       "isContentType": false,
+       "isRequired": true,
+       "isEndpoint": true,
+       "skipUrlEncoding": false,
+       "explode": false,
+       "kind": "Client",
+       "defaultValue": {
         "$id": "31",
-        "kind": "constant",
-        "valueType": {
+        "type": {
          "$id": "32",
          "kind": "string",
          "name": "string",
-         "crossLanguageDefinitionId": "TypeSpec.string",
-         "decorators": []
+         "crossLanguageDefinitionId": "TypeSpec.string"
         },
-        "value": "application/json",
-        "decorators": []
-       },
-       "location": "Header",
-       "isApiVersion": false,
-       "isContentType": true,
-       "isEndpoint": false,
-       "explode": false,
-       "isRequired": true,
-       "kind": "Constant",
-       "decorators": [],
-       "skipUrlEncoding": false
-      },
+        "value": "http://localhost:3000"
+       }
+      }
+     ],
+     "operations": [
       {
        "$id": "33",
-       "name": "simpleRequest",
-       "nameInRequest": "simpleRequest",
-       "type": {
-        "$ref": "2"
-       },
-       "location": "Body",
-       "isApiVersion": false,
-       "isContentType": false,
-       "isEndpoint": false,
-       "explode": false,
-       "isRequired": true,
-       "kind": "Spread",
-       "decorators": [],
-       "skipUrlEncoding": false
+       "name": "simple",
+       "resourceName": "ImplicitBody",
+       "accessibility": "public",
+       "parameters": [
+        {
+         "$id": "34",
+         "name": "contentType",
+         "nameInRequest": "Content-Type",
+         "doc": "Body parameter's content type. Known values are application/json",
+         "type": {
+          "$id": "35",
+          "kind": "constant",
+          "valueType": {
+           "$id": "36",
+           "kind": "string",
+           "name": "string",
+           "crossLanguageDefinitionId": "TypeSpec.string",
+           "decorators": []
+          },
+          "value": "application/json",
+          "decorators": []
+         },
+         "location": "Header",
+         "isApiVersion": false,
+         "isContentType": true,
+         "isEndpoint": false,
+         "explode": false,
+         "isRequired": true,
+         "kind": "Constant",
+         "decorators": [],
+         "skipUrlEncoding": false
+        },
+        {
+         "$id": "37",
+         "name": "simpleRequest",
+         "nameInRequest": "simpleRequest",
+         "type": {
+          "$ref": "2"
+         },
+         "location": "Body",
+         "isApiVersion": false,
+         "isContentType": false,
+         "isEndpoint": false,
+         "explode": false,
+         "isRequired": true,
+         "kind": "Spread",
+         "decorators": [],
+         "skipUrlEncoding": false
+        }
+       ],
+       "responses": [
+        {
+         "$id": "38",
+         "statusCodes": [
+          204
+         ],
+         "headers": [],
+         "isErrorResponse": false
+        }
+       ],
+       "httpMethod": "PUT",
+       "uri": "{endpoint}",
+       "path": "/parameters/basic/implicit-body/simple",
+       "requestMediaTypes": [
+        "application/json"
+       ],
+       "bufferResponse": true,
+       "generateProtocolMethod": true,
+       "generateConvenienceMethod": true,
+       "crossLanguageDefinitionId": "Parameters.Basic.ImplicitBody.simple",
+       "decorators": []
       }
      ],
-     "responses": [
-      {
-       "$id": "34",
-       "statusCodes": [
-        204
-       ],
-       "headers": [],
-       "isErrorResponse": false
-      }
-     ],
-     "httpMethod": "PUT",
-     "uri": "{endpoint}",
-     "path": "/parameters/basic/implicit-body/simple",
-     "requestMediaTypes": [
-      "application/json"
-     ],
-     "bufferResponse": true,
-     "generateProtocolMethod": true,
-     "generateConvenienceMethod": true,
-     "crossLanguageDefinitionId": "Parameters.Basic.ImplicitBody.simple",
-     "decorators": []
+     "apiVersions": [],
+     "crossLanguageDefinitionId": "Parameters.Basic.ImplicitBody",
+     "decorators": [],
+     "parent": {
+      "$ref": "12"
+     }
     }
-   ],
-   "parent": "BasicClient",
-   "parameters": [
-    {
-     "$id": "35",
-     "name": "endpoint",
-     "nameInRequest": "endpoint",
-     "doc": "Service host",
-     "type": {
-      "$id": "36",
-      "kind": "url",
-      "name": "url",
-      "crossLanguageDefinitionId": "TypeSpec.url"
-     },
-     "location": "Uri",
-     "isApiVersion": false,
-     "isContentType": false,
-     "isRequired": true,
-     "isEndpoint": true,
-     "skipUrlEncoding": false,
-     "explode": false,
-     "kind": "Client",
-     "defaultValue": {
-      "$id": "37",
-      "type": {
-       "$id": "38",
-       "kind": "string",
-       "name": "string",
-       "crossLanguageDefinitionId": "TypeSpec.string"
-      },
-      "value": "http://localhost:3000"
-     }
-    }
-   ],
-   "decorators": [],
-   "crossLanguageDefinitionId": "Parameters.Basic.ImplicitBody"
->>>>>>> 586a120e
+   ]
   }
  ]
 }