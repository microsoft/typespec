{
 "$id": "1",
 "name": "Parameters.Basic",
 "apiVersions": [],
 "enums": [],
 "models": [
  {
   "$id": "2",
   "kind": "model",
   "name": "SimpleRequest",
   "namespace": "Parameters.Basic.ImplicitBody",
   "crossLanguageDefinitionId": "Parameters.Basic.ImplicitBody.simple.Request.anonymous",
   "usage": "Spread,Json",
   "decorators": [],
   "properties": [
    {
     "$id": "3",
     "kind": "property",
     "name": "name",
     "serializedName": "name",
     "type": {
      "$id": "4",
      "kind": "string",
      "name": "string",
      "crossLanguageDefinitionId": "TypeSpec.string",
      "decorators": []
     },
     "optional": false,
     "readOnly": false,
     "discriminator": false,
     "flatten": false,
     "decorators": [],
     "crossLanguageDefinitionId": "Parameters.Basic.ImplicitBody.simple.name",
     "serializationOptions": {
      "$id": "5",
      "json": {
       "$id": "6",
       "name": "name"
      }
     }
    }
   ]
  },
  {
   "$id": "7",
   "kind": "model",
   "name": "User",
   "namespace": "Parameters.Basic.ExplicitBody",
   "crossLanguageDefinitionId": "Parameters.Basic.ExplicitBody.User",
   "usage": "Input,Json",
   "doc": "This is a simple model.",
   "decorators": [],
   "properties": [
    {
     "$id": "8",
     "kind": "property",
     "name": "name",
     "serializedName": "name",
     "type": {
      "$id": "9",
      "kind": "string",
      "name": "string",
      "crossLanguageDefinitionId": "TypeSpec.string",
      "decorators": []
     },
     "optional": false,
     "readOnly": false,
     "discriminator": false,
     "flatten": false,
     "decorators": [],
     "crossLanguageDefinitionId": "Parameters.Basic.ExplicitBody.User.name",
     "serializationOptions": {
      "$id": "10",
      "json": {
       "$id": "11",
       "name": "name"
      }
     }
    }
   ]
  }
 ],
 "clients": [
  {
   "$id": "12",
   "name": "BasicClient",
   "namespace": "Parameters.Basic",
   "doc": "Test for basic parameters cases.",
   "operations": [],
   "parameters": [
    {
     "$id": "13",
     "name": "endpoint",
     "nameInRequest": "endpoint",
     "doc": "Service host",
     "type": {
      "$id": "14",
      "kind": "url",
      "name": "url",
      "crossLanguageDefinitionId": "TypeSpec.url"
     },
<<<<<<< HEAD
     "Location": "Uri",
     "IsApiVersion": false,
     "IsContentType": false,
     "IsRequired": true,
     "IsEndpoint": true,
     "SkipUrlEncoding": false,
     "Explode": false,
     "Kind": "Client",
     "DefaultValue": {
      "$id": "16",
      "Type": {
       "$id": "17",
=======
     "location": "Uri",
     "isApiVersion": false,
     "isContentType": false,
     "isRequired": true,
     "isEndpoint": true,
     "skipUrlEncoding": false,
     "explode": false,
     "kind": "Client",
     "defaultValue": {
      "$id": "15",
      "type": {
       "$id": "16",
>>>>>>> c6990eba
       "kind": "string",
       "name": "string",
       "crossLanguageDefinitionId": "TypeSpec.string"
      },
      "value": "http://localhost:3000"
     }
    }
   ],
   "decorators": [],
   "crossLanguageDefinitionId": "Parameters.Basic"
  },
  {
   "$id": "17",
   "name": "ExplicitBody",
   "namespace": "Parameters.Basic.ExplicitBody",
   "operations": [
    {
     "$id": "18",
     "name": "simple",
     "resourceName": "ExplicitBody",
     "accessibility": "public",
     "parameters": [
      {
       "$id": "19",
       "name": "contentType",
       "nameInRequest": "Content-Type",
       "doc": "Body parameter's content type. Known values are application/json",
       "type": {
        "$id": "20",
        "kind": "constant",
        "valueType": {
         "$id": "21",
         "kind": "string",
         "name": "string",
         "crossLanguageDefinitionId": "TypeSpec.string",
         "decorators": []
        },
        "value": "application/json",
        "decorators": []
       },
       "location": "Header",
       "isApiVersion": false,
       "isContentType": true,
       "isEndpoint": false,
       "explode": false,
       "isRequired": true,
       "kind": "Constant",
       "decorators": [],
       "skipUrlEncoding": false
      },
      {
       "$id": "22",
       "name": "body",
       "nameInRequest": "body",
       "type": {
        "$ref": "7"
       },
       "location": "Body",
       "isApiVersion": false,
       "isContentType": false,
       "isEndpoint": false,
       "explode": false,
       "isRequired": true,
       "kind": "Method",
       "decorators": [],
       "skipUrlEncoding": false
      }
     ],
     "responses": [
      {
       "$id": "23",
       "statusCodes": [
        204
       ],
       "headers": [],
       "isErrorResponse": false
      }
     ],
     "httpMethod": "PUT",
     "uri": "{endpoint}",
     "path": "/parameters/basic/explicit-body/simple",
     "requestMediaTypes": [
      "application/json"
     ],
     "bufferResponse": true,
     "generateProtocolMethod": true,
     "generateConvenienceMethod": true,
     "crossLanguageDefinitionId": "Parameters.Basic.ExplicitBody.simple",
     "decorators": []
    }
   ],
   "parent": "BasicClient",
   "parameters": [
    {
     "$id": "24",
     "name": "endpoint",
     "nameInRequest": "endpoint",
     "doc": "Service host",
     "type": {
      "$id": "25",
      "kind": "url",
      "name": "url",
      "crossLanguageDefinitionId": "TypeSpec.url"
     },
<<<<<<< HEAD
     "Location": "Uri",
     "IsApiVersion": false,
     "IsContentType": false,
     "IsRequired": true,
     "IsEndpoint": true,
     "SkipUrlEncoding": false,
     "Explode": false,
     "Kind": "Client",
     "DefaultValue": {
      "$id": "28",
      "Type": {
       "$id": "29",
=======
     "location": "Uri",
     "isApiVersion": false,
     "isContentType": false,
     "isRequired": true,
     "isEndpoint": true,
     "skipUrlEncoding": false,
     "explode": false,
     "kind": "Client",
     "defaultValue": {
      "$id": "26",
      "type": {
       "$id": "27",
>>>>>>> c6990eba
       "kind": "string",
       "name": "string",
       "crossLanguageDefinitionId": "TypeSpec.string"
      },
      "value": "http://localhost:3000"
     }
    }
   ],
   "decorators": [],
   "crossLanguageDefinitionId": "Parameters.Basic.ExplicitBody"
  },
  {
   "$id": "28",
   "name": "ImplicitBody",
   "namespace": "Parameters.Basic.ImplicitBody",
   "operations": [
    {
     "$id": "29",
     "name": "simple",
     "resourceName": "ImplicitBody",
     "accessibility": "public",
     "parameters": [
      {
       "$id": "30",
       "name": "contentType",
       "nameInRequest": "Content-Type",
       "doc": "Body parameter's content type. Known values are application/json",
       "type": {
        "$id": "31",
        "kind": "constant",
        "valueType": {
         "$id": "32",
         "kind": "string",
         "name": "string",
         "crossLanguageDefinitionId": "TypeSpec.string",
         "decorators": []
        },
        "value": "application/json",
        "decorators": []
       },
       "location": "Header",
       "isApiVersion": false,
       "isContentType": true,
       "isEndpoint": false,
       "explode": false,
       "isRequired": true,
       "kind": "Constant",
       "decorators": [],
       "skipUrlEncoding": false
      },
      {
       "$id": "33",
       "name": "simpleRequest",
       "nameInRequest": "simpleRequest",
       "type": {
        "$ref": "2"
       },
       "location": "Body",
       "isApiVersion": false,
       "isContentType": false,
       "isEndpoint": false,
       "explode": false,
       "isRequired": true,
       "kind": "Spread",
       "decorators": [],
       "skipUrlEncoding": false
      }
     ],
     "responses": [
      {
       "$id": "34",
       "statusCodes": [
        204
       ],
       "headers": [],
       "isErrorResponse": false
      }
     ],
     "httpMethod": "PUT",
     "uri": "{endpoint}",
     "path": "/parameters/basic/implicit-body/simple",
     "requestMediaTypes": [
      "application/json"
     ],
     "bufferResponse": true,
     "generateProtocolMethod": true,
     "generateConvenienceMethod": true,
     "crossLanguageDefinitionId": "Parameters.Basic.ImplicitBody.simple",
     "decorators": []
    }
   ],
   "parent": "BasicClient",
   "parameters": [
    {
     "$id": "35",
     "name": "endpoint",
     "nameInRequest": "endpoint",
     "doc": "Service host",
     "type": {
      "$id": "36",
      "kind": "url",
      "name": "url",
      "crossLanguageDefinitionId": "TypeSpec.url"
     },
<<<<<<< HEAD
     "Location": "Uri",
     "IsApiVersion": false,
     "IsContentType": false,
     "IsRequired": true,
     "IsEndpoint": true,
     "SkipUrlEncoding": false,
     "Explode": false,
     "Kind": "Client",
     "DefaultValue": {
      "$id": "40",
      "Type": {
       "$id": "41",
=======
     "location": "Uri",
     "isApiVersion": false,
     "isContentType": false,
     "isRequired": true,
     "isEndpoint": true,
     "skipUrlEncoding": false,
     "explode": false,
     "kind": "Client",
     "defaultValue": {
      "$id": "37",
      "type": {
       "$id": "38",
>>>>>>> c6990eba
       "kind": "string",
       "name": "string",
       "crossLanguageDefinitionId": "TypeSpec.string"
      },
      "value": "http://localhost:3000"
     }
    }
   ],
   "decorators": [],
   "crossLanguageDefinitionId": "Parameters.Basic.ImplicitBody"
  }
 ]
}<|MERGE_RESOLUTION|>--- conflicted
+++ resolved
@@ -99,20 +99,6 @@
       "name": "url",
       "crossLanguageDefinitionId": "TypeSpec.url"
      },
-<<<<<<< HEAD
-     "Location": "Uri",
-     "IsApiVersion": false,
-     "IsContentType": false,
-     "IsRequired": true,
-     "IsEndpoint": true,
-     "SkipUrlEncoding": false,
-     "Explode": false,
-     "Kind": "Client",
-     "DefaultValue": {
-      "$id": "16",
-      "Type": {
-       "$id": "17",
-=======
      "location": "Uri",
      "isApiVersion": false,
      "isContentType": false,
@@ -125,7 +111,6 @@
       "$id": "15",
       "type": {
        "$id": "16",
->>>>>>> c6990eba
        "kind": "string",
        "name": "string",
        "crossLanguageDefinitionId": "TypeSpec.string"
@@ -230,20 +215,6 @@
       "name": "url",
       "crossLanguageDefinitionId": "TypeSpec.url"
      },
-<<<<<<< HEAD
-     "Location": "Uri",
-     "IsApiVersion": false,
-     "IsContentType": false,
-     "IsRequired": true,
-     "IsEndpoint": true,
-     "SkipUrlEncoding": false,
-     "Explode": false,
-     "Kind": "Client",
-     "DefaultValue": {
-      "$id": "28",
-      "Type": {
-       "$id": "29",
-=======
      "location": "Uri",
      "isApiVersion": false,
      "isContentType": false,
@@ -256,7 +227,6 @@
       "$id": "26",
       "type": {
        "$id": "27",
->>>>>>> c6990eba
        "kind": "string",
        "name": "string",
        "crossLanguageDefinitionId": "TypeSpec.string"
@@ -361,20 +331,6 @@
       "name": "url",
       "crossLanguageDefinitionId": "TypeSpec.url"
      },
-<<<<<<< HEAD
-     "Location": "Uri",
-     "IsApiVersion": false,
-     "IsContentType": false,
-     "IsRequired": true,
-     "IsEndpoint": true,
-     "SkipUrlEncoding": false,
-     "Explode": false,
-     "Kind": "Client",
-     "DefaultValue": {
-      "$id": "40",
-      "Type": {
-       "$id": "41",
-=======
      "location": "Uri",
      "isApiVersion": false,
      "isContentType": false,
@@ -387,7 +343,6 @@
       "$id": "37",
       "type": {
        "$id": "38",
->>>>>>> c6990eba
        "kind": "string",
        "name": "string",
        "crossLanguageDefinitionId": "TypeSpec.string"
