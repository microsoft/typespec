--- conflicted
+++ resolved
@@ -408,20 +408,6 @@
       "name": "url",
       "crossLanguageDefinitionId": "TypeSpec.url"
      },
-<<<<<<< HEAD
-     "Location": "Uri",
-     "IsApiVersion": false,
-     "IsContentType": false,
-     "IsRequired": true,
-     "IsEndpoint": true,
-     "SkipUrlEncoding": false,
-     "Explode": false,
-     "Kind": "Client",
-     "DefaultValue": {
-      "$id": "59",
-      "Type": {
-       "$id": "60",
-=======
      "location": "Uri",
      "isApiVersion": false,
      "isContentType": false,
@@ -434,7 +420,6 @@
       "$id": "58",
       "type": {
        "$id": "59",
->>>>>>> c6990eba
        "kind": "string",
        "name": "string",
        "crossLanguageDefinitionId": "TypeSpec.string"
@@ -913,20 +898,6 @@
       "name": "url",
       "crossLanguageDefinitionId": "TypeSpec.url"
      },
-<<<<<<< HEAD
-     "Location": "Uri",
-     "IsApiVersion": false,
-     "IsContentType": false,
-     "IsRequired": true,
-     "IsEndpoint": true,
-     "SkipUrlEncoding": false,
-     "Explode": false,
-     "Kind": "Client",
-     "DefaultValue": {
-      "$id": "103",
-      "Type": {
-       "$id": "104",
-=======
      "location": "Uri",
      "isApiVersion": false,
      "isContentType": false,
@@ -939,7 +910,6 @@
       "$id": "101",
       "type": {
        "$id": "102",
->>>>>>> c6990eba
        "kind": "string",
        "name": "string",
        "crossLanguageDefinitionId": "TypeSpec.string"
@@ -1509,20 +1479,6 @@
       "name": "url",
       "crossLanguageDefinitionId": "TypeSpec.url"
      },
-<<<<<<< HEAD
-     "Location": "Uri",
-     "IsApiVersion": false,
-     "IsContentType": false,
-     "IsRequired": true,
-     "IsEndpoint": true,
-     "SkipUrlEncoding": false,
-     "Explode": false,
-     "Kind": "Client",
-     "DefaultValue": {
-      "$id": "155",
-      "Type": {
-       "$id": "156",
-=======
      "location": "Uri",
      "isApiVersion": false,
      "isContentType": false,
@@ -1535,7 +1491,6 @@
       "$id": "152",
       "type": {
        "$id": "153",
->>>>>>> c6990eba
        "kind": "string",
        "name": "string",
        "crossLanguageDefinitionId": "TypeSpec.string"
