{
  "name": "Parameters.Path",
  "apiVersions": [],
  "enums": [],
  "constants": [],
  "models": [],
  "clients": [
    {
      "$id": "1",
      "kind": "client",
      "name": "PathClient",
      "namespace": "Parameters.Path",
      "doc": "Test for path parameters cases.",
      "methods": [
        {
          "$id": "2",
          "kind": "basic",
          "name": "normal",
          "accessibility": "public",
          "apiVersions": [],
          "operation": {
            "$id": "3",
            "name": "normal",
            "resourceName": "Path",
            "accessibility": "public",
            "parameters": [
              {
                "$id": "4",
                "name": "name",
                "nameInRequest": "name",
                "type": {
                  "$id": "5",
                  "kind": "string",
                  "name": "string",
                  "crossLanguageDefinitionId": "TypeSpec.string",
                  "decorators": []
                },
                "location": "Path",
                "isApiVersion": false,
                "isContentType": false,
                "isEndpoint": false,
                "explode": false,
                "isRequired": true,
                "kind": "Method",
                "decorators": [],
                "skipUrlEncoding": false
              }
            ],
            "responses": [
              {
                "statusCodes": [
                  204
                ],
                "headers": [],
                "isErrorResponse": false
              }
            ],
            "httpMethod": "GET",
            "uri": "{endpoint}",
            "path": "/parameters/path/normal/{name}",
            "bufferResponse": true,
            "generateProtocolMethod": true,
            "generateConvenienceMethod": true,
            "crossLanguageDefinitionId": "Parameters.Path.normal",
            "decorators": []
          },
          "parameters": [
            {
              "$id": "6",
              "name": "name",
              "nameInRequest": "name",
              "type": {
                "$id": "7",
                "kind": "string",
                "name": "string",
                "crossLanguageDefinitionId": "TypeSpec.string",
                "decorators": []
              },
              "location": "Path",
              "isApiVersion": false,
              "isContentType": false,
              "isEndpoint": false,
              "explode": false,
              "isRequired": true,
              "kind": "Method",
              "decorators": [],
              "skipUrlEncoding": false
            }
          ],
          "response": {},
          "isOverride": false,
          "generateConvenient": true,
          "generateProtocol": true,
          "crossLanguageDefinitionId": "Parameters.Path.normal"
        },
        {
          "$id": "8",
          "kind": "basic",
          "name": "optional",
          "accessibility": "public",
          "apiVersions": [],
          "operation": {
            "$id": "9",
            "name": "optional",
            "resourceName": "Path",
            "accessibility": "public",
            "parameters": [
              {
                "$id": "10",
                "name": "name",
                "nameInRequest": "name",
                "type": {
                  "$id": "11",
                  "kind": "string",
                  "name": "string",
                  "crossLanguageDefinitionId": "TypeSpec.string",
                  "decorators": []
                },
                "location": "Path",
                "isApiVersion": false,
                "isContentType": false,
                "isEndpoint": false,
                "explode": false,
                "isRequired": false,
                "kind": "Method",
                "decorators": [],
                "skipUrlEncoding": false
              }
            ],
            "responses": [
              {
                "statusCodes": [
                  204
                ],
                "headers": [],
                "isErrorResponse": false
              }
            ],
            "httpMethod": "GET",
            "uri": "{endpoint}",
            "path": "/parameters/path/optional{name}",
            "bufferResponse": true,
            "generateProtocolMethod": true,
            "generateConvenienceMethod": true,
            "crossLanguageDefinitionId": "Parameters.Path.optional",
            "decorators": []
          },
          "parameters": [
            {
              "$id": "12",
              "name": "name",
              "nameInRequest": "name",
              "type": {
                "$id": "13",
                "kind": "string",
                "name": "string",
                "crossLanguageDefinitionId": "TypeSpec.string",
                "decorators": []
              },
              "location": "Path",
              "isApiVersion": false,
              "isContentType": false,
              "isEndpoint": false,
              "explode": false,
              "isRequired": false,
              "kind": "Method",
              "decorators": [],
              "skipUrlEncoding": false
            }
          ],
          "response": {},
          "isOverride": false,
          "generateConvenient": true,
          "generateProtocol": true,
          "crossLanguageDefinitionId": "Parameters.Path.optional"
        }
      ],
      "parameters": [
        {
          "$id": "14",
          "name": "endpoint",
          "nameInRequest": "endpoint",
          "doc": "Service host",
          "type": {
            "$id": "15",
            "kind": "url",
            "name": "url",
            "crossLanguageDefinitionId": "TypeSpec.url"
          },
          "location": "Uri",
          "isApiVersion": false,
          "isContentType": false,
          "isRequired": true,
          "isEndpoint": true,
          "skipUrlEncoding": false,
          "explode": false,
          "kind": "Client",
          "defaultValue": {
            "type": {
              "$id": "16",
              "kind": "string",
              "name": "string",
              "crossLanguageDefinitionId": "TypeSpec.string"
            },
            "value": "http://localhost:3000"
          }
        }
      ],
<<<<<<< HEAD
      "decorators": [],
      "crossLanguageDefinitionId": "Parameters.Path",
      "apiVersions": []
=======
      "responses": [
       {
        "$id": "15",
        "statusCodes": [
         204
        ],
        "headers": [],
        "isErrorResponse": false
       }
      ],
      "httpMethod": "GET",
      "uri": "{endpoint}",
      "path": "/parameters/path/optional{name}",
      "bufferResponse": true,
      "generateProtocolMethod": true,
      "generateConvenienceMethod": true,
      "crossLanguageDefinitionId": "Parameters.Path.optional",
      "decorators": []
     },
     "parameters": [
      {
       "$id": "16",
       "name": "name",
       "nameInRequest": "name",
       "type": {
        "$id": "17",
        "kind": "string",
        "name": "string",
        "crossLanguageDefinitionId": "TypeSpec.string",
        "decorators": []
       },
       "location": "Path",
       "isApiVersion": false,
       "isContentType": false,
       "isEndpoint": false,
       "explode": false,
       "isRequired": false,
       "kind": "Method",
       "decorators": [],
       "skipUrlEncoding": false
      }
     ],
     "response": {
      "$id": "18"
     },
     "isOverride": false,
     "generateConvenient": true,
     "generateProtocol": true,
     "crossLanguageDefinitionId": "Parameters.Path.optional"
    }
   ],
   "parameters": [
    {
     "$id": "19",
     "name": "endpoint",
     "nameInRequest": "endpoint",
     "doc": "Service host",
     "type": {
      "$id": "20",
      "kind": "url",
      "name": "endpoint",
      "crossLanguageDefinitionId": "TypeSpec.url"
     },
     "location": "Uri",
     "isApiVersion": false,
     "isContentType": false,
     "isRequired": true,
     "isEndpoint": true,
     "skipUrlEncoding": false,
     "explode": false,
     "kind": "Client",
     "defaultValue": {
      "$id": "21",
      "type": {
       "$id": "22",
       "kind": "string",
       "name": "string",
       "crossLanguageDefinitionId": "TypeSpec.string"
      },
      "value": "http://localhost:3000"
     },
     "serverUrlTemplate": "{endpoint}"
>>>>>>> 790f0e22
    }
  ]
}<|MERGE_RESOLUTION|>--- conflicted
+++ resolved
@@ -184,7 +184,7 @@
           "type": {
             "$id": "15",
             "kind": "url",
-            "name": "url",
+            "name": "endpoint",
             "crossLanguageDefinitionId": "TypeSpec.url"
           },
           "location": "Uri",
@@ -203,97 +203,13 @@
               "crossLanguageDefinitionId": "TypeSpec.string"
             },
             "value": "http://localhost:3000"
-          }
+          },
+          "serverUrlTemplate": "{endpoint}"
         }
       ],
-<<<<<<< HEAD
       "decorators": [],
       "crossLanguageDefinitionId": "Parameters.Path",
       "apiVersions": []
-=======
-      "responses": [
-       {
-        "$id": "15",
-        "statusCodes": [
-         204
-        ],
-        "headers": [],
-        "isErrorResponse": false
-       }
-      ],
-      "httpMethod": "GET",
-      "uri": "{endpoint}",
-      "path": "/parameters/path/optional{name}",
-      "bufferResponse": true,
-      "generateProtocolMethod": true,
-      "generateConvenienceMethod": true,
-      "crossLanguageDefinitionId": "Parameters.Path.optional",
-      "decorators": []
-     },
-     "parameters": [
-      {
-       "$id": "16",
-       "name": "name",
-       "nameInRequest": "name",
-       "type": {
-        "$id": "17",
-        "kind": "string",
-        "name": "string",
-        "crossLanguageDefinitionId": "TypeSpec.string",
-        "decorators": []
-       },
-       "location": "Path",
-       "isApiVersion": false,
-       "isContentType": false,
-       "isEndpoint": false,
-       "explode": false,
-       "isRequired": false,
-       "kind": "Method",
-       "decorators": [],
-       "skipUrlEncoding": false
-      }
-     ],
-     "response": {
-      "$id": "18"
-     },
-     "isOverride": false,
-     "generateConvenient": true,
-     "generateProtocol": true,
-     "crossLanguageDefinitionId": "Parameters.Path.optional"
-    }
-   ],
-   "parameters": [
-    {
-     "$id": "19",
-     "name": "endpoint",
-     "nameInRequest": "endpoint",
-     "doc": "Service host",
-     "type": {
-      "$id": "20",
-      "kind": "url",
-      "name": "endpoint",
-      "crossLanguageDefinitionId": "TypeSpec.url"
-     },
-     "location": "Uri",
-     "isApiVersion": false,
-     "isContentType": false,
-     "isRequired": true,
-     "isEndpoint": true,
-     "skipUrlEncoding": false,
-     "explode": false,
-     "kind": "Client",
-     "defaultValue": {
-      "$id": "21",
-      "type": {
-       "$id": "22",
-       "kind": "string",
-       "name": "string",
-       "crossLanguageDefinitionId": "TypeSpec.string"
-      },
-      "value": "http://localhost:3000"
-     },
-     "serverUrlTemplate": "{endpoint}"
->>>>>>> 790f0e22
     }
   ]
 }