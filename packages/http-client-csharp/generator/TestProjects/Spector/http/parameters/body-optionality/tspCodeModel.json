--- conflicted
+++ resolved
@@ -45,7 +45,6 @@
  "clients": [
   {
    "$id": "7",
-<<<<<<< HEAD
    "kind": "client",
    "name": "BodyOptionalityClient",
    "namespace": "Parameters.BodyOptionality",
@@ -53,69 +52,49 @@
    "parameters": [
     {
      "$id": "8",
-     "Name": "endpoint",
-     "NameInRequest": "endpoint",
-     "Doc": "Service host",
-     "Type": {
+     "name": "endpoint",
+     "nameInRequest": "endpoint",
+     "doc": "Service host",
+     "type": {
       "$id": "9",
       "kind": "url",
       "name": "url",
       "crossLanguageDefinitionId": "TypeSpec.url"
      },
-     "Location": "Uri",
-     "IsApiVersion": false,
-     "IsResourceParameter": false,
-     "IsContentType": false,
-     "IsRequired": true,
-     "IsEndpoint": true,
-     "SkipUrlEncoding": false,
-     "Explode": false,
-     "Kind": "Client",
-     "DefaultValue": {
+     "location": "Uri",
+     "isApiVersion": false,
+     "isContentType": false,
+     "isRequired": true,
+     "isEndpoint": true,
+     "skipUrlEncoding": false,
+     "explode": false,
+     "kind": "Client",
+     "defaultValue": {
       "$id": "10",
-      "Type": {
+      "type": {
        "$id": "11",
        "kind": "string",
        "name": "string",
        "crossLanguageDefinitionId": "TypeSpec.string"
       },
-      "Value": "http://localhost:3000"
+      "value": "http://localhost:3000"
      }
     }
    ],
    "operations": [
     {
      "$id": "12",
-     "Name": "requiredExplicit",
-     "ResourceName": "BodyOptionality",
-     "Accessibility": "public",
-     "Parameters": [
-      {
-       "$id": "13",
-       "Name": "contentType",
-       "NameInRequest": "Content-Type",
-       "Doc": "Body parameter's content type. Known values are application/json",
-       "Type": {
-        "$id": "14",
-=======
-   "name": "BodyOptionalityClient",
-   "namespace": "Parameters.BodyOptionality",
-   "doc": "Test describing optionality of the request body.",
-   "operations": [
-    {
-     "$id": "8",
      "name": "requiredExplicit",
      "resourceName": "BodyOptionality",
      "accessibility": "public",
      "parameters": [
       {
-       "$id": "9",
+       "$id": "13",
        "name": "contentType",
        "nameInRequest": "Content-Type",
        "doc": "Body parameter's content type. Known values are application/json",
        "type": {
-        "$id": "10",
->>>>>>> 586a120e
+        "$id": "14",
         "kind": "constant",
         "valueType": {
          "$id": "15",
@@ -138,17 +117,10 @@
        "skipUrlEncoding": false
       },
       {
-<<<<<<< HEAD
        "$id": "16",
-       "Name": "body",
-       "NameInRequest": "body",
-       "Type": {
-=======
-       "$id": "12",
        "name": "body",
        "nameInRequest": "body",
        "type": {
->>>>>>> 586a120e
         "$ref": "2"
        },
        "location": "Body",
@@ -164,13 +136,8 @@
      ],
      "responses": [
       {
-<<<<<<< HEAD
        "$id": "17",
-       "StatusCodes": [
-=======
-       "$id": "13",
        "statusCodes": [
->>>>>>> 586a120e
         204
        ],
        "headers": [],
@@ -190,33 +157,18 @@
      "decorators": []
     },
     {
-<<<<<<< HEAD
      "$id": "18",
-     "Name": "requiredImplicit",
-     "ResourceName": "BodyOptionality",
-     "Accessibility": "public",
-     "Parameters": [
-      {
-       "$id": "19",
-       "Name": "contentType",
-       "NameInRequest": "Content-Type",
-       "Doc": "Body parameter's content type. Known values are application/json",
-       "Type": {
-        "$id": "20",
-=======
-     "$id": "14",
      "name": "requiredImplicit",
      "resourceName": "BodyOptionality",
      "accessibility": "public",
      "parameters": [
       {
-       "$id": "15",
+       "$id": "19",
        "name": "contentType",
        "nameInRequest": "Content-Type",
        "doc": "Body parameter's content type. Known values are application/json",
        "type": {
-        "$id": "16",
->>>>>>> 586a120e
+        "$id": "20",
         "kind": "constant",
         "valueType": {
          "$id": "21",
@@ -239,17 +191,10 @@
        "skipUrlEncoding": false
       },
       {
-<<<<<<< HEAD
        "$id": "22",
-       "Name": "bodyModel",
-       "NameInRequest": "bodyModel",
-       "Type": {
-=======
-       "$id": "18",
        "name": "bodyModel",
        "nameInRequest": "bodyModel",
        "type": {
->>>>>>> 586a120e
         "$ref": "2"
        },
        "location": "Body",
@@ -265,13 +210,8 @@
      ],
      "responses": [
       {
-<<<<<<< HEAD
        "$id": "23",
-       "StatusCodes": [
-=======
-       "$id": "19",
        "statusCodes": [
->>>>>>> 586a120e
         204
        ],
        "headers": [],
@@ -291,7 +231,6 @@
      "decorators": []
     }
    ],
-<<<<<<< HEAD
    "apiVersions": [],
    "crossLanguageDefinitionId": "Parameters.BodyOptionality",
    "decorators": [],
@@ -304,182 +243,48 @@
      "parameters": [
       {
        "$id": "25",
-       "Name": "endpoint",
-       "NameInRequest": "endpoint",
-       "Doc": "Service host",
-       "Type": {
+       "name": "endpoint",
+       "nameInRequest": "endpoint",
+       "doc": "Service host",
+       "type": {
         "$id": "26",
         "kind": "url",
         "name": "url",
         "crossLanguageDefinitionId": "TypeSpec.url"
        },
-       "Location": "Uri",
-       "IsApiVersion": false,
-       "IsResourceParameter": false,
-       "IsContentType": false,
-       "IsRequired": true,
-       "IsEndpoint": true,
-       "SkipUrlEncoding": false,
-       "Explode": false,
-       "Kind": "Client",
-       "DefaultValue": {
-        "$id": "27",
-        "Type": {
-         "$id": "28",
-=======
-   "parameters": [
-    {
-     "$id": "20",
-     "name": "endpoint",
-     "nameInRequest": "endpoint",
-     "doc": "Service host",
-     "type": {
-      "$id": "21",
-      "kind": "url",
-      "name": "url",
-      "crossLanguageDefinitionId": "TypeSpec.url"
-     },
-     "location": "Uri",
-     "isApiVersion": false,
-     "isContentType": false,
-     "isRequired": true,
-     "isEndpoint": true,
-     "skipUrlEncoding": false,
-     "explode": false,
-     "kind": "Client",
-     "defaultValue": {
-      "$id": "22",
-      "type": {
-       "$id": "23",
-       "kind": "string",
-       "name": "string",
-       "crossLanguageDefinitionId": "TypeSpec.string"
-      },
-      "value": "http://localhost:3000"
-     }
-    }
-   ],
-   "decorators": [],
-   "crossLanguageDefinitionId": "Parameters.BodyOptionality"
-  },
-  {
-   "$id": "24",
-   "name": "OptionalExplicit",
-   "namespace": "Parameters.BodyOptionality.OptionalExplicit",
-   "operations": [
-    {
-     "$id": "25",
-     "name": "set",
-     "resourceName": "OptionalExplicit",
-     "accessibility": "public",
-     "parameters": [
-      {
-       "$id": "26",
-       "name": "contentType",
-       "nameInRequest": "Content-Type",
-       "doc": "Body parameter's content type. Known values are application/json",
-       "type": {
-        "$id": "27",
-        "kind": "constant",
-        "valueType": {
-         "$id": "28",
-         "kind": "string",
-         "name": "string",
-         "crossLanguageDefinitionId": "TypeSpec.string",
-         "decorators": []
-        },
-        "value": "application/json",
-        "decorators": []
-       },
-       "location": "Header",
-       "isApiVersion": false,
-       "isContentType": true,
-       "isEndpoint": false,
-       "explode": false,
-       "isRequired": false,
-       "kind": "Constant",
-       "decorators": [],
-       "skipUrlEncoding": false
-      },
-      {
-       "$id": "29",
-       "name": "body",
-       "nameInRequest": "body",
-       "type": {
-        "$ref": "2"
-       },
-       "location": "Body",
+       "location": "Uri",
        "isApiVersion": false,
        "isContentType": false,
-       "isEndpoint": false,
+       "isRequired": true,
+       "isEndpoint": true,
+       "skipUrlEncoding": false,
        "explode": false,
-       "isRequired": false,
-       "kind": "Method",
-       "decorators": [],
-       "skipUrlEncoding": false
-      }
-     ],
-     "responses": [
-      {
-       "$id": "30",
-       "statusCodes": [
-        204
-       ],
-       "headers": [],
-       "isErrorResponse": false
-      }
-     ],
-     "httpMethod": "POST",
-     "uri": "{endpoint}",
-     "path": "/parameters/body-optionality/optional-explicit/set",
-     "requestMediaTypes": [
-      "application/json"
-     ],
-     "bufferResponse": true,
-     "generateProtocolMethod": true,
-     "generateConvenienceMethod": true,
-     "crossLanguageDefinitionId": "Parameters.BodyOptionality.OptionalExplicit.set",
-     "decorators": []
-    },
-    {
-     "$id": "31",
-     "name": "omit",
-     "resourceName": "OptionalExplicit",
-     "accessibility": "public",
-     "parameters": [
-      {
-       "$id": "32",
-       "name": "contentType",
-       "nameInRequest": "Content-Type",
-       "doc": "Body parameter's content type. Known values are application/json",
-       "type": {
-        "$id": "33",
-        "kind": "constant",
-        "valueType": {
-         "$id": "34",
->>>>>>> 586a120e
+       "kind": "Client",
+       "defaultValue": {
+        "$id": "27",
+        "type": {
+         "$id": "28",
          "kind": "string",
          "name": "string",
          "crossLanguageDefinitionId": "TypeSpec.string"
         },
-<<<<<<< HEAD
-        "Value": "http://localhost:3000"
+        "value": "http://localhost:3000"
        }
       }
      ],
      "operations": [
       {
        "$id": "29",
-       "Name": "set",
-       "ResourceName": "OptionalExplicit",
-       "Accessibility": "public",
-       "Parameters": [
+       "name": "set",
+       "resourceName": "OptionalExplicit",
+       "accessibility": "public",
+       "parameters": [
         {
          "$id": "30",
-         "Name": "contentType",
-         "NameInRequest": "Content-Type",
-         "Doc": "Body parameter's content type. Known values are application/json",
-         "Type": {
+         "name": "contentType",
+         "nameInRequest": "Content-Type",
+         "doc": "Body parameter's content type. Known values are application/json",
+         "type": {
           "$id": "31",
           "kind": "constant",
           "valueType": {
@@ -492,68 +297,68 @@
           "value": "application/json",
           "decorators": []
          },
-         "Location": "Header",
-         "IsApiVersion": false,
-         "IsContentType": true,
-         "IsEndpoint": false,
-         "Explode": false,
-         "IsRequired": false,
-         "Kind": "Constant",
-         "Decorators": [],
-         "SkipUrlEncoding": false
+         "location": "Header",
+         "isApiVersion": false,
+         "isContentType": true,
+         "isEndpoint": false,
+         "explode": false,
+         "isRequired": false,
+         "kind": "Constant",
+         "decorators": [],
+         "skipUrlEncoding": false
         },
         {
          "$id": "33",
-         "Name": "body",
-         "NameInRequest": "body",
-         "Type": {
+         "name": "body",
+         "nameInRequest": "body",
+         "type": {
           "$ref": "2"
          },
-         "Location": "Body",
-         "IsApiVersion": false,
-         "IsContentType": false,
-         "IsEndpoint": false,
-         "Explode": false,
-         "IsRequired": false,
-         "Kind": "Method",
-         "Decorators": [],
-         "SkipUrlEncoding": false
+         "location": "Body",
+         "isApiVersion": false,
+         "isContentType": false,
+         "isEndpoint": false,
+         "explode": false,
+         "isRequired": false,
+         "kind": "Method",
+         "decorators": [],
+         "skipUrlEncoding": false
         }
        ],
-       "Responses": [
+       "responses": [
         {
          "$id": "34",
-         "StatusCodes": [
+         "statusCodes": [
           204
          ],
-         "Headers": [],
-         "IsErrorResponse": false
+         "headers": [],
+         "isErrorResponse": false
         }
        ],
-       "HttpMethod": "POST",
-       "Uri": "{endpoint}",
-       "Path": "/parameters/body-optionality/optional-explicit/set",
-       "RequestMediaTypes": [
+       "httpMethod": "POST",
+       "uri": "{endpoint}",
+       "path": "/parameters/body-optionality/optional-explicit/set",
+       "requestMediaTypes": [
         "application/json"
        ],
-       "BufferResponse": true,
-       "GenerateProtocolMethod": true,
-       "GenerateConvenienceMethod": true,
-       "CrossLanguageDefinitionId": "Parameters.BodyOptionality.OptionalExplicit.set",
-       "Decorators": []
+       "bufferResponse": true,
+       "generateProtocolMethod": true,
+       "generateConvenienceMethod": true,
+       "crossLanguageDefinitionId": "Parameters.BodyOptionality.OptionalExplicit.set",
+       "decorators": []
       },
       {
        "$id": "35",
-       "Name": "omit",
-       "ResourceName": "OptionalExplicit",
-       "Accessibility": "public",
-       "Parameters": [
+       "name": "omit",
+       "resourceName": "OptionalExplicit",
+       "accessibility": "public",
+       "parameters": [
         {
          "$id": "36",
-         "Name": "contentType",
-         "NameInRequest": "Content-Type",
-         "Doc": "Body parameter's content type. Known values are application/json",
-         "Type": {
+         "name": "contentType",
+         "nameInRequest": "Content-Type",
+         "doc": "Body parameter's content type. Known values are application/json",
+         "type": {
           "$id": "37",
           "kind": "constant",
           "valueType": {
@@ -566,55 +371,55 @@
           "value": "application/json",
           "decorators": []
          },
-         "Location": "Header",
-         "IsApiVersion": false,
-         "IsContentType": true,
-         "IsEndpoint": false,
-         "Explode": false,
-         "IsRequired": false,
-         "Kind": "Constant",
-         "Decorators": [],
-         "SkipUrlEncoding": false
+         "location": "Header",
+         "isApiVersion": false,
+         "isContentType": true,
+         "isEndpoint": false,
+         "explode": false,
+         "isRequired": false,
+         "kind": "Constant",
+         "decorators": [],
+         "skipUrlEncoding": false
         },
         {
          "$id": "39",
-         "Name": "body",
-         "NameInRequest": "body",
-         "Type": {
+         "name": "body",
+         "nameInRequest": "body",
+         "type": {
           "$ref": "2"
          },
-         "Location": "Body",
-         "IsApiVersion": false,
-         "IsContentType": false,
-         "IsEndpoint": false,
-         "Explode": false,
-         "IsRequired": false,
-         "Kind": "Method",
-         "Decorators": [],
-         "SkipUrlEncoding": false
+         "location": "Body",
+         "isApiVersion": false,
+         "isContentType": false,
+         "isEndpoint": false,
+         "explode": false,
+         "isRequired": false,
+         "kind": "Method",
+         "decorators": [],
+         "skipUrlEncoding": false
         }
        ],
-       "Responses": [
+       "responses": [
         {
          "$id": "40",
-         "StatusCodes": [
+         "statusCodes": [
           204
          ],
-         "Headers": [],
-         "IsErrorResponse": false
+         "headers": [],
+         "isErrorResponse": false
         }
        ],
-       "HttpMethod": "POST",
-       "Uri": "{endpoint}",
-       "Path": "/parameters/body-optionality/optional-explicit/omit",
-       "RequestMediaTypes": [
+       "httpMethod": "POST",
+       "uri": "{endpoint}",
+       "path": "/parameters/body-optionality/optional-explicit/omit",
+       "requestMediaTypes": [
         "application/json"
        ],
-       "BufferResponse": true,
-       "GenerateProtocolMethod": true,
-       "GenerateConvenienceMethod": true,
-       "CrossLanguageDefinitionId": "Parameters.BodyOptionality.OptionalExplicit.omit",
-       "Decorators": []
+       "bufferResponse": true,
+       "generateProtocolMethod": true,
+       "generateConvenienceMethod": true,
+       "crossLanguageDefinitionId": "Parameters.BodyOptionality.OptionalExplicit.omit",
+       "decorators": []
       }
      ],
      "apiVersions": [],
@@ -625,97 +430,6 @@
      }
     }
    ]
-=======
-        "value": "application/json",
-        "decorators": []
-       },
-       "location": "Header",
-       "isApiVersion": false,
-       "isContentType": true,
-       "isEndpoint": false,
-       "explode": false,
-       "isRequired": false,
-       "kind": "Constant",
-       "decorators": [],
-       "skipUrlEncoding": false
-      },
-      {
-       "$id": "35",
-       "name": "body",
-       "nameInRequest": "body",
-       "type": {
-        "$ref": "2"
-       },
-       "location": "Body",
-       "isApiVersion": false,
-       "isContentType": false,
-       "isEndpoint": false,
-       "explode": false,
-       "isRequired": false,
-       "kind": "Method",
-       "decorators": [],
-       "skipUrlEncoding": false
-      }
-     ],
-     "responses": [
-      {
-       "$id": "36",
-       "statusCodes": [
-        204
-       ],
-       "headers": [],
-       "isErrorResponse": false
-      }
-     ],
-     "httpMethod": "POST",
-     "uri": "{endpoint}",
-     "path": "/parameters/body-optionality/optional-explicit/omit",
-     "requestMediaTypes": [
-      "application/json"
-     ],
-     "bufferResponse": true,
-     "generateProtocolMethod": true,
-     "generateConvenienceMethod": true,
-     "crossLanguageDefinitionId": "Parameters.BodyOptionality.OptionalExplicit.omit",
-     "decorators": []
-    }
-   ],
-   "parent": "BodyOptionalityClient",
-   "parameters": [
-    {
-     "$id": "37",
-     "name": "endpoint",
-     "nameInRequest": "endpoint",
-     "doc": "Service host",
-     "type": {
-      "$id": "38",
-      "kind": "url",
-      "name": "url",
-      "crossLanguageDefinitionId": "TypeSpec.url"
-     },
-     "location": "Uri",
-     "isApiVersion": false,
-     "isContentType": false,
-     "isRequired": true,
-     "isEndpoint": true,
-     "skipUrlEncoding": false,
-     "explode": false,
-     "kind": "Client",
-     "defaultValue": {
-      "$id": "39",
-      "type": {
-       "$id": "40",
-       "kind": "string",
-       "name": "string",
-       "crossLanguageDefinitionId": "TypeSpec.string"
-      },
-      "value": "http://localhost:3000"
-     }
-    }
-   ],
-   "decorators": [],
-   "crossLanguageDefinitionId": "Parameters.BodyOptionality.OptionalExplicit"
->>>>>>> 586a120e
   }
  ]
 }