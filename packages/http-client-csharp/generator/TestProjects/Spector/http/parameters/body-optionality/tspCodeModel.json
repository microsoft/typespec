--- conflicted
+++ resolved
@@ -52,7 +52,6 @@
       "decorators": []
     },
     {
-<<<<<<< HEAD
       "$id": "7",
       "kind": "constant",
       "name": "omitContentType",
@@ -67,37 +66,6 @@
       },
       "value": "application/json",
       "decorators": []
-=======
-     "$id": "33",
-     "name": "endpoint",
-     "nameInRequest": "endpoint",
-     "doc": "Service host",
-     "type": {
-      "$id": "34",
-      "kind": "url",
-      "name": "endpoint",
-      "crossLanguageDefinitionId": "TypeSpec.url"
-     },
-     "location": "Uri",
-     "isApiVersion": false,
-     "isContentType": false,
-     "isRequired": true,
-     "isEndpoint": true,
-     "skipUrlEncoding": false,
-     "explode": false,
-     "kind": "Client",
-     "defaultValue": {
-      "$id": "35",
-      "type": {
-       "$id": "36",
-       "kind": "string",
-       "name": "string",
-       "crossLanguageDefinitionId": "TypeSpec.string"
-      },
-      "value": "http://localhost:3000"
-     },
-     "serverUrlTemplate": "{endpoint}"
->>>>>>> 790f0e22
     }
   ],
   "models": [
@@ -383,7 +351,7 @@
           "type": {
             "$id": "27",
             "kind": "url",
-            "name": "url",
+            "name": "endpoint",
             "crossLanguageDefinitionId": "TypeSpec.url"
           },
           "location": "Uri",
@@ -402,7 +370,8 @@
               "crossLanguageDefinitionId": "TypeSpec.string"
             },
             "value": "http://localhost:3000"
-          }
+          },
+          "serverUrlTemplate": "{endpoint}"
         }
       ],
       "decorators": [],
@@ -649,7 +618,7 @@
               "type": {
                 "$id": "43",
                 "kind": "url",
-                "name": "url",
+                "name": "endpoint",
                 "crossLanguageDefinitionId": "TypeSpec.url"
               },
               "location": "Uri",
@@ -668,7 +637,8 @@
                   "crossLanguageDefinitionId": "TypeSpec.string"
                 },
                 "value": "http://localhost:3000"
-              }
+              },
+              "serverUrlTemplate": "{endpoint}"
             }
           ],
           "decorators": [],
@@ -678,59 +648,7 @@
             "$ref": "12"
           }
         }
-<<<<<<< HEAD
       ]
-=======
-       ],
-       "response": {
-        "$id": "53"
-       },
-       "isOverride": false,
-       "generateConvenient": true,
-       "generateProtocol": true,
-       "crossLanguageDefinitionId": "Parameters.BodyOptionality.OptionalExplicit.omit"
-      }
-     ],
-     "parameters": [
-      {
-       "$id": "54",
-       "name": "endpoint",
-       "nameInRequest": "endpoint",
-       "doc": "Service host",
-       "type": {
-        "$id": "55",
-        "kind": "url",
-        "name": "endpoint",
-        "crossLanguageDefinitionId": "TypeSpec.url"
-       },
-       "location": "Uri",
-       "isApiVersion": false,
-       "isContentType": false,
-       "isRequired": true,
-       "isEndpoint": true,
-       "skipUrlEncoding": false,
-       "explode": false,
-       "kind": "Client",
-       "defaultValue": {
-        "$id": "56",
-        "type": {
-         "$id": "57",
-         "kind": "string",
-         "name": "string",
-         "crossLanguageDefinitionId": "TypeSpec.string"
-        },
-        "value": "http://localhost:3000"
-       },
-       "serverUrlTemplate": "{endpoint}"
-      }
-     ],
-     "decorators": [],
-     "crossLanguageDefinitionId": "Parameters.BodyOptionality.OptionalExplicit",
-     "apiVersions": [],
-     "parent": {
-      "$ref": "15"
-     }
->>>>>>> 790f0e22
     }
   ]
 }