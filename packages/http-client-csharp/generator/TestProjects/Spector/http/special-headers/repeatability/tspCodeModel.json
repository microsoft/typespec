--- conflicted
+++ resolved
@@ -62,7 +62,6 @@
  "clients": [
   {
    "$id": "8",
-<<<<<<< HEAD
    "kind": "client",
    "name": "RepeatabilityClient",
    "namespace": "SpecialHeaders.Repeatability",
@@ -70,69 +69,49 @@
    "parameters": [
     {
      "$id": "9",
-     "Name": "endpoint",
-     "NameInRequest": "endpoint",
-     "Doc": "Service host",
-     "Type": {
+     "name": "endpoint",
+     "nameInRequest": "endpoint",
+     "doc": "Service host",
+     "type": {
       "$id": "10",
       "kind": "url",
       "name": "url",
       "crossLanguageDefinitionId": "TypeSpec.url"
      },
-     "Location": "Uri",
-     "IsApiVersion": false,
-     "IsResourceParameter": false,
-     "IsContentType": false,
-     "IsRequired": true,
-     "IsEndpoint": true,
-     "SkipUrlEncoding": false,
-     "Explode": false,
-     "Kind": "Client",
-     "DefaultValue": {
+     "location": "Uri",
+     "isApiVersion": false,
+     "isContentType": false,
+     "isRequired": true,
+     "isEndpoint": true,
+     "skipUrlEncoding": false,
+     "explode": false,
+     "kind": "Client",
+     "defaultValue": {
       "$id": "11",
-      "Type": {
+      "type": {
        "$id": "12",
        "kind": "string",
        "name": "string",
        "crossLanguageDefinitionId": "TypeSpec.string"
       },
-      "Value": "http://localhost:3000"
+      "value": "http://localhost:3000"
      }
     }
    ],
    "operations": [
     {
      "$id": "13",
-     "Name": "immediateSuccess",
-     "ResourceName": "Repeatability",
-     "Doc": "Check we recognize Repeatability-Request-ID and Repeatability-First-Sent.",
-     "Accessibility": "public",
-     "Parameters": [
-      {
-       "$id": "14",
-       "Name": "repeatabilityRequestID",
-       "NameInRequest": "Repeatability-Request-ID",
-       "Type": {
-        "$id": "15",
-=======
-   "name": "RepeatabilityClient",
-   "namespace": "SpecialHeaders.Repeatability",
-   "doc": "Illustrates OASIS repeatability headers",
-   "operations": [
-    {
-     "$id": "9",
      "name": "immediateSuccess",
      "resourceName": "Repeatability",
      "doc": "Check we recognize Repeatability-Request-ID and Repeatability-First-Sent.",
      "accessibility": "public",
      "parameters": [
       {
-       "$id": "10",
+       "$id": "14",
        "name": "repeatabilityRequestID",
        "nameInRequest": "Repeatability-Request-ID",
        "type": {
-        "$id": "11",
->>>>>>> 586a120e
+        "$id": "15",
         "kind": "string",
         "name": "string",
         "crossLanguageDefinitionId": "TypeSpec.string",
@@ -149,19 +128,11 @@
        "skipUrlEncoding": false
       },
       {
-<<<<<<< HEAD
        "$id": "16",
-       "Name": "repeatabilityFirstSent",
-       "NameInRequest": "Repeatability-First-Sent",
-       "Type": {
-        "$id": "17",
-=======
-       "$id": "12",
        "name": "repeatabilityFirstSent",
        "nameInRequest": "Repeatability-First-Sent",
        "type": {
-        "$id": "13",
->>>>>>> 586a120e
+        "$id": "17",
         "kind": "utcDateTime",
         "name": "utcDateTime",
         "encode": "rfc7231",
@@ -188,30 +159,17 @@
      ],
      "responses": [
       {
-<<<<<<< HEAD
        "$id": "19",
-       "StatusCodes": [
-=======
-       "$id": "15",
        "statusCodes": [
->>>>>>> 586a120e
         204
        ],
        "headers": [
         {
-<<<<<<< HEAD
          "$id": "20",
-         "Name": "repeatabilityResult",
-         "NameInResponse": "Repeatability-Result",
-         "Doc": "Indicates whether the repeatable request was accepted or rejected.",
-         "Type": {
-=======
-         "$id": "16",
          "name": "repeatabilityResult",
          "nameInResponse": "Repeatability-Result",
          "doc": "Indicates whether the repeatable request was accepted or rejected.",
          "type": {
->>>>>>> 586a120e
           "$ref": "2"
          }
         }
@@ -229,46 +187,9 @@
      "decorators": []
     }
    ],
-<<<<<<< HEAD
    "apiVersions": [],
    "crossLanguageDefinitionId": "SpecialHeaders.Repeatability",
    "decorators": []
-=======
-   "parameters": [
-    {
-     "$id": "17",
-     "name": "endpoint",
-     "nameInRequest": "endpoint",
-     "doc": "Service host",
-     "type": {
-      "$id": "18",
-      "kind": "url",
-      "name": "url",
-      "crossLanguageDefinitionId": "TypeSpec.url"
-     },
-     "location": "Uri",
-     "isApiVersion": false,
-     "isContentType": false,
-     "isRequired": true,
-     "isEndpoint": true,
-     "skipUrlEncoding": false,
-     "explode": false,
-     "kind": "Client",
-     "defaultValue": {
-      "$id": "19",
-      "type": {
-       "$id": "20",
-       "kind": "string",
-       "name": "string",
-       "crossLanguageDefinitionId": "TypeSpec.string"
-      },
-      "value": "http://localhost:3000"
-     }
-    }
-   ],
-   "decorators": [],
-   "crossLanguageDefinitionId": "SpecialHeaders.Repeatability"
->>>>>>> 586a120e
   }
  ]
 }