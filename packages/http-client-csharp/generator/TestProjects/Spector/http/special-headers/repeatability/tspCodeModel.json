{
 "$id": "1",
 "name": "SpecialHeaders.Repeatability",
 "apiVersions": [],
 "enums": [
  {
   "$id": "2",
   "kind": "enum",
   "name": "ImmediateSuccessResponseRepeatabilityResult",
   "crossLanguageDefinitionId": "SpecialHeaders.Repeatability.immediateSuccess.ResponseRepeatabilityResult.anonymous",
   "valueType": {
    "$id": "3",
    "kind": "string",
    "name": "string",
    "crossLanguageDefinitionId": "TypeSpec.string",
    "decorators": []
   },
   "values": [
    {
     "$id": "4",
     "kind": "enumvalue",
     "name": "accepted",
     "value": "accepted",
     "valueType": {
      "$id": "5",
      "kind": "string",
      "name": "string",
      "crossLanguageDefinitionId": "TypeSpec.string",
      "decorators": []
     },
     "enumType": {
      "$ref": "2"
     },
     "decorators": []
    },
    {
     "$id": "6",
     "kind": "enumvalue",
     "name": "rejected",
     "value": "rejected",
     "valueType": {
      "$id": "7",
      "kind": "string",
      "name": "string",
      "crossLanguageDefinitionId": "TypeSpec.string",
      "decorators": []
     },
     "enumType": {
      "$ref": "2"
     },
     "decorators": []
    }
   ],
   "namespace": "",
   "isFixed": true,
   "isFlags": false,
   "usage": "Output",
   "decorators": []
  }
 ],
 "models": [],
 "clients": [
  {
   "$id": "8",
   "name": "RepeatabilityClient",
   "namespace": "SpecialHeaders.Repeatability",
   "doc": "Illustrates OASIS repeatability headers",
   "operations": [
    {
     "$id": "9",
     "name": "immediateSuccess",
     "resourceName": "Repeatability",
     "doc": "Check we recognize Repeatability-Request-ID and Repeatability-First-Sent.",
     "accessibility": "public",
     "parameters": [
      {
       "$id": "10",
       "name": "repeatabilityRequestID",
       "nameInRequest": "Repeatability-Request-ID",
       "type": {
        "$id": "11",
        "kind": "string",
        "name": "string",
        "crossLanguageDefinitionId": "TypeSpec.string",
        "decorators": []
       },
       "location": "Header",
       "isApiVersion": false,
       "isContentType": false,
       "isEndpoint": false,
       "explode": false,
       "isRequired": true,
       "kind": "Method",
       "decorators": [],
       "skipUrlEncoding": false
      },
      {
       "$id": "12",
       "name": "repeatabilityFirstSent",
       "nameInRequest": "Repeatability-First-Sent",
       "type": {
        "$id": "13",
        "kind": "utcDateTime",
        "name": "utcDateTime",
        "encode": "rfc7231",
        "wireType": {
         "$id": "14",
         "kind": "string",
         "name": "string",
         "crossLanguageDefinitionId": "TypeSpec.string",
         "decorators": []
        },
        "crossLanguageDefinitionId": "TypeSpec.utcDateTime",
        "decorators": []
       },
       "location": "Header",
       "isApiVersion": false,
       "isContentType": false,
       "isEndpoint": false,
       "explode": false,
       "isRequired": true,
       "kind": "Method",
       "decorators": [],
       "skipUrlEncoding": false
      }
     ],
     "responses": [
      {
       "$id": "15",
       "statusCodes": [
        204
       ],
       "headers": [
        {
         "$id": "16",
         "name": "repeatabilityResult",
         "nameInResponse": "Repeatability-Result",
         "doc": "Indicates whether the repeatable request was accepted or rejected.",
         "type": {
          "$ref": "2"
         }
        }
       ],
       "isErrorResponse": false
      }
     ],
     "httpMethod": "POST",
     "uri": "{endpoint}",
     "path": "/special-headers/repeatability/immediateSuccess",
     "bufferResponse": true,
     "generateProtocolMethod": true,
     "generateConvenienceMethod": true,
     "crossLanguageDefinitionId": "SpecialHeaders.Repeatability.immediateSuccess",
     "decorators": []
    }
   ],
   "parameters": [
    {
     "$id": "17",
     "name": "endpoint",
     "nameInRequest": "endpoint",
     "doc": "Service host",
     "type": {
      "$id": "18",
      "kind": "url",
      "name": "url",
      "crossLanguageDefinitionId": "TypeSpec.url"
     },
<<<<<<< HEAD
     "Location": "Uri",
     "IsApiVersion": false,
     "IsContentType": false,
     "IsRequired": true,
     "IsEndpoint": true,
     "SkipUrlEncoding": false,
     "Explode": false,
     "Kind": "Client",
     "DefaultValue": {
      "$id": "20",
      "Type": {
       "$id": "21",
=======
     "location": "Uri",
     "isApiVersion": false,
     "isContentType": false,
     "isRequired": true,
     "isEndpoint": true,
     "skipUrlEncoding": false,
     "explode": false,
     "kind": "Client",
     "defaultValue": {
      "$id": "19",
      "type": {
       "$id": "20",
>>>>>>> c6990eba
       "kind": "string",
       "name": "string",
       "crossLanguageDefinitionId": "TypeSpec.string"
      },
      "value": "http://localhost:3000"
     }
    }
   ],
   "decorators": [],
   "crossLanguageDefinitionId": "SpecialHeaders.Repeatability"
  }
 ]
}<|MERGE_RESOLUTION|>--- conflicted
+++ resolved
@@ -166,20 +166,6 @@
       "name": "url",
       "crossLanguageDefinitionId": "TypeSpec.url"
      },
-<<<<<<< HEAD
-     "Location": "Uri",
-     "IsApiVersion": false,
-     "IsContentType": false,
-     "IsRequired": true,
-     "IsEndpoint": true,
-     "SkipUrlEncoding": false,
-     "Explode": false,
-     "Kind": "Client",
-     "DefaultValue": {
-      "$id": "20",
-      "Type": {
-       "$id": "21",
-=======
      "location": "Uri",
      "isApiVersion": false,
      "isContentType": false,
@@ -192,7 +178,6 @@
       "$id": "19",
       "type": {
        "$id": "20",
->>>>>>> c6990eba
        "kind": "string",
        "name": "string",
        "crossLanguageDefinitionId": "TypeSpec.string"
