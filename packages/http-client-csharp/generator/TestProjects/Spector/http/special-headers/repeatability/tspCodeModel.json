{
  "name": "SpecialHeaders.Repeatability",
  "apiVersions": [],
  "enums": [
    {
      "$id": "1",
      "kind": "enum",
      "name": "ImmediateSuccessResponseRepeatabilityResult",
      "crossLanguageDefinitionId": "SpecialHeaders.Repeatability.immediateSuccess.ResponseRepeatabilityResult.anonymous",
      "valueType": {
        "$id": "2",
        "kind": "string",
        "name": "string",
        "crossLanguageDefinitionId": "TypeSpec.string",
        "decorators": []
      },
      "values": [
        {
          "$id": "3",
          "kind": "enumvalue",
          "name": "accepted",
          "value": "accepted",
          "valueType": {
            "$ref": "2"
          },
          "enumType": {
            "$ref": "1"
          },
          "decorators": []
        },
        {
          "$id": "4",
          "kind": "enumvalue",
          "name": "rejected",
          "value": "rejected",
          "valueType": {
            "$ref": "2"
          },
          "enumType": {
            "$ref": "1"
          },
          "decorators": []
        }
      ],
      "namespace": "",
      "isFixed": true,
      "isFlags": false,
      "usage": "Output",
      "decorators": []
    }
  ],
  "constants": [],
  "models": [],
  "clients": [
    {
<<<<<<< HEAD
      "$id": "5",
      "kind": "client",
      "name": "RepeatabilityClient",
      "namespace": "SpecialHeaders.Repeatability",
      "doc": "Illustrates OASIS repeatability headers",
      "methods": [
        {
          "$id": "6",
          "kind": "basic",
          "name": "immediateSuccess",
          "accessibility": "public",
          "apiVersions": [],
          "doc": "Check we recognize Repeatability-Request-ID and Repeatability-First-Sent.",
          "operation": {
            "$id": "7",
            "name": "immediateSuccess",
            "resourceName": "Repeatability",
            "doc": "Check we recognize Repeatability-Request-ID and Repeatability-First-Sent.",
            "accessibility": "public",
            "parameters": [
              {
                "$id": "8",
                "name": "repeatabilityRequestID",
                "nameInRequest": "Repeatability-Request-ID",
                "type": {
                  "$id": "9",
                  "kind": "string",
                  "name": "string",
                  "crossLanguageDefinitionId": "TypeSpec.string",
                  "decorators": []
                },
                "location": "Header",
                "isApiVersion": false,
                "isContentType": false,
                "isEndpoint": false,
                "explode": false,
                "isRequired": true,
                "kind": "Method",
                "decorators": [],
                "skipUrlEncoding": false
              },
              {
                "$id": "10",
                "name": "repeatabilityFirstSent",
                "nameInRequest": "Repeatability-First-Sent",
                "type": {
                  "$id": "11",
                  "kind": "utcDateTime",
                  "name": "utcDateTime",
                  "encode": "rfc7231",
                  "wireType": {
                    "$id": "12",
                    "kind": "string",
                    "name": "string",
                    "crossLanguageDefinitionId": "TypeSpec.string",
                    "decorators": []
                  },
                  "crossLanguageDefinitionId": "TypeSpec.utcDateTime",
                  "decorators": []
                },
                "location": "Header",
                "isApiVersion": false,
                "isContentType": false,
                "isEndpoint": false,
                "explode": false,
                "isRequired": true,
                "kind": "Method",
                "decorators": [],
                "skipUrlEncoding": false
              }
            ],
            "responses": [
              {
                "statusCodes": [
                  204
                ],
                "headers": [
                  {
                    "name": "repeatabilityResult",
                    "nameInResponse": "Repeatability-Result",
                    "doc": "Indicates whether the repeatable request was accepted or rejected.",
                    "type": {
                      "$ref": "1"
                    }
                  }
                ],
                "isErrorResponse": false
              }
            ],
            "httpMethod": "POST",
            "uri": "{endpoint}",
            "path": "/special-headers/repeatability/immediateSuccess",
            "bufferResponse": true,
            "generateProtocolMethod": true,
            "generateConvenienceMethod": true,
            "crossLanguageDefinitionId": "SpecialHeaders.Repeatability.immediateSuccess",
            "decorators": []
          },
          "parameters": [
            {
              "$id": "13",
              "name": "repeatabilityRequestID",
              "nameInRequest": "Repeatability-Request-ID",
              "type": {
                "$id": "14",
                "kind": "string",
                "name": "string",
                "crossLanguageDefinitionId": "TypeSpec.string",
                "decorators": []
              },
              "location": "Header",
              "isApiVersion": false,
              "isContentType": false,
              "isEndpoint": false,
              "explode": false,
              "isRequired": true,
              "kind": "Method",
              "decorators": [],
              "skipUrlEncoding": false
            },
            {
              "$id": "15",
              "name": "repeatabilityFirstSent",
              "nameInRequest": "Repeatability-First-Sent",
              "type": {
                "$id": "16",
                "kind": "utcDateTime",
                "name": "utcDateTime",
                "encode": "rfc7231",
                "wireType": {
                  "$id": "17",
                  "kind": "string",
                  "name": "string",
                  "crossLanguageDefinitionId": "TypeSpec.string",
                  "decorators": []
                },
                "crossLanguageDefinitionId": "TypeSpec.utcDateTime",
                "decorators": []
              },
              "location": "Header",
              "isApiVersion": false,
              "isContentType": false,
              "isEndpoint": false,
              "explode": false,
              "isRequired": true,
              "kind": "Method",
              "decorators": [],
              "skipUrlEncoding": false
            }
          ],
          "response": {},
          "isOverride": false,
          "generateConvenient": true,
          "generateProtocol": true,
          "crossLanguageDefinitionId": "SpecialHeaders.Repeatability.immediateSuccess"
        }
      ],
      "parameters": [
        {
          "$id": "18",
          "name": "endpoint",
          "nameInRequest": "endpoint",
          "doc": "Service host",
          "type": {
            "$id": "19",
            "kind": "url",
            "name": "url",
            "crossLanguageDefinitionId": "TypeSpec.url"
          },
          "location": "Uri",
          "isApiVersion": false,
          "isContentType": false,
          "isRequired": true,
          "isEndpoint": true,
          "skipUrlEncoding": false,
          "explode": false,
          "kind": "Client",
          "defaultValue": {
            "type": {
              "$id": "20",
              "kind": "string",
              "name": "string",
              "crossLanguageDefinitionId": "TypeSpec.string"
            },
            "value": "http://localhost:3000"
          }
        }
      ],
      "decorators": [],
      "crossLanguageDefinitionId": "SpecialHeaders.Repeatability",
      "apiVersions": []
=======
     "$id": "24",
     "name": "endpoint",
     "nameInRequest": "endpoint",
     "doc": "Service host",
     "type": {
      "$id": "25",
      "kind": "url",
      "name": "endpoint",
      "crossLanguageDefinitionId": "TypeSpec.url"
     },
     "location": "Uri",
     "isApiVersion": false,
     "isContentType": false,
     "isRequired": true,
     "isEndpoint": true,
     "skipUrlEncoding": false,
     "explode": false,
     "kind": "Client",
     "defaultValue": {
      "$id": "26",
      "type": {
       "$id": "27",
       "kind": "string",
       "name": "string",
       "crossLanguageDefinitionId": "TypeSpec.string"
      },
      "value": "http://localhost:3000"
     },
     "serverUrlTemplate": "{endpoint}"
>>>>>>> 790f0e22
    }
  ]
}<|MERGE_RESOLUTION|>--- conflicted
+++ resolved
@@ -53,7 +53,6 @@
   "models": [],
   "clients": [
     {
-<<<<<<< HEAD
       "$id": "5",
       "kind": "client",
       "name": "RepeatabilityClient",
@@ -220,7 +219,7 @@
           "type": {
             "$id": "19",
             "kind": "url",
-            "name": "url",
+            "name": "endpoint",
             "crossLanguageDefinitionId": "TypeSpec.url"
           },
           "location": "Uri",
@@ -239,43 +238,13 @@
               "crossLanguageDefinitionId": "TypeSpec.string"
             },
             "value": "http://localhost:3000"
-          }
+          },
+          "serverUrlTemplate": "{endpoint}"
         }
       ],
       "decorators": [],
       "crossLanguageDefinitionId": "SpecialHeaders.Repeatability",
       "apiVersions": []
-=======
-     "$id": "24",
-     "name": "endpoint",
-     "nameInRequest": "endpoint",
-     "doc": "Service host",
-     "type": {
-      "$id": "25",
-      "kind": "url",
-      "name": "endpoint",
-      "crossLanguageDefinitionId": "TypeSpec.url"
-     },
-     "location": "Uri",
-     "isApiVersion": false,
-     "isContentType": false,
-     "isRequired": true,
-     "isEndpoint": true,
-     "skipUrlEncoding": false,
-     "explode": false,
-     "kind": "Client",
-     "defaultValue": {
-      "$id": "26",
-      "type": {
-       "$id": "27",
-       "kind": "string",
-       "name": "string",
-       "crossLanguageDefinitionId": "TypeSpec.string"
-      },
-      "value": "http://localhost:3000"
-     },
-     "serverUrlTemplate": "{endpoint}"
->>>>>>> 790f0e22
     }
   ]
 }