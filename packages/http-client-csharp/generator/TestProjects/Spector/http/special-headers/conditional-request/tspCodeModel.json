{
 "$id": "1",
 "name": "SpecialHeaders.ConditionalRequest",
 "apiVersions": [],
 "enums": [],
 "models": [],
 "clients": [
  {
   "$id": "2",
<<<<<<< HEAD
   "kind": "client",
   "name": "ConditionalRequestClient",
   "namespace": "SpecialHeaders.ConditionalRequest",
   "doc": "Illustrates conditional request headers",
   "parameters": [
    {
     "$id": "3",
     "Name": "endpoint",
     "NameInRequest": "endpoint",
     "Doc": "Service host",
     "Type": {
      "$id": "4",
      "kind": "url",
      "name": "url",
      "crossLanguageDefinitionId": "TypeSpec.url"
     },
     "Location": "Uri",
     "IsApiVersion": false,
     "IsResourceParameter": false,
     "IsContentType": false,
     "IsRequired": true,
     "IsEndpoint": true,
     "SkipUrlEncoding": false,
     "Explode": false,
     "Kind": "Client",
     "DefaultValue": {
      "$id": "5",
      "Type": {
       "$id": "6",
       "kind": "string",
       "name": "string",
       "crossLanguageDefinitionId": "TypeSpec.string"
      },
      "Value": "http://localhost:3000"
     }
    }
   ],
   "operations": [
    {
     "$id": "7",
     "Name": "postIfMatch",
     "ResourceName": "ConditionalRequest",
     "Doc": "Check when only If-Match in header is defined.",
     "Accessibility": "public",
     "Parameters": [
      {
       "$id": "8",
       "Name": "ifMatch",
       "NameInRequest": "If-Match",
       "Doc": "The request should only proceed if an entity matches this string.",
       "Type": {
        "$id": "9",
=======
   "name": "ConditionalRequestClient",
   "namespace": "SpecialHeaders.ConditionalRequest",
   "doc": "Illustrates conditional request headers",
   "operations": [
    {
     "$id": "3",
     "name": "postIfMatch",
     "resourceName": "ConditionalRequest",
     "doc": "Check when only If-Match in header is defined.",
     "accessibility": "public",
     "parameters": [
      {
       "$id": "4",
       "name": "ifMatch",
       "nameInRequest": "If-Match",
       "doc": "The request should only proceed if an entity matches this string.",
       "type": {
        "$id": "5",
>>>>>>> 586a120e
        "kind": "string",
        "name": "string",
        "crossLanguageDefinitionId": "TypeSpec.string",
        "decorators": []
       },
       "location": "Header",
       "isApiVersion": false,
       "isContentType": false,
       "isEndpoint": false,
       "explode": false,
       "isRequired": false,
       "kind": "Method",
       "decorators": [],
       "skipUrlEncoding": false
      }
     ],
     "responses": [
      {
<<<<<<< HEAD
       "$id": "10",
       "StatusCodes": [
=======
       "$id": "6",
       "statusCodes": [
>>>>>>> 586a120e
        204
       ],
       "headers": [],
       "isErrorResponse": false
      }
     ],
     "httpMethod": "POST",
     "uri": "{endpoint}",
     "path": "/special-headers/conditional-request/if-match",
     "bufferResponse": true,
     "generateProtocolMethod": true,
     "generateConvenienceMethod": true,
     "crossLanguageDefinitionId": "SpecialHeaders.ConditionalRequest.postIfMatch",
     "decorators": []
    },
    {
<<<<<<< HEAD
     "$id": "11",
     "Name": "postIfNoneMatch",
     "ResourceName": "ConditionalRequest",
     "Doc": "Check when only If-None-Match in header is defined.",
     "Accessibility": "public",
     "Parameters": [
      {
       "$id": "12",
       "Name": "ifNoneMatch",
       "NameInRequest": "If-None-Match",
       "Doc": "The request should only proceed if no entity matches this string.",
       "Type": {
        "$id": "13",
=======
     "$id": "7",
     "name": "postIfNoneMatch",
     "resourceName": "ConditionalRequest",
     "doc": "Check when only If-None-Match in header is defined.",
     "accessibility": "public",
     "parameters": [
      {
       "$id": "8",
       "name": "ifNoneMatch",
       "nameInRequest": "If-None-Match",
       "doc": "The request should only proceed if no entity matches this string.",
       "type": {
        "$id": "9",
>>>>>>> 586a120e
        "kind": "string",
        "name": "string",
        "crossLanguageDefinitionId": "TypeSpec.string",
        "decorators": []
       },
       "location": "Header",
       "isApiVersion": false,
       "isContentType": false,
       "isEndpoint": false,
       "explode": false,
       "isRequired": false,
       "kind": "Method",
       "decorators": [],
       "skipUrlEncoding": false
      }
     ],
     "responses": [
      {
<<<<<<< HEAD
       "$id": "14",
       "StatusCodes": [
=======
       "$id": "10",
       "statusCodes": [
>>>>>>> 586a120e
        204
       ],
       "headers": [],
       "isErrorResponse": false
      }
     ],
     "httpMethod": "POST",
     "uri": "{endpoint}",
     "path": "/special-headers/conditional-request/if-none-match",
     "bufferResponse": true,
     "generateProtocolMethod": true,
     "generateConvenienceMethod": true,
     "crossLanguageDefinitionId": "SpecialHeaders.ConditionalRequest.postIfNoneMatch",
     "decorators": []
    },
    {
<<<<<<< HEAD
     "$id": "15",
     "Name": "headIfModifiedSince",
     "ResourceName": "ConditionalRequest",
     "Doc": "Check when only If-Modified-Since in header is defined.",
     "Accessibility": "public",
     "Parameters": [
      {
       "$id": "16",
       "Name": "ifModifiedSince",
       "NameInRequest": "If-Modified-Since",
       "Doc": "A timestamp indicating the last modified time of the resource known to the\nclient. The operation will be performed only if the resource on the service has\nbeen modified since the specified time.",
       "Type": {
        "$id": "17",
=======
     "$id": "11",
     "name": "headIfModifiedSince",
     "resourceName": "ConditionalRequest",
     "doc": "Check when only If-Modified-Since in header is defined.",
     "accessibility": "public",
     "parameters": [
      {
       "$id": "12",
       "name": "ifModifiedSince",
       "nameInRequest": "If-Modified-Since",
       "doc": "A timestamp indicating the last modified time of the resource known to the\nclient. The operation will be performed only if the resource on the service has\nbeen modified since the specified time.",
       "type": {
        "$id": "13",
>>>>>>> 586a120e
        "kind": "utcDateTime",
        "name": "utcDateTime",
        "encode": "rfc7231",
        "wireType": {
         "$id": "18",
         "kind": "string",
         "name": "string",
         "crossLanguageDefinitionId": "TypeSpec.string",
         "decorators": []
        },
        "crossLanguageDefinitionId": "TypeSpec.utcDateTime",
        "decorators": []
       },
       "location": "Header",
       "isApiVersion": false,
       "isContentType": false,
       "isEndpoint": false,
       "explode": false,
       "isRequired": false,
       "kind": "Method",
       "decorators": [],
       "skipUrlEncoding": false
      }
     ],
     "responses": [
      {
<<<<<<< HEAD
       "$id": "19",
       "StatusCodes": [
=======
       "$id": "15",
       "statusCodes": [
>>>>>>> 586a120e
        204
       ],
       "headers": [],
       "isErrorResponse": false
      }
     ],
     "httpMethod": "HEAD",
     "uri": "{endpoint}",
     "path": "/special-headers/conditional-request/if-modified-since",
     "bufferResponse": true,
     "generateProtocolMethod": true,
     "generateConvenienceMethod": true,
     "crossLanguageDefinitionId": "SpecialHeaders.ConditionalRequest.headIfModifiedSince",
     "decorators": []
    },
    {
<<<<<<< HEAD
     "$id": "20",
     "Name": "postIfUnmodifiedSince",
     "ResourceName": "ConditionalRequest",
     "Doc": "Check when only If-Unmodified-Since in header is defined.",
     "Accessibility": "public",
     "Parameters": [
      {
       "$id": "21",
       "Name": "ifUnmodifiedSince",
       "NameInRequest": "If-Unmodified-Since",
       "Doc": "A timestamp indicating the last modified time of the resource known to the\nclient. The operation will be performed only if the resource on the service has\nnot been modified since the specified time.",
       "Type": {
        "$id": "22",
=======
     "$id": "16",
     "name": "postIfUnmodifiedSince",
     "resourceName": "ConditionalRequest",
     "doc": "Check when only If-Unmodified-Since in header is defined.",
     "accessibility": "public",
     "parameters": [
      {
       "$id": "17",
       "name": "ifUnmodifiedSince",
       "nameInRequest": "If-Unmodified-Since",
       "doc": "A timestamp indicating the last modified time of the resource known to the\nclient. The operation will be performed only if the resource on the service has\nnot been modified since the specified time.",
       "type": {
        "$id": "18",
>>>>>>> 586a120e
        "kind": "utcDateTime",
        "name": "utcDateTime",
        "encode": "rfc7231",
        "wireType": {
         "$id": "23",
         "kind": "string",
         "name": "string",
         "crossLanguageDefinitionId": "TypeSpec.string",
         "decorators": []
        },
        "crossLanguageDefinitionId": "TypeSpec.utcDateTime",
        "decorators": []
       },
       "location": "Header",
       "isApiVersion": false,
       "isContentType": false,
       "isEndpoint": false,
       "explode": false,
       "isRequired": false,
       "kind": "Method",
       "decorators": [],
       "skipUrlEncoding": false
      }
     ],
     "responses": [
      {
<<<<<<< HEAD
       "$id": "24",
       "StatusCodes": [
=======
       "$id": "20",
       "statusCodes": [
>>>>>>> 586a120e
        204
       ],
       "headers": [],
       "isErrorResponse": false
      }
     ],
     "httpMethod": "POST",
     "uri": "{endpoint}",
     "path": "/special-headers/conditional-request/if-unmodified-since",
     "bufferResponse": true,
     "generateProtocolMethod": true,
     "generateConvenienceMethod": true,
     "crossLanguageDefinitionId": "SpecialHeaders.ConditionalRequest.postIfUnmodifiedSince",
     "decorators": []
    }
   ],
<<<<<<< HEAD
   "apiVersions": [],
   "crossLanguageDefinitionId": "SpecialHeaders.ConditionalRequest",
   "decorators": []
=======
   "parameters": [
    {
     "$id": "21",
     "name": "endpoint",
     "nameInRequest": "endpoint",
     "doc": "Service host",
     "type": {
      "$id": "22",
      "kind": "url",
      "name": "url",
      "crossLanguageDefinitionId": "TypeSpec.url"
     },
     "location": "Uri",
     "isApiVersion": false,
     "isContentType": false,
     "isRequired": true,
     "isEndpoint": true,
     "skipUrlEncoding": false,
     "explode": false,
     "kind": "Client",
     "defaultValue": {
      "$id": "23",
      "type": {
       "$id": "24",
       "kind": "string",
       "name": "string",
       "crossLanguageDefinitionId": "TypeSpec.string"
      },
      "value": "http://localhost:3000"
     }
    }
   ],
   "decorators": [],
   "crossLanguageDefinitionId": "SpecialHeaders.ConditionalRequest"
>>>>>>> 586a120e
  }
 ]
}<|MERGE_RESOLUTION|>--- conflicted
+++ resolved
@@ -7,7 +7,6 @@
  "clients": [
   {
    "$id": "2",
-<<<<<<< HEAD
    "kind": "client",
    "name": "ConditionalRequestClient",
    "namespace": "SpecialHeaders.ConditionalRequest",
@@ -15,351 +14,11 @@
    "parameters": [
     {
      "$id": "3",
-     "Name": "endpoint",
-     "NameInRequest": "endpoint",
-     "Doc": "Service host",
-     "Type": {
-      "$id": "4",
-      "kind": "url",
-      "name": "url",
-      "crossLanguageDefinitionId": "TypeSpec.url"
-     },
-     "Location": "Uri",
-     "IsApiVersion": false,
-     "IsResourceParameter": false,
-     "IsContentType": false,
-     "IsRequired": true,
-     "IsEndpoint": true,
-     "SkipUrlEncoding": false,
-     "Explode": false,
-     "Kind": "Client",
-     "DefaultValue": {
-      "$id": "5",
-      "Type": {
-       "$id": "6",
-       "kind": "string",
-       "name": "string",
-       "crossLanguageDefinitionId": "TypeSpec.string"
-      },
-      "Value": "http://localhost:3000"
-     }
-    }
-   ],
-   "operations": [
-    {
-     "$id": "7",
-     "Name": "postIfMatch",
-     "ResourceName": "ConditionalRequest",
-     "Doc": "Check when only If-Match in header is defined.",
-     "Accessibility": "public",
-     "Parameters": [
-      {
-       "$id": "8",
-       "Name": "ifMatch",
-       "NameInRequest": "If-Match",
-       "Doc": "The request should only proceed if an entity matches this string.",
-       "Type": {
-        "$id": "9",
-=======
-   "name": "ConditionalRequestClient",
-   "namespace": "SpecialHeaders.ConditionalRequest",
-   "doc": "Illustrates conditional request headers",
-   "operations": [
-    {
-     "$id": "3",
-     "name": "postIfMatch",
-     "resourceName": "ConditionalRequest",
-     "doc": "Check when only If-Match in header is defined.",
-     "accessibility": "public",
-     "parameters": [
-      {
-       "$id": "4",
-       "name": "ifMatch",
-       "nameInRequest": "If-Match",
-       "doc": "The request should only proceed if an entity matches this string.",
-       "type": {
-        "$id": "5",
->>>>>>> 586a120e
-        "kind": "string",
-        "name": "string",
-        "crossLanguageDefinitionId": "TypeSpec.string",
-        "decorators": []
-       },
-       "location": "Header",
-       "isApiVersion": false,
-       "isContentType": false,
-       "isEndpoint": false,
-       "explode": false,
-       "isRequired": false,
-       "kind": "Method",
-       "decorators": [],
-       "skipUrlEncoding": false
-      }
-     ],
-     "responses": [
-      {
-<<<<<<< HEAD
-       "$id": "10",
-       "StatusCodes": [
-=======
-       "$id": "6",
-       "statusCodes": [
->>>>>>> 586a120e
-        204
-       ],
-       "headers": [],
-       "isErrorResponse": false
-      }
-     ],
-     "httpMethod": "POST",
-     "uri": "{endpoint}",
-     "path": "/special-headers/conditional-request/if-match",
-     "bufferResponse": true,
-     "generateProtocolMethod": true,
-     "generateConvenienceMethod": true,
-     "crossLanguageDefinitionId": "SpecialHeaders.ConditionalRequest.postIfMatch",
-     "decorators": []
-    },
-    {
-<<<<<<< HEAD
-     "$id": "11",
-     "Name": "postIfNoneMatch",
-     "ResourceName": "ConditionalRequest",
-     "Doc": "Check when only If-None-Match in header is defined.",
-     "Accessibility": "public",
-     "Parameters": [
-      {
-       "$id": "12",
-       "Name": "ifNoneMatch",
-       "NameInRequest": "If-None-Match",
-       "Doc": "The request should only proceed if no entity matches this string.",
-       "Type": {
-        "$id": "13",
-=======
-     "$id": "7",
-     "name": "postIfNoneMatch",
-     "resourceName": "ConditionalRequest",
-     "doc": "Check when only If-None-Match in header is defined.",
-     "accessibility": "public",
-     "parameters": [
-      {
-       "$id": "8",
-       "name": "ifNoneMatch",
-       "nameInRequest": "If-None-Match",
-       "doc": "The request should only proceed if no entity matches this string.",
-       "type": {
-        "$id": "9",
->>>>>>> 586a120e
-        "kind": "string",
-        "name": "string",
-        "crossLanguageDefinitionId": "TypeSpec.string",
-        "decorators": []
-       },
-       "location": "Header",
-       "isApiVersion": false,
-       "isContentType": false,
-       "isEndpoint": false,
-       "explode": false,
-       "isRequired": false,
-       "kind": "Method",
-       "decorators": [],
-       "skipUrlEncoding": false
-      }
-     ],
-     "responses": [
-      {
-<<<<<<< HEAD
-       "$id": "14",
-       "StatusCodes": [
-=======
-       "$id": "10",
-       "statusCodes": [
->>>>>>> 586a120e
-        204
-       ],
-       "headers": [],
-       "isErrorResponse": false
-      }
-     ],
-     "httpMethod": "POST",
-     "uri": "{endpoint}",
-     "path": "/special-headers/conditional-request/if-none-match",
-     "bufferResponse": true,
-     "generateProtocolMethod": true,
-     "generateConvenienceMethod": true,
-     "crossLanguageDefinitionId": "SpecialHeaders.ConditionalRequest.postIfNoneMatch",
-     "decorators": []
-    },
-    {
-<<<<<<< HEAD
-     "$id": "15",
-     "Name": "headIfModifiedSince",
-     "ResourceName": "ConditionalRequest",
-     "Doc": "Check when only If-Modified-Since in header is defined.",
-     "Accessibility": "public",
-     "Parameters": [
-      {
-       "$id": "16",
-       "Name": "ifModifiedSince",
-       "NameInRequest": "If-Modified-Since",
-       "Doc": "A timestamp indicating the last modified time of the resource known to the\nclient. The operation will be performed only if the resource on the service has\nbeen modified since the specified time.",
-       "Type": {
-        "$id": "17",
-=======
-     "$id": "11",
-     "name": "headIfModifiedSince",
-     "resourceName": "ConditionalRequest",
-     "doc": "Check when only If-Modified-Since in header is defined.",
-     "accessibility": "public",
-     "parameters": [
-      {
-       "$id": "12",
-       "name": "ifModifiedSince",
-       "nameInRequest": "If-Modified-Since",
-       "doc": "A timestamp indicating the last modified time of the resource known to the\nclient. The operation will be performed only if the resource on the service has\nbeen modified since the specified time.",
-       "type": {
-        "$id": "13",
->>>>>>> 586a120e
-        "kind": "utcDateTime",
-        "name": "utcDateTime",
-        "encode": "rfc7231",
-        "wireType": {
-         "$id": "18",
-         "kind": "string",
-         "name": "string",
-         "crossLanguageDefinitionId": "TypeSpec.string",
-         "decorators": []
-        },
-        "crossLanguageDefinitionId": "TypeSpec.utcDateTime",
-        "decorators": []
-       },
-       "location": "Header",
-       "isApiVersion": false,
-       "isContentType": false,
-       "isEndpoint": false,
-       "explode": false,
-       "isRequired": false,
-       "kind": "Method",
-       "decorators": [],
-       "skipUrlEncoding": false
-      }
-     ],
-     "responses": [
-      {
-<<<<<<< HEAD
-       "$id": "19",
-       "StatusCodes": [
-=======
-       "$id": "15",
-       "statusCodes": [
->>>>>>> 586a120e
-        204
-       ],
-       "headers": [],
-       "isErrorResponse": false
-      }
-     ],
-     "httpMethod": "HEAD",
-     "uri": "{endpoint}",
-     "path": "/special-headers/conditional-request/if-modified-since",
-     "bufferResponse": true,
-     "generateProtocolMethod": true,
-     "generateConvenienceMethod": true,
-     "crossLanguageDefinitionId": "SpecialHeaders.ConditionalRequest.headIfModifiedSince",
-     "decorators": []
-    },
-    {
-<<<<<<< HEAD
-     "$id": "20",
-     "Name": "postIfUnmodifiedSince",
-     "ResourceName": "ConditionalRequest",
-     "Doc": "Check when only If-Unmodified-Since in header is defined.",
-     "Accessibility": "public",
-     "Parameters": [
-      {
-       "$id": "21",
-       "Name": "ifUnmodifiedSince",
-       "NameInRequest": "If-Unmodified-Since",
-       "Doc": "A timestamp indicating the last modified time of the resource known to the\nclient. The operation will be performed only if the resource on the service has\nnot been modified since the specified time.",
-       "Type": {
-        "$id": "22",
-=======
-     "$id": "16",
-     "name": "postIfUnmodifiedSince",
-     "resourceName": "ConditionalRequest",
-     "doc": "Check when only If-Unmodified-Since in header is defined.",
-     "accessibility": "public",
-     "parameters": [
-      {
-       "$id": "17",
-       "name": "ifUnmodifiedSince",
-       "nameInRequest": "If-Unmodified-Since",
-       "doc": "A timestamp indicating the last modified time of the resource known to the\nclient. The operation will be performed only if the resource on the service has\nnot been modified since the specified time.",
-       "type": {
-        "$id": "18",
->>>>>>> 586a120e
-        "kind": "utcDateTime",
-        "name": "utcDateTime",
-        "encode": "rfc7231",
-        "wireType": {
-         "$id": "23",
-         "kind": "string",
-         "name": "string",
-         "crossLanguageDefinitionId": "TypeSpec.string",
-         "decorators": []
-        },
-        "crossLanguageDefinitionId": "TypeSpec.utcDateTime",
-        "decorators": []
-       },
-       "location": "Header",
-       "isApiVersion": false,
-       "isContentType": false,
-       "isEndpoint": false,
-       "explode": false,
-       "isRequired": false,
-       "kind": "Method",
-       "decorators": [],
-       "skipUrlEncoding": false
-      }
-     ],
-     "responses": [
-      {
-<<<<<<< HEAD
-       "$id": "24",
-       "StatusCodes": [
-=======
-       "$id": "20",
-       "statusCodes": [
->>>>>>> 586a120e
-        204
-       ],
-       "headers": [],
-       "isErrorResponse": false
-      }
-     ],
-     "httpMethod": "POST",
-     "uri": "{endpoint}",
-     "path": "/special-headers/conditional-request/if-unmodified-since",
-     "bufferResponse": true,
-     "generateProtocolMethod": true,
-     "generateConvenienceMethod": true,
-     "crossLanguageDefinitionId": "SpecialHeaders.ConditionalRequest.postIfUnmodifiedSince",
-     "decorators": []
-    }
-   ],
-<<<<<<< HEAD
-   "apiVersions": [],
-   "crossLanguageDefinitionId": "SpecialHeaders.ConditionalRequest",
-   "decorators": []
-=======
-   "parameters": [
-    {
-     "$id": "21",
      "name": "endpoint",
      "nameInRequest": "endpoint",
      "doc": "Service host",
      "type": {
-      "$id": "22",
+      "$id": "4",
       "kind": "url",
       "name": "url",
       "crossLanguageDefinitionId": "TypeSpec.url"
@@ -373,9 +32,9 @@
      "explode": false,
      "kind": "Client",
      "defaultValue": {
-      "$id": "23",
+      "$id": "5",
       "type": {
-       "$id": "24",
+       "$id": "6",
        "kind": "string",
        "name": "string",
        "crossLanguageDefinitionId": "TypeSpec.string"
@@ -384,9 +43,223 @@
      }
     }
    ],
-   "decorators": [],
-   "crossLanguageDefinitionId": "SpecialHeaders.ConditionalRequest"
->>>>>>> 586a120e
+   "operations": [
+    {
+     "$id": "7",
+     "name": "postIfMatch",
+     "resourceName": "ConditionalRequest",
+     "doc": "Check when only If-Match in header is defined.",
+     "accessibility": "public",
+     "parameters": [
+      {
+       "$id": "8",
+       "name": "ifMatch",
+       "nameInRequest": "If-Match",
+       "doc": "The request should only proceed if an entity matches this string.",
+       "type": {
+        "$id": "9",
+        "kind": "string",
+        "name": "string",
+        "crossLanguageDefinitionId": "TypeSpec.string",
+        "decorators": []
+       },
+       "location": "Header",
+       "isApiVersion": false,
+       "isContentType": false,
+       "isEndpoint": false,
+       "explode": false,
+       "isRequired": false,
+       "kind": "Method",
+       "decorators": [],
+       "skipUrlEncoding": false
+      }
+     ],
+     "responses": [
+      {
+       "$id": "10",
+       "statusCodes": [
+        204
+       ],
+       "headers": [],
+       "isErrorResponse": false
+      }
+     ],
+     "httpMethod": "POST",
+     "uri": "{endpoint}",
+     "path": "/special-headers/conditional-request/if-match",
+     "bufferResponse": true,
+     "generateProtocolMethod": true,
+     "generateConvenienceMethod": true,
+     "crossLanguageDefinitionId": "SpecialHeaders.ConditionalRequest.postIfMatch",
+     "decorators": []
+    },
+    {
+     "$id": "11",
+     "name": "postIfNoneMatch",
+     "resourceName": "ConditionalRequest",
+     "doc": "Check when only If-None-Match in header is defined.",
+     "accessibility": "public",
+     "parameters": [
+      {
+       "$id": "12",
+       "name": "ifNoneMatch",
+       "nameInRequest": "If-None-Match",
+       "doc": "The request should only proceed if no entity matches this string.",
+       "type": {
+        "$id": "13",
+        "kind": "string",
+        "name": "string",
+        "crossLanguageDefinitionId": "TypeSpec.string",
+        "decorators": []
+       },
+       "location": "Header",
+       "isApiVersion": false,
+       "isContentType": false,
+       "isEndpoint": false,
+       "explode": false,
+       "isRequired": false,
+       "kind": "Method",
+       "decorators": [],
+       "skipUrlEncoding": false
+      }
+     ],
+     "responses": [
+      {
+       "$id": "14",
+       "statusCodes": [
+        204
+       ],
+       "headers": [],
+       "isErrorResponse": false
+      }
+     ],
+     "httpMethod": "POST",
+     "uri": "{endpoint}",
+     "path": "/special-headers/conditional-request/if-none-match",
+     "bufferResponse": true,
+     "generateProtocolMethod": true,
+     "generateConvenienceMethod": true,
+     "crossLanguageDefinitionId": "SpecialHeaders.ConditionalRequest.postIfNoneMatch",
+     "decorators": []
+    },
+    {
+     "$id": "15",
+     "name": "headIfModifiedSince",
+     "resourceName": "ConditionalRequest",
+     "doc": "Check when only If-Modified-Since in header is defined.",
+     "accessibility": "public",
+     "parameters": [
+      {
+       "$id": "16",
+       "name": "ifModifiedSince",
+       "nameInRequest": "If-Modified-Since",
+       "doc": "A timestamp indicating the last modified time of the resource known to the\nclient. The operation will be performed only if the resource on the service has\nbeen modified since the specified time.",
+       "type": {
+        "$id": "17",
+        "kind": "utcDateTime",
+        "name": "utcDateTime",
+        "encode": "rfc7231",
+        "wireType": {
+         "$id": "18",
+         "kind": "string",
+         "name": "string",
+         "crossLanguageDefinitionId": "TypeSpec.string",
+         "decorators": []
+        },
+        "crossLanguageDefinitionId": "TypeSpec.utcDateTime",
+        "decorators": []
+       },
+       "location": "Header",
+       "isApiVersion": false,
+       "isContentType": false,
+       "isEndpoint": false,
+       "explode": false,
+       "isRequired": false,
+       "kind": "Method",
+       "decorators": [],
+       "skipUrlEncoding": false
+      }
+     ],
+     "responses": [
+      {
+       "$id": "19",
+       "statusCodes": [
+        204
+       ],
+       "headers": [],
+       "isErrorResponse": false
+      }
+     ],
+     "httpMethod": "HEAD",
+     "uri": "{endpoint}",
+     "path": "/special-headers/conditional-request/if-modified-since",
+     "bufferResponse": true,
+     "generateProtocolMethod": true,
+     "generateConvenienceMethod": true,
+     "crossLanguageDefinitionId": "SpecialHeaders.ConditionalRequest.headIfModifiedSince",
+     "decorators": []
+    },
+    {
+     "$id": "20",
+     "name": "postIfUnmodifiedSince",
+     "resourceName": "ConditionalRequest",
+     "doc": "Check when only If-Unmodified-Since in header is defined.",
+     "accessibility": "public",
+     "parameters": [
+      {
+       "$id": "21",
+       "name": "ifUnmodifiedSince",
+       "nameInRequest": "If-Unmodified-Since",
+       "doc": "A timestamp indicating the last modified time of the resource known to the\nclient. The operation will be performed only if the resource on the service has\nnot been modified since the specified time.",
+       "type": {
+        "$id": "22",
+        "kind": "utcDateTime",
+        "name": "utcDateTime",
+        "encode": "rfc7231",
+        "wireType": {
+         "$id": "23",
+         "kind": "string",
+         "name": "string",
+         "crossLanguageDefinitionId": "TypeSpec.string",
+         "decorators": []
+        },
+        "crossLanguageDefinitionId": "TypeSpec.utcDateTime",
+        "decorators": []
+       },
+       "location": "Header",
+       "isApiVersion": false,
+       "isContentType": false,
+       "isEndpoint": false,
+       "explode": false,
+       "isRequired": false,
+       "kind": "Method",
+       "decorators": [],
+       "skipUrlEncoding": false
+      }
+     ],
+     "responses": [
+      {
+       "$id": "24",
+       "statusCodes": [
+        204
+       ],
+       "headers": [],
+       "isErrorResponse": false
+      }
+     ],
+     "httpMethod": "POST",
+     "uri": "{endpoint}",
+     "path": "/special-headers/conditional-request/if-unmodified-since",
+     "bufferResponse": true,
+     "generateProtocolMethod": true,
+     "generateConvenienceMethod": true,
+     "crossLanguageDefinitionId": "SpecialHeaders.ConditionalRequest.postIfUnmodifiedSince",
+     "decorators": []
+    }
+   ],
+   "apiVersions": [],
+   "crossLanguageDefinitionId": "SpecialHeaders.ConditionalRequest",
+   "decorators": []
   }
  ]
 }