{
  "name": "SpecialHeaders.ConditionalRequest",
  "apiVersions": [],
  "enums": [],
  "constants": [],
  "models": [],
  "clients": [
    {
      "$id": "1",
      "kind": "client",
      "name": "ConditionalRequestClient",
      "namespace": "SpecialHeaders.ConditionalRequest",
      "doc": "Illustrates conditional request headers",
      "methods": [
        {
          "$id": "2",
          "kind": "basic",
          "name": "postIfMatch",
          "accessibility": "public",
          "apiVersions": [],
          "doc": "Check when only If-Match in header is defined.",
          "operation": {
            "$id": "3",
            "name": "postIfMatch",
            "resourceName": "ConditionalRequest",
            "doc": "Check when only If-Match in header is defined.",
            "accessibility": "public",
            "parameters": [
              {
                "$id": "4",
                "name": "ifMatch",
                "nameInRequest": "If-Match",
                "doc": "The request should only proceed if an entity matches this string.",
                "type": {
                  "$id": "5",
                  "kind": "string",
                  "name": "string",
                  "crossLanguageDefinitionId": "TypeSpec.string",
                  "decorators": []
                },
                "location": "Header",
                "isApiVersion": false,
                "isContentType": false,
                "isEndpoint": false,
                "explode": false,
                "isRequired": false,
                "kind": "Method",
                "decorators": [],
                "skipUrlEncoding": false
              }
            ],
            "responses": [
              {
                "statusCodes": [
                  204
                ],
                "headers": [],
                "isErrorResponse": false
              }
            ],
            "httpMethod": "POST",
            "uri": "{endpoint}",
            "path": "/special-headers/conditional-request/if-match",
            "bufferResponse": true,
            "generateProtocolMethod": true,
            "generateConvenienceMethod": true,
            "crossLanguageDefinitionId": "SpecialHeaders.ConditionalRequest.postIfMatch",
            "decorators": []
          },
          "parameters": [
            {
              "$id": "6",
              "name": "ifMatch",
              "nameInRequest": "If-Match",
              "doc": "The request should only proceed if an entity matches this string.",
              "type": {
                "$id": "7",
                "kind": "string",
                "name": "string",
                "crossLanguageDefinitionId": "TypeSpec.string",
                "decorators": []
              },
              "location": "Header",
              "isApiVersion": false,
              "isContentType": false,
              "isEndpoint": false,
              "explode": false,
              "isRequired": false,
              "kind": "Method",
              "decorators": [],
              "skipUrlEncoding": false
            }
          ],
          "response": {},
          "isOverride": false,
          "generateConvenient": true,
          "generateProtocol": true,
          "crossLanguageDefinitionId": "SpecialHeaders.ConditionalRequest.postIfMatch"
        },
        {
          "$id": "8",
          "kind": "basic",
          "name": "postIfNoneMatch",
          "accessibility": "public",
          "apiVersions": [],
          "doc": "Check when only If-None-Match in header is defined.",
          "operation": {
            "$id": "9",
            "name": "postIfNoneMatch",
            "resourceName": "ConditionalRequest",
            "doc": "Check when only If-None-Match in header is defined.",
            "accessibility": "public",
            "parameters": [
              {
                "$id": "10",
                "name": "ifNoneMatch",
                "nameInRequest": "If-None-Match",
                "doc": "The request should only proceed if no entity matches this string.",
                "type": {
                  "$id": "11",
                  "kind": "string",
                  "name": "string",
                  "crossLanguageDefinitionId": "TypeSpec.string",
                  "decorators": []
                },
                "location": "Header",
                "isApiVersion": false,
                "isContentType": false,
                "isEndpoint": false,
                "explode": false,
                "isRequired": false,
                "kind": "Method",
                "decorators": [],
                "skipUrlEncoding": false
              }
            ],
            "responses": [
              {
                "statusCodes": [
                  204
                ],
                "headers": [],
                "isErrorResponse": false
              }
            ],
            "httpMethod": "POST",
            "uri": "{endpoint}",
            "path": "/special-headers/conditional-request/if-none-match",
            "bufferResponse": true,
            "generateProtocolMethod": true,
            "generateConvenienceMethod": true,
            "crossLanguageDefinitionId": "SpecialHeaders.ConditionalRequest.postIfNoneMatch",
            "decorators": []
          },
          "parameters": [
            {
              "$id": "12",
              "name": "ifNoneMatch",
              "nameInRequest": "If-None-Match",
              "doc": "The request should only proceed if no entity matches this string.",
              "type": {
                "$id": "13",
                "kind": "string",
                "name": "string",
                "crossLanguageDefinitionId": "TypeSpec.string",
                "decorators": []
              },
              "location": "Header",
              "isApiVersion": false,
              "isContentType": false,
              "isEndpoint": false,
              "explode": false,
              "isRequired": false,
              "kind": "Method",
              "decorators": [],
              "skipUrlEncoding": false
            }
          ],
          "response": {},
          "isOverride": false,
          "generateConvenient": true,
          "generateProtocol": true,
          "crossLanguageDefinitionId": "SpecialHeaders.ConditionalRequest.postIfNoneMatch"
        },
        {
          "$id": "14",
          "kind": "basic",
          "name": "headIfModifiedSince",
          "accessibility": "public",
          "apiVersions": [],
          "doc": "Check when only If-Modified-Since in header is defined.",
          "operation": {
            "$id": "15",
            "name": "headIfModifiedSince",
            "resourceName": "ConditionalRequest",
            "doc": "Check when only If-Modified-Since in header is defined.",
            "accessibility": "public",
            "parameters": [
              {
                "$id": "16",
                "name": "ifModifiedSince",
                "nameInRequest": "If-Modified-Since",
                "doc": "A timestamp indicating the last modified time of the resource known to the\nclient. The operation will be performed only if the resource on the service has\nbeen modified since the specified time.",
                "type": {
                  "$id": "17",
                  "kind": "utcDateTime",
                  "name": "utcDateTime",
                  "encode": "rfc7231",
                  "wireType": {
                    "$id": "18",
                    "kind": "string",
                    "name": "string",
                    "crossLanguageDefinitionId": "TypeSpec.string",
                    "decorators": []
                  },
                  "crossLanguageDefinitionId": "TypeSpec.utcDateTime",
                  "decorators": []
                },
                "location": "Header",
                "isApiVersion": false,
                "isContentType": false,
                "isEndpoint": false,
                "explode": false,
                "isRequired": false,
                "kind": "Method",
                "decorators": [],
                "skipUrlEncoding": false
              }
            ],
            "responses": [
              {
                "statusCodes": [
                  204
                ],
                "headers": [],
                "isErrorResponse": false
              }
            ],
            "httpMethod": "HEAD",
            "uri": "{endpoint}",
            "path": "/special-headers/conditional-request/if-modified-since",
            "bufferResponse": true,
            "generateProtocolMethod": true,
            "generateConvenienceMethod": true,
            "crossLanguageDefinitionId": "SpecialHeaders.ConditionalRequest.headIfModifiedSince",
            "decorators": []
          },
          "parameters": [
            {
              "$id": "19",
              "name": "ifModifiedSince",
              "nameInRequest": "If-Modified-Since",
              "doc": "A timestamp indicating the last modified time of the resource known to the\nclient. The operation will be performed only if the resource on the service has\nbeen modified since the specified time.",
              "type": {
                "$id": "20",
                "kind": "utcDateTime",
                "name": "utcDateTime",
                "encode": "rfc7231",
                "wireType": {
                  "$id": "21",
                  "kind": "string",
                  "name": "string",
                  "crossLanguageDefinitionId": "TypeSpec.string",
                  "decorators": []
                },
                "crossLanguageDefinitionId": "TypeSpec.utcDateTime",
                "decorators": []
              },
              "location": "Header",
              "isApiVersion": false,
              "isContentType": false,
              "isEndpoint": false,
              "explode": false,
              "isRequired": false,
              "kind": "Method",
              "decorators": [],
              "skipUrlEncoding": false
            }
          ],
          "response": {},
          "isOverride": false,
          "generateConvenient": true,
          "generateProtocol": true,
          "crossLanguageDefinitionId": "SpecialHeaders.ConditionalRequest.headIfModifiedSince"
        },
        {
          "$id": "22",
          "kind": "basic",
          "name": "postIfUnmodifiedSince",
          "accessibility": "public",
          "apiVersions": [],
          "doc": "Check when only If-Unmodified-Since in header is defined.",
          "operation": {
            "$id": "23",
            "name": "postIfUnmodifiedSince",
            "resourceName": "ConditionalRequest",
            "doc": "Check when only If-Unmodified-Since in header is defined.",
            "accessibility": "public",
            "parameters": [
              {
                "$id": "24",
                "name": "ifUnmodifiedSince",
                "nameInRequest": "If-Unmodified-Since",
                "doc": "A timestamp indicating the last modified time of the resource known to the\nclient. The operation will be performed only if the resource on the service has\nnot been modified since the specified time.",
                "type": {
                  "$id": "25",
                  "kind": "utcDateTime",
                  "name": "utcDateTime",
                  "encode": "rfc7231",
                  "wireType": {
                    "$id": "26",
                    "kind": "string",
                    "name": "string",
                    "crossLanguageDefinitionId": "TypeSpec.string",
                    "decorators": []
                  },
                  "crossLanguageDefinitionId": "TypeSpec.utcDateTime",
                  "decorators": []
                },
                "location": "Header",
                "isApiVersion": false,
                "isContentType": false,
                "isEndpoint": false,
                "explode": false,
                "isRequired": false,
                "kind": "Method",
                "decorators": [],
                "skipUrlEncoding": false
              }
            ],
            "responses": [
              {
                "statusCodes": [
                  204
                ],
                "headers": [],
                "isErrorResponse": false
              }
            ],
            "httpMethod": "POST",
            "uri": "{endpoint}",
            "path": "/special-headers/conditional-request/if-unmodified-since",
            "bufferResponse": true,
            "generateProtocolMethod": true,
            "generateConvenienceMethod": true,
            "crossLanguageDefinitionId": "SpecialHeaders.ConditionalRequest.postIfUnmodifiedSince",
            "decorators": []
          },
          "parameters": [
            {
              "$id": "27",
              "name": "ifUnmodifiedSince",
              "nameInRequest": "If-Unmodified-Since",
              "doc": "A timestamp indicating the last modified time of the resource known to the\nclient. The operation will be performed only if the resource on the service has\nnot been modified since the specified time.",
              "type": {
                "$id": "28",
                "kind": "utcDateTime",
                "name": "utcDateTime",
                "encode": "rfc7231",
                "wireType": {
                  "$id": "29",
                  "kind": "string",
                  "name": "string",
                  "crossLanguageDefinitionId": "TypeSpec.string",
                  "decorators": []
                },
                "crossLanguageDefinitionId": "TypeSpec.utcDateTime",
                "decorators": []
              },
              "location": "Header",
              "isApiVersion": false,
              "isContentType": false,
              "isEndpoint": false,
              "explode": false,
              "isRequired": false,
              "kind": "Method",
              "decorators": [],
              "skipUrlEncoding": false
            }
          ],
          "response": {},
          "isOverride": false,
          "generateConvenient": true,
          "generateProtocol": true,
          "crossLanguageDefinitionId": "SpecialHeaders.ConditionalRequest.postIfUnmodifiedSince"
        }
      ],
      "parameters": [
        {
          "$id": "30",
          "name": "endpoint",
          "nameInRequest": "endpoint",
          "doc": "Service host",
          "type": {
            "$id": "31",
            "kind": "url",
            "name": "url",
            "crossLanguageDefinitionId": "TypeSpec.url"
          },
          "location": "Uri",
          "isApiVersion": false,
          "isContentType": false,
          "isRequired": true,
          "isEndpoint": true,
          "skipUrlEncoding": false,
          "explode": false,
          "kind": "Client",
          "defaultValue": {
            "type": {
              "$id": "32",
              "kind": "string",
              "name": "string",
              "crossLanguageDefinitionId": "TypeSpec.string"
            },
            "value": "http://localhost:3000"
          }
        }
      ],
<<<<<<< HEAD
      "decorators": [],
      "crossLanguageDefinitionId": "SpecialHeaders.ConditionalRequest",
      "apiVersions": []
=======
      "responses": [
       {
        "$id": "34",
        "statusCodes": [
         204
        ],
        "headers": [],
        "isErrorResponse": false
       }
      ],
      "httpMethod": "POST",
      "uri": "{endpoint}",
      "path": "/special-headers/conditional-request/if-unmodified-since",
      "bufferResponse": true,
      "generateProtocolMethod": true,
      "generateConvenienceMethod": true,
      "crossLanguageDefinitionId": "SpecialHeaders.ConditionalRequest.postIfUnmodifiedSince",
      "decorators": []
     },
     "parameters": [
      {
       "$id": "35",
       "name": "ifUnmodifiedSince",
       "nameInRequest": "If-Unmodified-Since",
       "doc": "A timestamp indicating the last modified time of the resource known to the\nclient. The operation will be performed only if the resource on the service has\nnot been modified since the specified time.",
       "type": {
        "$id": "36",
        "kind": "utcDateTime",
        "name": "utcDateTime",
        "encode": "rfc7231",
        "wireType": {
         "$id": "37",
         "kind": "string",
         "name": "string",
         "crossLanguageDefinitionId": "TypeSpec.string",
         "decorators": []
        },
        "crossLanguageDefinitionId": "TypeSpec.utcDateTime",
        "decorators": []
       },
       "location": "Header",
       "isApiVersion": false,
       "isContentType": false,
       "isEndpoint": false,
       "explode": false,
       "isRequired": false,
       "kind": "Method",
       "decorators": [],
       "skipUrlEncoding": false
      }
     ],
     "response": {
      "$id": "38"
     },
     "isOverride": false,
     "generateConvenient": true,
     "generateProtocol": true,
     "crossLanguageDefinitionId": "SpecialHeaders.ConditionalRequest.postIfUnmodifiedSince"
    }
   ],
   "parameters": [
    {
     "$id": "39",
     "name": "endpoint",
     "nameInRequest": "endpoint",
     "doc": "Service host",
     "type": {
      "$id": "40",
      "kind": "url",
      "name": "endpoint",
      "crossLanguageDefinitionId": "TypeSpec.url"
     },
     "location": "Uri",
     "isApiVersion": false,
     "isContentType": false,
     "isRequired": true,
     "isEndpoint": true,
     "skipUrlEncoding": false,
     "explode": false,
     "kind": "Client",
     "defaultValue": {
      "$id": "41",
      "type": {
       "$id": "42",
       "kind": "string",
       "name": "string",
       "crossLanguageDefinitionId": "TypeSpec.string"
      },
      "value": "http://localhost:3000"
     },
     "serverUrlTemplate": "{endpoint}"
>>>>>>> 790f0e22
    }
  ]
}<|MERGE_RESOLUTION|>--- conflicted
+++ resolved
@@ -394,7 +394,7 @@
           "type": {
             "$id": "31",
             "kind": "url",
-            "name": "url",
+            "name": "endpoint",
             "crossLanguageDefinitionId": "TypeSpec.url"
           },
           "location": "Uri",
@@ -413,106 +413,13 @@
               "crossLanguageDefinitionId": "TypeSpec.string"
             },
             "value": "http://localhost:3000"
-          }
+          },
+          "serverUrlTemplate": "{endpoint}"
         }
       ],
-<<<<<<< HEAD
       "decorators": [],
       "crossLanguageDefinitionId": "SpecialHeaders.ConditionalRequest",
       "apiVersions": []
-=======
-      "responses": [
-       {
-        "$id": "34",
-        "statusCodes": [
-         204
-        ],
-        "headers": [],
-        "isErrorResponse": false
-       }
-      ],
-      "httpMethod": "POST",
-      "uri": "{endpoint}",
-      "path": "/special-headers/conditional-request/if-unmodified-since",
-      "bufferResponse": true,
-      "generateProtocolMethod": true,
-      "generateConvenienceMethod": true,
-      "crossLanguageDefinitionId": "SpecialHeaders.ConditionalRequest.postIfUnmodifiedSince",
-      "decorators": []
-     },
-     "parameters": [
-      {
-       "$id": "35",
-       "name": "ifUnmodifiedSince",
-       "nameInRequest": "If-Unmodified-Since",
-       "doc": "A timestamp indicating the last modified time of the resource known to the\nclient. The operation will be performed only if the resource on the service has\nnot been modified since the specified time.",
-       "type": {
-        "$id": "36",
-        "kind": "utcDateTime",
-        "name": "utcDateTime",
-        "encode": "rfc7231",
-        "wireType": {
-         "$id": "37",
-         "kind": "string",
-         "name": "string",
-         "crossLanguageDefinitionId": "TypeSpec.string",
-         "decorators": []
-        },
-        "crossLanguageDefinitionId": "TypeSpec.utcDateTime",
-        "decorators": []
-       },
-       "location": "Header",
-       "isApiVersion": false,
-       "isContentType": false,
-       "isEndpoint": false,
-       "explode": false,
-       "isRequired": false,
-       "kind": "Method",
-       "decorators": [],
-       "skipUrlEncoding": false
-      }
-     ],
-     "response": {
-      "$id": "38"
-     },
-     "isOverride": false,
-     "generateConvenient": true,
-     "generateProtocol": true,
-     "crossLanguageDefinitionId": "SpecialHeaders.ConditionalRequest.postIfUnmodifiedSince"
-    }
-   ],
-   "parameters": [
-    {
-     "$id": "39",
-     "name": "endpoint",
-     "nameInRequest": "endpoint",
-     "doc": "Service host",
-     "type": {
-      "$id": "40",
-      "kind": "url",
-      "name": "endpoint",
-      "crossLanguageDefinitionId": "TypeSpec.url"
-     },
-     "location": "Uri",
-     "isApiVersion": false,
-     "isContentType": false,
-     "isRequired": true,
-     "isEndpoint": true,
-     "skipUrlEncoding": false,
-     "explode": false,
-     "kind": "Client",
-     "defaultValue": {
-      "$id": "41",
-      "type": {
-       "$id": "42",
-       "kind": "string",
-       "name": "string",
-       "crossLanguageDefinitionId": "TypeSpec.string"
-      },
-      "value": "http://localhost:3000"
-     },
-     "serverUrlTemplate": "{endpoint}"
->>>>>>> 790f0e22
     }
   ]
 }