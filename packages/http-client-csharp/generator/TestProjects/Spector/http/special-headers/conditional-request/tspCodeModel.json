--- conflicted
+++ resolved
@@ -236,20 +236,6 @@
       "name": "url",
       "crossLanguageDefinitionId": "TypeSpec.url"
      },
-<<<<<<< HEAD
-     "Location": "Uri",
-     "IsApiVersion": false,
-     "IsContentType": false,
-     "IsRequired": true,
-     "IsEndpoint": true,
-     "SkipUrlEncoding": false,
-     "Explode": false,
-     "Kind": "Client",
-     "DefaultValue": {
-      "$id": "24",
-      "Type": {
-       "$id": "25",
-=======
      "location": "Uri",
      "isApiVersion": false,
      "isContentType": false,
@@ -262,7 +248,6 @@
       "$id": "23",
       "type": {
        "$id": "24",
->>>>>>> c6990eba
        "kind": "string",
        "name": "string",
        "crossLanguageDefinitionId": "TypeSpec.string"
