{
 "$id": "1",
 "name": "Payload.MultiPart",
 "apiVersions": [],
 "enums": [
  {
   "$id": "2",
   "kind": "enum",
   "name": "FileSpecificContentType_contentType",
   "valueType": {
    "$id": "3",
    "kind": "string",
    "name": "string",
    "crossLanguageDefinitionId": "TypeSpec.string",
    "decorators": []
   },
   "values": [
    {
     "$id": "4",
     "kind": "enumvalue",
     "name": "image/jpg",
     "value": "image/jpg",
     "doc": "image/jpg",
     "valueType": {
      "$ref": "3"
     },
     "enumType": {
      "$ref": "2"
     }
    }
   ],
   "crossLanguageDefinitionId": "",
   "namespace": "Payload.MultiPart",
   "doc": "The FileSpecificContentType_contentType",
   "isFixed": false,
   "isFlags": false,
   "usage": "Input",
   "decorators": []
  }
 ],
 "models": [
  {
   "$id": "5",
   "kind": "model",
   "name": "MultiPartRequest",
   "namespace": "Payload.MultiPart",
   "crossLanguageDefinitionId": "Payload.MultiPart.MultiPartRequest",
   "usage": "Input,MultipartFormData",
   "decorators": [],
   "properties": [
    {
     "$id": "6",
     "kind": "property",
     "name": "id",
     "serializedName": "id",
     "type": {
      "$id": "7",
      "kind": "string",
      "name": "string",
      "crossLanguageDefinitionId": "TypeSpec.string",
      "decorators": []
     },
     "optional": false,
     "readOnly": false,
     "discriminator": false,
     "flatten": false,
     "decorators": [],
     "crossLanguageDefinitionId": "Payload.MultiPart.MultiPartRequest.id",
     "serializationOptions": {
      "$id": "8",
      "multipart": {
       "$id": "9",
       "isFilePart": false,
       "isMulti": false,
       "defaultContentTypes": [],
       "name": "id"
      }
     }
    },
    {
     "$id": "10",
     "kind": "property",
     "name": "profileImage",
     "serializedName": "profileImage",
     "type": {
      "$id": "11",
      "kind": "bytes",
      "name": "bytes",
      "encode": "base64",
      "crossLanguageDefinitionId": "TypeSpec.bytes",
      "decorators": []
     },
     "optional": false,
     "readOnly": false,
     "discriminator": false,
     "flatten": false,
     "decorators": [],
     "crossLanguageDefinitionId": "Payload.MultiPart.MultiPartRequest.profileImage",
     "serializationOptions": {
      "$id": "12",
      "multipart": {
       "$id": "13",
       "isFilePart": true,
       "isMulti": false,
       "defaultContentTypes": [],
       "name": "profileImage"
      }
     }
    }
   ]
  },
  {
   "$id": "14",
   "kind": "model",
   "name": "ComplexPartsRequest",
   "namespace": "Payload.MultiPart",
   "crossLanguageDefinitionId": "Payload.MultiPart.ComplexPartsRequest",
   "usage": "Input,MultipartFormData",
   "decorators": [],
   "properties": [
    {
     "$id": "15",
     "kind": "property",
     "name": "id",
     "serializedName": "id",
     "type": {
      "$id": "16",
      "kind": "string",
      "name": "string",
      "crossLanguageDefinitionId": "TypeSpec.string",
      "decorators": []
     },
     "optional": false,
     "readOnly": false,
     "discriminator": false,
     "flatten": false,
     "decorators": [],
     "crossLanguageDefinitionId": "Payload.MultiPart.ComplexPartsRequest.id",
     "serializationOptions": {
      "$id": "17",
      "multipart": {
       "$id": "18",
       "isFilePart": false,
       "isMulti": false,
       "defaultContentTypes": [],
       "name": "id"
      }
     }
    },
    {
     "$id": "19",
     "kind": "property",
     "name": "address",
     "serializedName": "address",
     "type": {
      "$id": "20",
      "kind": "model",
      "name": "Address",
      "namespace": "Payload.MultiPart",
      "crossLanguageDefinitionId": "Payload.MultiPart.Address",
      "usage": "Input",
      "decorators": [],
      "properties": [
       {
        "$id": "21",
        "kind": "property",
        "name": "city",
        "serializedName": "city",
        "type": {
         "$id": "22",
         "kind": "string",
         "name": "string",
         "crossLanguageDefinitionId": "TypeSpec.string",
         "decorators": []
        },
        "optional": false,
        "readOnly": false,
        "discriminator": false,
        "flatten": false,
        "decorators": [],
        "crossLanguageDefinitionId": "Payload.MultiPart.Address.city",
        "serializationOptions": {
         "$id": "23",
         "json": {
          "$id": "24",
          "name": "city"
         }
        }
       }
      ]
     },
     "optional": false,
     "readOnly": false,
     "discriminator": false,
     "flatten": false,
     "decorators": [],
     "crossLanguageDefinitionId": "Payload.MultiPart.ComplexPartsRequest.address",
     "serializationOptions": {
      "$id": "25",
      "multipart": {
       "$id": "26",
       "isFilePart": false,
       "isMulti": false,
       "defaultContentTypes": [],
       "name": "address"
      }
     }
    },
    {
     "$id": "27",
     "kind": "property",
     "name": "profileImage",
     "serializedName": "profileImage",
     "type": {
      "$id": "28",
      "kind": "bytes",
      "name": "bytes",
      "encode": "base64",
      "crossLanguageDefinitionId": "TypeSpec.bytes",
      "decorators": []
     },
     "optional": false,
     "readOnly": false,
     "discriminator": false,
     "flatten": false,
     "decorators": [],
     "crossLanguageDefinitionId": "Payload.MultiPart.ComplexPartsRequest.profileImage",
     "serializationOptions": {
      "$id": "29",
      "multipart": {
       "$id": "30",
       "isFilePart": true,
       "isMulti": false,
       "defaultContentTypes": [],
       "name": "profileImage"
      }
     }
    },
    {
     "$id": "31",
     "kind": "property",
     "name": "pictures",
     "serializedName": "pictures",
     "type": {
      "$id": "32",
      "kind": "array",
      "name": "Array",
      "valueType": {
       "$id": "33",
       "kind": "bytes",
       "name": "bytes",
       "encode": "base64",
       "crossLanguageDefinitionId": "TypeSpec.bytes",
       "decorators": []
      },
      "crossLanguageDefinitionId": "TypeSpec.Array",
      "decorators": []
     },
     "optional": false,
     "readOnly": false,
     "discriminator": false,
     "flatten": false,
     "decorators": [],
     "crossLanguageDefinitionId": "Payload.MultiPart.ComplexPartsRequest.pictures",
     "serializationOptions": {
      "$id": "34",
      "multipart": {
       "$id": "35",
       "isFilePart": true,
       "isMulti": true,
       "defaultContentTypes": [],
       "name": "pictures"
      }
     }
    }
   ]
  },
  {
   "$ref": "20"
  },
  {
   "$id": "36",
   "kind": "model",
   "name": "JsonPartRequest",
   "namespace": "Payload.MultiPart",
   "crossLanguageDefinitionId": "Payload.MultiPart.JsonPartRequest",
   "usage": "Input,MultipartFormData",
   "decorators": [],
   "properties": [
    {
     "$id": "37",
     "kind": "property",
     "name": "address",
     "serializedName": "address",
     "type": {
      "$ref": "20"
     },
     "optional": false,
     "readOnly": false,
     "discriminator": false,
     "flatten": false,
     "decorators": [],
     "crossLanguageDefinitionId": "Payload.MultiPart.JsonPartRequest.address",
     "serializationOptions": {
      "$id": "38",
      "multipart": {
       "$id": "39",
       "isFilePart": false,
       "isMulti": false,
       "defaultContentTypes": [],
       "name": "address"
      }
     }
    },
    {
     "$id": "40",
     "kind": "property",
     "name": "profileImage",
     "serializedName": "profileImage",
     "type": {
      "$id": "41",
      "kind": "bytes",
      "name": "bytes",
      "encode": "base64",
      "crossLanguageDefinitionId": "TypeSpec.bytes",
      "decorators": []
     },
     "optional": false,
     "readOnly": false,
     "discriminator": false,
     "flatten": false,
     "decorators": [],
     "crossLanguageDefinitionId": "Payload.MultiPart.JsonPartRequest.profileImage",
     "serializationOptions": {
      "$id": "42",
      "multipart": {
       "$id": "43",
       "isFilePart": true,
       "isMulti": false,
       "defaultContentTypes": [],
       "name": "profileImage"
      }
     }
    }
   ]
  },
  {
   "$id": "44",
   "kind": "model",
   "name": "BinaryArrayPartsRequest",
   "namespace": "Payload.MultiPart",
   "crossLanguageDefinitionId": "Payload.MultiPart.BinaryArrayPartsRequest",
   "usage": "Input,MultipartFormData",
   "decorators": [],
   "properties": [
    {
     "$id": "45",
     "kind": "property",
     "name": "id",
     "serializedName": "id",
     "type": {
      "$id": "46",
      "kind": "string",
      "name": "string",
      "crossLanguageDefinitionId": "TypeSpec.string",
      "decorators": []
     },
     "optional": false,
     "readOnly": false,
     "discriminator": false,
     "flatten": false,
     "decorators": [],
     "crossLanguageDefinitionId": "Payload.MultiPart.BinaryArrayPartsRequest.id",
     "serializationOptions": {
      "$id": "47",
      "multipart": {
       "$id": "48",
       "isFilePart": false,
       "isMulti": false,
       "defaultContentTypes": [],
       "name": "id"
      }
     }
    },
    {
     "$id": "49",
     "kind": "property",
     "name": "pictures",
     "serializedName": "pictures",
     "type": {
      "$id": "50",
      "kind": "array",
      "name": "Array",
      "valueType": {
       "$id": "51",
       "kind": "bytes",
       "name": "bytes",
       "encode": "base64",
       "crossLanguageDefinitionId": "TypeSpec.bytes",
       "decorators": []
      },
      "crossLanguageDefinitionId": "TypeSpec.Array",
      "decorators": []
     },
     "optional": false,
     "readOnly": false,
     "discriminator": false,
     "flatten": false,
     "decorators": [],
     "crossLanguageDefinitionId": "Payload.MultiPart.BinaryArrayPartsRequest.pictures",
     "serializationOptions": {
      "$id": "52",
      "multipart": {
       "$id": "53",
       "isFilePart": true,
       "isMulti": true,
       "defaultContentTypes": [],
       "name": "pictures"
      }
     }
    }
   ]
  },
  {
   "$id": "54",
   "kind": "model",
   "name": "MultiBinaryPartsRequest",
   "namespace": "Payload.MultiPart",
   "crossLanguageDefinitionId": "Payload.MultiPart.MultiBinaryPartsRequest",
   "usage": "Input,MultipartFormData",
   "decorators": [],
   "properties": [
    {
     "$id": "55",
     "kind": "property",
     "name": "profileImage",
     "serializedName": "profileImage",
     "type": {
      "$id": "56",
      "kind": "bytes",
      "name": "bytes",
      "encode": "base64",
      "crossLanguageDefinitionId": "TypeSpec.bytes",
      "decorators": []
     },
     "optional": false,
     "readOnly": false,
     "discriminator": false,
     "flatten": false,
     "decorators": [],
     "crossLanguageDefinitionId": "Payload.MultiPart.MultiBinaryPartsRequest.profileImage",
     "serializationOptions": {
      "$id": "57",
      "multipart": {
       "$id": "58",
       "isFilePart": true,
       "isMulti": false,
       "defaultContentTypes": [],
       "name": "profileImage"
      }
     }
    },
    {
     "$id": "59",
     "kind": "property",
     "name": "picture",
     "serializedName": "picture",
     "type": {
      "$id": "60",
      "kind": "bytes",
      "name": "bytes",
      "encode": "base64",
      "crossLanguageDefinitionId": "TypeSpec.bytes",
      "decorators": []
     },
     "optional": true,
     "readOnly": false,
     "discriminator": false,
     "flatten": false,
     "decorators": [],
     "crossLanguageDefinitionId": "Payload.MultiPart.MultiBinaryPartsRequest.picture",
     "serializationOptions": {
      "$id": "61",
      "multipart": {
       "$id": "62",
       "isFilePart": true,
       "isMulti": false,
       "defaultContentTypes": [],
       "name": "picture"
      }
     }
    }
   ]
  },
  {
   "$id": "63",
   "kind": "model",
   "name": "AnonymousModelRequest",
   "namespace": "",
   "crossLanguageDefinitionId": "Payload.MultiPart.FormData.anonymousModel.Request.anonymous",
   "usage": "MultipartFormData,Spread",
   "decorators": [],
   "properties": [
    {
     "$id": "64",
     "kind": "property",
     "name": "profileImage",
     "serializedName": "profileImage",
     "type": {
      "$id": "65",
      "kind": "bytes",
      "name": "bytes",
      "encode": "base64",
      "crossLanguageDefinitionId": "TypeSpec.bytes",
      "decorators": []
     },
     "optional": false,
     "readOnly": false,
     "discriminator": false,
     "flatten": false,
     "decorators": [],
     "crossLanguageDefinitionId": "anonymousModel.Request.anonymous.profileImage",
     "serializationOptions": {
      "$id": "66",
      "multipart": {
       "$id": "67",
       "isFilePart": true,
       "isMulti": false,
       "defaultContentTypes": [],
       "name": "profileImage"
      }
     }
    }
   ]
  },
  {
   "$id": "68",
   "kind": "model",
   "name": "ComplexHttpPartsModelRequest",
   "namespace": "Payload.MultiPart",
   "crossLanguageDefinitionId": "Payload.MultiPart.ComplexHttpPartsModelRequest",
   "usage": "Input,MultipartFormData",
   "decorators": [],
   "properties": [
    {
     "$id": "69",
     "kind": "property",
     "name": "id",
     "serializedName": "id",
     "type": {
      "$id": "70",
      "kind": "string",
      "name": "string",
      "crossLanguageDefinitionId": "TypeSpec.string",
      "decorators": []
     },
     "optional": false,
     "readOnly": false,
     "discriminator": false,
     "flatten": false,
     "decorators": [],
     "crossLanguageDefinitionId": "Payload.MultiPart.ComplexHttpPartsModelRequest.id",
     "serializationOptions": {
      "$id": "71",
      "multipart": {
       "$id": "72",
       "isFilePart": false,
       "isMulti": false,
       "defaultContentTypes": [
        "text/plain"
       ],
       "name": "id"
      }
     }
    },
    {
     "$id": "73",
     "kind": "property",
     "name": "address",
     "serializedName": "address",
     "type": {
      "$ref": "20"
     },
     "optional": false,
     "readOnly": false,
     "discriminator": false,
     "flatten": false,
     "decorators": [],
     "crossLanguageDefinitionId": "Payload.MultiPart.ComplexHttpPartsModelRequest.address",
     "serializationOptions": {
      "$id": "74",
      "multipart": {
       "$id": "75",
       "isFilePart": false,
       "isMulti": false,
       "defaultContentTypes": [
        "application/json"
       ],
       "name": "address"
      }
     }
    },
    {
     "$id": "76",
     "kind": "property",
     "name": "profileImage",
     "serializedName": "profileImage",
     "type": {
      "$id": "77",
      "kind": "model",
      "name": "FileRequiredMetaData",
      "namespace": "Payload.MultiPart",
      "crossLanguageDefinitionId": "Payload.MultiPart.FileRequiredMetaData",
      "usage": "Input",
      "decorators": [],
      "baseModel": {
       "$id": "78",
       "kind": "model",
       "name": "File",
       "namespace": "TypeSpec.Http",
       "crossLanguageDefinitionId": "TypeSpec.Http.File",
       "usage": "Input",
       "decorators": [],
       "properties": [
        {
         "$id": "79",
         "kind": "property",
         "name": "contentType",
         "serializedName": "contentType",
         "type": {
          "$id": "80",
          "kind": "string",
          "name": "string",
          "crossLanguageDefinitionId": "TypeSpec.string",
          "decorators": []
         },
         "optional": true,
         "readOnly": false,
         "discriminator": false,
         "flatten": false,
         "decorators": [],
         "crossLanguageDefinitionId": "TypeSpec.Http.File.contentType",
         "serializationOptions": {
          "$id": "81"
         }
        },
        {
         "$id": "82",
         "kind": "property",
         "name": "filename",
         "serializedName": "filename",
         "type": {
          "$id": "83",
          "kind": "string",
          "name": "string",
          "crossLanguageDefinitionId": "TypeSpec.string",
          "decorators": []
         },
         "optional": true,
         "readOnly": false,
         "discriminator": false,
         "flatten": false,
         "decorators": [],
         "crossLanguageDefinitionId": "TypeSpec.Http.File.filename",
         "serializationOptions": {
          "$id": "84"
         }
        },
        {
         "$id": "85",
         "kind": "property",
         "name": "contents",
         "serializedName": "contents",
         "type": {
          "$id": "86",
          "kind": "bytes",
          "name": "bytes",
          "encode": "base64",
          "crossLanguageDefinitionId": "TypeSpec.bytes",
          "decorators": []
         },
         "optional": false,
         "readOnly": false,
         "discriminator": false,
         "flatten": false,
         "decorators": [],
         "crossLanguageDefinitionId": "TypeSpec.Http.File.contents",
         "serializationOptions": {
          "$id": "87"
         }
        }
       ]
      },
      "properties": [
       {
        "$id": "88",
        "kind": "property",
        "name": "filename",
        "serializedName": "filename",
        "type": {
         "$id": "89",
         "kind": "string",
         "name": "string",
         "crossLanguageDefinitionId": "TypeSpec.string",
         "decorators": []
        },
        "optional": false,
        "readOnly": false,
        "discriminator": false,
        "flatten": false,
        "decorators": [],
        "crossLanguageDefinitionId": "Payload.MultiPart.FileRequiredMetaData.filename",
        "serializationOptions": {
         "$id": "90"
        }
       },
       {
        "$id": "91",
        "kind": "property",
        "name": "contentType",
        "serializedName": "contentType",
        "type": {
         "$id": "92",
         "kind": "string",
         "name": "string",
         "crossLanguageDefinitionId": "TypeSpec.string",
         "decorators": []
        },
        "optional": false,
        "readOnly": false,
        "discriminator": false,
        "flatten": false,
        "decorators": [],
        "crossLanguageDefinitionId": "Payload.MultiPart.FileRequiredMetaData.contentType",
        "serializationOptions": {
         "$id": "93"
        }
       }
      ]
     },
     "optional": false,
     "readOnly": false,
     "discriminator": false,
     "flatten": false,
     "decorators": [],
     "crossLanguageDefinitionId": "Payload.MultiPart.ComplexHttpPartsModelRequest.profileImage",
     "serializationOptions": {
      "$id": "94",
      "multipart": {
       "$id": "95",
       "isFilePart": true,
       "isMulti": false,
       "filename": {
        "$id": "96",
        "apiVersions": [],
        "type": {
         "$id": "4842",
         "kind": "string",
         "decorators": [],
         "name": "string",
         "doc": "A sequence of textual characters.",
         "crossLanguageDefinitionId": "TypeSpec.string"
        },
        "name": "filename",
        "isGeneratedName": false,
        "optional": false,
        "isApiVersionParam": false,
        "onClient": false,
        "crossLanguageDefinitionId": "Payload.MultiPart.FileRequiredMetaData.filename",
        "decorators": [],
        "visibility": [
         1,
         2,
         4,
         8,
         16
        ],
        "kind": "property",
        "discriminator": false,
        "serializedName": "filename",
        "isMultipartFileInput": false,
        "flatten": false,
        "serializationOptions": {
         "$ref": "90"
        }
       },
       "contentType": {
        "$id": "4843",
        "apiVersions": [],
        "type": {
         "$id": "4845",
         "kind": "string",
         "decorators": [],
         "name": "string",
         "doc": "A sequence of textual characters.",
         "crossLanguageDefinitionId": "TypeSpec.string"
        },
        "name": "contentType",
        "isGeneratedName": false,
        "optional": false,
        "isApiVersionParam": false,
        "onClient": false,
        "crossLanguageDefinitionId": "Payload.MultiPart.FileRequiredMetaData.contentType",
        "decorators": [],
        "visibility": [
         1,
         2,
         4,
         8,
         16
        ],
        "kind": "property",
        "discriminator": false,
        "serializedName": "contentType",
        "isMultipartFileInput": false,
        "flatten": false,
        "serializationOptions": {
         "$ref": "93"
        }
       },
       "defaultContentTypes": [
        "*/*"
       ],
       "name": "profileImage"
      }
     }
    },
    {
     "$id": "4846",
     "kind": "property",
     "name": "previousAddresses",
     "serializedName": "previousAddresses",
     "type": {
      "$id": "4847",
      "kind": "array",
      "name": "ArrayAddress",
      "valueType": {
       "$ref": "20"
      },
      "crossLanguageDefinitionId": "TypeSpec.Array",
      "decorators": []
     },
     "optional": false,
     "readOnly": false,
     "discriminator": false,
     "flatten": false,
     "decorators": [],
     "crossLanguageDefinitionId": "Payload.MultiPart.ComplexHttpPartsModelRequest.previousAddresses",
     "serializationOptions": {
      "$id": "4848",
      "multipart": {
       "$id": "4849",
       "isFilePart": false,
       "isMulti": false,
       "defaultContentTypes": [
        "application/json"
       ],
       "name": "previousAddresses"
      }
     }
    },
    {
     "$id": "4850",
     "kind": "property",
     "name": "pictures",
     "serializedName": "pictures",
     "type": {
      "$id": "4851",
      "kind": "array",
      "name": "ArrayHttpPart",
      "valueType": {
       "$ref": "77"
      },
      "crossLanguageDefinitionId": "TypeSpec.Array",
      "decorators": []
     },
     "optional": false,
     "readOnly": false,
     "discriminator": false,
     "flatten": false,
     "decorators": [],
     "crossLanguageDefinitionId": "Payload.MultiPart.ComplexHttpPartsModelRequest.pictures",
     "serializationOptions": {
      "$id": "4852",
      "multipart": {
       "$id": "4853",
       "isFilePart": true,
       "isMulti": true,
       "filename": {
        "$ref": "96"
       },
       "contentType": {
        "$ref": "4843"
       },
       "defaultContentTypes": [
        "*/*"
       ],
       "name": "pictures"
      }
     }
    }
   ]
  },
  {
   "$ref": "77"
  },
  {
   "$ref": "78"
  },
  {
   "$id": "4854",
   "kind": "model",
   "name": "FloatRequest",
   "namespace": "Payload.MultiPart.FormData.HttpParts.NonString",
   "crossLanguageDefinitionId": "Payload.MultiPart.FormData.HttpParts.NonString.float.Request.anonymous",
   "usage": "Input,MultipartFormData",
   "decorators": [],
   "properties": [
    {
     "$id": "4855",
     "kind": "property",
     "name": "temperature",
     "serializedName": "temperature",
     "type": {
      "$id": "4856",
      "kind": "float64",
      "name": "float64",
      "crossLanguageDefinitionId": "TypeSpec.float64",
      "decorators": []
     },
     "optional": false,
     "readOnly": false,
     "discriminator": false,
     "flatten": false,
     "decorators": [],
     "crossLanguageDefinitionId": "Payload.MultiPart.FormData.HttpParts.NonString.float.Request.anonymous.temperature",
     "serializationOptions": {
      "$id": "4857",
      "multipart": {
       "$id": "4858",
       "isFilePart": false,
       "isMulti": false,
       "contentType": {
        "$id": "4859",
        "apiVersions": [],
        "type": {
         "$id": "5738",
         "kind": "constant",
         "decorators": [],
         "value": "text/plain",
         "valueType": {
          "$id": "5739",
          "kind": "string",
          "decorators": [],
          "name": "string",
          "doc": "A sequence of textual characters.",
          "crossLanguageDefinitionId": "TypeSpec.string"
         },
         "name": "FloatRequestTemperatureContentType",
         "isGeneratedName": true
        },
        "name": "contentType",
        "isGeneratedName": false,
        "optional": false,
        "isApiVersionParam": false,
        "onClient": false,
        "crossLanguageDefinitionId": "Payload.MultiPart.FormData.HttpParts.NonString.float.Request.temperature.anonymous.contentType",
        "decorators": [],
        "visibility": [
         1,
         2,
         4,
         8,
         16
        ],
        "correspondingMethodParams": [],
        "kind": "header",
        "serializedName": "content-type"
       },
       "defaultContentTypes": [
        "text/plain"
       ],
       "name": "temperature"
      }
     }
    }
   ]
  },
  {
   "$id": "5740",
   "kind": "model",
   "name": "FloatRequestTemperature",
   "namespace": "Payload.MultiPart.FormData.HttpParts.NonString",
   "crossLanguageDefinitionId": "Payload.MultiPart.FormData.HttpParts.NonString.float.Request.temperature.anonymous",
   "usage": "Input",
   "decorators": [],
   "properties": []
  },
  {
   "$id": "5741",
   "kind": "model",
   "name": "FileWithHttpPartSpecificContentTypeRequest",
   "namespace": "Payload.MultiPart",
   "crossLanguageDefinitionId": "Payload.MultiPart.FileWithHttpPartSpecificContentTypeRequest",
   "usage": "Input,MultipartFormData",
   "decorators": [],
   "properties": [
    {
     "$id": "5742",
     "kind": "property",
     "name": "profileImage",
     "serializedName": "profileImage",
     "type": {
      "$id": "5743",
      "kind": "model",
      "name": "FileSpecificContentType",
      "namespace": "Payload.MultiPart",
      "crossLanguageDefinitionId": "Payload.MultiPart.FileSpecificContentType",
      "usage": "Input",
      "decorators": [],
      "baseModel": {
       "$ref": "78"
      },
      "properties": [
       {
        "$id": "5744",
        "kind": "property",
        "name": "filename",
        "serializedName": "filename",
        "type": {
         "$id": "5745",
         "kind": "string",
         "name": "string",
         "crossLanguageDefinitionId": "TypeSpec.string",
         "decorators": []
        },
        "optional": false,
        "readOnly": false,
        "discriminator": false,
        "flatten": false,
        "decorators": [],
        "crossLanguageDefinitionId": "Payload.MultiPart.FileSpecificContentType.filename",
        "serializationOptions": {
         "$id": "5746"
        }
       },
       {
        "$id": "5747",
        "kind": "property",
        "name": "contentType",
        "serializedName": "contentType",
        "type": {
         "$id": "5748",
         "kind": "constant",
         "valueType": {
          "$ref": "2"
         },
         "value": "image/jpg",
         "decorators": []
        },
        "optional": false,
        "readOnly": false,
        "discriminator": false,
        "flatten": false,
        "decorators": [],
        "crossLanguageDefinitionId": "Payload.MultiPart.FileSpecificContentType.contentType",
        "serializationOptions": {
         "$id": "5749"
        }
       }
      ]
     },
     "optional": false,
     "readOnly": false,
     "discriminator": false,
     "flatten": false,
     "decorators": [],
     "crossLanguageDefinitionId": "Payload.MultiPart.FileWithHttpPartSpecificContentTypeRequest.profileImage",
     "serializationOptions": {
      "$id": "5750",
      "multipart": {
       "$id": "5751",
       "isFilePart": true,
       "isMulti": false,
       "filename": {
        "$id": "5752",
        "apiVersions": [],
        "type": {
         "$id": "5754",
         "kind": "string",
         "decorators": [],
         "name": "string",
         "doc": "A sequence of textual characters.",
         "crossLanguageDefinitionId": "TypeSpec.string"
        },
        "name": "filename",
        "isGeneratedName": false,
        "optional": false,
        "isApiVersionParam": false,
        "onClient": false,
        "crossLanguageDefinitionId": "Payload.MultiPart.FileSpecificContentType.filename",
        "decorators": [],
        "visibility": [
         1,
         2,
         4,
         8,
         16
        ],
        "kind": "property",
        "discriminator": false,
        "serializedName": "filename",
        "isMultipartFileInput": false,
        "flatten": false,
        "serializationOptions": {
         "$ref": "5746"
        }
       },
       "contentType": {
        "$id": "5755",
        "apiVersions": [],
        "type": {
         "$id": "5758",
         "kind": "constant",
         "decorators": [],
         "value": "image/jpg",
         "valueType": {
          "$id": "5759",
          "kind": "string",
          "decorators": [],
          "name": "string",
          "doc": "A sequence of textual characters.",
          "crossLanguageDefinitionId": "TypeSpec.string"
         },
         "name": "FileSpecificContentTypeContentType",
         "isGeneratedName": true
        },
        "name": "contentType",
        "isGeneratedName": false,
        "optional": false,
        "isApiVersionParam": false,
        "onClient": false,
        "crossLanguageDefinitionId": "Payload.MultiPart.FileSpecificContentType.contentType",
        "decorators": [],
        "visibility": [
         1,
         2,
         4,
         8,
         16
        ],
        "kind": "property",
        "discriminator": false,
        "serializedName": "contentType",
        "isMultipartFileInput": false,
        "flatten": false,
        "serializationOptions": {
         "$ref": "5749"
        }
       },
       "defaultContentTypes": [
        "image/jpg"
       ],
       "name": "profileImage"
      }
     }
    }
   ]
  },
  {
   "$ref": "5743"
  },
  {
   "$id": "5760",
   "kind": "model",
   "name": "FileWithHttpPartRequiredContentTypeRequest",
   "namespace": "Payload.MultiPart",
   "crossLanguageDefinitionId": "Payload.MultiPart.FileWithHttpPartRequiredContentTypeRequest",
   "usage": "Input,MultipartFormData",
   "decorators": [],
   "properties": [
    {
     "$id": "5761",
     "kind": "property",
     "name": "profileImage",
     "serializedName": "profileImage",
     "type": {
      "$ref": "77"
     },
     "optional": false,
     "readOnly": false,
     "discriminator": false,
     "flatten": false,
     "decorators": [],
     "crossLanguageDefinitionId": "Payload.MultiPart.FileWithHttpPartRequiredContentTypeRequest.profileImage",
     "serializationOptions": {
      "$id": "5762",
      "multipart": {
       "$id": "5763",
       "isFilePart": true,
       "isMulti": false,
       "filename": {
        "$ref": "96"
       },
       "contentType": {
        "$ref": "4843"
       },
       "defaultContentTypes": [
        "*/*"
       ],
       "name": "profileImage"
      }
     }
    }
   ]
  },
  {
   "$id": "5764",
   "kind": "model",
   "name": "FileWithHttpPartOptionalContentTypeRequest",
   "namespace": "Payload.MultiPart",
   "crossLanguageDefinitionId": "Payload.MultiPart.FileWithHttpPartOptionalContentTypeRequest",
   "usage": "Input,MultipartFormData",
   "decorators": [],
   "properties": [
    {
     "$id": "5765",
     "kind": "property",
     "name": "profileImage",
     "serializedName": "profileImage",
     "type": {
      "$id": "5766",
      "kind": "model",
      "name": "FileOptionalContentType",
      "namespace": "Payload.MultiPart",
      "crossLanguageDefinitionId": "Payload.MultiPart.FileOptionalContentType",
      "usage": "Input",
      "decorators": [],
      "baseModel": {
       "$ref": "78"
      },
      "properties": [
       {
        "$id": "5767",
        "kind": "property",
        "name": "filename",
        "serializedName": "filename",
        "type": {
         "$id": "5768",
         "kind": "string",
         "name": "string",
         "crossLanguageDefinitionId": "TypeSpec.string",
         "decorators": []
        },
        "optional": false,
        "readOnly": false,
        "discriminator": false,
        "flatten": false,
        "decorators": [],
        "crossLanguageDefinitionId": "Payload.MultiPart.FileOptionalContentType.filename",
        "serializationOptions": {
         "$id": "5769"
        }
       }
      ]
     },
     "optional": false,
     "readOnly": false,
     "discriminator": false,
     "flatten": false,
     "decorators": [],
     "crossLanguageDefinitionId": "Payload.MultiPart.FileWithHttpPartOptionalContentTypeRequest.profileImage",
     "serializationOptions": {
      "$id": "5770",
      "multipart": {
       "$id": "5771",
       "isFilePart": true,
       "isMulti": false,
       "filename": {
        "$id": "5772",
        "apiVersions": [],
        "type": {
         "$id": "5774",
         "kind": "string",
         "decorators": [],
         "name": "string",
         "doc": "A sequence of textual characters.",
         "crossLanguageDefinitionId": "TypeSpec.string"
        },
        "name": "filename",
        "isGeneratedName": false,
        "optional": false,
        "isApiVersionParam": false,
        "onClient": false,
        "crossLanguageDefinitionId": "Payload.MultiPart.FileOptionalContentType.filename",
        "decorators": [],
        "visibility": [
         1,
         2,
         4,
         8,
         16
        ],
        "kind": "property",
        "discriminator": false,
        "serializedName": "filename",
        "isMultipartFileInput": false,
        "flatten": false,
        "serializationOptions": {
         "$ref": "5769"
        }
       },
       "contentType": {
        "$id": "5775",
        "apiVersions": [],
        "type": {
         "$id": "5777",
         "kind": "string",
         "decorators": [],
         "name": "string",
         "doc": "A sequence of textual characters.",
         "crossLanguageDefinitionId": "TypeSpec.string"
        },
        "name": "contentType",
        "isGeneratedName": false,
        "optional": true,
        "isApiVersionParam": false,
        "onClient": false,
        "crossLanguageDefinitionId": "TypeSpec.Http.File.contentType",
        "decorators": [],
        "visibility": [
         1,
         2,
         4,
         8,
         16
        ],
        "kind": "property",
        "discriminator": false,
        "serializedName": "contentType",
        "isMultipartFileInput": false,
        "flatten": false,
        "serializationOptions": {
         "$ref": "81"
        }
       },
       "defaultContentTypes": [
        "*/*"
       ],
       "name": "profileImage"
      }
     }
    }
   ]
  },
  {
   "$ref": "5766"
  }
 ],
 "clients": [
  {
   "$id": "5778",
   "name": "MultiPartClient",
   "namespace": "Payload.MultiPart",
   "doc": "Test for multipart",
   "operations": [],
   "parameters": [
    {
     "$id": "5779",
     "name": "endpoint",
     "nameInRequest": "endpoint",
     "doc": "Service host",
     "type": {
      "$id": "5780",
      "kind": "url",
      "name": "url",
      "crossLanguageDefinitionId": "TypeSpec.url"
     },
<<<<<<< HEAD
     "Location": "Uri",
     "IsApiVersion": false,
     "IsContentType": false,
     "IsRequired": true,
     "IsEndpoint": true,
     "SkipUrlEncoding": false,
     "Explode": false,
     "Kind": "Client",
     "DefaultValue": {
      "$id": "5782",
      "Type": {
       "$id": "5783",
=======
     "location": "Uri",
     "isApiVersion": false,
     "isContentType": false,
     "isRequired": true,
     "isEndpoint": true,
     "skipUrlEncoding": false,
     "explode": false,
     "kind": "Client",
     "defaultValue": {
      "$id": "5781",
      "type": {
       "$id": "5782",
>>>>>>> c6990eba
       "kind": "string",
       "name": "string",
       "crossLanguageDefinitionId": "TypeSpec.string"
      },
      "value": "http://localhost:3000"
     }
    }
   ],
   "decorators": [],
   "crossLanguageDefinitionId": "Payload.MultiPart"
  },
  {
   "$id": "5783",
   "name": "FormData",
   "namespace": "Payload.MultiPart.FormData",
   "operations": [
    {
     "$id": "5784",
     "name": "basic",
     "resourceName": "FormData",
     "doc": "Test content-type: multipart/form-data",
     "accessibility": "public",
     "parameters": [
      {
       "$id": "5785",
       "name": "contentType",
       "nameInRequest": "Content-Type",
       "type": {
        "$id": "5786",
        "kind": "constant",
        "valueType": {
         "$id": "5787",
         "kind": "string",
         "name": "string",
         "crossLanguageDefinitionId": "TypeSpec.string",
         "decorators": []
        },
        "value": "multipart/form-data",
        "decorators": []
       },
       "location": "Header",
       "isApiVersion": false,
       "isContentType": true,
       "isEndpoint": false,
       "explode": false,
       "isRequired": true,
       "kind": "Constant",
       "decorators": [],
       "skipUrlEncoding": false
      },
      {
       "$id": "5788",
       "name": "body",
       "nameInRequest": "body",
       "type": {
        "$ref": "5"
       },
       "location": "Body",
       "isApiVersion": false,
       "isContentType": false,
       "isEndpoint": false,
       "explode": false,
       "isRequired": true,
       "kind": "Method",
       "decorators": [],
       "skipUrlEncoding": false
      }
     ],
     "responses": [
      {
       "$id": "5789",
       "statusCodes": [
        204
       ],
       "headers": [],
       "isErrorResponse": false
      }
     ],
     "httpMethod": "POST",
     "uri": "{endpoint}",
     "path": "/multipart/form-data/mixed-parts",
     "requestMediaTypes": [
      "multipart/form-data"
     ],
     "bufferResponse": true,
     "generateProtocolMethod": true,
     "generateConvenienceMethod": true,
     "crossLanguageDefinitionId": "Payload.MultiPart.FormData.basic",
     "decorators": []
    },
    {
     "$id": "5790",
     "name": "fileArrayAndBasic",
     "resourceName": "FormData",
     "doc": "Test content-type: multipart/form-data for mixed scenarios",
     "accessibility": "public",
     "parameters": [
      {
       "$id": "5791",
       "name": "contentType",
       "nameInRequest": "Content-Type",
       "type": {
        "$id": "5792",
        "kind": "constant",
        "valueType": {
         "$id": "5793",
         "kind": "string",
         "name": "string",
         "crossLanguageDefinitionId": "TypeSpec.string",
         "decorators": []
        },
        "value": "multipart/form-data",
        "decorators": []
       },
       "location": "Header",
       "isApiVersion": false,
       "isContentType": true,
       "isEndpoint": false,
       "explode": false,
       "isRequired": true,
       "kind": "Constant",
       "decorators": [],
       "skipUrlEncoding": false
      },
      {
       "$id": "5794",
       "name": "body",
       "nameInRequest": "body",
       "type": {
        "$ref": "14"
       },
       "location": "Body",
       "isApiVersion": false,
       "isContentType": false,
       "isEndpoint": false,
       "explode": false,
       "isRequired": true,
       "kind": "Method",
       "decorators": [],
       "skipUrlEncoding": false
      }
     ],
     "responses": [
      {
       "$id": "5795",
       "statusCodes": [
        204
       ],
       "headers": [],
       "isErrorResponse": false
      }
     ],
     "httpMethod": "POST",
     "uri": "{endpoint}",
     "path": "/multipart/form-data/complex-parts",
     "requestMediaTypes": [
      "multipart/form-data"
     ],
     "bufferResponse": true,
     "generateProtocolMethod": true,
     "generateConvenienceMethod": true,
     "crossLanguageDefinitionId": "Payload.MultiPart.FormData.fileArrayAndBasic",
     "decorators": []
    },
    {
     "$id": "5796",
     "name": "jsonPart",
     "resourceName": "FormData",
     "doc": "Test content-type: multipart/form-data for scenario contains json part and binary part ",
     "accessibility": "public",
     "parameters": [
      {
       "$id": "5797",
       "name": "contentType",
       "nameInRequest": "Content-Type",
       "type": {
        "$id": "5798",
        "kind": "constant",
        "valueType": {
         "$id": "5799",
         "kind": "string",
         "name": "string",
         "crossLanguageDefinitionId": "TypeSpec.string",
         "decorators": []
        },
        "value": "multipart/form-data",
        "decorators": []
       },
       "location": "Header",
       "isApiVersion": false,
       "isContentType": true,
       "isEndpoint": false,
       "explode": false,
       "isRequired": true,
       "kind": "Constant",
       "decorators": [],
       "skipUrlEncoding": false
      },
      {
       "$id": "5800",
       "name": "body",
       "nameInRequest": "body",
       "type": {
        "$ref": "36"
       },
       "location": "Body",
       "isApiVersion": false,
       "isContentType": false,
       "isEndpoint": false,
       "explode": false,
       "isRequired": true,
       "kind": "Method",
       "decorators": [],
       "skipUrlEncoding": false
      }
     ],
     "responses": [
      {
       "$id": "5801",
       "statusCodes": [
        204
       ],
       "headers": [],
       "isErrorResponse": false
      }
     ],
     "httpMethod": "POST",
     "uri": "{endpoint}",
     "path": "/multipart/form-data/json-part",
     "requestMediaTypes": [
      "multipart/form-data"
     ],
     "bufferResponse": true,
     "generateProtocolMethod": true,
     "generateConvenienceMethod": true,
     "crossLanguageDefinitionId": "Payload.MultiPart.FormData.jsonPart",
     "decorators": []
    },
    {
     "$id": "5802",
     "name": "binaryArrayParts",
     "resourceName": "FormData",
     "doc": "Test content-type: multipart/form-data for scenario contains multi binary parts",
     "accessibility": "public",
     "parameters": [
      {
       "$id": "5803",
       "name": "contentType",
       "nameInRequest": "Content-Type",
       "type": {
        "$id": "5804",
        "kind": "constant",
        "valueType": {
         "$id": "5805",
         "kind": "string",
         "name": "string",
         "crossLanguageDefinitionId": "TypeSpec.string",
         "decorators": []
        },
        "value": "multipart/form-data",
        "decorators": []
       },
       "location": "Header",
       "isApiVersion": false,
       "isContentType": true,
       "isEndpoint": false,
       "explode": false,
       "isRequired": true,
       "kind": "Constant",
       "decorators": [],
       "skipUrlEncoding": false
      },
      {
       "$id": "5806",
       "name": "body",
       "nameInRequest": "body",
       "type": {
        "$ref": "44"
       },
       "location": "Body",
       "isApiVersion": false,
       "isContentType": false,
       "isEndpoint": false,
       "explode": false,
       "isRequired": true,
       "kind": "Method",
       "decorators": [],
       "skipUrlEncoding": false
      }
     ],
     "responses": [
      {
       "$id": "5807",
       "statusCodes": [
        204
       ],
       "headers": [],
       "isErrorResponse": false
      }
     ],
     "httpMethod": "POST",
     "uri": "{endpoint}",
     "path": "/multipart/form-data/binary-array-parts",
     "requestMediaTypes": [
      "multipart/form-data"
     ],
     "bufferResponse": true,
     "generateProtocolMethod": true,
     "generateConvenienceMethod": true,
     "crossLanguageDefinitionId": "Payload.MultiPart.FormData.binaryArrayParts",
     "decorators": []
    },
    {
     "$id": "5808",
     "name": "multiBinaryParts",
     "resourceName": "FormData",
     "doc": "Test content-type: multipart/form-data for scenario contains multi binary parts",
     "accessibility": "public",
     "parameters": [
      {
       "$id": "5809",
       "name": "contentType",
       "nameInRequest": "Content-Type",
       "type": {
        "$id": "5810",
        "kind": "constant",
        "valueType": {
         "$id": "5811",
         "kind": "string",
         "name": "string",
         "crossLanguageDefinitionId": "TypeSpec.string",
         "decorators": []
        },
        "value": "multipart/form-data",
        "decorators": []
       },
       "location": "Header",
       "isApiVersion": false,
       "isContentType": true,
       "isEndpoint": false,
       "explode": false,
       "isRequired": true,
       "kind": "Constant",
       "decorators": [],
       "skipUrlEncoding": false
      },
      {
       "$id": "5812",
       "name": "body",
       "nameInRequest": "body",
       "type": {
        "$ref": "54"
       },
       "location": "Body",
       "isApiVersion": false,
       "isContentType": false,
       "isEndpoint": false,
       "explode": false,
       "isRequired": true,
       "kind": "Method",
       "decorators": [],
       "skipUrlEncoding": false
      }
     ],
     "responses": [
      {
       "$id": "5813",
       "statusCodes": [
        204
       ],
       "headers": [],
       "isErrorResponse": false
      }
     ],
     "httpMethod": "POST",
     "uri": "{endpoint}",
     "path": "/multipart/form-data/multi-binary-parts",
     "requestMediaTypes": [
      "multipart/form-data"
     ],
     "bufferResponse": true,
     "generateProtocolMethod": true,
     "generateConvenienceMethod": true,
     "crossLanguageDefinitionId": "Payload.MultiPart.FormData.multiBinaryParts",
     "decorators": []
    },
    {
     "$id": "5814",
     "name": "checkFileNameAndContentType",
     "resourceName": "FormData",
     "doc": "Test content-type: multipart/form-data",
     "accessibility": "public",
     "parameters": [
      {
       "$id": "5815",
       "name": "contentType",
       "nameInRequest": "Content-Type",
       "type": {
        "$id": "5816",
        "kind": "constant",
        "valueType": {
         "$id": "5817",
         "kind": "string",
         "name": "string",
         "crossLanguageDefinitionId": "TypeSpec.string",
         "decorators": []
        },
        "value": "multipart/form-data",
        "decorators": []
       },
       "location": "Header",
       "isApiVersion": false,
       "isContentType": true,
       "isEndpoint": false,
       "explode": false,
       "isRequired": true,
       "kind": "Constant",
       "decorators": [],
       "skipUrlEncoding": false
      },
      {
       "$id": "5818",
       "name": "body",
       "nameInRequest": "body",
       "type": {
        "$ref": "5"
       },
       "location": "Body",
       "isApiVersion": false,
       "isContentType": false,
       "isEndpoint": false,
       "explode": false,
       "isRequired": true,
       "kind": "Method",
       "decorators": [],
       "skipUrlEncoding": false
      }
     ],
     "responses": [
      {
       "$id": "5819",
       "statusCodes": [
        204
       ],
       "headers": [],
       "isErrorResponse": false
      }
     ],
     "httpMethod": "POST",
     "uri": "{endpoint}",
     "path": "/multipart/form-data/check-filename-and-content-type",
     "requestMediaTypes": [
      "multipart/form-data"
     ],
     "bufferResponse": true,
     "generateProtocolMethod": true,
     "generateConvenienceMethod": true,
     "crossLanguageDefinitionId": "Payload.MultiPart.FormData.checkFileNameAndContentType",
     "decorators": []
    },
    {
     "$id": "5820",
     "name": "anonymousModel",
     "resourceName": "FormData",
     "doc": "Test content-type: multipart/form-data",
     "accessibility": "public",
     "parameters": [
      {
       "$id": "5821",
       "name": "contentType",
       "nameInRequest": "Content-Type",
       "type": {
        "$id": "5822",
        "kind": "constant",
        "valueType": {
         "$id": "5823",
         "kind": "string",
         "name": "string",
         "crossLanguageDefinitionId": "TypeSpec.string",
         "decorators": []
        },
        "value": "multipart/form-data",
        "decorators": []
       },
       "location": "Header",
       "isApiVersion": false,
       "isContentType": true,
       "isEndpoint": false,
       "explode": false,
       "isRequired": true,
       "kind": "Constant",
       "decorators": [],
       "skipUrlEncoding": false
      },
      {
       "$id": "5824",
       "name": "anonymousModelRequest",
       "nameInRequest": "anonymousModelRequest",
       "type": {
        "$ref": "63"
       },
       "location": "Body",
       "isApiVersion": false,
       "isContentType": false,
       "isEndpoint": false,
       "explode": false,
       "isRequired": true,
       "kind": "Spread",
       "decorators": [],
       "skipUrlEncoding": false
      }
     ],
     "responses": [
      {
       "$id": "5825",
       "statusCodes": [
        204
       ],
       "headers": [],
       "isErrorResponse": false
      }
     ],
     "httpMethod": "POST",
     "uri": "{endpoint}",
     "path": "/multipart/form-data/anonymous-model",
     "requestMediaTypes": [
      "multipart/form-data"
     ],
     "bufferResponse": true,
     "generateProtocolMethod": true,
     "generateConvenienceMethod": true,
     "crossLanguageDefinitionId": "Payload.MultiPart.FormData.anonymousModel",
     "decorators": []
    }
   ],
   "parent": "MultiPartClient",
   "parameters": [
    {
     "$id": "5826",
     "name": "endpoint",
     "nameInRequest": "endpoint",
     "doc": "Service host",
     "type": {
      "$id": "5827",
      "kind": "url",
      "name": "url",
      "crossLanguageDefinitionId": "TypeSpec.url"
     },
<<<<<<< HEAD
     "Location": "Uri",
     "IsApiVersion": false,
     "IsContentType": false,
     "IsRequired": true,
     "IsEndpoint": true,
     "SkipUrlEncoding": false,
     "Explode": false,
     "Kind": "Client",
     "DefaultValue": {
      "$id": "5830",
      "Type": {
       "$id": "5831",
=======
     "location": "Uri",
     "isApiVersion": false,
     "isContentType": false,
     "isRequired": true,
     "isEndpoint": true,
     "skipUrlEncoding": false,
     "explode": false,
     "kind": "Client",
     "defaultValue": {
      "$id": "5828",
      "type": {
       "$id": "5829",
>>>>>>> c6990eba
       "kind": "string",
       "name": "string",
       "crossLanguageDefinitionId": "TypeSpec.string"
      },
      "value": "http://localhost:3000"
     }
    }
   ],
   "decorators": [],
   "crossLanguageDefinitionId": "Payload.MultiPart.FormData"
  },
  {
   "$id": "5830",
   "name": "FormDataHttpParts",
   "namespace": "Payload.MultiPart.FormData.HttpParts",
   "operations": [
    {
     "$id": "5831",
     "name": "jsonArrayAndFileArray",
     "resourceName": "HttpParts",
     "doc": "Test content-type: multipart/form-data for mixed scenarios",
     "accessibility": "public",
     "parameters": [
      {
       "$id": "5832",
       "name": "contentType",
       "nameInRequest": "Content-Type",
       "type": {
        "$id": "5833",
        "kind": "constant",
        "valueType": {
         "$id": "5834",
         "kind": "string",
         "name": "string",
         "crossLanguageDefinitionId": "TypeSpec.string",
         "decorators": []
        },
        "value": "multipart/form-data",
        "decorators": []
       },
       "location": "Header",
       "isApiVersion": false,
       "isContentType": true,
       "isEndpoint": false,
       "explode": false,
       "isRequired": true,
       "kind": "Constant",
       "decorators": [],
       "skipUrlEncoding": false
      },
      {
       "$id": "5835",
       "name": "body",
       "nameInRequest": "body",
       "type": {
        "$ref": "68"
       },
       "location": "Body",
       "isApiVersion": false,
       "isContentType": false,
       "isEndpoint": false,
       "explode": false,
       "isRequired": true,
       "kind": "Method",
       "decorators": [],
       "skipUrlEncoding": false
      }
     ],
     "responses": [
      {
       "$id": "5836",
       "statusCodes": [
        204
       ],
       "headers": [],
       "isErrorResponse": false
      }
     ],
     "httpMethod": "POST",
     "uri": "{endpoint}",
     "path": "/multipart/form-data/complex-parts-with-httppart",
     "requestMediaTypes": [
      "multipart/form-data"
     ],
     "bufferResponse": true,
     "generateProtocolMethod": true,
     "generateConvenienceMethod": true,
     "crossLanguageDefinitionId": "Payload.MultiPart.FormData.HttpParts.jsonArrayAndFileArray",
     "decorators": []
    }
   ],
   "parent": "FormData",
   "parameters": [
    {
     "$id": "5837",
     "name": "endpoint",
     "nameInRequest": "endpoint",
     "doc": "Service host",
     "type": {
      "$id": "5838",
      "kind": "url",
      "name": "url",
      "crossLanguageDefinitionId": "TypeSpec.url"
     },
<<<<<<< HEAD
     "Location": "Uri",
     "IsApiVersion": false,
     "IsContentType": false,
     "IsRequired": true,
     "IsEndpoint": true,
     "SkipUrlEncoding": false,
     "Explode": false,
     "Kind": "Client",
     "DefaultValue": {
      "$id": "5842",
      "Type": {
       "$id": "5843",
=======
     "location": "Uri",
     "isApiVersion": false,
     "isContentType": false,
     "isRequired": true,
     "isEndpoint": true,
     "skipUrlEncoding": false,
     "explode": false,
     "kind": "Client",
     "defaultValue": {
      "$id": "5839",
      "type": {
       "$id": "5840",
>>>>>>> c6990eba
       "kind": "string",
       "name": "string",
       "crossLanguageDefinitionId": "TypeSpec.string"
      },
      "value": "http://localhost:3000"
     }
    }
   ],
   "decorators": [],
   "crossLanguageDefinitionId": "Payload.MultiPart.FormData.HttpParts"
  },
  {
   "$id": "5841",
   "name": "FormDataHttpPartsContentType",
   "namespace": "Payload.MultiPart.FormData.HttpParts.ContentType",
   "operations": [
    {
     "$id": "5842",
     "name": "imageJpegContentType",
     "resourceName": "ContentType",
     "doc": "Test content-type: multipart/form-data",
     "accessibility": "public",
     "parameters": [
      {
       "$id": "5843",
       "name": "contentType",
       "nameInRequest": "Content-Type",
       "type": {
        "$id": "5844",
        "kind": "constant",
        "valueType": {
         "$id": "5845",
         "kind": "string",
         "name": "string",
         "crossLanguageDefinitionId": "TypeSpec.string",
         "decorators": []
        },
        "value": "multipart/form-data",
        "decorators": []
       },
       "location": "Header",
       "isApiVersion": false,
       "isContentType": true,
       "isEndpoint": false,
       "explode": false,
       "isRequired": true,
       "kind": "Constant",
       "decorators": [],
       "skipUrlEncoding": false
      },
      {
       "$id": "5846",
       "name": "body",
       "nameInRequest": "body",
       "type": {
        "$ref": "5741"
       },
       "location": "Body",
       "isApiVersion": false,
       "isContentType": false,
       "isEndpoint": false,
       "explode": false,
       "isRequired": true,
       "kind": "Method",
       "decorators": [],
       "skipUrlEncoding": false
      }
     ],
     "responses": [
      {
       "$id": "5847",
       "statusCodes": [
        204
       ],
       "headers": [],
       "isErrorResponse": false
      }
     ],
     "httpMethod": "POST",
     "uri": "{endpoint}",
     "path": "/multipart/form-data/check-filename-and-specific-content-type-with-httppart",
     "requestMediaTypes": [
      "multipart/form-data"
     ],
     "bufferResponse": true,
     "generateProtocolMethod": true,
     "generateConvenienceMethod": true,
     "crossLanguageDefinitionId": "Payload.MultiPart.FormData.HttpParts.ContentType.imageJpegContentType",
     "decorators": []
    },
    {
     "$id": "5848",
     "name": "requiredContentType",
     "resourceName": "ContentType",
     "doc": "Test content-type: multipart/form-data",
     "accessibility": "public",
     "parameters": [
      {
       "$id": "5849",
       "name": "contentType",
       "nameInRequest": "Content-Type",
       "type": {
        "$id": "5850",
        "kind": "constant",
        "valueType": {
         "$id": "5851",
         "kind": "string",
         "name": "string",
         "crossLanguageDefinitionId": "TypeSpec.string",
         "decorators": []
        },
        "value": "multipart/form-data",
        "decorators": []
       },
       "location": "Header",
       "isApiVersion": false,
       "isContentType": true,
       "isEndpoint": false,
       "explode": false,
       "isRequired": true,
       "kind": "Constant",
       "decorators": [],
       "skipUrlEncoding": false
      },
      {
       "$id": "5852",
       "name": "body",
       "nameInRequest": "body",
       "type": {
        "$ref": "5760"
       },
       "location": "Body",
       "isApiVersion": false,
       "isContentType": false,
       "isEndpoint": false,
       "explode": false,
       "isRequired": true,
       "kind": "Method",
       "decorators": [],
       "skipUrlEncoding": false
      }
     ],
     "responses": [
      {
       "$id": "5853",
       "statusCodes": [
        204
       ],
       "headers": [],
       "isErrorResponse": false
      }
     ],
     "httpMethod": "POST",
     "uri": "{endpoint}",
     "path": "/multipart/form-data/check-filename-and-required-content-type-with-httppart",
     "requestMediaTypes": [
      "multipart/form-data"
     ],
     "bufferResponse": true,
     "generateProtocolMethod": true,
     "generateConvenienceMethod": true,
     "crossLanguageDefinitionId": "Payload.MultiPart.FormData.HttpParts.ContentType.requiredContentType",
     "decorators": []
    },
    {
     "$id": "5854",
     "name": "optionalContentType",
     "resourceName": "ContentType",
     "doc": "Test content-type: multipart/form-data for optional content type",
     "accessibility": "public",
     "parameters": [
      {
       "$id": "5855",
       "name": "contentType",
       "nameInRequest": "Content-Type",
       "type": {
        "$id": "5856",
        "kind": "constant",
        "valueType": {
         "$id": "5857",
         "kind": "string",
         "name": "string",
         "crossLanguageDefinitionId": "TypeSpec.string",
         "decorators": []
        },
        "value": "multipart/form-data",
        "decorators": []
       },
       "location": "Header",
       "isApiVersion": false,
       "isContentType": true,
       "isEndpoint": false,
       "explode": false,
       "isRequired": true,
       "kind": "Constant",
       "decorators": [],
       "skipUrlEncoding": false
      },
      {
       "$id": "5858",
       "name": "body",
       "nameInRequest": "body",
       "type": {
        "$ref": "5764"
       },
       "location": "Body",
       "isApiVersion": false,
       "isContentType": false,
       "isEndpoint": false,
       "explode": false,
       "isRequired": true,
       "kind": "Method",
       "decorators": [],
       "skipUrlEncoding": false
      }
     ],
     "responses": [
      {
       "$id": "5859",
       "statusCodes": [
        204
       ],
       "headers": [],
       "isErrorResponse": false
      }
     ],
     "httpMethod": "POST",
     "uri": "{endpoint}",
     "path": "/multipart/form-data/file-with-http-part-optional-content-type",
     "requestMediaTypes": [
      "multipart/form-data"
     ],
     "bufferResponse": true,
     "generateProtocolMethod": true,
     "generateConvenienceMethod": true,
     "crossLanguageDefinitionId": "Payload.MultiPart.FormData.HttpParts.ContentType.optionalContentType",
     "decorators": []
    }
   ],
   "parent": "FormDataHttpParts",
   "parameters": [
    {
     "$id": "5860",
     "name": "endpoint",
     "nameInRequest": "endpoint",
     "doc": "Service host",
     "type": {
      "$id": "5861",
      "kind": "url",
      "name": "url",
      "crossLanguageDefinitionId": "TypeSpec.url"
     },
<<<<<<< HEAD
     "Location": "Uri",
     "IsApiVersion": false,
     "IsContentType": false,
     "IsRequired": true,
     "IsEndpoint": true,
     "SkipUrlEncoding": false,
     "Explode": false,
     "Kind": "Client",
     "DefaultValue": {
      "$id": "5866",
      "Type": {
       "$id": "5867",
=======
     "location": "Uri",
     "isApiVersion": false,
     "isContentType": false,
     "isRequired": true,
     "isEndpoint": true,
     "skipUrlEncoding": false,
     "explode": false,
     "kind": "Client",
     "defaultValue": {
      "$id": "5862",
      "type": {
       "$id": "5863",
>>>>>>> c6990eba
       "kind": "string",
       "name": "string",
       "crossLanguageDefinitionId": "TypeSpec.string"
      },
      "value": "http://localhost:3000"
     }
    }
   ],
   "decorators": [],
   "crossLanguageDefinitionId": "Payload.MultiPart.FormData.HttpParts.ContentType"
  },
  {
   "$id": "5864",
   "name": "FormDataHttpPartsNonString",
   "namespace": "Payload.MultiPart.FormData.HttpParts.NonString",
   "operations": [
    {
     "$id": "5865",
     "name": "float",
     "resourceName": "NonString",
     "doc": "Test content-type: multipart/form-data for non string",
     "accessibility": "public",
     "parameters": [
      {
       "$id": "5866",
       "name": "contentType",
       "nameInRequest": "Content-Type",
       "type": {
        "$id": "5867",
        "kind": "constant",
        "valueType": {
         "$id": "5868",
         "kind": "string",
         "name": "string",
         "crossLanguageDefinitionId": "TypeSpec.string",
         "decorators": []
        },
        "value": "multipart/form-data",
        "decorators": []
       },
       "location": "Header",
       "isApiVersion": false,
       "isContentType": true,
       "isEndpoint": false,
       "explode": false,
       "isRequired": true,
       "kind": "Constant",
       "decorators": [],
       "skipUrlEncoding": false
      },
      {
       "$id": "5869",
       "name": "body",
       "nameInRequest": "body",
       "type": {
        "$ref": "4854"
       },
       "location": "Body",
       "isApiVersion": false,
       "isContentType": false,
       "isEndpoint": false,
       "explode": false,
       "isRequired": true,
       "kind": "Method",
       "decorators": [],
       "skipUrlEncoding": false
      }
     ],
     "responses": [
      {
       "$id": "5870",
       "statusCodes": [
        204
       ],
       "headers": [],
       "isErrorResponse": false
      }
     ],
     "httpMethod": "POST",
     "uri": "{endpoint}",
     "path": "/multipart/form-data/non-string-float",
     "requestMediaTypes": [
      "multipart/form-data"
     ],
     "bufferResponse": true,
     "generateProtocolMethod": true,
     "generateConvenienceMethod": true,
     "crossLanguageDefinitionId": "Payload.MultiPart.FormData.HttpParts.NonString.float",
     "decorators": []
    }
   ],
   "parent": "FormDataHttpParts",
   "parameters": [
    {
     "$id": "5871",
     "name": "endpoint",
     "nameInRequest": "endpoint",
     "doc": "Service host",
     "type": {
      "$id": "5872",
      "kind": "url",
      "name": "url",
      "crossLanguageDefinitionId": "TypeSpec.url"
     },
<<<<<<< HEAD
     "Location": "Uri",
     "IsApiVersion": false,
     "IsContentType": false,
     "IsRequired": true,
     "IsEndpoint": true,
     "SkipUrlEncoding": false,
     "Explode": false,
     "Kind": "Client",
     "DefaultValue": {
      "$id": "5878",
      "Type": {
       "$id": "5879",
=======
     "location": "Uri",
     "isApiVersion": false,
     "isContentType": false,
     "isRequired": true,
     "isEndpoint": true,
     "skipUrlEncoding": false,
     "explode": false,
     "kind": "Client",
     "defaultValue": {
      "$id": "5873",
      "type": {
       "$id": "5874",
>>>>>>> c6990eba
       "kind": "string",
       "name": "string",
       "crossLanguageDefinitionId": "TypeSpec.string"
      },
      "value": "http://localhost:3000"
     }
    }
   ],
   "decorators": [],
   "crossLanguageDefinitionId": "Payload.MultiPart.FormData.HttpParts.NonString"
  }
 ]
}<|MERGE_RESOLUTION|>--- conflicted
+++ resolved
@@ -1376,20 +1376,6 @@
       "name": "url",
       "crossLanguageDefinitionId": "TypeSpec.url"
      },
-<<<<<<< HEAD
-     "Location": "Uri",
-     "IsApiVersion": false,
-     "IsContentType": false,
-     "IsRequired": true,
-     "IsEndpoint": true,
-     "SkipUrlEncoding": false,
-     "Explode": false,
-     "Kind": "Client",
-     "DefaultValue": {
-      "$id": "5782",
-      "Type": {
-       "$id": "5783",
-=======
      "location": "Uri",
      "isApiVersion": false,
      "isContentType": false,
@@ -1402,7 +1388,6 @@
       "$id": "5781",
       "type": {
        "$id": "5782",
->>>>>>> c6990eba
        "kind": "string",
        "name": "string",
        "crossLanguageDefinitionId": "TypeSpec.string"
@@ -1951,20 +1936,6 @@
       "name": "url",
       "crossLanguageDefinitionId": "TypeSpec.url"
      },
-<<<<<<< HEAD
-     "Location": "Uri",
-     "IsApiVersion": false,
-     "IsContentType": false,
-     "IsRequired": true,
-     "IsEndpoint": true,
-     "SkipUrlEncoding": false,
-     "Explode": false,
-     "Kind": "Client",
-     "DefaultValue": {
-      "$id": "5830",
-      "Type": {
-       "$id": "5831",
-=======
      "location": "Uri",
      "isApiVersion": false,
      "isContentType": false,
@@ -1977,7 +1948,6 @@
       "$id": "5828",
       "type": {
        "$id": "5829",
->>>>>>> c6990eba
        "kind": "string",
        "name": "string",
        "crossLanguageDefinitionId": "TypeSpec.string"
@@ -2082,20 +2052,6 @@
       "name": "url",
       "crossLanguageDefinitionId": "TypeSpec.url"
      },
-<<<<<<< HEAD
-     "Location": "Uri",
-     "IsApiVersion": false,
-     "IsContentType": false,
-     "IsRequired": true,
-     "IsEndpoint": true,
-     "SkipUrlEncoding": false,
-     "Explode": false,
-     "Kind": "Client",
-     "DefaultValue": {
-      "$id": "5842",
-      "Type": {
-       "$id": "5843",
-=======
      "location": "Uri",
      "isApiVersion": false,
      "isContentType": false,
@@ -2108,7 +2064,6 @@
       "$id": "5839",
       "type": {
        "$id": "5840",
->>>>>>> c6990eba
        "kind": "string",
        "name": "string",
        "crossLanguageDefinitionId": "TypeSpec.string"
@@ -2361,20 +2316,6 @@
       "name": "url",
       "crossLanguageDefinitionId": "TypeSpec.url"
      },
-<<<<<<< HEAD
-     "Location": "Uri",
-     "IsApiVersion": false,
-     "IsContentType": false,
-     "IsRequired": true,
-     "IsEndpoint": true,
-     "SkipUrlEncoding": false,
-     "Explode": false,
-     "Kind": "Client",
-     "DefaultValue": {
-      "$id": "5866",
-      "Type": {
-       "$id": "5867",
-=======
      "location": "Uri",
      "isApiVersion": false,
      "isContentType": false,
@@ -2387,7 +2328,6 @@
       "$id": "5862",
       "type": {
        "$id": "5863",
->>>>>>> c6990eba
        "kind": "string",
        "name": "string",
        "crossLanguageDefinitionId": "TypeSpec.string"
@@ -2492,20 +2432,6 @@
       "name": "url",
       "crossLanguageDefinitionId": "TypeSpec.url"
      },
-<<<<<<< HEAD
-     "Location": "Uri",
-     "IsApiVersion": false,
-     "IsContentType": false,
-     "IsRequired": true,
-     "IsEndpoint": true,
-     "SkipUrlEncoding": false,
-     "Explode": false,
-     "Kind": "Client",
-     "DefaultValue": {
-      "$id": "5878",
-      "Type": {
-       "$id": "5879",
-=======
      "location": "Uri",
      "isApiVersion": false,
      "isContentType": false,
@@ -2518,7 +2444,6 @@
       "$id": "5873",
       "type": {
        "$id": "5874",
->>>>>>> c6990eba
        "kind": "string",
        "name": "string",
        "crossLanguageDefinitionId": "TypeSpec.string"
