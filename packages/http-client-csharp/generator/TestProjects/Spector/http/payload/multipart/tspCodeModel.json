{
  "name": "Payload.MultiPart",
  "apiVersions": [],
  "enums": [],
  "constants": [
    {
      "$id": "1",
      "kind": "constant",
      "name": "BasicRequestContentType",
      "namespace": "",
      "usage": "None",
      "valueType": {
        "$id": "2",
        "kind": "string",
        "name": "string",
        "crossLanguageDefinitionId": "TypeSpec.string",
        "decorators": []
      },
      "value": "multipart/form-data",
      "decorators": []
    },
    {
      "$id": "3",
      "kind": "constant",
      "name": "BasicRequestContentType1",
      "namespace": "",
      "usage": "None",
      "valueType": {
        "$id": "4",
        "kind": "string",
        "name": "string",
        "crossLanguageDefinitionId": "TypeSpec.string",
        "decorators": []
      },
      "value": "multipart/form-data",
      "decorators": []
    },
    {
      "$id": "5",
      "kind": "constant",
      "name": "BasicRequestContentType2",
      "namespace": "",
      "usage": "None",
      "valueType": {
        "$id": "6",
        "kind": "string",
        "name": "string",
        "crossLanguageDefinitionId": "TypeSpec.string",
        "decorators": []
      },
      "value": "multipart/form-data",
      "decorators": []
    },
    {
      "$id": "7",
      "kind": "constant",
      "name": "BasicRequestContentType3",
      "namespace": "",
      "usage": "None",
      "valueType": {
        "$id": "8",
        "kind": "string",
        "name": "string",
        "crossLanguageDefinitionId": "TypeSpec.string",
        "decorators": []
      },
      "value": "multipart/form-data",
      "decorators": []
    },
    {
      "$id": "9",
      "kind": "constant",
      "name": "BasicRequestContentType4",
      "namespace": "",
      "usage": "None",
      "valueType": {
        "$id": "10",
        "kind": "string",
        "name": "string",
        "crossLanguageDefinitionId": "TypeSpec.string",
        "decorators": []
      },
      "value": "multipart/form-data",
      "decorators": []
    },
    {
      "$id": "11",
      "kind": "constant",
      "name": "BasicRequestContentType5",
      "namespace": "",
      "usage": "None",
      "valueType": {
        "$id": "12",
        "kind": "string",
        "name": "string",
        "crossLanguageDefinitionId": "TypeSpec.string",
        "decorators": []
      },
      "value": "multipart/form-data",
      "decorators": []
    },
    {
      "$id": "13",
      "kind": "constant",
      "name": "BasicRequestContentType6",
      "namespace": "",
      "usage": "None",
      "valueType": {
        "$id": "14",
        "kind": "string",
        "name": "string",
        "crossLanguageDefinitionId": "TypeSpec.string",
        "decorators": []
      },
      "value": "multipart/form-data",
      "decorators": []
    },
    {
      "$id": "15",
      "kind": "constant",
      "name": "BasicRequestContentType7",
      "namespace": "",
      "usage": "None",
      "valueType": {
        "$id": "16",
        "kind": "string",
        "name": "string",
        "crossLanguageDefinitionId": "TypeSpec.string",
        "decorators": []
      },
      "value": "multipart/form-data",
      "decorators": []
    },
    {
      "$id": "17",
      "kind": "constant",
      "name": "BasicRequestContentType8",
      "namespace": "",
      "usage": "None",
      "valueType": {
        "$id": "18",
        "kind": "string",
        "name": "string",
        "crossLanguageDefinitionId": "TypeSpec.string",
        "decorators": []
      },
      "value": "multipart/form-data",
      "decorators": []
    },
    {
      "$id": "19",
      "kind": "constant",
      "name": "BasicRequestContentType9",
      "namespace": "",
      "usage": "None",
      "valueType": {
        "$id": "20",
        "kind": "string",
        "name": "string",
        "crossLanguageDefinitionId": "TypeSpec.string",
        "decorators": []
      },
      "value": "multipart/form-data",
      "decorators": []
    },
    {
      "$id": "21",
      "kind": "constant",
      "name": "BasicRequestContentType10",
      "namespace": "",
      "usage": "None",
      "valueType": {
        "$id": "22",
        "kind": "string",
        "name": "string",
        "crossLanguageDefinitionId": "TypeSpec.string",
        "decorators": []
      },
      "value": "multipart/form-data",
      "decorators": []
    },
    {
      "$id": "23",
      "kind": "constant",
      "name": "BasicRequestContentType11",
      "namespace": "",
      "usage": "None",
      "valueType": {
        "$id": "24",
        "kind": "string",
        "name": "string",
        "crossLanguageDefinitionId": "TypeSpec.string",
        "decorators": []
      },
      "value": "multipart/form-data",
      "decorators": []
    },
    {
      "$id": "25",
      "kind": "constant",
      "name": "BasicRequestContentType12",
      "namespace": "",
      "usage": "None",
      "valueType": {
        "$id": "26",
        "kind": "string",
        "name": "string",
        "crossLanguageDefinitionId": "TypeSpec.string",
        "decorators": []
      },
      "value": "multipart/form-data",
      "decorators": []
    },
    {
      "$id": "27",
      "kind": "constant",
      "name": "BasicRequestContentType13",
      "namespace": "",
      "usage": "None",
      "valueType": {
        "$id": "28",
        "kind": "string",
        "name": "string",
        "crossLanguageDefinitionId": "TypeSpec.string",
        "decorators": []
      },
      "value": "multipart/form-data",
      "decorators": []
    },
    {
      "$id": "29",
      "kind": "constant",
      "name": "BasicRequestContentType14",
      "namespace": "",
      "usage": "None",
      "valueType": {
        "$id": "30",
        "kind": "string",
        "name": "string",
        "crossLanguageDefinitionId": "TypeSpec.string",
        "decorators": []
      },
      "value": "multipart/form-data",
      "decorators": []
    },
    {
      "$id": "31",
      "kind": "constant",
      "name": "BasicRequestContentType15",
      "namespace": "",
      "usage": "None",
      "valueType": {
        "$id": "32",
        "kind": "string",
        "name": "string",
        "crossLanguageDefinitionId": "TypeSpec.string",
        "decorators": []
      },
      "value": "multipart/form-data",
      "decorators": []
    },
    {
      "$id": "33",
      "kind": "constant",
      "name": "BasicRequestContentType16",
      "namespace": "",
      "usage": "None",
      "valueType": {
        "$id": "34",
        "kind": "string",
        "name": "string",
        "crossLanguageDefinitionId": "TypeSpec.string",
        "decorators": []
      },
      "value": "multipart/form-data",
      "decorators": []
    },
    {
      "$id": "35",
      "kind": "constant",
      "name": "FileSpecificContentTypeContentType",
      "namespace": "Payload.MultiPart",
      "usage": "Input",
      "valueType": {
        "$id": "36",
        "kind": "string",
        "name": "string",
        "crossLanguageDefinitionId": "TypeSpec.string",
        "decorators": []
      },
      "value": "image/jpg",
      "decorators": []
    },
    {
      "$id": "37",
      "kind": "constant",
      "name": "BasicRequestContentType17",
      "namespace": "",
      "usage": "None",
      "valueType": {
        "$id": "38",
        "kind": "string",
        "name": "string",
        "crossLanguageDefinitionId": "TypeSpec.string",
        "decorators": []
      },
      "value": "multipart/form-data",
      "decorators": []
    },
    {
      "$id": "39",
      "kind": "constant",
      "name": "BasicRequestContentType18",
      "namespace": "",
      "usage": "None",
      "valueType": {
        "$id": "40",
        "kind": "string",
        "name": "string",
        "crossLanguageDefinitionId": "TypeSpec.string",
        "decorators": []
      },
      "value": "multipart/form-data",
      "decorators": []
    },
    {
      "$id": "41",
      "kind": "constant",
      "name": "BasicRequestContentType19",
      "namespace": "",
      "usage": "None",
      "valueType": {
        "$id": "42",
        "kind": "string",
        "name": "string",
        "crossLanguageDefinitionId": "TypeSpec.string",
        "decorators": []
      },
      "value": "multipart/form-data",
      "decorators": []
    },
    {
      "$id": "43",
      "kind": "constant",
      "name": "BasicRequestContentType20",
      "namespace": "",
      "usage": "None",
      "valueType": {
        "$id": "44",
        "kind": "string",
        "name": "string",
        "crossLanguageDefinitionId": "TypeSpec.string",
        "decorators": []
      },
      "value": "multipart/form-data",
      "decorators": []
    },
    {
      "$id": "45",
      "kind": "constant",
      "name": "BasicRequestContentType21",
      "namespace": "",
      "usage": "None",
      "valueType": {
        "$id": "46",
        "kind": "string",
        "name": "string",
        "crossLanguageDefinitionId": "TypeSpec.string",
        "decorators": []
      },
      "value": "multipart/form-data",
      "decorators": []
    },
    {
      "$id": "47",
      "kind": "constant",
      "name": "BasicRequestContentType22",
      "namespace": "",
      "usage": "None",
      "valueType": {
        "$id": "48",
        "kind": "string",
        "name": "string",
        "crossLanguageDefinitionId": "TypeSpec.string",
        "decorators": []
      },
      "value": "multipart/form-data",
      "decorators": []
    },
    {
      "$id": "49",
      "kind": "constant",
      "name": "BasicRequestContentType23",
      "namespace": "",
      "usage": "None",
      "valueType": {
        "$id": "50",
        "kind": "string",
        "name": "string",
        "crossLanguageDefinitionId": "TypeSpec.string",
        "decorators": []
      },
      "value": "multipart/form-data",
      "decorators": []
    },
    {
<<<<<<< HEAD
      "$id": "51",
      "kind": "constant",
      "name": "FloatRequestTemperatureContentType",
      "namespace": "Payload.MultiPart.FormData.HttpParts.NonString",
      "usage": "Input",
      "valueType": {
        "$id": "52",
        "kind": "string",
        "name": "string",
        "crossLanguageDefinitionId": "TypeSpec.string",
        "decorators": []
      },
      "value": "text/plain",
      "decorators": []
=======
     "$id": "6151",
     "name": "endpoint",
     "nameInRequest": "endpoint",
     "doc": "Service host",
     "type": {
      "$id": "6152",
      "kind": "url",
      "name": "endpoint",
      "crossLanguageDefinitionId": "TypeSpec.url"
     },
     "location": "Uri",
     "isApiVersion": false,
     "isContentType": false,
     "isRequired": true,
     "isEndpoint": true,
     "skipUrlEncoding": false,
     "explode": false,
     "kind": "Client",
     "defaultValue": {
      "$id": "6153",
      "type": {
       "$id": "6154",
       "kind": "string",
       "name": "string",
       "crossLanguageDefinitionId": "TypeSpec.string"
      },
      "value": "http://localhost:3000"
     },
     "serverUrlTemplate": "{endpoint}"
>>>>>>> 790f0e22
    }
  ],
  "models": [
    {
      "$id": "53",
      "kind": "model",
      "name": "MultiPartRequest",
      "namespace": "Payload.MultiPart",
      "crossLanguageDefinitionId": "Payload.MultiPart.MultiPartRequest",
      "usage": "Input,MultipartFormData",
      "decorators": [],
      "properties": [
        {
          "$id": "54",
          "kind": "property",
          "name": "id",
          "serializedName": "id",
          "type": {
            "$id": "55",
            "kind": "string",
            "name": "string",
            "crossLanguageDefinitionId": "TypeSpec.string",
            "decorators": []
          },
          "optional": false,
          "readOnly": false,
          "discriminator": false,
          "flatten": false,
          "decorators": [],
          "crossLanguageDefinitionId": "Payload.MultiPart.MultiPartRequest.id",
          "serializationOptions": {
            "multipart": {
              "isFilePart": false,
              "isMulti": false,
              "defaultContentTypes": [
                "text/plain"
              ],
              "name": "id"
            }
          }
        },
        {
          "$id": "56",
          "kind": "property",
          "name": "profileImage",
          "serializedName": "profileImage",
          "type": {
            "$id": "57",
            "kind": "bytes",
            "name": "bytes",
            "encode": "base64",
            "crossLanguageDefinitionId": "TypeSpec.bytes",
            "decorators": []
          },
          "optional": false,
          "readOnly": false,
          "discriminator": false,
          "flatten": false,
          "decorators": [],
          "crossLanguageDefinitionId": "Payload.MultiPart.MultiPartRequest.profileImage",
          "serializationOptions": {
            "multipart": {
              "isFilePart": true,
              "isMulti": false,
              "defaultContentTypes": [
                "application/octet-stream"
              ],
              "name": "profileImage"
            }
          }
        }
      ]
    },
    {
      "$id": "58",
      "kind": "model",
      "name": "ComplexPartsRequest",
      "namespace": "Payload.MultiPart",
      "crossLanguageDefinitionId": "Payload.MultiPart.ComplexPartsRequest",
      "usage": "Input,MultipartFormData",
      "decorators": [],
      "properties": [
        {
          "$id": "59",
          "kind": "property",
          "name": "id",
          "serializedName": "id",
          "type": {
            "$id": "60",
            "kind": "string",
            "name": "string",
            "crossLanguageDefinitionId": "TypeSpec.string",
            "decorators": []
          },
          "optional": false,
          "readOnly": false,
          "discriminator": false,
          "flatten": false,
          "decorators": [],
          "crossLanguageDefinitionId": "Payload.MultiPart.ComplexPartsRequest.id",
          "serializationOptions": {
            "multipart": {
              "isFilePart": false,
              "isMulti": false,
              "defaultContentTypes": [
                "text/plain"
              ],
              "name": "id"
            }
          }
        },
        {
          "$id": "61",
          "kind": "property",
          "name": "address",
          "serializedName": "address",
          "type": {
            "$id": "62",
            "kind": "model",
            "name": "Address",
            "namespace": "Payload.MultiPart",
            "crossLanguageDefinitionId": "Payload.MultiPart.Address",
            "usage": "Input",
            "decorators": [],
            "properties": [
              {
                "$id": "63",
                "kind": "property",
                "name": "city",
                "serializedName": "city",
                "type": {
                  "$id": "64",
                  "kind": "string",
                  "name": "string",
                  "crossLanguageDefinitionId": "TypeSpec.string",
                  "decorators": []
                },
                "optional": false,
                "readOnly": false,
                "discriminator": false,
                "flatten": false,
                "decorators": [],
                "crossLanguageDefinitionId": "Payload.MultiPart.Address.city",
                "serializationOptions": {
                  "json": {
                    "name": "city"
                  }
                }
              }
            ]
          },
          "optional": false,
          "readOnly": false,
          "discriminator": false,
          "flatten": false,
          "decorators": [],
          "crossLanguageDefinitionId": "Payload.MultiPart.ComplexPartsRequest.address",
          "serializationOptions": {
            "multipart": {
              "isFilePart": false,
              "isMulti": false,
              "defaultContentTypes": [
                "application/json"
              ],
              "name": "address"
            }
          }
        },
        {
          "$id": "65",
          "kind": "property",
          "name": "profileImage",
          "serializedName": "profileImage",
          "type": {
            "$id": "66",
            "kind": "bytes",
            "name": "bytes",
            "encode": "base64",
            "crossLanguageDefinitionId": "TypeSpec.bytes",
            "decorators": []
          },
          "optional": false,
          "readOnly": false,
          "discriminator": false,
          "flatten": false,
          "decorators": [],
          "crossLanguageDefinitionId": "Payload.MultiPart.ComplexPartsRequest.profileImage",
          "serializationOptions": {
            "multipart": {
              "isFilePart": true,
              "isMulti": false,
              "defaultContentTypes": [
                "application/octet-stream"
              ],
              "name": "profileImage"
            }
          }
        },
        {
          "$id": "67",
          "kind": "property",
          "name": "pictures",
          "serializedName": "pictures",
          "type": {
            "$id": "68",
            "kind": "array",
            "name": "ArrayHttpPart",
            "valueType": {
              "$id": "69",
              "kind": "bytes",
              "name": "bytes",
              "encode": "base64",
              "crossLanguageDefinitionId": "TypeSpec.bytes",
              "decorators": []
            },
            "crossLanguageDefinitionId": "TypeSpec.Array",
            "decorators": []
          },
          "optional": false,
          "readOnly": false,
          "discriminator": false,
          "flatten": false,
          "decorators": [],
          "crossLanguageDefinitionId": "Payload.MultiPart.ComplexPartsRequest.pictures",
          "serializationOptions": {
            "multipart": {
              "isFilePart": true,
              "isMulti": true,
              "defaultContentTypes": [
                "application/octet-stream"
              ],
              "name": "pictures"
            }
          }
        }
      ]
    },
    {
      "$ref": "62"
    },
    {
      "$id": "70",
      "kind": "model",
      "name": "JsonPartRequest",
      "namespace": "Payload.MultiPart",
      "crossLanguageDefinitionId": "Payload.MultiPart.JsonPartRequest",
      "usage": "Input,MultipartFormData",
      "decorators": [],
      "properties": [
        {
          "$id": "71",
          "kind": "property",
          "name": "address",
          "serializedName": "address",
          "type": {
            "$ref": "62"
          },
          "optional": false,
          "readOnly": false,
          "discriminator": false,
          "flatten": false,
          "decorators": [],
          "crossLanguageDefinitionId": "Payload.MultiPart.JsonPartRequest.address",
          "serializationOptions": {
            "multipart": {
              "isFilePart": false,
              "isMulti": false,
              "defaultContentTypes": [
                "application/json"
              ],
              "name": "address"
            }
          }
        },
        {
          "$id": "72",
          "kind": "property",
          "name": "profileImage",
          "serializedName": "profileImage",
          "type": {
            "$id": "73",
            "kind": "bytes",
            "name": "bytes",
            "encode": "base64",
            "crossLanguageDefinitionId": "TypeSpec.bytes",
            "decorators": []
          },
          "optional": false,
          "readOnly": false,
          "discriminator": false,
          "flatten": false,
          "decorators": [],
          "crossLanguageDefinitionId": "Payload.MultiPart.JsonPartRequest.profileImage",
          "serializationOptions": {
            "multipart": {
              "isFilePart": true,
              "isMulti": false,
              "defaultContentTypes": [
                "application/octet-stream"
              ],
              "name": "profileImage"
            }
          }
        }
      ]
    },
    {
      "$id": "74",
      "kind": "model",
      "name": "BinaryArrayPartsRequest",
      "namespace": "Payload.MultiPart",
      "crossLanguageDefinitionId": "Payload.MultiPart.BinaryArrayPartsRequest",
      "usage": "Input,MultipartFormData",
      "decorators": [],
      "properties": [
        {
          "$id": "75",
          "kind": "property",
          "name": "id",
          "serializedName": "id",
          "type": {
            "$id": "76",
            "kind": "string",
            "name": "string",
            "crossLanguageDefinitionId": "TypeSpec.string",
            "decorators": []
          },
          "optional": false,
          "readOnly": false,
          "discriminator": false,
          "flatten": false,
          "decorators": [],
          "crossLanguageDefinitionId": "Payload.MultiPart.BinaryArrayPartsRequest.id",
          "serializationOptions": {
            "multipart": {
              "isFilePart": false,
              "isMulti": false,
              "defaultContentTypes": [
                "text/plain"
              ],
              "name": "id"
            }
          }
        },
        {
          "$id": "77",
          "kind": "property",
          "name": "pictures",
          "serializedName": "pictures",
          "type": {
            "$id": "78",
            "kind": "array",
            "name": "ArrayHttpPart1",
            "valueType": {
              "$id": "79",
              "kind": "bytes",
              "name": "bytes",
              "encode": "base64",
              "crossLanguageDefinitionId": "TypeSpec.bytes",
              "decorators": []
            },
            "crossLanguageDefinitionId": "TypeSpec.Array",
            "decorators": []
          },
          "optional": false,
          "readOnly": false,
          "discriminator": false,
          "flatten": false,
          "decorators": [],
          "crossLanguageDefinitionId": "Payload.MultiPart.BinaryArrayPartsRequest.pictures",
          "serializationOptions": {
            "multipart": {
              "isFilePart": true,
              "isMulti": true,
              "defaultContentTypes": [
                "application/octet-stream"
              ],
              "name": "pictures"
            }
          }
        }
      ]
    },
    {
      "$id": "80",
      "kind": "model",
      "name": "MultiBinaryPartsRequest",
      "namespace": "Payload.MultiPart",
      "crossLanguageDefinitionId": "Payload.MultiPart.MultiBinaryPartsRequest",
      "usage": "Input,MultipartFormData",
      "decorators": [],
      "properties": [
        {
          "$id": "81",
          "kind": "property",
          "name": "profileImage",
          "serializedName": "profileImage",
          "type": {
            "$id": "82",
            "kind": "bytes",
            "name": "bytes",
            "encode": "base64",
            "crossLanguageDefinitionId": "TypeSpec.bytes",
            "decorators": []
          },
          "optional": false,
          "readOnly": false,
          "discriminator": false,
          "flatten": false,
          "decorators": [],
          "crossLanguageDefinitionId": "Payload.MultiPart.MultiBinaryPartsRequest.profileImage",
          "serializationOptions": {
            "multipart": {
              "isFilePart": true,
              "isMulti": false,
              "defaultContentTypes": [
                "application/octet-stream"
              ],
              "name": "profileImage"
            }
          }
        },
        {
          "$id": "83",
          "kind": "property",
          "name": "picture",
          "serializedName": "picture",
          "type": {
            "$id": "84",
            "kind": "bytes",
            "name": "bytes",
            "encode": "base64",
            "crossLanguageDefinitionId": "TypeSpec.bytes",
            "decorators": []
          },
          "optional": true,
          "readOnly": false,
          "discriminator": false,
          "flatten": false,
          "decorators": [],
          "crossLanguageDefinitionId": "Payload.MultiPart.MultiBinaryPartsRequest.picture",
          "serializationOptions": {
            "multipart": {
              "isFilePart": true,
              "isMulti": false,
              "defaultContentTypes": [
                "application/octet-stream"
              ],
              "name": "picture"
            }
          }
        }
      ]
    },
    {
      "$id": "85",
      "kind": "model",
      "name": "AnonymousModelRequest",
      "namespace": "Payload.MultiPart.FormData",
      "crossLanguageDefinitionId": "Payload.MultiPart.FormData.anonymousModel.Request.anonymous",
      "usage": "Input,MultipartFormData",
      "decorators": [],
      "properties": [
        {
          "$id": "86",
          "kind": "property",
          "name": "profileImage",
          "serializedName": "profileImage",
          "type": {
            "$id": "87",
            "kind": "bytes",
            "name": "bytes",
            "encode": "base64",
            "crossLanguageDefinitionId": "TypeSpec.bytes",
            "decorators": []
          },
          "optional": false,
          "readOnly": false,
          "discriminator": false,
          "flatten": false,
          "decorators": [],
          "crossLanguageDefinitionId": "Payload.MultiPart.FormData.anonymousModel.Request.anonymous.profileImage",
          "serializationOptions": {
            "multipart": {
              "isFilePart": true,
              "isMulti": false,
              "defaultContentTypes": [
                "application/octet-stream"
              ],
              "name": "profileImage"
            }
          }
        }
      ]
    },
    {
      "$id": "88",
      "kind": "model",
      "name": "ComplexHttpPartsModelRequest",
      "namespace": "Payload.MultiPart",
      "crossLanguageDefinitionId": "Payload.MultiPart.ComplexHttpPartsModelRequest",
      "usage": "Input,MultipartFormData",
      "decorators": [],
      "properties": [
        {
          "$id": "89",
          "kind": "property",
          "name": "id",
          "serializedName": "id",
          "type": {
            "$id": "90",
            "kind": "string",
            "name": "string",
            "crossLanguageDefinitionId": "TypeSpec.string",
            "decorators": []
          },
          "optional": false,
          "readOnly": false,
          "discriminator": false,
          "flatten": false,
          "decorators": [],
          "crossLanguageDefinitionId": "Payload.MultiPart.ComplexHttpPartsModelRequest.id",
          "serializationOptions": {
            "multipart": {
              "isFilePart": false,
              "isMulti": false,
              "defaultContentTypes": [
                "text/plain"
              ],
              "name": "id"
            }
          }
        },
        {
<<<<<<< HEAD
          "$id": "91",
          "kind": "property",
          "name": "address",
          "serializedName": "address",
          "type": {
            "$ref": "62"
          },
          "optional": false,
          "readOnly": false,
          "discriminator": false,
          "flatten": false,
          "decorators": [],
          "crossLanguageDefinitionId": "Payload.MultiPart.ComplexHttpPartsModelRequest.address",
          "serializationOptions": {
            "multipart": {
              "isFilePart": false,
              "isMulti": false,
              "defaultContentTypes": [
                "application/json"
              ],
              "name": "address"
            }
          }
        },
=======
         "$id": "6210",
         "name": "body",
         "nameInRequest": "body",
         "type": {
          "$ref": "112"
         },
         "location": "Body",
         "isApiVersion": false,
         "isContentType": false,
         "isEndpoint": false,
         "explode": false,
         "isRequired": true,
         "kind": "Method",
         "decorators": [],
         "skipUrlEncoding": false
        }
       ],
       "response": {
        "$id": "6211"
       },
       "isOverride": false,
       "generateConvenient": true,
       "generateProtocol": true,
       "crossLanguageDefinitionId": "Payload.MultiPart.FormData.anonymousModel"
      }
     ],
     "parameters": [
      {
       "$id": "6212",
       "name": "endpoint",
       "nameInRequest": "endpoint",
       "doc": "Service host",
       "type": {
        "$id": "6213",
        "kind": "url",
        "name": "endpoint",
        "crossLanguageDefinitionId": "TypeSpec.url"
       },
       "location": "Uri",
       "isApiVersion": false,
       "isContentType": false,
       "isRequired": true,
       "isEndpoint": true,
       "skipUrlEncoding": false,
       "explode": false,
       "kind": "Client",
       "defaultValue": {
        "$id": "6214",
        "type": {
         "$id": "6215",
         "kind": "string",
         "name": "string",
         "crossLanguageDefinitionId": "TypeSpec.string"
        },
        "value": "http://localhost:3000"
       },
       "serverUrlTemplate": "{endpoint}"
      }
     ],
     "decorators": [],
     "crossLanguageDefinitionId": "Payload.MultiPart.FormData",
     "apiVersions": [],
     "parent": {
      "$ref": "6150"
     },
     "children": [
      {
       "$id": "6216",
       "kind": "client",
       "name": "HttpParts",
       "namespace": "Payload.MultiPart.FormData.HttpParts",
       "methods": [
>>>>>>> 790f0e22
        {
          "$id": "92",
          "kind": "property",
          "name": "profileImage",
          "serializedName": "profileImage",
          "type": {
            "$id": "93",
            "kind": "model",
            "name": "FileRequiredMetaData",
            "namespace": "Payload.MultiPart",
            "crossLanguageDefinitionId": "Payload.MultiPart.FileRequiredMetaData",
            "usage": "Input",
            "decorators": [],
            "baseModel": {
              "$id": "94",
              "kind": "model",
              "name": "File",
              "namespace": "TypeSpec.Http",
              "crossLanguageDefinitionId": "TypeSpec.Http.File",
              "usage": "Input",
              "doc": "A file in an HTTP request, response, or multipart payload.\n\nFiles have a special meaning that the HTTP library understands. When the body of an HTTP request, response,\nor multipart payload is _effectively_ an instance of `TypeSpec.Http.File` or any type that extends it, the\noperation is treated as a file upload or download.\n\nWhen using file bodies, the fields of the file model are defined to come from particular locations by default:\n\n- `contentType`: The `Content-Type` header of the request, response, or multipart payload (CANNOT be overridden or changed).\n- `contents`: The body of the request, response, or multipart payload (CANNOT be overridden or changed).\n- `filename`: The `filename` parameter value of the `Content-Disposition` header of the response or multipart payload\n(MAY be overridden or changed).\n\nA File may be used as a normal structured JSON object in a request or response, if the request specifies an explicit\n`Content-Type` header. In this case, the entire File model is serialized as if it were any other model. In a JSON payload,\nit will have a structure like:\n\n```\n{\n  \"contentType\": <string?>,\n  \"filename\": <string?>,\n  \"contents\": <string, base64>\n}\n```\n\nThe `contentType` _within_ the file defines what media types the data inside the file can be, but if the specification\ndefines a `Content-Type` for the payload as HTTP metadata, that `Content-Type` metadata defines _how the file is\nserialized_. See the examples below for more information.\n\nNOTE: The `filename` and `contentType` fields are optional. Furthermore, the default location of `filename`\n(`Content-Disposition: <disposition>; filename=<filename>`) is only valid in HTTP responses and multipart payloads. If\nyou wish to send the `filename` in a request, you must use HTTP metadata decorators to describe the location of the\n`filename` field. You can combine the metadata decorators with `@visibility` to control when the `filename` location\nis overridden, as shown in the examples below.",
              "summary": "A file in an HTTP request, response, or multipart payload.",
              "decorators": [],
              "properties": [
                {
                  "$id": "95",
                  "kind": "property",
                  "name": "contentType",
                  "serializedName": "contentType",
                  "summary": "The allowed media (MIME) types of the file contents.",
                  "doc": "The allowed media (MIME) types of the file contents.\n\nIn file bodies, this value comes from the `Content-Type` header of the request or response. In JSON bodies,\nthis value is serialized as a field in the response.\n\nNOTE: this is not _necessarily_ the same as the `Content-Type` header of the request or response, but\nit will be for file bodies. It may be different if the file is serialized as a JSON object. It always refers to the\n_contents_ of the file, and not necessarily the way the file itself is transmitted or serialized.",
                  "type": {
                    "$id": "96",
                    "kind": "string",
                    "name": "string",
                    "crossLanguageDefinitionId": "TypeSpec.string",
                    "decorators": []
                  },
                  "optional": true,
                  "readOnly": false,
                  "discriminator": false,
                  "flatten": false,
                  "decorators": [],
                  "crossLanguageDefinitionId": "TypeSpec.Http.File.contentType",
                  "serializationOptions": {}
                },
                {
                  "$id": "97",
                  "kind": "property",
                  "name": "filename",
                  "serializedName": "filename",
                  "summary": "The name of the file, if any.",
                  "doc": "The name of the file, if any.\n\nIn file bodies, this value comes from the `filename` parameter of the `Content-Disposition` header of the response\nor multipart payload. In JSON bodies, this value is serialized as a field in the response.\n\nNOTE: By default, `filename` cannot be sent in request payloads and can only be sent in responses and multipart\npayloads, as the `Content-Disposition` header is not valid in requests. If you want to send the `filename` in a request,\nyou must extend the `File` model and override the `filename` property with a different location defined by HTTP metadata\ndecorators.",
                  "type": {
                    "$id": "98",
                    "kind": "string",
                    "name": "string",
                    "crossLanguageDefinitionId": "TypeSpec.string",
                    "decorators": []
                  },
                  "optional": true,
                  "readOnly": false,
                  "discriminator": false,
                  "flatten": false,
                  "decorators": [],
                  "crossLanguageDefinitionId": "TypeSpec.Http.File.filename",
                  "serializationOptions": {}
                },
                {
                  "$id": "99",
                  "kind": "property",
                  "name": "contents",
                  "serializedName": "contents",
                  "summary": "The contents of the file.",
                  "doc": "The contents of the file.\n\nIn file bodies, this value comes from the body of the request, response, or multipart payload. In JSON bodies,\nthis value is serialized as a field in the response.",
                  "type": {
                    "$id": "100",
                    "kind": "bytes",
                    "name": "bytes",
                    "encode": "base64",
                    "crossLanguageDefinitionId": "TypeSpec.bytes",
                    "decorators": []
                  },
                  "optional": false,
                  "readOnly": false,
                  "discriminator": false,
                  "flatten": false,
                  "decorators": [],
                  "crossLanguageDefinitionId": "TypeSpec.Http.File.contents",
                  "serializationOptions": {}
                }
              ]
            },
            "properties": [
              {
                "$id": "101",
                "kind": "property",
                "name": "filename",
                "serializedName": "filename",
                "type": {
                  "$id": "102",
                  "kind": "string",
                  "name": "string",
                  "crossLanguageDefinitionId": "TypeSpec.string",
                  "decorators": []
                },
                "optional": false,
                "readOnly": false,
                "discriminator": false,
                "flatten": false,
                "decorators": [],
                "crossLanguageDefinitionId": "Payload.MultiPart.FileRequiredMetaData.filename",
                "serializationOptions": {}
              },
              {
                "$id": "103",
                "kind": "property",
                "name": "contentType",
                "serializedName": "contentType",
                "type": {
                  "$id": "104",
                  "kind": "string",
                  "name": "string",
                  "crossLanguageDefinitionId": "TypeSpec.string",
                  "decorators": []
                },
                "optional": false,
                "readOnly": false,
                "discriminator": false,
                "flatten": false,
                "decorators": [],
                "crossLanguageDefinitionId": "Payload.MultiPart.FileRequiredMetaData.contentType",
                "serializationOptions": {}
              }
            ]
          },
          "optional": false,
          "readOnly": false,
          "discriminator": false,
          "flatten": false,
          "decorators": [],
          "crossLanguageDefinitionId": "Payload.MultiPart.ComplexHttpPartsModelRequest.profileImage",
          "serializationOptions": {
            "multipart": {
              "isFilePart": true,
              "isMulti": false,
              "filename": {
                "$id": "105",
                "apiVersions": [],
                "type": {
                  "$id": "106",
                  "kind": "string",
                  "decorators": [],
                  "name": "string",
                  "doc": "A sequence of textual characters.",
                  "crossLanguageDefinitionId": "TypeSpec.string"
                },
                "name": "filename",
                "isGeneratedName": false,
                "optional": false,
                "isApiVersionParam": false,
                "onClient": false,
                "crossLanguageDefinitionId": "Payload.MultiPart.FileRequiredMetaData.filename",
                "decorators": [],
                "visibility": [
                  1,
                  2,
                  4,
                  8,
                  16
                ],
                "access": "public",
                "kind": "property",
                "discriminator": false,
                "serializedName": "filename",
                "isMultipartFileInput": false,
                "flatten": false,
                "serializationOptions": {}
              },
              "contentType": {
                "$id": "107",
                "apiVersions": [],
                "type": {
                  "$id": "108",
                  "kind": "string",
                  "decorators": [],
                  "name": "string",
                  "doc": "A sequence of textual characters.",
                  "crossLanguageDefinitionId": "TypeSpec.string"
                },
                "name": "contentType",
                "isGeneratedName": false,
                "optional": false,
                "isApiVersionParam": false,
                "onClient": false,
                "crossLanguageDefinitionId": "Payload.MultiPart.FileRequiredMetaData.contentType",
                "decorators": [],
                "visibility": [
                  1,
                  2,
                  4,
                  8,
                  16
                ],
                "access": "public",
                "kind": "property",
                "discriminator": false,
                "serializedName": "contentType",
                "isMultipartFileInput": false,
                "flatten": false,
                "serializationOptions": {}
              },
              "defaultContentTypes": [
                "*/*"
              ],
              "name": "profileImage"
            }
          }
        },
        {
<<<<<<< HEAD
          "$id": "109",
          "kind": "property",
          "name": "previousAddresses",
          "serializedName": "previousAddresses",
=======
         "$id": "6225",
         "name": "endpoint",
         "nameInRequest": "endpoint",
         "doc": "Service host",
         "type": {
          "$id": "6226",
          "kind": "url",
          "name": "endpoint",
          "crossLanguageDefinitionId": "TypeSpec.url"
         },
         "location": "Uri",
         "isApiVersion": false,
         "isContentType": false,
         "isRequired": true,
         "isEndpoint": true,
         "skipUrlEncoding": false,
         "explode": false,
         "kind": "Client",
         "defaultValue": {
          "$id": "6227",
>>>>>>> 790f0e22
          "type": {
            "$id": "110",
            "kind": "array",
            "name": "ArrayAddress",
            "valueType": {
              "$ref": "62"
            },
            "crossLanguageDefinitionId": "TypeSpec.Array",
            "decorators": []
          },
<<<<<<< HEAD
          "optional": false,
          "readOnly": false,
          "discriminator": false,
          "flatten": false,
          "decorators": [],
          "crossLanguageDefinitionId": "Payload.MultiPart.ComplexHttpPartsModelRequest.previousAddresses",
          "serializationOptions": {
            "multipart": {
              "isFilePart": false,
              "isMulti": false,
              "defaultContentTypes": [
                "application/json"
              ],
              "name": "previousAddresses"
            }
          }
        },
=======
          "value": "http://localhost:3000"
         },
         "serverUrlTemplate": "{endpoint}"
        }
       ],
       "decorators": [],
       "crossLanguageDefinitionId": "Payload.MultiPart.FormData.HttpParts",
       "apiVersions": [],
       "parent": {
        "$ref": "6155"
       },
       "children": [
>>>>>>> 790f0e22
        {
          "$id": "111",
          "kind": "property",
          "name": "pictures",
          "serializedName": "pictures",
          "type": {
            "$id": "112",
            "kind": "array",
            "name": "ArrayHttpPart2",
            "valueType": {
              "$ref": "93"
            },
            "crossLanguageDefinitionId": "TypeSpec.Array",
            "decorators": []
          },
          "optional": false,
          "readOnly": false,
          "discriminator": false,
          "flatten": false,
          "decorators": [],
          "crossLanguageDefinitionId": "Payload.MultiPart.ComplexHttpPartsModelRequest.pictures",
          "serializationOptions": {
            "multipart": {
              "isFilePart": true,
              "isMulti": true,
              "filename": {
                "$ref": "105"
              },
              "contentType": {
                "$ref": "107"
              },
              "defaultContentTypes": [
                "*/*"
              ],
              "name": "pictures"
            }
          }
        }
      ]
    },
    {
      "$ref": "93"
    },
    {
      "$ref": "94"
    },
    {
      "$id": "113",
      "kind": "model",
      "name": "FileWithHttpPartSpecificContentTypeRequest",
      "namespace": "Payload.MultiPart",
      "crossLanguageDefinitionId": "Payload.MultiPart.FileWithHttpPartSpecificContentTypeRequest",
      "usage": "Input,MultipartFormData",
      "decorators": [],
      "properties": [
        {
          "$id": "114",
          "kind": "property",
          "name": "profileImage",
          "serializedName": "profileImage",
          "type": {
            "$id": "115",
            "kind": "model",
            "name": "FileSpecificContentType",
            "namespace": "Payload.MultiPart",
            "crossLanguageDefinitionId": "Payload.MultiPart.FileSpecificContentType",
            "usage": "Input",
            "decorators": [],
            "baseModel": {
              "$ref": "94"
            },
            "properties": [
              {
                "$id": "116",
                "kind": "property",
                "name": "filename",
                "serializedName": "filename",
                "type": {
                  "$id": "117",
                  "kind": "string",
                  "name": "string",
                  "crossLanguageDefinitionId": "TypeSpec.string",
                  "decorators": []
                },
                "optional": false,
                "readOnly": false,
                "discriminator": false,
                "flatten": false,
                "decorators": [],
                "crossLanguageDefinitionId": "Payload.MultiPart.FileSpecificContentType.filename",
                "serializationOptions": {}
              },
              {
                "$id": "118",
                "kind": "property",
                "name": "contentType",
                "serializedName": "contentType",
                "type": {
                  "$ref": "35"
                },
                "optional": false,
                "readOnly": false,
                "discriminator": false,
                "flatten": false,
                "decorators": [],
                "crossLanguageDefinitionId": "Payload.MultiPart.FileSpecificContentType.contentType",
                "serializationOptions": {}
              }
            ]
          },
          "optional": false,
          "readOnly": false,
          "discriminator": false,
          "flatten": false,
          "decorators": [],
          "crossLanguageDefinitionId": "Payload.MultiPart.FileWithHttpPartSpecificContentTypeRequest.profileImage",
          "serializationOptions": {
            "multipart": {
              "isFilePart": true,
              "isMulti": false,
              "filename": {
                "$id": "119",
                "apiVersions": [],
                "type": {
                  "$id": "120",
                  "kind": "string",
                  "decorators": [],
                  "name": "string",
                  "doc": "A sequence of textual characters.",
                  "crossLanguageDefinitionId": "TypeSpec.string"
                },
                "name": "filename",
                "isGeneratedName": false,
                "optional": false,
                "isApiVersionParam": false,
                "onClient": false,
                "crossLanguageDefinitionId": "Payload.MultiPart.FileSpecificContentType.filename",
                "decorators": [],
                "visibility": [
                  1,
                  2,
                  4,
                  8,
                  16
                ],
                "access": "public",
                "kind": "property",
                "discriminator": false,
                "serializedName": "filename",
                "isMultipartFileInput": false,
                "flatten": false,
                "serializationOptions": {}
              },
              "contentType": {
                "$id": "121",
                "apiVersions": [],
                "type": {
                  "$id": "122",
                  "kind": "constant",
                  "decorators": [],
                  "value": "image/jpg",
                  "valueType": {
                    "$id": "123",
                    "kind": "string",
                    "decorators": [],
                    "name": "string",
                    "doc": "A sequence of textual characters.",
                    "crossLanguageDefinitionId": "TypeSpec.string"
                  },
                  "name": "FileSpecificContentTypeContentType",
                  "isGeneratedName": true
                },
                "name": "contentType",
                "isGeneratedName": false,
                "optional": false,
                "isApiVersionParam": false,
                "onClient": false,
                "crossLanguageDefinitionId": "Payload.MultiPart.FileSpecificContentType.contentType",
                "decorators": [],
                "visibility": [
                  1,
                  2,
                  4,
                  8,
                  16
                ],
                "access": "public",
                "kind": "property",
                "discriminator": false,
                "serializedName": "contentType",
                "isMultipartFileInput": false,
                "flatten": false,
                "serializationOptions": {}
              },
              "defaultContentTypes": [
                "image/jpg"
              ],
              "name": "profileImage"
            }
          }
        }
      ]
    },
    {
      "$ref": "115"
    },
    {
      "$id": "124",
      "kind": "model",
      "name": "FileWithHttpPartRequiredContentTypeRequest",
      "namespace": "Payload.MultiPart",
      "crossLanguageDefinitionId": "Payload.MultiPart.FileWithHttpPartRequiredContentTypeRequest",
      "usage": "Input,MultipartFormData",
      "decorators": [],
      "properties": [
        {
          "$id": "125",
          "kind": "property",
          "name": "profileImage",
          "serializedName": "profileImage",
          "type": {
            "$ref": "93"
          },
          "optional": false,
          "readOnly": false,
          "discriminator": false,
          "flatten": false,
          "decorators": [],
          "crossLanguageDefinitionId": "Payload.MultiPart.FileWithHttpPartRequiredContentTypeRequest.profileImage",
          "serializationOptions": {
            "multipart": {
              "isFilePart": true,
              "isMulti": false,
              "filename": {
                "$ref": "105"
              },
              "contentType": {
                "$ref": "107"
              },
              "defaultContentTypes": [
                "*/*"
              ],
              "name": "profileImage"
            }
          }
        }
      ]
    },
    {
      "$id": "126",
      "kind": "model",
      "name": "FileWithHttpPartOptionalContentTypeRequest",
      "namespace": "Payload.MultiPart",
      "crossLanguageDefinitionId": "Payload.MultiPart.FileWithHttpPartOptionalContentTypeRequest",
      "usage": "Input,MultipartFormData",
      "decorators": [],
      "properties": [
        {
          "$id": "127",
          "kind": "property",
          "name": "profileImage",
          "serializedName": "profileImage",
          "type": {
            "$id": "128",
            "kind": "model",
            "name": "FileOptionalContentType",
            "namespace": "Payload.MultiPart",
            "crossLanguageDefinitionId": "Payload.MultiPart.FileOptionalContentType",
            "usage": "Input",
            "decorators": [],
            "baseModel": {
              "$ref": "94"
            },
            "properties": [
              {
                "$id": "129",
                "kind": "property",
                "name": "filename",
                "serializedName": "filename",
                "type": {
                  "$id": "130",
                  "kind": "string",
                  "name": "string",
                  "crossLanguageDefinitionId": "TypeSpec.string",
                  "decorators": []
                },
                "optional": false,
                "readOnly": false,
                "discriminator": false,
                "flatten": false,
                "decorators": [],
                "crossLanguageDefinitionId": "Payload.MultiPart.FileOptionalContentType.filename",
                "serializationOptions": {}
              }
            ]
          },
          "optional": false,
          "readOnly": false,
          "discriminator": false,
          "flatten": false,
          "decorators": [],
          "crossLanguageDefinitionId": "Payload.MultiPart.FileWithHttpPartOptionalContentTypeRequest.profileImage",
          "serializationOptions": {
            "multipart": {
              "isFilePart": true,
              "isMulti": false,
              "filename": {
                "$id": "131",
                "apiVersions": [],
                "type": {
                  "$id": "132",
                  "kind": "string",
                  "decorators": [],
                  "name": "string",
                  "doc": "A sequence of textual characters.",
                  "crossLanguageDefinitionId": "TypeSpec.string"
                },
                "name": "filename",
                "isGeneratedName": false,
                "optional": false,
                "isApiVersionParam": false,
                "onClient": false,
                "crossLanguageDefinitionId": "Payload.MultiPart.FileOptionalContentType.filename",
                "decorators": [],
                "visibility": [
                  1,
                  2,
                  4,
                  8,
                  16
                ],
                "access": "public",
                "kind": "property",
                "discriminator": false,
                "serializedName": "filename",
                "isMultipartFileInput": false,
                "flatten": false,
                "serializationOptions": {}
              },
              "contentType": {
                "$id": "133",
                "doc": "The allowed media (MIME) types of the file contents.\n\nIn file bodies, this value comes from the `Content-Type` header of the request or response. In JSON bodies,\nthis value is serialized as a field in the response.\n\nNOTE: this is not _necessarily_ the same as the `Content-Type` header of the request or response, but\nit will be for file bodies. It may be different if the file is serialized as a JSON object. It always refers to the\n_contents_ of the file, and not necessarily the way the file itself is transmitted or serialized.",
                "summary": "The allowed media (MIME) types of the file contents.",
                "apiVersions": [],
                "type": {
                  "$id": "134",
                  "kind": "string",
                  "decorators": [],
                  "name": "string",
                  "doc": "A sequence of textual characters.",
                  "crossLanguageDefinitionId": "TypeSpec.string"
                },
                "name": "contentType",
                "isGeneratedName": false,
                "optional": true,
                "isApiVersionParam": false,
                "onClient": false,
                "crossLanguageDefinitionId": "TypeSpec.Http.File.contentType",
                "decorators": [],
                "visibility": [
                  1,
                  2,
                  4,
                  8,
                  16
                ],
                "access": "public",
                "kind": "property",
                "discriminator": false,
                "serializedName": "contentType",
                "isMultipartFileInput": false,
                "flatten": false,
                "serializationOptions": {}
              },
              "defaultContentTypes": [
                "*/*"
              ],
              "name": "profileImage"
            }
          }
        }
      ]
    },
    {
      "$ref": "128"
    },
    {
      "$id": "135",
      "kind": "model",
      "name": "FloatRequest",
      "namespace": "Payload.MultiPart.FormData.HttpParts.NonString",
      "crossLanguageDefinitionId": "Payload.MultiPart.FormData.HttpParts.NonString.float.Request.anonymous",
      "usage": "Input,MultipartFormData",
      "decorators": [],
      "properties": [
        {
          "$id": "136",
          "kind": "property",
          "name": "temperature",
          "serializedName": "temperature",
          "type": {
            "$id": "137",
            "kind": "float64",
            "name": "float64",
            "crossLanguageDefinitionId": "TypeSpec.float64",
            "decorators": []
          },
          "optional": false,
          "readOnly": false,
          "discriminator": false,
          "flatten": false,
          "decorators": [],
          "crossLanguageDefinitionId": "Payload.MultiPart.FormData.HttpParts.NonString.float.Request.anonymous.temperature",
          "serializationOptions": {
            "multipart": {
              "isFilePart": false,
              "isMulti": false,
              "contentType": {
                "$id": "138",
                "apiVersions": [],
                "type": {
                  "$id": "139",
                  "kind": "constant",
                  "decorators": [],
                  "value": "text/plain",
                  "valueType": {
                    "$id": "140",
                    "kind": "string",
                    "decorators": [],
                    "name": "string",
                    "doc": "A sequence of textual characters.",
                    "crossLanguageDefinitionId": "TypeSpec.string"
                  },
                  "name": "FloatRequestTemperatureContentType",
                  "isGeneratedName": true
                },
                "name": "contentType",
                "isGeneratedName": false,
                "optional": false,
                "isApiVersionParam": false,
                "onClient": false,
                "crossLanguageDefinitionId": "Payload.MultiPart.FormData.HttpParts.NonString.float.Request.temperature.anonymous.contentType",
                "decorators": [],
                "visibility": [
                  1,
                  2,
                  4,
                  8,
                  16
                ],
                "access": "public",
                "correspondingMethodParams": [],
                "kind": "header",
                "serializedName": "content-type"
              },
              "defaultContentTypes": [
                "text/plain"
              ],
              "name": "temperature"
            }
          }
        }
      ]
    },
    {
      "$id": "141",
      "kind": "model",
      "name": "FloatRequestTemperature",
      "namespace": "Payload.MultiPart.FormData.HttpParts.NonString",
      "crossLanguageDefinitionId": "Payload.MultiPart.FormData.HttpParts.NonString.float.Request.temperature.anonymous",
      "usage": "Input",
      "decorators": [],
      "properties": [
        {
          "$id": "142",
          "kind": "header",
          "name": "contentType",
          "serializedName": "content-type",
          "type": {
            "$ref": "51"
          },
          "optional": false,
          "readOnly": false,
          "decorators": [],
          "crossLanguageDefinitionId": "Payload.MultiPart.FormData.HttpParts.NonString.float.Request.temperature.anonymous.contentType",
          "correspondingMethodParams": []
        }
      ]
    }
  ],
  "clients": [
    {
      "$id": "143",
      "kind": "client",
      "name": "MultiPartClient",
      "namespace": "Payload.MultiPart",
      "doc": "Test for multipart",
      "methods": [],
      "parameters": [
        {
          "$id": "144",
          "name": "endpoint",
          "nameInRequest": "endpoint",
          "doc": "Service host",
          "type": {
            "$id": "145",
            "kind": "url",
            "name": "endpoint",
            "crossLanguageDefinitionId": "TypeSpec.url"
          },
          "location": "Uri",
          "isApiVersion": false,
          "isContentType": false,
          "isRequired": true,
          "isEndpoint": true,
          "skipUrlEncoding": false,
          "explode": false,
          "kind": "Client",
          "defaultValue": {
            "type": {
              "$id": "146",
              "kind": "string",
              "name": "string",
              "crossLanguageDefinitionId": "TypeSpec.string"
            },
            "value": "http://localhost:3000"
<<<<<<< HEAD
=======
           },
           "serverUrlTemplate": "{endpoint}"
>>>>>>> 790f0e22
          }
        }
      ],
      "decorators": [],
      "crossLanguageDefinitionId": "Payload.MultiPart",
      "apiVersions": [],
      "children": [
        {
          "$id": "147",
          "kind": "client",
          "name": "FormData",
          "namespace": "Payload.MultiPart.FormData",
          "methods": [
            {
              "$id": "148",
              "kind": "basic",
              "name": "basic",
              "accessibility": "public",
              "apiVersions": [],
              "doc": "Test content-type: multipart/form-data",
              "operation": {
                "$id": "149",
                "name": "basic",
                "resourceName": "FormData",
                "doc": "Test content-type: multipart/form-data",
                "accessibility": "public",
                "parameters": [
                  {
                    "$id": "150",
                    "name": "contentType",
                    "nameInRequest": "Content-Type",
                    "type": {
                      "$ref": "1"
                    },
                    "location": "Header",
                    "isApiVersion": false,
                    "isContentType": true,
                    "isEndpoint": false,
                    "explode": false,
                    "isRequired": true,
                    "kind": "Constant",
                    "decorators": [],
                    "skipUrlEncoding": false
                  },
                  {
                    "$id": "151",
                    "name": "body",
                    "nameInRequest": "body",
                    "type": {
                      "$ref": "53"
                    },
                    "location": "Body",
                    "isApiVersion": false,
                    "isContentType": false,
                    "isEndpoint": false,
                    "explode": false,
                    "isRequired": true,
                    "kind": "Method",
                    "decorators": [],
                    "skipUrlEncoding": false
                  }
                ],
                "responses": [
                  {
                    "statusCodes": [
                      204
                    ],
                    "headers": [],
                    "isErrorResponse": false
                  }
                ],
                "httpMethod": "POST",
                "uri": "{endpoint}",
                "path": "/multipart/form-data/mixed-parts",
                "requestMediaTypes": [
                  "multipart/form-data"
                ],
                "bufferResponse": true,
                "generateProtocolMethod": true,
                "generateConvenienceMethod": true,
                "crossLanguageDefinitionId": "Payload.MultiPart.FormData.basic",
                "decorators": []
              },
              "parameters": [
                {
                  "$id": "152",
                  "name": "contentType",
                  "nameInRequest": "content-type",
                  "type": {
                    "$ref": "3"
                  },
                  "location": "Header",
                  "isApiVersion": false,
                  "isContentType": false,
                  "isEndpoint": false,
                  "explode": false,
                  "isRequired": true,
                  "kind": "Constant",
                  "decorators": [],
                  "skipUrlEncoding": false
                },
                {
                  "$id": "153",
                  "name": "body",
                  "nameInRequest": "body",
                  "type": {
                    "$ref": "53"
                  },
                  "location": "Body",
                  "isApiVersion": false,
                  "isContentType": false,
                  "isEndpoint": false,
                  "explode": false,
                  "isRequired": true,
                  "kind": "Method",
                  "decorators": [],
                  "skipUrlEncoding": false
                }
              ],
              "response": {},
              "isOverride": false,
              "generateConvenient": true,
              "generateProtocol": true,
              "crossLanguageDefinitionId": "Payload.MultiPart.FormData.basic"
            },
            {
              "$id": "154",
              "kind": "basic",
              "name": "fileArrayAndBasic",
              "accessibility": "public",
              "apiVersions": [],
              "doc": "Test content-type: multipart/form-data for mixed scenarios",
              "operation": {
                "$id": "155",
                "name": "fileArrayAndBasic",
                "resourceName": "FormData",
                "doc": "Test content-type: multipart/form-data for mixed scenarios",
                "accessibility": "public",
                "parameters": [
                  {
                    "$id": "156",
                    "name": "contentType",
                    "nameInRequest": "Content-Type",
                    "type": {
                      "$ref": "5"
                    },
                    "location": "Header",
                    "isApiVersion": false,
                    "isContentType": true,
                    "isEndpoint": false,
                    "explode": false,
                    "isRequired": true,
                    "kind": "Constant",
                    "decorators": [],
                    "skipUrlEncoding": false
                  },
                  {
                    "$id": "157",
                    "name": "body",
                    "nameInRequest": "body",
                    "type": {
                      "$ref": "58"
                    },
                    "location": "Body",
                    "isApiVersion": false,
                    "isContentType": false,
                    "isEndpoint": false,
                    "explode": false,
                    "isRequired": true,
                    "kind": "Method",
                    "decorators": [],
                    "skipUrlEncoding": false
                  }
                ],
                "responses": [
                  {
                    "statusCodes": [
                      204
                    ],
                    "headers": [],
                    "isErrorResponse": false
                  }
                ],
                "httpMethod": "POST",
                "uri": "{endpoint}",
                "path": "/multipart/form-data/complex-parts",
                "requestMediaTypes": [
                  "multipart/form-data"
                ],
                "bufferResponse": true,
                "generateProtocolMethod": true,
                "generateConvenienceMethod": true,
                "crossLanguageDefinitionId": "Payload.MultiPart.FormData.fileArrayAndBasic",
                "decorators": []
              },
              "parameters": [
                {
                  "$id": "158",
                  "name": "contentType",
                  "nameInRequest": "content-type",
                  "type": {
                    "$ref": "7"
                  },
                  "location": "Header",
                  "isApiVersion": false,
                  "isContentType": false,
                  "isEndpoint": false,
                  "explode": false,
                  "isRequired": true,
                  "kind": "Constant",
                  "decorators": [],
                  "skipUrlEncoding": false
                },
                {
                  "$id": "159",
                  "name": "body",
                  "nameInRequest": "body",
                  "type": {
                    "$ref": "58"
                  },
                  "location": "Body",
                  "isApiVersion": false,
                  "isContentType": false,
                  "isEndpoint": false,
                  "explode": false,
                  "isRequired": true,
                  "kind": "Method",
                  "decorators": [],
                  "skipUrlEncoding": false
                }
              ],
              "response": {},
              "isOverride": false,
              "generateConvenient": true,
              "generateProtocol": true,
              "crossLanguageDefinitionId": "Payload.MultiPart.FormData.fileArrayAndBasic"
            },
            {
              "$id": "160",
              "kind": "basic",
              "name": "jsonPart",
              "accessibility": "public",
              "apiVersions": [],
              "doc": "Test content-type: multipart/form-data for scenario contains json part and binary part ",
              "operation": {
                "$id": "161",
                "name": "jsonPart",
                "resourceName": "FormData",
                "doc": "Test content-type: multipart/form-data for scenario contains json part and binary part ",
                "accessibility": "public",
                "parameters": [
                  {
                    "$id": "162",
                    "name": "contentType",
                    "nameInRequest": "Content-Type",
                    "type": {
                      "$ref": "9"
                    },
                    "location": "Header",
                    "isApiVersion": false,
                    "isContentType": true,
                    "isEndpoint": false,
                    "explode": false,
                    "isRequired": true,
                    "kind": "Constant",
                    "decorators": [],
                    "skipUrlEncoding": false
                  },
                  {
                    "$id": "163",
                    "name": "body",
                    "nameInRequest": "body",
                    "type": {
                      "$ref": "70"
                    },
                    "location": "Body",
                    "isApiVersion": false,
                    "isContentType": false,
                    "isEndpoint": false,
                    "explode": false,
                    "isRequired": true,
                    "kind": "Method",
                    "decorators": [],
                    "skipUrlEncoding": false
                  }
                ],
                "responses": [
                  {
                    "statusCodes": [
                      204
                    ],
                    "headers": [],
                    "isErrorResponse": false
                  }
                ],
                "httpMethod": "POST",
                "uri": "{endpoint}",
                "path": "/multipart/form-data/json-part",
                "requestMediaTypes": [
                  "multipart/form-data"
                ],
                "bufferResponse": true,
                "generateProtocolMethod": true,
                "generateConvenienceMethod": true,
                "crossLanguageDefinitionId": "Payload.MultiPart.FormData.jsonPart",
                "decorators": []
              },
              "parameters": [
                {
                  "$id": "164",
                  "name": "contentType",
                  "nameInRequest": "content-type",
                  "type": {
                    "$ref": "11"
                  },
                  "location": "Header",
                  "isApiVersion": false,
                  "isContentType": false,
                  "isEndpoint": false,
                  "explode": false,
                  "isRequired": true,
                  "kind": "Constant",
                  "decorators": [],
                  "skipUrlEncoding": false
                },
                {
                  "$id": "165",
                  "name": "body",
                  "nameInRequest": "body",
                  "type": {
                    "$ref": "70"
                  },
                  "location": "Body",
                  "isApiVersion": false,
                  "isContentType": false,
                  "isEndpoint": false,
                  "explode": false,
                  "isRequired": true,
                  "kind": "Method",
                  "decorators": [],
                  "skipUrlEncoding": false
                }
              ],
              "response": {},
              "isOverride": false,
              "generateConvenient": true,
              "generateProtocol": true,
              "crossLanguageDefinitionId": "Payload.MultiPart.FormData.jsonPart"
            },
            {
              "$id": "166",
              "kind": "basic",
              "name": "binaryArrayParts",
              "accessibility": "public",
              "apiVersions": [],
              "doc": "Test content-type: multipart/form-data for scenario contains multi binary parts",
              "operation": {
                "$id": "167",
                "name": "binaryArrayParts",
                "resourceName": "FormData",
                "doc": "Test content-type: multipart/form-data for scenario contains multi binary parts",
                "accessibility": "public",
                "parameters": [
                  {
                    "$id": "168",
                    "name": "contentType",
                    "nameInRequest": "Content-Type",
                    "type": {
                      "$ref": "13"
                    },
                    "location": "Header",
                    "isApiVersion": false,
                    "isContentType": true,
                    "isEndpoint": false,
                    "explode": false,
                    "isRequired": true,
                    "kind": "Constant",
                    "decorators": [],
                    "skipUrlEncoding": false
                  },
                  {
                    "$id": "169",
                    "name": "body",
                    "nameInRequest": "body",
                    "type": {
                      "$ref": "74"
                    },
                    "location": "Body",
                    "isApiVersion": false,
                    "isContentType": false,
                    "isEndpoint": false,
                    "explode": false,
                    "isRequired": true,
                    "kind": "Method",
                    "decorators": [],
                    "skipUrlEncoding": false
                  }
                ],
                "responses": [
                  {
                    "statusCodes": [
                      204
                    ],
                    "headers": [],
                    "isErrorResponse": false
                  }
                ],
                "httpMethod": "POST",
                "uri": "{endpoint}",
                "path": "/multipart/form-data/binary-array-parts",
                "requestMediaTypes": [
                  "multipart/form-data"
                ],
                "bufferResponse": true,
                "generateProtocolMethod": true,
                "generateConvenienceMethod": true,
                "crossLanguageDefinitionId": "Payload.MultiPart.FormData.binaryArrayParts",
                "decorators": []
              },
              "parameters": [
                {
                  "$id": "170",
                  "name": "contentType",
                  "nameInRequest": "content-type",
                  "type": {
                    "$ref": "15"
                  },
                  "location": "Header",
                  "isApiVersion": false,
                  "isContentType": false,
                  "isEndpoint": false,
                  "explode": false,
                  "isRequired": true,
                  "kind": "Constant",
                  "decorators": [],
                  "skipUrlEncoding": false
                },
                {
                  "$id": "171",
                  "name": "body",
                  "nameInRequest": "body",
                  "type": {
                    "$ref": "74"
                  },
                  "location": "Body",
                  "isApiVersion": false,
                  "isContentType": false,
                  "isEndpoint": false,
                  "explode": false,
                  "isRequired": true,
                  "kind": "Method",
                  "decorators": [],
                  "skipUrlEncoding": false
                }
              ],
              "response": {},
              "isOverride": false,
              "generateConvenient": true,
              "generateProtocol": true,
              "crossLanguageDefinitionId": "Payload.MultiPart.FormData.binaryArrayParts"
            },
            {
              "$id": "172",
              "kind": "basic",
              "name": "multiBinaryParts",
              "accessibility": "public",
              "apiVersions": [],
              "doc": "Test content-type: multipart/form-data for scenario contains multi binary parts",
              "operation": {
                "$id": "173",
                "name": "multiBinaryParts",
                "resourceName": "FormData",
                "doc": "Test content-type: multipart/form-data for scenario contains multi binary parts",
                "accessibility": "public",
                "parameters": [
                  {
                    "$id": "174",
                    "name": "contentType",
                    "nameInRequest": "Content-Type",
                    "type": {
                      "$ref": "17"
                    },
                    "location": "Header",
                    "isApiVersion": false,
                    "isContentType": true,
                    "isEndpoint": false,
                    "explode": false,
                    "isRequired": true,
                    "kind": "Constant",
                    "decorators": [],
                    "skipUrlEncoding": false
                  },
                  {
                    "$id": "175",
                    "name": "body",
                    "nameInRequest": "body",
                    "type": {
                      "$ref": "80"
                    },
                    "location": "Body",
                    "isApiVersion": false,
                    "isContentType": false,
                    "isEndpoint": false,
                    "explode": false,
                    "isRequired": true,
                    "kind": "Method",
                    "decorators": [],
                    "skipUrlEncoding": false
                  }
                ],
                "responses": [
                  {
                    "statusCodes": [
                      204
                    ],
                    "headers": [],
                    "isErrorResponse": false
                  }
                ],
                "httpMethod": "POST",
                "uri": "{endpoint}",
                "path": "/multipart/form-data/multi-binary-parts",
                "requestMediaTypes": [
                  "multipart/form-data"
                ],
                "bufferResponse": true,
                "generateProtocolMethod": true,
                "generateConvenienceMethod": true,
                "crossLanguageDefinitionId": "Payload.MultiPart.FormData.multiBinaryParts",
                "decorators": []
              },
              "parameters": [
                {
                  "$id": "176",
                  "name": "contentType",
                  "nameInRequest": "content-type",
                  "type": {
                    "$ref": "19"
                  },
                  "location": "Header",
                  "isApiVersion": false,
                  "isContentType": false,
                  "isEndpoint": false,
                  "explode": false,
                  "isRequired": true,
                  "kind": "Constant",
                  "decorators": [],
                  "skipUrlEncoding": false
                },
                {
                  "$id": "177",
                  "name": "body",
                  "nameInRequest": "body",
                  "type": {
                    "$ref": "80"
                  },
                  "location": "Body",
                  "isApiVersion": false,
                  "isContentType": false,
                  "isEndpoint": false,
                  "explode": false,
                  "isRequired": true,
                  "kind": "Method",
                  "decorators": [],
                  "skipUrlEncoding": false
                }
              ],
              "response": {},
              "isOverride": false,
              "generateConvenient": true,
              "generateProtocol": true,
              "crossLanguageDefinitionId": "Payload.MultiPart.FormData.multiBinaryParts"
            },
            {
              "$id": "178",
              "kind": "basic",
              "name": "checkFileNameAndContentType",
              "accessibility": "public",
              "apiVersions": [],
              "doc": "Test content-type: multipart/form-data",
              "operation": {
                "$id": "179",
                "name": "checkFileNameAndContentType",
                "resourceName": "FormData",
                "doc": "Test content-type: multipart/form-data",
                "accessibility": "public",
                "parameters": [
                  {
                    "$id": "180",
                    "name": "contentType",
                    "nameInRequest": "Content-Type",
                    "type": {
                      "$ref": "21"
                    },
                    "location": "Header",
                    "isApiVersion": false,
                    "isContentType": true,
                    "isEndpoint": false,
                    "explode": false,
                    "isRequired": true,
                    "kind": "Constant",
                    "decorators": [],
                    "skipUrlEncoding": false
                  },
                  {
                    "$id": "181",
                    "name": "body",
                    "nameInRequest": "body",
                    "type": {
                      "$ref": "53"
                    },
                    "location": "Body",
                    "isApiVersion": false,
                    "isContentType": false,
                    "isEndpoint": false,
                    "explode": false,
                    "isRequired": true,
                    "kind": "Method",
                    "decorators": [],
                    "skipUrlEncoding": false
                  }
                ],
                "responses": [
                  {
                    "statusCodes": [
                      204
                    ],
                    "headers": [],
                    "isErrorResponse": false
                  }
                ],
                "httpMethod": "POST",
                "uri": "{endpoint}",
                "path": "/multipart/form-data/check-filename-and-content-type",
                "requestMediaTypes": [
                  "multipart/form-data"
                ],
                "bufferResponse": true,
                "generateProtocolMethod": true,
                "generateConvenienceMethod": true,
                "crossLanguageDefinitionId": "Payload.MultiPart.FormData.checkFileNameAndContentType",
                "decorators": []
              },
              "parameters": [
                {
                  "$id": "182",
                  "name": "contentType",
                  "nameInRequest": "content-type",
                  "type": {
                    "$ref": "23"
                  },
                  "location": "Header",
                  "isApiVersion": false,
                  "isContentType": false,
                  "isEndpoint": false,
                  "explode": false,
                  "isRequired": true,
                  "kind": "Constant",
                  "decorators": [],
                  "skipUrlEncoding": false
                },
                {
                  "$id": "183",
                  "name": "body",
                  "nameInRequest": "body",
                  "type": {
                    "$ref": "53"
                  },
                  "location": "Body",
                  "isApiVersion": false,
                  "isContentType": false,
                  "isEndpoint": false,
                  "explode": false,
                  "isRequired": true,
                  "kind": "Method",
                  "decorators": [],
                  "skipUrlEncoding": false
                }
              ],
              "response": {},
              "isOverride": false,
              "generateConvenient": true,
              "generateProtocol": true,
              "crossLanguageDefinitionId": "Payload.MultiPart.FormData.checkFileNameAndContentType"
            },
            {
              "$id": "184",
              "kind": "basic",
              "name": "anonymousModel",
              "accessibility": "public",
              "apiVersions": [],
              "doc": "Test content-type: multipart/form-data",
              "operation": {
                "$id": "185",
                "name": "anonymousModel",
                "resourceName": "FormData",
                "doc": "Test content-type: multipart/form-data",
                "accessibility": "public",
                "parameters": [
                  {
                    "$id": "186",
                    "name": "contentType",
                    "nameInRequest": "Content-Type",
                    "type": {
                      "$ref": "25"
                    },
                    "location": "Header",
                    "isApiVersion": false,
                    "isContentType": true,
                    "isEndpoint": false,
                    "explode": false,
                    "isRequired": true,
                    "kind": "Constant",
                    "decorators": [],
                    "skipUrlEncoding": false
                  },
                  {
                    "$id": "187",
                    "name": "body",
                    "nameInRequest": "body",
                    "type": {
                      "$ref": "85"
                    },
                    "location": "Body",
                    "isApiVersion": false,
                    "isContentType": false,
                    "isEndpoint": false,
                    "explode": false,
                    "isRequired": true,
                    "kind": "Method",
                    "decorators": [],
                    "skipUrlEncoding": false
                  }
                ],
                "responses": [
                  {
                    "statusCodes": [
                      204
                    ],
                    "headers": [],
                    "isErrorResponse": false
                  }
                ],
                "httpMethod": "POST",
                "uri": "{endpoint}",
                "path": "/multipart/form-data/anonymous-model",
                "requestMediaTypes": [
                  "multipart/form-data"
                ],
                "bufferResponse": true,
                "generateProtocolMethod": true,
                "generateConvenienceMethod": true,
                "crossLanguageDefinitionId": "Payload.MultiPart.FormData.anonymousModel",
                "decorators": []
              },
              "parameters": [
                {
                  "$id": "188",
                  "name": "contentType",
                  "nameInRequest": "content-type",
                  "type": {
                    "$ref": "27"
                  },
                  "location": "Header",
                  "isApiVersion": false,
                  "isContentType": false,
                  "isEndpoint": false,
                  "explode": false,
                  "isRequired": true,
                  "kind": "Constant",
                  "decorators": [],
                  "skipUrlEncoding": false
                },
                {
                  "$id": "189",
                  "name": "body",
                  "nameInRequest": "body",
                  "type": {
                    "$ref": "85"
                  },
                  "location": "Body",
                  "isApiVersion": false,
                  "isContentType": false,
                  "isEndpoint": false,
                  "explode": false,
                  "isRequired": true,
                  "kind": "Method",
                  "decorators": [],
                  "skipUrlEncoding": false
                }
              ],
              "response": {},
              "isOverride": false,
              "generateConvenient": true,
              "generateProtocol": true,
              "crossLanguageDefinitionId": "Payload.MultiPart.FormData.anonymousModel"
            }
          ],
          "parameters": [
            {
              "$id": "190",
              "name": "endpoint",
              "nameInRequest": "endpoint",
              "doc": "Service host",
              "type": {
                "$id": "191",
                "kind": "url",
                "name": "url",
                "crossLanguageDefinitionId": "TypeSpec.url"
              },
              "location": "Uri",
              "isApiVersion": false,
              "isContentType": false,
              "isRequired": true,
              "isEndpoint": true,
              "skipUrlEncoding": false,
              "explode": false,
              "kind": "Client",
              "defaultValue": {
                "type": {
                  "$id": "192",
                  "kind": "string",
                  "name": "string",
                  "crossLanguageDefinitionId": "TypeSpec.string"
                },
                "value": "http://localhost:3000"
              }
            }
          ],
          "decorators": [],
          "crossLanguageDefinitionId": "Payload.MultiPart.FormData",
          "apiVersions": [],
          "parent": {
            "$ref": "143"
          },
          "children": [
            {
              "$id": "193",
              "kind": "client",
              "name": "HttpParts",
              "namespace": "Payload.MultiPart.FormData.HttpParts",
              "methods": [
                {
                  "$id": "194",
                  "kind": "basic",
                  "name": "jsonArrayAndFileArray",
                  "accessibility": "public",
                  "apiVersions": [],
                  "doc": "Test content-type: multipart/form-data for mixed scenarios",
                  "operation": {
                    "$id": "195",
                    "name": "jsonArrayAndFileArray",
                    "resourceName": "HttpParts",
                    "doc": "Test content-type: multipart/form-data for mixed scenarios",
                    "accessibility": "public",
                    "parameters": [
                      {
                        "$id": "196",
                        "name": "contentType",
                        "nameInRequest": "Content-Type",
                        "type": {
                          "$ref": "29"
                        },
                        "location": "Header",
                        "isApiVersion": false,
                        "isContentType": true,
                        "isEndpoint": false,
                        "explode": false,
                        "isRequired": true,
                        "kind": "Constant",
                        "decorators": [],
                        "skipUrlEncoding": false
                      },
                      {
                        "$id": "197",
                        "name": "body",
                        "nameInRequest": "body",
                        "type": {
                          "$ref": "88"
                        },
                        "location": "Body",
                        "isApiVersion": false,
                        "isContentType": false,
                        "isEndpoint": false,
                        "explode": false,
                        "isRequired": true,
                        "kind": "Method",
                        "decorators": [],
                        "skipUrlEncoding": false
                      }
                    ],
                    "responses": [
                      {
                        "statusCodes": [
                          204
                        ],
                        "headers": [],
                        "isErrorResponse": false
                      }
                    ],
                    "httpMethod": "POST",
                    "uri": "{endpoint}",
                    "path": "/multipart/form-data/complex-parts-with-httppart",
                    "requestMediaTypes": [
                      "multipart/form-data"
                    ],
                    "bufferResponse": true,
                    "generateProtocolMethod": true,
                    "generateConvenienceMethod": true,
                    "crossLanguageDefinitionId": "Payload.MultiPart.FormData.HttpParts.jsonArrayAndFileArray",
                    "decorators": []
                  },
                  "parameters": [
                    {
                      "$id": "198",
                      "name": "contentType",
                      "nameInRequest": "content-type",
                      "type": {
                        "$ref": "31"
                      },
                      "location": "Header",
                      "isApiVersion": false,
                      "isContentType": false,
                      "isEndpoint": false,
                      "explode": false,
                      "isRequired": true,
                      "kind": "Constant",
                      "decorators": [],
                      "skipUrlEncoding": false
                    },
                    {
                      "$id": "199",
                      "name": "body",
                      "nameInRequest": "body",
                      "type": {
                        "$ref": "88"
                      },
                      "location": "Body",
                      "isApiVersion": false,
                      "isContentType": false,
                      "isEndpoint": false,
                      "explode": false,
                      "isRequired": true,
                      "kind": "Method",
                      "decorators": [],
                      "skipUrlEncoding": false
                    }
                  ],
                  "response": {},
                  "isOverride": false,
                  "generateConvenient": true,
                  "generateProtocol": true,
                  "crossLanguageDefinitionId": "Payload.MultiPart.FormData.HttpParts.jsonArrayAndFileArray"
                }
              ],
              "parameters": [
                {
                  "$id": "200",
                  "name": "endpoint",
                  "nameInRequest": "endpoint",
                  "doc": "Service host",
                  "type": {
                    "$id": "201",
                    "kind": "url",
                    "name": "url",
                    "crossLanguageDefinitionId": "TypeSpec.url"
                  },
                  "location": "Uri",
                  "isApiVersion": false,
                  "isContentType": false,
                  "isRequired": true,
                  "isEndpoint": true,
                  "skipUrlEncoding": false,
                  "explode": false,
                  "kind": "Client",
                  "defaultValue": {
                    "type": {
                      "$id": "202",
                      "kind": "string",
                      "name": "string",
                      "crossLanguageDefinitionId": "TypeSpec.string"
                    },
                    "value": "http://localhost:3000"
                  }
                }
              ],
              "decorators": [],
              "crossLanguageDefinitionId": "Payload.MultiPart.FormData.HttpParts",
              "apiVersions": [],
              "parent": {
                "$ref": "147"
              },
              "children": [
                {
                  "$id": "203",
                  "kind": "client",
                  "name": "ContentType",
                  "namespace": "Payload.MultiPart.FormData.HttpParts.ContentType",
                  "methods": [
                    {
                      "$id": "204",
                      "kind": "basic",
                      "name": "imageJpegContentType",
                      "accessibility": "public",
                      "apiVersions": [],
                      "doc": "Test content-type: multipart/form-data",
                      "operation": {
                        "$id": "205",
                        "name": "imageJpegContentType",
                        "resourceName": "ContentType",
                        "doc": "Test content-type: multipart/form-data",
                        "accessibility": "public",
                        "parameters": [
                          {
                            "$id": "206",
                            "name": "contentType",
                            "nameInRequest": "Content-Type",
                            "type": {
                              "$ref": "33"
                            },
                            "location": "Header",
                            "isApiVersion": false,
                            "isContentType": true,
                            "isEndpoint": false,
                            "explode": false,
                            "isRequired": true,
                            "kind": "Constant",
                            "decorators": [],
                            "skipUrlEncoding": false
                          },
                          {
                            "$id": "207",
                            "name": "body",
                            "nameInRequest": "body",
                            "type": {
                              "$ref": "113"
                            },
                            "location": "Body",
                            "isApiVersion": false,
                            "isContentType": false,
                            "isEndpoint": false,
                            "explode": false,
                            "isRequired": true,
                            "kind": "Method",
                            "decorators": [],
                            "skipUrlEncoding": false
                          }
                        ],
                        "responses": [
                          {
                            "statusCodes": [
                              204
                            ],
                            "headers": [],
                            "isErrorResponse": false
                          }
                        ],
                        "httpMethod": "POST",
                        "uri": "{endpoint}",
                        "path": "/multipart/form-data/check-filename-and-specific-content-type-with-httppart",
                        "requestMediaTypes": [
                          "multipart/form-data"
                        ],
                        "bufferResponse": true,
                        "generateProtocolMethod": true,
                        "generateConvenienceMethod": true,
                        "crossLanguageDefinitionId": "Payload.MultiPart.FormData.HttpParts.ContentType.imageJpegContentType",
                        "decorators": []
                      },
                      "parameters": [
                        {
                          "$id": "208",
                          "name": "contentType",
                          "nameInRequest": "content-type",
                          "type": {
                            "$ref": "37"
                          },
                          "location": "Header",
                          "isApiVersion": false,
                          "isContentType": false,
                          "isEndpoint": false,
                          "explode": false,
                          "isRequired": true,
                          "kind": "Constant",
                          "decorators": [],
                          "skipUrlEncoding": false
                        },
                        {
                          "$id": "209",
                          "name": "body",
                          "nameInRequest": "body",
                          "type": {
                            "$ref": "113"
                          },
                          "location": "Body",
                          "isApiVersion": false,
                          "isContentType": false,
                          "isEndpoint": false,
                          "explode": false,
                          "isRequired": true,
                          "kind": "Method",
                          "decorators": [],
                          "skipUrlEncoding": false
                        }
                      ],
                      "response": {},
                      "isOverride": false,
                      "generateConvenient": true,
                      "generateProtocol": true,
                      "crossLanguageDefinitionId": "Payload.MultiPart.FormData.HttpParts.ContentType.imageJpegContentType"
                    },
                    {
                      "$id": "210",
                      "kind": "basic",
                      "name": "requiredContentType",
                      "accessibility": "public",
                      "apiVersions": [],
                      "doc": "Test content-type: multipart/form-data",
                      "operation": {
                        "$id": "211",
                        "name": "requiredContentType",
                        "resourceName": "ContentType",
                        "doc": "Test content-type: multipart/form-data",
                        "accessibility": "public",
                        "parameters": [
                          {
                            "$id": "212",
                            "name": "contentType",
                            "nameInRequest": "Content-Type",
                            "type": {
                              "$ref": "39"
                            },
                            "location": "Header",
                            "isApiVersion": false,
                            "isContentType": true,
                            "isEndpoint": false,
                            "explode": false,
                            "isRequired": true,
                            "kind": "Constant",
                            "decorators": [],
                            "skipUrlEncoding": false
                          },
                          {
                            "$id": "213",
                            "name": "body",
                            "nameInRequest": "body",
                            "type": {
                              "$ref": "124"
                            },
                            "location": "Body",
                            "isApiVersion": false,
                            "isContentType": false,
                            "isEndpoint": false,
                            "explode": false,
                            "isRequired": true,
                            "kind": "Method",
                            "decorators": [],
                            "skipUrlEncoding": false
                          }
                        ],
                        "responses": [
                          {
                            "statusCodes": [
                              204
                            ],
                            "headers": [],
                            "isErrorResponse": false
                          }
                        ],
                        "httpMethod": "POST",
                        "uri": "{endpoint}",
                        "path": "/multipart/form-data/check-filename-and-required-content-type-with-httppart",
                        "requestMediaTypes": [
                          "multipart/form-data"
                        ],
                        "bufferResponse": true,
                        "generateProtocolMethod": true,
                        "generateConvenienceMethod": true,
                        "crossLanguageDefinitionId": "Payload.MultiPart.FormData.HttpParts.ContentType.requiredContentType",
                        "decorators": []
                      },
                      "parameters": [
                        {
                          "$id": "214",
                          "name": "contentType",
                          "nameInRequest": "content-type",
                          "type": {
                            "$ref": "41"
                          },
                          "location": "Header",
                          "isApiVersion": false,
                          "isContentType": false,
                          "isEndpoint": false,
                          "explode": false,
                          "isRequired": true,
                          "kind": "Constant",
                          "decorators": [],
                          "skipUrlEncoding": false
                        },
                        {
                          "$id": "215",
                          "name": "body",
                          "nameInRequest": "body",
                          "type": {
                            "$ref": "124"
                          },
                          "location": "Body",
                          "isApiVersion": false,
                          "isContentType": false,
                          "isEndpoint": false,
                          "explode": false,
                          "isRequired": true,
                          "kind": "Method",
                          "decorators": [],
                          "skipUrlEncoding": false
                        }
                      ],
                      "response": {},
                      "isOverride": false,
                      "generateConvenient": true,
                      "generateProtocol": true,
                      "crossLanguageDefinitionId": "Payload.MultiPart.FormData.HttpParts.ContentType.requiredContentType"
                    },
                    {
                      "$id": "216",
                      "kind": "basic",
                      "name": "optionalContentType",
                      "accessibility": "public",
                      "apiVersions": [],
                      "doc": "Test content-type: multipart/form-data for optional content type",
                      "operation": {
                        "$id": "217",
                        "name": "optionalContentType",
                        "resourceName": "ContentType",
                        "doc": "Test content-type: multipart/form-data for optional content type",
                        "accessibility": "public",
                        "parameters": [
                          {
                            "$id": "218",
                            "name": "contentType",
                            "nameInRequest": "Content-Type",
                            "type": {
                              "$ref": "43"
                            },
                            "location": "Header",
                            "isApiVersion": false,
                            "isContentType": true,
                            "isEndpoint": false,
                            "explode": false,
                            "isRequired": true,
                            "kind": "Constant",
                            "decorators": [],
                            "skipUrlEncoding": false
                          },
                          {
                            "$id": "219",
                            "name": "body",
                            "nameInRequest": "body",
                            "type": {
                              "$ref": "126"
                            },
                            "location": "Body",
                            "isApiVersion": false,
                            "isContentType": false,
                            "isEndpoint": false,
                            "explode": false,
                            "isRequired": true,
                            "kind": "Method",
                            "decorators": [],
                            "skipUrlEncoding": false
                          }
                        ],
                        "responses": [
                          {
                            "statusCodes": [
                              204
                            ],
                            "headers": [],
                            "isErrorResponse": false
                          }
                        ],
                        "httpMethod": "POST",
                        "uri": "{endpoint}",
                        "path": "/multipart/form-data/file-with-http-part-optional-content-type",
                        "requestMediaTypes": [
                          "multipart/form-data"
                        ],
                        "bufferResponse": true,
                        "generateProtocolMethod": true,
                        "generateConvenienceMethod": true,
                        "crossLanguageDefinitionId": "Payload.MultiPart.FormData.HttpParts.ContentType.optionalContentType",
                        "decorators": []
                      },
                      "parameters": [
                        {
                          "$id": "220",
                          "name": "contentType",
                          "nameInRequest": "content-type",
                          "type": {
                            "$ref": "45"
                          },
                          "location": "Header",
                          "isApiVersion": false,
                          "isContentType": false,
                          "isEndpoint": false,
                          "explode": false,
                          "isRequired": true,
                          "kind": "Constant",
                          "decorators": [],
                          "skipUrlEncoding": false
                        },
                        {
                          "$id": "221",
                          "name": "body",
                          "nameInRequest": "body",
                          "type": {
                            "$ref": "126"
                          },
                          "location": "Body",
                          "isApiVersion": false,
                          "isContentType": false,
                          "isEndpoint": false,
                          "explode": false,
                          "isRequired": true,
                          "kind": "Method",
                          "decorators": [],
                          "skipUrlEncoding": false
                        }
                      ],
                      "response": {},
                      "isOverride": false,
                      "generateConvenient": true,
                      "generateProtocol": true,
                      "crossLanguageDefinitionId": "Payload.MultiPart.FormData.HttpParts.ContentType.optionalContentType"
                    }
                  ],
                  "parameters": [
                    {
                      "$id": "222",
                      "name": "endpoint",
                      "nameInRequest": "endpoint",
                      "doc": "Service host",
                      "type": {
                        "$id": "223",
                        "kind": "url",
                        "name": "url",
                        "crossLanguageDefinitionId": "TypeSpec.url"
                      },
                      "location": "Uri",
                      "isApiVersion": false,
                      "isContentType": false,
                      "isRequired": true,
                      "isEndpoint": true,
                      "skipUrlEncoding": false,
                      "explode": false,
                      "kind": "Client",
                      "defaultValue": {
                        "type": {
                          "$id": "224",
                          "kind": "string",
                          "name": "string",
                          "crossLanguageDefinitionId": "TypeSpec.string"
                        },
                        "value": "http://localhost:3000"
                      }
                    }
                  ],
                  "decorators": [],
                  "crossLanguageDefinitionId": "Payload.MultiPart.FormData.HttpParts.ContentType",
                  "apiVersions": [],
                  "parent": {
                    "$ref": "193"
                  }
                },
                {
                  "$id": "225",
                  "kind": "client",
                  "name": "NonString",
                  "namespace": "Payload.MultiPart.FormData.HttpParts.NonString",
                  "methods": [
                    {
                      "$id": "226",
                      "kind": "basic",
                      "name": "float",
                      "accessibility": "public",
                      "apiVersions": [],
                      "doc": "Test content-type: multipart/form-data for non string",
                      "operation": {
                        "$id": "227",
                        "name": "float",
                        "resourceName": "NonString",
                        "doc": "Test content-type: multipart/form-data for non string",
                        "accessibility": "public",
                        "parameters": [
                          {
                            "$id": "228",
                            "name": "contentType",
                            "nameInRequest": "Content-Type",
                            "type": {
                              "$ref": "47"
                            },
                            "location": "Header",
                            "isApiVersion": false,
                            "isContentType": true,
                            "isEndpoint": false,
                            "explode": false,
                            "isRequired": true,
                            "kind": "Constant",
                            "decorators": [],
                            "skipUrlEncoding": false
                          },
                          {
                            "$id": "229",
                            "name": "body",
                            "nameInRequest": "body",
                            "type": {
                              "$ref": "135"
                            },
                            "location": "Body",
                            "isApiVersion": false,
                            "isContentType": false,
                            "isEndpoint": false,
                            "explode": false,
                            "isRequired": true,
                            "kind": "Method",
                            "decorators": [],
                            "skipUrlEncoding": false
                          }
                        ],
                        "responses": [
                          {
                            "statusCodes": [
                              204
                            ],
                            "headers": [],
                            "isErrorResponse": false
                          }
                        ],
                        "httpMethod": "POST",
                        "uri": "{endpoint}",
                        "path": "/multipart/form-data/non-string-float",
                        "requestMediaTypes": [
                          "multipart/form-data"
                        ],
                        "bufferResponse": true,
                        "generateProtocolMethod": true,
                        "generateConvenienceMethod": true,
                        "crossLanguageDefinitionId": "Payload.MultiPart.FormData.HttpParts.NonString.float",
                        "decorators": []
                      },
                      "parameters": [
                        {
                          "$id": "230",
                          "name": "contentType",
                          "nameInRequest": "content-type",
                          "type": {
                            "$ref": "49"
                          },
                          "location": "Header",
                          "isApiVersion": false,
                          "isContentType": false,
                          "isEndpoint": false,
                          "explode": false,
                          "isRequired": true,
                          "kind": "Constant",
                          "decorators": [],
                          "skipUrlEncoding": false
                        },
                        {
                          "$id": "231",
                          "name": "body",
                          "nameInRequest": "body",
                          "type": {
                            "$ref": "135"
                          },
                          "location": "Body",
                          "isApiVersion": false,
                          "isContentType": false,
                          "isEndpoint": false,
                          "explode": false,
                          "isRequired": true,
                          "kind": "Method",
                          "decorators": [],
                          "skipUrlEncoding": false
                        }
                      ],
                      "response": {},
                      "isOverride": false,
                      "generateConvenient": true,
                      "generateProtocol": true,
                      "crossLanguageDefinitionId": "Payload.MultiPart.FormData.HttpParts.NonString.float"
                    }
                  ],
                  "parameters": [
                    {
                      "$id": "232",
                      "name": "endpoint",
                      "nameInRequest": "endpoint",
                      "doc": "Service host",
                      "type": {
                        "$id": "233",
                        "kind": "url",
                        "name": "url",
                        "crossLanguageDefinitionId": "TypeSpec.url"
                      },
                      "location": "Uri",
                      "isApiVersion": false,
                      "isContentType": false,
                      "isRequired": true,
                      "isEndpoint": true,
                      "skipUrlEncoding": false,
                      "explode": false,
                      "kind": "Client",
                      "defaultValue": {
                        "type": {
                          "$id": "234",
                          "kind": "string",
                          "name": "string",
                          "crossLanguageDefinitionId": "TypeSpec.string"
                        },
                        "value": "http://localhost:3000"
                      }
                    }
                  ],
                  "decorators": [],
                  "crossLanguageDefinitionId": "Payload.MultiPart.FormData.HttpParts.NonString",
                  "apiVersions": [],
                  "parent": {
                    "$ref": "193"
                  }
                }
              ]
            }
<<<<<<< HEAD
          ]
=======
           ],
           "response": {
            "$id": "6266"
           },
           "isOverride": false,
           "generateConvenient": true,
           "generateProtocol": true,
           "crossLanguageDefinitionId": "Payload.MultiPart.FormData.HttpParts.NonString.float"
          }
         ],
         "parameters": [
          {
           "$id": "6267",
           "name": "endpoint",
           "nameInRequest": "endpoint",
           "doc": "Service host",
           "type": {
            "$id": "6268",
            "kind": "url",
            "name": "endpoint",
            "crossLanguageDefinitionId": "TypeSpec.url"
           },
           "location": "Uri",
           "isApiVersion": false,
           "isContentType": false,
           "isRequired": true,
           "isEndpoint": true,
           "skipUrlEncoding": false,
           "explode": false,
           "kind": "Client",
           "defaultValue": {
            "$id": "6269",
            "type": {
             "$id": "6270",
             "kind": "string",
             "name": "string",
             "crossLanguageDefinitionId": "TypeSpec.string"
            },
            "value": "http://localhost:3000"
           },
           "serverUrlTemplate": "{endpoint}"
          }
         ],
         "decorators": [],
         "crossLanguageDefinitionId": "Payload.MultiPart.FormData.HttpParts.NonString",
         "apiVersions": [],
         "parent": {
          "$ref": "6216"
         }
>>>>>>> 790f0e22
        }
      ]
    }
  ]
}<|MERGE_RESOLUTION|>--- conflicted
+++ resolved
@@ -404,7 +404,6 @@
       "decorators": []
     },
     {
-<<<<<<< HEAD
       "$id": "51",
       "kind": "constant",
       "name": "FloatRequestTemperatureContentType",
@@ -419,37 +418,6 @@
       },
       "value": "text/plain",
       "decorators": []
-=======
-     "$id": "6151",
-     "name": "endpoint",
-     "nameInRequest": "endpoint",
-     "doc": "Service host",
-     "type": {
-      "$id": "6152",
-      "kind": "url",
-      "name": "endpoint",
-      "crossLanguageDefinitionId": "TypeSpec.url"
-     },
-     "location": "Uri",
-     "isApiVersion": false,
-     "isContentType": false,
-     "isRequired": true,
-     "isEndpoint": true,
-     "skipUrlEncoding": false,
-     "explode": false,
-     "kind": "Client",
-     "defaultValue": {
-      "$id": "6153",
-      "type": {
-       "$id": "6154",
-       "kind": "string",
-       "name": "string",
-       "crossLanguageDefinitionId": "TypeSpec.string"
-      },
-      "value": "http://localhost:3000"
-     },
-     "serverUrlTemplate": "{endpoint}"
->>>>>>> 790f0e22
     }
   ],
   "models": [
@@ -984,7 +952,6 @@
           }
         },
         {
-<<<<<<< HEAD
           "$id": "91",
           "kind": "property",
           "name": "address",
@@ -1009,80 +976,6 @@
             }
           }
         },
-=======
-         "$id": "6210",
-         "name": "body",
-         "nameInRequest": "body",
-         "type": {
-          "$ref": "112"
-         },
-         "location": "Body",
-         "isApiVersion": false,
-         "isContentType": false,
-         "isEndpoint": false,
-         "explode": false,
-         "isRequired": true,
-         "kind": "Method",
-         "decorators": [],
-         "skipUrlEncoding": false
-        }
-       ],
-       "response": {
-        "$id": "6211"
-       },
-       "isOverride": false,
-       "generateConvenient": true,
-       "generateProtocol": true,
-       "crossLanguageDefinitionId": "Payload.MultiPart.FormData.anonymousModel"
-      }
-     ],
-     "parameters": [
-      {
-       "$id": "6212",
-       "name": "endpoint",
-       "nameInRequest": "endpoint",
-       "doc": "Service host",
-       "type": {
-        "$id": "6213",
-        "kind": "url",
-        "name": "endpoint",
-        "crossLanguageDefinitionId": "TypeSpec.url"
-       },
-       "location": "Uri",
-       "isApiVersion": false,
-       "isContentType": false,
-       "isRequired": true,
-       "isEndpoint": true,
-       "skipUrlEncoding": false,
-       "explode": false,
-       "kind": "Client",
-       "defaultValue": {
-        "$id": "6214",
-        "type": {
-         "$id": "6215",
-         "kind": "string",
-         "name": "string",
-         "crossLanguageDefinitionId": "TypeSpec.string"
-        },
-        "value": "http://localhost:3000"
-       },
-       "serverUrlTemplate": "{endpoint}"
-      }
-     ],
-     "decorators": [],
-     "crossLanguageDefinitionId": "Payload.MultiPart.FormData",
-     "apiVersions": [],
-     "parent": {
-      "$ref": "6150"
-     },
-     "children": [
-      {
-       "$id": "6216",
-       "kind": "client",
-       "name": "HttpParts",
-       "namespace": "Payload.MultiPart.FormData.HttpParts",
-       "methods": [
->>>>>>> 790f0e22
         {
           "$id": "92",
           "kind": "property",
@@ -1303,33 +1196,10 @@
           }
         },
         {
-<<<<<<< HEAD
           "$id": "109",
           "kind": "property",
           "name": "previousAddresses",
           "serializedName": "previousAddresses",
-=======
-         "$id": "6225",
-         "name": "endpoint",
-         "nameInRequest": "endpoint",
-         "doc": "Service host",
-         "type": {
-          "$id": "6226",
-          "kind": "url",
-          "name": "endpoint",
-          "crossLanguageDefinitionId": "TypeSpec.url"
-         },
-         "location": "Uri",
-         "isApiVersion": false,
-         "isContentType": false,
-         "isRequired": true,
-         "isEndpoint": true,
-         "skipUrlEncoding": false,
-         "explode": false,
-         "kind": "Client",
-         "defaultValue": {
-          "$id": "6227",
->>>>>>> 790f0e22
           "type": {
             "$id": "110",
             "kind": "array",
@@ -1340,7 +1210,6 @@
             "crossLanguageDefinitionId": "TypeSpec.Array",
             "decorators": []
           },
-<<<<<<< HEAD
           "optional": false,
           "readOnly": false,
           "discriminator": false,
@@ -1358,20 +1227,6 @@
             }
           }
         },
-=======
-          "value": "http://localhost:3000"
-         },
-         "serverUrlTemplate": "{endpoint}"
-        }
-       ],
-       "decorators": [],
-       "crossLanguageDefinitionId": "Payload.MultiPart.FormData.HttpParts",
-       "apiVersions": [],
-       "parent": {
-        "$ref": "6155"
-       },
-       "children": [
->>>>>>> 790f0e22
         {
           "$id": "111",
           "kind": "property",
@@ -1898,12 +1753,8 @@
               "crossLanguageDefinitionId": "TypeSpec.string"
             },
             "value": "http://localhost:3000"
-<<<<<<< HEAD
-=======
-           },
-           "serverUrlTemplate": "{endpoint}"
->>>>>>> 790f0e22
-          }
+          },
+          "serverUrlTemplate": "{endpoint}"
         }
       ],
       "decorators": [],
@@ -2710,7 +2561,7 @@
               "type": {
                 "$id": "191",
                 "kind": "url",
-                "name": "url",
+                "name": "endpoint",
                 "crossLanguageDefinitionId": "TypeSpec.url"
               },
               "location": "Uri",
@@ -2729,7 +2580,8 @@
                   "crossLanguageDefinitionId": "TypeSpec.string"
                 },
                 "value": "http://localhost:3000"
-              }
+              },
+              "serverUrlTemplate": "{endpoint}"
             }
           ],
           "decorators": [],
@@ -2867,7 +2719,7 @@
                   "type": {
                     "$id": "201",
                     "kind": "url",
-                    "name": "url",
+                    "name": "endpoint",
                     "crossLanguageDefinitionId": "TypeSpec.url"
                   },
                   "location": "Uri",
@@ -2886,7 +2738,8 @@
                       "crossLanguageDefinitionId": "TypeSpec.string"
                     },
                     "value": "http://localhost:3000"
-                  }
+                  },
+                  "serverUrlTemplate": "{endpoint}"
                 }
               ],
               "decorators": [],
@@ -3248,7 +3101,7 @@
                       "type": {
                         "$id": "223",
                         "kind": "url",
-                        "name": "url",
+                        "name": "endpoint",
                         "crossLanguageDefinitionId": "TypeSpec.url"
                       },
                       "location": "Uri",
@@ -3267,7 +3120,8 @@
                           "crossLanguageDefinitionId": "TypeSpec.string"
                         },
                         "value": "http://localhost:3000"
-                      }
+                      },
+                      "serverUrlTemplate": "{endpoint}"
                     }
                   ],
                   "decorators": [],
@@ -3405,7 +3259,7 @@
                       "type": {
                         "$id": "233",
                         "kind": "url",
-                        "name": "url",
+                        "name": "endpoint",
                         "crossLanguageDefinitionId": "TypeSpec.url"
                       },
                       "location": "Uri",
@@ -3424,7 +3278,8 @@
                           "crossLanguageDefinitionId": "TypeSpec.string"
                         },
                         "value": "http://localhost:3000"
-                      }
+                      },
+                      "serverUrlTemplate": "{endpoint}"
                     }
                   ],
                   "decorators": [],
@@ -3436,59 +3291,7 @@
                 }
               ]
             }
-<<<<<<< HEAD
           ]
-=======
-           ],
-           "response": {
-            "$id": "6266"
-           },
-           "isOverride": false,
-           "generateConvenient": true,
-           "generateProtocol": true,
-           "crossLanguageDefinitionId": "Payload.MultiPart.FormData.HttpParts.NonString.float"
-          }
-         ],
-         "parameters": [
-          {
-           "$id": "6267",
-           "name": "endpoint",
-           "nameInRequest": "endpoint",
-           "doc": "Service host",
-           "type": {
-            "$id": "6268",
-            "kind": "url",
-            "name": "endpoint",
-            "crossLanguageDefinitionId": "TypeSpec.url"
-           },
-           "location": "Uri",
-           "isApiVersion": false,
-           "isContentType": false,
-           "isRequired": true,
-           "isEndpoint": true,
-           "skipUrlEncoding": false,
-           "explode": false,
-           "kind": "Client",
-           "defaultValue": {
-            "$id": "6269",
-            "type": {
-             "$id": "6270",
-             "kind": "string",
-             "name": "string",
-             "crossLanguageDefinitionId": "TypeSpec.string"
-            },
-            "value": "http://localhost:3000"
-           },
-           "serverUrlTemplate": "{endpoint}"
-          }
-         ],
-         "decorators": [],
-         "crossLanguageDefinitionId": "Payload.MultiPart.FormData.HttpParts.NonString",
-         "apiVersions": [],
-         "parent": {
-          "$ref": "6216"
-         }
->>>>>>> 790f0e22
         }
       ]
     }
