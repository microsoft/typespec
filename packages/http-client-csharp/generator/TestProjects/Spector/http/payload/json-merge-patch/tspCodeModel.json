{
 "$id": "1",
 "name": "Payload.JsonMergePatch",
 "apiVersions": [],
 "enums": [],
 "models": [
  {
   "$id": "2",
   "kind": "model",
   "name": "Resource",
   "namespace": "Payload.JsonMergePatch",
   "crossLanguageDefinitionId": "Payload.JsonMergePatch.Resource",
   "usage": "Input,Output,Json",
   "doc": "Details about a resource.",
   "decorators": [],
   "properties": [
    {
     "$id": "3",
     "kind": "property",
     "name": "name",
     "serializedName": "name",
     "type": {
      "$id": "4",
      "kind": "string",
      "name": "string",
      "crossLanguageDefinitionId": "TypeSpec.string",
      "decorators": []
     },
     "optional": false,
     "readOnly": false,
     "discriminator": false,
     "flatten": false,
     "decorators": [],
     "crossLanguageDefinitionId": "Payload.JsonMergePatch.Resource.name",
     "serializationOptions": {
      "$id": "5",
      "json": {
       "$id": "6",
       "name": "name"
      }
     }
    },
    {
     "$id": "7",
     "kind": "property",
     "name": "description",
     "serializedName": "description",
     "type": {
      "$id": "8",
      "kind": "string",
      "name": "string",
      "crossLanguageDefinitionId": "TypeSpec.string",
      "decorators": []
     },
     "optional": true,
     "readOnly": false,
     "discriminator": false,
     "flatten": false,
     "decorators": [],
     "crossLanguageDefinitionId": "Payload.JsonMergePatch.Resource.description",
     "serializationOptions": {
      "$id": "9",
      "json": {
       "$id": "10",
       "name": "description"
      }
     }
    },
    {
     "$id": "11",
     "kind": "property",
     "name": "map",
     "serializedName": "map",
     "type": {
      "$id": "12",
      "kind": "dict",
      "keyType": {
       "$id": "13",
       "kind": "string",
       "name": "string",
       "crossLanguageDefinitionId": "TypeSpec.string",
       "decorators": []
      },
      "valueType": {
       "$id": "14",
       "kind": "model",
       "name": "InnerModel",
       "namespace": "Payload.JsonMergePatch",
       "crossLanguageDefinitionId": "Payload.JsonMergePatch.InnerModel",
       "usage": "Input,Output,JsonMergePatch,Json",
       "doc": "It is the model used by Resource model",
       "decorators": [],
       "properties": [
        {
         "$id": "15",
         "kind": "property",
         "name": "name",
         "serializedName": "name",
         "type": {
          "$id": "16",
          "kind": "string",
          "name": "string",
          "crossLanguageDefinitionId": "TypeSpec.string",
          "decorators": []
         },
         "optional": true,
         "readOnly": false,
         "discriminator": false,
         "flatten": false,
         "decorators": [],
         "crossLanguageDefinitionId": "Payload.JsonMergePatch.InnerModel.name",
         "serializationOptions": {
          "$id": "17",
          "json": {
           "$id": "18",
           "name": "name"
          }
         }
        },
        {
         "$id": "19",
         "kind": "property",
         "name": "description",
         "serializedName": "description",
         "type": {
          "$id": "20",
          "kind": "string",
          "name": "string",
          "crossLanguageDefinitionId": "TypeSpec.string",
          "decorators": []
         },
         "optional": true,
         "readOnly": false,
         "discriminator": false,
         "flatten": false,
         "decorators": [],
         "crossLanguageDefinitionId": "Payload.JsonMergePatch.InnerModel.description",
         "serializationOptions": {
          "$id": "21",
          "json": {
           "$id": "22",
           "name": "description"
          }
         }
        }
       ]
      },
      "decorators": []
     },
     "optional": true,
     "readOnly": false,
     "discriminator": false,
     "flatten": false,
     "decorators": [],
     "crossLanguageDefinitionId": "Payload.JsonMergePatch.Resource.map",
     "serializationOptions": {
      "$id": "23",
      "json": {
       "$id": "24",
       "name": "map"
      }
     }
    },
    {
     "$id": "25",
     "kind": "property",
     "name": "array",
     "serializedName": "array",
     "type": {
      "$id": "26",
      "kind": "array",
      "name": "ArrayInnerModel",
      "valueType": {
       "$ref": "14"
      },
      "crossLanguageDefinitionId": "TypeSpec.Array",
      "decorators": []
     },
     "optional": true,
     "readOnly": false,
     "discriminator": false,
     "flatten": false,
     "decorators": [],
     "crossLanguageDefinitionId": "Payload.JsonMergePatch.Resource.array",
     "serializationOptions": {
      "$id": "27",
      "json": {
       "$id": "28",
       "name": "array"
      }
     }
    },
    {
     "$id": "29",
     "kind": "property",
     "name": "intValue",
     "serializedName": "intValue",
     "type": {
      "$id": "30",
      "kind": "int32",
      "name": "int32",
      "crossLanguageDefinitionId": "TypeSpec.int32",
      "decorators": []
     },
     "optional": true,
     "readOnly": false,
     "discriminator": false,
     "flatten": false,
     "decorators": [],
     "crossLanguageDefinitionId": "Payload.JsonMergePatch.Resource.intValue",
     "serializationOptions": {
      "$id": "31",
      "json": {
       "$id": "32",
       "name": "intValue"
      }
     }
    },
    {
     "$id": "33",
     "kind": "property",
     "name": "floatValue",
     "serializedName": "floatValue",
     "type": {
      "$id": "34",
      "kind": "float32",
      "name": "float32",
      "crossLanguageDefinitionId": "TypeSpec.float32",
      "decorators": []
     },
     "optional": true,
     "readOnly": false,
     "discriminator": false,
     "flatten": false,
     "decorators": [],
     "crossLanguageDefinitionId": "Payload.JsonMergePatch.Resource.floatValue",
     "serializationOptions": {
      "$id": "35",
      "json": {
       "$id": "36",
       "name": "floatValue"
      }
     }
    },
    {
     "$id": "37",
     "kind": "property",
     "name": "innerModel",
     "serializedName": "innerModel",
     "type": {
      "$ref": "14"
     },
     "optional": true,
     "readOnly": false,
     "discriminator": false,
     "flatten": false,
     "decorators": [],
     "crossLanguageDefinitionId": "Payload.JsonMergePatch.Resource.innerModel",
     "serializationOptions": {
      "$id": "38",
      "json": {
       "$id": "39",
       "name": "innerModel"
      }
     }
    },
    {
     "$id": "40",
     "kind": "property",
     "name": "intArray",
     "serializedName": "intArray",
     "type": {
      "$id": "41",
      "kind": "array",
      "name": "Array",
      "valueType": {
       "$id": "42",
       "kind": "int32",
       "name": "int32",
       "crossLanguageDefinitionId": "TypeSpec.int32",
       "decorators": []
      },
      "crossLanguageDefinitionId": "TypeSpec.Array",
      "decorators": []
     },
     "optional": true,
     "readOnly": false,
     "discriminator": false,
     "flatten": false,
     "decorators": [],
     "crossLanguageDefinitionId": "Payload.JsonMergePatch.Resource.intArray",
     "serializationOptions": {
      "$id": "43",
      "json": {
       "$id": "44",
       "name": "intArray"
      }
     }
    }
   ]
  },
  {
   "$ref": "14"
  },
  {
   "$id": "45",
   "kind": "model",
   "name": "ResourcePatch",
   "namespace": "Payload.JsonMergePatch",
   "crossLanguageDefinitionId": "Payload.JsonMergePatch.ResourcePatch",
   "usage": "Input,JsonMergePatch,Json",
   "doc": "Details about a resource for patch operation.",
   "decorators": [],
   "properties": [
    {
     "$id": "46",
     "kind": "property",
     "name": "description",
     "serializedName": "description",
     "type": {
      "$id": "47",
      "kind": "string",
      "name": "string",
      "crossLanguageDefinitionId": "TypeSpec.string",
      "decorators": []
     },
     "optional": true,
     "readOnly": false,
     "discriminator": false,
     "flatten": false,
     "decorators": [],
     "crossLanguageDefinitionId": "Payload.JsonMergePatch.ResourcePatch.description",
     "serializationOptions": {
      "$id": "48",
      "json": {
       "$id": "49",
       "name": "description"
      }
     }
    },
    {
     "$id": "50",
     "kind": "property",
     "name": "map",
     "serializedName": "map",
     "type": {
      "$id": "51",
      "kind": "dict",
      "keyType": {
       "$id": "52",
       "kind": "string",
       "name": "string",
       "crossLanguageDefinitionId": "TypeSpec.string",
       "decorators": []
      },
      "valueType": {
       "$ref": "14"
      },
      "decorators": []
     },
     "optional": true,
     "readOnly": false,
     "discriminator": false,
     "flatten": false,
     "decorators": [],
     "crossLanguageDefinitionId": "Payload.JsonMergePatch.ResourcePatch.map",
     "serializationOptions": {
      "$id": "53",
      "json": {
       "$id": "54",
       "name": "map"
      }
     }
    },
    {
     "$id": "55",
     "kind": "property",
     "name": "array",
     "serializedName": "array",
     "type": {
      "$id": "56",
      "kind": "array",
      "name": "ArrayInnerModel",
      "valueType": {
       "$ref": "14"
      },
      "crossLanguageDefinitionId": "TypeSpec.Array",
      "decorators": []
     },
     "optional": true,
     "readOnly": false,
     "discriminator": false,
     "flatten": false,
     "decorators": [],
     "crossLanguageDefinitionId": "Payload.JsonMergePatch.ResourcePatch.array",
     "serializationOptions": {
      "$id": "57",
      "json": {
       "$id": "58",
       "name": "array"
      }
     }
    },
    {
     "$id": "59",
     "kind": "property",
     "name": "intValue",
     "serializedName": "intValue",
     "type": {
      "$id": "60",
      "kind": "int32",
      "name": "int32",
      "crossLanguageDefinitionId": "TypeSpec.int32",
      "decorators": []
     },
     "optional": true,
     "readOnly": false,
     "discriminator": false,
     "flatten": false,
     "decorators": [],
     "crossLanguageDefinitionId": "Payload.JsonMergePatch.ResourcePatch.intValue",
     "serializationOptions": {
      "$id": "61",
      "json": {
       "$id": "62",
       "name": "intValue"
      }
     }
    },
    {
     "$id": "63",
     "kind": "property",
     "name": "floatValue",
     "serializedName": "floatValue",
     "type": {
      "$id": "64",
      "kind": "float32",
      "name": "float32",
      "crossLanguageDefinitionId": "TypeSpec.float32",
      "decorators": []
     },
     "optional": true,
     "readOnly": false,
     "discriminator": false,
     "flatten": false,
     "decorators": [],
     "crossLanguageDefinitionId": "Payload.JsonMergePatch.ResourcePatch.floatValue",
     "serializationOptions": {
      "$id": "65",
      "json": {
       "$id": "66",
       "name": "floatValue"
      }
     }
    },
    {
     "$id": "67",
     "kind": "property",
     "name": "innerModel",
     "serializedName": "innerModel",
     "type": {
      "$ref": "14"
     },
     "optional": true,
     "readOnly": false,
     "discriminator": false,
     "flatten": false,
     "decorators": [],
     "crossLanguageDefinitionId": "Payload.JsonMergePatch.ResourcePatch.innerModel",
     "serializationOptions": {
      "$id": "68",
      "json": {
       "$id": "69",
       "name": "innerModel"
      }
     }
    },
    {
     "$id": "70",
     "kind": "property",
     "name": "intArray",
     "serializedName": "intArray",
     "type": {
      "$id": "71",
      "kind": "array",
      "name": "Array",
      "valueType": {
       "$id": "72",
       "kind": "int32",
       "name": "int32",
       "crossLanguageDefinitionId": "TypeSpec.int32",
       "decorators": []
      },
      "crossLanguageDefinitionId": "TypeSpec.Array",
      "decorators": []
     },
     "optional": true,
     "readOnly": false,
     "discriminator": false,
     "flatten": false,
     "decorators": [],
     "crossLanguageDefinitionId": "Payload.JsonMergePatch.ResourcePatch.intArray",
     "serializationOptions": {
      "$id": "73",
      "json": {
       "$id": "74",
       "name": "intArray"
      }
     }
    }
   ]
  }
 ],
 "clients": [
  {
   "$id": "75",
   "name": "JsonMergePatchClient",
   "namespace": "Payload.JsonMergePatch",
   "doc": "Test for merge-patch+json content-type",
   "operations": [
    {
     "$id": "76",
     "name": "createResource",
     "resourceName": "JsonMergePatch",
     "doc": "Test content-type: application/merge-patch+json with required body",
     "accessibility": "public",
     "parameters": [
      {
       "$id": "77",
       "name": "contentType",
       "nameInRequest": "Content-Type",
       "doc": "Body parameter's content type. Known values are application/json",
       "type": {
        "$id": "78",
        "kind": "constant",
        "valueType": {
         "$id": "79",
         "kind": "string",
         "name": "string",
         "crossLanguageDefinitionId": "TypeSpec.string",
         "decorators": []
        },
        "value": "application/json",
        "decorators": []
       },
       "location": "Header",
       "isApiVersion": false,
       "isContentType": true,
       "isEndpoint": false,
       "explode": false,
       "isRequired": true,
       "kind": "Constant",
       "decorators": [],
       "skipUrlEncoding": false
      },
      {
       "$id": "80",
       "name": "accept",
       "nameInRequest": "Accept",
       "type": {
        "$id": "81",
        "kind": "constant",
        "valueType": {
         "$id": "82",
         "kind": "string",
         "name": "string",
         "crossLanguageDefinitionId": "TypeSpec.string",
         "decorators": []
        },
        "value": "application/json",
        "decorators": []
       },
       "location": "Header",
       "isApiVersion": false,
       "isContentType": false,
       "isEndpoint": false,
       "explode": false,
       "isRequired": true,
       "kind": "Constant",
       "decorators": [],
       "skipUrlEncoding": false
      },
      {
       "$id": "83",
       "name": "body",
       "nameInRequest": "body",
       "type": {
        "$ref": "2"
       },
       "location": "Body",
       "isApiVersion": false,
       "isContentType": false,
       "isEndpoint": false,
       "explode": false,
       "isRequired": true,
       "kind": "Method",
       "decorators": [],
       "skipUrlEncoding": false
      }
     ],
     "responses": [
      {
       "$id": "84",
       "statusCodes": [
        200
       ],
       "bodyType": {
        "$ref": "2"
       },
       "headers": [],
       "isErrorResponse": false,
       "contentTypes": [
        "application/json"
       ]
      }
     ],
     "httpMethod": "PUT",
     "uri": "{endpoint}",
     "path": "/json-merge-patch/create/resource",
     "requestMediaTypes": [
      "application/json"
     ],
     "bufferResponse": true,
     "generateProtocolMethod": true,
     "generateConvenienceMethod": true,
     "crossLanguageDefinitionId": "Payload.JsonMergePatch.createResource",
     "decorators": []
    },
    {
     "$id": "85",
     "name": "updateResource",
     "resourceName": "JsonMergePatch",
     "doc": "Test content-type: application/merge-patch+json with required body",
     "accessibility": "public",
     "parameters": [
      {
       "$id": "86",
       "name": "contentType",
       "nameInRequest": "Content-Type",
       "type": {
        "$id": "87",
        "kind": "constant",
        "valueType": {
         "$id": "88",
         "kind": "string",
         "name": "string",
         "crossLanguageDefinitionId": "TypeSpec.string",
         "decorators": []
        },
        "value": "application/merge-patch+json",
        "decorators": []
       },
       "location": "Header",
       "isApiVersion": false,
       "isContentType": true,
       "isEndpoint": false,
       "explode": false,
       "isRequired": true,
       "kind": "Constant",
       "decorators": [],
       "skipUrlEncoding": false
      },
      {
       "$id": "89",
       "name": "accept",
       "nameInRequest": "Accept",
       "type": {
        "$id": "90",
        "kind": "constant",
        "valueType": {
         "$id": "91",
         "kind": "string",
         "name": "string",
         "crossLanguageDefinitionId": "TypeSpec.string",
         "decorators": []
        },
        "value": "application/json",
        "decorators": []
       },
       "location": "Header",
       "isApiVersion": false,
       "isContentType": false,
       "isEndpoint": false,
       "explode": false,
       "isRequired": true,
       "kind": "Constant",
       "decorators": [],
       "skipUrlEncoding": false
      },
      {
       "$id": "92",
       "name": "body",
       "nameInRequest": "body",
       "type": {
        "$ref": "45"
       },
       "location": "Body",
       "isApiVersion": false,
       "isContentType": false,
       "isEndpoint": false,
       "explode": false,
       "isRequired": true,
       "kind": "Method",
       "decorators": [],
       "skipUrlEncoding": false
      }
     ],
     "responses": [
      {
       "$id": "93",
       "statusCodes": [
        200
       ],
       "bodyType": {
        "$ref": "2"
       },
       "headers": [],
       "isErrorResponse": false,
       "contentTypes": [
        "application/json"
       ]
      }
     ],
     "httpMethod": "PATCH",
     "uri": "{endpoint}",
     "path": "/json-merge-patch/update/resource",
     "requestMediaTypes": [
      "application/merge-patch+json"
     ],
     "bufferResponse": true,
     "generateProtocolMethod": true,
     "generateConvenienceMethod": false,
     "crossLanguageDefinitionId": "Payload.JsonMergePatch.updateResource",
     "decorators": []
    },
    {
     "$id": "94",
     "name": "updateOptionalResource",
     "resourceName": "JsonMergePatch",
     "doc": "Test content-type: application/merge-patch+json with optional body",
     "accessibility": "public",
     "parameters": [
      {
       "$id": "95",
       "name": "contentType",
       "nameInRequest": "Content-Type",
       "type": {
        "$id": "96",
        "kind": "constant",
        "valueType": {
         "$id": "97",
         "kind": "string",
         "name": "string",
         "crossLanguageDefinitionId": "TypeSpec.string",
         "decorators": []
        },
        "value": "application/merge-patch+json",
        "decorators": []
       },
       "location": "Header",
       "isApiVersion": false,
       "isContentType": true,
       "isEndpoint": false,
       "explode": false,
       "isRequired": true,
       "kind": "Constant",
       "decorators": [],
       "skipUrlEncoding": false
      },
      {
       "$id": "98",
       "name": "accept",
       "nameInRequest": "Accept",
       "type": {
        "$id": "99",
        "kind": "constant",
        "valueType": {
         "$id": "100",
         "kind": "string",
         "name": "string",
         "crossLanguageDefinitionId": "TypeSpec.string",
         "decorators": []
        },
        "value": "application/json",
        "decorators": []
       },
       "location": "Header",
       "isApiVersion": false,
       "isContentType": false,
       "isEndpoint": false,
       "explode": false,
       "isRequired": true,
       "kind": "Constant",
       "decorators": [],
       "skipUrlEncoding": false
      },
      {
       "$id": "101",
       "name": "body",
       "nameInRequest": "body",
       "type": {
        "$ref": "45"
       },
       "location": "Body",
       "isApiVersion": false,
       "isContentType": false,
       "isEndpoint": false,
       "explode": false,
       "isRequired": false,
       "kind": "Method",
       "decorators": [],
       "skipUrlEncoding": false
      }
     ],
     "responses": [
      {
       "$id": "102",
       "statusCodes": [
        200
       ],
       "bodyType": {
        "$ref": "2"
       },
       "headers": [],
       "isErrorResponse": false,
       "contentTypes": [
        "application/json"
       ]
      }
     ],
     "httpMethod": "PATCH",
     "uri": "{endpoint}",
     "path": "/json-merge-patch/update/resource/optional",
     "requestMediaTypes": [
      "application/merge-patch+json"
     ],
     "bufferResponse": true,
     "generateProtocolMethod": true,
     "generateConvenienceMethod": false,
     "crossLanguageDefinitionId": "Payload.JsonMergePatch.updateOptionalResource",
     "decorators": []
    }
   ],
   "parameters": [
    {
     "$id": "103",
     "name": "endpoint",
     "nameInRequest": "endpoint",
     "doc": "Service host",
     "type": {
      "$id": "104",
      "kind": "url",
      "name": "url",
      "crossLanguageDefinitionId": "TypeSpec.url"
     },
<<<<<<< HEAD
     "Location": "Uri",
     "IsApiVersion": false,
     "IsContentType": false,
     "IsRequired": true,
     "IsEndpoint": true,
     "SkipUrlEncoding": false,
     "Explode": false,
     "Kind": "Client",
     "DefaultValue": {
      "$id": "106",
      "Type": {
       "$id": "107",
=======
     "location": "Uri",
     "isApiVersion": false,
     "isContentType": false,
     "isRequired": true,
     "isEndpoint": true,
     "skipUrlEncoding": false,
     "explode": false,
     "kind": "Client",
     "defaultValue": {
      "$id": "105",
      "type": {
       "$id": "106",
>>>>>>> c6990eba
       "kind": "string",
       "name": "string",
       "crossLanguageDefinitionId": "TypeSpec.string"
      },
      "value": "http://localhost:3000"
     }
    }
   ],
   "decorators": [],
   "crossLanguageDefinitionId": "Payload.JsonMergePatch"
  }
 ]
}<|MERGE_RESOLUTION|>--- conflicted
+++ resolved
@@ -853,20 +853,6 @@
       "name": "url",
       "crossLanguageDefinitionId": "TypeSpec.url"
      },
-<<<<<<< HEAD
-     "Location": "Uri",
-     "IsApiVersion": false,
-     "IsContentType": false,
-     "IsRequired": true,
-     "IsEndpoint": true,
-     "SkipUrlEncoding": false,
-     "Explode": false,
-     "Kind": "Client",
-     "DefaultValue": {
-      "$id": "106",
-      "Type": {
-       "$id": "107",
-=======
      "location": "Uri",
      "isApiVersion": false,
      "isContentType": false,
@@ -879,7 +865,6 @@
       "$id": "105",
       "type": {
        "$id": "106",
->>>>>>> c6990eba
        "kind": "string",
        "name": "string",
        "crossLanguageDefinitionId": "TypeSpec.string"
