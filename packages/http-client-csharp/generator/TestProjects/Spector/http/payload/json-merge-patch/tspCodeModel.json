{
 "$id": "1",
 "name": "Payload.JsonMergePatch",
 "apiVersions": [],
 "enums": [],
 "models": [
  {
   "$id": "2",
   "kind": "model",
   "name": "Resource",
   "namespace": "Payload.JsonMergePatch",
   "crossLanguageDefinitionId": "Payload.JsonMergePatch.Resource",
   "usage": "Input,Output,Json",
   "doc": "Details about a resource.",
   "decorators": [],
   "properties": [
    {
     "$id": "3",
     "kind": "property",
     "name": "name",
     "serializedName": "name",
     "type": {
      "$id": "4",
      "kind": "string",
      "name": "string",
      "crossLanguageDefinitionId": "TypeSpec.string",
      "decorators": []
     },
     "optional": false,
     "readOnly": false,
     "discriminator": false,
     "flatten": false,
     "decorators": [],
     "crossLanguageDefinitionId": "Payload.JsonMergePatch.Resource.name",
     "serializationOptions": {
      "$id": "5",
      "json": {
       "$id": "6",
       "name": "name"
      }
     }
    },
    {
     "$id": "7",
     "kind": "property",
     "name": "description",
     "serializedName": "description",
     "type": {
      "$id": "8",
      "kind": "string",
      "name": "string",
      "crossLanguageDefinitionId": "TypeSpec.string",
      "decorators": []
     },
     "optional": true,
     "readOnly": false,
     "discriminator": false,
     "flatten": false,
     "decorators": [],
     "crossLanguageDefinitionId": "Payload.JsonMergePatch.Resource.description",
     "serializationOptions": {
      "$id": "9",
      "json": {
       "$id": "10",
       "name": "description"
      }
     }
    },
    {
     "$id": "11",
     "kind": "property",
     "name": "map",
     "serializedName": "map",
     "type": {
      "$id": "12",
      "kind": "dict",
      "keyType": {
       "$id": "13",
       "kind": "string",
       "name": "string",
       "crossLanguageDefinitionId": "TypeSpec.string",
       "decorators": []
      },
      "valueType": {
       "$id": "14",
       "kind": "model",
       "name": "InnerModel",
       "namespace": "Payload.JsonMergePatch",
       "crossLanguageDefinitionId": "Payload.JsonMergePatch.InnerModel",
       "usage": "Input,Output,JsonMergePatch,Json",
       "doc": "It is the model used by Resource model",
       "decorators": [],
       "properties": [
        {
         "$id": "15",
         "kind": "property",
         "name": "name",
         "serializedName": "name",
         "type": {
          "$id": "16",
          "kind": "string",
          "name": "string",
          "crossLanguageDefinitionId": "TypeSpec.string",
          "decorators": []
         },
         "optional": true,
         "readOnly": false,
         "discriminator": false,
         "flatten": false,
         "decorators": [],
         "crossLanguageDefinitionId": "Payload.JsonMergePatch.InnerModel.name",
         "serializationOptions": {
          "$id": "17",
          "json": {
           "$id": "18",
           "name": "name"
          }
         }
        },
        {
         "$id": "19",
         "kind": "property",
         "name": "description",
         "serializedName": "description",
         "type": {
          "$id": "20",
          "kind": "string",
          "name": "string",
          "crossLanguageDefinitionId": "TypeSpec.string",
          "decorators": []
         },
         "optional": true,
         "readOnly": false,
         "discriminator": false,
         "flatten": false,
         "decorators": [],
         "crossLanguageDefinitionId": "Payload.JsonMergePatch.InnerModel.description",
         "serializationOptions": {
          "$id": "21",
          "json": {
           "$id": "22",
           "name": "description"
          }
         }
        }
       ]
      },
      "decorators": []
     },
     "optional": true,
     "readOnly": false,
     "discriminator": false,
     "flatten": false,
     "decorators": [],
     "crossLanguageDefinitionId": "Payload.JsonMergePatch.Resource.map",
     "serializationOptions": {
      "$id": "23",
      "json": {
       "$id": "24",
       "name": "map"
      }
     }
    },
    {
     "$id": "25",
     "kind": "property",
     "name": "array",
     "serializedName": "array",
     "type": {
      "$id": "26",
      "kind": "array",
      "name": "ArrayInnerModel",
      "valueType": {
       "$ref": "14"
      },
      "crossLanguageDefinitionId": "TypeSpec.Array",
      "decorators": []
     },
     "optional": true,
     "readOnly": false,
     "discriminator": false,
     "flatten": false,
     "decorators": [],
     "crossLanguageDefinitionId": "Payload.JsonMergePatch.Resource.array",
     "serializationOptions": {
      "$id": "27",
      "json": {
       "$id": "28",
       "name": "array"
      }
     }
    },
    {
     "$id": "29",
     "kind": "property",
     "name": "intValue",
     "serializedName": "intValue",
     "type": {
      "$id": "30",
      "kind": "int32",
      "name": "int32",
      "crossLanguageDefinitionId": "TypeSpec.int32",
      "decorators": []
     },
     "optional": true,
     "readOnly": false,
     "discriminator": false,
     "flatten": false,
     "decorators": [],
     "crossLanguageDefinitionId": "Payload.JsonMergePatch.Resource.intValue",
     "serializationOptions": {
      "$id": "31",
      "json": {
       "$id": "32",
       "name": "intValue"
      }
     }
    },
    {
     "$id": "33",
     "kind": "property",
     "name": "floatValue",
     "serializedName": "floatValue",
     "type": {
      "$id": "34",
      "kind": "float32",
      "name": "float32",
      "crossLanguageDefinitionId": "TypeSpec.float32",
      "decorators": []
     },
     "optional": true,
     "readOnly": false,
     "discriminator": false,
     "flatten": false,
     "decorators": [],
     "crossLanguageDefinitionId": "Payload.JsonMergePatch.Resource.floatValue",
     "serializationOptions": {
      "$id": "35",
      "json": {
       "$id": "36",
       "name": "floatValue"
      }
     }
    },
    {
     "$id": "37",
     "kind": "property",
     "name": "innerModel",
     "serializedName": "innerModel",
     "type": {
      "$ref": "14"
     },
     "optional": true,
     "readOnly": false,
     "discriminator": false,
     "flatten": false,
     "decorators": [],
     "crossLanguageDefinitionId": "Payload.JsonMergePatch.Resource.innerModel",
     "serializationOptions": {
      "$id": "38",
      "json": {
       "$id": "39",
       "name": "innerModel"
      }
     }
    },
    {
     "$id": "40",
     "kind": "property",
     "name": "intArray",
     "serializedName": "intArray",
     "type": {
      "$id": "41",
      "kind": "array",
      "name": "Array",
      "valueType": {
       "$id": "42",
       "kind": "int32",
       "name": "int32",
       "crossLanguageDefinitionId": "TypeSpec.int32",
       "decorators": []
      },
      "crossLanguageDefinitionId": "TypeSpec.Array",
      "decorators": []
     },
     "optional": true,
     "readOnly": false,
     "discriminator": false,
     "flatten": false,
     "decorators": [],
     "crossLanguageDefinitionId": "Payload.JsonMergePatch.Resource.intArray",
     "serializationOptions": {
      "$id": "43",
      "json": {
       "$id": "44",
       "name": "intArray"
      }
     }
    }
   ]
  },
  {
   "$ref": "14"
  },
  {
   "$id": "45",
   "kind": "model",
   "name": "ResourcePatch",
   "namespace": "Payload.JsonMergePatch",
   "crossLanguageDefinitionId": "Payload.JsonMergePatch.ResourcePatch",
   "usage": "Input,JsonMergePatch,Json",
   "doc": "Details about a resource for patch operation.",
   "decorators": [],
   "properties": [
    {
     "$id": "46",
     "kind": "property",
     "name": "description",
     "serializedName": "description",
     "type": {
      "$id": "47",
      "kind": "string",
      "name": "string",
      "crossLanguageDefinitionId": "TypeSpec.string",
      "decorators": []
     },
     "optional": true,
     "readOnly": false,
     "discriminator": false,
     "flatten": false,
     "decorators": [],
     "crossLanguageDefinitionId": "Payload.JsonMergePatch.ResourcePatch.description",
     "serializationOptions": {
      "$id": "48",
      "json": {
       "$id": "49",
       "name": "description"
      }
     }
    },
    {
     "$id": "50",
     "kind": "property",
     "name": "map",
     "serializedName": "map",
     "type": {
      "$id": "51",
      "kind": "dict",
      "keyType": {
       "$id": "52",
       "kind": "string",
       "name": "string",
       "crossLanguageDefinitionId": "TypeSpec.string",
       "decorators": []
      },
      "valueType": {
       "$ref": "14"
      },
      "decorators": []
     },
     "optional": true,
     "readOnly": false,
     "discriminator": false,
     "flatten": false,
     "decorators": [],
     "crossLanguageDefinitionId": "Payload.JsonMergePatch.ResourcePatch.map",
     "serializationOptions": {
      "$id": "53",
      "json": {
       "$id": "54",
       "name": "map"
      }
     }
    },
    {
     "$id": "55",
     "kind": "property",
     "name": "array",
     "serializedName": "array",
     "type": {
      "$id": "56",
      "kind": "array",
      "name": "ArrayInnerModel",
      "valueType": {
       "$ref": "14"
      },
      "crossLanguageDefinitionId": "TypeSpec.Array",
      "decorators": []
     },
     "optional": true,
     "readOnly": false,
     "discriminator": false,
     "flatten": false,
     "decorators": [],
     "crossLanguageDefinitionId": "Payload.JsonMergePatch.ResourcePatch.array",
     "serializationOptions": {
      "$id": "57",
      "json": {
       "$id": "58",
       "name": "array"
      }
     }
    },
    {
     "$id": "59",
     "kind": "property",
     "name": "intValue",
     "serializedName": "intValue",
     "type": {
      "$id": "60",
      "kind": "int32",
      "name": "int32",
      "crossLanguageDefinitionId": "TypeSpec.int32",
      "decorators": []
     },
     "optional": true,
     "readOnly": false,
     "discriminator": false,
     "flatten": false,
     "decorators": [],
     "crossLanguageDefinitionId": "Payload.JsonMergePatch.ResourcePatch.intValue",
     "serializationOptions": {
      "$id": "61",
      "json": {
       "$id": "62",
       "name": "intValue"
      }
     }
    },
    {
     "$id": "63",
     "kind": "property",
     "name": "floatValue",
     "serializedName": "floatValue",
     "type": {
      "$id": "64",
      "kind": "float32",
      "name": "float32",
      "crossLanguageDefinitionId": "TypeSpec.float32",
      "decorators": []
     },
     "optional": true,
     "readOnly": false,
     "discriminator": false,
     "flatten": false,
     "decorators": [],
     "crossLanguageDefinitionId": "Payload.JsonMergePatch.ResourcePatch.floatValue",
     "serializationOptions": {
      "$id": "65",
      "json": {
       "$id": "66",
       "name": "floatValue"
      }
     }
    },
    {
     "$id": "67",
     "kind": "property",
     "name": "innerModel",
     "serializedName": "innerModel",
     "type": {
      "$ref": "14"
     },
     "optional": true,
     "readOnly": false,
     "discriminator": false,
     "flatten": false,
     "decorators": [],
     "crossLanguageDefinitionId": "Payload.JsonMergePatch.ResourcePatch.innerModel",
     "serializationOptions": {
      "$id": "68",
      "json": {
       "$id": "69",
       "name": "innerModel"
      }
     }
    },
    {
     "$id": "70",
     "kind": "property",
     "name": "intArray",
     "serializedName": "intArray",
     "type": {
      "$id": "71",
      "kind": "array",
      "name": "Array",
      "valueType": {
       "$id": "72",
       "kind": "int32",
       "name": "int32",
       "crossLanguageDefinitionId": "TypeSpec.int32",
       "decorators": []
      },
      "crossLanguageDefinitionId": "TypeSpec.Array",
      "decorators": []
     },
     "optional": true,
     "readOnly": false,
     "discriminator": false,
     "flatten": false,
     "decorators": [],
     "crossLanguageDefinitionId": "Payload.JsonMergePatch.ResourcePatch.intArray",
     "serializationOptions": {
      "$id": "73",
      "json": {
       "$id": "74",
       "name": "intArray"
      }
     }
    }
   ]
  }
 ],
 "clients": [
  {
   "$id": "75",
<<<<<<< HEAD
   "kind": "client",
   "name": "JsonMergePatchClient",
   "namespace": "Payload.JsonMergePatch",
   "doc": "Test for merge-patch+json content-type",
   "parameters": [
    {
     "$id": "76",
     "Name": "endpoint",
     "NameInRequest": "endpoint",
     "Doc": "Service host",
     "Type": {
      "$id": "77",
      "kind": "url",
      "name": "url",
      "crossLanguageDefinitionId": "TypeSpec.url"
     },
     "Location": "Uri",
     "IsApiVersion": false,
     "IsResourceParameter": false,
     "IsContentType": false,
     "IsRequired": true,
     "IsEndpoint": true,
     "SkipUrlEncoding": false,
     "Explode": false,
     "Kind": "Client",
     "DefaultValue": {
      "$id": "78",
      "Type": {
       "$id": "79",
       "kind": "string",
       "name": "string",
       "crossLanguageDefinitionId": "TypeSpec.string"
      },
      "Value": "http://localhost:3000"
     }
    }
   ],
   "operations": [
    {
     "$id": "80",
     "Name": "createResource",
     "ResourceName": "JsonMergePatch",
     "Doc": "Test content-type: application/merge-patch+json with required body",
     "Accessibility": "public",
     "Parameters": [
      {
       "$id": "81",
       "Name": "contentType",
       "NameInRequest": "Content-Type",
       "Doc": "Body parameter's content type. Known values are application/json",
       "Type": {
        "$id": "82",
=======
   "name": "JsonMergePatchClient",
   "namespace": "Payload.JsonMergePatch",
   "doc": "Test for merge-patch+json content-type",
   "operations": [
    {
     "$id": "76",
     "name": "createResource",
     "resourceName": "JsonMergePatch",
     "doc": "Test content-type: application/merge-patch+json with required body",
     "accessibility": "public",
     "parameters": [
      {
       "$id": "77",
       "name": "contentType",
       "nameInRequest": "Content-Type",
       "doc": "Body parameter's content type. Known values are application/json",
       "type": {
        "$id": "78",
>>>>>>> 586a120e
        "kind": "constant",
        "valueType": {
         "$id": "83",
         "kind": "string",
         "name": "string",
         "crossLanguageDefinitionId": "TypeSpec.string",
         "decorators": []
        },
        "value": "application/json",
        "decorators": []
       },
       "location": "Header",
       "isApiVersion": false,
       "isContentType": true,
       "isEndpoint": false,
       "explode": false,
       "isRequired": true,
       "kind": "Constant",
       "decorators": [],
       "skipUrlEncoding": false
      },
      {
<<<<<<< HEAD
       "$id": "84",
       "Name": "accept",
       "NameInRequest": "Accept",
       "Type": {
        "$id": "85",
=======
       "$id": "80",
       "name": "accept",
       "nameInRequest": "Accept",
       "type": {
        "$id": "81",
>>>>>>> 586a120e
        "kind": "constant",
        "valueType": {
         "$id": "86",
         "kind": "string",
         "name": "string",
         "crossLanguageDefinitionId": "TypeSpec.string",
         "decorators": []
        },
        "value": "application/json",
        "decorators": []
       },
       "location": "Header",
       "isApiVersion": false,
       "isContentType": false,
       "isEndpoint": false,
       "explode": false,
       "isRequired": true,
       "kind": "Constant",
       "decorators": [],
       "skipUrlEncoding": false
      },
      {
<<<<<<< HEAD
       "$id": "87",
       "Name": "body",
       "NameInRequest": "body",
       "Type": {
=======
       "$id": "83",
       "name": "body",
       "nameInRequest": "body",
       "type": {
>>>>>>> 586a120e
        "$ref": "2"
       },
       "location": "Body",
       "isApiVersion": false,
       "isContentType": false,
       "isEndpoint": false,
       "explode": false,
       "isRequired": true,
       "kind": "Method",
       "decorators": [],
       "skipUrlEncoding": false
      }
     ],
     "responses": [
      {
<<<<<<< HEAD
       "$id": "88",
       "StatusCodes": [
=======
       "$id": "84",
       "statusCodes": [
>>>>>>> 586a120e
        200
       ],
       "bodyType": {
        "$ref": "2"
       },
       "headers": [],
       "isErrorResponse": false,
       "contentTypes": [
        "application/json"
       ]
      }
     ],
     "httpMethod": "PUT",
     "uri": "{endpoint}",
     "path": "/json-merge-patch/create/resource",
     "requestMediaTypes": [
      "application/json"
     ],
     "bufferResponse": true,
     "generateProtocolMethod": true,
     "generateConvenienceMethod": true,
     "crossLanguageDefinitionId": "Payload.JsonMergePatch.createResource",
     "decorators": []
    },
    {
<<<<<<< HEAD
     "$id": "89",
     "Name": "updateResource",
     "ResourceName": "JsonMergePatch",
     "Doc": "Test content-type: application/merge-patch+json with required body",
     "Accessibility": "public",
     "Parameters": [
      {
       "$id": "90",
       "Name": "contentType",
       "NameInRequest": "Content-Type",
       "Type": {
        "$id": "91",
=======
     "$id": "85",
     "name": "updateResource",
     "resourceName": "JsonMergePatch",
     "doc": "Test content-type: application/merge-patch+json with required body",
     "accessibility": "public",
     "parameters": [
      {
       "$id": "86",
       "name": "contentType",
       "nameInRequest": "Content-Type",
       "type": {
        "$id": "87",
>>>>>>> 586a120e
        "kind": "constant",
        "valueType": {
         "$id": "92",
         "kind": "string",
         "name": "string",
         "crossLanguageDefinitionId": "TypeSpec.string",
         "decorators": []
        },
        "value": "application/merge-patch+json",
        "decorators": []
       },
       "location": "Header",
       "isApiVersion": false,
       "isContentType": true,
       "isEndpoint": false,
       "explode": false,
       "isRequired": true,
       "kind": "Constant",
       "decorators": [],
       "skipUrlEncoding": false
      },
      {
<<<<<<< HEAD
       "$id": "93",
       "Name": "accept",
       "NameInRequest": "Accept",
       "Type": {
        "$id": "94",
=======
       "$id": "89",
       "name": "accept",
       "nameInRequest": "Accept",
       "type": {
        "$id": "90",
>>>>>>> 586a120e
        "kind": "constant",
        "valueType": {
         "$id": "95",
         "kind": "string",
         "name": "string",
         "crossLanguageDefinitionId": "TypeSpec.string",
         "decorators": []
        },
        "value": "application/json",
        "decorators": []
       },
       "location": "Header",
       "isApiVersion": false,
       "isContentType": false,
       "isEndpoint": false,
       "explode": false,
       "isRequired": true,
       "kind": "Constant",
       "decorators": [],
       "skipUrlEncoding": false
      },
      {
<<<<<<< HEAD
       "$id": "96",
       "Name": "body",
       "NameInRequest": "body",
       "Type": {
=======
       "$id": "92",
       "name": "body",
       "nameInRequest": "body",
       "type": {
>>>>>>> 586a120e
        "$ref": "45"
       },
       "location": "Body",
       "isApiVersion": false,
       "isContentType": false,
       "isEndpoint": false,
       "explode": false,
       "isRequired": true,
       "kind": "Method",
       "decorators": [],
       "skipUrlEncoding": false
      }
     ],
     "responses": [
      {
<<<<<<< HEAD
       "$id": "97",
       "StatusCodes": [
=======
       "$id": "93",
       "statusCodes": [
>>>>>>> 586a120e
        200
       ],
       "bodyType": {
        "$ref": "2"
       },
       "headers": [],
       "isErrorResponse": false,
       "contentTypes": [
        "application/json"
       ]
      }
     ],
     "httpMethod": "PATCH",
     "uri": "{endpoint}",
     "path": "/json-merge-patch/update/resource",
     "requestMediaTypes": [
      "application/merge-patch+json"
     ],
     "bufferResponse": true,
     "generateProtocolMethod": true,
     "generateConvenienceMethod": false,
     "crossLanguageDefinitionId": "Payload.JsonMergePatch.updateResource",
     "decorators": []
    },
    {
<<<<<<< HEAD
     "$id": "98",
     "Name": "updateOptionalResource",
     "ResourceName": "JsonMergePatch",
     "Doc": "Test content-type: application/merge-patch+json with optional body",
     "Accessibility": "public",
     "Parameters": [
      {
       "$id": "99",
       "Name": "contentType",
       "NameInRequest": "Content-Type",
       "Type": {
        "$id": "100",
=======
     "$id": "94",
     "name": "updateOptionalResource",
     "resourceName": "JsonMergePatch",
     "doc": "Test content-type: application/merge-patch+json with optional body",
     "accessibility": "public",
     "parameters": [
      {
       "$id": "95",
       "name": "contentType",
       "nameInRequest": "Content-Type",
       "type": {
        "$id": "96",
>>>>>>> 586a120e
        "kind": "constant",
        "valueType": {
         "$id": "101",
         "kind": "string",
         "name": "string",
         "crossLanguageDefinitionId": "TypeSpec.string",
         "decorators": []
        },
        "value": "application/merge-patch+json",
        "decorators": []
       },
       "location": "Header",
       "isApiVersion": false,
       "isContentType": true,
       "isEndpoint": false,
       "explode": false,
       "isRequired": true,
       "kind": "Constant",
       "decorators": [],
       "skipUrlEncoding": false
      },
      {
<<<<<<< HEAD
       "$id": "102",
       "Name": "accept",
       "NameInRequest": "Accept",
       "Type": {
        "$id": "103",
=======
       "$id": "98",
       "name": "accept",
       "nameInRequest": "Accept",
       "type": {
        "$id": "99",
>>>>>>> 586a120e
        "kind": "constant",
        "valueType": {
         "$id": "104",
         "kind": "string",
         "name": "string",
         "crossLanguageDefinitionId": "TypeSpec.string",
         "decorators": []
        },
        "value": "application/json",
        "decorators": []
       },
       "location": "Header",
       "isApiVersion": false,
       "isContentType": false,
       "isEndpoint": false,
       "explode": false,
       "isRequired": true,
       "kind": "Constant",
       "decorators": [],
       "skipUrlEncoding": false
      },
      {
<<<<<<< HEAD
       "$id": "105",
       "Name": "body",
       "NameInRequest": "body",
       "Type": {
=======
       "$id": "101",
       "name": "body",
       "nameInRequest": "body",
       "type": {
>>>>>>> 586a120e
        "$ref": "45"
       },
       "location": "Body",
       "isApiVersion": false,
       "isContentType": false,
       "isEndpoint": false,
       "explode": false,
       "isRequired": false,
       "kind": "Method",
       "decorators": [],
       "skipUrlEncoding": false
      }
     ],
     "responses": [
      {
<<<<<<< HEAD
       "$id": "106",
       "StatusCodes": [
=======
       "$id": "102",
       "statusCodes": [
>>>>>>> 586a120e
        200
       ],
       "bodyType": {
        "$ref": "2"
       },
       "headers": [],
       "isErrorResponse": false,
       "contentTypes": [
        "application/json"
       ]
      }
     ],
     "httpMethod": "PATCH",
     "uri": "{endpoint}",
     "path": "/json-merge-patch/update/resource/optional",
     "requestMediaTypes": [
      "application/merge-patch+json"
     ],
     "bufferResponse": true,
     "generateProtocolMethod": true,
     "generateConvenienceMethod": false,
     "crossLanguageDefinitionId": "Payload.JsonMergePatch.updateOptionalResource",
     "decorators": []
    }
   ],
<<<<<<< HEAD
   "apiVersions": [],
   "crossLanguageDefinitionId": "Payload.JsonMergePatch",
   "decorators": []
=======
   "parameters": [
    {
     "$id": "103",
     "name": "endpoint",
     "nameInRequest": "endpoint",
     "doc": "Service host",
     "type": {
      "$id": "104",
      "kind": "url",
      "name": "url",
      "crossLanguageDefinitionId": "TypeSpec.url"
     },
     "location": "Uri",
     "isApiVersion": false,
     "isContentType": false,
     "isRequired": true,
     "isEndpoint": true,
     "skipUrlEncoding": false,
     "explode": false,
     "kind": "Client",
     "defaultValue": {
      "$id": "105",
      "type": {
       "$id": "106",
       "kind": "string",
       "name": "string",
       "crossLanguageDefinitionId": "TypeSpec.string"
      },
      "value": "http://localhost:3000"
     }
    }
   ],
   "decorators": [],
   "crossLanguageDefinitionId": "Payload.JsonMergePatch"
>>>>>>> 586a120e
  }
 ]
}<|MERGE_RESOLUTION|>--- conflicted
+++ resolved
@@ -514,7 +514,6 @@
  "clients": [
   {
    "$id": "75",
-<<<<<<< HEAD
    "kind": "client",
    "name": "JsonMergePatchClient",
    "namespace": "Payload.JsonMergePatch",
@@ -522,71 +521,50 @@
    "parameters": [
     {
      "$id": "76",
-     "Name": "endpoint",
-     "NameInRequest": "endpoint",
-     "Doc": "Service host",
-     "Type": {
+     "name": "endpoint",
+     "nameInRequest": "endpoint",
+     "doc": "Service host",
+     "type": {
       "$id": "77",
       "kind": "url",
       "name": "url",
       "crossLanguageDefinitionId": "TypeSpec.url"
      },
-     "Location": "Uri",
-     "IsApiVersion": false,
-     "IsResourceParameter": false,
-     "IsContentType": false,
-     "IsRequired": true,
-     "IsEndpoint": true,
-     "SkipUrlEncoding": false,
-     "Explode": false,
-     "Kind": "Client",
-     "DefaultValue": {
+     "location": "Uri",
+     "isApiVersion": false,
+     "isContentType": false,
+     "isRequired": true,
+     "isEndpoint": true,
+     "skipUrlEncoding": false,
+     "explode": false,
+     "kind": "Client",
+     "defaultValue": {
       "$id": "78",
-      "Type": {
+      "type": {
        "$id": "79",
        "kind": "string",
        "name": "string",
        "crossLanguageDefinitionId": "TypeSpec.string"
       },
-      "Value": "http://localhost:3000"
+      "value": "http://localhost:3000"
      }
     }
    ],
    "operations": [
     {
      "$id": "80",
-     "Name": "createResource",
-     "ResourceName": "JsonMergePatch",
-     "Doc": "Test content-type: application/merge-patch+json with required body",
-     "Accessibility": "public",
-     "Parameters": [
-      {
-       "$id": "81",
-       "Name": "contentType",
-       "NameInRequest": "Content-Type",
-       "Doc": "Body parameter's content type. Known values are application/json",
-       "Type": {
-        "$id": "82",
-=======
-   "name": "JsonMergePatchClient",
-   "namespace": "Payload.JsonMergePatch",
-   "doc": "Test for merge-patch+json content-type",
-   "operations": [
-    {
-     "$id": "76",
      "name": "createResource",
      "resourceName": "JsonMergePatch",
      "doc": "Test content-type: application/merge-patch+json with required body",
      "accessibility": "public",
      "parameters": [
       {
-       "$id": "77",
+       "$id": "81",
        "name": "contentType",
        "nameInRequest": "Content-Type",
        "doc": "Body parameter's content type. Known values are application/json",
        "type": {
-        "$id": "78",
->>>>>>> 586a120e
+        "$id": "82",
         "kind": "constant",
         "valueType": {
          "$id": "83",
@@ -609,19 +587,11 @@
        "skipUrlEncoding": false
       },
       {
-<<<<<<< HEAD
        "$id": "84",
-       "Name": "accept",
-       "NameInRequest": "Accept",
-       "Type": {
-        "$id": "85",
-=======
-       "$id": "80",
        "name": "accept",
        "nameInRequest": "Accept",
        "type": {
-        "$id": "81",
->>>>>>> 586a120e
+        "$id": "85",
         "kind": "constant",
         "valueType": {
          "$id": "86",
@@ -644,17 +614,10 @@
        "skipUrlEncoding": false
       },
       {
-<<<<<<< HEAD
        "$id": "87",
-       "Name": "body",
-       "NameInRequest": "body",
-       "Type": {
-=======
-       "$id": "83",
        "name": "body",
        "nameInRequest": "body",
        "type": {
->>>>>>> 586a120e
         "$ref": "2"
        },
        "location": "Body",
@@ -670,13 +633,8 @@
      ],
      "responses": [
       {
-<<<<<<< HEAD
        "$id": "88",
-       "StatusCodes": [
-=======
-       "$id": "84",
        "statusCodes": [
->>>>>>> 586a120e
         200
        ],
        "bodyType": {
@@ -702,33 +660,18 @@
      "decorators": []
     },
     {
-<<<<<<< HEAD
      "$id": "89",
-     "Name": "updateResource",
-     "ResourceName": "JsonMergePatch",
-     "Doc": "Test content-type: application/merge-patch+json with required body",
-     "Accessibility": "public",
-     "Parameters": [
-      {
-       "$id": "90",
-       "Name": "contentType",
-       "NameInRequest": "Content-Type",
-       "Type": {
-        "$id": "91",
-=======
-     "$id": "85",
      "name": "updateResource",
      "resourceName": "JsonMergePatch",
      "doc": "Test content-type: application/merge-patch+json with required body",
      "accessibility": "public",
      "parameters": [
       {
-       "$id": "86",
+       "$id": "90",
        "name": "contentType",
        "nameInRequest": "Content-Type",
        "type": {
-        "$id": "87",
->>>>>>> 586a120e
+        "$id": "91",
         "kind": "constant",
         "valueType": {
          "$id": "92",
@@ -751,19 +694,11 @@
        "skipUrlEncoding": false
       },
       {
-<<<<<<< HEAD
        "$id": "93",
-       "Name": "accept",
-       "NameInRequest": "Accept",
-       "Type": {
-        "$id": "94",
-=======
-       "$id": "89",
        "name": "accept",
        "nameInRequest": "Accept",
        "type": {
-        "$id": "90",
->>>>>>> 586a120e
+        "$id": "94",
         "kind": "constant",
         "valueType": {
          "$id": "95",
@@ -786,17 +721,10 @@
        "skipUrlEncoding": false
       },
       {
-<<<<<<< HEAD
        "$id": "96",
-       "Name": "body",
-       "NameInRequest": "body",
-       "Type": {
-=======
-       "$id": "92",
        "name": "body",
        "nameInRequest": "body",
        "type": {
->>>>>>> 586a120e
         "$ref": "45"
        },
        "location": "Body",
@@ -812,13 +740,8 @@
      ],
      "responses": [
       {
-<<<<<<< HEAD
        "$id": "97",
-       "StatusCodes": [
-=======
-       "$id": "93",
        "statusCodes": [
->>>>>>> 586a120e
         200
        ],
        "bodyType": {
@@ -844,33 +767,18 @@
      "decorators": []
     },
     {
-<<<<<<< HEAD
      "$id": "98",
-     "Name": "updateOptionalResource",
-     "ResourceName": "JsonMergePatch",
-     "Doc": "Test content-type: application/merge-patch+json with optional body",
-     "Accessibility": "public",
-     "Parameters": [
-      {
-       "$id": "99",
-       "Name": "contentType",
-       "NameInRequest": "Content-Type",
-       "Type": {
-        "$id": "100",
-=======
-     "$id": "94",
      "name": "updateOptionalResource",
      "resourceName": "JsonMergePatch",
      "doc": "Test content-type: application/merge-patch+json with optional body",
      "accessibility": "public",
      "parameters": [
       {
-       "$id": "95",
+       "$id": "99",
        "name": "contentType",
        "nameInRequest": "Content-Type",
        "type": {
-        "$id": "96",
->>>>>>> 586a120e
+        "$id": "100",
         "kind": "constant",
         "valueType": {
          "$id": "101",
@@ -893,19 +801,11 @@
        "skipUrlEncoding": false
       },
       {
-<<<<<<< HEAD
        "$id": "102",
-       "Name": "accept",
-       "NameInRequest": "Accept",
-       "Type": {
-        "$id": "103",
-=======
-       "$id": "98",
        "name": "accept",
        "nameInRequest": "Accept",
        "type": {
-        "$id": "99",
->>>>>>> 586a120e
+        "$id": "103",
         "kind": "constant",
         "valueType": {
          "$id": "104",
@@ -928,17 +828,10 @@
        "skipUrlEncoding": false
       },
       {
-<<<<<<< HEAD
        "$id": "105",
-       "Name": "body",
-       "NameInRequest": "body",
-       "Type": {
-=======
-       "$id": "101",
        "name": "body",
        "nameInRequest": "body",
        "type": {
->>>>>>> 586a120e
         "$ref": "45"
        },
        "location": "Body",
@@ -954,13 +847,8 @@
      ],
      "responses": [
       {
-<<<<<<< HEAD
        "$id": "106",
-       "StatusCodes": [
-=======
-       "$id": "102",
        "statusCodes": [
->>>>>>> 586a120e
         200
        ],
        "bodyType": {
@@ -986,46 +874,9 @@
      "decorators": []
     }
    ],
-<<<<<<< HEAD
    "apiVersions": [],
    "crossLanguageDefinitionId": "Payload.JsonMergePatch",
    "decorators": []
-=======
-   "parameters": [
-    {
-     "$id": "103",
-     "name": "endpoint",
-     "nameInRequest": "endpoint",
-     "doc": "Service host",
-     "type": {
-      "$id": "104",
-      "kind": "url",
-      "name": "url",
-      "crossLanguageDefinitionId": "TypeSpec.url"
-     },
-     "location": "Uri",
-     "isApiVersion": false,
-     "isContentType": false,
-     "isRequired": true,
-     "isEndpoint": true,
-     "skipUrlEncoding": false,
-     "explode": false,
-     "kind": "Client",
-     "defaultValue": {
-      "$id": "105",
-      "type": {
-       "$id": "106",
-       "kind": "string",
-       "name": "string",
-       "crossLanguageDefinitionId": "TypeSpec.string"
-      },
-      "value": "http://localhost:3000"
-     }
-    }
-   ],
-   "decorators": [],
-   "crossLanguageDefinitionId": "Payload.JsonMergePatch"
->>>>>>> 586a120e
   }
  ]
 }