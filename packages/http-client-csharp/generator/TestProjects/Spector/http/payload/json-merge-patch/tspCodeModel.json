{
  "name": "Payload.JsonMergePatch",
  "apiVersions": [],
  "enums": [],
  "constants": [
    {
      "$id": "1",
      "kind": "constant",
      "name": "createResourceContentType",
      "namespace": "",
      "usage": "None",
      "valueType": {
        "$id": "2",
        "kind": "string",
        "name": "string",
        "crossLanguageDefinitionId": "TypeSpec.string",
        "decorators": []
      },
      "value": "application/json",
      "decorators": []
    },
    {
      "$id": "3",
      "kind": "constant",
      "name": "createResourceContentType1",
      "namespace": "",
      "usage": "None",
      "valueType": {
        "$id": "4",
        "kind": "string",
        "name": "string",
        "crossLanguageDefinitionId": "TypeSpec.string",
        "decorators": []
      },
      "value": "application/json",
      "decorators": []
    },
    {
      "$id": "5",
      "kind": "constant",
      "name": "UpdateResourceRequestContentType",
      "namespace": "",
      "usage": "None",
      "valueType": {
        "$id": "6",
        "kind": "string",
        "name": "string",
        "crossLanguageDefinitionId": "TypeSpec.string",
        "decorators": []
      },
      "value": "application/merge-patch+json",
      "decorators": []
    },
    {
      "$id": "7",
      "kind": "constant",
      "name": "updateResourceContentType",
      "namespace": "",
      "usage": "None",
      "valueType": {
        "$id": "8",
        "kind": "string",
        "name": "string",
        "crossLanguageDefinitionId": "TypeSpec.string",
        "decorators": []
      },
      "value": "application/json",
      "decorators": []
    },
    {
      "$id": "9",
      "kind": "constant",
      "name": "UpdateResourceRequestContentType1",
      "namespace": "",
      "usage": "None",
      "valueType": {
        "$id": "10",
        "kind": "string",
        "name": "string",
        "crossLanguageDefinitionId": "TypeSpec.string",
        "decorators": []
      },
      "value": "application/merge-patch+json",
      "decorators": []
    },
    {
      "$id": "11",
      "kind": "constant",
      "name": "UpdateResourceRequestContentType2",
      "namespace": "",
      "usage": "None",
      "valueType": {
        "$id": "12",
        "kind": "string",
        "name": "string",
        "crossLanguageDefinitionId": "TypeSpec.string",
        "decorators": []
      },
      "value": "application/merge-patch+json",
      "decorators": []
    },
    {
      "$id": "13",
      "kind": "constant",
      "name": "updateOptionalResourceContentType",
      "namespace": "",
      "usage": "None",
      "valueType": {
        "$id": "14",
        "kind": "string",
        "name": "string",
        "crossLanguageDefinitionId": "TypeSpec.string",
        "decorators": []
      },
      "value": "application/json",
      "decorators": []
    },
    {
      "$id": "15",
      "kind": "constant",
      "name": "UpdateResourceRequestContentType3",
      "namespace": "",
      "usage": "None",
      "valueType": {
        "$id": "16",
        "kind": "string",
        "name": "string",
        "crossLanguageDefinitionId": "TypeSpec.string",
        "decorators": []
      },
      "value": "application/merge-patch+json",
      "decorators": []
    }
  ],
  "models": [
    {
      "$id": "17",
      "kind": "model",
      "name": "Resource",
      "namespace": "Payload.JsonMergePatch",
      "crossLanguageDefinitionId": "Payload.JsonMergePatch.Resource",
      "usage": "Input,Output,Json",
      "doc": "Details about a resource.",
      "decorators": [],
      "properties": [
        {
          "$id": "18",
          "kind": "property",
          "name": "name",
          "serializedName": "name",
          "type": {
            "$id": "19",
            "kind": "string",
            "name": "string",
            "crossLanguageDefinitionId": "TypeSpec.string",
            "decorators": []
          },
          "optional": false,
          "readOnly": false,
          "discriminator": false,
          "flatten": false,
          "decorators": [],
          "crossLanguageDefinitionId": "Payload.JsonMergePatch.Resource.name",
          "serializationOptions": {
            "json": {
              "name": "name"
            }
          }
        },
        {
          "$id": "20",
          "kind": "property",
          "name": "description",
          "serializedName": "description",
          "type": {
            "$id": "21",
            "kind": "string",
            "name": "string",
            "crossLanguageDefinitionId": "TypeSpec.string",
            "decorators": []
          },
          "optional": true,
          "readOnly": false,
          "discriminator": false,
          "flatten": false,
          "decorators": [],
          "crossLanguageDefinitionId": "Payload.JsonMergePatch.Resource.description",
          "serializationOptions": {
            "json": {
              "name": "description"
            }
          }
        },
        {
          "$id": "22",
          "kind": "property",
          "name": "map",
          "serializedName": "map",
          "type": {
            "$id": "23",
            "kind": "dict",
            "keyType": {
              "$id": "24",
              "kind": "string",
              "name": "string",
              "crossLanguageDefinitionId": "TypeSpec.string",
              "decorators": []
            },
            "valueType": {
              "$id": "25",
              "kind": "model",
              "name": "InnerModel",
              "namespace": "Payload.JsonMergePatch",
              "crossLanguageDefinitionId": "Payload.JsonMergePatch.InnerModel",
              "usage": "Input,Output,JsonMergePatch,Json",
              "doc": "It is the model used by Resource model",
              "decorators": [],
              "properties": [
                {
                  "$id": "26",
                  "kind": "property",
                  "name": "name",
                  "serializedName": "name",
                  "type": {
                    "$id": "27",
                    "kind": "string",
                    "name": "string",
                    "crossLanguageDefinitionId": "TypeSpec.string",
                    "decorators": []
                  },
                  "optional": true,
                  "readOnly": false,
                  "discriminator": false,
                  "flatten": false,
                  "decorators": [],
                  "crossLanguageDefinitionId": "Payload.JsonMergePatch.InnerModel.name",
                  "serializationOptions": {
                    "json": {
                      "name": "name"
                    }
                  }
                },
                {
                  "$id": "28",
                  "kind": "property",
                  "name": "description",
                  "serializedName": "description",
                  "type": {
                    "$id": "29",
                    "kind": "string",
                    "name": "string",
                    "crossLanguageDefinitionId": "TypeSpec.string",
                    "decorators": []
                  },
                  "optional": true,
                  "readOnly": false,
                  "discriminator": false,
                  "flatten": false,
                  "decorators": [],
                  "crossLanguageDefinitionId": "Payload.JsonMergePatch.InnerModel.description",
                  "serializationOptions": {
                    "json": {
                      "name": "description"
                    }
                  }
                }
              ]
            },
            "decorators": []
          },
          "optional": true,
          "readOnly": false,
          "discriminator": false,
          "flatten": false,
          "decorators": [],
          "crossLanguageDefinitionId": "Payload.JsonMergePatch.Resource.map",
          "serializationOptions": {
            "json": {
              "name": "map"
            }
          }
        },
        {
          "$id": "30",
          "kind": "property",
          "name": "array",
          "serializedName": "array",
          "type": {
            "$id": "31",
            "kind": "array",
            "name": "ArrayInnerModel",
            "valueType": {
              "$ref": "25"
            },
            "crossLanguageDefinitionId": "TypeSpec.Array",
            "decorators": []
          },
          "optional": true,
          "readOnly": false,
          "discriminator": false,
          "flatten": false,
          "decorators": [],
          "crossLanguageDefinitionId": "Payload.JsonMergePatch.Resource.array",
          "serializationOptions": {
            "json": {
              "name": "array"
            }
          }
        },
        {
          "$id": "32",
          "kind": "property",
          "name": "intValue",
          "serializedName": "intValue",
          "type": {
            "$id": "33",
            "kind": "int32",
            "name": "int32",
            "crossLanguageDefinitionId": "TypeSpec.int32",
            "decorators": []
          },
          "optional": true,
          "readOnly": false,
          "discriminator": false,
          "flatten": false,
          "decorators": [],
          "crossLanguageDefinitionId": "Payload.JsonMergePatch.Resource.intValue",
          "serializationOptions": {
            "json": {
              "name": "intValue"
            }
          }
        },
        {
          "$id": "34",
          "kind": "property",
          "name": "floatValue",
          "serializedName": "floatValue",
          "type": {
            "$id": "35",
            "kind": "float32",
            "name": "float32",
            "crossLanguageDefinitionId": "TypeSpec.float32",
            "decorators": []
          },
          "optional": true,
          "readOnly": false,
          "discriminator": false,
          "flatten": false,
          "decorators": [],
          "crossLanguageDefinitionId": "Payload.JsonMergePatch.Resource.floatValue",
          "serializationOptions": {
            "json": {
              "name": "floatValue"
            }
          }
        },
        {
          "$id": "36",
          "kind": "property",
          "name": "innerModel",
          "serializedName": "innerModel",
          "type": {
            "$ref": "25"
          },
          "optional": true,
          "readOnly": false,
          "discriminator": false,
          "flatten": false,
          "decorators": [],
          "crossLanguageDefinitionId": "Payload.JsonMergePatch.Resource.innerModel",
          "serializationOptions": {
            "json": {
              "name": "innerModel"
            }
          }
        },
        {
          "$id": "37",
          "kind": "property",
          "name": "intArray",
          "serializedName": "intArray",
          "type": {
            "$id": "38",
            "kind": "array",
            "name": "Array",
            "valueType": {
              "$id": "39",
              "kind": "int32",
              "name": "int32",
              "crossLanguageDefinitionId": "TypeSpec.int32",
              "decorators": []
            },
            "crossLanguageDefinitionId": "TypeSpec.Array",
            "decorators": []
          },
          "optional": true,
          "readOnly": false,
          "discriminator": false,
          "flatten": false,
          "decorators": [],
          "crossLanguageDefinitionId": "Payload.JsonMergePatch.Resource.intArray",
          "serializationOptions": {
            "json": {
              "name": "intArray"
            }
          }
        }
      ]
    },
    {
      "$ref": "25"
    },
    {
      "$id": "40",
      "kind": "model",
      "name": "ResourcePatch",
      "namespace": "Payload.JsonMergePatch",
      "crossLanguageDefinitionId": "Payload.JsonMergePatch.ResourcePatch",
      "usage": "Input,JsonMergePatch,Json",
      "doc": "Details about a resource for patch operation.",
      "decorators": [],
      "properties": [
        {
          "$id": "41",
          "kind": "property",
          "name": "description",
          "serializedName": "description",
          "type": {
            "$id": "42",
            "kind": "string",
            "name": "string",
            "crossLanguageDefinitionId": "TypeSpec.string",
            "decorators": []
          },
          "optional": true,
          "readOnly": false,
          "discriminator": false,
          "flatten": false,
          "decorators": [],
          "crossLanguageDefinitionId": "Payload.JsonMergePatch.ResourcePatch.description",
          "serializationOptions": {
            "json": {
              "name": "description"
            }
          }
        },
        {
          "$id": "43",
          "kind": "property",
          "name": "map",
          "serializedName": "map",
          "type": {
            "$ref": "23"
          },
          "optional": true,
          "readOnly": false,
          "discriminator": false,
          "flatten": false,
          "decorators": [],
          "crossLanguageDefinitionId": "Payload.JsonMergePatch.ResourcePatch.map",
          "serializationOptions": {
            "json": {
              "name": "map"
            }
          }
        },
        {
          "$id": "44",
          "kind": "property",
          "name": "array",
          "serializedName": "array",
          "type": {
            "$ref": "31"
          },
          "optional": true,
          "readOnly": false,
          "discriminator": false,
          "flatten": false,
          "decorators": [],
          "crossLanguageDefinitionId": "Payload.JsonMergePatch.ResourcePatch.array",
          "serializationOptions": {
            "json": {
              "name": "array"
            }
          }
        },
        {
          "$id": "45",
          "kind": "property",
          "name": "intValue",
          "serializedName": "intValue",
          "type": {
            "$id": "46",
            "kind": "int32",
            "name": "int32",
            "crossLanguageDefinitionId": "TypeSpec.int32",
            "decorators": []
          },
          "optional": true,
          "readOnly": false,
          "discriminator": false,
          "flatten": false,
          "decorators": [],
          "crossLanguageDefinitionId": "Payload.JsonMergePatch.ResourcePatch.intValue",
          "serializationOptions": {
            "json": {
              "name": "intValue"
            }
          }
        },
        {
          "$id": "47",
          "kind": "property",
          "name": "floatValue",
          "serializedName": "floatValue",
          "type": {
            "$id": "48",
            "kind": "float32",
            "name": "float32",
            "crossLanguageDefinitionId": "TypeSpec.float32",
            "decorators": []
          },
          "optional": true,
          "readOnly": false,
          "discriminator": false,
          "flatten": false,
          "decorators": [],
          "crossLanguageDefinitionId": "Payload.JsonMergePatch.ResourcePatch.floatValue",
          "serializationOptions": {
            "json": {
              "name": "floatValue"
            }
          }
        },
        {
          "$id": "49",
          "kind": "property",
          "name": "innerModel",
          "serializedName": "innerModel",
          "type": {
            "$ref": "25"
          },
          "optional": true,
          "readOnly": false,
          "discriminator": false,
          "flatten": false,
          "decorators": [],
          "crossLanguageDefinitionId": "Payload.JsonMergePatch.ResourcePatch.innerModel",
          "serializationOptions": {
            "json": {
              "name": "innerModel"
            }
          }
        },
        {
          "$id": "50",
          "kind": "property",
          "name": "intArray",
          "serializedName": "intArray",
          "type": {
            "$ref": "38"
          },
          "optional": true,
          "readOnly": false,
          "discriminator": false,
          "flatten": false,
          "decorators": [],
          "crossLanguageDefinitionId": "Payload.JsonMergePatch.ResourcePatch.intArray",
          "serializationOptions": {
            "json": {
              "name": "intArray"
            }
          }
        }
      ]
    }
  ],
  "clients": [
    {
      "$id": "51",
      "kind": "client",
      "name": "JsonMergePatchClient",
      "namespace": "Payload.JsonMergePatch",
      "doc": "Test for merge-patch+json content-type",
      "methods": [
        {
          "$id": "52",
          "kind": "basic",
          "name": "createResource",
          "accessibility": "public",
          "apiVersions": [],
          "doc": "Test content-type: application/merge-patch+json with required body",
          "operation": {
            "$id": "53",
            "name": "createResource",
            "resourceName": "JsonMergePatch",
            "doc": "Test content-type: application/merge-patch+json with required body",
            "accessibility": "public",
            "parameters": [
              {
                "$id": "54",
                "name": "contentType",
                "nameInRequest": "Content-Type",
                "doc": "Body parameter's content type. Known values are application/json",
                "type": {
                  "$ref": "1"
                },
                "location": "Header",
                "isApiVersion": false,
                "isContentType": true,
                "isEndpoint": false,
                "explode": false,
                "isRequired": true,
                "kind": "Constant",
                "decorators": [],
                "skipUrlEncoding": false
              },
              {
                "$id": "55",
                "name": "accept",
                "nameInRequest": "Accept",
                "type": {
                  "$ref": "3"
                },
                "location": "Header",
                "isApiVersion": false,
                "isContentType": false,
                "isEndpoint": false,
                "explode": false,
                "isRequired": true,
                "kind": "Constant",
                "decorators": [],
                "skipUrlEncoding": false
              },
              {
                "$id": "56",
                "name": "body",
                "nameInRequest": "body",
                "type": {
                  "$ref": "17"
                },
                "location": "Body",
                "isApiVersion": false,
                "isContentType": false,
                "isEndpoint": false,
                "explode": false,
                "isRequired": true,
                "kind": "Method",
                "decorators": [],
                "skipUrlEncoding": false
              }
            ],
            "responses": [
              {
                "statusCodes": [
                  200
                ],
                "bodyType": {
                  "$ref": "17"
                },
                "headers": [],
                "isErrorResponse": false,
                "contentTypes": [
                  "application/json"
                ]
              }
            ],
            "httpMethod": "PUT",
            "uri": "{endpoint}",
            "path": "/json-merge-patch/create/resource",
            "requestMediaTypes": [
              "application/json"
            ],
            "bufferResponse": true,
            "generateProtocolMethod": true,
            "generateConvenienceMethod": true,
            "crossLanguageDefinitionId": "Payload.JsonMergePatch.createResource",
            "decorators": []
          },
          "parameters": [
            {
              "$id": "57",
              "name": "body",
              "nameInRequest": "body",
              "type": {
                "$ref": "17"
              },
              "location": "Body",
              "isApiVersion": false,
              "isContentType": false,
              "isEndpoint": false,
              "explode": false,
              "isRequired": true,
              "kind": "Method",
              "decorators": [],
              "skipUrlEncoding": false
            },
            {
              "$id": "58",
              "name": "contentType",
              "nameInRequest": "contentType",
              "doc": "Body parameter's content type. Known values are application/json",
              "type": {
                "$ref": "1"
              },
              "location": "Header",
              "isApiVersion": false,
              "isContentType": false,
              "isEndpoint": false,
              "explode": false,
              "isRequired": true,
              "kind": "Constant",
              "decorators": [],
              "skipUrlEncoding": false
            },
            {
              "$id": "59",
              "name": "accept",
              "nameInRequest": "accept",
              "type": {
                "$ref": "3"
              },
              "location": "Header",
              "isApiVersion": false,
              "isContentType": false,
              "isEndpoint": false,
              "explode": false,
              "isRequired": true,
              "kind": "Constant",
              "decorators": [],
              "skipUrlEncoding": false
            }
          ],
          "response": {
            "type": {
              "$ref": "17"
            }
          },
          "isOverride": false,
          "generateConvenient": true,
          "generateProtocol": true,
          "crossLanguageDefinitionId": "Payload.JsonMergePatch.createResource"
        },
        {
          "$id": "60",
          "kind": "basic",
          "name": "updateResource",
          "accessibility": "public",
          "apiVersions": [],
          "doc": "Test content-type: application/merge-patch+json with required body",
          "operation": {
            "$id": "61",
            "name": "updateResource",
            "resourceName": "JsonMergePatch",
            "doc": "Test content-type: application/merge-patch+json with required body",
            "accessibility": "public",
            "parameters": [
              {
                "$id": "62",
                "name": "contentType",
                "nameInRequest": "Content-Type",
                "type": {
                  "$ref": "5"
                },
                "location": "Header",
                "isApiVersion": false,
                "isContentType": true,
                "isEndpoint": false,
                "explode": false,
                "isRequired": true,
                "kind": "Constant",
                "decorators": [],
                "skipUrlEncoding": false
              },
              {
                "$id": "63",
                "name": "accept",
                "nameInRequest": "Accept",
                "type": {
                  "$ref": "7"
                },
                "location": "Header",
                "isApiVersion": false,
                "isContentType": false,
                "isEndpoint": false,
                "explode": false,
                "isRequired": true,
                "kind": "Constant",
                "decorators": [],
                "skipUrlEncoding": false
              },
              {
                "$id": "64",
                "name": "body",
                "nameInRequest": "body",
                "type": {
                  "$ref": "40"
                },
                "location": "Body",
                "isApiVersion": false,
                "isContentType": false,
                "isEndpoint": false,
                "explode": false,
                "isRequired": true,
                "kind": "Method",
                "decorators": [],
                "skipUrlEncoding": false
              }
            ],
            "responses": [
              {
                "statusCodes": [
                  200
                ],
                "bodyType": {
                  "$ref": "17"
                },
                "headers": [],
                "isErrorResponse": false,
                "contentTypes": [
                  "application/json"
                ]
              }
            ],
            "httpMethod": "PATCH",
            "uri": "{endpoint}",
            "path": "/json-merge-patch/update/resource",
            "requestMediaTypes": [
              "application/merge-patch+json"
            ],
            "bufferResponse": true,
            "generateProtocolMethod": true,
            "generateConvenienceMethod": false,
            "crossLanguageDefinitionId": "Payload.JsonMergePatch.updateResource",
            "decorators": []
          },
          "parameters": [
            {
              "$id": "65",
              "name": "contentType",
              "nameInRequest": "content-type",
              "type": {
                "$ref": "9"
              },
              "location": "Header",
              "isApiVersion": false,
              "isContentType": false,
              "isEndpoint": false,
              "explode": false,
              "isRequired": true,
              "kind": "Constant",
              "decorators": [],
              "skipUrlEncoding": false
            },
            {
              "$id": "66",
              "name": "body",
              "nameInRequest": "body",
              "type": {
                "$ref": "40"
              },
              "location": "Body",
              "isApiVersion": false,
              "isContentType": false,
              "isEndpoint": false,
              "explode": false,
              "isRequired": true,
              "kind": "Method",
              "decorators": [],
              "skipUrlEncoding": false
            },
            {
              "$id": "67",
              "name": "accept",
              "nameInRequest": "accept",
              "type": {
                "$ref": "7"
              },
              "location": "Header",
              "isApiVersion": false,
              "isContentType": false,
              "isEndpoint": false,
              "explode": false,
              "isRequired": true,
              "kind": "Constant",
              "decorators": [],
              "skipUrlEncoding": false
            }
          ],
          "response": {
            "type": {
              "$ref": "17"
            }
          },
          "isOverride": false,
          "generateConvenient": true,
          "generateProtocol": true,
          "crossLanguageDefinitionId": "Payload.JsonMergePatch.updateResource"
        },
        {
          "$id": "68",
          "kind": "basic",
          "name": "updateOptionalResource",
          "accessibility": "public",
          "apiVersions": [],
          "doc": "Test content-type: application/merge-patch+json with optional body",
          "operation": {
            "$id": "69",
            "name": "updateOptionalResource",
            "resourceName": "JsonMergePatch",
            "doc": "Test content-type: application/merge-patch+json with optional body",
            "accessibility": "public",
            "parameters": [
              {
                "$id": "70",
                "name": "contentType",
                "nameInRequest": "Content-Type",
                "type": {
                  "$ref": "11"
                },
                "location": "Header",
                "isApiVersion": false,
                "isContentType": true,
                "isEndpoint": false,
                "explode": false,
                "isRequired": true,
                "kind": "Constant",
                "decorators": [],
                "skipUrlEncoding": false
              },
              {
                "$id": "71",
                "name": "accept",
                "nameInRequest": "Accept",
                "type": {
                  "$ref": "13"
                },
                "location": "Header",
                "isApiVersion": false,
                "isContentType": false,
                "isEndpoint": false,
                "explode": false,
                "isRequired": true,
                "kind": "Constant",
                "decorators": [],
                "skipUrlEncoding": false
              },
              {
                "$id": "72",
                "name": "body",
                "nameInRequest": "body",
                "type": {
                  "$ref": "40"
                },
                "location": "Body",
                "isApiVersion": false,
                "isContentType": false,
                "isEndpoint": false,
                "explode": false,
                "isRequired": false,
                "kind": "Method",
                "decorators": [],
                "skipUrlEncoding": false
              }
            ],
            "responses": [
              {
                "statusCodes": [
                  200
                ],
                "bodyType": {
                  "$ref": "17"
                },
                "headers": [],
                "isErrorResponse": false,
                "contentTypes": [
                  "application/json"
                ]
              }
            ],
            "httpMethod": "PATCH",
            "uri": "{endpoint}",
            "path": "/json-merge-patch/update/resource/optional",
            "requestMediaTypes": [
              "application/merge-patch+json"
            ],
            "bufferResponse": true,
            "generateProtocolMethod": true,
            "generateConvenienceMethod": false,
            "crossLanguageDefinitionId": "Payload.JsonMergePatch.updateOptionalResource",
            "decorators": []
          },
          "parameters": [
            {
              "$id": "73",
              "name": "contentType",
              "nameInRequest": "content-type",
              "type": {
                "$ref": "15"
              },
              "location": "Header",
              "isApiVersion": false,
              "isContentType": false,
              "isEndpoint": false,
              "explode": false,
              "isRequired": true,
              "kind": "Constant",
              "decorators": [],
              "skipUrlEncoding": false
            },
            {
              "$id": "74",
              "name": "body",
              "nameInRequest": "body",
              "type": {
                "$ref": "40"
              },
              "location": "Body",
              "isApiVersion": false,
              "isContentType": false,
              "isEndpoint": false,
              "explode": false,
              "isRequired": false,
              "kind": "Method",
              "decorators": [],
              "skipUrlEncoding": false
            },
            {
              "$id": "75",
              "name": "accept",
              "nameInRequest": "accept",
              "type": {
                "$ref": "13"
              },
              "location": "Header",
              "isApiVersion": false,
              "isContentType": false,
              "isEndpoint": false,
              "explode": false,
              "isRequired": true,
              "kind": "Constant",
              "decorators": [],
              "skipUrlEncoding": false
            }
          ],
          "response": {
            "type": {
              "$ref": "17"
            }
          },
          "isOverride": false,
          "generateConvenient": true,
          "generateProtocol": true,
          "crossLanguageDefinitionId": "Payload.JsonMergePatch.updateOptionalResource"
        }
      ],
      "parameters": [
        {
          "$id": "76",
          "name": "endpoint",
          "nameInRequest": "endpoint",
          "doc": "Service host",
          "type": {
            "$id": "77",
            "kind": "url",
            "name": "url",
            "crossLanguageDefinitionId": "TypeSpec.url"
          },
          "location": "Uri",
          "isApiVersion": false,
          "isContentType": false,
          "isRequired": true,
          "isEndpoint": true,
          "skipUrlEncoding": false,
          "explode": false,
          "kind": "Client",
          "defaultValue": {
            "type": {
              "$id": "78",
              "kind": "string",
              "name": "string",
              "crossLanguageDefinitionId": "TypeSpec.string"
            },
            "value": "http://localhost:3000"
          }
        }
      ],
<<<<<<< HEAD
      "decorators": [],
      "crossLanguageDefinitionId": "Payload.JsonMergePatch",
      "apiVersions": []
=======
      "bufferResponse": true,
      "generateProtocolMethod": true,
      "generateConvenienceMethod": false,
      "crossLanguageDefinitionId": "Payload.JsonMergePatch.updateOptionalResource",
      "decorators": []
     },
     "parameters": [
      {
       "$id": "113",
       "name": "contentType",
       "nameInRequest": "content-type",
       "type": {
        "$ref": "16"
       },
       "location": "Header",
       "isApiVersion": false,
       "isContentType": false,
       "isEndpoint": false,
       "explode": false,
       "isRequired": true,
       "kind": "Constant",
       "decorators": [],
       "skipUrlEncoding": false
      },
      {
       "$id": "114",
       "name": "body",
       "nameInRequest": "body",
       "type": {
        "$ref": "61"
       },
       "location": "Body",
       "isApiVersion": false,
       "isContentType": false,
       "isEndpoint": false,
       "explode": false,
       "isRequired": false,
       "kind": "Method",
       "decorators": [],
       "skipUrlEncoding": false
      },
      {
       "$id": "115",
       "name": "accept",
       "nameInRequest": "accept",
       "type": {
        "$ref": "14"
       },
       "location": "Header",
       "isApiVersion": false,
       "isContentType": false,
       "isEndpoint": false,
       "explode": false,
       "isRequired": true,
       "kind": "Constant",
       "decorators": [],
       "skipUrlEncoding": false
      }
     ],
     "response": {
      "$id": "116",
      "type": {
       "$ref": "18"
      }
     },
     "isOverride": false,
     "generateConvenient": true,
     "generateProtocol": true,
     "crossLanguageDefinitionId": "Payload.JsonMergePatch.updateOptionalResource"
    }
   ],
   "parameters": [
    {
     "$id": "117",
     "name": "endpoint",
     "nameInRequest": "endpoint",
     "doc": "Service host",
     "type": {
      "$id": "118",
      "kind": "url",
      "name": "endpoint",
      "crossLanguageDefinitionId": "TypeSpec.url"
     },
     "location": "Uri",
     "isApiVersion": false,
     "isContentType": false,
     "isRequired": true,
     "isEndpoint": true,
     "skipUrlEncoding": false,
     "explode": false,
     "kind": "Client",
     "defaultValue": {
      "$id": "119",
      "type": {
       "$id": "120",
       "kind": "string",
       "name": "string",
       "crossLanguageDefinitionId": "TypeSpec.string"
      },
      "value": "http://localhost:3000"
     },
     "serverUrlTemplate": "{endpoint}"
>>>>>>> 790f0e22
    }
  ]
}<|MERGE_RESOLUTION|>--- conflicted
+++ resolved
@@ -1064,7 +1064,7 @@
           "type": {
             "$id": "77",
             "kind": "url",
-            "name": "url",
+            "name": "endpoint",
             "crossLanguageDefinitionId": "TypeSpec.url"
           },
           "location": "Uri",
@@ -1083,117 +1083,13 @@
               "crossLanguageDefinitionId": "TypeSpec.string"
             },
             "value": "http://localhost:3000"
-          }
+          },
+          "serverUrlTemplate": "{endpoint}"
         }
       ],
-<<<<<<< HEAD
       "decorators": [],
       "crossLanguageDefinitionId": "Payload.JsonMergePatch",
       "apiVersions": []
-=======
-      "bufferResponse": true,
-      "generateProtocolMethod": true,
-      "generateConvenienceMethod": false,
-      "crossLanguageDefinitionId": "Payload.JsonMergePatch.updateOptionalResource",
-      "decorators": []
-     },
-     "parameters": [
-      {
-       "$id": "113",
-       "name": "contentType",
-       "nameInRequest": "content-type",
-       "type": {
-        "$ref": "16"
-       },
-       "location": "Header",
-       "isApiVersion": false,
-       "isContentType": false,
-       "isEndpoint": false,
-       "explode": false,
-       "isRequired": true,
-       "kind": "Constant",
-       "decorators": [],
-       "skipUrlEncoding": false
-      },
-      {
-       "$id": "114",
-       "name": "body",
-       "nameInRequest": "body",
-       "type": {
-        "$ref": "61"
-       },
-       "location": "Body",
-       "isApiVersion": false,
-       "isContentType": false,
-       "isEndpoint": false,
-       "explode": false,
-       "isRequired": false,
-       "kind": "Method",
-       "decorators": [],
-       "skipUrlEncoding": false
-      },
-      {
-       "$id": "115",
-       "name": "accept",
-       "nameInRequest": "accept",
-       "type": {
-        "$ref": "14"
-       },
-       "location": "Header",
-       "isApiVersion": false,
-       "isContentType": false,
-       "isEndpoint": false,
-       "explode": false,
-       "isRequired": true,
-       "kind": "Constant",
-       "decorators": [],
-       "skipUrlEncoding": false
-      }
-     ],
-     "response": {
-      "$id": "116",
-      "type": {
-       "$ref": "18"
-      }
-     },
-     "isOverride": false,
-     "generateConvenient": true,
-     "generateProtocol": true,
-     "crossLanguageDefinitionId": "Payload.JsonMergePatch.updateOptionalResource"
-    }
-   ],
-   "parameters": [
-    {
-     "$id": "117",
-     "name": "endpoint",
-     "nameInRequest": "endpoint",
-     "doc": "Service host",
-     "type": {
-      "$id": "118",
-      "kind": "url",
-      "name": "endpoint",
-      "crossLanguageDefinitionId": "TypeSpec.url"
-     },
-     "location": "Uri",
-     "isApiVersion": false,
-     "isContentType": false,
-     "isRequired": true,
-     "isEndpoint": true,
-     "skipUrlEncoding": false,
-     "explode": false,
-     "kind": "Client",
-     "defaultValue": {
-      "$id": "119",
-      "type": {
-       "$id": "120",
-       "kind": "string",
-       "name": "string",
-       "crossLanguageDefinitionId": "TypeSpec.string"
-      },
-      "value": "http://localhost:3000"
-     },
-     "serverUrlTemplate": "{endpoint}"
->>>>>>> 790f0e22
     }
   ]
 }