--- conflicted
+++ resolved
@@ -46,7 +46,6 @@
  "clients": [
   {
    "$id": "7",
-<<<<<<< HEAD
    "kind": "client",
    "name": "ContentNegotiationClient",
    "namespace": "Payload.ContentNegotiation",
@@ -54,42 +53,15 @@
    "parameters": [
     {
      "$id": "8",
-     "Name": "endpoint",
-     "NameInRequest": "endpoint",
-     "Doc": "Service host",
-     "Type": {
-=======
-   "name": "ContentNegotiationClient",
-   "namespace": "Payload.ContentNegotiation",
-   "doc": "Test describing optionality of the request body.",
-   "operations": [],
-   "parameters": [
-    {
-     "$id": "8",
      "name": "endpoint",
      "nameInRequest": "endpoint",
      "doc": "Service host",
      "type": {
->>>>>>> 586a120e
       "$id": "9",
       "kind": "url",
       "name": "url",
       "crossLanguageDefinitionId": "TypeSpec.url"
      },
-<<<<<<< HEAD
-     "Location": "Uri",
-     "IsApiVersion": false,
-     "IsResourceParameter": false,
-     "IsContentType": false,
-     "IsRequired": true,
-     "IsEndpoint": true,
-     "SkipUrlEncoding": false,
-     "Explode": false,
-     "Kind": "Client",
-     "DefaultValue": {
-      "$id": "10",
-      "Type": {
-=======
      "location": "Uri",
      "isApiVersion": false,
      "isContentType": false,
@@ -101,7 +73,6 @@
      "defaultValue": {
       "$id": "10",
       "type": {
->>>>>>> 586a120e
        "$id": "11",
        "kind": "string",
        "name": "string",
@@ -111,7 +82,6 @@
      }
     }
    ],
-<<<<<<< HEAD
    "operations": [],
    "apiVersions": [],
    "crossLanguageDefinitionId": "Payload.ContentNegotiation",
@@ -125,119 +95,51 @@
      "parameters": [
       {
        "$id": "13",
-       "Name": "endpoint",
-       "NameInRequest": "endpoint",
-       "Doc": "Service host",
-       "Type": {
+       "name": "endpoint",
+       "nameInRequest": "endpoint",
+       "doc": "Service host",
+       "type": {
         "$id": "14",
         "kind": "url",
         "name": "url",
         "crossLanguageDefinitionId": "TypeSpec.url"
        },
-       "Location": "Uri",
-       "IsApiVersion": false,
-       "IsResourceParameter": false,
-       "IsContentType": false,
-       "IsRequired": true,
-       "IsEndpoint": true,
-       "SkipUrlEncoding": false,
-       "Explode": false,
-       "Kind": "Client",
-       "DefaultValue": {
+       "location": "Uri",
+       "isApiVersion": false,
+       "isContentType": false,
+       "isRequired": true,
+       "isEndpoint": true,
+       "skipUrlEncoding": false,
+       "explode": false,
+       "kind": "Client",
+       "defaultValue": {
         "$id": "15",
-        "Type": {
+        "type": {
          "$id": "16",
          "kind": "string",
          "name": "string",
          "crossLanguageDefinitionId": "TypeSpec.string"
         },
-        "Value": "http://localhost:3000"
+        "value": "http://localhost:3000"
        }
       }
      ],
      "operations": [
       {
        "$id": "17",
-       "Name": "getAvatarAsPng",
-       "ResourceName": "SameBody",
-       "Accessibility": "public",
-       "Parameters": [
+       "name": "getAvatarAsPng",
+       "resourceName": "SameBody",
+       "accessibility": "public",
+       "parameters": [
         {
          "$id": "18",
-         "Name": "accept",
-         "NameInRequest": "Accept",
-         "Type": {
+         "name": "accept",
+         "nameInRequest": "Accept",
+         "type": {
           "$id": "19",
           "kind": "constant",
           "valueType": {
            "$id": "20",
-=======
-   "decorators": [],
-   "crossLanguageDefinitionId": "Payload.ContentNegotiation"
-  },
-  {
-   "$id": "12",
-   "name": "SameBody",
-   "namespace": "Payload.ContentNegotiation.SameBody",
-   "operations": [
-    {
-     "$id": "13",
-     "name": "getAvatarAsPng",
-     "resourceName": "SameBody",
-     "accessibility": "public",
-     "parameters": [
-      {
-       "$id": "14",
-       "name": "accept",
-       "nameInRequest": "Accept",
-       "type": {
-        "$id": "15",
-        "kind": "constant",
-        "valueType": {
-         "$id": "16",
-         "kind": "string",
-         "name": "string",
-         "crossLanguageDefinitionId": "TypeSpec.string",
-         "decorators": []
-        },
-        "value": "image/png",
-        "decorators": []
-       },
-       "location": "Header",
-       "isApiVersion": false,
-       "isContentType": false,
-       "isEndpoint": false,
-       "explode": false,
-       "isRequired": true,
-       "kind": "Constant",
-       "decorators": [],
-       "skipUrlEncoding": false
-      }
-     ],
-     "responses": [
-      {
-       "$id": "17",
-       "statusCodes": [
-        200
-       ],
-       "bodyType": {
-        "$id": "18",
-        "kind": "bytes",
-        "name": "bytes",
-        "crossLanguageDefinitionId": "TypeSpec.bytes",
-        "decorators": []
-       },
-       "headers": [
-        {
-         "$id": "19",
-         "name": "contentType",
-         "nameInResponse": "content-type",
-         "type": {
-          "$id": "20",
-          "kind": "constant",
-          "valueType": {
-           "$id": "21",
->>>>>>> 586a120e
            "kind": "string",
            "name": "string",
            "crossLanguageDefinitionId": "TypeSpec.string",
@@ -246,37 +148,36 @@
           "value": "image/png",
           "decorators": []
          },
-         "Location": "Header",
-         "IsApiVersion": false,
-         "IsContentType": false,
-         "IsEndpoint": false,
-         "Explode": false,
-         "IsRequired": true,
-         "Kind": "Constant",
-         "Decorators": [],
-         "SkipUrlEncoding": false
-        }
-       ],
-<<<<<<< HEAD
-       "Responses": [
+         "location": "Header",
+         "isApiVersion": false,
+         "isContentType": false,
+         "isEndpoint": false,
+         "explode": false,
+         "isRequired": true,
+         "kind": "Constant",
+         "decorators": [],
+         "skipUrlEncoding": false
+        }
+       ],
+       "responses": [
         {
          "$id": "21",
-         "StatusCodes": [
+         "statusCodes": [
           200
          ],
-         "BodyType": {
+         "bodyType": {
           "$id": "22",
           "kind": "bytes",
           "name": "bytes",
           "crossLanguageDefinitionId": "TypeSpec.bytes",
           "decorators": []
          },
-         "Headers": [
+         "headers": [
           {
            "$id": "23",
-           "Name": "contentType",
-           "NameInResponse": "content-type",
-           "Type": {
+           "name": "contentType",
+           "nameInResponse": "content-type",
+           "type": {
             "$id": "24",
             "kind": "constant",
             "valueType": {
@@ -291,110 +192,36 @@
            }
           }
          ],
-         "IsErrorResponse": false,
-         "ContentTypes": [
+         "isErrorResponse": false,
+         "contentTypes": [
           "image/png"
          ]
         }
        ],
-       "HttpMethod": "GET",
-       "Uri": "{endpoint}",
-       "Path": "/content-negotiation/same-body",
-       "BufferResponse": true,
-       "GenerateProtocolMethod": true,
-       "GenerateConvenienceMethod": true,
-       "CrossLanguageDefinitionId": "Payload.ContentNegotiation.SameBody.getAvatarAsPng",
-       "Decorators": []
+       "httpMethod": "GET",
+       "uri": "{endpoint}",
+       "path": "/content-negotiation/same-body",
+       "bufferResponse": true,
+       "generateProtocolMethod": true,
+       "generateConvenienceMethod": true,
+       "crossLanguageDefinitionId": "Payload.ContentNegotiation.SameBody.getAvatarAsPng",
+       "decorators": []
       },
       {
        "$id": "26",
-       "Name": "getAvatarAsJpeg",
-       "ResourceName": "SameBody",
-       "Accessibility": "public",
-       "Parameters": [
+       "name": "getAvatarAsJpeg",
+       "resourceName": "SameBody",
+       "accessibility": "public",
+       "parameters": [
         {
          "$id": "27",
-         "Name": "accept",
-         "NameInRequest": "Accept",
-         "Type": {
+         "name": "accept",
+         "nameInRequest": "Accept",
+         "type": {
           "$id": "28",
           "kind": "constant",
           "valueType": {
            "$id": "29",
-=======
-       "isErrorResponse": false,
-       "contentTypes": [
-        "image/png"
-       ]
-      }
-     ],
-     "httpMethod": "GET",
-     "uri": "{endpoint}",
-     "path": "/content-negotiation/same-body",
-     "bufferResponse": true,
-     "generateProtocolMethod": true,
-     "generateConvenienceMethod": true,
-     "crossLanguageDefinitionId": "Payload.ContentNegotiation.SameBody.getAvatarAsPng",
-     "decorators": []
-    },
-    {
-     "$id": "22",
-     "name": "getAvatarAsJpeg",
-     "resourceName": "SameBody",
-     "accessibility": "public",
-     "parameters": [
-      {
-       "$id": "23",
-       "name": "accept",
-       "nameInRequest": "Accept",
-       "type": {
-        "$id": "24",
-        "kind": "constant",
-        "valueType": {
-         "$id": "25",
-         "kind": "string",
-         "name": "string",
-         "crossLanguageDefinitionId": "TypeSpec.string",
-         "decorators": []
-        },
-        "value": "image/jpeg",
-        "decorators": []
-       },
-       "location": "Header",
-       "isApiVersion": false,
-       "isContentType": false,
-       "isEndpoint": false,
-       "explode": false,
-       "isRequired": true,
-       "kind": "Constant",
-       "decorators": [],
-       "skipUrlEncoding": false
-      }
-     ],
-     "responses": [
-      {
-       "$id": "26",
-       "statusCodes": [
-        200
-       ],
-       "bodyType": {
-        "$id": "27",
-        "kind": "bytes",
-        "name": "bytes",
-        "crossLanguageDefinitionId": "TypeSpec.bytes",
-        "decorators": []
-       },
-       "headers": [
-        {
-         "$id": "28",
-         "name": "contentType",
-         "nameInResponse": "content-type",
-         "type": {
-          "$id": "29",
-          "kind": "constant",
-          "valueType": {
-           "$id": "30",
->>>>>>> 586a120e
            "kind": "string",
            "name": "string",
            "crossLanguageDefinitionId": "TypeSpec.string",
@@ -403,37 +230,36 @@
           "value": "image/jpeg",
           "decorators": []
          },
-         "Location": "Header",
-         "IsApiVersion": false,
-         "IsContentType": false,
-         "IsEndpoint": false,
-         "Explode": false,
-         "IsRequired": true,
-         "Kind": "Constant",
-         "Decorators": [],
-         "SkipUrlEncoding": false
-        }
-       ],
-<<<<<<< HEAD
-       "Responses": [
+         "location": "Header",
+         "isApiVersion": false,
+         "isContentType": false,
+         "isEndpoint": false,
+         "explode": false,
+         "isRequired": true,
+         "kind": "Constant",
+         "decorators": [],
+         "skipUrlEncoding": false
+        }
+       ],
+       "responses": [
         {
          "$id": "30",
-         "StatusCodes": [
+         "statusCodes": [
           200
          ],
-         "BodyType": {
+         "bodyType": {
           "$id": "31",
           "kind": "bytes",
           "name": "bytes",
           "crossLanguageDefinitionId": "TypeSpec.bytes",
           "decorators": []
          },
-         "Headers": [
+         "headers": [
           {
            "$id": "32",
-           "Name": "contentType",
-           "NameInResponse": "content-type",
-           "Type": {
+           "name": "contentType",
+           "nameInResponse": "content-type",
+           "type": {
             "$id": "33",
             "kind": "constant",
             "valueType": {
@@ -448,20 +274,20 @@
            }
           }
          ],
-         "IsErrorResponse": false,
-         "ContentTypes": [
+         "isErrorResponse": false,
+         "contentTypes": [
           "image/jpeg"
          ]
         }
        ],
-       "HttpMethod": "GET",
-       "Uri": "{endpoint}",
-       "Path": "/content-negotiation/same-body",
-       "BufferResponse": true,
-       "GenerateProtocolMethod": true,
-       "GenerateConvenienceMethod": true,
-       "CrossLanguageDefinitionId": "Payload.ContentNegotiation.SameBody.getAvatarAsJpeg",
-       "Decorators": []
+       "httpMethod": "GET",
+       "uri": "{endpoint}",
+       "path": "/content-negotiation/same-body",
+       "bufferResponse": true,
+       "generateProtocolMethod": true,
+       "generateConvenienceMethod": true,
+       "crossLanguageDefinitionId": "Payload.ContentNegotiation.SameBody.getAvatarAsJpeg",
+       "decorators": []
       }
      ],
      "apiVersions": [],
@@ -479,168 +305,51 @@
      "parameters": [
       {
        "$id": "36",
-       "Name": "endpoint",
-       "NameInRequest": "endpoint",
-       "Doc": "Service host",
-       "Type": {
+       "name": "endpoint",
+       "nameInRequest": "endpoint",
+       "doc": "Service host",
+       "type": {
         "$id": "37",
         "kind": "url",
         "name": "url",
         "crossLanguageDefinitionId": "TypeSpec.url"
        },
-       "Location": "Uri",
-       "IsApiVersion": false,
-       "IsResourceParameter": false,
-       "IsContentType": false,
-       "IsRequired": true,
-       "IsEndpoint": true,
-       "SkipUrlEncoding": false,
-       "Explode": false,
-       "Kind": "Client",
-       "DefaultValue": {
+       "location": "Uri",
+       "isApiVersion": false,
+       "isContentType": false,
+       "isRequired": true,
+       "isEndpoint": true,
+       "skipUrlEncoding": false,
+       "explode": false,
+       "kind": "Client",
+       "defaultValue": {
         "$id": "38",
-        "Type": {
+        "type": {
          "$id": "39",
          "kind": "string",
          "name": "string",
          "crossLanguageDefinitionId": "TypeSpec.string"
         },
-        "Value": "http://localhost:3000"
+        "value": "http://localhost:3000"
        }
       }
      ],
      "operations": [
       {
        "$id": "40",
-       "Name": "getAvatarAsPng",
-       "ResourceName": "DifferentBody",
-       "Accessibility": "public",
-       "Parameters": [
+       "name": "getAvatarAsPng",
+       "resourceName": "DifferentBody",
+       "accessibility": "public",
+       "parameters": [
         {
          "$id": "41",
-         "Name": "accept",
-         "NameInRequest": "Accept",
-         "Type": {
+         "name": "accept",
+         "nameInRequest": "Accept",
+         "type": {
           "$id": "42",
           "kind": "constant",
           "valueType": {
            "$id": "43",
-=======
-       "isErrorResponse": false,
-       "contentTypes": [
-        "image/jpeg"
-       ]
-      }
-     ],
-     "httpMethod": "GET",
-     "uri": "{endpoint}",
-     "path": "/content-negotiation/same-body",
-     "bufferResponse": true,
-     "generateProtocolMethod": true,
-     "generateConvenienceMethod": true,
-     "crossLanguageDefinitionId": "Payload.ContentNegotiation.SameBody.getAvatarAsJpeg",
-     "decorators": []
-    }
-   ],
-   "parent": "ContentNegotiationClient",
-   "parameters": [
-    {
-     "$id": "31",
-     "name": "endpoint",
-     "nameInRequest": "endpoint",
-     "doc": "Service host",
-     "type": {
-      "$id": "32",
-      "kind": "url",
-      "name": "url",
-      "crossLanguageDefinitionId": "TypeSpec.url"
-     },
-     "location": "Uri",
-     "isApiVersion": false,
-     "isContentType": false,
-     "isRequired": true,
-     "isEndpoint": true,
-     "skipUrlEncoding": false,
-     "explode": false,
-     "kind": "Client",
-     "defaultValue": {
-      "$id": "33",
-      "type": {
-       "$id": "34",
-       "kind": "string",
-       "name": "string",
-       "crossLanguageDefinitionId": "TypeSpec.string"
-      },
-      "value": "http://localhost:3000"
-     }
-    }
-   ],
-   "decorators": [],
-   "crossLanguageDefinitionId": "Payload.ContentNegotiation.SameBody"
-  },
-  {
-   "$id": "35",
-   "name": "DifferentBody",
-   "namespace": "Payload.ContentNegotiation.DifferentBody",
-   "operations": [
-    {
-     "$id": "36",
-     "name": "getAvatarAsPng",
-     "resourceName": "DifferentBody",
-     "accessibility": "public",
-     "parameters": [
-      {
-       "$id": "37",
-       "name": "accept",
-       "nameInRequest": "Accept",
-       "type": {
-        "$id": "38",
-        "kind": "constant",
-        "valueType": {
-         "$id": "39",
-         "kind": "string",
-         "name": "string",
-         "crossLanguageDefinitionId": "TypeSpec.string",
-         "decorators": []
-        },
-        "value": "image/png",
-        "decorators": []
-       },
-       "location": "Header",
-       "isApiVersion": false,
-       "isContentType": false,
-       "isEndpoint": false,
-       "explode": false,
-       "isRequired": true,
-       "kind": "Constant",
-       "decorators": [],
-       "skipUrlEncoding": false
-      }
-     ],
-     "responses": [
-      {
-       "$id": "40",
-       "statusCodes": [
-        200
-       ],
-       "bodyType": {
-        "$id": "41",
-        "kind": "bytes",
-        "name": "bytes",
-        "crossLanguageDefinitionId": "TypeSpec.bytes",
-        "decorators": []
-       },
-       "headers": [
-        {
-         "$id": "42",
-         "name": "contentType",
-         "nameInResponse": "content-type",
-         "type": {
-          "$id": "43",
-          "kind": "constant",
-          "valueType": {
-           "$id": "44",
->>>>>>> 586a120e
            "kind": "string",
            "name": "string",
            "crossLanguageDefinitionId": "TypeSpec.string",
@@ -649,37 +358,36 @@
           "value": "image/png",
           "decorators": []
          },
-         "Location": "Header",
-         "IsApiVersion": false,
-         "IsContentType": false,
-         "IsEndpoint": false,
-         "Explode": false,
-         "IsRequired": true,
-         "Kind": "Constant",
-         "Decorators": [],
-         "SkipUrlEncoding": false
-        }
-       ],
-<<<<<<< HEAD
-       "Responses": [
+         "location": "Header",
+         "isApiVersion": false,
+         "isContentType": false,
+         "isEndpoint": false,
+         "explode": false,
+         "isRequired": true,
+         "kind": "Constant",
+         "decorators": [],
+         "skipUrlEncoding": false
+        }
+       ],
+       "responses": [
         {
          "$id": "44",
-         "StatusCodes": [
+         "statusCodes": [
           200
          ],
-         "BodyType": {
+         "bodyType": {
           "$id": "45",
           "kind": "bytes",
           "name": "bytes",
           "crossLanguageDefinitionId": "TypeSpec.bytes",
           "decorators": []
          },
-         "Headers": [
+         "headers": [
           {
            "$id": "46",
-           "Name": "contentType",
-           "NameInResponse": "content-type",
-           "Type": {
+           "name": "contentType",
+           "nameInResponse": "content-type",
+           "type": {
             "$id": "47",
             "kind": "constant",
             "valueType": {
@@ -694,98 +402,32 @@
            }
           }
          ],
-         "IsErrorResponse": false,
-         "ContentTypes": [
+         "isErrorResponse": false,
+         "contentTypes": [
           "image/png"
          ]
         }
        ],
-       "HttpMethod": "GET",
-       "Uri": "{endpoint}",
-       "Path": "/content-negotiation/different-body",
-       "BufferResponse": true,
-       "GenerateProtocolMethod": true,
-       "GenerateConvenienceMethod": true,
-       "CrossLanguageDefinitionId": "Payload.ContentNegotiation.DifferentBody.getAvatarAsPng",
-       "Decorators": []
+       "httpMethod": "GET",
+       "uri": "{endpoint}",
+       "path": "/content-negotiation/different-body",
+       "bufferResponse": true,
+       "generateProtocolMethod": true,
+       "generateConvenienceMethod": true,
+       "crossLanguageDefinitionId": "Payload.ContentNegotiation.DifferentBody.getAvatarAsPng",
+       "decorators": []
       },
       {
        "$id": "49",
-       "Name": "getAvatarAsJson",
-       "ResourceName": "DifferentBody",
-       "Accessibility": "public",
-       "Parameters": [
+       "name": "getAvatarAsJson",
+       "resourceName": "DifferentBody",
+       "accessibility": "public",
+       "parameters": [
         {
          "$id": "50",
-         "Name": "accept",
-         "NameInRequest": "Accept",
-         "Type": {
-=======
-       "isErrorResponse": false,
-       "contentTypes": [
-        "image/png"
-       ]
-      }
-     ],
-     "httpMethod": "GET",
-     "uri": "{endpoint}",
-     "path": "/content-negotiation/different-body",
-     "bufferResponse": true,
-     "generateProtocolMethod": true,
-     "generateConvenienceMethod": true,
-     "crossLanguageDefinitionId": "Payload.ContentNegotiation.DifferentBody.getAvatarAsPng",
-     "decorators": []
-    },
-    {
-     "$id": "45",
-     "name": "getAvatarAsJson",
-     "resourceName": "DifferentBody",
-     "accessibility": "public",
-     "parameters": [
-      {
-       "$id": "46",
-       "name": "accept",
-       "nameInRequest": "Accept",
-       "type": {
-        "$id": "47",
-        "kind": "constant",
-        "valueType": {
-         "$id": "48",
-         "kind": "string",
-         "name": "string",
-         "crossLanguageDefinitionId": "TypeSpec.string",
-         "decorators": []
-        },
-        "value": "application/json",
-        "decorators": []
-       },
-       "location": "Header",
-       "isApiVersion": false,
-       "isContentType": false,
-       "isEndpoint": false,
-       "explode": false,
-       "isRequired": true,
-       "kind": "Constant",
-       "decorators": [],
-       "skipUrlEncoding": false
-      }
-     ],
-     "responses": [
-      {
-       "$id": "49",
-       "statusCodes": [
-        200
-       ],
-       "bodyType": {
-        "$ref": "2"
-       },
-       "headers": [
-        {
-         "$id": "50",
-         "name": "contentType",
-         "nameInResponse": "content-type",
+         "name": "accept",
+         "nameInRequest": "Accept",
          "type": {
->>>>>>> 586a120e
           "$id": "51",
           "kind": "constant",
           "valueType": {
@@ -798,32 +440,32 @@
           "value": "application/json",
           "decorators": []
          },
-         "Location": "Header",
-         "IsApiVersion": false,
-         "IsContentType": false,
-         "IsEndpoint": false,
-         "Explode": false,
-         "IsRequired": true,
-         "Kind": "Constant",
-         "Decorators": [],
-         "SkipUrlEncoding": false
-        }
-       ],
-       "Responses": [
+         "location": "Header",
+         "isApiVersion": false,
+         "isContentType": false,
+         "isEndpoint": false,
+         "explode": false,
+         "isRequired": true,
+         "kind": "Constant",
+         "decorators": [],
+         "skipUrlEncoding": false
+        }
+       ],
+       "responses": [
         {
          "$id": "53",
-         "StatusCodes": [
+         "statusCodes": [
           200
          ],
-         "BodyType": {
+         "bodyType": {
           "$ref": "2"
          },
-         "Headers": [
+         "headers": [
           {
            "$id": "54",
-           "Name": "contentType",
-           "NameInResponse": "content-type",
-           "Type": {
+           "name": "contentType",
+           "nameInResponse": "content-type",
+           "type": {
             "$id": "55",
             "kind": "constant",
             "valueType": {
@@ -838,21 +480,20 @@
            }
           }
          ],
-         "IsErrorResponse": false,
-         "ContentTypes": [
+         "isErrorResponse": false,
+         "contentTypes": [
           "application/json"
          ]
         }
        ],
-<<<<<<< HEAD
-       "HttpMethod": "GET",
-       "Uri": "{endpoint}",
-       "Path": "/content-negotiation/different-body",
-       "BufferResponse": true,
-       "GenerateProtocolMethod": true,
-       "GenerateConvenienceMethod": true,
-       "CrossLanguageDefinitionId": "Payload.ContentNegotiation.DifferentBody.getAvatarAsJson",
-       "Decorators": []
+       "httpMethod": "GET",
+       "uri": "{endpoint}",
+       "path": "/content-negotiation/different-body",
+       "bufferResponse": true,
+       "generateProtocolMethod": true,
+       "generateConvenienceMethod": true,
+       "crossLanguageDefinitionId": "Payload.ContentNegotiation.DifferentBody.getAvatarAsJson",
+       "decorators": []
       }
      ],
      "apiVersions": [],
@@ -863,59 +504,6 @@
      }
     }
    ]
-=======
-       "isErrorResponse": false,
-       "contentTypes": [
-        "application/json"
-       ]
-      }
-     ],
-     "httpMethod": "GET",
-     "uri": "{endpoint}",
-     "path": "/content-negotiation/different-body",
-     "bufferResponse": true,
-     "generateProtocolMethod": true,
-     "generateConvenienceMethod": true,
-     "crossLanguageDefinitionId": "Payload.ContentNegotiation.DifferentBody.getAvatarAsJson",
-     "decorators": []
-    }
-   ],
-   "parent": "ContentNegotiationClient",
-   "parameters": [
-    {
-     "$id": "53",
-     "name": "endpoint",
-     "nameInRequest": "endpoint",
-     "doc": "Service host",
-     "type": {
-      "$id": "54",
-      "kind": "url",
-      "name": "url",
-      "crossLanguageDefinitionId": "TypeSpec.url"
-     },
-     "location": "Uri",
-     "isApiVersion": false,
-     "isContentType": false,
-     "isRequired": true,
-     "isEndpoint": true,
-     "skipUrlEncoding": false,
-     "explode": false,
-     "kind": "Client",
-     "defaultValue": {
-      "$id": "55",
-      "type": {
-       "$id": "56",
-       "kind": "string",
-       "name": "string",
-       "crossLanguageDefinitionId": "TypeSpec.string"
-      },
-      "value": "http://localhost:3000"
-     }
-    }
-   ],
-   "decorators": [],
-   "crossLanguageDefinitionId": "Payload.ContentNegotiation.DifferentBody"
->>>>>>> 586a120e
   }
  ]
 }