--- conflicted
+++ resolved
@@ -62,20 +62,6 @@
       "name": "url",
       "crossLanguageDefinitionId": "TypeSpec.url"
      },
-<<<<<<< HEAD
-     "Location": "Uri",
-     "IsApiVersion": false,
-     "IsContentType": false,
-     "IsRequired": true,
-     "IsEndpoint": true,
-     "SkipUrlEncoding": false,
-     "Explode": false,
-     "Kind": "Client",
-     "DefaultValue": {
-      "$id": "11",
-      "Type": {
-       "$id": "12",
-=======
      "location": "Uri",
      "isApiVersion": false,
      "isContentType": false,
@@ -88,7 +74,6 @@
       "$id": "10",
       "type": {
        "$id": "11",
->>>>>>> c6990eba
        "kind": "string",
        "name": "string",
        "crossLanguageDefinitionId": "TypeSpec.string"
@@ -283,20 +268,6 @@
       "name": "url",
       "crossLanguageDefinitionId": "TypeSpec.url"
      },
-<<<<<<< HEAD
-     "Location": "Uri",
-     "IsApiVersion": false,
-     "IsContentType": false,
-     "IsRequired": true,
-     "IsEndpoint": true,
-     "SkipUrlEncoding": false,
-     "Explode": false,
-     "Kind": "Client",
-     "DefaultValue": {
-      "$id": "35",
-      "Type": {
-       "$id": "36",
-=======
      "location": "Uri",
      "isApiVersion": false,
      "isContentType": false,
@@ -309,7 +280,6 @@
       "$id": "33",
       "type": {
        "$id": "34",
->>>>>>> c6990eba
        "kind": "string",
        "name": "string",
        "crossLanguageDefinitionId": "TypeSpec.string"
@@ -500,20 +470,6 @@
       "name": "url",
       "crossLanguageDefinitionId": "TypeSpec.url"
      },
-<<<<<<< HEAD
-     "Location": "Uri",
-     "IsApiVersion": false,
-     "IsContentType": false,
-     "IsRequired": true,
-     "IsEndpoint": true,
-     "SkipUrlEncoding": false,
-     "Explode": false,
-     "Kind": "Client",
-     "DefaultValue": {
-      "$id": "58",
-      "Type": {
-       "$id": "59",
-=======
      "location": "Uri",
      "isApiVersion": false,
      "isContentType": false,
@@ -526,7 +482,6 @@
       "$id": "55",
       "type": {
        "$id": "56",
->>>>>>> c6990eba
        "kind": "string",
        "name": "string",
        "crossLanguageDefinitionId": "TypeSpec.string"
