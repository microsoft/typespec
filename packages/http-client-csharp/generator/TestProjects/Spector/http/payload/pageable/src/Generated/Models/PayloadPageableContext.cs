// <auto-generated/>

#nullable disable

using System.ClientModel.Primitives;
using Payload.Pageable._ServerDrivenPagination;
using Payload.Pageable._ServerDrivenPagination.ContinuationToken;

namespace Payload.Pageable
{
<<<<<<< HEAD
        [ModelReaderWriterBuildable(typeof(Pet))]
                    public partial class PayloadPageableContext : ModelReaderWriterContext
=======
    [ModelReaderWriterBuildable(typeof(Pet))]
    public partial class PayloadPageableContext : ModelReaderWriterContext
>>>>>>> 228d085d
    {
    }
}<|MERGE_RESOLUTION|>--- conflicted
+++ resolved
@@ -8,13 +8,8 @@
 
 namespace Payload.Pageable
 {
-<<<<<<< HEAD
-        [ModelReaderWriterBuildable(typeof(Pet))]
-                    public partial class PayloadPageableContext : ModelReaderWriterContext
-=======
     [ModelReaderWriterBuildable(typeof(Pet))]
     public partial class PayloadPageableContext : ModelReaderWriterContext
->>>>>>> 228d085d
     {
     }
 }