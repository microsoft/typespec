{
  "name": "Payload.Pageable",
  "apiVersions": [],
  "enums": [],
  "constants": [
    {
      "$id": "1",
      "kind": "constant",
      "name": "linkContentType",
      "namespace": "",
      "usage": "None",
      "valueType": {
        "$id": "2",
        "kind": "string",
        "name": "string",
        "crossLanguageDefinitionId": "TypeSpec.string",
        "decorators": []
      },
      "value": "application/json",
      "decorators": []
    },
    {
      "$id": "3",
      "kind": "constant",
      "name": "requestQueryResponseBodyContentType",
      "namespace": "",
      "usage": "None",
      "valueType": {
        "$id": "4",
        "kind": "string",
        "name": "string",
        "crossLanguageDefinitionId": "TypeSpec.string",
        "decorators": []
      },
      "value": "application/json",
      "decorators": []
    },
    {
      "$id": "5",
      "kind": "constant",
      "name": "requestHeaderResponseBodyContentType",
      "namespace": "",
      "usage": "None",
      "valueType": {
        "$id": "6",
        "kind": "string",
        "name": "string",
        "crossLanguageDefinitionId": "TypeSpec.string",
        "decorators": []
      },
      "value": "application/json",
      "decorators": []
    },
    {
      "$id": "7",
      "kind": "constant",
      "name": "requestQueryResponseHeaderContentType",
      "namespace": "",
      "usage": "None",
      "valueType": {
        "$id": "8",
        "kind": "string",
        "name": "string",
        "crossLanguageDefinitionId": "TypeSpec.string",
        "decorators": []
      },
      "value": "application/json",
      "decorators": []
    },
    {
<<<<<<< HEAD
      "$id": "9",
      "kind": "constant",
      "name": "requestHeaderResponseHeaderContentType",
      "namespace": "",
      "usage": "None",
      "valueType": {
        "$id": "10",
        "kind": "string",
        "name": "string",
        "crossLanguageDefinitionId": "TypeSpec.string",
        "decorators": []
      },
      "value": "application/json",
      "decorators": []
=======
     "$id": "55",
     "name": "endpoint",
     "nameInRequest": "endpoint",
     "doc": "Service host",
     "type": {
      "$id": "56",
      "kind": "url",
      "name": "endpoint",
      "crossLanguageDefinitionId": "TypeSpec.url"
     },
     "location": "Uri",
     "isApiVersion": false,
     "isContentType": false,
     "isRequired": true,
     "isEndpoint": true,
     "skipUrlEncoding": false,
     "explode": false,
     "kind": "Client",
     "defaultValue": {
      "$id": "57",
      "type": {
       "$id": "58",
       "kind": "string",
       "name": "string",
       "crossLanguageDefinitionId": "TypeSpec.string"
      },
      "value": "http://localhost:3000"
     },
     "serverUrlTemplate": "{endpoint}"
>>>>>>> 790f0e22
    }
  ],
  "models": [
    {
      "$id": "11",
      "kind": "model",
      "name": "LinkResponse",
      "namespace": "Payload.Pageable.ServerDrivenPagination",
      "crossLanguageDefinitionId": "Payload.Pageable.ServerDrivenPagination.link.Response.anonymous",
      "usage": "Output,Json",
      "decorators": [],
      "properties": [
        {
          "$id": "12",
          "kind": "property",
          "name": "pets",
          "serializedName": "pets",
          "type": {
            "$id": "13",
            "kind": "array",
            "name": "ArrayPet",
            "valueType": {
              "$id": "14",
              "kind": "model",
              "name": "Pet",
              "namespace": "Payload.Pageable",
              "crossLanguageDefinitionId": "Payload.Pageable.Pet",
              "usage": "Output,Json",
              "decorators": [],
              "properties": [
                {
                  "$id": "15",
                  "kind": "property",
                  "name": "id",
                  "serializedName": "id",
                  "type": {
                    "$id": "16",
                    "kind": "string",
                    "name": "string",
                    "crossLanguageDefinitionId": "TypeSpec.string",
                    "decorators": []
                  },
                  "optional": false,
                  "readOnly": false,
                  "discriminator": false,
                  "flatten": false,
                  "decorators": [],
                  "crossLanguageDefinitionId": "Payload.Pageable.Pet.id",
                  "serializationOptions": {
                    "json": {
                      "name": "id"
                    }
                  }
                },
                {
                  "$id": "17",
                  "kind": "property",
                  "name": "name",
                  "serializedName": "name",
                  "type": {
                    "$id": "18",
                    "kind": "string",
                    "name": "string",
                    "crossLanguageDefinitionId": "TypeSpec.string",
                    "decorators": []
                  },
                  "optional": false,
                  "readOnly": false,
                  "discriminator": false,
                  "flatten": false,
                  "decorators": [],
                  "crossLanguageDefinitionId": "Payload.Pageable.Pet.name",
                  "serializationOptions": {
                    "json": {
                      "name": "name"
                    }
                  }
                }
              ]
            },
            "crossLanguageDefinitionId": "TypeSpec.Array",
            "decorators": []
          },
          "optional": false,
          "readOnly": false,
          "discriminator": false,
          "flatten": false,
          "decorators": [],
<<<<<<< HEAD
          "crossLanguageDefinitionId": "Payload.Pageable.ServerDrivenPagination.link.Response.anonymous.pets",
          "serializationOptions": {
            "json": {
              "name": "pets"
            }
          }
        },
=======
          "skipUrlEncoding": false
         }
        ],
        "responses": [
         {
          "$id": "63",
          "statusCodes": [
           200
          ],
          "bodyType": {
           "$ref": "12"
          },
          "headers": [],
          "isErrorResponse": false,
          "contentTypes": [
           "application/json"
          ]
         }
        ],
        "httpMethod": "GET",
        "uri": "{endpoint}",
        "path": "/payload/pageable/server-driven-pagination/link",
        "bufferResponse": true,
        "generateProtocolMethod": true,
        "generateConvenienceMethod": true,
        "crossLanguageDefinitionId": "Payload.Pageable.ServerDrivenPagination.link",
        "decorators": []
       },
       "parameters": [
        {
         "$id": "64",
         "name": "accept",
         "nameInRequest": "accept",
         "type": {
          "$ref": "2"
         },
         "location": "Header",
         "isApiVersion": false,
         "isContentType": false,
         "isEndpoint": false,
         "explode": false,
         "isRequired": true,
         "kind": "Constant",
         "decorators": [],
         "skipUrlEncoding": false
        }
       ],
       "response": {
        "$id": "65",
        "type": {
         "$ref": "14"
        },
        "resultSegments": [
         "pets"
        ]
       },
       "isOverride": false,
       "generateConvenient": true,
       "generateProtocol": true,
       "crossLanguageDefinitionId": "Payload.Pageable.ServerDrivenPagination.link",
       "pagingMetadata": {
        "$id": "66",
        "itemPropertySegments": [
         "pets"
        ],
        "nextLink": {
         "$id": "67",
         "responseSegments": [
          "next"
         ],
         "responseLocation": "Body"
        }
       }
      }
     ],
     "parameters": [
      {
       "$id": "68",
       "name": "endpoint",
       "nameInRequest": "endpoint",
       "doc": "Service host",
       "type": {
        "$id": "69",
        "kind": "url",
        "name": "endpoint",
        "crossLanguageDefinitionId": "TypeSpec.url"
       },
       "location": "Uri",
       "isApiVersion": false,
       "isContentType": false,
       "isRequired": true,
       "isEndpoint": true,
       "skipUrlEncoding": false,
       "explode": false,
       "kind": "Client",
       "defaultValue": {
        "$id": "70",
        "type": {
         "$id": "71",
         "kind": "string",
         "name": "string",
         "crossLanguageDefinitionId": "TypeSpec.string"
        },
        "value": "http://localhost:3000"
       },
       "serverUrlTemplate": "{endpoint}"
      }
     ],
     "decorators": [],
     "crossLanguageDefinitionId": "Payload.Pageable.ServerDrivenPagination",
     "apiVersions": [],
     "parent": {
      "$ref": "54"
     },
     "children": [
      {
       "$id": "72",
       "kind": "client",
       "name": "ContinuationToken",
       "namespace": "Payload.Pageable.ServerDrivenPagination.ContinuationToken",
       "methods": [
>>>>>>> 790f0e22
        {
          "$id": "19",
          "kind": "property",
          "name": "next",
          "serializedName": "next",
          "type": {
            "$id": "20",
            "kind": "url",
            "name": "url",
            "crossLanguageDefinitionId": "TypeSpec.url",
            "decorators": []
          },
          "optional": true,
          "readOnly": false,
          "discriminator": false,
          "flatten": false,
          "decorators": [],
          "crossLanguageDefinitionId": "Payload.Pageable.ServerDrivenPagination.link.Response.anonymous.next",
          "serializationOptions": {
            "json": {
              "name": "next"
            }
          }
        }
      ]
    },
    {
      "$ref": "14"
    },
    {
      "$id": "21",
      "kind": "model",
      "name": "RequestQueryResponseBodyResponse",
      "namespace": "Payload.Pageable.ServerDrivenPagination.ContinuationToken",
      "crossLanguageDefinitionId": "Payload.Pageable.ServerDrivenPagination.ContinuationToken.requestQueryResponseBody.Response.anonymous",
      "usage": "Output,Json",
      "decorators": [],
      "properties": [
        {
          "$id": "22",
          "kind": "property",
          "name": "pets",
          "serializedName": "pets",
          "type": {
            "$ref": "13"
          },
          "optional": false,
          "readOnly": false,
          "discriminator": false,
          "flatten": false,
          "decorators": [],
          "crossLanguageDefinitionId": "Payload.Pageable.ServerDrivenPagination.ContinuationToken.requestQueryResponseBody.Response.anonymous.pets",
          "serializationOptions": {
            "json": {
              "name": "pets"
            }
          }
        },
        {
          "$id": "23",
          "kind": "property",
          "name": "nextToken",
          "serializedName": "nextToken",
          "type": {
            "$id": "24",
            "kind": "string",
            "name": "string",
            "crossLanguageDefinitionId": "TypeSpec.string",
            "decorators": []
          },
          "optional": true,
          "readOnly": false,
          "discriminator": false,
          "flatten": false,
          "decorators": [],
          "crossLanguageDefinitionId": "Payload.Pageable.ServerDrivenPagination.ContinuationToken.requestQueryResponseBody.Response.anonymous.nextToken",
          "serializationOptions": {
            "json": {
              "name": "nextToken"
            }
          }
        }
      ]
    },
    {
      "$id": "25",
      "kind": "model",
      "name": "RequestHeaderResponseBodyResponse",
      "namespace": "Payload.Pageable.ServerDrivenPagination.ContinuationToken",
      "crossLanguageDefinitionId": "Payload.Pageable.ServerDrivenPagination.ContinuationToken.requestHeaderResponseBody.Response.anonymous",
      "usage": "Output,Json",
      "decorators": [],
      "properties": [
        {
          "$id": "26",
          "kind": "property",
          "name": "pets",
          "serializedName": "pets",
          "type": {
            "$ref": "13"
          },
          "optional": false,
          "readOnly": false,
          "discriminator": false,
          "flatten": false,
          "decorators": [],
          "crossLanguageDefinitionId": "Payload.Pageable.ServerDrivenPagination.ContinuationToken.requestHeaderResponseBody.Response.anonymous.pets",
          "serializationOptions": {
            "json": {
              "name": "pets"
            }
          }
        },
        {
          "$id": "27",
          "kind": "property",
          "name": "nextToken",
          "serializedName": "nextToken",
          "type": {
            "$id": "28",
            "kind": "string",
            "name": "string",
            "crossLanguageDefinitionId": "TypeSpec.string",
            "decorators": []
          },
          "optional": true,
          "readOnly": false,
          "discriminator": false,
          "flatten": false,
          "decorators": [],
          "crossLanguageDefinitionId": "Payload.Pageable.ServerDrivenPagination.ContinuationToken.requestHeaderResponseBody.Response.anonymous.nextToken",
          "serializationOptions": {
            "json": {
              "name": "nextToken"
            }
          }
        }
      ]
    },
    {
      "$id": "29",
      "kind": "model",
      "name": "RequestQueryResponseHeaderResponse",
      "namespace": "",
      "crossLanguageDefinitionId": "Payload.Pageable.ServerDrivenPagination.ContinuationToken.requestQueryResponseHeader.Response.anonymous",
      "usage": "Output,Json",
      "decorators": [],
      "properties": [
        {
          "$id": "30",
          "kind": "property",
          "name": "pets",
          "serializedName": "pets",
          "type": {
            "$ref": "13"
          },
          "optional": false,
          "readOnly": false,
          "discriminator": false,
          "flatten": false,
          "decorators": [],
          "crossLanguageDefinitionId": "requestQueryResponseHeader.Response.anonymous.pets",
          "serializationOptions": {
            "json": {
              "name": "pets"
            }
          }
        }
      ]
    },
    {
      "$id": "31",
      "kind": "model",
      "name": "RequestHeaderResponseHeaderResponse",
      "namespace": "",
      "crossLanguageDefinitionId": "Payload.Pageable.ServerDrivenPagination.ContinuationToken.requestHeaderResponseHeader.Response.anonymous",
      "usage": "Output,Json",
      "decorators": [],
      "properties": [
        {
          "$id": "32",
          "kind": "property",
          "name": "pets",
          "serializedName": "pets",
          "type": {
            "$ref": "13"
          },
          "optional": false,
          "readOnly": false,
          "discriminator": false,
          "flatten": false,
          "decorators": [],
          "crossLanguageDefinitionId": "requestHeaderResponseHeader.Response.anonymous.pets",
          "serializationOptions": {
            "json": {
              "name": "pets"
            }
          }
        }
      ]
    }
  ],
  "clients": [
    {
      "$id": "33",
      "kind": "client",
      "name": "PageableClient",
      "namespace": "Payload.Pageable",
      "doc": "Test for pageable payload.",
      "methods": [],
      "parameters": [
        {
          "$id": "34",
          "name": "endpoint",
          "nameInRequest": "endpoint",
          "doc": "Service host",
          "type": {
            "$id": "35",
            "kind": "url",
            "name": "url",
            "crossLanguageDefinitionId": "TypeSpec.url"
          },
          "location": "Uri",
          "isApiVersion": false,
          "isContentType": false,
          "isRequired": true,
          "isEndpoint": true,
          "skipUrlEncoding": false,
          "explode": false,
          "kind": "Client",
          "defaultValue": {
            "type": {
              "$id": "36",
              "kind": "string",
              "name": "string",
              "crossLanguageDefinitionId": "TypeSpec.string"
            },
            "value": "http://localhost:3000"
          }
        }
      ],
      "decorators": [],
      "crossLanguageDefinitionId": "Payload.Pageable",
      "apiVersions": [],
      "children": [
        {
          "$id": "37",
          "kind": "client",
          "name": "ServerDrivenPagination",
          "namespace": "Payload.Pageable.ServerDrivenPagination",
          "methods": [
            {
              "$id": "38",
              "kind": "paging",
              "name": "link",
              "accessibility": "public",
              "apiVersions": [],
              "operation": {
                "$id": "39",
                "name": "link",
                "resourceName": "ServerDrivenPagination",
                "accessibility": "public",
                "parameters": [
                  {
                    "$id": "40",
                    "name": "accept",
                    "nameInRequest": "Accept",
                    "type": {
                      "$ref": "1"
                    },
                    "location": "Header",
                    "isApiVersion": false,
                    "isContentType": false,
                    "isEndpoint": false,
                    "explode": false,
                    "isRequired": true,
                    "kind": "Constant",
                    "decorators": [],
                    "skipUrlEncoding": false
                  }
                ],
                "responses": [
                  {
                    "statusCodes": [
                      200
                    ],
                    "bodyType": {
                      "$ref": "11"
                    },
                    "headers": [],
                    "isErrorResponse": false,
                    "contentTypes": [
                      "application/json"
                    ]
                  }
                ],
                "httpMethod": "GET",
                "uri": "{endpoint}",
                "path": "/payload/pageable/server-driven-pagination/link",
                "bufferResponse": true,
                "generateProtocolMethod": true,
                "generateConvenienceMethod": true,
                "crossLanguageDefinitionId": "Payload.Pageable.ServerDrivenPagination.link",
                "decorators": []
              },
              "parameters": [
                {
                  "$id": "41",
                  "name": "accept",
                  "nameInRequest": "accept",
                  "type": {
                    "$ref": "1"
                  },
                  "location": "Header",
                  "isApiVersion": false,
                  "isContentType": false,
                  "isEndpoint": false,
                  "explode": false,
                  "isRequired": true,
                  "kind": "Constant",
                  "decorators": [],
                  "skipUrlEncoding": false
                }
              ],
              "response": {
                "type": {
                  "$ref": "13"
                },
                "resultSegments": [
                  "pets"
                ]
              },
              "isOverride": false,
              "generateConvenient": true,
              "generateProtocol": true,
              "crossLanguageDefinitionId": "Payload.Pageable.ServerDrivenPagination.link",
              "pagingMetadata": {
                "itemPropertySegments": [
                  "pets"
                ],
                "nextLink": {
                  "responseSegments": [
                    "next"
                  ],
                  "responseLocation": "Body"
                }
              }
            }
          ],
          "parameters": [
            {
              "$id": "42",
              "name": "endpoint",
              "nameInRequest": "endpoint",
              "doc": "Service host",
              "type": {
                "$id": "43",
                "kind": "url",
                "name": "url",
                "crossLanguageDefinitionId": "TypeSpec.url"
              },
              "location": "Uri",
              "isApiVersion": false,
              "isContentType": false,
              "isRequired": true,
              "isEndpoint": true,
              "skipUrlEncoding": false,
              "explode": false,
              "kind": "Client",
              "defaultValue": {
                "type": {
                  "$id": "44",
                  "kind": "string",
                  "name": "string",
                  "crossLanguageDefinitionId": "TypeSpec.string"
                },
                "value": "http://localhost:3000"
              }
            }
          ],
          "decorators": [],
          "crossLanguageDefinitionId": "Payload.Pageable.ServerDrivenPagination",
          "apiVersions": [],
          "parent": {
            "$ref": "33"
          },
          "children": [
            {
              "$id": "45",
              "kind": "client",
              "name": "ContinuationToken",
              "namespace": "Payload.Pageable.ServerDrivenPagination.ContinuationToken",
              "methods": [
                {
                  "$id": "46",
                  "kind": "paging",
                  "name": "requestQueryResponseBody",
                  "accessibility": "public",
                  "apiVersions": [],
                  "operation": {
                    "$id": "47",
                    "name": "requestQueryResponseBody",
                    "resourceName": "ContinuationToken",
                    "accessibility": "public",
                    "parameters": [
                      {
                        "$id": "48",
                        "name": "token",
                        "nameInRequest": "token",
                        "type": {
                          "$id": "49",
                          "kind": "string",
                          "name": "string",
                          "crossLanguageDefinitionId": "TypeSpec.string",
                          "decorators": []
                        },
                        "location": "Query",
                        "isApiVersion": false,
                        "isContentType": false,
                        "isEndpoint": false,
                        "explode": false,
                        "isRequired": false,
                        "kind": "Method",
                        "decorators": [],
                        "skipUrlEncoding": false
                      },
                      {
                        "$id": "50",
                        "name": "foo",
                        "nameInRequest": "foo",
                        "type": {
                          "$id": "51",
                          "kind": "string",
                          "name": "string",
                          "crossLanguageDefinitionId": "TypeSpec.string",
                          "decorators": []
                        },
                        "location": "Header",
                        "isApiVersion": false,
                        "isContentType": false,
                        "isEndpoint": false,
                        "explode": false,
                        "isRequired": false,
                        "kind": "Method",
                        "decorators": [],
                        "skipUrlEncoding": false
                      },
                      {
                        "$id": "52",
                        "name": "bar",
                        "nameInRequest": "bar",
                        "type": {
                          "$id": "53",
                          "kind": "string",
                          "name": "string",
                          "crossLanguageDefinitionId": "TypeSpec.string",
                          "decorators": []
                        },
                        "location": "Query",
                        "isApiVersion": false,
                        "isContentType": false,
                        "isEndpoint": false,
                        "explode": false,
                        "isRequired": false,
                        "kind": "Method",
                        "decorators": [],
                        "skipUrlEncoding": false
                      },
                      {
                        "$id": "54",
                        "name": "accept",
                        "nameInRequest": "Accept",
                        "type": {
                          "$ref": "3"
                        },
                        "location": "Header",
                        "isApiVersion": false,
                        "isContentType": false,
                        "isEndpoint": false,
                        "explode": false,
                        "isRequired": true,
                        "kind": "Constant",
                        "decorators": [],
                        "skipUrlEncoding": false
                      }
                    ],
                    "responses": [
                      {
                        "statusCodes": [
                          200
                        ],
                        "bodyType": {
                          "$ref": "21"
                        },
                        "headers": [],
                        "isErrorResponse": false,
                        "contentTypes": [
                          "application/json"
                        ]
                      }
                    ],
                    "httpMethod": "GET",
                    "uri": "{endpoint}",
                    "path": "/payload/pageable/server-driven-pagination/continuationtoken/request-query-response-body",
                    "bufferResponse": true,
                    "generateProtocolMethod": true,
                    "generateConvenienceMethod": true,
                    "crossLanguageDefinitionId": "Payload.Pageable.ServerDrivenPagination.ContinuationToken.requestQueryResponseBody",
                    "decorators": []
                  },
                  "parameters": [
                    {
                      "$id": "55",
                      "name": "token",
                      "nameInRequest": "token",
                      "type": {
                        "$id": "56",
                        "kind": "string",
                        "name": "string",
                        "crossLanguageDefinitionId": "TypeSpec.string",
                        "decorators": []
                      },
                      "location": "Query",
                      "isApiVersion": false,
                      "isContentType": false,
                      "isEndpoint": false,
                      "explode": false,
                      "isRequired": false,
                      "kind": "Method",
                      "decorators": [],
                      "skipUrlEncoding": false
                    },
                    {
                      "$id": "57",
                      "name": "foo",
                      "nameInRequest": "foo",
                      "type": {
                        "$id": "58",
                        "kind": "string",
                        "name": "string",
                        "crossLanguageDefinitionId": "TypeSpec.string",
                        "decorators": []
                      },
                      "location": "Header",
                      "isApiVersion": false,
                      "isContentType": false,
                      "isEndpoint": false,
                      "explode": false,
                      "isRequired": false,
                      "kind": "Method",
                      "decorators": [],
                      "skipUrlEncoding": false
                    },
                    {
                      "$id": "59",
                      "name": "bar",
                      "nameInRequest": "bar",
                      "type": {
                        "$id": "60",
                        "kind": "string",
                        "name": "string",
                        "crossLanguageDefinitionId": "TypeSpec.string",
                        "decorators": []
                      },
                      "location": "Query",
                      "isApiVersion": false,
                      "isContentType": false,
                      "isEndpoint": false,
                      "explode": false,
                      "isRequired": false,
                      "kind": "Method",
                      "decorators": [],
                      "skipUrlEncoding": false
                    },
                    {
                      "$id": "61",
                      "name": "accept",
                      "nameInRequest": "accept",
                      "type": {
                        "$ref": "3"
                      },
                      "location": "Header",
                      "isApiVersion": false,
                      "isContentType": false,
                      "isEndpoint": false,
                      "explode": false,
                      "isRequired": true,
                      "kind": "Constant",
                      "decorators": [],
                      "skipUrlEncoding": false
                    }
                  ],
                  "response": {
                    "type": {
                      "$ref": "13"
                    },
                    "resultSegments": [
                      "pets"
                    ]
                  },
                  "isOverride": false,
                  "generateConvenient": true,
                  "generateProtocol": true,
                  "crossLanguageDefinitionId": "Payload.Pageable.ServerDrivenPagination.ContinuationToken.requestQueryResponseBody",
                  "pagingMetadata": {
                    "itemPropertySegments": [
                      "pets"
                    ],
                    "continuationToken": {
                      "parameter": {
                        "$ref": "48"
                      },
                      "responseSegments": [
                        "nextToken"
                      ],
                      "responseLocation": "Body"
                    }
                  }
                },
                {
                  "$id": "62",
                  "kind": "paging",
                  "name": "requestHeaderResponseBody",
                  "accessibility": "public",
                  "apiVersions": [],
                  "operation": {
                    "$id": "63",
                    "name": "requestHeaderResponseBody",
                    "resourceName": "ContinuationToken",
                    "accessibility": "public",
                    "parameters": [
                      {
                        "$id": "64",
                        "name": "token",
                        "nameInRequest": "token",
                        "type": {
                          "$id": "65",
                          "kind": "string",
                          "name": "string",
                          "crossLanguageDefinitionId": "TypeSpec.string",
                          "decorators": []
                        },
                        "location": "Header",
                        "isApiVersion": false,
                        "isContentType": false,
                        "isEndpoint": false,
                        "explode": false,
                        "isRequired": false,
                        "kind": "Method",
                        "decorators": [],
                        "skipUrlEncoding": false
                      },
                      {
                        "$id": "66",
                        "name": "foo",
                        "nameInRequest": "foo",
                        "type": {
                          "$id": "67",
                          "kind": "string",
                          "name": "string",
                          "crossLanguageDefinitionId": "TypeSpec.string",
                          "decorators": []
                        },
                        "location": "Header",
                        "isApiVersion": false,
                        "isContentType": false,
                        "isEndpoint": false,
                        "explode": false,
                        "isRequired": false,
                        "kind": "Method",
                        "decorators": [],
                        "skipUrlEncoding": false
                      },
                      {
                        "$id": "68",
                        "name": "bar",
                        "nameInRequest": "bar",
                        "type": {
                          "$id": "69",
                          "kind": "string",
                          "name": "string",
                          "crossLanguageDefinitionId": "TypeSpec.string",
                          "decorators": []
                        },
                        "location": "Query",
                        "isApiVersion": false,
                        "isContentType": false,
                        "isEndpoint": false,
                        "explode": false,
                        "isRequired": false,
                        "kind": "Method",
                        "decorators": [],
                        "skipUrlEncoding": false
                      },
                      {
                        "$id": "70",
                        "name": "accept",
                        "nameInRequest": "Accept",
                        "type": {
                          "$ref": "5"
                        },
                        "location": "Header",
                        "isApiVersion": false,
                        "isContentType": false,
                        "isEndpoint": false,
                        "explode": false,
                        "isRequired": true,
                        "kind": "Constant",
                        "decorators": [],
                        "skipUrlEncoding": false
                      }
                    ],
                    "responses": [
                      {
                        "statusCodes": [
                          200
                        ],
                        "bodyType": {
                          "$ref": "25"
                        },
                        "headers": [],
                        "isErrorResponse": false,
                        "contentTypes": [
                          "application/json"
                        ]
                      }
                    ],
                    "httpMethod": "GET",
                    "uri": "{endpoint}",
                    "path": "/payload/pageable/server-driven-pagination/continuationtoken/request-header-response-body",
                    "bufferResponse": true,
                    "generateProtocolMethod": true,
                    "generateConvenienceMethod": true,
                    "crossLanguageDefinitionId": "Payload.Pageable.ServerDrivenPagination.ContinuationToken.requestHeaderResponseBody",
                    "decorators": []
                  },
                  "parameters": [
                    {
                      "$id": "71",
                      "name": "token",
                      "nameInRequest": "token",
                      "type": {
                        "$id": "72",
                        "kind": "string",
                        "name": "string",
                        "crossLanguageDefinitionId": "TypeSpec.string",
                        "decorators": []
                      },
                      "location": "Header",
                      "isApiVersion": false,
                      "isContentType": false,
                      "isEndpoint": false,
                      "explode": false,
                      "isRequired": false,
                      "kind": "Method",
                      "decorators": [],
                      "skipUrlEncoding": false
                    },
                    {
                      "$id": "73",
                      "name": "foo",
                      "nameInRequest": "foo",
                      "type": {
                        "$id": "74",
                        "kind": "string",
                        "name": "string",
                        "crossLanguageDefinitionId": "TypeSpec.string",
                        "decorators": []
                      },
                      "location": "Header",
                      "isApiVersion": false,
                      "isContentType": false,
                      "isEndpoint": false,
                      "explode": false,
                      "isRequired": false,
                      "kind": "Method",
                      "decorators": [],
                      "skipUrlEncoding": false
                    },
                    {
                      "$id": "75",
                      "name": "bar",
                      "nameInRequest": "bar",
                      "type": {
                        "$id": "76",
                        "kind": "string",
                        "name": "string",
                        "crossLanguageDefinitionId": "TypeSpec.string",
                        "decorators": []
                      },
                      "location": "Query",
                      "isApiVersion": false,
                      "isContentType": false,
                      "isEndpoint": false,
                      "explode": false,
                      "isRequired": false,
                      "kind": "Method",
                      "decorators": [],
                      "skipUrlEncoding": false
                    },
                    {
                      "$id": "77",
                      "name": "accept",
                      "nameInRequest": "accept",
                      "type": {
                        "$ref": "5"
                      },
                      "location": "Header",
                      "isApiVersion": false,
                      "isContentType": false,
                      "isEndpoint": false,
                      "explode": false,
                      "isRequired": true,
                      "kind": "Constant",
                      "decorators": [],
                      "skipUrlEncoding": false
                    }
                  ],
                  "response": {
                    "type": {
                      "$ref": "13"
                    },
                    "resultSegments": [
                      "pets"
                    ]
                  },
                  "isOverride": false,
                  "generateConvenient": true,
                  "generateProtocol": true,
                  "crossLanguageDefinitionId": "Payload.Pageable.ServerDrivenPagination.ContinuationToken.requestHeaderResponseBody",
                  "pagingMetadata": {
                    "itemPropertySegments": [
                      "pets"
                    ],
                    "continuationToken": {
                      "parameter": {
                        "$ref": "64"
                      },
                      "responseSegments": [
                        "nextToken"
                      ],
                      "responseLocation": "Body"
                    }
                  }
                },
                {
                  "$id": "78",
                  "kind": "paging",
                  "name": "requestQueryResponseHeader",
                  "accessibility": "public",
                  "apiVersions": [],
                  "operation": {
                    "$id": "79",
                    "name": "requestQueryResponseHeader",
                    "resourceName": "ContinuationToken",
                    "accessibility": "public",
                    "parameters": [
                      {
                        "$id": "80",
                        "name": "token",
                        "nameInRequest": "token",
                        "type": {
                          "$id": "81",
                          "kind": "string",
                          "name": "string",
                          "crossLanguageDefinitionId": "TypeSpec.string",
                          "decorators": []
                        },
                        "location": "Query",
                        "isApiVersion": false,
                        "isContentType": false,
                        "isEndpoint": false,
                        "explode": false,
                        "isRequired": false,
                        "kind": "Method",
                        "decorators": [],
                        "skipUrlEncoding": false
                      },
                      {
                        "$id": "82",
                        "name": "foo",
                        "nameInRequest": "foo",
                        "type": {
                          "$id": "83",
                          "kind": "string",
                          "name": "string",
                          "crossLanguageDefinitionId": "TypeSpec.string",
                          "decorators": []
                        },
                        "location": "Header",
                        "isApiVersion": false,
                        "isContentType": false,
                        "isEndpoint": false,
                        "explode": false,
                        "isRequired": false,
                        "kind": "Method",
                        "decorators": [],
                        "skipUrlEncoding": false
                      },
                      {
                        "$id": "84",
                        "name": "bar",
                        "nameInRequest": "bar",
                        "type": {
                          "$id": "85",
                          "kind": "string",
                          "name": "string",
                          "crossLanguageDefinitionId": "TypeSpec.string",
                          "decorators": []
                        },
                        "location": "Query",
                        "isApiVersion": false,
                        "isContentType": false,
                        "isEndpoint": false,
                        "explode": false,
                        "isRequired": false,
                        "kind": "Method",
                        "decorators": [],
                        "skipUrlEncoding": false
                      },
                      {
                        "$id": "86",
                        "name": "accept",
                        "nameInRequest": "Accept",
                        "type": {
                          "$ref": "7"
                        },
                        "location": "Header",
                        "isApiVersion": false,
                        "isContentType": false,
                        "isEndpoint": false,
                        "explode": false,
                        "isRequired": true,
                        "kind": "Constant",
                        "decorators": [],
                        "skipUrlEncoding": false
                      }
                    ],
                    "responses": [
                      {
                        "statusCodes": [
                          200
                        ],
                        "bodyType": {
                          "$ref": "29"
                        },
                        "headers": [
                          {
                            "name": "nextToken",
                            "nameInResponse": "next-token",
                            "type": {
                              "$id": "87",
                              "kind": "string",
                              "name": "string",
                              "crossLanguageDefinitionId": "TypeSpec.string",
                              "decorators": []
                            }
                          }
                        ],
                        "isErrorResponse": false,
                        "contentTypes": [
                          "application/json"
                        ]
                      }
                    ],
                    "httpMethod": "GET",
                    "uri": "{endpoint}",
                    "path": "/payload/pageable/server-driven-pagination/continuationtoken/request-query-response-header",
                    "bufferResponse": true,
                    "generateProtocolMethod": true,
                    "generateConvenienceMethod": true,
                    "crossLanguageDefinitionId": "Payload.Pageable.ServerDrivenPagination.ContinuationToken.requestQueryResponseHeader",
                    "decorators": []
                  },
                  "parameters": [
                    {
                      "$id": "88",
                      "name": "token",
                      "nameInRequest": "token",
                      "type": {
                        "$id": "89",
                        "kind": "string",
                        "name": "string",
                        "crossLanguageDefinitionId": "TypeSpec.string",
                        "decorators": []
                      },
                      "location": "Query",
                      "isApiVersion": false,
                      "isContentType": false,
                      "isEndpoint": false,
                      "explode": false,
                      "isRequired": false,
                      "kind": "Method",
                      "decorators": [],
                      "skipUrlEncoding": false
                    },
                    {
                      "$id": "90",
                      "name": "foo",
                      "nameInRequest": "foo",
                      "type": {
                        "$id": "91",
                        "kind": "string",
                        "name": "string",
                        "crossLanguageDefinitionId": "TypeSpec.string",
                        "decorators": []
                      },
                      "location": "Header",
                      "isApiVersion": false,
                      "isContentType": false,
                      "isEndpoint": false,
                      "explode": false,
                      "isRequired": false,
                      "kind": "Method",
                      "decorators": [],
                      "skipUrlEncoding": false
                    },
                    {
                      "$id": "92",
                      "name": "bar",
                      "nameInRequest": "bar",
                      "type": {
                        "$id": "93",
                        "kind": "string",
                        "name": "string",
                        "crossLanguageDefinitionId": "TypeSpec.string",
                        "decorators": []
                      },
                      "location": "Query",
                      "isApiVersion": false,
                      "isContentType": false,
                      "isEndpoint": false,
                      "explode": false,
                      "isRequired": false,
                      "kind": "Method",
                      "decorators": [],
                      "skipUrlEncoding": false
                    },
                    {
                      "$id": "94",
                      "name": "accept",
                      "nameInRequest": "accept",
                      "type": {
                        "$ref": "7"
                      },
                      "location": "Header",
                      "isApiVersion": false,
                      "isContentType": false,
                      "isEndpoint": false,
                      "explode": false,
                      "isRequired": true,
                      "kind": "Constant",
                      "decorators": [],
                      "skipUrlEncoding": false
                    }
                  ],
                  "response": {
                    "type": {
                      "$ref": "13"
                    },
                    "resultSegments": [
                      "pets"
                    ]
                  },
                  "isOverride": false,
                  "generateConvenient": true,
                  "generateProtocol": true,
                  "crossLanguageDefinitionId": "Payload.Pageable.ServerDrivenPagination.ContinuationToken.requestQueryResponseHeader",
                  "pagingMetadata": {
                    "itemPropertySegments": [
                      "pets"
                    ],
                    "continuationToken": {
                      "parameter": {
                        "$ref": "80"
                      },
                      "responseSegments": [
                        "next-token"
                      ],
                      "responseLocation": "Header"
                    }
                  }
                },
                {
                  "$id": "95",
                  "kind": "paging",
                  "name": "requestHeaderResponseHeader",
                  "accessibility": "public",
                  "apiVersions": [],
                  "operation": {
                    "$id": "96",
                    "name": "requestHeaderResponseHeader",
                    "resourceName": "ContinuationToken",
                    "accessibility": "public",
                    "parameters": [
                      {
                        "$id": "97",
                        "name": "token",
                        "nameInRequest": "token",
                        "type": {
                          "$id": "98",
                          "kind": "string",
                          "name": "string",
                          "crossLanguageDefinitionId": "TypeSpec.string",
                          "decorators": []
                        },
                        "location": "Header",
                        "isApiVersion": false,
                        "isContentType": false,
                        "isEndpoint": false,
                        "explode": false,
                        "isRequired": false,
                        "kind": "Method",
                        "decorators": [],
                        "skipUrlEncoding": false
                      },
                      {
                        "$id": "99",
                        "name": "foo",
                        "nameInRequest": "foo",
                        "type": {
                          "$id": "100",
                          "kind": "string",
                          "name": "string",
                          "crossLanguageDefinitionId": "TypeSpec.string",
                          "decorators": []
                        },
                        "location": "Header",
                        "isApiVersion": false,
                        "isContentType": false,
                        "isEndpoint": false,
                        "explode": false,
                        "isRequired": false,
                        "kind": "Method",
                        "decorators": [],
                        "skipUrlEncoding": false
                      },
                      {
                        "$id": "101",
                        "name": "bar",
                        "nameInRequest": "bar",
                        "type": {
                          "$id": "102",
                          "kind": "string",
                          "name": "string",
                          "crossLanguageDefinitionId": "TypeSpec.string",
                          "decorators": []
                        },
                        "location": "Query",
                        "isApiVersion": false,
                        "isContentType": false,
                        "isEndpoint": false,
                        "explode": false,
                        "isRequired": false,
                        "kind": "Method",
                        "decorators": [],
                        "skipUrlEncoding": false
                      },
                      {
                        "$id": "103",
                        "name": "accept",
                        "nameInRequest": "Accept",
                        "type": {
                          "$ref": "9"
                        },
                        "location": "Header",
                        "isApiVersion": false,
                        "isContentType": false,
                        "isEndpoint": false,
                        "explode": false,
                        "isRequired": true,
                        "kind": "Constant",
                        "decorators": [],
                        "skipUrlEncoding": false
                      }
                    ],
                    "responses": [
                      {
                        "statusCodes": [
                          200
                        ],
                        "bodyType": {
                          "$ref": "31"
                        },
                        "headers": [
                          {
                            "name": "nextToken",
                            "nameInResponse": "next-token",
                            "type": {
                              "$id": "104",
                              "kind": "string",
                              "name": "string",
                              "crossLanguageDefinitionId": "TypeSpec.string",
                              "decorators": []
                            }
                          }
                        ],
                        "isErrorResponse": false,
                        "contentTypes": [
                          "application/json"
                        ]
                      }
                    ],
                    "httpMethod": "GET",
                    "uri": "{endpoint}",
                    "path": "/payload/pageable/server-driven-pagination/continuationtoken/request-header-response-header",
                    "bufferResponse": true,
                    "generateProtocolMethod": true,
                    "generateConvenienceMethod": true,
                    "crossLanguageDefinitionId": "Payload.Pageable.ServerDrivenPagination.ContinuationToken.requestHeaderResponseHeader",
                    "decorators": []
                  },
                  "parameters": [
                    {
                      "$id": "105",
                      "name": "token",
                      "nameInRequest": "token",
                      "type": {
                        "$id": "106",
                        "kind": "string",
                        "name": "string",
                        "crossLanguageDefinitionId": "TypeSpec.string",
                        "decorators": []
                      },
                      "location": "Header",
                      "isApiVersion": false,
                      "isContentType": false,
                      "isEndpoint": false,
                      "explode": false,
                      "isRequired": false,
                      "kind": "Method",
                      "decorators": [],
                      "skipUrlEncoding": false
                    },
                    {
                      "$id": "107",
                      "name": "foo",
                      "nameInRequest": "foo",
                      "type": {
                        "$id": "108",
                        "kind": "string",
                        "name": "string",
                        "crossLanguageDefinitionId": "TypeSpec.string",
                        "decorators": []
                      },
                      "location": "Header",
                      "isApiVersion": false,
                      "isContentType": false,
                      "isEndpoint": false,
                      "explode": false,
                      "isRequired": false,
                      "kind": "Method",
                      "decorators": [],
                      "skipUrlEncoding": false
                    },
                    {
                      "$id": "109",
                      "name": "bar",
                      "nameInRequest": "bar",
                      "type": {
                        "$id": "110",
                        "kind": "string",
                        "name": "string",
                        "crossLanguageDefinitionId": "TypeSpec.string",
                        "decorators": []
                      },
                      "location": "Query",
                      "isApiVersion": false,
                      "isContentType": false,
                      "isEndpoint": false,
                      "explode": false,
                      "isRequired": false,
                      "kind": "Method",
                      "decorators": [],
                      "skipUrlEncoding": false
                    },
                    {
                      "$id": "111",
                      "name": "accept",
                      "nameInRequest": "accept",
                      "type": {
                        "$ref": "9"
                      },
                      "location": "Header",
                      "isApiVersion": false,
                      "isContentType": false,
                      "isEndpoint": false,
                      "explode": false,
                      "isRequired": true,
                      "kind": "Constant",
                      "decorators": [],
                      "skipUrlEncoding": false
                    }
                  ],
                  "response": {
                    "type": {
                      "$ref": "13"
                    },
                    "resultSegments": [
                      "pets"
                    ]
                  },
                  "isOverride": false,
                  "generateConvenient": true,
                  "generateProtocol": true,
                  "crossLanguageDefinitionId": "Payload.Pageable.ServerDrivenPagination.ContinuationToken.requestHeaderResponseHeader",
                  "pagingMetadata": {
                    "itemPropertySegments": [
                      "pets"
                    ],
                    "continuationToken": {
                      "parameter": {
                        "$ref": "97"
                      },
                      "responseSegments": [
                        "next-token"
                      ],
                      "responseLocation": "Header"
                    }
                  }
                }
              ],
              "parameters": [
                {
                  "$id": "112",
                  "name": "endpoint",
                  "nameInRequest": "endpoint",
                  "doc": "Service host",
                  "type": {
                    "$id": "113",
                    "kind": "url",
                    "name": "url",
                    "crossLanguageDefinitionId": "TypeSpec.url"
                  },
                  "location": "Uri",
                  "isApiVersion": false,
                  "isContentType": false,
                  "isRequired": true,
                  "isEndpoint": true,
                  "skipUrlEncoding": false,
                  "explode": false,
                  "kind": "Client",
                  "defaultValue": {
                    "type": {
                      "$id": "114",
                      "kind": "string",
                      "name": "string",
                      "crossLanguageDefinitionId": "TypeSpec.string"
                    },
                    "value": "http://localhost:3000"
                  }
                }
              ],
              "decorators": [],
              "crossLanguageDefinitionId": "Payload.Pageable.ServerDrivenPagination.ContinuationToken",
              "apiVersions": [],
              "parent": {
                "$ref": "37"
              }
            }
          ]
<<<<<<< HEAD
=======
         },
         "isOverride": false,
         "generateConvenient": true,
         "generateProtocol": true,
         "crossLanguageDefinitionId": "Payload.Pageable.ServerDrivenPagination.ContinuationToken.requestHeaderResponseHeader",
         "pagingMetadata": {
          "$id": "155",
          "itemPropertySegments": [
           "pets"
          ],
          "continuationToken": {
           "$id": "156",
           "parameter": {
            "$ref": "137"
           },
           "responseSegments": [
            "next-token"
           ],
           "responseLocation": "Header"
          }
         }
        }
       ],
       "parameters": [
        {
         "$id": "157",
         "name": "endpoint",
         "nameInRequest": "endpoint",
         "doc": "Service host",
         "type": {
          "$id": "158",
          "kind": "url",
          "name": "endpoint",
          "crossLanguageDefinitionId": "TypeSpec.url"
         },
         "location": "Uri",
         "isApiVersion": false,
         "isContentType": false,
         "isRequired": true,
         "isEndpoint": true,
         "skipUrlEncoding": false,
         "explode": false,
         "kind": "Client",
         "defaultValue": {
          "$id": "159",
          "type": {
           "$id": "160",
           "kind": "string",
           "name": "string",
           "crossLanguageDefinitionId": "TypeSpec.string"
          },
          "value": "http://localhost:3000"
         },
         "serverUrlTemplate": "{endpoint}"
>>>>>>> 790f0e22
        }
      ]
    }
  ]
}<|MERGE_RESOLUTION|>--- conflicted
+++ resolved
@@ -68,7 +68,6 @@
       "decorators": []
     },
     {
-<<<<<<< HEAD
       "$id": "9",
       "kind": "constant",
       "name": "requestHeaderResponseHeaderContentType",
@@ -83,37 +82,6 @@
       },
       "value": "application/json",
       "decorators": []
-=======
-     "$id": "55",
-     "name": "endpoint",
-     "nameInRequest": "endpoint",
-     "doc": "Service host",
-     "type": {
-      "$id": "56",
-      "kind": "url",
-      "name": "endpoint",
-      "crossLanguageDefinitionId": "TypeSpec.url"
-     },
-     "location": "Uri",
-     "isApiVersion": false,
-     "isContentType": false,
-     "isRequired": true,
-     "isEndpoint": true,
-     "skipUrlEncoding": false,
-     "explode": false,
-     "kind": "Client",
-     "defaultValue": {
-      "$id": "57",
-      "type": {
-       "$id": "58",
-       "kind": "string",
-       "name": "string",
-       "crossLanguageDefinitionId": "TypeSpec.string"
-      },
-      "value": "http://localhost:3000"
-     },
-     "serverUrlTemplate": "{endpoint}"
->>>>>>> 790f0e22
     }
   ],
   "models": [
@@ -202,7 +170,6 @@
           "discriminator": false,
           "flatten": false,
           "decorators": [],
-<<<<<<< HEAD
           "crossLanguageDefinitionId": "Payload.Pageable.ServerDrivenPagination.link.Response.anonymous.pets",
           "serializationOptions": {
             "json": {
@@ -210,129 +177,6 @@
             }
           }
         },
-=======
-          "skipUrlEncoding": false
-         }
-        ],
-        "responses": [
-         {
-          "$id": "63",
-          "statusCodes": [
-           200
-          ],
-          "bodyType": {
-           "$ref": "12"
-          },
-          "headers": [],
-          "isErrorResponse": false,
-          "contentTypes": [
-           "application/json"
-          ]
-         }
-        ],
-        "httpMethod": "GET",
-        "uri": "{endpoint}",
-        "path": "/payload/pageable/server-driven-pagination/link",
-        "bufferResponse": true,
-        "generateProtocolMethod": true,
-        "generateConvenienceMethod": true,
-        "crossLanguageDefinitionId": "Payload.Pageable.ServerDrivenPagination.link",
-        "decorators": []
-       },
-       "parameters": [
-        {
-         "$id": "64",
-         "name": "accept",
-         "nameInRequest": "accept",
-         "type": {
-          "$ref": "2"
-         },
-         "location": "Header",
-         "isApiVersion": false,
-         "isContentType": false,
-         "isEndpoint": false,
-         "explode": false,
-         "isRequired": true,
-         "kind": "Constant",
-         "decorators": [],
-         "skipUrlEncoding": false
-        }
-       ],
-       "response": {
-        "$id": "65",
-        "type": {
-         "$ref": "14"
-        },
-        "resultSegments": [
-         "pets"
-        ]
-       },
-       "isOverride": false,
-       "generateConvenient": true,
-       "generateProtocol": true,
-       "crossLanguageDefinitionId": "Payload.Pageable.ServerDrivenPagination.link",
-       "pagingMetadata": {
-        "$id": "66",
-        "itemPropertySegments": [
-         "pets"
-        ],
-        "nextLink": {
-         "$id": "67",
-         "responseSegments": [
-          "next"
-         ],
-         "responseLocation": "Body"
-        }
-       }
-      }
-     ],
-     "parameters": [
-      {
-       "$id": "68",
-       "name": "endpoint",
-       "nameInRequest": "endpoint",
-       "doc": "Service host",
-       "type": {
-        "$id": "69",
-        "kind": "url",
-        "name": "endpoint",
-        "crossLanguageDefinitionId": "TypeSpec.url"
-       },
-       "location": "Uri",
-       "isApiVersion": false,
-       "isContentType": false,
-       "isRequired": true,
-       "isEndpoint": true,
-       "skipUrlEncoding": false,
-       "explode": false,
-       "kind": "Client",
-       "defaultValue": {
-        "$id": "70",
-        "type": {
-         "$id": "71",
-         "kind": "string",
-         "name": "string",
-         "crossLanguageDefinitionId": "TypeSpec.string"
-        },
-        "value": "http://localhost:3000"
-       },
-       "serverUrlTemplate": "{endpoint}"
-      }
-     ],
-     "decorators": [],
-     "crossLanguageDefinitionId": "Payload.Pageable.ServerDrivenPagination",
-     "apiVersions": [],
-     "parent": {
-      "$ref": "54"
-     },
-     "children": [
-      {
-       "$id": "72",
-       "kind": "client",
-       "name": "ContinuationToken",
-       "namespace": "Payload.Pageable.ServerDrivenPagination.ContinuationToken",
-       "methods": [
->>>>>>> 790f0e22
         {
           "$id": "19",
           "kind": "property",
@@ -552,7 +396,7 @@
           "type": {
             "$id": "35",
             "kind": "url",
-            "name": "url",
+            "name": "endpoint",
             "crossLanguageDefinitionId": "TypeSpec.url"
           },
           "location": "Uri",
@@ -571,7 +415,8 @@
               "crossLanguageDefinitionId": "TypeSpec.string"
             },
             "value": "http://localhost:3000"
-          }
+          },
+          "serverUrlTemplate": "{endpoint}"
         }
       ],
       "decorators": [],
@@ -691,7 +536,7 @@
               "type": {
                 "$id": "43",
                 "kind": "url",
-                "name": "url",
+                "name": "endpoint",
                 "crossLanguageDefinitionId": "TypeSpec.url"
               },
               "location": "Uri",
@@ -710,7 +555,8 @@
                   "crossLanguageDefinitionId": "TypeSpec.string"
                 },
                 "value": "http://localhost:3000"
-              }
+              },
+              "serverUrlTemplate": "{endpoint}"
             }
           ],
           "decorators": [],
@@ -1664,7 +1510,7 @@
                   "type": {
                     "$id": "113",
                     "kind": "url",
-                    "name": "url",
+                    "name": "endpoint",
                     "crossLanguageDefinitionId": "TypeSpec.url"
                   },
                   "location": "Uri",
@@ -1683,7 +1529,8 @@
                       "crossLanguageDefinitionId": "TypeSpec.string"
                     },
                     "value": "http://localhost:3000"
-                  }
+                  },
+                  "serverUrlTemplate": "{endpoint}"
                 }
               ],
               "decorators": [],
@@ -1694,63 +1541,6 @@
               }
             }
           ]
-<<<<<<< HEAD
-=======
-         },
-         "isOverride": false,
-         "generateConvenient": true,
-         "generateProtocol": true,
-         "crossLanguageDefinitionId": "Payload.Pageable.ServerDrivenPagination.ContinuationToken.requestHeaderResponseHeader",
-         "pagingMetadata": {
-          "$id": "155",
-          "itemPropertySegments": [
-           "pets"
-          ],
-          "continuationToken": {
-           "$id": "156",
-           "parameter": {
-            "$ref": "137"
-           },
-           "responseSegments": [
-            "next-token"
-           ],
-           "responseLocation": "Header"
-          }
-         }
-        }
-       ],
-       "parameters": [
-        {
-         "$id": "157",
-         "name": "endpoint",
-         "nameInRequest": "endpoint",
-         "doc": "Service host",
-         "type": {
-          "$id": "158",
-          "kind": "url",
-          "name": "endpoint",
-          "crossLanguageDefinitionId": "TypeSpec.url"
-         },
-         "location": "Uri",
-         "isApiVersion": false,
-         "isContentType": false,
-         "isRequired": true,
-         "isEndpoint": true,
-         "skipUrlEncoding": false,
-         "explode": false,
-         "kind": "Client",
-         "defaultValue": {
-          "$id": "159",
-          "type": {
-           "$id": "160",
-           "kind": "string",
-           "name": "string",
-           "crossLanguageDefinitionId": "TypeSpec.string"
-          },
-          "value": "http://localhost:3000"
-         },
-         "serverUrlTemplate": "{endpoint}"
->>>>>>> 790f0e22
         }
       ]
     }
