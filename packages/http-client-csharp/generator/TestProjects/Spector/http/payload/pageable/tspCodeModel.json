{
 "$id": "1",
 "name": "Payload.Pageable",
 "apiVersions": [],
 "enums": [],
 "models": [
  {
   "$id": "2",
   "kind": "model",
   "name": "LinkResponse",
   "namespace": "Payload.Pageable.ServerDrivenPagination",
   "crossLanguageDefinitionId": "Payload.Pageable.ServerDrivenPagination.link.Response.anonymous",
   "usage": "Output,Json",
   "decorators": [],
   "properties": [
    {
     "$id": "3",
     "kind": "property",
     "name": "pets",
     "serializedName": "pets",
     "type": {
      "$id": "4",
      "kind": "array",
      "name": "ArrayPet",
      "valueType": {
       "$id": "5",
       "kind": "model",
       "name": "Pet",
       "namespace": "Payload.Pageable",
       "crossLanguageDefinitionId": "Payload.Pageable.Pet",
       "usage": "Output,Json",
       "decorators": [],
       "properties": [
        {
         "$id": "6",
         "kind": "property",
         "name": "id",
         "serializedName": "id",
         "type": {
          "$id": "7",
          "kind": "string",
          "name": "string",
          "crossLanguageDefinitionId": "TypeSpec.string",
          "decorators": []
         },
         "optional": false,
         "readOnly": false,
         "discriminator": false,
         "flatten": false,
         "decorators": [],
         "crossLanguageDefinitionId": "Payload.Pageable.Pet.id",
         "serializationOptions": {
          "$id": "8",
          "json": {
           "$id": "9",
           "name": "id"
          }
         }
        },
        {
         "$id": "10",
         "kind": "property",
         "name": "name",
         "serializedName": "name",
         "type": {
          "$id": "11",
          "kind": "string",
          "name": "string",
          "crossLanguageDefinitionId": "TypeSpec.string",
          "decorators": []
         },
         "optional": false,
         "readOnly": false,
         "discriminator": false,
         "flatten": false,
         "decorators": [],
         "crossLanguageDefinitionId": "Payload.Pageable.Pet.name",
         "serializationOptions": {
          "$id": "12",
          "json": {
           "$id": "13",
           "name": "name"
          }
         }
        }
       ]
      },
      "crossLanguageDefinitionId": "TypeSpec.Array",
      "decorators": []
     },
     "optional": false,
     "readOnly": false,
     "discriminator": false,
     "flatten": false,
     "decorators": [],
     "crossLanguageDefinitionId": "Payload.Pageable.ServerDrivenPagination.link.Response.anonymous.pets",
     "serializationOptions": {
      "$id": "14",
      "json": {
       "$id": "15",
       "name": "pets"
      }
     }
    },
    {
     "$id": "16",
     "kind": "property",
     "name": "next",
     "serializedName": "next",
     "type": {
      "$id": "17",
      "kind": "url",
      "name": "url",
      "crossLanguageDefinitionId": "TypeSpec.url",
      "decorators": []
     },
     "optional": true,
     "readOnly": false,
     "discriminator": false,
     "flatten": false,
     "decorators": [],
     "crossLanguageDefinitionId": "Payload.Pageable.ServerDrivenPagination.link.Response.anonymous.next",
     "serializationOptions": {
      "$id": "18",
      "json": {
       "$id": "19",
       "name": "next"
      }
     }
    }
   ]
  },
  {
   "$ref": "5"
  },
  {
   "$id": "20",
   "kind": "model",
   "name": "RequestQueryResponseBodyResponse",
   "namespace": "Payload.Pageable.ServerDrivenPagination.ContinuationToken",
   "crossLanguageDefinitionId": "Payload.Pageable.ServerDrivenPagination.ContinuationToken.requestQueryResponseBody.Response.anonymous",
   "usage": "Output,Json",
   "decorators": [],
   "properties": [
    {
     "$id": "21",
     "kind": "property",
     "name": "pets",
     "serializedName": "pets",
     "type": {
      "$id": "22",
      "kind": "array",
      "name": "ArrayPet",
      "valueType": {
       "$ref": "5"
      },
      "crossLanguageDefinitionId": "TypeSpec.Array",
      "decorators": []
     },
     "optional": false,
     "readOnly": false,
     "discriminator": false,
     "flatten": false,
     "decorators": [],
     "crossLanguageDefinitionId": "Payload.Pageable.ServerDrivenPagination.ContinuationToken.requestQueryResponseBody.Response.anonymous.pets",
     "serializationOptions": {
      "$id": "23",
      "json": {
       "$id": "24",
       "name": "pets"
      }
     }
    },
    {
     "$id": "25",
     "kind": "property",
     "name": "nextToken",
     "serializedName": "nextToken",
     "type": {
      "$id": "26",
      "kind": "string",
      "name": "string",
      "crossLanguageDefinitionId": "TypeSpec.string",
      "decorators": []
     },
     "optional": true,
     "readOnly": false,
     "discriminator": false,
     "flatten": false,
     "decorators": [],
     "crossLanguageDefinitionId": "Payload.Pageable.ServerDrivenPagination.ContinuationToken.requestQueryResponseBody.Response.anonymous.nextToken",
     "serializationOptions": {
      "$id": "27",
      "json": {
       "$id": "28",
       "name": "nextToken"
      }
     }
    }
   ]
  },
  {
   "$id": "29",
   "kind": "model",
   "name": "RequestHeaderResponseBodyResponse",
   "namespace": "Payload.Pageable.ServerDrivenPagination.ContinuationToken",
   "crossLanguageDefinitionId": "Payload.Pageable.ServerDrivenPagination.ContinuationToken.requestHeaderResponseBody.Response.anonymous",
   "usage": "Output,Json",
   "decorators": [],
   "properties": [
    {
     "$id": "30",
     "kind": "property",
     "name": "pets",
     "serializedName": "pets",
     "type": {
      "$id": "31",
      "kind": "array",
      "name": "ArrayPet",
      "valueType": {
       "$ref": "5"
      },
      "crossLanguageDefinitionId": "TypeSpec.Array",
      "decorators": []
     },
     "optional": false,
     "readOnly": false,
     "discriminator": false,
     "flatten": false,
     "decorators": [],
     "crossLanguageDefinitionId": "Payload.Pageable.ServerDrivenPagination.ContinuationToken.requestHeaderResponseBody.Response.anonymous.pets",
     "serializationOptions": {
      "$id": "32",
      "json": {
       "$id": "33",
       "name": "pets"
      }
     }
    },
    {
     "$id": "34",
     "kind": "property",
     "name": "nextToken",
     "serializedName": "nextToken",
     "type": {
      "$id": "35",
      "kind": "string",
      "name": "string",
      "crossLanguageDefinitionId": "TypeSpec.string",
      "decorators": []
     },
     "optional": true,
     "readOnly": false,
     "discriminator": false,
     "flatten": false,
     "decorators": [],
     "crossLanguageDefinitionId": "Payload.Pageable.ServerDrivenPagination.ContinuationToken.requestHeaderResponseBody.Response.anonymous.nextToken",
     "serializationOptions": {
      "$id": "36",
      "json": {
       "$id": "37",
       "name": "nextToken"
      }
     }
    }
   ]
  },
  {
   "$id": "38",
   "kind": "model",
   "name": "RequestQueryResponseHeaderResponse",
   "namespace": "",
   "crossLanguageDefinitionId": "Payload.Pageable.ServerDrivenPagination.ContinuationToken.requestQueryResponseHeader.Response.anonymous",
   "usage": "Output,Json",
   "decorators": [],
   "properties": [
    {
     "$id": "39",
     "kind": "property",
     "name": "pets",
     "serializedName": "pets",
     "type": {
      "$id": "40",
      "kind": "array",
      "name": "ArrayPet",
      "valueType": {
       "$ref": "5"
      },
      "crossLanguageDefinitionId": "TypeSpec.Array",
      "decorators": []
     },
     "optional": false,
     "readOnly": false,
     "discriminator": false,
     "flatten": false,
     "decorators": [],
     "crossLanguageDefinitionId": "requestQueryResponseHeader.Response.anonymous.pets",
     "serializationOptions": {
      "$id": "41",
      "json": {
       "$id": "42",
       "name": "pets"
      }
     }
    }
   ]
  },
  {
   "$id": "43",
   "kind": "model",
   "name": "RequestHeaderResponseHeaderResponse",
   "namespace": "",
   "crossLanguageDefinitionId": "Payload.Pageable.ServerDrivenPagination.ContinuationToken.requestHeaderResponseHeader.Response.anonymous",
   "usage": "Output,Json",
   "decorators": [],
   "properties": [
    {
     "$id": "44",
     "kind": "property",
     "name": "pets",
     "serializedName": "pets",
     "type": {
      "$id": "45",
      "kind": "array",
      "name": "ArrayPet",
      "valueType": {
       "$ref": "5"
      },
      "crossLanguageDefinitionId": "TypeSpec.Array",
      "decorators": []
     },
     "optional": false,
     "readOnly": false,
     "discriminator": false,
     "flatten": false,
     "decorators": [],
     "crossLanguageDefinitionId": "requestHeaderResponseHeader.Response.anonymous.pets",
     "serializationOptions": {
      "$id": "46",
      "json": {
       "$id": "47",
       "name": "pets"
      }
     }
    }
   ]
  }
 ],
 "clients": [
  {
   "$id": "48",
   "kind": "client",
   "name": "PageableClient",
   "namespace": "Payload.Pageable",
   "doc": "Test for pageable payload.",
   "methods": [],
   "parameters": [
    {
     "$id": "49",
     "name": "endpoint",
     "nameInRequest": "endpoint",
     "doc": "Service host",
     "type": {
      "$id": "50",
      "kind": "url",
      "name": "url",
      "crossLanguageDefinitionId": "TypeSpec.url"
     },
     "location": "Uri",
     "isApiVersion": false,
     "isContentType": false,
     "isRequired": true,
     "isEndpoint": true,
     "skipUrlEncoding": false,
     "explode": false,
     "kind": "Client",
     "defaultValue": {
      "$id": "51",
      "type": {
       "$id": "52",
       "kind": "string",
       "name": "string",
       "crossLanguageDefinitionId": "TypeSpec.string"
      },
      "value": "http://localhost:3000"
     }
    }
   ],
   "decorators": [],
   "crossLanguageDefinitionId": "Payload.Pageable",
   "apiVersions": [],
   "children": [
    {
     "$id": "53",
     "kind": "client",
     "name": "ServerDrivenPagination",
     "namespace": "Payload.Pageable.ServerDrivenPagination",
     "methods": [
      {
       "$id": "54",
       "kind": "paging",
       "name": "link",
       "accessibility": "public",
       "apiVersions": [],
       "operation": {
        "$id": "55",
        "name": "link",
        "resourceName": "ServerDrivenPagination",
        "accessibility": "public",
        "parameters": [
         {
          "$id": "56",
          "name": "accept",
          "nameInRequest": "Accept",
          "type": {
           "$id": "57",
           "kind": "constant",
           "valueType": {
            "$id": "58",
            "kind": "string",
            "name": "string",
            "crossLanguageDefinitionId": "TypeSpec.string",
            "decorators": []
           },
           "value": "application/json",
           "decorators": []
          },
          "location": "Header",
          "isApiVersion": false,
          "isContentType": false,
          "isEndpoint": false,
          "explode": false,
          "isRequired": true,
          "kind": "Constant",
          "decorators": [],
          "skipUrlEncoding": false
         }
        ],
        "responses": [
         {
          "$id": "59",
          "statusCodes": [
           200
          ],
          "bodyType": {
           "$ref": "2"
          },
          "headers": [],
          "isErrorResponse": false,
          "contentTypes": [
           "application/json"
          ]
         }
        ],
        "httpMethod": "GET",
        "uri": "{endpoint}",
        "path": "/payload/pageable/server-driven-pagination/link",
        "bufferResponse": true,
        "paging": {
         "$id": "60",
         "itemPropertySegments": [
          "pets"
         ],
         "nextLink": {
          "$id": "61",
          "responseSegments": [
           "next"
          ],
          "responseLocation": "Body"
         }
        },
        "generateProtocolMethod": true,
        "generateConvenienceMethod": true,
        "crossLanguageDefinitionId": "Payload.Pageable.ServerDrivenPagination.link",
        "decorators": []
       },
       "parameters": [
        {
         "$id": "62",
         "name": "accept",
         "nameInRequest": "accept",
         "type": {
          "$ref": "57"
         },
         "location": "Header",
         "isApiVersion": false,
         "isContentType": false,
         "isEndpoint": false,
         "explode": false,
         "isRequired": true,
         "kind": "Constant",
         "decorators": [],
         "skipUrlEncoding": false
        }
       ],
       "response": {
        "$id": "63",
        "type": {
         "$id": "64",
         "kind": "array",
         "name": "ArrayPet",
         "valueType": {
          "$ref": "5"
         },
         "crossLanguageDefinitionId": "TypeSpec.Array",
         "decorators": []
        },
        "resultSegments": [
         "pets"
        ]
       },
       "isOverride": false,
       "generateConvenient": true,
       "generateProtocol": true,
       "crossLanguageDefinitionId": "Payload.Pageable.ServerDrivenPagination.link"
      }
     ],
     "parameters": [
      {
       "$id": "65",
       "name": "endpoint",
       "nameInRequest": "endpoint",
       "doc": "Service host",
       "type": {
        "$id": "66",
        "kind": "url",
        "name": "url",
        "crossLanguageDefinitionId": "TypeSpec.url"
       },
       "location": "Uri",
       "isApiVersion": false,
       "isContentType": false,
       "isRequired": true,
       "isEndpoint": true,
       "skipUrlEncoding": false,
       "explode": false,
       "kind": "Client",
       "defaultValue": {
        "$id": "67",
        "type": {
         "$id": "68",
         "kind": "string",
         "name": "string",
         "crossLanguageDefinitionId": "TypeSpec.string"
        },
        "value": "http://localhost:3000"
       }
      }
     ],
     "decorators": [],
     "crossLanguageDefinitionId": "Payload.Pageable.ServerDrivenPagination",
     "apiVersions": [],
     "parent": {
      "$ref": "48"
     },
     "children": [
      {
       "$id": "69",
       "kind": "client",
       "name": "ContinuationToken",
       "namespace": "Payload.Pageable.ServerDrivenPagination.ContinuationToken",
       "methods": [
        {
         "$id": "70",
         "kind": "paging",
         "name": "requestQueryResponseBody",
         "accessibility": "public",
         "apiVersions": [],
         "operation": {
          "$id": "71",
          "name": "requestQueryResponseBody",
          "resourceName": "ContinuationToken",
          "accessibility": "public",
          "parameters": [
           {
            "$id": "72",
            "name": "token",
            "nameInRequest": "token",
            "type": {
             "$id": "73",
             "kind": "string",
             "name": "string",
             "crossLanguageDefinitionId": "TypeSpec.string",
             "decorators": []
            },
            "location": "Query",
            "isApiVersion": false,
            "isContentType": false,
            "isEndpoint": false,
            "explode": false,
            "isRequired": false,
            "kind": "Method",
            "decorators": [],
            "skipUrlEncoding": false
           },
           {
            "$id": "74",
            "name": "foo",
            "nameInRequest": "foo",
            "type": {
             "$id": "75",
             "kind": "string",
             "name": "string",
             "crossLanguageDefinitionId": "TypeSpec.string",
             "decorators": []
            },
            "location": "Header",
            "isApiVersion": false,
            "isContentType": false,
            "isEndpoint": false,
            "explode": false,
            "isRequired": false,
            "kind": "Method",
            "decorators": [],
            "skipUrlEncoding": false
           },
           {
            "$id": "76",
            "name": "bar",
            "nameInRequest": "bar",
            "type": {
             "$id": "77",
             "kind": "string",
             "name": "string",
             "crossLanguageDefinitionId": "TypeSpec.string",
             "decorators": []
            },
            "location": "Query",
            "isApiVersion": false,
            "isContentType": false,
            "isEndpoint": false,
            "explode": false,
            "isRequired": false,
            "kind": "Method",
            "decorators": [],
            "skipUrlEncoding": false
           },
           {
            "$id": "78",
            "name": "accept",
            "nameInRequest": "Accept",
            "type": {
             "$id": "79",
             "kind": "constant",
             "valueType": {
              "$id": "80",
              "kind": "string",
              "name": "string",
              "crossLanguageDefinitionId": "TypeSpec.string",
              "decorators": []
             },
             "value": "application/json",
             "decorators": []
            },
            "location": "Header",
            "isApiVersion": false,
            "isContentType": false,
            "isEndpoint": false,
            "explode": false,
            "isRequired": true,
            "kind": "Constant",
            "decorators": [],
            "skipUrlEncoding": false
           }
          ],
          "responses": [
           {
            "$id": "81",
            "statusCodes": [
             200
            ],
            "bodyType": {
             "$ref": "20"
            },
            "headers": [],
            "isErrorResponse": false,
            "contentTypes": [
             "application/json"
            ]
           }
          ],
          "httpMethod": "GET",
          "uri": "{endpoint}",
          "path": "/payload/pageable/server-driven-pagination/continuationtoken/request-query-response-body",
          "bufferResponse": true,
          "paging": {
           "$id": "82",
           "itemPropertySegments": [
            "pets"
           ],
           "continuationToken": {
            "$id": "83",
            "parameter": {
             "$id": "84",
             "name": "token",
             "nameInRequest": "token",
             "type": {
              "$ref": "73"
             },
             "location": "Query",
             "isApiVersion": false,
             "isContentType": false,
             "isEndpoint": false,
             "explode": false,
             "isRequired": false,
             "kind": "Method",
             "decorators": [],
             "skipUrlEncoding": false
            },
            "responseSegments": [
             "nextToken"
            ],
            "responseLocation": "Body"
           }
          },
          "generateProtocolMethod": true,
          "generateConvenienceMethod": true,
          "crossLanguageDefinitionId": "Payload.Pageable.ServerDrivenPagination.ContinuationToken.requestQueryResponseBody",
          "decorators": []
         },
         "parameters": [
          {
           "$id": "85",
           "name": "token",
           "nameInRequest": "token",
           "type": {
            "$id": "86",
            "kind": "string",
            "name": "string",
            "crossLanguageDefinitionId": "TypeSpec.string",
            "decorators": []
           },
           "location": "Query",
           "isApiVersion": false,
           "isContentType": false,
           "isEndpoint": false,
           "explode": false,
           "isRequired": false,
           "kind": "Method",
           "decorators": [],
           "skipUrlEncoding": false
          },
          {
           "$id": "87",
           "name": "foo",
           "nameInRequest": "foo",
           "type": {
            "$id": "88",
            "kind": "string",
            "name": "string",
            "crossLanguageDefinitionId": "TypeSpec.string",
            "decorators": []
           },
           "location": "Header",
           "isApiVersion": false,
           "isContentType": false,
           "isEndpoint": false,
           "explode": false,
           "isRequired": false,
           "kind": "Method",
           "decorators": [],
           "skipUrlEncoding": false
          },
          {
           "$id": "89",
           "name": "bar",
           "nameInRequest": "bar",
           "type": {
            "$id": "90",
            "kind": "string",
            "name": "string",
            "crossLanguageDefinitionId": "TypeSpec.string",
            "decorators": []
           },
           "location": "Query",
           "isApiVersion": false,
           "isContentType": false,
           "isEndpoint": false,
           "explode": false,
           "isRequired": false,
           "kind": "Method",
           "decorators": [],
           "skipUrlEncoding": false
          },
          {
           "$id": "91",
           "name": "accept",
           "nameInRequest": "accept",
           "type": {
            "$ref": "79"
           },
           "location": "Header",
           "isApiVersion": false,
           "isContentType": false,
           "isEndpoint": false,
           "explode": false,
           "isRequired": true,
           "kind": "Constant",
           "decorators": [],
           "skipUrlEncoding": false
          }
         ],
         "response": {
          "$id": "92",
          "type": {
           "$id": "93",
           "kind": "array",
           "name": "ArrayPet",
           "valueType": {
            "$ref": "5"
           },
           "crossLanguageDefinitionId": "TypeSpec.Array",
           "decorators": []
          },
          "resultSegments": [
           "pets"
<<<<<<< HEAD
          ]
         },
         "isOverride": false,
         "generateConvenient": true,
         "generateProtocol": true,
         "crossLanguageDefinitionId": "Payload.Pageable.ServerDrivenPagination.ContinuationToken.requestQueryResponseBody"
        },
        {
         "$id": "94",
         "kind": "paging",
         "name": "requestHeaderResponseBody",
         "accessibility": "public",
         "apiVersions": [],
         "operation": {
          "$id": "95",
          "name": "requestHeaderResponseBody",
          "resourceName": "ContinuationToken",
          "accessibility": "public",
          "parameters": [
           {
            "$id": "96",
            "name": "token",
            "nameInRequest": "token",
            "type": {
             "$id": "97",
             "kind": "string",
             "name": "string",
             "crossLanguageDefinitionId": "TypeSpec.string",
             "decorators": []
            },
            "location": "Header",
            "isApiVersion": false,
            "isContentType": false,
            "isEndpoint": false,
            "explode": false,
            "isRequired": false,
            "kind": "Method",
            "decorators": [],
            "skipUrlEncoding": false
           },
           {
            "$id": "98",
            "name": "foo",
            "nameInRequest": "foo",
            "type": {
             "$id": "99",
             "kind": "string",
             "name": "string",
             "crossLanguageDefinitionId": "TypeSpec.string",
             "decorators": []
            },
            "location": "Header",
            "isApiVersion": false,
            "isContentType": false,
            "isEndpoint": false,
            "explode": false,
            "isRequired": false,
            "kind": "Method",
            "decorators": [],
            "skipUrlEncoding": false
           },
           {
            "$id": "100",
            "name": "bar",
            "nameInRequest": "bar",
            "type": {
             "$id": "101",
             "kind": "string",
             "name": "string",
             "crossLanguageDefinitionId": "TypeSpec.string",
             "decorators": []
            },
            "location": "Query",
            "isApiVersion": false,
            "isContentType": false,
            "isEndpoint": false,
            "explode": false,
            "isRequired": false,
            "kind": "Method",
            "decorators": [],
            "skipUrlEncoding": false
=======
          ],
          "continuationToken": {
           "$id": "78",
           "parameter": {
            "$ref": "67"
>>>>>>> bb17015e
           },
           {
            "$id": "102",
            "name": "accept",
            "nameInRequest": "Accept",
            "type": {
             "$id": "103",
             "kind": "constant",
             "valueType": {
              "$id": "104",
              "kind": "string",
              "name": "string",
              "crossLanguageDefinitionId": "TypeSpec.string",
              "decorators": []
             },
             "value": "application/json",
             "decorators": []
            },
            "location": "Header",
            "isApiVersion": false,
            "isContentType": false,
            "isEndpoint": false,
            "explode": false,
            "isRequired": true,
            "kind": "Constant",
            "decorators": [],
            "skipUrlEncoding": false
           }
          ],
          "responses": [
           {
            "$id": "105",
            "statusCodes": [
             200
            ],
            "bodyType": {
             "$ref": "29"
            },
            "headers": [],
            "isErrorResponse": false,
            "contentTypes": [
             "application/json"
            ]
           }
          ],
          "httpMethod": "GET",
          "uri": "{endpoint}",
          "path": "/payload/pageable/server-driven-pagination/continuationtoken/request-header-response-body",
          "bufferResponse": true,
          "paging": {
           "$id": "106",
           "itemPropertySegments": [
            "pets"
           ],
           "continuationToken": {
            "$id": "107",
            "parameter": {
             "$id": "108",
             "name": "token",
             "nameInRequest": "token",
             "type": {
              "$ref": "97"
             },
             "location": "Header",
             "isApiVersion": false,
             "isContentType": false,
             "isEndpoint": false,
             "explode": false,
             "isRequired": false,
             "kind": "Method",
             "decorators": [],
             "skipUrlEncoding": false
            },
            "responseSegments": [
             "nextToken"
            ],
            "responseLocation": "Body"
           }
          },
          "generateProtocolMethod": true,
          "generateConvenienceMethod": true,
          "crossLanguageDefinitionId": "Payload.Pageable.ServerDrivenPagination.ContinuationToken.requestHeaderResponseBody",
          "decorators": []
         },
<<<<<<< HEAD
         "parameters": [
          {
           "$id": "109",
           "name": "token",
           "nameInRequest": "token",
           "type": {
            "$id": "110",
=======
         "generateProtocolMethod": true,
         "generateConvenienceMethod": true,
         "crossLanguageDefinitionId": "Payload.Pageable.ServerDrivenPagination.ContinuationToken.requestQueryResponseBody",
         "decorators": []
        },
        {
         "$id": "79",
         "name": "requestHeaderResponseBody",
         "resourceName": "ContinuationToken",
         "accessibility": "public",
         "parameters": [
          {
           "$id": "80",
           "name": "token",
           "nameInRequest": "token",
           "type": {
            "$id": "81",
>>>>>>> bb17015e
            "kind": "string",
            "name": "string",
            "crossLanguageDefinitionId": "TypeSpec.string",
            "decorators": []
           },
           "location": "Header",
           "isApiVersion": false,
           "isContentType": false,
           "isEndpoint": false,
           "explode": false,
           "isRequired": false,
           "kind": "Method",
           "decorators": [],
           "skipUrlEncoding": false
          },
          {
<<<<<<< HEAD
           "$id": "111",
           "name": "foo",
           "nameInRequest": "foo",
           "type": {
            "$id": "112",
=======
           "$id": "82",
           "name": "foo",
           "nameInRequest": "foo",
           "type": {
            "$id": "83",
>>>>>>> bb17015e
            "kind": "string",
            "name": "string",
            "crossLanguageDefinitionId": "TypeSpec.string",
            "decorators": []
           },
           "location": "Header",
           "isApiVersion": false,
           "isContentType": false,
           "isEndpoint": false,
           "explode": false,
           "isRequired": false,
           "kind": "Method",
           "decorators": [],
           "skipUrlEncoding": false
          },
          {
<<<<<<< HEAD
           "$id": "113",
           "name": "bar",
           "nameInRequest": "bar",
           "type": {
            "$id": "114",
=======
           "$id": "84",
           "name": "bar",
           "nameInRequest": "bar",
           "type": {
            "$id": "85",
>>>>>>> bb17015e
            "kind": "string",
            "name": "string",
            "crossLanguageDefinitionId": "TypeSpec.string",
            "decorators": []
           },
           "location": "Query",
           "isApiVersion": false,
           "isContentType": false,
           "isEndpoint": false,
           "explode": false,
           "isRequired": false,
           "kind": "Method",
           "decorators": [],
           "skipUrlEncoding": false
          },
          {
<<<<<<< HEAD
           "$id": "115",
=======
           "$id": "86",
>>>>>>> bb17015e
           "name": "accept",
           "nameInRequest": "accept",
           "type": {
<<<<<<< HEAD
            "$ref": "103"
=======
            "$id": "87",
            "kind": "constant",
            "valueType": {
             "$id": "88",
             "kind": "string",
             "name": "string",
             "crossLanguageDefinitionId": "TypeSpec.string",
             "decorators": []
            },
            "value": "application/json",
            "decorators": []
>>>>>>> bb17015e
           },
           "location": "Header",
           "isApiVersion": false,
           "isContentType": false,
           "isEndpoint": false,
           "explode": false,
           "isRequired": true,
           "kind": "Constant",
           "decorators": [],
           "skipUrlEncoding": false
          }
         ],
<<<<<<< HEAD
         "response": {
          "$id": "116",
          "type": {
           "$id": "117",
           "kind": "array",
           "name": "ArrayPet",
           "valueType": {
            "$ref": "5"
           },
           "crossLanguageDefinitionId": "TypeSpec.Array",
           "decorators": []
          },
          "resultSegments": [
           "pets"
          ]
         },
         "isOverride": false,
         "generateConvenient": true,
         "generateProtocol": true,
         "crossLanguageDefinitionId": "Payload.Pageable.ServerDrivenPagination.ContinuationToken.requestHeaderResponseBody"
        },
        {
         "$id": "118",
         "kind": "paging",
         "name": "requestQueryResponseHeader",
         "accessibility": "public",
         "apiVersions": [],
         "operation": {
          "$id": "119",
          "name": "requestQueryResponseHeader",
          "resourceName": "ContinuationToken",
          "accessibility": "public",
          "parameters": [
           {
            "$id": "120",
            "name": "token",
            "nameInRequest": "token",
            "type": {
             "$id": "121",
             "kind": "string",
             "name": "string",
             "crossLanguageDefinitionId": "TypeSpec.string",
             "decorators": []
            },
            "location": "Query",
            "isApiVersion": false,
            "isContentType": false,
            "isEndpoint": false,
            "explode": false,
            "isRequired": false,
            "kind": "Method",
            "decorators": [],
            "skipUrlEncoding": false
           },
           {
            "$id": "122",
            "name": "foo",
            "nameInRequest": "foo",
            "type": {
             "$id": "123",
             "kind": "string",
             "name": "string",
             "crossLanguageDefinitionId": "TypeSpec.string",
             "decorators": []
            },
            "location": "Header",
            "isApiVersion": false,
            "isContentType": false,
            "isEndpoint": false,
            "explode": false,
            "isRequired": false,
            "kind": "Method",
            "decorators": [],
            "skipUrlEncoding": false
=======
         "responses": [
          {
           "$id": "89",
           "statusCodes": [
            200
           ],
           "bodyType": {
            "$ref": "29"
           },
           "headers": [],
           "isErrorResponse": false,
           "contentTypes": [
            "application/json"
           ]
          }
         ],
         "httpMethod": "GET",
         "uri": "{endpoint}",
         "path": "/payload/pageable/server-driven-pagination/continuationtoken/request-header-response-body",
         "bufferResponse": true,
         "paging": {
          "$id": "90",
          "itemPropertySegments": [
           "pets"
          ],
          "continuationToken": {
           "$id": "91",
           "parameter": {
            "$ref": "80"
>>>>>>> bb17015e
           },
           {
            "$id": "124",
            "name": "bar",
            "nameInRequest": "bar",
            "type": {
             "$id": "125",
             "kind": "string",
             "name": "string",
             "crossLanguageDefinitionId": "TypeSpec.string",
             "decorators": []
            },
            "location": "Query",
            "isApiVersion": false,
            "isContentType": false,
            "isEndpoint": false,
            "explode": false,
            "isRequired": false,
            "kind": "Method",
            "decorators": [],
            "skipUrlEncoding": false
           },
           {
            "$id": "126",
            "name": "accept",
            "nameInRequest": "Accept",
            "type": {
             "$id": "127",
             "kind": "constant",
             "valueType": {
              "$id": "128",
              "kind": "string",
              "name": "string",
              "crossLanguageDefinitionId": "TypeSpec.string",
              "decorators": []
             },
             "value": "application/json",
             "decorators": []
            },
            "location": "Header",
            "isApiVersion": false,
            "isContentType": false,
            "isEndpoint": false,
            "explode": false,
            "isRequired": true,
            "kind": "Constant",
            "decorators": [],
            "skipUrlEncoding": false
           }
          ],
          "responses": [
           {
            "$id": "129",
            "statusCodes": [
             200
            ],
            "bodyType": {
             "$ref": "38"
            },
            "headers": [
             {
              "$id": "130",
              "name": "nextToken",
              "nameInResponse": "next-token",
              "type": {
               "$id": "131",
               "kind": "string",
               "name": "string",
               "crossLanguageDefinitionId": "TypeSpec.string",
               "decorators": []
              }
             }
            ],
            "isErrorResponse": false,
            "contentTypes": [
             "application/json"
            ]
           }
          ],
          "httpMethod": "GET",
          "uri": "{endpoint}",
          "path": "/payload/pageable/server-driven-pagination/continuationtoken/request-query-response-header",
          "bufferResponse": true,
          "paging": {
           "$id": "132",
           "itemPropertySegments": [
            "pets"
           ],
           "continuationToken": {
            "$id": "133",
            "parameter": {
             "$id": "134",
             "name": "token",
             "nameInRequest": "token",
             "type": {
              "$ref": "121"
             },
             "location": "Query",
             "isApiVersion": false,
             "isContentType": false,
             "isEndpoint": false,
             "explode": false,
             "isRequired": false,
             "kind": "Method",
             "decorators": [],
             "skipUrlEncoding": false
            },
            "responseSegments": [
             "next-token"
            ],
            "responseLocation": "Header"
           }
          },
          "generateProtocolMethod": true,
          "generateConvenienceMethod": true,
          "crossLanguageDefinitionId": "Payload.Pageable.ServerDrivenPagination.ContinuationToken.requestQueryResponseHeader",
          "decorators": []
         },
<<<<<<< HEAD
         "parameters": [
          {
           "$id": "135",
           "name": "token",
           "nameInRequest": "token",
           "type": {
            "$id": "136",
=======
         "generateProtocolMethod": true,
         "generateConvenienceMethod": true,
         "crossLanguageDefinitionId": "Payload.Pageable.ServerDrivenPagination.ContinuationToken.requestHeaderResponseBody",
         "decorators": []
        },
        {
         "$id": "92",
         "name": "requestQueryResponseHeader",
         "resourceName": "ContinuationToken",
         "accessibility": "public",
         "parameters": [
          {
           "$id": "93",
           "name": "token",
           "nameInRequest": "token",
           "type": {
            "$id": "94",
>>>>>>> bb17015e
            "kind": "string",
            "name": "string",
            "crossLanguageDefinitionId": "TypeSpec.string",
            "decorators": []
           },
           "location": "Query",
           "isApiVersion": false,
           "isContentType": false,
           "isEndpoint": false,
           "explode": false,
           "isRequired": false,
           "kind": "Method",
           "decorators": [],
           "skipUrlEncoding": false
          },
          {
<<<<<<< HEAD
           "$id": "137",
           "name": "foo",
           "nameInRequest": "foo",
           "type": {
            "$id": "138",
=======
           "$id": "95",
           "name": "foo",
           "nameInRequest": "foo",
           "type": {
            "$id": "96",
>>>>>>> bb17015e
            "kind": "string",
            "name": "string",
            "crossLanguageDefinitionId": "TypeSpec.string",
            "decorators": []
           },
           "location": "Header",
           "isApiVersion": false,
           "isContentType": false,
           "isEndpoint": false,
           "explode": false,
           "isRequired": false,
           "kind": "Method",
           "decorators": [],
           "skipUrlEncoding": false
          },
          {
<<<<<<< HEAD
           "$id": "139",
           "name": "bar",
           "nameInRequest": "bar",
           "type": {
            "$id": "140",
=======
           "$id": "97",
           "name": "bar",
           "nameInRequest": "bar",
           "type": {
            "$id": "98",
>>>>>>> bb17015e
            "kind": "string",
            "name": "string",
            "crossLanguageDefinitionId": "TypeSpec.string",
            "decorators": []
           },
           "location": "Query",
           "isApiVersion": false,
           "isContentType": false,
           "isEndpoint": false,
           "explode": false,
           "isRequired": false,
           "kind": "Method",
           "decorators": [],
           "skipUrlEncoding": false
          },
          {
<<<<<<< HEAD
           "$id": "141",
=======
           "$id": "99",
>>>>>>> bb17015e
           "name": "accept",
           "nameInRequest": "accept",
           "type": {
<<<<<<< HEAD
            "$ref": "127"
=======
            "$id": "100",
            "kind": "constant",
            "valueType": {
             "$id": "101",
             "kind": "string",
             "name": "string",
             "crossLanguageDefinitionId": "TypeSpec.string",
             "decorators": []
            },
            "value": "application/json",
            "decorators": []
>>>>>>> bb17015e
           },
           "location": "Header",
           "isApiVersion": false,
           "isContentType": false,
           "isEndpoint": false,
           "explode": false,
           "isRequired": true,
           "kind": "Constant",
           "decorators": [],
           "skipUrlEncoding": false
          }
         ],
<<<<<<< HEAD
         "response": {
          "$id": "142",
          "type": {
           "$id": "143",
           "kind": "array",
           "name": "ArrayPet",
           "valueType": {
            "$ref": "5"
           },
           "crossLanguageDefinitionId": "TypeSpec.Array",
           "decorators": []
          },
          "resultSegments": [
           "pets"
          ]
         },
         "isOverride": false,
         "generateConvenient": true,
         "generateProtocol": true,
         "crossLanguageDefinitionId": "Payload.Pageable.ServerDrivenPagination.ContinuationToken.requestQueryResponseHeader"
        },
        {
         "$id": "144",
         "kind": "paging",
         "name": "requestHeaderResponseHeader",
         "accessibility": "public",
         "apiVersions": [],
         "operation": {
          "$id": "145",
          "name": "requestHeaderResponseHeader",
          "resourceName": "ContinuationToken",
          "accessibility": "public",
          "parameters": [
           {
            "$id": "146",
            "name": "token",
            "nameInRequest": "token",
            "type": {
             "$id": "147",
             "kind": "string",
             "name": "string",
             "crossLanguageDefinitionId": "TypeSpec.string",
             "decorators": []
            },
            "location": "Header",
            "isApiVersion": false,
            "isContentType": false,
            "isEndpoint": false,
            "explode": false,
            "isRequired": false,
            "kind": "Method",
            "decorators": [],
            "skipUrlEncoding": false
           },
           {
            "$id": "148",
            "name": "foo",
            "nameInRequest": "foo",
            "type": {
             "$id": "149",
             "kind": "string",
             "name": "string",
             "crossLanguageDefinitionId": "TypeSpec.string",
             "decorators": []
            },
            "location": "Header",
            "isApiVersion": false,
            "isContentType": false,
            "isEndpoint": false,
            "explode": false,
            "isRequired": false,
            "kind": "Method",
            "decorators": [],
            "skipUrlEncoding": false
           },
           {
            "$id": "150",
            "name": "bar",
            "nameInRequest": "bar",
            "type": {
             "$id": "151",
             "kind": "string",
             "name": "string",
             "crossLanguageDefinitionId": "TypeSpec.string",
             "decorators": []
            },
            "location": "Query",
            "isApiVersion": false,
            "isContentType": false,
            "isEndpoint": false,
            "explode": false,
            "isRequired": false,
            "kind": "Method",
            "decorators": [],
            "skipUrlEncoding": false
=======
         "responses": [
          {
           "$id": "102",
           "statusCodes": [
            200
           ],
           "bodyType": {
            "$ref": "38"
           },
           "headers": [
            {
             "$id": "103",
             "name": "nextToken",
             "nameInResponse": "next-token",
             "type": {
              "$id": "104",
              "kind": "string",
              "name": "string",
              "crossLanguageDefinitionId": "TypeSpec.string",
              "decorators": []
             }
            }
           ],
           "isErrorResponse": false,
           "contentTypes": [
            "application/json"
           ]
          }
         ],
         "httpMethod": "GET",
         "uri": "{endpoint}",
         "path": "/payload/pageable/server-driven-pagination/continuationtoken/request-query-response-header",
         "bufferResponse": true,
         "paging": {
          "$id": "105",
          "itemPropertySegments": [
           "pets"
          ],
          "continuationToken": {
           "$id": "106",
           "parameter": {
            "$ref": "93"
>>>>>>> bb17015e
           },
           {
            "$id": "152",
            "name": "accept",
            "nameInRequest": "Accept",
            "type": {
             "$id": "153",
             "kind": "constant",
             "valueType": {
              "$id": "154",
              "kind": "string",
              "name": "string",
              "crossLanguageDefinitionId": "TypeSpec.string",
              "decorators": []
             },
             "value": "application/json",
             "decorators": []
            },
            "location": "Header",
            "isApiVersion": false,
            "isContentType": false,
            "isEndpoint": false,
            "explode": false,
            "isRequired": true,
            "kind": "Constant",
            "decorators": [],
            "skipUrlEncoding": false
           }
          ],
          "responses": [
           {
            "$id": "155",
            "statusCodes": [
             200
            ],
            "bodyType": {
             "$ref": "43"
            },
            "headers": [
             {
              "$id": "156",
              "name": "nextToken",
              "nameInResponse": "next-token",
              "type": {
               "$id": "157",
               "kind": "string",
               "name": "string",
               "crossLanguageDefinitionId": "TypeSpec.string",
               "decorators": []
              }
             }
            ],
            "isErrorResponse": false,
            "contentTypes": [
             "application/json"
            ]
           }
          ],
          "httpMethod": "GET",
          "uri": "{endpoint}",
          "path": "/payload/pageable/server-driven-pagination/continuationtoken/request-header-response-header",
          "bufferResponse": true,
          "paging": {
           "$id": "158",
           "itemPropertySegments": [
            "pets"
           ],
           "continuationToken": {
            "$id": "159",
            "parameter": {
             "$id": "160",
             "name": "token",
             "nameInRequest": "token",
             "type": {
              "$ref": "147"
             },
             "location": "Header",
             "isApiVersion": false,
             "isContentType": false,
             "isEndpoint": false,
             "explode": false,
             "isRequired": false,
             "kind": "Method",
             "decorators": [],
             "skipUrlEncoding": false
            },
            "responseSegments": [
             "next-token"
            ],
            "responseLocation": "Header"
           }
          },
          "generateProtocolMethod": true,
          "generateConvenienceMethod": true,
          "crossLanguageDefinitionId": "Payload.Pageable.ServerDrivenPagination.ContinuationToken.requestHeaderResponseHeader",
          "decorators": []
         },
<<<<<<< HEAD
         "parameters": [
          {
           "$id": "161",
           "name": "token",
           "nameInRequest": "token",
           "type": {
            "$id": "162",
=======
         "generateProtocolMethod": true,
         "generateConvenienceMethod": true,
         "crossLanguageDefinitionId": "Payload.Pageable.ServerDrivenPagination.ContinuationToken.requestQueryResponseHeader",
         "decorators": []
        },
        {
         "$id": "107",
         "name": "requestHeaderResponseHeader",
         "resourceName": "ContinuationToken",
         "accessibility": "public",
         "parameters": [
          {
           "$id": "108",
           "name": "token",
           "nameInRequest": "token",
           "type": {
            "$id": "109",
>>>>>>> bb17015e
            "kind": "string",
            "name": "string",
            "crossLanguageDefinitionId": "TypeSpec.string",
            "decorators": []
           },
           "location": "Header",
           "isApiVersion": false,
           "isContentType": false,
           "isEndpoint": false,
           "explode": false,
           "isRequired": false,
           "kind": "Method",
           "decorators": [],
           "skipUrlEncoding": false
          },
          {
<<<<<<< HEAD
           "$id": "163",
           "name": "foo",
           "nameInRequest": "foo",
           "type": {
            "$id": "164",
=======
           "$id": "110",
           "name": "foo",
           "nameInRequest": "foo",
           "type": {
            "$id": "111",
>>>>>>> bb17015e
            "kind": "string",
            "name": "string",
            "crossLanguageDefinitionId": "TypeSpec.string",
            "decorators": []
           },
           "location": "Header",
           "isApiVersion": false,
           "isContentType": false,
           "isEndpoint": false,
           "explode": false,
           "isRequired": false,
           "kind": "Method",
           "decorators": [],
           "skipUrlEncoding": false
          },
          {
<<<<<<< HEAD
           "$id": "165",
           "name": "bar",
           "nameInRequest": "bar",
           "type": {
            "$id": "166",
=======
           "$id": "112",
           "name": "bar",
           "nameInRequest": "bar",
           "type": {
            "$id": "113",
>>>>>>> bb17015e
            "kind": "string",
            "name": "string",
            "crossLanguageDefinitionId": "TypeSpec.string",
            "decorators": []
           },
           "location": "Query",
           "isApiVersion": false,
           "isContentType": false,
           "isEndpoint": false,
           "explode": false,
           "isRequired": false,
           "kind": "Method",
           "decorators": [],
           "skipUrlEncoding": false
          },
          {
<<<<<<< HEAD
           "$id": "167",
=======
           "$id": "114",
>>>>>>> bb17015e
           "name": "accept",
           "nameInRequest": "accept",
           "type": {
<<<<<<< HEAD
            "$ref": "153"
=======
            "$id": "115",
            "kind": "constant",
            "valueType": {
             "$id": "116",
             "kind": "string",
             "name": "string",
             "crossLanguageDefinitionId": "TypeSpec.string",
             "decorators": []
            },
            "value": "application/json",
            "decorators": []
>>>>>>> bb17015e
           },
           "location": "Header",
           "isApiVersion": false,
           "isContentType": false,
           "isEndpoint": false,
           "explode": false,
           "isRequired": true,
           "kind": "Constant",
           "decorators": [],
           "skipUrlEncoding": false
          }
         ],
<<<<<<< HEAD
         "response": {
          "$id": "168",
          "type": {
           "$id": "169",
           "kind": "array",
           "name": "ArrayPet",
           "valueType": {
            "$ref": "5"
           },
           "crossLanguageDefinitionId": "TypeSpec.Array",
           "decorators": []
          },
          "resultSegments": [
           "pets"
          ]
=======
         "responses": [
          {
           "$id": "117",
           "statusCodes": [
            200
           ],
           "bodyType": {
            "$ref": "43"
           },
           "headers": [
            {
             "$id": "118",
             "name": "nextToken",
             "nameInResponse": "next-token",
             "type": {
              "$id": "119",
              "kind": "string",
              "name": "string",
              "crossLanguageDefinitionId": "TypeSpec.string",
              "decorators": []
             }
            }
           ],
           "isErrorResponse": false,
           "contentTypes": [
            "application/json"
           ]
          }
         ],
         "httpMethod": "GET",
         "uri": "{endpoint}",
         "path": "/payload/pageable/server-driven-pagination/continuationtoken/request-header-response-header",
         "bufferResponse": true,
         "paging": {
          "$id": "120",
          "itemPropertySegments": [
           "pets"
          ],
          "continuationToken": {
           "$id": "121",
           "parameter": {
            "$ref": "108"
           },
           "responseSegments": [
            "next-token"
           ],
           "responseLocation": "Header"
          }
>>>>>>> bb17015e
         },
         "isOverride": false,
         "generateConvenient": true,
         "generateProtocol": true,
         "crossLanguageDefinitionId": "Payload.Pageable.ServerDrivenPagination.ContinuationToken.requestHeaderResponseHeader"
        }
       ],
       "parameters": [
        {
<<<<<<< HEAD
         "$id": "170",
=======
         "$id": "122",
>>>>>>> bb17015e
         "name": "endpoint",
         "nameInRequest": "endpoint",
         "doc": "Service host",
         "type": {
<<<<<<< HEAD
          "$id": "171",
=======
          "$id": "123",
>>>>>>> bb17015e
          "kind": "url",
          "name": "url",
          "crossLanguageDefinitionId": "TypeSpec.url"
         },
         "location": "Uri",
         "isApiVersion": false,
         "isContentType": false,
         "isRequired": true,
         "isEndpoint": true,
         "skipUrlEncoding": false,
         "explode": false,
         "kind": "Client",
         "defaultValue": {
<<<<<<< HEAD
          "$id": "172",
          "type": {
           "$id": "173",
=======
          "$id": "124",
          "type": {
           "$id": "125",
>>>>>>> bb17015e
           "kind": "string",
           "name": "string",
           "crossLanguageDefinitionId": "TypeSpec.string"
          },
          "value": "http://localhost:3000"
         }
        }
       ],
       "decorators": [],
       "crossLanguageDefinitionId": "Payload.Pageable.ServerDrivenPagination.ContinuationToken",
       "apiVersions": [],
       "parent": {
        "$ref": "53"
       }
      }
     ]
    }
   ]
  }
 ]
}<|MERGE_RESOLUTION|>--- conflicted
+++ resolved
@@ -691,21 +691,7 @@
            "continuationToken": {
             "$id": "83",
             "parameter": {
-             "$id": "84",
-             "name": "token",
-             "nameInRequest": "token",
-             "type": {
-              "$ref": "73"
-             },
-             "location": "Query",
-             "isApiVersion": false,
-             "isContentType": false,
-             "isEndpoint": false,
-             "explode": false,
-             "isRequired": false,
-             "kind": "Method",
-             "decorators": [],
-             "skipUrlEncoding": false
+             "$ref": "72"
             },
             "responseSegments": [
              "nextToken"
@@ -720,11 +706,11 @@
          },
          "parameters": [
           {
-           "$id": "85",
+           "$id": "84",
            "name": "token",
            "nameInRequest": "token",
            "type": {
-            "$id": "86",
+            "$id": "85",
             "kind": "string",
             "name": "string",
             "crossLanguageDefinitionId": "TypeSpec.string",
@@ -741,11 +727,11 @@
            "skipUrlEncoding": false
           },
           {
-           "$id": "87",
+           "$id": "86",
            "name": "foo",
            "nameInRequest": "foo",
            "type": {
-            "$id": "88",
+            "$id": "87",
             "kind": "string",
             "name": "string",
             "crossLanguageDefinitionId": "TypeSpec.string",
@@ -762,11 +748,11 @@
            "skipUrlEncoding": false
           },
           {
-           "$id": "89",
+           "$id": "88",
            "name": "bar",
            "nameInRequest": "bar",
            "type": {
-            "$id": "90",
+            "$id": "89",
             "kind": "string",
             "name": "string",
             "crossLanguageDefinitionId": "TypeSpec.string",
@@ -783,7 +769,7 @@
            "skipUrlEncoding": false
           },
           {
-           "$id": "91",
+           "$id": "90",
            "name": "accept",
            "nameInRequest": "accept",
            "type": {
@@ -801,9 +787,9 @@
           }
          ],
          "response": {
-          "$id": "92",
+          "$id": "91",
           "type": {
-           "$id": "93",
+           "$id": "92",
            "kind": "array",
            "name": "ArrayPet",
            "valueType": {
@@ -814,7 +800,6 @@
           },
           "resultSegments": [
            "pets"
-<<<<<<< HEAD
           ]
          },
          "isOverride": false,
@@ -823,23 +808,23 @@
          "crossLanguageDefinitionId": "Payload.Pageable.ServerDrivenPagination.ContinuationToken.requestQueryResponseBody"
         },
         {
-         "$id": "94",
+         "$id": "93",
          "kind": "paging",
          "name": "requestHeaderResponseBody",
          "accessibility": "public",
          "apiVersions": [],
          "operation": {
-          "$id": "95",
+          "$id": "94",
           "name": "requestHeaderResponseBody",
           "resourceName": "ContinuationToken",
           "accessibility": "public",
           "parameters": [
            {
-            "$id": "96",
+            "$id": "95",
             "name": "token",
             "nameInRequest": "token",
             "type": {
-             "$id": "97",
+             "$id": "96",
              "kind": "string",
              "name": "string",
              "crossLanguageDefinitionId": "TypeSpec.string",
@@ -856,11 +841,11 @@
             "skipUrlEncoding": false
            },
            {
-            "$id": "98",
+            "$id": "97",
             "name": "foo",
             "nameInRequest": "foo",
             "type": {
-             "$id": "99",
+             "$id": "98",
              "kind": "string",
              "name": "string",
              "crossLanguageDefinitionId": "TypeSpec.string",
@@ -877,11 +862,11 @@
             "skipUrlEncoding": false
            },
            {
-            "$id": "100",
+            "$id": "99",
             "name": "bar",
             "nameInRequest": "bar",
             "type": {
-             "$id": "101",
+             "$id": "100",
              "kind": "string",
              "name": "string",
              "crossLanguageDefinitionId": "TypeSpec.string",
@@ -896,23 +881,16 @@
             "kind": "Method",
             "decorators": [],
             "skipUrlEncoding": false
-=======
-          ],
-          "continuationToken": {
-           "$id": "78",
-           "parameter": {
-            "$ref": "67"
->>>>>>> bb17015e
-           },
-           {
-            "$id": "102",
+           },
+           {
+            "$id": "101",
             "name": "accept",
             "nameInRequest": "Accept",
             "type": {
-             "$id": "103",
+             "$id": "102",
              "kind": "constant",
              "valueType": {
-              "$id": "104",
+              "$id": "103",
               "kind": "string",
               "name": "string",
               "crossLanguageDefinitionId": "TypeSpec.string",
@@ -934,7 +912,7 @@
           ],
           "responses": [
            {
-            "$id": "105",
+            "$id": "104",
             "statusCodes": [
              200
             ],
@@ -953,28 +931,14 @@
           "path": "/payload/pageable/server-driven-pagination/continuationtoken/request-header-response-body",
           "bufferResponse": true,
           "paging": {
-           "$id": "106",
+           "$id": "105",
            "itemPropertySegments": [
             "pets"
            ],
            "continuationToken": {
-            "$id": "107",
+            "$id": "106",
             "parameter": {
-             "$id": "108",
-             "name": "token",
-             "nameInRequest": "token",
-             "type": {
-              "$ref": "97"
-             },
-             "location": "Header",
-             "isApiVersion": false,
-             "isContentType": false,
-             "isEndpoint": false,
-             "explode": false,
-             "isRequired": false,
-             "kind": "Method",
-             "decorators": [],
-             "skipUrlEncoding": false
+             "$ref": "95"
             },
             "responseSegments": [
              "nextToken"
@@ -987,33 +951,13 @@
           "crossLanguageDefinitionId": "Payload.Pageable.ServerDrivenPagination.ContinuationToken.requestHeaderResponseBody",
           "decorators": []
          },
-<<<<<<< HEAD
          "parameters": [
           {
-           "$id": "109",
+           "$id": "107",
            "name": "token",
            "nameInRequest": "token",
            "type": {
-            "$id": "110",
-=======
-         "generateProtocolMethod": true,
-         "generateConvenienceMethod": true,
-         "crossLanguageDefinitionId": "Payload.Pageable.ServerDrivenPagination.ContinuationToken.requestQueryResponseBody",
-         "decorators": []
-        },
-        {
-         "$id": "79",
-         "name": "requestHeaderResponseBody",
-         "resourceName": "ContinuationToken",
-         "accessibility": "public",
-         "parameters": [
-          {
-           "$id": "80",
-           "name": "token",
-           "nameInRequest": "token",
-           "type": {
-            "$id": "81",
->>>>>>> bb17015e
+            "$id": "108",
             "kind": "string",
             "name": "string",
             "crossLanguageDefinitionId": "TypeSpec.string",
@@ -1030,19 +974,11 @@
            "skipUrlEncoding": false
           },
           {
-<<<<<<< HEAD
-           "$id": "111",
+           "$id": "109",
            "name": "foo",
            "nameInRequest": "foo",
            "type": {
-            "$id": "112",
-=======
-           "$id": "82",
-           "name": "foo",
-           "nameInRequest": "foo",
-           "type": {
-            "$id": "83",
->>>>>>> bb17015e
+            "$id": "110",
             "kind": "string",
             "name": "string",
             "crossLanguageDefinitionId": "TypeSpec.string",
@@ -1059,19 +995,11 @@
            "skipUrlEncoding": false
           },
           {
-<<<<<<< HEAD
-           "$id": "113",
+           "$id": "111",
            "name": "bar",
            "nameInRequest": "bar",
            "type": {
-            "$id": "114",
-=======
-           "$id": "84",
-           "name": "bar",
-           "nameInRequest": "bar",
-           "type": {
-            "$id": "85",
->>>>>>> bb17015e
+            "$id": "112",
             "kind": "string",
             "name": "string",
             "crossLanguageDefinitionId": "TypeSpec.string",
@@ -1088,29 +1016,11 @@
            "skipUrlEncoding": false
           },
           {
-<<<<<<< HEAD
-           "$id": "115",
-=======
-           "$id": "86",
->>>>>>> bb17015e
+           "$id": "113",
            "name": "accept",
            "nameInRequest": "accept",
            "type": {
-<<<<<<< HEAD
-            "$ref": "103"
-=======
-            "$id": "87",
-            "kind": "constant",
-            "valueType": {
-             "$id": "88",
-             "kind": "string",
-             "name": "string",
-             "crossLanguageDefinitionId": "TypeSpec.string",
-             "decorators": []
-            },
-            "value": "application/json",
-            "decorators": []
->>>>>>> bb17015e
+            "$ref": "102"
            },
            "location": "Header",
            "isApiVersion": false,
@@ -1123,11 +1033,10 @@
            "skipUrlEncoding": false
           }
          ],
-<<<<<<< HEAD
          "response": {
-          "$id": "116",
+          "$id": "114",
           "type": {
-           "$id": "117",
+           "$id": "115",
            "kind": "array",
            "name": "ArrayPet",
            "valueType": {
@@ -1146,23 +1055,23 @@
          "crossLanguageDefinitionId": "Payload.Pageable.ServerDrivenPagination.ContinuationToken.requestHeaderResponseBody"
         },
         {
-         "$id": "118",
+         "$id": "116",
          "kind": "paging",
          "name": "requestQueryResponseHeader",
          "accessibility": "public",
          "apiVersions": [],
          "operation": {
-          "$id": "119",
+          "$id": "117",
           "name": "requestQueryResponseHeader",
           "resourceName": "ContinuationToken",
           "accessibility": "public",
           "parameters": [
            {
-            "$id": "120",
+            "$id": "118",
             "name": "token",
             "nameInRequest": "token",
             "type": {
-             "$id": "121",
+             "$id": "119",
              "kind": "string",
              "name": "string",
              "crossLanguageDefinitionId": "TypeSpec.string",
@@ -1179,11 +1088,11 @@
             "skipUrlEncoding": false
            },
            {
-            "$id": "122",
+            "$id": "120",
             "name": "foo",
             "nameInRequest": "foo",
             "type": {
-             "$id": "123",
+             "$id": "121",
              "kind": "string",
              "name": "string",
              "crossLanguageDefinitionId": "TypeSpec.string",
@@ -1198,44 +1107,13 @@
             "kind": "Method",
             "decorators": [],
             "skipUrlEncoding": false
-=======
-         "responses": [
-          {
-           "$id": "89",
-           "statusCodes": [
-            200
-           ],
-           "bodyType": {
-            "$ref": "29"
-           },
-           "headers": [],
-           "isErrorResponse": false,
-           "contentTypes": [
-            "application/json"
-           ]
-          }
-         ],
-         "httpMethod": "GET",
-         "uri": "{endpoint}",
-         "path": "/payload/pageable/server-driven-pagination/continuationtoken/request-header-response-body",
-         "bufferResponse": true,
-         "paging": {
-          "$id": "90",
-          "itemPropertySegments": [
-           "pets"
-          ],
-          "continuationToken": {
-           "$id": "91",
-           "parameter": {
-            "$ref": "80"
->>>>>>> bb17015e
-           },
-           {
-            "$id": "124",
+           },
+           {
+            "$id": "122",
             "name": "bar",
             "nameInRequest": "bar",
             "type": {
-             "$id": "125",
+             "$id": "123",
              "kind": "string",
              "name": "string",
              "crossLanguageDefinitionId": "TypeSpec.string",
@@ -1252,14 +1130,14 @@
             "skipUrlEncoding": false
            },
            {
-            "$id": "126",
+            "$id": "124",
             "name": "accept",
             "nameInRequest": "Accept",
             "type": {
-             "$id": "127",
+             "$id": "125",
              "kind": "constant",
              "valueType": {
-              "$id": "128",
+              "$id": "126",
               "kind": "string",
               "name": "string",
               "crossLanguageDefinitionId": "TypeSpec.string",
@@ -1281,7 +1159,7 @@
           ],
           "responses": [
            {
-            "$id": "129",
+            "$id": "127",
             "statusCodes": [
              200
             ],
@@ -1290,11 +1168,11 @@
             },
             "headers": [
              {
-              "$id": "130",
+              "$id": "128",
               "name": "nextToken",
               "nameInResponse": "next-token",
               "type": {
-               "$id": "131",
+               "$id": "129",
                "kind": "string",
                "name": "string",
                "crossLanguageDefinitionId": "TypeSpec.string",
@@ -1313,28 +1191,14 @@
           "path": "/payload/pageable/server-driven-pagination/continuationtoken/request-query-response-header",
           "bufferResponse": true,
           "paging": {
-           "$id": "132",
+           "$id": "130",
            "itemPropertySegments": [
             "pets"
            ],
            "continuationToken": {
-            "$id": "133",
+            "$id": "131",
             "parameter": {
-             "$id": "134",
-             "name": "token",
-             "nameInRequest": "token",
-             "type": {
-              "$ref": "121"
-             },
-             "location": "Query",
-             "isApiVersion": false,
-             "isContentType": false,
-             "isEndpoint": false,
-             "explode": false,
-             "isRequired": false,
-             "kind": "Method",
-             "decorators": [],
-             "skipUrlEncoding": false
+             "$ref": "118"
             },
             "responseSegments": [
              "next-token"
@@ -1347,33 +1211,13 @@
           "crossLanguageDefinitionId": "Payload.Pageable.ServerDrivenPagination.ContinuationToken.requestQueryResponseHeader",
           "decorators": []
          },
-<<<<<<< HEAD
          "parameters": [
           {
-           "$id": "135",
+           "$id": "132",
            "name": "token",
            "nameInRequest": "token",
            "type": {
-            "$id": "136",
-=======
-         "generateProtocolMethod": true,
-         "generateConvenienceMethod": true,
-         "crossLanguageDefinitionId": "Payload.Pageable.ServerDrivenPagination.ContinuationToken.requestHeaderResponseBody",
-         "decorators": []
-        },
-        {
-         "$id": "92",
-         "name": "requestQueryResponseHeader",
-         "resourceName": "ContinuationToken",
-         "accessibility": "public",
-         "parameters": [
-          {
-           "$id": "93",
-           "name": "token",
-           "nameInRequest": "token",
-           "type": {
-            "$id": "94",
->>>>>>> bb17015e
+            "$id": "133",
             "kind": "string",
             "name": "string",
             "crossLanguageDefinitionId": "TypeSpec.string",
@@ -1390,19 +1234,11 @@
            "skipUrlEncoding": false
           },
           {
-<<<<<<< HEAD
-           "$id": "137",
+           "$id": "134",
            "name": "foo",
            "nameInRequest": "foo",
            "type": {
-            "$id": "138",
-=======
-           "$id": "95",
-           "name": "foo",
-           "nameInRequest": "foo",
-           "type": {
-            "$id": "96",
->>>>>>> bb17015e
+            "$id": "135",
             "kind": "string",
             "name": "string",
             "crossLanguageDefinitionId": "TypeSpec.string",
@@ -1419,19 +1255,11 @@
            "skipUrlEncoding": false
           },
           {
-<<<<<<< HEAD
-           "$id": "139",
+           "$id": "136",
            "name": "bar",
            "nameInRequest": "bar",
            "type": {
-            "$id": "140",
-=======
-           "$id": "97",
-           "name": "bar",
-           "nameInRequest": "bar",
-           "type": {
-            "$id": "98",
->>>>>>> bb17015e
+            "$id": "137",
             "kind": "string",
             "name": "string",
             "crossLanguageDefinitionId": "TypeSpec.string",
@@ -1448,29 +1276,11 @@
            "skipUrlEncoding": false
           },
           {
-<<<<<<< HEAD
-           "$id": "141",
-=======
-           "$id": "99",
->>>>>>> bb17015e
+           "$id": "138",
            "name": "accept",
            "nameInRequest": "accept",
            "type": {
-<<<<<<< HEAD
-            "$ref": "127"
-=======
-            "$id": "100",
-            "kind": "constant",
-            "valueType": {
-             "$id": "101",
-             "kind": "string",
-             "name": "string",
-             "crossLanguageDefinitionId": "TypeSpec.string",
-             "decorators": []
-            },
-            "value": "application/json",
-            "decorators": []
->>>>>>> bb17015e
+            "$ref": "125"
            },
            "location": "Header",
            "isApiVersion": false,
@@ -1483,11 +1293,10 @@
            "skipUrlEncoding": false
           }
          ],
-<<<<<<< HEAD
          "response": {
-          "$id": "142",
+          "$id": "139",
           "type": {
-           "$id": "143",
+           "$id": "140",
            "kind": "array",
            "name": "ArrayPet",
            "valueType": {
@@ -1506,23 +1315,23 @@
          "crossLanguageDefinitionId": "Payload.Pageable.ServerDrivenPagination.ContinuationToken.requestQueryResponseHeader"
         },
         {
-         "$id": "144",
+         "$id": "141",
          "kind": "paging",
          "name": "requestHeaderResponseHeader",
          "accessibility": "public",
          "apiVersions": [],
          "operation": {
-          "$id": "145",
+          "$id": "142",
           "name": "requestHeaderResponseHeader",
           "resourceName": "ContinuationToken",
           "accessibility": "public",
           "parameters": [
            {
-            "$id": "146",
+            "$id": "143",
             "name": "token",
             "nameInRequest": "token",
             "type": {
-             "$id": "147",
+             "$id": "144",
              "kind": "string",
              "name": "string",
              "crossLanguageDefinitionId": "TypeSpec.string",
@@ -1539,11 +1348,11 @@
             "skipUrlEncoding": false
            },
            {
-            "$id": "148",
+            "$id": "145",
             "name": "foo",
             "nameInRequest": "foo",
             "type": {
-             "$id": "149",
+             "$id": "146",
              "kind": "string",
              "name": "string",
              "crossLanguageDefinitionId": "TypeSpec.string",
@@ -1560,11 +1369,11 @@
             "skipUrlEncoding": false
            },
            {
-            "$id": "150",
+            "$id": "147",
             "name": "bar",
             "nameInRequest": "bar",
             "type": {
-             "$id": "151",
+             "$id": "148",
              "kind": "string",
              "name": "string",
              "crossLanguageDefinitionId": "TypeSpec.string",
@@ -1579,60 +1388,16 @@
             "kind": "Method",
             "decorators": [],
             "skipUrlEncoding": false
-=======
-         "responses": [
-          {
-           "$id": "102",
-           "statusCodes": [
-            200
-           ],
-           "bodyType": {
-            "$ref": "38"
-           },
-           "headers": [
-            {
-             "$id": "103",
-             "name": "nextToken",
-             "nameInResponse": "next-token",
-             "type": {
-              "$id": "104",
-              "kind": "string",
-              "name": "string",
-              "crossLanguageDefinitionId": "TypeSpec.string",
-              "decorators": []
-             }
-            }
-           ],
-           "isErrorResponse": false,
-           "contentTypes": [
-            "application/json"
-           ]
-          }
-         ],
-         "httpMethod": "GET",
-         "uri": "{endpoint}",
-         "path": "/payload/pageable/server-driven-pagination/continuationtoken/request-query-response-header",
-         "bufferResponse": true,
-         "paging": {
-          "$id": "105",
-          "itemPropertySegments": [
-           "pets"
-          ],
-          "continuationToken": {
-           "$id": "106",
-           "parameter": {
-            "$ref": "93"
->>>>>>> bb17015e
-           },
-           {
-            "$id": "152",
+           },
+           {
+            "$id": "149",
             "name": "accept",
             "nameInRequest": "Accept",
             "type": {
-             "$id": "153",
+             "$id": "150",
              "kind": "constant",
              "valueType": {
-              "$id": "154",
+              "$id": "151",
               "kind": "string",
               "name": "string",
               "crossLanguageDefinitionId": "TypeSpec.string",
@@ -1654,7 +1419,7 @@
           ],
           "responses": [
            {
-            "$id": "155",
+            "$id": "152",
             "statusCodes": [
              200
             ],
@@ -1663,11 +1428,11 @@
             },
             "headers": [
              {
-              "$id": "156",
+              "$id": "153",
               "name": "nextToken",
               "nameInResponse": "next-token",
               "type": {
-               "$id": "157",
+               "$id": "154",
                "kind": "string",
                "name": "string",
                "crossLanguageDefinitionId": "TypeSpec.string",
@@ -1686,28 +1451,14 @@
           "path": "/payload/pageable/server-driven-pagination/continuationtoken/request-header-response-header",
           "bufferResponse": true,
           "paging": {
-           "$id": "158",
+           "$id": "155",
            "itemPropertySegments": [
             "pets"
            ],
            "continuationToken": {
-            "$id": "159",
+            "$id": "156",
             "parameter": {
-             "$id": "160",
-             "name": "token",
-             "nameInRequest": "token",
-             "type": {
-              "$ref": "147"
-             },
-             "location": "Header",
-             "isApiVersion": false,
-             "isContentType": false,
-             "isEndpoint": false,
-             "explode": false,
-             "isRequired": false,
-             "kind": "Method",
-             "decorators": [],
-             "skipUrlEncoding": false
+             "$ref": "143"
             },
             "responseSegments": [
              "next-token"
@@ -1720,33 +1471,13 @@
           "crossLanguageDefinitionId": "Payload.Pageable.ServerDrivenPagination.ContinuationToken.requestHeaderResponseHeader",
           "decorators": []
          },
-<<<<<<< HEAD
          "parameters": [
           {
-           "$id": "161",
+           "$id": "157",
            "name": "token",
            "nameInRequest": "token",
            "type": {
-            "$id": "162",
-=======
-         "generateProtocolMethod": true,
-         "generateConvenienceMethod": true,
-         "crossLanguageDefinitionId": "Payload.Pageable.ServerDrivenPagination.ContinuationToken.requestQueryResponseHeader",
-         "decorators": []
-        },
-        {
-         "$id": "107",
-         "name": "requestHeaderResponseHeader",
-         "resourceName": "ContinuationToken",
-         "accessibility": "public",
-         "parameters": [
-          {
-           "$id": "108",
-           "name": "token",
-           "nameInRequest": "token",
-           "type": {
-            "$id": "109",
->>>>>>> bb17015e
+            "$id": "158",
             "kind": "string",
             "name": "string",
             "crossLanguageDefinitionId": "TypeSpec.string",
@@ -1763,19 +1494,11 @@
            "skipUrlEncoding": false
           },
           {
-<<<<<<< HEAD
-           "$id": "163",
+           "$id": "159",
            "name": "foo",
            "nameInRequest": "foo",
            "type": {
-            "$id": "164",
-=======
-           "$id": "110",
-           "name": "foo",
-           "nameInRequest": "foo",
-           "type": {
-            "$id": "111",
->>>>>>> bb17015e
+            "$id": "160",
             "kind": "string",
             "name": "string",
             "crossLanguageDefinitionId": "TypeSpec.string",
@@ -1792,19 +1515,11 @@
            "skipUrlEncoding": false
           },
           {
-<<<<<<< HEAD
-           "$id": "165",
+           "$id": "161",
            "name": "bar",
            "nameInRequest": "bar",
            "type": {
-            "$id": "166",
-=======
-           "$id": "112",
-           "name": "bar",
-           "nameInRequest": "bar",
-           "type": {
-            "$id": "113",
->>>>>>> bb17015e
+            "$id": "162",
             "kind": "string",
             "name": "string",
             "crossLanguageDefinitionId": "TypeSpec.string",
@@ -1821,29 +1536,11 @@
            "skipUrlEncoding": false
           },
           {
-<<<<<<< HEAD
-           "$id": "167",
-=======
-           "$id": "114",
->>>>>>> bb17015e
+           "$id": "163",
            "name": "accept",
            "nameInRequest": "accept",
            "type": {
-<<<<<<< HEAD
-            "$ref": "153"
-=======
-            "$id": "115",
-            "kind": "constant",
-            "valueType": {
-             "$id": "116",
-             "kind": "string",
-             "name": "string",
-             "crossLanguageDefinitionId": "TypeSpec.string",
-             "decorators": []
-            },
-            "value": "application/json",
-            "decorators": []
->>>>>>> bb17015e
+            "$ref": "150"
            },
            "location": "Header",
            "isApiVersion": false,
@@ -1856,11 +1553,10 @@
            "skipUrlEncoding": false
           }
          ],
-<<<<<<< HEAD
          "response": {
-          "$id": "168",
+          "$id": "164",
           "type": {
-           "$id": "169",
+           "$id": "165",
            "kind": "array",
            "name": "ArrayPet",
            "valueType": {
@@ -1872,56 +1568,6 @@
           "resultSegments": [
            "pets"
           ]
-=======
-         "responses": [
-          {
-           "$id": "117",
-           "statusCodes": [
-            200
-           ],
-           "bodyType": {
-            "$ref": "43"
-           },
-           "headers": [
-            {
-             "$id": "118",
-             "name": "nextToken",
-             "nameInResponse": "next-token",
-             "type": {
-              "$id": "119",
-              "kind": "string",
-              "name": "string",
-              "crossLanguageDefinitionId": "TypeSpec.string",
-              "decorators": []
-             }
-            }
-           ],
-           "isErrorResponse": false,
-           "contentTypes": [
-            "application/json"
-           ]
-          }
-         ],
-         "httpMethod": "GET",
-         "uri": "{endpoint}",
-         "path": "/payload/pageable/server-driven-pagination/continuationtoken/request-header-response-header",
-         "bufferResponse": true,
-         "paging": {
-          "$id": "120",
-          "itemPropertySegments": [
-           "pets"
-          ],
-          "continuationToken": {
-           "$id": "121",
-           "parameter": {
-            "$ref": "108"
-           },
-           "responseSegments": [
-            "next-token"
-           ],
-           "responseLocation": "Header"
-          }
->>>>>>> bb17015e
          },
          "isOverride": false,
          "generateConvenient": true,
@@ -1931,20 +1577,12 @@
        ],
        "parameters": [
         {
-<<<<<<< HEAD
-         "$id": "170",
-=======
-         "$id": "122",
->>>>>>> bb17015e
+         "$id": "166",
          "name": "endpoint",
          "nameInRequest": "endpoint",
          "doc": "Service host",
          "type": {
-<<<<<<< HEAD
-          "$id": "171",
-=======
-          "$id": "123",
->>>>>>> bb17015e
+          "$id": "167",
           "kind": "url",
           "name": "url",
           "crossLanguageDefinitionId": "TypeSpec.url"
@@ -1958,15 +1596,9 @@
          "explode": false,
          "kind": "Client",
          "defaultValue": {
-<<<<<<< HEAD
-          "$id": "172",
+          "$id": "168",
           "type": {
-           "$id": "173",
-=======
-          "$id": "124",
-          "type": {
-           "$id": "125",
->>>>>>> bb17015e
+           "$id": "169",
            "kind": "string",
            "name": "string",
            "crossLanguageDefinitionId": "TypeSpec.string"
