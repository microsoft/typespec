{
 "$id": "1",
 "Name": "Payload.MediaType",
 "ApiVersions": [],
 "Enums": [],
 "Models": [],
 "Clients": [
  {
   "$id": "2",
   "kind": "client",
   "name": "MediaTypeClient",
   "namespace": "Payload.MediaType",
   "doc": "Test the payload with different media types and different types of the payload itself.",
   "parameters": [
    {
     "$id": "3",
     "Name": "endpoint",
     "NameInRequest": "endpoint",
     "Doc": "Service host",
     "Type": {
      "$id": "4",
      "kind": "url",
      "name": "url",
      "crossLanguageDefinitionId": "TypeSpec.url"
     },
     "Location": "Uri",
     "IsApiVersion": false,
     "IsResourceParameter": false,
     "IsContentType": false,
     "IsRequired": true,
     "IsEndpoint": true,
     "SkipUrlEncoding": false,
     "Explode": false,
     "Kind": "Client",
     "DefaultValue": {
      "$id": "5",
      "Type": {
       "$id": "6",
       "kind": "string",
       "name": "string",
       "crossLanguageDefinitionId": "TypeSpec.string"
      },
      "Value": "http://localhost:3000"
     }
    }
   ],
   "operations": [],
   "apiVersions": [],
   "crossLanguageDefinitionId": "Payload.MediaType",
   "children": [
    {
     "$id": "7",
     "kind": "client",
     "name": "StringBody",
     "namespace": "Payload.MediaType.StringBody",
     "parameters": [
      {
       "$id": "8",
       "Name": "endpoint",
       "NameInRequest": "endpoint",
       "Doc": "Service host",
       "Type": {
        "$id": "9",
        "kind": "url",
        "name": "url",
        "crossLanguageDefinitionId": "TypeSpec.url"
       },
       "Location": "Uri",
       "IsApiVersion": false,
       "IsResourceParameter": false,
       "IsContentType": false,
       "IsRequired": true,
<<<<<<< HEAD
       "IsEndpoint": true,
       "SkipUrlEncoding": false,
       "Explode": false,
       "Kind": "Client",
       "DefaultValue": {
        "$id": "10",
        "Type": {
         "$id": "11",
=======
       "Kind": "Method",
       "Decorators": [],
       "SkipUrlEncoding": false
      }
     ],
     "Responses": [
      {
       "$id": "15",
       "StatusCodes": [
        200
       ],
       "Headers": [],
       "IsErrorResponse": false
      }
     ],
     "HttpMethod": "POST",
     "Uri": "{endpoint}",
     "Path": "/payload/media-type/string-body/sendAsText",
     "RequestMediaTypes": [
      "text/plain"
     ],
     "BufferResponse": true,
     "GenerateProtocolMethod": true,
     "GenerateConvenienceMethod": true,
     "CrossLanguageDefinitionId": "Payload.MediaType.StringBody.sendAsText",
     "Decorators": []
    },
    {
     "$id": "16",
     "Name": "getAsText",
     "ResourceName": "StringBody",
     "Accessibility": "public",
     "Parameters": [
      {
       "$id": "17",
       "Name": "accept",
       "NameInRequest": "Accept",
       "Type": {
        "$id": "18",
        "kind": "constant",
        "valueType": {
         "$id": "19",
>>>>>>> 41efd5f9
         "kind": "string",
         "name": "string",
         "crossLanguageDefinitionId": "TypeSpec.string"
        },
        "Value": "http://localhost:3000"
       }
      }
     ],
     "operations": [
      {
<<<<<<< HEAD
       "$id": "12",
       "Name": "sendAsText",
       "ResourceName": "StringBody",
       "Accessibility": "public",
       "Parameters": [
=======
       "$id": "20",
       "StatusCodes": [
        200
       ],
       "BodyType": {
        "$id": "21",
        "kind": "string",
        "name": "string",
        "crossLanguageDefinitionId": "TypeSpec.string",
        "decorators": []
       },
       "Headers": [
>>>>>>> 41efd5f9
        {
         "$id": "13",
         "Name": "contentType",
         "NameInRequest": "Content-Type",
         "Type": {
          "$id": "14",
          "kind": "constant",
          "valueType": {
           "$id": "15",
           "kind": "string",
           "name": "string",
           "crossLanguageDefinitionId": "TypeSpec.string",
           "decorators": []
          },
          "value": "text/plain",
          "decorators": []
         },
         "Location": "Header",
         "IsApiVersion": false,
         "IsContentType": true,
         "IsEndpoint": false,
         "Explode": false,
         "IsRequired": true,
         "Kind": "Constant",
         "Decorators": [],
         "SkipUrlEncoding": false
        },
        {
         "$id": "16",
         "Name": "text",
         "NameInRequest": "text",
         "Type": {
          "$id": "17",
          "kind": "string",
          "name": "string",
          "crossLanguageDefinitionId": "TypeSpec.string",
          "decorators": []
         },
         "Location": "Body",
         "IsApiVersion": false,
         "IsContentType": false,
         "IsEndpoint": false,
         "Explode": false,
         "IsRequired": true,
         "Kind": "Method",
         "Decorators": [],
         "SkipUrlEncoding": false
        }
       ],
       "Responses": [
        {
         "$id": "18",
         "StatusCodes": [
          200
         ],
         "BodyMediaType": "Json",
         "Headers": [],
         "IsErrorResponse": false
        }
       ],
       "HttpMethod": "POST",
       "RequestBodyMediaType": "Text",
       "Uri": "{endpoint}",
       "Path": "/payload/media-type/string-body/sendAsText",
       "RequestMediaTypes": [
        "text/plain"
<<<<<<< HEAD
       ],
       "BufferResponse": true,
       "GenerateProtocolMethod": true,
       "GenerateConvenienceMethod": true,
       "CrossLanguageDefinitionId": "Payload.MediaType.StringBody.sendAsText",
       "Decorators": []
=======
       ]
      }
     ],
     "HttpMethod": "GET",
     "Uri": "{endpoint}",
     "Path": "/payload/media-type/string-body/getAsText",
     "BufferResponse": true,
     "GenerateProtocolMethod": true,
     "GenerateConvenienceMethod": true,
     "CrossLanguageDefinitionId": "Payload.MediaType.StringBody.getAsText",
     "Decorators": []
    },
    {
     "$id": "25",
     "Name": "sendAsJson",
     "ResourceName": "StringBody",
     "Accessibility": "public",
     "Parameters": [
      {
       "$id": "26",
       "Name": "contentType",
       "NameInRequest": "Content-Type",
       "Type": {
        "$id": "27",
        "kind": "constant",
        "valueType": {
         "$id": "28",
         "kind": "string",
         "name": "string",
         "crossLanguageDefinitionId": "TypeSpec.string",
         "decorators": []
        },
        "value": "application/json",
        "decorators": []
       },
       "Location": "Header",
       "IsApiVersion": false,
       "IsContentType": true,
       "IsEndpoint": false,
       "Explode": false,
       "IsRequired": true,
       "Kind": "Constant",
       "Decorators": [],
       "SkipUrlEncoding": false
>>>>>>> 41efd5f9
      },
      {
       "$id": "19",
       "Name": "getAsText",
       "ResourceName": "StringBody",
       "Accessibility": "public",
       "Parameters": [
        {
         "$id": "20",
         "Name": "accept",
         "NameInRequest": "Accept",
         "Type": {
          "$id": "21",
          "kind": "constant",
          "valueType": {
           "$id": "22",
           "kind": "string",
           "name": "string",
           "crossLanguageDefinitionId": "TypeSpec.string",
           "decorators": []
          },
          "value": "text/plain",
          "decorators": []
         },
         "Location": "Header",
         "IsApiVersion": false,
         "IsContentType": false,
         "IsEndpoint": false,
         "Explode": false,
         "IsRequired": true,
         "Kind": "Constant",
         "Decorators": [],
         "SkipUrlEncoding": false
        }
       ],
<<<<<<< HEAD
       "Responses": [
        {
         "$id": "23",
         "StatusCodes": [
          200
         ],
         "BodyType": {
          "$id": "24",
          "kind": "string",
          "name": "string",
          "crossLanguageDefinitionId": "TypeSpec.string",
          "decorators": []
         },
         "BodyMediaType": "Json",
         "Headers": [
          {
           "$id": "25",
           "Name": "contentType",
           "NameInResponse": "content-type",
           "Type": {
            "$id": "26",
            "kind": "constant",
            "valueType": {
             "$id": "27",
             "kind": "string",
             "name": "string",
             "crossLanguageDefinitionId": "TypeSpec.string",
             "decorators": []
            },
            "value": "text/plain",
            "decorators": []
           }
          }
         ],
         "IsErrorResponse": false,
         "ContentTypes": [
          "text/plain"
         ]
        }
       ],
       "HttpMethod": "GET",
       "RequestBodyMediaType": "None",
       "Uri": "{endpoint}",
       "Path": "/payload/media-type/string-body/getAsText",
       "BufferResponse": true,
       "GenerateProtocolMethod": true,
       "GenerateConvenienceMethod": true,
       "CrossLanguageDefinitionId": "Payload.MediaType.StringBody.getAsText",
       "Decorators": []
      },
      {
       "$id": "28",
       "Name": "sendAsJson",
       "ResourceName": "StringBody",
       "Accessibility": "public",
       "Parameters": [
=======
       "Headers": [],
       "IsErrorResponse": false
      }
     ],
     "HttpMethod": "POST",
     "Uri": "{endpoint}",
     "Path": "/payload/media-type/string-body/sendAsJson",
     "RequestMediaTypes": [
      "application/json"
     ],
     "BufferResponse": true,
     "GenerateProtocolMethod": true,
     "GenerateConvenienceMethod": true,
     "CrossLanguageDefinitionId": "Payload.MediaType.StringBody.sendAsJson",
     "Decorators": []
    },
    {
     "$id": "32",
     "Name": "getAsJson",
     "ResourceName": "StringBody",
     "Accessibility": "public",
     "Parameters": [
      {
       "$id": "33",
       "Name": "accept",
       "NameInRequest": "Accept",
       "Type": {
        "$id": "34",
        "kind": "constant",
        "valueType": {
         "$id": "35",
         "kind": "string",
         "name": "string",
         "crossLanguageDefinitionId": "TypeSpec.string",
         "decorators": []
        },
        "value": "application/json",
        "decorators": []
       },
       "Location": "Header",
       "IsApiVersion": false,
       "IsContentType": false,
       "IsEndpoint": false,
       "Explode": false,
       "IsRequired": true,
       "Kind": "Constant",
       "Decorators": [],
       "SkipUrlEncoding": false
      }
     ],
     "Responses": [
      {
       "$id": "36",
       "StatusCodes": [
        200
       ],
       "BodyType": {
        "$id": "37",
        "kind": "string",
        "name": "string",
        "crossLanguageDefinitionId": "TypeSpec.string",
        "decorators": []
       },
       "Headers": [
>>>>>>> 41efd5f9
        {
         "$id": "29",
         "Name": "contentType",
         "NameInRequest": "Content-Type",
         "Type": {
          "$id": "30",
          "kind": "constant",
          "valueType": {
           "$id": "31",
           "kind": "string",
           "name": "string",
           "crossLanguageDefinitionId": "TypeSpec.string",
           "decorators": []
          },
          "value": "application/json",
          "decorators": []
         },
         "Location": "Header",
         "IsApiVersion": false,
         "IsContentType": true,
         "IsEndpoint": false,
         "Explode": false,
         "IsRequired": true,
         "Kind": "Constant",
         "Decorators": [],
         "SkipUrlEncoding": false
        },
        {
         "$id": "32",
         "Name": "text",
         "NameInRequest": "text",
         "Type": {
          "$id": "33",
          "kind": "string",
          "name": "string",
          "crossLanguageDefinitionId": "TypeSpec.string",
          "decorators": []
         },
         "Location": "Body",
         "IsApiVersion": false,
         "IsContentType": false,
         "IsEndpoint": false,
         "Explode": false,
         "IsRequired": true,
         "Kind": "Method",
         "Decorators": [],
         "SkipUrlEncoding": false
        }
       ],
       "Responses": [
        {
         "$id": "34",
         "StatusCodes": [
          200
         ],
         "BodyMediaType": "Json",
         "Headers": [],
         "IsErrorResponse": false
        }
       ],
       "HttpMethod": "POST",
       "RequestBodyMediaType": "Text",
       "Uri": "{endpoint}",
       "Path": "/payload/media-type/string-body/sendAsJson",
       "RequestMediaTypes": [
        "application/json"
       ],
       "BufferResponse": true,
       "GenerateProtocolMethod": true,
       "GenerateConvenienceMethod": true,
       "CrossLanguageDefinitionId": "Payload.MediaType.StringBody.sendAsJson",
       "Decorators": []
      },
      {
       "$id": "35",
       "Name": "getAsJson",
       "ResourceName": "StringBody",
       "Accessibility": "public",
       "Parameters": [
        {
         "$id": "36",
         "Name": "accept",
         "NameInRequest": "Accept",
         "Type": {
          "$id": "37",
          "kind": "constant",
          "valueType": {
           "$id": "38",
           "kind": "string",
           "name": "string",
           "crossLanguageDefinitionId": "TypeSpec.string",
           "decorators": []
          },
          "value": "application/json",
          "decorators": []
         },
         "Location": "Header",
         "IsApiVersion": false,
         "IsContentType": false,
         "IsEndpoint": false,
         "Explode": false,
         "IsRequired": true,
         "Kind": "Constant",
         "Decorators": [],
         "SkipUrlEncoding": false
        }
       ],
       "Responses": [
        {
         "$id": "39",
         "StatusCodes": [
          200
         ],
         "BodyType": {
          "$id": "40",
          "kind": "string",
          "name": "string",
          "crossLanguageDefinitionId": "TypeSpec.string",
          "decorators": []
         },
         "BodyMediaType": "Json",
         "Headers": [
          {
           "$id": "41",
           "Name": "contentType",
           "NameInResponse": "content-type",
           "Type": {
            "$id": "42",
            "kind": "constant",
            "valueType": {
             "$id": "43",
             "kind": "string",
             "name": "string",
             "crossLanguageDefinitionId": "TypeSpec.string",
             "decorators": []
            },
            "value": "application/json",
            "decorators": []
           }
          }
         ],
         "IsErrorResponse": false,
         "ContentTypes": [
          "application/json"
         ]
        }
       ],
       "HttpMethod": "GET",
       "RequestBodyMediaType": "None",
       "Uri": "{endpoint}",
       "Path": "/payload/media-type/string-body/getAsJson",
       "BufferResponse": true,
       "GenerateProtocolMethod": true,
       "GenerateConvenienceMethod": true,
       "CrossLanguageDefinitionId": "Payload.MediaType.StringBody.getAsJson",
       "Decorators": []
      }
     ],
<<<<<<< HEAD
     "apiVersions": [],
     "crossLanguageDefinitionId": "Payload.MediaType.StringBody",
     "parent": {
      "$ref": "2"
=======
     "HttpMethod": "GET",
     "Uri": "{endpoint}",
     "Path": "/payload/media-type/string-body/getAsJson",
     "BufferResponse": true,
     "GenerateProtocolMethod": true,
     "GenerateConvenienceMethod": true,
     "CrossLanguageDefinitionId": "Payload.MediaType.StringBody.getAsJson",
     "Decorators": []
    }
   ],
   "Protocol": {
    "$id": "41"
   },
   "Parent": "MediaTypeClient",
   "Parameters": [
    {
     "$id": "42",
     "Name": "endpoint",
     "NameInRequest": "endpoint",
     "Doc": "Service host",
     "Type": {
      "$id": "43",
      "kind": "url",
      "name": "url",
      "crossLanguageDefinitionId": "TypeSpec.url"
     },
     "Location": "Uri",
     "IsApiVersion": false,
     "IsResourceParameter": false,
     "IsContentType": false,
     "IsRequired": true,
     "IsEndpoint": true,
     "SkipUrlEncoding": false,
     "Explode": false,
     "Kind": "Client",
     "DefaultValue": {
      "$id": "44",
      "Type": {
       "$id": "45",
       "kind": "string",
       "name": "string",
       "crossLanguageDefinitionId": "TypeSpec.string"
      },
      "Value": "http://localhost:3000"
>>>>>>> 41efd5f9
     }
    }
   ]
  }
 ]
}<|MERGE_RESOLUTION|>--- conflicted
+++ resolved
@@ -7,18 +7,21 @@
  "Clients": [
   {
    "$id": "2",
-   "kind": "client",
-   "name": "MediaTypeClient",
-   "namespace": "Payload.MediaType",
-   "doc": "Test the payload with different media types and different types of the payload itself.",
-   "parameters": [
-    {
-     "$id": "3",
+   "Name": "MediaTypeClient",
+   "Namespace": "Payload.MediaType",
+   "Doc": "Test the payload with different media types and different types of the payload itself.",
+   "Operations": [],
+   "Protocol": {
+    "$id": "3"
+   },
+   "Parameters": [
+    {
+     "$id": "4",
      "Name": "endpoint",
      "NameInRequest": "endpoint",
      "Doc": "Service host",
      "Type": {
-      "$id": "4",
+      "$id": "5",
       "kind": "url",
       "name": "url",
       "crossLanguageDefinitionId": "TypeSpec.url"
@@ -33,9 +36,9 @@
      "Explode": false,
      "Kind": "Client",
      "DefaultValue": {
-      "$id": "5",
+      "$id": "6",
       "Type": {
-       "$id": "6",
+       "$id": "7",
        "kind": "string",
        "name": "string",
        "crossLanguageDefinitionId": "TypeSpec.string"
@@ -44,42 +47,64 @@
      }
     }
    ],
-   "operations": [],
-   "apiVersions": [],
-   "crossLanguageDefinitionId": "Payload.MediaType",
-   "children": [
-    {
-     "$id": "7",
-     "kind": "client",
-     "name": "StringBody",
-     "namespace": "Payload.MediaType.StringBody",
-     "parameters": [
-      {
-       "$id": "8",
-       "Name": "endpoint",
-       "NameInRequest": "endpoint",
-       "Doc": "Service host",
-       "Type": {
-        "$id": "9",
-        "kind": "url",
-        "name": "url",
-        "crossLanguageDefinitionId": "TypeSpec.url"
-       },
-       "Location": "Uri",
-       "IsApiVersion": false,
-       "IsResourceParameter": false,
+   "Decorators": [],
+   "CrossLanguageDefinitionId": "Payload.MediaType"
+  },
+  {
+   "$id": "8",
+   "Name": "StringBody",
+   "Namespace": "Payload.MediaType.StringBody",
+   "Operations": [
+    {
+     "$id": "9",
+     "Name": "sendAsText",
+     "ResourceName": "StringBody",
+     "Accessibility": "public",
+     "Parameters": [
+      {
+       "$id": "10",
+       "Name": "contentType",
+       "NameInRequest": "Content-Type",
+       "Type": {
+        "$id": "11",
+        "kind": "constant",
+        "valueType": {
+         "$id": "12",
+         "kind": "string",
+         "name": "string",
+         "crossLanguageDefinitionId": "TypeSpec.string",
+         "decorators": []
+        },
+        "value": "text/plain",
+        "decorators": []
+       },
+       "Location": "Header",
+       "IsApiVersion": false,
+       "IsContentType": true,
+       "IsEndpoint": false,
+       "Explode": false,
+       "IsRequired": true,
+       "Kind": "Constant",
+       "Decorators": [],
+       "SkipUrlEncoding": false
+      },
+      {
+       "$id": "13",
+       "Name": "text",
+       "NameInRequest": "text",
+       "Type": {
+        "$id": "14",
+        "kind": "string",
+        "name": "string",
+        "crossLanguageDefinitionId": "TypeSpec.string",
+        "decorators": []
+       },
+       "Location": "Body",
+       "IsApiVersion": false,
        "IsContentType": false,
-       "IsRequired": true,
-<<<<<<< HEAD
-       "IsEndpoint": true,
-       "SkipUrlEncoding": false,
-       "Explode": false,
-       "Kind": "Client",
-       "DefaultValue": {
-        "$id": "10",
-        "Type": {
-         "$id": "11",
-=======
+       "IsEndpoint": false,
+       "Explode": false,
+       "IsRequired": true,
        "Kind": "Method",
        "Decorators": [],
        "SkipUrlEncoding": false
@@ -122,24 +147,27 @@
         "kind": "constant",
         "valueType": {
          "$id": "19",
->>>>>>> 41efd5f9
          "kind": "string",
          "name": "string",
-         "crossLanguageDefinitionId": "TypeSpec.string"
+         "crossLanguageDefinitionId": "TypeSpec.string",
+         "decorators": []
         },
-        "Value": "http://localhost:3000"
-       }
-      }
-     ],
-     "operations": [
-      {
-<<<<<<< HEAD
-       "$id": "12",
-       "Name": "sendAsText",
-       "ResourceName": "StringBody",
-       "Accessibility": "public",
-       "Parameters": [
-=======
+        "value": "text/plain",
+        "decorators": []
+       },
+       "Location": "Header",
+       "IsApiVersion": false,
+       "IsContentType": false,
+       "IsEndpoint": false,
+       "Explode": false,
+       "IsRequired": true,
+       "Kind": "Constant",
+       "Decorators": [],
+       "SkipUrlEncoding": false
+      }
+     ],
+     "Responses": [
+      {
        "$id": "20",
        "StatusCodes": [
         200
@@ -152,16 +180,15 @@
         "decorators": []
        },
        "Headers": [
->>>>>>> 41efd5f9
         {
-         "$id": "13",
+         "$id": "22",
          "Name": "contentType",
-         "NameInRequest": "Content-Type",
+         "NameInResponse": "content-type",
          "Type": {
-          "$id": "14",
+          "$id": "23",
           "kind": "constant",
           "valueType": {
-           "$id": "15",
+           "$id": "24",
            "kind": "string",
            "name": "string",
            "crossLanguageDefinitionId": "TypeSpec.string",
@@ -169,64 +196,12 @@
           },
           "value": "text/plain",
           "decorators": []
-         },
-         "Location": "Header",
-         "IsApiVersion": false,
-         "IsContentType": true,
-         "IsEndpoint": false,
-         "Explode": false,
-         "IsRequired": true,
-         "Kind": "Constant",
-         "Decorators": [],
-         "SkipUrlEncoding": false
-        },
-        {
-         "$id": "16",
-         "Name": "text",
-         "NameInRequest": "text",
-         "Type": {
-          "$id": "17",
-          "kind": "string",
-          "name": "string",
-          "crossLanguageDefinitionId": "TypeSpec.string",
-          "decorators": []
-         },
-         "Location": "Body",
-         "IsApiVersion": false,
-         "IsContentType": false,
-         "IsEndpoint": false,
-         "Explode": false,
-         "IsRequired": true,
-         "Kind": "Method",
-         "Decorators": [],
-         "SkipUrlEncoding": false
+         }
         }
        ],
-       "Responses": [
-        {
-         "$id": "18",
-         "StatusCodes": [
-          200
-         ],
-         "BodyMediaType": "Json",
-         "Headers": [],
-         "IsErrorResponse": false
-        }
-       ],
-       "HttpMethod": "POST",
-       "RequestBodyMediaType": "Text",
-       "Uri": "{endpoint}",
-       "Path": "/payload/media-type/string-body/sendAsText",
-       "RequestMediaTypes": [
+       "IsErrorResponse": false,
+       "ContentTypes": [
         "text/plain"
-<<<<<<< HEAD
-       ],
-       "BufferResponse": true,
-       "GenerateProtocolMethod": true,
-       "GenerateConvenienceMethod": true,
-       "CrossLanguageDefinitionId": "Payload.MediaType.StringBody.sendAsText",
-       "Decorators": []
-=======
        ]
       }
      ],
@@ -271,100 +246,35 @@
        "Kind": "Constant",
        "Decorators": [],
        "SkipUrlEncoding": false
->>>>>>> 41efd5f9
       },
       {
-       "$id": "19",
-       "Name": "getAsText",
-       "ResourceName": "StringBody",
-       "Accessibility": "public",
-       "Parameters": [
-        {
-         "$id": "20",
-         "Name": "accept",
-         "NameInRequest": "Accept",
-         "Type": {
-          "$id": "21",
-          "kind": "constant",
-          "valueType": {
-           "$id": "22",
-           "kind": "string",
-           "name": "string",
-           "crossLanguageDefinitionId": "TypeSpec.string",
-           "decorators": []
-          },
-          "value": "text/plain",
-          "decorators": []
-         },
-         "Location": "Header",
-         "IsApiVersion": false,
-         "IsContentType": false,
-         "IsEndpoint": false,
-         "Explode": false,
-         "IsRequired": true,
-         "Kind": "Constant",
-         "Decorators": [],
-         "SkipUrlEncoding": false
-        }
-       ],
-<<<<<<< HEAD
-       "Responses": [
-        {
-         "$id": "23",
-         "StatusCodes": [
-          200
-         ],
-         "BodyType": {
-          "$id": "24",
-          "kind": "string",
-          "name": "string",
-          "crossLanguageDefinitionId": "TypeSpec.string",
-          "decorators": []
-         },
-         "BodyMediaType": "Json",
-         "Headers": [
-          {
-           "$id": "25",
-           "Name": "contentType",
-           "NameInResponse": "content-type",
-           "Type": {
-            "$id": "26",
-            "kind": "constant",
-            "valueType": {
-             "$id": "27",
-             "kind": "string",
-             "name": "string",
-             "crossLanguageDefinitionId": "TypeSpec.string",
-             "decorators": []
-            },
-            "value": "text/plain",
-            "decorators": []
-           }
-          }
-         ],
-         "IsErrorResponse": false,
-         "ContentTypes": [
-          "text/plain"
-         ]
-        }
-       ],
-       "HttpMethod": "GET",
-       "RequestBodyMediaType": "None",
-       "Uri": "{endpoint}",
-       "Path": "/payload/media-type/string-body/getAsText",
-       "BufferResponse": true,
-       "GenerateProtocolMethod": true,
-       "GenerateConvenienceMethod": true,
-       "CrossLanguageDefinitionId": "Payload.MediaType.StringBody.getAsText",
-       "Decorators": []
-      },
-      {
-       "$id": "28",
-       "Name": "sendAsJson",
-       "ResourceName": "StringBody",
-       "Accessibility": "public",
-       "Parameters": [
-=======
+       "$id": "29",
+       "Name": "text",
+       "NameInRequest": "text",
+       "Type": {
+        "$id": "30",
+        "kind": "string",
+        "name": "string",
+        "crossLanguageDefinitionId": "TypeSpec.string",
+        "decorators": []
+       },
+       "Location": "Body",
+       "IsApiVersion": false,
+       "IsContentType": false,
+       "IsEndpoint": false,
+       "Explode": false,
+       "IsRequired": true,
+       "Kind": "Method",
+       "Decorators": [],
+       "SkipUrlEncoding": false
+      }
+     ],
+     "Responses": [
+      {
+       "$id": "31",
+       "StatusCodes": [
+        200
+       ],
        "Headers": [],
        "IsErrorResponse": false
       }
@@ -429,16 +339,15 @@
         "decorators": []
        },
        "Headers": [
->>>>>>> 41efd5f9
         {
-         "$id": "29",
+         "$id": "38",
          "Name": "contentType",
-         "NameInRequest": "Content-Type",
+         "NameInResponse": "content-type",
          "Type": {
-          "$id": "30",
+          "$id": "39",
           "kind": "constant",
           "valueType": {
-           "$id": "31",
+           "$id": "40",
            "kind": "string",
            "name": "string",
            "crossLanguageDefinitionId": "TypeSpec.string",
@@ -446,154 +355,15 @@
           },
           "value": "application/json",
           "decorators": []
-         },
-         "Location": "Header",
-         "IsApiVersion": false,
-         "IsContentType": true,
-         "IsEndpoint": false,
-         "Explode": false,
-         "IsRequired": true,
-         "Kind": "Constant",
-         "Decorators": [],
-         "SkipUrlEncoding": false
-        },
-        {
-         "$id": "32",
-         "Name": "text",
-         "NameInRequest": "text",
-         "Type": {
-          "$id": "33",
-          "kind": "string",
-          "name": "string",
-          "crossLanguageDefinitionId": "TypeSpec.string",
-          "decorators": []
-         },
-         "Location": "Body",
-         "IsApiVersion": false,
-         "IsContentType": false,
-         "IsEndpoint": false,
-         "Explode": false,
-         "IsRequired": true,
-         "Kind": "Method",
-         "Decorators": [],
-         "SkipUrlEncoding": false
+         }
         }
        ],
-       "Responses": [
-        {
-         "$id": "34",
-         "StatusCodes": [
-          200
-         ],
-         "BodyMediaType": "Json",
-         "Headers": [],
-         "IsErrorResponse": false
-        }
-       ],
-       "HttpMethod": "POST",
-       "RequestBodyMediaType": "Text",
-       "Uri": "{endpoint}",
-       "Path": "/payload/media-type/string-body/sendAsJson",
-       "RequestMediaTypes": [
+       "IsErrorResponse": false,
+       "ContentTypes": [
         "application/json"
-       ],
-       "BufferResponse": true,
-       "GenerateProtocolMethod": true,
-       "GenerateConvenienceMethod": true,
-       "CrossLanguageDefinitionId": "Payload.MediaType.StringBody.sendAsJson",
-       "Decorators": []
-      },
-      {
-       "$id": "35",
-       "Name": "getAsJson",
-       "ResourceName": "StringBody",
-       "Accessibility": "public",
-       "Parameters": [
-        {
-         "$id": "36",
-         "Name": "accept",
-         "NameInRequest": "Accept",
-         "Type": {
-          "$id": "37",
-          "kind": "constant",
-          "valueType": {
-           "$id": "38",
-           "kind": "string",
-           "name": "string",
-           "crossLanguageDefinitionId": "TypeSpec.string",
-           "decorators": []
-          },
-          "value": "application/json",
-          "decorators": []
-         },
-         "Location": "Header",
-         "IsApiVersion": false,
-         "IsContentType": false,
-         "IsEndpoint": false,
-         "Explode": false,
-         "IsRequired": true,
-         "Kind": "Constant",
-         "Decorators": [],
-         "SkipUrlEncoding": false
-        }
-       ],
-       "Responses": [
-        {
-         "$id": "39",
-         "StatusCodes": [
-          200
-         ],
-         "BodyType": {
-          "$id": "40",
-          "kind": "string",
-          "name": "string",
-          "crossLanguageDefinitionId": "TypeSpec.string",
-          "decorators": []
-         },
-         "BodyMediaType": "Json",
-         "Headers": [
-          {
-           "$id": "41",
-           "Name": "contentType",
-           "NameInResponse": "content-type",
-           "Type": {
-            "$id": "42",
-            "kind": "constant",
-            "valueType": {
-             "$id": "43",
-             "kind": "string",
-             "name": "string",
-             "crossLanguageDefinitionId": "TypeSpec.string",
-             "decorators": []
-            },
-            "value": "application/json",
-            "decorators": []
-           }
-          }
-         ],
-         "IsErrorResponse": false,
-         "ContentTypes": [
-          "application/json"
-         ]
-        }
-       ],
-       "HttpMethod": "GET",
-       "RequestBodyMediaType": "None",
-       "Uri": "{endpoint}",
-       "Path": "/payload/media-type/string-body/getAsJson",
-       "BufferResponse": true,
-       "GenerateProtocolMethod": true,
-       "GenerateConvenienceMethod": true,
-       "CrossLanguageDefinitionId": "Payload.MediaType.StringBody.getAsJson",
-       "Decorators": []
-      }
-     ],
-<<<<<<< HEAD
-     "apiVersions": [],
-     "crossLanguageDefinitionId": "Payload.MediaType.StringBody",
-     "parent": {
-      "$ref": "2"
-=======
+       ]
+      }
+     ],
      "HttpMethod": "GET",
      "Uri": "{endpoint}",
      "Path": "/payload/media-type/string-body/getAsJson",
@@ -638,10 +408,11 @@
        "crossLanguageDefinitionId": "TypeSpec.string"
       },
       "Value": "http://localhost:3000"
->>>>>>> 41efd5f9
      }
     }
-   ]
+   ],
+   "Decorators": [],
+   "CrossLanguageDefinitionId": "Payload.MediaType.StringBody"
   }
  ]
 }