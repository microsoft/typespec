{
 "$id": "1",
 "name": "Routes",
 "apiVersions": [],
 "enums": [],
 "models": [],
 "clients": [
  {
   "$id": "2",
<<<<<<< HEAD
   "kind": "client",
   "name": "RoutesClient",
   "namespace": "Routes",
   "doc": "Define scenario in building the http route/uri",
   "parameters": [
    {
     "$id": "3",
     "Name": "endpoint",
     "NameInRequest": "endpoint",
     "Doc": "Service host",
     "Type": {
      "$id": "4",
=======
   "name": "RoutesClient",
   "namespace": "Routes",
   "doc": "Define scenario in building the http route/uri",
   "operations": [
    {
     "$id": "3",
     "name": "fixed",
     "resourceName": "Routes",
     "accessibility": "public",
     "parameters": [],
     "responses": [
      {
       "$id": "4",
       "statusCodes": [
        204
       ],
       "headers": [],
       "isErrorResponse": false
      }
     ],
     "httpMethod": "GET",
     "uri": "{endpoint}",
     "path": "/routes/fixed",
     "bufferResponse": true,
     "generateProtocolMethod": true,
     "generateConvenienceMethod": true,
     "crossLanguageDefinitionId": "Routes.fixed",
     "decorators": []
    }
   ],
   "parameters": [
    {
     "$id": "5",
     "name": "endpoint",
     "nameInRequest": "endpoint",
     "doc": "Service host",
     "type": {
      "$id": "6",
>>>>>>> 586a120e
      "kind": "url",
      "name": "url",
      "crossLanguageDefinitionId": "TypeSpec.url"
     },
<<<<<<< HEAD
     "Location": "Uri",
     "IsApiVersion": false,
     "IsResourceParameter": false,
     "IsContentType": false,
     "IsRequired": true,
     "IsEndpoint": true,
     "SkipUrlEncoding": false,
     "Explode": false,
     "Kind": "Client",
     "DefaultValue": {
      "$id": "5",
      "Type": {
       "$id": "6",
=======
     "location": "Uri",
     "isApiVersion": false,
     "isContentType": false,
     "isRequired": true,
     "isEndpoint": true,
     "skipUrlEncoding": false,
     "explode": false,
     "kind": "Client",
     "defaultValue": {
      "$id": "7",
      "type": {
       "$id": "8",
>>>>>>> 586a120e
       "kind": "string",
       "name": "string",
       "crossLanguageDefinitionId": "TypeSpec.string"
      },
      "value": "http://localhost:3000"
     }
    }
   ],
<<<<<<< HEAD
   "operations": [
    {
     "$id": "7",
     "Name": "fixed",
     "ResourceName": "Routes",
     "Accessibility": "public",
     "Parameters": [],
     "Responses": [
      {
       "$id": "8",
       "StatusCodes": [
        204
       ],
       "Headers": [],
       "IsErrorResponse": false
      }
     ],
     "HttpMethod": "GET",
     "Uri": "{endpoint}",
     "Path": "/routes/fixed",
     "BufferResponse": true,
     "GenerateProtocolMethod": true,
     "GenerateConvenienceMethod": true,
     "CrossLanguageDefinitionId": "Routes.fixed",
     "Decorators": []
    }
   ],
   "apiVersions": [],
   "crossLanguageDefinitionId": "Routes",
   "decorators": [],
   "children": [
    {
     "$id": "9",
     "kind": "client",
     "name": "PathParameters",
     "namespace": "Routes.PathParameters",
     "parameters": [
      {
       "$id": "10",
       "Name": "endpoint",
       "NameInRequest": "endpoint",
       "Doc": "Service host",
       "Type": {
        "$id": "11",
        "kind": "url",
        "name": "url",
        "crossLanguageDefinitionId": "TypeSpec.url"
       },
       "Location": "Uri",
       "IsApiVersion": false,
       "IsResourceParameter": false,
       "IsContentType": false,
       "IsRequired": true,
       "IsEndpoint": true,
       "SkipUrlEncoding": false,
       "Explode": false,
       "Kind": "Client",
       "DefaultValue": {
        "$id": "12",
        "Type": {
         "$id": "13",
         "kind": "string",
         "name": "string",
         "crossLanguageDefinitionId": "TypeSpec.string"
        },
        "Value": "http://localhost:3000"
       }
      }
     ],
     "operations": [
      {
       "$id": "14",
       "Name": "templateOnly",
       "ResourceName": "PathParameters",
       "Accessibility": "public",
       "Parameters": [
        {
         "$id": "15",
         "Name": "param",
         "NameInRequest": "param",
         "Type": {
          "$id": "16",
          "kind": "string",
          "name": "string",
          "crossLanguageDefinitionId": "TypeSpec.string",
          "decorators": []
         },
         "Location": "Path",
         "IsApiVersion": false,
         "IsContentType": false,
         "IsEndpoint": false,
         "Explode": false,
         "IsRequired": true,
         "Kind": "Method",
         "Decorators": [],
         "SkipUrlEncoding": false
        }
       ],
       "Responses": [
        {
         "$id": "17",
         "StatusCodes": [
          204
         ],
         "Headers": [],
         "IsErrorResponse": false
        }
       ],
       "HttpMethod": "GET",
       "Uri": "{endpoint}",
       "Path": "/routes/path/template-only/{param}",
       "BufferResponse": true,
       "GenerateProtocolMethod": true,
       "GenerateConvenienceMethod": true,
       "CrossLanguageDefinitionId": "Routes.PathParameters.templateOnly",
       "Decorators": []
      },
      {
       "$id": "18",
       "Name": "explicit",
       "ResourceName": "PathParameters",
       "Accessibility": "public",
       "Parameters": [
        {
         "$id": "19",
         "Name": "param",
         "NameInRequest": "param",
         "Type": {
          "$id": "20",
          "kind": "string",
          "name": "string",
          "crossLanguageDefinitionId": "TypeSpec.string",
          "decorators": []
         },
         "Location": "Path",
         "IsApiVersion": false,
         "IsContentType": false,
         "IsEndpoint": false,
         "Explode": false,
         "IsRequired": true,
         "Kind": "Method",
         "Decorators": [],
         "SkipUrlEncoding": false
        }
       ],
       "Responses": [
        {
         "$id": "21",
         "StatusCodes": [
          204
         ],
         "Headers": [],
         "IsErrorResponse": false
        }
       ],
       "HttpMethod": "GET",
       "Uri": "{endpoint}",
       "Path": "/routes/path/explicit/{param}",
       "BufferResponse": true,
       "GenerateProtocolMethod": true,
       "GenerateConvenienceMethod": true,
       "CrossLanguageDefinitionId": "Routes.PathParameters.explicit",
       "Decorators": []
      },
      {
       "$id": "22",
       "Name": "annotationOnly",
       "ResourceName": "PathParameters",
       "Accessibility": "public",
       "Parameters": [
        {
         "$id": "23",
         "Name": "param",
         "NameInRequest": "param",
         "Type": {
          "$id": "24",
          "kind": "string",
          "name": "string",
          "crossLanguageDefinitionId": "TypeSpec.string",
          "decorators": []
         },
         "Location": "Path",
         "IsApiVersion": false,
         "IsContentType": false,
         "IsEndpoint": false,
         "Explode": false,
         "IsRequired": true,
         "Kind": "Method",
         "Decorators": [],
         "SkipUrlEncoding": false
        }
       ],
       "Responses": [
        {
         "$id": "25",
         "StatusCodes": [
          204
         ],
         "Headers": [],
         "IsErrorResponse": false
        }
       ],
       "HttpMethod": "GET",
       "Uri": "{endpoint}",
       "Path": "/routes/path/annotation-only/{param}",
       "BufferResponse": true,
       "GenerateProtocolMethod": true,
       "GenerateConvenienceMethod": true,
       "CrossLanguageDefinitionId": "Routes.PathParameters.annotationOnly",
       "Decorators": []
      }
     ],
     "apiVersions": [],
     "crossLanguageDefinitionId": "Routes.PathParameters",
     "decorators": [],
     "parent": {
      "$ref": "2"
     },
     "children": [
      {
       "$id": "26",
       "kind": "client",
       "name": "ReservedExpansion",
       "namespace": "Routes.PathParameters.ReservedExpansion",
       "parameters": [
        {
         "$id": "27",
         "Name": "endpoint",
         "NameInRequest": "endpoint",
         "Doc": "Service host",
         "Type": {
          "$id": "28",
          "kind": "url",
          "name": "url",
          "crossLanguageDefinitionId": "TypeSpec.url"
         },
         "Location": "Uri",
         "IsApiVersion": false,
         "IsResourceParameter": false,
         "IsContentType": false,
         "IsRequired": true,
         "IsEndpoint": true,
         "SkipUrlEncoding": false,
         "Explode": false,
         "Kind": "Client",
         "DefaultValue": {
          "$id": "29",
          "Type": {
           "$id": "30",
           "kind": "string",
           "name": "string",
           "crossLanguageDefinitionId": "TypeSpec.string"
          },
          "Value": "http://localhost:3000"
         }
        }
       ],
       "operations": [
        {
         "$id": "31",
         "Name": "template",
         "ResourceName": "ReservedExpansion",
         "Accessibility": "public",
         "Parameters": [
          {
           "$id": "32",
           "Name": "param",
           "NameInRequest": "param",
           "Type": {
            "$id": "33",
            "kind": "string",
            "name": "string",
            "crossLanguageDefinitionId": "TypeSpec.string",
            "decorators": []
           },
           "Location": "Path",
           "IsApiVersion": false,
           "IsContentType": false,
           "IsEndpoint": false,
           "Explode": false,
           "IsRequired": true,
           "Kind": "Method",
           "Decorators": [],
           "SkipUrlEncoding": true
          }
         ],
         "Responses": [
          {
           "$id": "34",
           "StatusCodes": [
            204
           ],
           "Headers": [],
           "IsErrorResponse": false
          }
         ],
         "HttpMethod": "GET",
         "Uri": "{endpoint}",
         "Path": "/routes/path/reserved-expansion/template/{param}",
         "BufferResponse": true,
         "GenerateProtocolMethod": true,
         "GenerateConvenienceMethod": true,
         "CrossLanguageDefinitionId": "Routes.PathParameters.ReservedExpansion.template",
         "Decorators": []
        },
        {
         "$id": "35",
         "Name": "annotation",
         "ResourceName": "ReservedExpansion",
         "Accessibility": "public",
         "Parameters": [
          {
           "$id": "36",
           "Name": "param",
           "NameInRequest": "param",
           "Type": {
            "$id": "37",
            "kind": "string",
            "name": "string",
            "crossLanguageDefinitionId": "TypeSpec.string",
            "decorators": []
           },
           "Location": "Path",
           "IsApiVersion": false,
           "IsContentType": false,
           "IsEndpoint": false,
           "Explode": false,
           "IsRequired": true,
           "Kind": "Method",
           "Decorators": [],
           "SkipUrlEncoding": true
          }
         ],
         "Responses": [
          {
           "$id": "38",
           "StatusCodes": [
            204
           ],
           "Headers": [],
           "IsErrorResponse": false
          }
         ],
         "HttpMethod": "GET",
         "Uri": "{endpoint}",
         "Path": "/routes/path/reserved-expansion/annotation/{param}",
         "BufferResponse": true,
         "GenerateProtocolMethod": true,
         "GenerateConvenienceMethod": true,
         "CrossLanguageDefinitionId": "Routes.PathParameters.ReservedExpansion.annotation",
         "Decorators": []
        }
       ],
       "crossLanguageDefinitionId": "Routes.PathParameters.ReservedExpansion",
       "decorators": [],
       "parent": {
        "$ref": "9"
       }
      },
      {
       "$id": "39",
       "kind": "client",
       "name": "SimpleExpansion",
       "namespace": "Routes.PathParameters.SimpleExpansion",
       "parameters": [
        {
         "$id": "40",
         "Name": "endpoint",
         "NameInRequest": "endpoint",
         "Doc": "Service host",
         "Type": {
          "$id": "41",
          "kind": "url",
          "name": "url",
          "crossLanguageDefinitionId": "TypeSpec.url"
         },
         "Location": "Uri",
         "IsApiVersion": false,
         "IsResourceParameter": false,
         "IsContentType": false,
         "IsRequired": true,
         "IsEndpoint": true,
         "SkipUrlEncoding": false,
         "Explode": false,
         "Kind": "Client",
         "DefaultValue": {
          "$id": "42",
          "Type": {
           "$id": "43",
           "kind": "string",
           "name": "string",
           "crossLanguageDefinitionId": "TypeSpec.string"
          },
          "Value": "http://localhost:3000"
         }
        }
       ],
       "operations": [],
       "crossLanguageDefinitionId": "Routes.PathParameters.SimpleExpansion",
       "decorators": [],
       "parent": {
        "$ref": "9"
       },
       "children": [
        {
         "$id": "44",
         "kind": "client",
         "name": "Standard",
         "namespace": "Routes.PathParameters.SimpleExpansion.Standard",
         "parameters": [
          {
           "$id": "45",
           "Name": "endpoint",
           "NameInRequest": "endpoint",
           "Doc": "Service host",
           "Type": {
            "$id": "46",
            "kind": "url",
            "name": "url",
            "crossLanguageDefinitionId": "TypeSpec.url"
           },
           "Location": "Uri",
           "IsApiVersion": false,
           "IsResourceParameter": false,
           "IsContentType": false,
           "IsRequired": true,
           "IsEndpoint": true,
           "SkipUrlEncoding": false,
           "Explode": false,
           "Kind": "Client",
           "DefaultValue": {
            "$id": "47",
            "Type": {
             "$id": "48",
             "kind": "string",
             "name": "string",
             "crossLanguageDefinitionId": "TypeSpec.string"
            },
            "Value": "http://localhost:3000"
           }
          }
         ],
         "operations": [
          {
           "$id": "49",
           "Name": "primitive",
           "ResourceName": "Standard",
           "Accessibility": "public",
           "Parameters": [
            {
             "$id": "50",
             "Name": "param",
             "NameInRequest": "param",
             "Type": {
              "$id": "51",
              "kind": "string",
              "name": "string",
              "crossLanguageDefinitionId": "TypeSpec.string",
              "decorators": []
             },
             "Location": "Path",
             "IsApiVersion": false,
             "IsContentType": false,
             "IsEndpoint": false,
             "Explode": false,
             "IsRequired": true,
             "Kind": "Method",
             "Decorators": [],
             "SkipUrlEncoding": false
            }
           ],
           "Responses": [
            {
             "$id": "52",
             "StatusCodes": [
              204
             ],
             "Headers": [],
             "IsErrorResponse": false
            }
           ],
           "HttpMethod": "GET",
           "Uri": "{endpoint}",
           "Path": "/routes/path/simple/standard/primitive{param}",
           "BufferResponse": true,
           "GenerateProtocolMethod": true,
           "GenerateConvenienceMethod": true,
           "CrossLanguageDefinitionId": "Routes.PathParameters.SimpleExpansion.Standard.primitive",
           "Decorators": []
          },
          {
           "$id": "53",
           "Name": "array",
           "ResourceName": "Standard",
           "Accessibility": "public",
           "Parameters": [
            {
             "$id": "54",
             "Name": "param",
             "NameInRequest": "param",
             "Type": {
              "$id": "55",
              "kind": "array",
              "name": "Array",
              "valueType": {
               "$id": "56",
               "kind": "string",
               "name": "string",
               "crossLanguageDefinitionId": "TypeSpec.string",
               "decorators": []
              },
              "crossLanguageDefinitionId": "TypeSpec.Array",
              "decorators": []
             },
             "Location": "Path",
             "IsApiVersion": false,
             "IsContentType": false,
             "IsEndpoint": false,
             "Explode": false,
             "IsRequired": true,
             "Kind": "Method",
             "Decorators": [],
             "SkipUrlEncoding": false
            }
           ],
           "Responses": [
            {
             "$id": "57",
             "StatusCodes": [
              204
             ],
             "Headers": [],
             "IsErrorResponse": false
            }
           ],
           "HttpMethod": "GET",
           "Uri": "{endpoint}",
           "Path": "/routes/path/simple/standard/array{param}",
           "BufferResponse": true,
           "GenerateProtocolMethod": true,
           "GenerateConvenienceMethod": true,
           "CrossLanguageDefinitionId": "Routes.PathParameters.SimpleExpansion.Standard.array",
           "Decorators": []
          },
          {
           "$id": "58",
           "Name": "record",
           "ResourceName": "Standard",
           "Accessibility": "public",
           "Parameters": [
            {
             "$id": "59",
             "Name": "param",
             "NameInRequest": "param",
             "Type": {
              "$id": "60",
              "kind": "dict",
              "keyType": {
               "$id": "61",
               "kind": "string",
               "name": "string",
               "crossLanguageDefinitionId": "TypeSpec.string",
               "decorators": []
              },
              "valueType": {
               "$id": "62",
               "kind": "int32",
               "name": "int32",
               "crossLanguageDefinitionId": "TypeSpec.int32",
               "decorators": []
              },
              "decorators": []
             },
             "Location": "Path",
             "IsApiVersion": false,
             "IsContentType": false,
             "IsEndpoint": false,
             "Explode": false,
             "IsRequired": true,
             "Kind": "Method",
             "Decorators": [],
             "SkipUrlEncoding": false
            }
           ],
           "Responses": [
            {
             "$id": "63",
             "StatusCodes": [
              204
             ],
             "Headers": [],
             "IsErrorResponse": false
            }
           ],
           "HttpMethod": "GET",
           "Uri": "{endpoint}",
           "Path": "/routes/path/simple/standard/record{param}",
           "BufferResponse": true,
           "GenerateProtocolMethod": true,
           "GenerateConvenienceMethod": true,
           "CrossLanguageDefinitionId": "Routes.PathParameters.SimpleExpansion.Standard.record",
           "Decorators": []
          }
         ],
         "crossLanguageDefinitionId": "Routes.PathParameters.SimpleExpansion.Standard",
         "decorators": [],
         "parent": {
          "$ref": "39"
         }
        },
        {
         "$id": "64",
         "kind": "client",
         "name": "Explode",
         "namespace": "Routes.PathParameters.SimpleExpansion.Explode",
         "parameters": [
          {
           "$id": "65",
           "Name": "endpoint",
           "NameInRequest": "endpoint",
           "Doc": "Service host",
           "Type": {
            "$id": "66",
            "kind": "url",
            "name": "url",
            "crossLanguageDefinitionId": "TypeSpec.url"
           },
           "Location": "Uri",
           "IsApiVersion": false,
           "IsResourceParameter": false,
           "IsContentType": false,
           "IsRequired": true,
           "IsEndpoint": true,
           "SkipUrlEncoding": false,
           "Explode": false,
           "Kind": "Client",
           "DefaultValue": {
            "$id": "67",
            "Type": {
             "$id": "68",
             "kind": "string",
             "name": "string",
             "crossLanguageDefinitionId": "TypeSpec.string"
            },
            "Value": "http://localhost:3000"
           }
          }
         ],
         "operations": [
          {
           "$id": "69",
           "Name": "primitive",
           "ResourceName": "Explode",
           "Accessibility": "public",
           "Parameters": [
            {
             "$id": "70",
             "Name": "param",
             "NameInRequest": "param",
             "Type": {
              "$id": "71",
              "kind": "string",
              "name": "string",
              "crossLanguageDefinitionId": "TypeSpec.string",
              "decorators": []
             },
             "Location": "Path",
             "IsApiVersion": false,
             "IsContentType": false,
             "IsEndpoint": false,
             "Explode": true,
             "IsRequired": true,
             "Kind": "Method",
             "Decorators": [],
             "SkipUrlEncoding": false
            }
           ],
           "Responses": [
            {
             "$id": "72",
             "StatusCodes": [
              204
             ],
             "Headers": [],
             "IsErrorResponse": false
            }
           ],
           "HttpMethod": "GET",
           "Uri": "{endpoint}",
           "Path": "/routes/path/simple/explode/primitive{param}",
           "BufferResponse": true,
           "GenerateProtocolMethod": true,
           "GenerateConvenienceMethod": true,
           "CrossLanguageDefinitionId": "Routes.PathParameters.SimpleExpansion.Explode.primitive",
           "Decorators": []
          },
          {
           "$id": "73",
           "Name": "array",
           "ResourceName": "Explode",
           "Accessibility": "public",
           "Parameters": [
            {
             "$id": "74",
             "Name": "param",
             "NameInRequest": "param",
             "Type": {
              "$id": "75",
              "kind": "array",
              "name": "Array",
              "valueType": {
               "$id": "76",
               "kind": "string",
               "name": "string",
               "crossLanguageDefinitionId": "TypeSpec.string",
               "decorators": []
              },
              "crossLanguageDefinitionId": "TypeSpec.Array",
              "decorators": []
             },
             "Location": "Path",
             "IsApiVersion": false,
             "IsContentType": false,
             "IsEndpoint": false,
             "Explode": true,
             "IsRequired": true,
             "Kind": "Method",
             "Decorators": [],
             "SkipUrlEncoding": false
            }
           ],
           "Responses": [
            {
             "$id": "77",
             "StatusCodes": [
              204
             ],
             "Headers": [],
             "IsErrorResponse": false
            }
           ],
           "HttpMethod": "GET",
           "Uri": "{endpoint}",
           "Path": "/routes/path/simple/explode/array{param}",
           "BufferResponse": true,
           "GenerateProtocolMethod": true,
           "GenerateConvenienceMethod": true,
           "CrossLanguageDefinitionId": "Routes.PathParameters.SimpleExpansion.Explode.array",
           "Decorators": []
          },
          {
           "$id": "78",
           "Name": "record",
           "ResourceName": "Explode",
           "Accessibility": "public",
           "Parameters": [
            {
             "$id": "79",
             "Name": "param",
             "NameInRequest": "param",
             "Type": {
              "$id": "80",
              "kind": "dict",
              "keyType": {
               "$id": "81",
               "kind": "string",
               "name": "string",
               "crossLanguageDefinitionId": "TypeSpec.string",
               "decorators": []
              },
              "valueType": {
               "$id": "82",
               "kind": "int32",
               "name": "int32",
               "crossLanguageDefinitionId": "TypeSpec.int32",
               "decorators": []
              },
              "decorators": []
             },
             "Location": "Path",
             "IsApiVersion": false,
             "IsContentType": false,
             "IsEndpoint": false,
             "Explode": true,
             "IsRequired": true,
             "Kind": "Method",
             "Decorators": [],
             "SkipUrlEncoding": false
            }
           ],
           "Responses": [
            {
             "$id": "83",
             "StatusCodes": [
              204
             ],
             "Headers": [],
             "IsErrorResponse": false
            }
           ],
           "HttpMethod": "GET",
           "Uri": "{endpoint}",
           "Path": "/routes/path/simple/explode/record{param}",
           "BufferResponse": true,
           "GenerateProtocolMethod": true,
           "GenerateConvenienceMethod": true,
           "CrossLanguageDefinitionId": "Routes.PathParameters.SimpleExpansion.Explode.record",
           "Decorators": []
          }
         ],
         "crossLanguageDefinitionId": "Routes.PathParameters.SimpleExpansion.Explode",
         "decorators": [],
         "parent": {
          "$ref": "39"
         }
        }
       ]
      },
      {
       "$id": "84",
       "kind": "client",
       "name": "PathExpansion",
       "namespace": "Routes.PathParameters.PathExpansion",
       "parameters": [
        {
         "$id": "85",
         "Name": "endpoint",
         "NameInRequest": "endpoint",
         "Doc": "Service host",
         "Type": {
          "$id": "86",
          "kind": "url",
          "name": "url",
          "crossLanguageDefinitionId": "TypeSpec.url"
         },
         "Location": "Uri",
         "IsApiVersion": false,
         "IsResourceParameter": false,
         "IsContentType": false,
         "IsRequired": true,
         "IsEndpoint": true,
         "SkipUrlEncoding": false,
         "Explode": false,
         "Kind": "Client",
         "DefaultValue": {
          "$id": "87",
          "Type": {
           "$id": "88",
           "kind": "string",
           "name": "string",
           "crossLanguageDefinitionId": "TypeSpec.string"
          },
          "Value": "http://localhost:3000"
         }
        }
       ],
       "operations": [],
       "crossLanguageDefinitionId": "Routes.PathParameters.PathExpansion",
       "decorators": [],
       "parent": {
        "$ref": "9"
       },
       "children": [
        {
         "$id": "89",
         "kind": "client",
         "name": "Standard",
         "namespace": "Routes.PathParameters.PathExpansion.Standard",
         "parameters": [
          {
           "$id": "90",
           "Name": "endpoint",
           "NameInRequest": "endpoint",
           "Doc": "Service host",
           "Type": {
            "$id": "91",
            "kind": "url",
            "name": "url",
            "crossLanguageDefinitionId": "TypeSpec.url"
           },
           "Location": "Uri",
           "IsApiVersion": false,
           "IsResourceParameter": false,
           "IsContentType": false,
           "IsRequired": true,
           "IsEndpoint": true,
           "SkipUrlEncoding": false,
           "Explode": false,
           "Kind": "Client",
           "DefaultValue": {
            "$id": "92",
            "Type": {
             "$id": "93",
             "kind": "string",
             "name": "string",
             "crossLanguageDefinitionId": "TypeSpec.string"
            },
            "Value": "http://localhost:3000"
           }
          }
         ],
         "operations": [
          {
           "$id": "94",
           "Name": "primitive",
           "ResourceName": "Standard",
           "Accessibility": "public",
           "Parameters": [
            {
             "$id": "95",
             "Name": "param",
             "NameInRequest": "param",
             "Type": {
              "$id": "96",
              "kind": "string",
              "name": "string",
              "crossLanguageDefinitionId": "TypeSpec.string",
              "decorators": []
             },
             "Location": "Path",
             "IsApiVersion": false,
             "IsContentType": false,
             "IsEndpoint": false,
             "Explode": false,
             "IsRequired": true,
             "Kind": "Method",
             "Decorators": [],
             "SkipUrlEncoding": false
            }
           ],
           "Responses": [
            {
             "$id": "97",
             "StatusCodes": [
              204
             ],
             "Headers": [],
             "IsErrorResponse": false
            }
           ],
           "HttpMethod": "GET",
           "Uri": "{endpoint}",
           "Path": "/routes/path/path/standard/primitive{param}",
           "BufferResponse": true,
           "GenerateProtocolMethod": true,
           "GenerateConvenienceMethod": true,
           "CrossLanguageDefinitionId": "Routes.PathParameters.PathExpansion.Standard.primitive",
           "Decorators": []
          },
          {
           "$id": "98",
           "Name": "array",
           "ResourceName": "Standard",
           "Accessibility": "public",
           "Parameters": [
            {
             "$id": "99",
             "Name": "param",
             "NameInRequest": "param",
             "Type": {
              "$id": "100",
              "kind": "array",
              "name": "Array",
              "valueType": {
               "$id": "101",
               "kind": "string",
               "name": "string",
               "crossLanguageDefinitionId": "TypeSpec.string",
               "decorators": []
              },
              "crossLanguageDefinitionId": "TypeSpec.Array",
              "decorators": []
             },
             "Location": "Path",
             "IsApiVersion": false,
             "IsContentType": false,
             "IsEndpoint": false,
             "Explode": false,
             "IsRequired": true,
             "Kind": "Method",
             "Decorators": [],
             "SkipUrlEncoding": false
            }
           ],
           "Responses": [
            {
             "$id": "102",
             "StatusCodes": [
              204
             ],
             "Headers": [],
             "IsErrorResponse": false
            }
           ],
           "HttpMethod": "GET",
           "Uri": "{endpoint}",
           "Path": "/routes/path/path/standard/array{param}",
           "BufferResponse": true,
           "GenerateProtocolMethod": true,
           "GenerateConvenienceMethod": true,
           "CrossLanguageDefinitionId": "Routes.PathParameters.PathExpansion.Standard.array",
           "Decorators": []
          },
          {
           "$id": "103",
           "Name": "record",
           "ResourceName": "Standard",
           "Accessibility": "public",
           "Parameters": [
            {
             "$id": "104",
             "Name": "param",
             "NameInRequest": "param",
             "Type": {
              "$id": "105",
              "kind": "dict",
              "keyType": {
               "$id": "106",
               "kind": "string",
               "name": "string",
               "crossLanguageDefinitionId": "TypeSpec.string",
               "decorators": []
              },
              "valueType": {
               "$id": "107",
               "kind": "int32",
               "name": "int32",
               "crossLanguageDefinitionId": "TypeSpec.int32",
               "decorators": []
              },
              "decorators": []
             },
             "Location": "Path",
             "IsApiVersion": false,
             "IsContentType": false,
             "IsEndpoint": false,
             "Explode": false,
             "IsRequired": true,
             "Kind": "Method",
             "Decorators": [],
             "SkipUrlEncoding": false
            }
           ],
           "Responses": [
            {
             "$id": "108",
             "StatusCodes": [
              204
             ],
             "Headers": [],
             "IsErrorResponse": false
            }
           ],
           "HttpMethod": "GET",
           "Uri": "{endpoint}",
           "Path": "/routes/path/path/standard/record{param}",
           "BufferResponse": true,
           "GenerateProtocolMethod": true,
           "GenerateConvenienceMethod": true,
           "CrossLanguageDefinitionId": "Routes.PathParameters.PathExpansion.Standard.record",
           "Decorators": []
          }
         ],
         "crossLanguageDefinitionId": "Routes.PathParameters.PathExpansion.Standard",
         "decorators": [],
         "parent": {
          "$ref": "84"
         }
        },
        {
         "$id": "109",
         "kind": "client",
         "name": "Explode",
         "namespace": "Routes.PathParameters.PathExpansion.Explode",
         "parameters": [
          {
           "$id": "110",
           "Name": "endpoint",
           "NameInRequest": "endpoint",
           "Doc": "Service host",
           "Type": {
            "$id": "111",
            "kind": "url",
            "name": "url",
            "crossLanguageDefinitionId": "TypeSpec.url"
           },
           "Location": "Uri",
           "IsApiVersion": false,
           "IsResourceParameter": false,
           "IsContentType": false,
           "IsRequired": true,
           "IsEndpoint": true,
           "SkipUrlEncoding": false,
           "Explode": false,
           "Kind": "Client",
           "DefaultValue": {
            "$id": "112",
            "Type": {
             "$id": "113",
             "kind": "string",
             "name": "string",
             "crossLanguageDefinitionId": "TypeSpec.string"
            },
            "Value": "http://localhost:3000"
           }
          }
         ],
         "operations": [
          {
           "$id": "114",
           "Name": "primitive",
           "ResourceName": "Explode",
           "Accessibility": "public",
           "Parameters": [
            {
             "$id": "115",
             "Name": "param",
             "NameInRequest": "param",
             "Type": {
              "$id": "116",
              "kind": "string",
              "name": "string",
              "crossLanguageDefinitionId": "TypeSpec.string",
              "decorators": []
             },
             "Location": "Path",
             "IsApiVersion": false,
             "IsContentType": false,
             "IsEndpoint": false,
             "Explode": true,
             "IsRequired": true,
             "Kind": "Method",
             "Decorators": [],
             "SkipUrlEncoding": false
            }
           ],
           "Responses": [
            {
             "$id": "117",
             "StatusCodes": [
              204
             ],
             "Headers": [],
             "IsErrorResponse": false
            }
           ],
           "HttpMethod": "GET",
           "Uri": "{endpoint}",
           "Path": "/routes/path/path/explode/primitive{param}",
           "BufferResponse": true,
           "GenerateProtocolMethod": true,
           "GenerateConvenienceMethod": true,
           "CrossLanguageDefinitionId": "Routes.PathParameters.PathExpansion.Explode.primitive",
           "Decorators": []
          },
          {
           "$id": "118",
           "Name": "array",
           "ResourceName": "Explode",
           "Accessibility": "public",
           "Parameters": [
            {
             "$id": "119",
             "Name": "param",
             "NameInRequest": "param",
             "Type": {
              "$id": "120",
              "kind": "array",
              "name": "Array",
              "valueType": {
               "$id": "121",
               "kind": "string",
               "name": "string",
               "crossLanguageDefinitionId": "TypeSpec.string",
               "decorators": []
              },
              "crossLanguageDefinitionId": "TypeSpec.Array",
              "decorators": []
             },
             "Location": "Path",
             "IsApiVersion": false,
             "IsContentType": false,
             "IsEndpoint": false,
             "Explode": true,
             "IsRequired": true,
             "Kind": "Method",
             "Decorators": [],
             "SkipUrlEncoding": false
            }
           ],
           "Responses": [
            {
             "$id": "122",
             "StatusCodes": [
              204
             ],
             "Headers": [],
             "IsErrorResponse": false
            }
           ],
           "HttpMethod": "GET",
           "Uri": "{endpoint}",
           "Path": "/routes/path/path/explode/array{param}",
           "BufferResponse": true,
           "GenerateProtocolMethod": true,
           "GenerateConvenienceMethod": true,
           "CrossLanguageDefinitionId": "Routes.PathParameters.PathExpansion.Explode.array",
           "Decorators": []
          },
          {
           "$id": "123",
           "Name": "record",
           "ResourceName": "Explode",
           "Accessibility": "public",
           "Parameters": [
            {
             "$id": "124",
             "Name": "param",
             "NameInRequest": "param",
             "Type": {
              "$id": "125",
              "kind": "dict",
              "keyType": {
               "$id": "126",
               "kind": "string",
               "name": "string",
               "crossLanguageDefinitionId": "TypeSpec.string",
               "decorators": []
              },
              "valueType": {
               "$id": "127",
               "kind": "int32",
               "name": "int32",
               "crossLanguageDefinitionId": "TypeSpec.int32",
               "decorators": []
              },
              "decorators": []
             },
             "Location": "Path",
             "IsApiVersion": false,
             "IsContentType": false,
             "IsEndpoint": false,
             "Explode": true,
             "IsRequired": true,
             "Kind": "Method",
             "Decorators": [],
             "SkipUrlEncoding": false
            }
           ],
           "Responses": [
            {
             "$id": "128",
             "StatusCodes": [
              204
             ],
             "Headers": [],
             "IsErrorResponse": false
            }
           ],
           "HttpMethod": "GET",
           "Uri": "{endpoint}",
           "Path": "/routes/path/path/explode/record{param}",
           "BufferResponse": true,
           "GenerateProtocolMethod": true,
           "GenerateConvenienceMethod": true,
           "CrossLanguageDefinitionId": "Routes.PathParameters.PathExpansion.Explode.record",
           "Decorators": []
          }
         ],
         "crossLanguageDefinitionId": "Routes.PathParameters.PathExpansion.Explode",
         "decorators": [],
         "parent": {
          "$ref": "84"
         }
        }
       ]
      },
      {
       "$id": "129",
       "kind": "client",
       "name": "LabelExpansion",
       "namespace": "Routes.PathParameters.LabelExpansion",
       "parameters": [
        {
         "$id": "130",
         "Name": "endpoint",
         "NameInRequest": "endpoint",
         "Doc": "Service host",
         "Type": {
          "$id": "131",
          "kind": "url",
          "name": "url",
          "crossLanguageDefinitionId": "TypeSpec.url"
         },
         "Location": "Uri",
         "IsApiVersion": false,
         "IsResourceParameter": false,
         "IsContentType": false,
         "IsRequired": true,
         "IsEndpoint": true,
         "SkipUrlEncoding": false,
         "Explode": false,
         "Kind": "Client",
         "DefaultValue": {
          "$id": "132",
          "Type": {
           "$id": "133",
           "kind": "string",
           "name": "string",
           "crossLanguageDefinitionId": "TypeSpec.string"
          },
          "Value": "http://localhost:3000"
         }
        }
       ],
       "operations": [],
       "crossLanguageDefinitionId": "Routes.PathParameters.LabelExpansion",
       "decorators": [],
       "parent": {
        "$ref": "9"
       },
       "children": [
        {
         "$id": "134",
         "kind": "client",
         "name": "Standard",
         "namespace": "Routes.PathParameters.LabelExpansion.Standard",
         "parameters": [
          {
           "$id": "135",
           "Name": "endpoint",
           "NameInRequest": "endpoint",
           "Doc": "Service host",
           "Type": {
            "$id": "136",
            "kind": "url",
            "name": "url",
            "crossLanguageDefinitionId": "TypeSpec.url"
           },
           "Location": "Uri",
           "IsApiVersion": false,
           "IsResourceParameter": false,
           "IsContentType": false,
           "IsRequired": true,
           "IsEndpoint": true,
           "SkipUrlEncoding": false,
           "Explode": false,
           "Kind": "Client",
           "DefaultValue": {
            "$id": "137",
            "Type": {
             "$id": "138",
             "kind": "string",
             "name": "string",
             "crossLanguageDefinitionId": "TypeSpec.string"
            },
            "Value": "http://localhost:3000"
           }
          }
         ],
         "operations": [
          {
           "$id": "139",
           "Name": "primitive",
           "ResourceName": "Standard",
           "Accessibility": "public",
           "Parameters": [
            {
             "$id": "140",
             "Name": "param",
             "NameInRequest": "param",
             "Type": {
              "$id": "141",
              "kind": "string",
              "name": "string",
              "crossLanguageDefinitionId": "TypeSpec.string",
              "decorators": []
             },
             "Location": "Path",
             "IsApiVersion": false,
             "IsContentType": false,
             "IsEndpoint": false,
             "Explode": false,
             "IsRequired": true,
             "Kind": "Method",
             "Decorators": [],
             "SkipUrlEncoding": false
            }
           ],
           "Responses": [
            {
             "$id": "142",
             "StatusCodes": [
              204
             ],
             "Headers": [],
             "IsErrorResponse": false
            }
           ],
           "HttpMethod": "GET",
           "Uri": "{endpoint}",
           "Path": "/routes/path/label/standard/primitive{param}",
           "BufferResponse": true,
           "GenerateProtocolMethod": true,
           "GenerateConvenienceMethod": true,
           "CrossLanguageDefinitionId": "Routes.PathParameters.LabelExpansion.Standard.primitive",
           "Decorators": []
          },
          {
           "$id": "143",
           "Name": "array",
           "ResourceName": "Standard",
           "Accessibility": "public",
           "Parameters": [
            {
             "$id": "144",
             "Name": "param",
             "NameInRequest": "param",
             "Type": {
              "$id": "145",
              "kind": "array",
              "name": "Array",
              "valueType": {
               "$id": "146",
               "kind": "string",
               "name": "string",
               "crossLanguageDefinitionId": "TypeSpec.string",
               "decorators": []
              },
              "crossLanguageDefinitionId": "TypeSpec.Array",
              "decorators": []
             },
             "Location": "Path",
             "IsApiVersion": false,
             "IsContentType": false,
             "IsEndpoint": false,
             "Explode": false,
             "IsRequired": true,
             "Kind": "Method",
             "Decorators": [],
             "SkipUrlEncoding": false
            }
           ],
           "Responses": [
            {
             "$id": "147",
             "StatusCodes": [
              204
             ],
             "Headers": [],
             "IsErrorResponse": false
            }
           ],
           "HttpMethod": "GET",
           "Uri": "{endpoint}",
           "Path": "/routes/path/label/standard/array{param}",
           "BufferResponse": true,
           "GenerateProtocolMethod": true,
           "GenerateConvenienceMethod": true,
           "CrossLanguageDefinitionId": "Routes.PathParameters.LabelExpansion.Standard.array",
           "Decorators": []
          },
          {
           "$id": "148",
           "Name": "record",
           "ResourceName": "Standard",
           "Accessibility": "public",
           "Parameters": [
            {
             "$id": "149",
             "Name": "param",
             "NameInRequest": "param",
             "Type": {
              "$id": "150",
              "kind": "dict",
              "keyType": {
               "$id": "151",
               "kind": "string",
               "name": "string",
               "crossLanguageDefinitionId": "TypeSpec.string",
               "decorators": []
              },
              "valueType": {
               "$id": "152",
               "kind": "int32",
               "name": "int32",
               "crossLanguageDefinitionId": "TypeSpec.int32",
               "decorators": []
              },
              "decorators": []
             },
             "Location": "Path",
             "IsApiVersion": false,
             "IsContentType": false,
             "IsEndpoint": false,
             "Explode": false,
             "IsRequired": true,
             "Kind": "Method",
             "Decorators": [],
             "SkipUrlEncoding": false
            }
           ],
           "Responses": [
            {
             "$id": "153",
             "StatusCodes": [
              204
             ],
             "Headers": [],
             "IsErrorResponse": false
            }
           ],
           "HttpMethod": "GET",
           "Uri": "{endpoint}",
           "Path": "/routes/path/label/standard/record{param}",
           "BufferResponse": true,
           "GenerateProtocolMethod": true,
           "GenerateConvenienceMethod": true,
           "CrossLanguageDefinitionId": "Routes.PathParameters.LabelExpansion.Standard.record",
           "Decorators": []
          }
         ],
         "crossLanguageDefinitionId": "Routes.PathParameters.LabelExpansion.Standard",
         "decorators": [],
         "parent": {
          "$ref": "129"
         }
        },
        {
         "$id": "154",
         "kind": "client",
         "name": "Explode",
         "namespace": "Routes.PathParameters.LabelExpansion.Explode",
         "parameters": [
          {
           "$id": "155",
           "Name": "endpoint",
           "NameInRequest": "endpoint",
           "Doc": "Service host",
           "Type": {
            "$id": "156",
            "kind": "url",
            "name": "url",
            "crossLanguageDefinitionId": "TypeSpec.url"
           },
           "Location": "Uri",
           "IsApiVersion": false,
           "IsResourceParameter": false,
           "IsContentType": false,
           "IsRequired": true,
           "IsEndpoint": true,
           "SkipUrlEncoding": false,
           "Explode": false,
           "Kind": "Client",
           "DefaultValue": {
            "$id": "157",
            "Type": {
             "$id": "158",
             "kind": "string",
             "name": "string",
             "crossLanguageDefinitionId": "TypeSpec.string"
            },
            "Value": "http://localhost:3000"
           }
          }
         ],
         "operations": [
          {
           "$id": "159",
           "Name": "primitive",
           "ResourceName": "Explode",
           "Accessibility": "public",
           "Parameters": [
            {
             "$id": "160",
             "Name": "param",
             "NameInRequest": "param",
             "Type": {
              "$id": "161",
              "kind": "string",
              "name": "string",
              "crossLanguageDefinitionId": "TypeSpec.string",
              "decorators": []
             },
             "Location": "Path",
             "IsApiVersion": false,
             "IsContentType": false,
             "IsEndpoint": false,
             "Explode": true,
             "IsRequired": true,
             "Kind": "Method",
             "Decorators": [],
             "SkipUrlEncoding": false
            }
           ],
           "Responses": [
            {
             "$id": "162",
             "StatusCodes": [
              204
             ],
             "Headers": [],
             "IsErrorResponse": false
            }
           ],
           "HttpMethod": "GET",
           "Uri": "{endpoint}",
           "Path": "/routes/path/label/explode/primitive{param}",
           "BufferResponse": true,
           "GenerateProtocolMethod": true,
           "GenerateConvenienceMethod": true,
           "CrossLanguageDefinitionId": "Routes.PathParameters.LabelExpansion.Explode.primitive",
           "Decorators": []
          },
          {
           "$id": "163",
           "Name": "array",
           "ResourceName": "Explode",
           "Accessibility": "public",
           "Parameters": [
            {
             "$id": "164",
             "Name": "param",
             "NameInRequest": "param",
             "Type": {
              "$id": "165",
              "kind": "array",
              "name": "Array",
              "valueType": {
               "$id": "166",
               "kind": "string",
               "name": "string",
               "crossLanguageDefinitionId": "TypeSpec.string",
               "decorators": []
              },
              "crossLanguageDefinitionId": "TypeSpec.Array",
              "decorators": []
             },
             "Location": "Path",
             "IsApiVersion": false,
             "IsContentType": false,
             "IsEndpoint": false,
             "Explode": true,
             "IsRequired": true,
             "Kind": "Method",
             "Decorators": [],
             "SkipUrlEncoding": false
            }
           ],
           "Responses": [
            {
             "$id": "167",
             "StatusCodes": [
              204
             ],
             "Headers": [],
             "IsErrorResponse": false
            }
           ],
           "HttpMethod": "GET",
           "Uri": "{endpoint}",
           "Path": "/routes/path/label/explode/array{param}",
           "BufferResponse": true,
           "GenerateProtocolMethod": true,
           "GenerateConvenienceMethod": true,
           "CrossLanguageDefinitionId": "Routes.PathParameters.LabelExpansion.Explode.array",
           "Decorators": []
          },
          {
           "$id": "168",
           "Name": "record",
           "ResourceName": "Explode",
           "Accessibility": "public",
           "Parameters": [
            {
             "$id": "169",
             "Name": "param",
             "NameInRequest": "param",
             "Type": {
              "$id": "170",
              "kind": "dict",
              "keyType": {
               "$id": "171",
               "kind": "string",
               "name": "string",
               "crossLanguageDefinitionId": "TypeSpec.string",
               "decorators": []
              },
              "valueType": {
               "$id": "172",
               "kind": "int32",
               "name": "int32",
               "crossLanguageDefinitionId": "TypeSpec.int32",
               "decorators": []
              },
              "decorators": []
             },
             "Location": "Path",
             "IsApiVersion": false,
             "IsContentType": false,
             "IsEndpoint": false,
             "Explode": true,
             "IsRequired": true,
             "Kind": "Method",
             "Decorators": [],
             "SkipUrlEncoding": false
            }
           ],
           "Responses": [
            {
             "$id": "173",
             "StatusCodes": [
              204
             ],
             "Headers": [],
             "IsErrorResponse": false
            }
           ],
           "HttpMethod": "GET",
           "Uri": "{endpoint}",
           "Path": "/routes/path/label/explode/record{param}",
           "BufferResponse": true,
           "GenerateProtocolMethod": true,
           "GenerateConvenienceMethod": true,
           "CrossLanguageDefinitionId": "Routes.PathParameters.LabelExpansion.Explode.record",
           "Decorators": []
          }
         ],
         "crossLanguageDefinitionId": "Routes.PathParameters.LabelExpansion.Explode",
         "decorators": [],
         "parent": {
          "$ref": "129"
         }
        }
       ]
      },
      {
       "$id": "174",
       "kind": "client",
       "name": "MatrixExpansion",
       "namespace": "Routes.PathParameters.MatrixExpansion",
       "parameters": [
        {
         "$id": "175",
         "Name": "endpoint",
         "NameInRequest": "endpoint",
         "Doc": "Service host",
         "Type": {
          "$id": "176",
          "kind": "url",
          "name": "url",
          "crossLanguageDefinitionId": "TypeSpec.url"
         },
         "Location": "Uri",
         "IsApiVersion": false,
         "IsResourceParameter": false,
         "IsContentType": false,
         "IsRequired": true,
         "IsEndpoint": true,
         "SkipUrlEncoding": false,
         "Explode": false,
         "Kind": "Client",
         "DefaultValue": {
          "$id": "177",
          "Type": {
           "$id": "178",
           "kind": "string",
           "name": "string",
           "crossLanguageDefinitionId": "TypeSpec.string"
          },
          "Value": "http://localhost:3000"
         }
        }
       ],
       "operations": [],
       "crossLanguageDefinitionId": "Routes.PathParameters.MatrixExpansion",
       "decorators": [],
       "parent": {
        "$ref": "9"
       },
       "children": [
        {
         "$id": "179",
         "kind": "client",
         "name": "Standard",
         "namespace": "Routes.PathParameters.MatrixExpansion.Standard",
         "parameters": [
          {
           "$id": "180",
           "Name": "endpoint",
           "NameInRequest": "endpoint",
           "Doc": "Service host",
           "Type": {
            "$id": "181",
            "kind": "url",
            "name": "url",
            "crossLanguageDefinitionId": "TypeSpec.url"
           },
           "Location": "Uri",
           "IsApiVersion": false,
           "IsResourceParameter": false,
           "IsContentType": false,
           "IsRequired": true,
           "IsEndpoint": true,
           "SkipUrlEncoding": false,
           "Explode": false,
           "Kind": "Client",
           "DefaultValue": {
            "$id": "182",
            "Type": {
             "$id": "183",
             "kind": "string",
             "name": "string",
             "crossLanguageDefinitionId": "TypeSpec.string"
            },
            "Value": "http://localhost:3000"
           }
          }
         ],
         "operations": [
          {
           "$id": "184",
           "Name": "primitive",
           "ResourceName": "Standard",
           "Accessibility": "public",
           "Parameters": [
            {
             "$id": "185",
             "Name": "param",
             "NameInRequest": "param",
             "Type": {
              "$id": "186",
              "kind": "string",
              "name": "string",
              "crossLanguageDefinitionId": "TypeSpec.string",
              "decorators": []
             },
             "Location": "Path",
             "IsApiVersion": false,
             "IsContentType": false,
             "IsEndpoint": false,
             "Explode": false,
             "IsRequired": true,
             "Kind": "Method",
             "Decorators": [],
             "SkipUrlEncoding": false
            }
           ],
           "Responses": [
            {
             "$id": "187",
             "StatusCodes": [
              204
             ],
             "Headers": [],
             "IsErrorResponse": false
            }
           ],
           "HttpMethod": "GET",
           "Uri": "{endpoint}",
           "Path": "/routes/path/matrix/standard/primitive{param}",
           "BufferResponse": true,
           "GenerateProtocolMethod": true,
           "GenerateConvenienceMethod": true,
           "CrossLanguageDefinitionId": "Routes.PathParameters.MatrixExpansion.Standard.primitive",
           "Decorators": []
          },
          {
           "$id": "188",
           "Name": "array",
           "ResourceName": "Standard",
           "Accessibility": "public",
           "Parameters": [
            {
             "$id": "189",
             "Name": "param",
             "NameInRequest": "param",
             "Type": {
              "$id": "190",
              "kind": "array",
              "name": "Array",
              "valueType": {
               "$id": "191",
               "kind": "string",
               "name": "string",
               "crossLanguageDefinitionId": "TypeSpec.string",
               "decorators": []
              },
              "crossLanguageDefinitionId": "TypeSpec.Array",
              "decorators": []
             },
             "Location": "Path",
             "IsApiVersion": false,
             "IsContentType": false,
             "IsEndpoint": false,
             "Explode": false,
             "IsRequired": true,
             "Kind": "Method",
             "Decorators": [],
             "SkipUrlEncoding": false
            }
           ],
           "Responses": [
            {
             "$id": "192",
             "StatusCodes": [
              204
             ],
             "Headers": [],
             "IsErrorResponse": false
            }
           ],
           "HttpMethod": "GET",
           "Uri": "{endpoint}",
           "Path": "/routes/path/matrix/standard/array{param}",
           "BufferResponse": true,
           "GenerateProtocolMethod": true,
           "GenerateConvenienceMethod": true,
           "CrossLanguageDefinitionId": "Routes.PathParameters.MatrixExpansion.Standard.array",
           "Decorators": []
          },
          {
           "$id": "193",
           "Name": "record",
           "ResourceName": "Standard",
           "Accessibility": "public",
           "Parameters": [
            {
             "$id": "194",
             "Name": "param",
             "NameInRequest": "param",
             "Type": {
              "$id": "195",
              "kind": "dict",
              "keyType": {
               "$id": "196",
               "kind": "string",
               "name": "string",
               "crossLanguageDefinitionId": "TypeSpec.string",
               "decorators": []
              },
              "valueType": {
               "$id": "197",
               "kind": "int32",
               "name": "int32",
               "crossLanguageDefinitionId": "TypeSpec.int32",
               "decorators": []
              },
              "decorators": []
             },
             "Location": "Path",
             "IsApiVersion": false,
             "IsContentType": false,
             "IsEndpoint": false,
             "Explode": false,
             "IsRequired": true,
             "Kind": "Method",
             "Decorators": [],
             "SkipUrlEncoding": false
            }
           ],
           "Responses": [
            {
             "$id": "198",
             "StatusCodes": [
              204
             ],
             "Headers": [],
             "IsErrorResponse": false
            }
           ],
           "HttpMethod": "GET",
           "Uri": "{endpoint}",
           "Path": "/routes/path/matrix/standard/record{param}",
           "BufferResponse": true,
           "GenerateProtocolMethod": true,
           "GenerateConvenienceMethod": true,
           "CrossLanguageDefinitionId": "Routes.PathParameters.MatrixExpansion.Standard.record",
           "Decorators": []
          }
         ],
         "crossLanguageDefinitionId": "Routes.PathParameters.MatrixExpansion.Standard",
         "decorators": [],
         "parent": {
          "$ref": "174"
         }
        },
        {
         "$id": "199",
         "kind": "client",
         "name": "Explode",
         "namespace": "Routes.PathParameters.MatrixExpansion.Explode",
         "parameters": [
          {
           "$id": "200",
           "Name": "endpoint",
           "NameInRequest": "endpoint",
           "Doc": "Service host",
           "Type": {
            "$id": "201",
            "kind": "url",
            "name": "url",
            "crossLanguageDefinitionId": "TypeSpec.url"
           },
           "Location": "Uri",
           "IsApiVersion": false,
           "IsResourceParameter": false,
           "IsContentType": false,
           "IsRequired": true,
           "IsEndpoint": true,
           "SkipUrlEncoding": false,
           "Explode": false,
           "Kind": "Client",
           "DefaultValue": {
            "$id": "202",
            "Type": {
             "$id": "203",
             "kind": "string",
             "name": "string",
             "crossLanguageDefinitionId": "TypeSpec.string"
            },
            "Value": "http://localhost:3000"
           }
          }
         ],
         "operations": [
          {
           "$id": "204",
           "Name": "primitive",
           "ResourceName": "Explode",
           "Accessibility": "public",
           "Parameters": [
            {
             "$id": "205",
             "Name": "param",
             "NameInRequest": "param",
             "Type": {
              "$id": "206",
              "kind": "string",
              "name": "string",
              "crossLanguageDefinitionId": "TypeSpec.string",
              "decorators": []
             },
             "Location": "Path",
             "IsApiVersion": false,
             "IsContentType": false,
             "IsEndpoint": false,
             "Explode": true,
             "IsRequired": true,
             "Kind": "Method",
             "Decorators": [],
             "SkipUrlEncoding": false
            }
           ],
           "Responses": [
            {
             "$id": "207",
             "StatusCodes": [
              204
             ],
             "Headers": [],
             "IsErrorResponse": false
            }
           ],
           "HttpMethod": "GET",
           "Uri": "{endpoint}",
           "Path": "/routes/path/matrix/explode/primitive{param}",
           "BufferResponse": true,
           "GenerateProtocolMethod": true,
           "GenerateConvenienceMethod": true,
           "CrossLanguageDefinitionId": "Routes.PathParameters.MatrixExpansion.Explode.primitive",
           "Decorators": []
          },
          {
           "$id": "208",
           "Name": "array",
           "ResourceName": "Explode",
           "Accessibility": "public",
           "Parameters": [
            {
             "$id": "209",
             "Name": "param",
             "NameInRequest": "param",
             "Type": {
              "$id": "210",
              "kind": "array",
              "name": "Array",
              "valueType": {
               "$id": "211",
               "kind": "string",
               "name": "string",
               "crossLanguageDefinitionId": "TypeSpec.string",
               "decorators": []
              },
              "crossLanguageDefinitionId": "TypeSpec.Array",
              "decorators": []
             },
             "Location": "Path",
             "IsApiVersion": false,
             "IsContentType": false,
             "IsEndpoint": false,
             "Explode": true,
             "IsRequired": true,
             "Kind": "Method",
             "Decorators": [],
             "SkipUrlEncoding": false
            }
           ],
           "Responses": [
            {
             "$id": "212",
             "StatusCodes": [
              204
             ],
             "Headers": [],
             "IsErrorResponse": false
            }
           ],
           "HttpMethod": "GET",
           "Uri": "{endpoint}",
           "Path": "/routes/path/matrix/explode/array{param}",
           "BufferResponse": true,
           "GenerateProtocolMethod": true,
           "GenerateConvenienceMethod": true,
           "CrossLanguageDefinitionId": "Routes.PathParameters.MatrixExpansion.Explode.array",
           "Decorators": []
          },
          {
           "$id": "213",
           "Name": "record",
           "ResourceName": "Explode",
           "Accessibility": "public",
           "Parameters": [
            {
             "$id": "214",
             "Name": "param",
             "NameInRequest": "param",
             "Type": {
              "$id": "215",
              "kind": "dict",
              "keyType": {
               "$id": "216",
               "kind": "string",
               "name": "string",
               "crossLanguageDefinitionId": "TypeSpec.string",
               "decorators": []
              },
              "valueType": {
               "$id": "217",
               "kind": "int32",
               "name": "int32",
               "crossLanguageDefinitionId": "TypeSpec.int32",
               "decorators": []
              },
              "decorators": []
             },
             "Location": "Path",
             "IsApiVersion": false,
             "IsContentType": false,
             "IsEndpoint": false,
             "Explode": true,
             "IsRequired": true,
             "Kind": "Method",
             "Decorators": [],
             "SkipUrlEncoding": false
            }
           ],
           "Responses": [
            {
             "$id": "218",
             "StatusCodes": [
              204
             ],
             "Headers": [],
             "IsErrorResponse": false
            }
           ],
           "HttpMethod": "GET",
           "Uri": "{endpoint}",
           "Path": "/routes/path/matrix/explode/record{param}",
           "BufferResponse": true,
           "GenerateProtocolMethod": true,
           "GenerateConvenienceMethod": true,
           "CrossLanguageDefinitionId": "Routes.PathParameters.MatrixExpansion.Explode.record",
           "Decorators": []
          }
         ],
         "crossLanguageDefinitionId": "Routes.PathParameters.MatrixExpansion.Explode",
         "decorators": [],
         "parent": {
          "$ref": "174"
         }
        }
       ]
      }
     ]
    },
    {
     "$id": "219",
     "kind": "client",
     "name": "QueryParameters",
     "namespace": "Routes.QueryParameters",
     "parameters": [
      {
       "$id": "220",
       "Name": "endpoint",
       "NameInRequest": "endpoint",
       "Doc": "Service host",
       "Type": {
        "$id": "221",
        "kind": "url",
        "name": "url",
        "crossLanguageDefinitionId": "TypeSpec.url"
       },
       "Location": "Uri",
       "IsApiVersion": false,
       "IsResourceParameter": false,
       "IsContentType": false,
       "IsRequired": true,
       "IsEndpoint": true,
       "SkipUrlEncoding": false,
       "Explode": false,
       "Kind": "Client",
       "DefaultValue": {
        "$id": "222",
        "Type": {
         "$id": "223",
         "kind": "string",
         "name": "string",
         "crossLanguageDefinitionId": "TypeSpec.string"
        },
        "Value": "http://localhost:3000"
       }
      }
     ],
     "operations": [
      {
       "$id": "224",
       "Name": "templateOnly",
       "ResourceName": "QueryParameters",
       "Accessibility": "public",
       "Parameters": [
        {
         "$id": "225",
         "Name": "param",
         "NameInRequest": "param",
         "Type": {
          "$id": "226",
          "kind": "string",
          "name": "string",
          "crossLanguageDefinitionId": "TypeSpec.string",
          "decorators": []
         },
         "Location": "Query",
         "IsApiVersion": false,
         "IsContentType": false,
         "IsEndpoint": false,
         "Explode": false,
         "IsRequired": true,
         "Kind": "Method",
         "Decorators": [],
         "SkipUrlEncoding": false
        }
       ],
       "Responses": [
        {
         "$id": "227",
         "StatusCodes": [
          204
         ],
         "Headers": [],
         "IsErrorResponse": false
        }
       ],
       "HttpMethod": "GET",
       "Uri": "{endpoint}",
       "Path": "/routes/query/template-only",
       "BufferResponse": true,
       "GenerateProtocolMethod": true,
       "GenerateConvenienceMethod": true,
       "CrossLanguageDefinitionId": "Routes.QueryParameters.templateOnly",
       "Decorators": []
      },
      {
       "$id": "228",
       "Name": "explicit",
       "ResourceName": "QueryParameters",
       "Accessibility": "public",
       "Parameters": [
        {
         "$id": "229",
         "Name": "param",
         "NameInRequest": "param",
         "Type": {
          "$id": "230",
          "kind": "string",
          "name": "string",
          "crossLanguageDefinitionId": "TypeSpec.string",
          "decorators": []
         },
         "Location": "Query",
         "IsApiVersion": false,
         "IsContentType": false,
         "IsEndpoint": false,
         "Explode": false,
         "IsRequired": true,
         "Kind": "Method",
         "Decorators": [],
         "SkipUrlEncoding": false
        }
       ],
       "Responses": [
        {
         "$id": "231",
         "StatusCodes": [
          204
         ],
         "Headers": [],
         "IsErrorResponse": false
        }
       ],
       "HttpMethod": "GET",
       "Uri": "{endpoint}",
       "Path": "/routes/query/explicit",
       "BufferResponse": true,
       "GenerateProtocolMethod": true,
       "GenerateConvenienceMethod": true,
       "CrossLanguageDefinitionId": "Routes.QueryParameters.explicit",
       "Decorators": []
      },
      {
       "$id": "232",
       "Name": "annotationOnly",
       "ResourceName": "QueryParameters",
       "Accessibility": "public",
       "Parameters": [
        {
         "$id": "233",
         "Name": "param",
         "NameInRequest": "param",
         "Type": {
          "$id": "234",
          "kind": "string",
          "name": "string",
          "crossLanguageDefinitionId": "TypeSpec.string",
          "decorators": []
         },
         "Location": "Query",
         "IsApiVersion": false,
         "IsContentType": false,
         "IsEndpoint": false,
         "Explode": false,
         "IsRequired": true,
         "Kind": "Method",
         "Decorators": [],
         "SkipUrlEncoding": false
        }
       ],
       "Responses": [
        {
         "$id": "235",
         "StatusCodes": [
          204
         ],
         "Headers": [],
         "IsErrorResponse": false
        }
       ],
       "HttpMethod": "GET",
       "Uri": "{endpoint}",
       "Path": "/routes/query/annotation-only",
       "BufferResponse": true,
       "GenerateProtocolMethod": true,
       "GenerateConvenienceMethod": true,
       "CrossLanguageDefinitionId": "Routes.QueryParameters.annotationOnly",
       "Decorators": []
      }
     ],
     "apiVersions": [],
     "crossLanguageDefinitionId": "Routes.QueryParameters",
     "decorators": [],
     "parent": {
      "$ref": "2"
     },
     "children": [
      {
       "$id": "236",
       "kind": "client",
       "name": "QueryExpansion",
       "namespace": "Routes.QueryParameters.QueryExpansion",
       "parameters": [
        {
         "$id": "237",
         "Name": "endpoint",
         "NameInRequest": "endpoint",
         "Doc": "Service host",
         "Type": {
          "$id": "238",
          "kind": "url",
          "name": "url",
          "crossLanguageDefinitionId": "TypeSpec.url"
         },
         "Location": "Uri",
         "IsApiVersion": false,
         "IsResourceParameter": false,
         "IsContentType": false,
         "IsRequired": true,
         "IsEndpoint": true,
         "SkipUrlEncoding": false,
         "Explode": false,
         "Kind": "Client",
         "DefaultValue": {
          "$id": "239",
          "Type": {
           "$id": "240",
           "kind": "string",
           "name": "string",
           "crossLanguageDefinitionId": "TypeSpec.string"
          },
          "Value": "http://localhost:3000"
         }
        }
       ],
       "operations": [],
       "crossLanguageDefinitionId": "Routes.QueryParameters.QueryExpansion",
       "decorators": [],
       "parent": {
        "$ref": "219"
       },
       "children": [
        {
         "$id": "241",
         "kind": "client",
         "name": "Standard",
         "namespace": "Routes.QueryParameters.QueryExpansion.Standard",
         "parameters": [
          {
           "$id": "242",
           "Name": "endpoint",
           "NameInRequest": "endpoint",
           "Doc": "Service host",
           "Type": {
            "$id": "243",
            "kind": "url",
            "name": "url",
            "crossLanguageDefinitionId": "TypeSpec.url"
           },
           "Location": "Uri",
           "IsApiVersion": false,
           "IsResourceParameter": false,
           "IsContentType": false,
           "IsRequired": true,
           "IsEndpoint": true,
           "SkipUrlEncoding": false,
           "Explode": false,
           "Kind": "Client",
           "DefaultValue": {
            "$id": "244",
            "Type": {
             "$id": "245",
             "kind": "string",
             "name": "string",
             "crossLanguageDefinitionId": "TypeSpec.string"
            },
            "Value": "http://localhost:3000"
           }
          }
         ],
         "operations": [
          {
           "$id": "246",
           "Name": "primitive",
           "ResourceName": "Standard",
           "Accessibility": "public",
           "Parameters": [
            {
             "$id": "247",
             "Name": "param",
             "NameInRequest": "param",
             "Type": {
              "$id": "248",
              "kind": "string",
              "name": "string",
              "crossLanguageDefinitionId": "TypeSpec.string",
              "decorators": []
             },
             "Location": "Query",
             "IsApiVersion": false,
             "IsContentType": false,
             "IsEndpoint": false,
             "Explode": false,
             "IsRequired": true,
             "Kind": "Method",
             "Decorators": [],
             "SkipUrlEncoding": false
            }
           ],
           "Responses": [
            {
             "$id": "249",
             "StatusCodes": [
              204
             ],
             "Headers": [],
             "IsErrorResponse": false
            }
           ],
           "HttpMethod": "GET",
           "Uri": "{endpoint}",
           "Path": "/routes/query/query-expansion/standard/primitive",
           "BufferResponse": true,
           "GenerateProtocolMethod": true,
           "GenerateConvenienceMethod": true,
           "CrossLanguageDefinitionId": "Routes.QueryParameters.QueryExpansion.Standard.primitive",
           "Decorators": []
          },
          {
           "$id": "250",
           "Name": "array",
           "ResourceName": "Standard",
           "Accessibility": "public",
           "Parameters": [
            {
             "$id": "251",
             "Name": "param",
             "NameInRequest": "param",
             "Type": {
              "$id": "252",
              "kind": "array",
              "name": "Array",
              "valueType": {
               "$id": "253",
               "kind": "string",
               "name": "string",
               "crossLanguageDefinitionId": "TypeSpec.string",
               "decorators": []
              },
              "crossLanguageDefinitionId": "TypeSpec.Array",
              "decorators": []
             },
             "Location": "Query",
             "IsApiVersion": false,
             "IsContentType": false,
             "IsEndpoint": false,
             "Explode": false,
             "IsRequired": true,
             "Kind": "Method",
             "Decorators": [],
             "SkipUrlEncoding": false
            }
           ],
           "Responses": [
            {
             "$id": "254",
             "StatusCodes": [
              204
             ],
             "Headers": [],
             "IsErrorResponse": false
            }
           ],
           "HttpMethod": "GET",
           "Uri": "{endpoint}",
           "Path": "/routes/query/query-expansion/standard/array",
           "BufferResponse": true,
           "GenerateProtocolMethod": true,
           "GenerateConvenienceMethod": true,
           "CrossLanguageDefinitionId": "Routes.QueryParameters.QueryExpansion.Standard.array",
           "Decorators": []
          },
          {
           "$id": "255",
           "Name": "record",
           "ResourceName": "Standard",
           "Accessibility": "public",
           "Parameters": [
            {
             "$id": "256",
             "Name": "param",
             "NameInRequest": "param",
             "Type": {
              "$id": "257",
              "kind": "dict",
              "keyType": {
               "$id": "258",
               "kind": "string",
               "name": "string",
               "crossLanguageDefinitionId": "TypeSpec.string",
               "decorators": []
              },
              "valueType": {
               "$id": "259",
               "kind": "int32",
               "name": "int32",
               "crossLanguageDefinitionId": "TypeSpec.int32",
               "decorators": []
              },
              "decorators": []
             },
             "Location": "Query",
             "IsApiVersion": false,
             "IsContentType": false,
             "IsEndpoint": false,
             "Explode": false,
             "IsRequired": true,
             "Kind": "Method",
             "Decorators": [],
             "SkipUrlEncoding": false
            }
           ],
           "Responses": [
            {
             "$id": "260",
             "StatusCodes": [
              204
             ],
             "Headers": [],
             "IsErrorResponse": false
            }
           ],
           "HttpMethod": "GET",
           "Uri": "{endpoint}",
           "Path": "/routes/query/query-expansion/standard/record",
           "BufferResponse": true,
           "GenerateProtocolMethod": true,
           "GenerateConvenienceMethod": true,
           "CrossLanguageDefinitionId": "Routes.QueryParameters.QueryExpansion.Standard.record",
           "Decorators": []
          }
         ],
         "crossLanguageDefinitionId": "Routes.QueryParameters.QueryExpansion.Standard",
         "decorators": [],
         "parent": {
          "$ref": "236"
         }
        },
        {
         "$id": "261",
         "kind": "client",
         "name": "Explode",
         "namespace": "Routes.QueryParameters.QueryExpansion.Explode",
         "parameters": [
          {
           "$id": "262",
           "Name": "endpoint",
           "NameInRequest": "endpoint",
           "Doc": "Service host",
           "Type": {
            "$id": "263",
            "kind": "url",
            "name": "url",
            "crossLanguageDefinitionId": "TypeSpec.url"
           },
           "Location": "Uri",
           "IsApiVersion": false,
           "IsResourceParameter": false,
           "IsContentType": false,
           "IsRequired": true,
           "IsEndpoint": true,
           "SkipUrlEncoding": false,
           "Explode": false,
           "Kind": "Client",
           "DefaultValue": {
            "$id": "264",
            "Type": {
             "$id": "265",
             "kind": "string",
             "name": "string",
             "crossLanguageDefinitionId": "TypeSpec.string"
            },
            "Value": "http://localhost:3000"
           }
          }
         ],
         "operations": [
          {
           "$id": "266",
           "Name": "primitive",
           "ResourceName": "Explode",
           "Accessibility": "public",
           "Parameters": [
            {
             "$id": "267",
             "Name": "param",
             "NameInRequest": "param",
             "Type": {
              "$id": "268",
              "kind": "string",
              "name": "string",
              "crossLanguageDefinitionId": "TypeSpec.string",
              "decorators": []
             },
             "Location": "Query",
             "IsApiVersion": false,
             "IsContentType": false,
             "IsEndpoint": false,
             "Explode": true,
             "IsRequired": true,
             "Kind": "Method",
             "Decorators": [],
             "SkipUrlEncoding": false
            }
           ],
           "Responses": [
            {
             "$id": "269",
             "StatusCodes": [
              204
             ],
             "Headers": [],
             "IsErrorResponse": false
            }
           ],
           "HttpMethod": "GET",
           "Uri": "{endpoint}",
           "Path": "/routes/query/query-expansion/explode/primitive",
           "BufferResponse": true,
           "GenerateProtocolMethod": true,
           "GenerateConvenienceMethod": true,
           "CrossLanguageDefinitionId": "Routes.QueryParameters.QueryExpansion.Explode.primitive",
           "Decorators": []
          },
          {
           "$id": "270",
           "Name": "array",
           "ResourceName": "Explode",
           "Accessibility": "public",
           "Parameters": [
            {
             "$id": "271",
             "Name": "param",
             "NameInRequest": "param",
             "Type": {
              "$id": "272",
              "kind": "array",
              "name": "Array",
              "valueType": {
               "$id": "273",
               "kind": "string",
               "name": "string",
               "crossLanguageDefinitionId": "TypeSpec.string",
               "decorators": []
              },
              "crossLanguageDefinitionId": "TypeSpec.Array",
              "decorators": []
             },
             "Location": "Query",
             "IsApiVersion": false,
             "IsContentType": false,
             "IsEndpoint": false,
             "Explode": true,
             "IsRequired": true,
             "Kind": "Method",
             "Decorators": [],
             "SkipUrlEncoding": false
            }
           ],
           "Responses": [
            {
             "$id": "274",
             "StatusCodes": [
              204
             ],
             "Headers": [],
             "IsErrorResponse": false
            }
           ],
           "HttpMethod": "GET",
           "Uri": "{endpoint}",
           "Path": "/routes/query/query-expansion/explode/array",
           "BufferResponse": true,
           "GenerateProtocolMethod": true,
           "GenerateConvenienceMethod": true,
           "CrossLanguageDefinitionId": "Routes.QueryParameters.QueryExpansion.Explode.array",
           "Decorators": []
          },
          {
           "$id": "275",
           "Name": "record",
           "ResourceName": "Explode",
           "Accessibility": "public",
           "Parameters": [
            {
             "$id": "276",
             "Name": "param",
             "NameInRequest": "param",
             "Type": {
              "$id": "277",
              "kind": "dict",
              "keyType": {
               "$id": "278",
               "kind": "string",
               "name": "string",
               "crossLanguageDefinitionId": "TypeSpec.string",
               "decorators": []
              },
              "valueType": {
               "$id": "279",
               "kind": "int32",
               "name": "int32",
               "crossLanguageDefinitionId": "TypeSpec.int32",
               "decorators": []
              },
              "decorators": []
             },
             "Location": "Query",
             "IsApiVersion": false,
             "IsContentType": false,
             "IsEndpoint": false,
             "Explode": true,
             "IsRequired": true,
             "Kind": "Method",
             "Decorators": [],
             "SkipUrlEncoding": false
            }
           ],
           "Responses": [
            {
             "$id": "280",
             "StatusCodes": [
              204
             ],
             "Headers": [],
             "IsErrorResponse": false
            }
           ],
           "HttpMethod": "GET",
           "Uri": "{endpoint}",
           "Path": "/routes/query/query-expansion/explode/record",
           "BufferResponse": true,
           "GenerateProtocolMethod": true,
           "GenerateConvenienceMethod": true,
           "CrossLanguageDefinitionId": "Routes.QueryParameters.QueryExpansion.Explode.record",
           "Decorators": []
          }
         ],
         "crossLanguageDefinitionId": "Routes.QueryParameters.QueryExpansion.Explode",
         "decorators": [],
         "parent": {
          "$ref": "236"
         }
        }
       ]
      },
      {
       "$id": "281",
       "kind": "client",
       "name": "QueryContinuation",
       "namespace": "Routes.QueryParameters.QueryContinuation",
       "parameters": [
        {
         "$id": "282",
         "Name": "endpoint",
         "NameInRequest": "endpoint",
         "Doc": "Service host",
         "Type": {
          "$id": "283",
          "kind": "url",
          "name": "url",
          "crossLanguageDefinitionId": "TypeSpec.url"
         },
         "Location": "Uri",
         "IsApiVersion": false,
         "IsResourceParameter": false,
         "IsContentType": false,
         "IsRequired": true,
         "IsEndpoint": true,
         "SkipUrlEncoding": false,
         "Explode": false,
         "Kind": "Client",
         "DefaultValue": {
          "$id": "284",
          "Type": {
           "$id": "285",
           "kind": "string",
           "name": "string",
           "crossLanguageDefinitionId": "TypeSpec.string"
          },
          "Value": "http://localhost:3000"
         }
        }
       ],
       "operations": [],
       "crossLanguageDefinitionId": "Routes.QueryParameters.QueryContinuation",
       "decorators": [],
       "parent": {
        "$ref": "219"
       },
       "children": [
        {
         "$id": "286",
         "kind": "client",
         "name": "Standard",
         "namespace": "Routes.QueryParameters.QueryContinuation.Standard",
         "parameters": [
          {
           "$id": "287",
           "Name": "endpoint",
           "NameInRequest": "endpoint",
           "Doc": "Service host",
           "Type": {
            "$id": "288",
            "kind": "url",
            "name": "url",
            "crossLanguageDefinitionId": "TypeSpec.url"
           },
           "Location": "Uri",
           "IsApiVersion": false,
           "IsResourceParameter": false,
           "IsContentType": false,
           "IsRequired": true,
           "IsEndpoint": true,
           "SkipUrlEncoding": false,
           "Explode": false,
           "Kind": "Client",
           "DefaultValue": {
            "$id": "289",
            "Type": {
             "$id": "290",
             "kind": "string",
             "name": "string",
             "crossLanguageDefinitionId": "TypeSpec.string"
            },
            "Value": "http://localhost:3000"
           }
          }
         ],
         "operations": [
          {
           "$id": "291",
           "Name": "primitive",
           "ResourceName": "Standard",
           "Accessibility": "public",
           "Parameters": [
            {
             "$id": "292",
             "Name": "param",
             "NameInRequest": "param",
             "Type": {
              "$id": "293",
              "kind": "string",
              "name": "string",
              "crossLanguageDefinitionId": "TypeSpec.string",
              "decorators": []
             },
             "Location": "Query",
             "IsApiVersion": false,
             "IsContentType": false,
             "IsEndpoint": false,
             "Explode": false,
             "IsRequired": true,
             "Kind": "Method",
             "Decorators": [],
             "SkipUrlEncoding": false
            }
           ],
           "Responses": [
            {
             "$id": "294",
             "StatusCodes": [
              204
             ],
             "Headers": [],
             "IsErrorResponse": false
            }
           ],
           "HttpMethod": "GET",
           "Uri": "{endpoint}",
           "Path": "/routes/query/query-continuation/standard/primitive?fixed=true",
           "BufferResponse": true,
           "GenerateProtocolMethod": true,
           "GenerateConvenienceMethod": true,
           "CrossLanguageDefinitionId": "Routes.QueryParameters.QueryContinuation.Standard.primitive",
           "Decorators": []
          },
          {
           "$id": "295",
           "Name": "array",
           "ResourceName": "Standard",
           "Accessibility": "public",
           "Parameters": [
            {
             "$id": "296",
             "Name": "param",
             "NameInRequest": "param",
             "Type": {
              "$id": "297",
              "kind": "array",
              "name": "Array",
              "valueType": {
               "$id": "298",
               "kind": "string",
               "name": "string",
               "crossLanguageDefinitionId": "TypeSpec.string",
               "decorators": []
              },
              "crossLanguageDefinitionId": "TypeSpec.Array",
              "decorators": []
             },
             "Location": "Query",
             "IsApiVersion": false,
             "IsContentType": false,
             "IsEndpoint": false,
             "Explode": false,
             "IsRequired": true,
             "Kind": "Method",
             "Decorators": [],
             "SkipUrlEncoding": false
            }
           ],
           "Responses": [
            {
             "$id": "299",
             "StatusCodes": [
              204
             ],
             "Headers": [],
             "IsErrorResponse": false
            }
           ],
           "HttpMethod": "GET",
           "Uri": "{endpoint}",
           "Path": "/routes/query/query-continuation/standard/array?fixed=true",
           "BufferResponse": true,
           "GenerateProtocolMethod": true,
           "GenerateConvenienceMethod": true,
           "CrossLanguageDefinitionId": "Routes.QueryParameters.QueryContinuation.Standard.array",
           "Decorators": []
          },
          {
           "$id": "300",
           "Name": "record",
           "ResourceName": "Standard",
           "Accessibility": "public",
           "Parameters": [
            {
             "$id": "301",
             "Name": "param",
             "NameInRequest": "param",
             "Type": {
              "$id": "302",
              "kind": "dict",
              "keyType": {
               "$id": "303",
               "kind": "string",
               "name": "string",
               "crossLanguageDefinitionId": "TypeSpec.string",
               "decorators": []
              },
              "valueType": {
               "$id": "304",
               "kind": "int32",
               "name": "int32",
               "crossLanguageDefinitionId": "TypeSpec.int32",
               "decorators": []
              },
              "decorators": []
             },
             "Location": "Query",
             "IsApiVersion": false,
             "IsContentType": false,
             "IsEndpoint": false,
             "Explode": false,
             "IsRequired": true,
             "Kind": "Method",
             "Decorators": [],
             "SkipUrlEncoding": false
            }
           ],
           "Responses": [
            {
             "$id": "305",
             "StatusCodes": [
              204
             ],
             "Headers": [],
             "IsErrorResponse": false
            }
           ],
           "HttpMethod": "GET",
           "Uri": "{endpoint}",
           "Path": "/routes/query/query-continuation/standard/record?fixed=true",
           "BufferResponse": true,
           "GenerateProtocolMethod": true,
           "GenerateConvenienceMethod": true,
           "CrossLanguageDefinitionId": "Routes.QueryParameters.QueryContinuation.Standard.record",
           "Decorators": []
          }
         ],
         "crossLanguageDefinitionId": "Routes.QueryParameters.QueryContinuation.Standard",
         "decorators": [],
         "parent": {
          "$ref": "281"
         }
        },
        {
         "$id": "306",
         "kind": "client",
         "name": "Explode",
         "namespace": "Routes.QueryParameters.QueryContinuation.Explode",
         "parameters": [
          {
           "$id": "307",
           "Name": "endpoint",
           "NameInRequest": "endpoint",
           "Doc": "Service host",
           "Type": {
            "$id": "308",
            "kind": "url",
            "name": "url",
            "crossLanguageDefinitionId": "TypeSpec.url"
           },
           "Location": "Uri",
           "IsApiVersion": false,
           "IsResourceParameter": false,
           "IsContentType": false,
           "IsRequired": true,
           "IsEndpoint": true,
           "SkipUrlEncoding": false,
           "Explode": false,
           "Kind": "Client",
           "DefaultValue": {
            "$id": "309",
            "Type": {
             "$id": "310",
             "kind": "string",
             "name": "string",
             "crossLanguageDefinitionId": "TypeSpec.string"
            },
            "Value": "http://localhost:3000"
           }
          }
         ],
         "operations": [
          {
           "$id": "311",
           "Name": "primitive",
           "ResourceName": "Explode",
           "Accessibility": "public",
           "Parameters": [
            {
             "$id": "312",
             "Name": "param",
             "NameInRequest": "param",
             "Type": {
              "$id": "313",
              "kind": "string",
              "name": "string",
              "crossLanguageDefinitionId": "TypeSpec.string",
              "decorators": []
             },
             "Location": "Query",
             "IsApiVersion": false,
             "IsContentType": false,
             "IsEndpoint": false,
             "Explode": true,
             "IsRequired": true,
             "Kind": "Method",
             "Decorators": [],
             "SkipUrlEncoding": false
            }
           ],
           "Responses": [
            {
             "$id": "314",
             "StatusCodes": [
              204
             ],
             "Headers": [],
             "IsErrorResponse": false
            }
           ],
           "HttpMethod": "GET",
           "Uri": "{endpoint}",
           "Path": "/routes/query/query-continuation/explode/primitive?fixed=true",
           "BufferResponse": true,
           "GenerateProtocolMethod": true,
           "GenerateConvenienceMethod": true,
           "CrossLanguageDefinitionId": "Routes.QueryParameters.QueryContinuation.Explode.primitive",
           "Decorators": []
          },
          {
           "$id": "315",
           "Name": "array",
           "ResourceName": "Explode",
           "Accessibility": "public",
           "Parameters": [
            {
             "$id": "316",
             "Name": "param",
             "NameInRequest": "param",
             "Type": {
              "$id": "317",
              "kind": "array",
              "name": "Array",
              "valueType": {
               "$id": "318",
               "kind": "string",
               "name": "string",
               "crossLanguageDefinitionId": "TypeSpec.string",
               "decorators": []
              },
              "crossLanguageDefinitionId": "TypeSpec.Array",
              "decorators": []
             },
             "Location": "Query",
             "IsApiVersion": false,
             "IsContentType": false,
             "IsEndpoint": false,
             "Explode": true,
             "IsRequired": true,
             "Kind": "Method",
             "Decorators": [],
             "SkipUrlEncoding": false
            }
           ],
           "Responses": [
            {
             "$id": "319",
             "StatusCodes": [
              204
             ],
             "Headers": [],
             "IsErrorResponse": false
            }
           ],
           "HttpMethod": "GET",
           "Uri": "{endpoint}",
           "Path": "/routes/query/query-continuation/explode/array?fixed=true",
           "BufferResponse": true,
           "GenerateProtocolMethod": true,
           "GenerateConvenienceMethod": true,
           "CrossLanguageDefinitionId": "Routes.QueryParameters.QueryContinuation.Explode.array",
           "Decorators": []
          },
          {
           "$id": "320",
           "Name": "record",
           "ResourceName": "Explode",
           "Accessibility": "public",
           "Parameters": [
            {
             "$id": "321",
             "Name": "param",
             "NameInRequest": "param",
             "Type": {
              "$id": "322",
              "kind": "dict",
              "keyType": {
               "$id": "323",
               "kind": "string",
               "name": "string",
               "crossLanguageDefinitionId": "TypeSpec.string",
               "decorators": []
              },
              "valueType": {
               "$id": "324",
               "kind": "int32",
               "name": "int32",
               "crossLanguageDefinitionId": "TypeSpec.int32",
               "decorators": []
              },
              "decorators": []
             },
             "Location": "Query",
             "IsApiVersion": false,
             "IsContentType": false,
             "IsEndpoint": false,
             "Explode": true,
             "IsRequired": true,
             "Kind": "Method",
             "Decorators": [],
             "SkipUrlEncoding": false
            }
           ],
           "Responses": [
            {
             "$id": "325",
             "StatusCodes": [
              204
             ],
             "Headers": [],
             "IsErrorResponse": false
            }
           ],
           "HttpMethod": "GET",
           "Uri": "{endpoint}",
           "Path": "/routes/query/query-continuation/explode/record?fixed=true",
           "BufferResponse": true,
           "GenerateProtocolMethod": true,
           "GenerateConvenienceMethod": true,
           "CrossLanguageDefinitionId": "Routes.QueryParameters.QueryContinuation.Explode.record",
           "Decorators": []
          }
         ],
         "crossLanguageDefinitionId": "Routes.QueryParameters.QueryContinuation.Explode",
         "decorators": [],
         "parent": {
          "$ref": "281"
         }
        }
       ]
      }
     ]
    },
    {
     "$id": "326",
     "kind": "client",
     "name": "InInterface",
     "namespace": "Routes",
     "parameters": [
      {
       "$id": "327",
       "Name": "endpoint",
       "NameInRequest": "endpoint",
       "Doc": "Service host",
       "Type": {
        "$id": "328",
        "kind": "url",
        "name": "url",
        "crossLanguageDefinitionId": "TypeSpec.url"
       },
       "Location": "Uri",
       "IsApiVersion": false,
       "IsResourceParameter": false,
       "IsContentType": false,
       "IsRequired": true,
       "IsEndpoint": true,
       "SkipUrlEncoding": false,
       "Explode": false,
       "Kind": "Client",
       "DefaultValue": {
        "$id": "329",
        "Type": {
         "$id": "330",
         "kind": "string",
         "name": "string",
         "crossLanguageDefinitionId": "TypeSpec.string"
        },
        "Value": "http://localhost:3000"
       }
      }
     ],
     "operations": [
      {
       "$id": "331",
       "Name": "fixed",
       "ResourceName": "InInterface",
       "Accessibility": "public",
       "Parameters": [],
       "Responses": [
        {
         "$id": "332",
         "StatusCodes": [
          204
         ],
         "Headers": [],
         "IsErrorResponse": false
        }
       ],
       "HttpMethod": "GET",
       "Uri": "{endpoint}",
       "Path": "/routes/in-interface/fixed",
       "BufferResponse": true,
       "GenerateProtocolMethod": true,
       "GenerateConvenienceMethod": true,
       "CrossLanguageDefinitionId": "Routes.InInterface.fixed",
       "Decorators": []
      }
     ],
     "apiVersions": [],
     "crossLanguageDefinitionId": "Routes.InInterface",
     "decorators": [],
     "parent": {
      "$ref": "2"
     }
    }
   ]
=======
   "decorators": [],
   "crossLanguageDefinitionId": "Routes"
  },
  {
   "$id": "9",
   "name": "PathParameters",
   "namespace": "Routes.PathParameters",
   "operations": [
    {
     "$id": "10",
     "name": "templateOnly",
     "resourceName": "PathParameters",
     "accessibility": "public",
     "parameters": [
      {
       "$id": "11",
       "name": "param",
       "nameInRequest": "param",
       "type": {
        "$id": "12",
        "kind": "string",
        "name": "string",
        "crossLanguageDefinitionId": "TypeSpec.string",
        "decorators": []
       },
       "location": "Path",
       "isApiVersion": false,
       "isContentType": false,
       "isEndpoint": false,
       "explode": false,
       "isRequired": true,
       "kind": "Method",
       "decorators": [],
       "skipUrlEncoding": false
      }
     ],
     "responses": [
      {
       "$id": "13",
       "statusCodes": [
        204
       ],
       "headers": [],
       "isErrorResponse": false
      }
     ],
     "httpMethod": "GET",
     "uri": "{endpoint}",
     "path": "/routes/path/template-only/{param}",
     "bufferResponse": true,
     "generateProtocolMethod": true,
     "generateConvenienceMethod": true,
     "crossLanguageDefinitionId": "Routes.PathParameters.templateOnly",
     "decorators": []
    },
    {
     "$id": "14",
     "name": "explicit",
     "resourceName": "PathParameters",
     "accessibility": "public",
     "parameters": [
      {
       "$id": "15",
       "name": "param",
       "nameInRequest": "param",
       "type": {
        "$id": "16",
        "kind": "string",
        "name": "string",
        "crossLanguageDefinitionId": "TypeSpec.string",
        "decorators": []
       },
       "location": "Path",
       "isApiVersion": false,
       "isContentType": false,
       "isEndpoint": false,
       "explode": false,
       "isRequired": true,
       "kind": "Method",
       "decorators": [],
       "skipUrlEncoding": false
      }
     ],
     "responses": [
      {
       "$id": "17",
       "statusCodes": [
        204
       ],
       "headers": [],
       "isErrorResponse": false
      }
     ],
     "httpMethod": "GET",
     "uri": "{endpoint}",
     "path": "/routes/path/explicit/{param}",
     "bufferResponse": true,
     "generateProtocolMethod": true,
     "generateConvenienceMethod": true,
     "crossLanguageDefinitionId": "Routes.PathParameters.explicit",
     "decorators": []
    },
    {
     "$id": "18",
     "name": "annotationOnly",
     "resourceName": "PathParameters",
     "accessibility": "public",
     "parameters": [
      {
       "$id": "19",
       "name": "param",
       "nameInRequest": "param",
       "type": {
        "$id": "20",
        "kind": "string",
        "name": "string",
        "crossLanguageDefinitionId": "TypeSpec.string",
        "decorators": []
       },
       "location": "Path",
       "isApiVersion": false,
       "isContentType": false,
       "isEndpoint": false,
       "explode": false,
       "isRequired": true,
       "kind": "Method",
       "decorators": [],
       "skipUrlEncoding": false
      }
     ],
     "responses": [
      {
       "$id": "21",
       "statusCodes": [
        204
       ],
       "headers": [],
       "isErrorResponse": false
      }
     ],
     "httpMethod": "GET",
     "uri": "{endpoint}",
     "path": "/routes/path/annotation-only/{param}",
     "bufferResponse": true,
     "generateProtocolMethod": true,
     "generateConvenienceMethod": true,
     "crossLanguageDefinitionId": "Routes.PathParameters.annotationOnly",
     "decorators": []
    }
   ],
   "parent": "RoutesClient",
   "parameters": [
    {
     "$id": "22",
     "name": "endpoint",
     "nameInRequest": "endpoint",
     "doc": "Service host",
     "type": {
      "$id": "23",
      "kind": "url",
      "name": "url",
      "crossLanguageDefinitionId": "TypeSpec.url"
     },
     "location": "Uri",
     "isApiVersion": false,
     "isContentType": false,
     "isRequired": true,
     "isEndpoint": true,
     "skipUrlEncoding": false,
     "explode": false,
     "kind": "Client",
     "defaultValue": {
      "$id": "24",
      "type": {
       "$id": "25",
       "kind": "string",
       "name": "string",
       "crossLanguageDefinitionId": "TypeSpec.string"
      },
      "value": "http://localhost:3000"
     }
    }
   ],
   "decorators": [],
   "crossLanguageDefinitionId": "Routes.PathParameters"
  },
  {
   "$id": "26",
   "name": "PathParametersReservedExpansion",
   "namespace": "Routes.PathParameters.ReservedExpansion",
   "operations": [
    {
     "$id": "27",
     "name": "template",
     "resourceName": "ReservedExpansion",
     "accessibility": "public",
     "parameters": [
      {
       "$id": "28",
       "name": "param",
       "nameInRequest": "param",
       "type": {
        "$id": "29",
        "kind": "string",
        "name": "string",
        "crossLanguageDefinitionId": "TypeSpec.string",
        "decorators": []
       },
       "location": "Path",
       "isApiVersion": false,
       "isContentType": false,
       "isEndpoint": false,
       "explode": false,
       "isRequired": true,
       "kind": "Method",
       "decorators": [],
       "skipUrlEncoding": true
      }
     ],
     "responses": [
      {
       "$id": "30",
       "statusCodes": [
        204
       ],
       "headers": [],
       "isErrorResponse": false
      }
     ],
     "httpMethod": "GET",
     "uri": "{endpoint}",
     "path": "/routes/path/reserved-expansion/template/{param}",
     "bufferResponse": true,
     "generateProtocolMethod": true,
     "generateConvenienceMethod": true,
     "crossLanguageDefinitionId": "Routes.PathParameters.ReservedExpansion.template",
     "decorators": []
    },
    {
     "$id": "31",
     "name": "annotation",
     "resourceName": "ReservedExpansion",
     "accessibility": "public",
     "parameters": [
      {
       "$id": "32",
       "name": "param",
       "nameInRequest": "param",
       "type": {
        "$id": "33",
        "kind": "string",
        "name": "string",
        "crossLanguageDefinitionId": "TypeSpec.string",
        "decorators": []
       },
       "location": "Path",
       "isApiVersion": false,
       "isContentType": false,
       "isEndpoint": false,
       "explode": false,
       "isRequired": true,
       "kind": "Method",
       "decorators": [],
       "skipUrlEncoding": true
      }
     ],
     "responses": [
      {
       "$id": "34",
       "statusCodes": [
        204
       ],
       "headers": [],
       "isErrorResponse": false
      }
     ],
     "httpMethod": "GET",
     "uri": "{endpoint}",
     "path": "/routes/path/reserved-expansion/annotation/{param}",
     "bufferResponse": true,
     "generateProtocolMethod": true,
     "generateConvenienceMethod": true,
     "crossLanguageDefinitionId": "Routes.PathParameters.ReservedExpansion.annotation",
     "decorators": []
    }
   ],
   "parent": "PathParameters",
   "parameters": [
    {
     "$id": "35",
     "name": "endpoint",
     "nameInRequest": "endpoint",
     "doc": "Service host",
     "type": {
      "$id": "36",
      "kind": "url",
      "name": "url",
      "crossLanguageDefinitionId": "TypeSpec.url"
     },
     "location": "Uri",
     "isApiVersion": false,
     "isContentType": false,
     "isRequired": true,
     "isEndpoint": true,
     "skipUrlEncoding": false,
     "explode": false,
     "kind": "Client",
     "defaultValue": {
      "$id": "37",
      "type": {
       "$id": "38",
       "kind": "string",
       "name": "string",
       "crossLanguageDefinitionId": "TypeSpec.string"
      },
      "value": "http://localhost:3000"
     }
    }
   ],
   "decorators": [],
   "crossLanguageDefinitionId": "Routes.PathParameters.ReservedExpansion"
  },
  {
   "$id": "39",
   "name": "PathParametersSimpleExpansion",
   "namespace": "Routes.PathParameters.SimpleExpansion",
   "operations": [],
   "parent": "PathParameters",
   "parameters": [
    {
     "$id": "40",
     "name": "endpoint",
     "nameInRequest": "endpoint",
     "doc": "Service host",
     "type": {
      "$id": "41",
      "kind": "url",
      "name": "url",
      "crossLanguageDefinitionId": "TypeSpec.url"
     },
     "location": "Uri",
     "isApiVersion": false,
     "isContentType": false,
     "isRequired": true,
     "isEndpoint": true,
     "skipUrlEncoding": false,
     "explode": false,
     "kind": "Client",
     "defaultValue": {
      "$id": "42",
      "type": {
       "$id": "43",
       "kind": "string",
       "name": "string",
       "crossLanguageDefinitionId": "TypeSpec.string"
      },
      "value": "http://localhost:3000"
     }
    }
   ],
   "decorators": [],
   "crossLanguageDefinitionId": "Routes.PathParameters.SimpleExpansion"
  },
  {
   "$id": "44",
   "name": "PathParametersSimpleExpansionStandard",
   "namespace": "Routes.PathParameters.SimpleExpansion.Standard",
   "operations": [
    {
     "$id": "45",
     "name": "primitive",
     "resourceName": "Standard",
     "accessibility": "public",
     "parameters": [
      {
       "$id": "46",
       "name": "param",
       "nameInRequest": "param",
       "type": {
        "$id": "47",
        "kind": "string",
        "name": "string",
        "crossLanguageDefinitionId": "TypeSpec.string",
        "decorators": []
       },
       "location": "Path",
       "isApiVersion": false,
       "isContentType": false,
       "isEndpoint": false,
       "explode": false,
       "isRequired": true,
       "kind": "Method",
       "decorators": [],
       "skipUrlEncoding": false
      }
     ],
     "responses": [
      {
       "$id": "48",
       "statusCodes": [
        204
       ],
       "headers": [],
       "isErrorResponse": false
      }
     ],
     "httpMethod": "GET",
     "uri": "{endpoint}",
     "path": "/routes/path/simple/standard/primitive{param}",
     "bufferResponse": true,
     "generateProtocolMethod": true,
     "generateConvenienceMethod": true,
     "crossLanguageDefinitionId": "Routes.PathParameters.SimpleExpansion.Standard.primitive",
     "decorators": []
    },
    {
     "$id": "49",
     "name": "array",
     "resourceName": "Standard",
     "accessibility": "public",
     "parameters": [
      {
       "$id": "50",
       "name": "param",
       "nameInRequest": "param",
       "type": {
        "$id": "51",
        "kind": "array",
        "name": "Array",
        "valueType": {
         "$id": "52",
         "kind": "string",
         "name": "string",
         "crossLanguageDefinitionId": "TypeSpec.string",
         "decorators": []
        },
        "crossLanguageDefinitionId": "TypeSpec.Array",
        "decorators": []
       },
       "location": "Path",
       "isApiVersion": false,
       "isContentType": false,
       "isEndpoint": false,
       "explode": false,
       "isRequired": true,
       "kind": "Method",
       "decorators": [],
       "skipUrlEncoding": false
      }
     ],
     "responses": [
      {
       "$id": "53",
       "statusCodes": [
        204
       ],
       "headers": [],
       "isErrorResponse": false
      }
     ],
     "httpMethod": "GET",
     "uri": "{endpoint}",
     "path": "/routes/path/simple/standard/array{param}",
     "bufferResponse": true,
     "generateProtocolMethod": true,
     "generateConvenienceMethod": true,
     "crossLanguageDefinitionId": "Routes.PathParameters.SimpleExpansion.Standard.array",
     "decorators": []
    },
    {
     "$id": "54",
     "name": "record",
     "resourceName": "Standard",
     "accessibility": "public",
     "parameters": [
      {
       "$id": "55",
       "name": "param",
       "nameInRequest": "param",
       "type": {
        "$id": "56",
        "kind": "dict",
        "keyType": {
         "$id": "57",
         "kind": "string",
         "name": "string",
         "crossLanguageDefinitionId": "TypeSpec.string",
         "decorators": []
        },
        "valueType": {
         "$id": "58",
         "kind": "int32",
         "name": "int32",
         "crossLanguageDefinitionId": "TypeSpec.int32",
         "decorators": []
        },
        "decorators": []
       },
       "location": "Path",
       "isApiVersion": false,
       "isContentType": false,
       "isEndpoint": false,
       "explode": false,
       "isRequired": true,
       "kind": "Method",
       "decorators": [],
       "skipUrlEncoding": false
      }
     ],
     "responses": [
      {
       "$id": "59",
       "statusCodes": [
        204
       ],
       "headers": [],
       "isErrorResponse": false
      }
     ],
     "httpMethod": "GET",
     "uri": "{endpoint}",
     "path": "/routes/path/simple/standard/record{param}",
     "bufferResponse": true,
     "generateProtocolMethod": true,
     "generateConvenienceMethod": true,
     "crossLanguageDefinitionId": "Routes.PathParameters.SimpleExpansion.Standard.record",
     "decorators": []
    }
   ],
   "parent": "PathParametersSimpleExpansion",
   "parameters": [
    {
     "$id": "60",
     "name": "endpoint",
     "nameInRequest": "endpoint",
     "doc": "Service host",
     "type": {
      "$id": "61",
      "kind": "url",
      "name": "url",
      "crossLanguageDefinitionId": "TypeSpec.url"
     },
     "location": "Uri",
     "isApiVersion": false,
     "isContentType": false,
     "isRequired": true,
     "isEndpoint": true,
     "skipUrlEncoding": false,
     "explode": false,
     "kind": "Client",
     "defaultValue": {
      "$id": "62",
      "type": {
       "$id": "63",
       "kind": "string",
       "name": "string",
       "crossLanguageDefinitionId": "TypeSpec.string"
      },
      "value": "http://localhost:3000"
     }
    }
   ],
   "decorators": [],
   "crossLanguageDefinitionId": "Routes.PathParameters.SimpleExpansion.Standard"
  },
  {
   "$id": "64",
   "name": "PathParametersSimpleExpansionExplode",
   "namespace": "Routes.PathParameters.SimpleExpansion.Explode",
   "operations": [
    {
     "$id": "65",
     "name": "primitive",
     "resourceName": "Explode",
     "accessibility": "public",
     "parameters": [
      {
       "$id": "66",
       "name": "param",
       "nameInRequest": "param",
       "type": {
        "$id": "67",
        "kind": "string",
        "name": "string",
        "crossLanguageDefinitionId": "TypeSpec.string",
        "decorators": []
       },
       "location": "Path",
       "isApiVersion": false,
       "isContentType": false,
       "isEndpoint": false,
       "explode": true,
       "isRequired": true,
       "kind": "Method",
       "decorators": [],
       "skipUrlEncoding": false
      }
     ],
     "responses": [
      {
       "$id": "68",
       "statusCodes": [
        204
       ],
       "headers": [],
       "isErrorResponse": false
      }
     ],
     "httpMethod": "GET",
     "uri": "{endpoint}",
     "path": "/routes/path/simple/explode/primitive{param}",
     "bufferResponse": true,
     "generateProtocolMethod": true,
     "generateConvenienceMethod": true,
     "crossLanguageDefinitionId": "Routes.PathParameters.SimpleExpansion.Explode.primitive",
     "decorators": []
    },
    {
     "$id": "69",
     "name": "array",
     "resourceName": "Explode",
     "accessibility": "public",
     "parameters": [
      {
       "$id": "70",
       "name": "param",
       "nameInRequest": "param",
       "type": {
        "$id": "71",
        "kind": "array",
        "name": "Array",
        "valueType": {
         "$id": "72",
         "kind": "string",
         "name": "string",
         "crossLanguageDefinitionId": "TypeSpec.string",
         "decorators": []
        },
        "crossLanguageDefinitionId": "TypeSpec.Array",
        "decorators": []
       },
       "location": "Path",
       "isApiVersion": false,
       "isContentType": false,
       "isEndpoint": false,
       "explode": true,
       "isRequired": true,
       "kind": "Method",
       "decorators": [],
       "skipUrlEncoding": false
      }
     ],
     "responses": [
      {
       "$id": "73",
       "statusCodes": [
        204
       ],
       "headers": [],
       "isErrorResponse": false
      }
     ],
     "httpMethod": "GET",
     "uri": "{endpoint}",
     "path": "/routes/path/simple/explode/array{param}",
     "bufferResponse": true,
     "generateProtocolMethod": true,
     "generateConvenienceMethod": true,
     "crossLanguageDefinitionId": "Routes.PathParameters.SimpleExpansion.Explode.array",
     "decorators": []
    },
    {
     "$id": "74",
     "name": "record",
     "resourceName": "Explode",
     "accessibility": "public",
     "parameters": [
      {
       "$id": "75",
       "name": "param",
       "nameInRequest": "param",
       "type": {
        "$id": "76",
        "kind": "dict",
        "keyType": {
         "$id": "77",
         "kind": "string",
         "name": "string",
         "crossLanguageDefinitionId": "TypeSpec.string",
         "decorators": []
        },
        "valueType": {
         "$id": "78",
         "kind": "int32",
         "name": "int32",
         "crossLanguageDefinitionId": "TypeSpec.int32",
         "decorators": []
        },
        "decorators": []
       },
       "location": "Path",
       "isApiVersion": false,
       "isContentType": false,
       "isEndpoint": false,
       "explode": true,
       "isRequired": true,
       "kind": "Method",
       "decorators": [],
       "skipUrlEncoding": false
      }
     ],
     "responses": [
      {
       "$id": "79",
       "statusCodes": [
        204
       ],
       "headers": [],
       "isErrorResponse": false
      }
     ],
     "httpMethod": "GET",
     "uri": "{endpoint}",
     "path": "/routes/path/simple/explode/record{param}",
     "bufferResponse": true,
     "generateProtocolMethod": true,
     "generateConvenienceMethod": true,
     "crossLanguageDefinitionId": "Routes.PathParameters.SimpleExpansion.Explode.record",
     "decorators": []
    }
   ],
   "parent": "PathParametersSimpleExpansion",
   "parameters": [
    {
     "$id": "80",
     "name": "endpoint",
     "nameInRequest": "endpoint",
     "doc": "Service host",
     "type": {
      "$id": "81",
      "kind": "url",
      "name": "url",
      "crossLanguageDefinitionId": "TypeSpec.url"
     },
     "location": "Uri",
     "isApiVersion": false,
     "isContentType": false,
     "isRequired": true,
     "isEndpoint": true,
     "skipUrlEncoding": false,
     "explode": false,
     "kind": "Client",
     "defaultValue": {
      "$id": "82",
      "type": {
       "$id": "83",
       "kind": "string",
       "name": "string",
       "crossLanguageDefinitionId": "TypeSpec.string"
      },
      "value": "http://localhost:3000"
     }
    }
   ],
   "decorators": [],
   "crossLanguageDefinitionId": "Routes.PathParameters.SimpleExpansion.Explode"
  },
  {
   "$id": "84",
   "name": "PathParametersPathExpansion",
   "namespace": "Routes.PathParameters.PathExpansion",
   "operations": [],
   "parent": "PathParameters",
   "parameters": [
    {
     "$id": "85",
     "name": "endpoint",
     "nameInRequest": "endpoint",
     "doc": "Service host",
     "type": {
      "$id": "86",
      "kind": "url",
      "name": "url",
      "crossLanguageDefinitionId": "TypeSpec.url"
     },
     "location": "Uri",
     "isApiVersion": false,
     "isContentType": false,
     "isRequired": true,
     "isEndpoint": true,
     "skipUrlEncoding": false,
     "explode": false,
     "kind": "Client",
     "defaultValue": {
      "$id": "87",
      "type": {
       "$id": "88",
       "kind": "string",
       "name": "string",
       "crossLanguageDefinitionId": "TypeSpec.string"
      },
      "value": "http://localhost:3000"
     }
    }
   ],
   "decorators": [],
   "crossLanguageDefinitionId": "Routes.PathParameters.PathExpansion"
  },
  {
   "$id": "89",
   "name": "PathParametersPathExpansionStandard",
   "namespace": "Routes.PathParameters.PathExpansion.Standard",
   "operations": [
    {
     "$id": "90",
     "name": "primitive",
     "resourceName": "Standard",
     "accessibility": "public",
     "parameters": [
      {
       "$id": "91",
       "name": "param",
       "nameInRequest": "param",
       "type": {
        "$id": "92",
        "kind": "string",
        "name": "string",
        "crossLanguageDefinitionId": "TypeSpec.string",
        "decorators": []
       },
       "location": "Path",
       "isApiVersion": false,
       "isContentType": false,
       "isEndpoint": false,
       "explode": false,
       "isRequired": true,
       "kind": "Method",
       "decorators": [],
       "skipUrlEncoding": false
      }
     ],
     "responses": [
      {
       "$id": "93",
       "statusCodes": [
        204
       ],
       "headers": [],
       "isErrorResponse": false
      }
     ],
     "httpMethod": "GET",
     "uri": "{endpoint}",
     "path": "/routes/path/path/standard/primitive{param}",
     "bufferResponse": true,
     "generateProtocolMethod": true,
     "generateConvenienceMethod": true,
     "crossLanguageDefinitionId": "Routes.PathParameters.PathExpansion.Standard.primitive",
     "decorators": []
    },
    {
     "$id": "94",
     "name": "array",
     "resourceName": "Standard",
     "accessibility": "public",
     "parameters": [
      {
       "$id": "95",
       "name": "param",
       "nameInRequest": "param",
       "type": {
        "$id": "96",
        "kind": "array",
        "name": "Array",
        "valueType": {
         "$id": "97",
         "kind": "string",
         "name": "string",
         "crossLanguageDefinitionId": "TypeSpec.string",
         "decorators": []
        },
        "crossLanguageDefinitionId": "TypeSpec.Array",
        "decorators": []
       },
       "location": "Path",
       "isApiVersion": false,
       "isContentType": false,
       "isEndpoint": false,
       "explode": false,
       "isRequired": true,
       "kind": "Method",
       "decorators": [],
       "skipUrlEncoding": false
      }
     ],
     "responses": [
      {
       "$id": "98",
       "statusCodes": [
        204
       ],
       "headers": [],
       "isErrorResponse": false
      }
     ],
     "httpMethod": "GET",
     "uri": "{endpoint}",
     "path": "/routes/path/path/standard/array{param}",
     "bufferResponse": true,
     "generateProtocolMethod": true,
     "generateConvenienceMethod": true,
     "crossLanguageDefinitionId": "Routes.PathParameters.PathExpansion.Standard.array",
     "decorators": []
    },
    {
     "$id": "99",
     "name": "record",
     "resourceName": "Standard",
     "accessibility": "public",
     "parameters": [
      {
       "$id": "100",
       "name": "param",
       "nameInRequest": "param",
       "type": {
        "$id": "101",
        "kind": "dict",
        "keyType": {
         "$id": "102",
         "kind": "string",
         "name": "string",
         "crossLanguageDefinitionId": "TypeSpec.string",
         "decorators": []
        },
        "valueType": {
         "$id": "103",
         "kind": "int32",
         "name": "int32",
         "crossLanguageDefinitionId": "TypeSpec.int32",
         "decorators": []
        },
        "decorators": []
       },
       "location": "Path",
       "isApiVersion": false,
       "isContentType": false,
       "isEndpoint": false,
       "explode": false,
       "isRequired": true,
       "kind": "Method",
       "decorators": [],
       "skipUrlEncoding": false
      }
     ],
     "responses": [
      {
       "$id": "104",
       "statusCodes": [
        204
       ],
       "headers": [],
       "isErrorResponse": false
      }
     ],
     "httpMethod": "GET",
     "uri": "{endpoint}",
     "path": "/routes/path/path/standard/record{param}",
     "bufferResponse": true,
     "generateProtocolMethod": true,
     "generateConvenienceMethod": true,
     "crossLanguageDefinitionId": "Routes.PathParameters.PathExpansion.Standard.record",
     "decorators": []
    }
   ],
   "parent": "PathParametersPathExpansion",
   "parameters": [
    {
     "$id": "105",
     "name": "endpoint",
     "nameInRequest": "endpoint",
     "doc": "Service host",
     "type": {
      "$id": "106",
      "kind": "url",
      "name": "url",
      "crossLanguageDefinitionId": "TypeSpec.url"
     },
     "location": "Uri",
     "isApiVersion": false,
     "isContentType": false,
     "isRequired": true,
     "isEndpoint": true,
     "skipUrlEncoding": false,
     "explode": false,
     "kind": "Client",
     "defaultValue": {
      "$id": "107",
      "type": {
       "$id": "108",
       "kind": "string",
       "name": "string",
       "crossLanguageDefinitionId": "TypeSpec.string"
      },
      "value": "http://localhost:3000"
     }
    }
   ],
   "decorators": [],
   "crossLanguageDefinitionId": "Routes.PathParameters.PathExpansion.Standard"
  },
  {
   "$id": "109",
   "name": "PathParametersPathExpansionExplode",
   "namespace": "Routes.PathParameters.PathExpansion.Explode",
   "operations": [
    {
     "$id": "110",
     "name": "primitive",
     "resourceName": "Explode",
     "accessibility": "public",
     "parameters": [
      {
       "$id": "111",
       "name": "param",
       "nameInRequest": "param",
       "type": {
        "$id": "112",
        "kind": "string",
        "name": "string",
        "crossLanguageDefinitionId": "TypeSpec.string",
        "decorators": []
       },
       "location": "Path",
       "isApiVersion": false,
       "isContentType": false,
       "isEndpoint": false,
       "explode": true,
       "isRequired": true,
       "kind": "Method",
       "decorators": [],
       "skipUrlEncoding": false
      }
     ],
     "responses": [
      {
       "$id": "113",
       "statusCodes": [
        204
       ],
       "headers": [],
       "isErrorResponse": false
      }
     ],
     "httpMethod": "GET",
     "uri": "{endpoint}",
     "path": "/routes/path/path/explode/primitive{param}",
     "bufferResponse": true,
     "generateProtocolMethod": true,
     "generateConvenienceMethod": true,
     "crossLanguageDefinitionId": "Routes.PathParameters.PathExpansion.Explode.primitive",
     "decorators": []
    },
    {
     "$id": "114",
     "name": "array",
     "resourceName": "Explode",
     "accessibility": "public",
     "parameters": [
      {
       "$id": "115",
       "name": "param",
       "nameInRequest": "param",
       "type": {
        "$id": "116",
        "kind": "array",
        "name": "Array",
        "valueType": {
         "$id": "117",
         "kind": "string",
         "name": "string",
         "crossLanguageDefinitionId": "TypeSpec.string",
         "decorators": []
        },
        "crossLanguageDefinitionId": "TypeSpec.Array",
        "decorators": []
       },
       "location": "Path",
       "isApiVersion": false,
       "isContentType": false,
       "isEndpoint": false,
       "explode": true,
       "isRequired": true,
       "kind": "Method",
       "decorators": [],
       "skipUrlEncoding": false
      }
     ],
     "responses": [
      {
       "$id": "118",
       "statusCodes": [
        204
       ],
       "headers": [],
       "isErrorResponse": false
      }
     ],
     "httpMethod": "GET",
     "uri": "{endpoint}",
     "path": "/routes/path/path/explode/array{param}",
     "bufferResponse": true,
     "generateProtocolMethod": true,
     "generateConvenienceMethod": true,
     "crossLanguageDefinitionId": "Routes.PathParameters.PathExpansion.Explode.array",
     "decorators": []
    },
    {
     "$id": "119",
     "name": "record",
     "resourceName": "Explode",
     "accessibility": "public",
     "parameters": [
      {
       "$id": "120",
       "name": "param",
       "nameInRequest": "param",
       "type": {
        "$id": "121",
        "kind": "dict",
        "keyType": {
         "$id": "122",
         "kind": "string",
         "name": "string",
         "crossLanguageDefinitionId": "TypeSpec.string",
         "decorators": []
        },
        "valueType": {
         "$id": "123",
         "kind": "int32",
         "name": "int32",
         "crossLanguageDefinitionId": "TypeSpec.int32",
         "decorators": []
        },
        "decorators": []
       },
       "location": "Path",
       "isApiVersion": false,
       "isContentType": false,
       "isEndpoint": false,
       "explode": true,
       "isRequired": true,
       "kind": "Method",
       "decorators": [],
       "skipUrlEncoding": false
      }
     ],
     "responses": [
      {
       "$id": "124",
       "statusCodes": [
        204
       ],
       "headers": [],
       "isErrorResponse": false
      }
     ],
     "httpMethod": "GET",
     "uri": "{endpoint}",
     "path": "/routes/path/path/explode/record{param}",
     "bufferResponse": true,
     "generateProtocolMethod": true,
     "generateConvenienceMethod": true,
     "crossLanguageDefinitionId": "Routes.PathParameters.PathExpansion.Explode.record",
     "decorators": []
    }
   ],
   "parent": "PathParametersPathExpansion",
   "parameters": [
    {
     "$id": "125",
     "name": "endpoint",
     "nameInRequest": "endpoint",
     "doc": "Service host",
     "type": {
      "$id": "126",
      "kind": "url",
      "name": "url",
      "crossLanguageDefinitionId": "TypeSpec.url"
     },
     "location": "Uri",
     "isApiVersion": false,
     "isContentType": false,
     "isRequired": true,
     "isEndpoint": true,
     "skipUrlEncoding": false,
     "explode": false,
     "kind": "Client",
     "defaultValue": {
      "$id": "127",
      "type": {
       "$id": "128",
       "kind": "string",
       "name": "string",
       "crossLanguageDefinitionId": "TypeSpec.string"
      },
      "value": "http://localhost:3000"
     }
    }
   ],
   "decorators": [],
   "crossLanguageDefinitionId": "Routes.PathParameters.PathExpansion.Explode"
  },
  {
   "$id": "129",
   "name": "PathParametersLabelExpansion",
   "namespace": "Routes.PathParameters.LabelExpansion",
   "operations": [],
   "parent": "PathParameters",
   "parameters": [
    {
     "$id": "130",
     "name": "endpoint",
     "nameInRequest": "endpoint",
     "doc": "Service host",
     "type": {
      "$id": "131",
      "kind": "url",
      "name": "url",
      "crossLanguageDefinitionId": "TypeSpec.url"
     },
     "location": "Uri",
     "isApiVersion": false,
     "isContentType": false,
     "isRequired": true,
     "isEndpoint": true,
     "skipUrlEncoding": false,
     "explode": false,
     "kind": "Client",
     "defaultValue": {
      "$id": "132",
      "type": {
       "$id": "133",
       "kind": "string",
       "name": "string",
       "crossLanguageDefinitionId": "TypeSpec.string"
      },
      "value": "http://localhost:3000"
     }
    }
   ],
   "decorators": [],
   "crossLanguageDefinitionId": "Routes.PathParameters.LabelExpansion"
  },
  {
   "$id": "134",
   "name": "PathParametersLabelExpansionStandard",
   "namespace": "Routes.PathParameters.LabelExpansion.Standard",
   "operations": [
    {
     "$id": "135",
     "name": "primitive",
     "resourceName": "Standard",
     "accessibility": "public",
     "parameters": [
      {
       "$id": "136",
       "name": "param",
       "nameInRequest": "param",
       "type": {
        "$id": "137",
        "kind": "string",
        "name": "string",
        "crossLanguageDefinitionId": "TypeSpec.string",
        "decorators": []
       },
       "location": "Path",
       "isApiVersion": false,
       "isContentType": false,
       "isEndpoint": false,
       "explode": false,
       "isRequired": true,
       "kind": "Method",
       "decorators": [],
       "skipUrlEncoding": false
      }
     ],
     "responses": [
      {
       "$id": "138",
       "statusCodes": [
        204
       ],
       "headers": [],
       "isErrorResponse": false
      }
     ],
     "httpMethod": "GET",
     "uri": "{endpoint}",
     "path": "/routes/path/label/standard/primitive{param}",
     "bufferResponse": true,
     "generateProtocolMethod": true,
     "generateConvenienceMethod": true,
     "crossLanguageDefinitionId": "Routes.PathParameters.LabelExpansion.Standard.primitive",
     "decorators": []
    },
    {
     "$id": "139",
     "name": "array",
     "resourceName": "Standard",
     "accessibility": "public",
     "parameters": [
      {
       "$id": "140",
       "name": "param",
       "nameInRequest": "param",
       "type": {
        "$id": "141",
        "kind": "array",
        "name": "Array",
        "valueType": {
         "$id": "142",
         "kind": "string",
         "name": "string",
         "crossLanguageDefinitionId": "TypeSpec.string",
         "decorators": []
        },
        "crossLanguageDefinitionId": "TypeSpec.Array",
        "decorators": []
       },
       "location": "Path",
       "isApiVersion": false,
       "isContentType": false,
       "isEndpoint": false,
       "explode": false,
       "isRequired": true,
       "kind": "Method",
       "decorators": [],
       "skipUrlEncoding": false
      }
     ],
     "responses": [
      {
       "$id": "143",
       "statusCodes": [
        204
       ],
       "headers": [],
       "isErrorResponse": false
      }
     ],
     "httpMethod": "GET",
     "uri": "{endpoint}",
     "path": "/routes/path/label/standard/array{param}",
     "bufferResponse": true,
     "generateProtocolMethod": true,
     "generateConvenienceMethod": true,
     "crossLanguageDefinitionId": "Routes.PathParameters.LabelExpansion.Standard.array",
     "decorators": []
    },
    {
     "$id": "144",
     "name": "record",
     "resourceName": "Standard",
     "accessibility": "public",
     "parameters": [
      {
       "$id": "145",
       "name": "param",
       "nameInRequest": "param",
       "type": {
        "$id": "146",
        "kind": "dict",
        "keyType": {
         "$id": "147",
         "kind": "string",
         "name": "string",
         "crossLanguageDefinitionId": "TypeSpec.string",
         "decorators": []
        },
        "valueType": {
         "$id": "148",
         "kind": "int32",
         "name": "int32",
         "crossLanguageDefinitionId": "TypeSpec.int32",
         "decorators": []
        },
        "decorators": []
       },
       "location": "Path",
       "isApiVersion": false,
       "isContentType": false,
       "isEndpoint": false,
       "explode": false,
       "isRequired": true,
       "kind": "Method",
       "decorators": [],
       "skipUrlEncoding": false
      }
     ],
     "responses": [
      {
       "$id": "149",
       "statusCodes": [
        204
       ],
       "headers": [],
       "isErrorResponse": false
      }
     ],
     "httpMethod": "GET",
     "uri": "{endpoint}",
     "path": "/routes/path/label/standard/record{param}",
     "bufferResponse": true,
     "generateProtocolMethod": true,
     "generateConvenienceMethod": true,
     "crossLanguageDefinitionId": "Routes.PathParameters.LabelExpansion.Standard.record",
     "decorators": []
    }
   ],
   "parent": "PathParametersLabelExpansion",
   "parameters": [
    {
     "$id": "150",
     "name": "endpoint",
     "nameInRequest": "endpoint",
     "doc": "Service host",
     "type": {
      "$id": "151",
      "kind": "url",
      "name": "url",
      "crossLanguageDefinitionId": "TypeSpec.url"
     },
     "location": "Uri",
     "isApiVersion": false,
     "isContentType": false,
     "isRequired": true,
     "isEndpoint": true,
     "skipUrlEncoding": false,
     "explode": false,
     "kind": "Client",
     "defaultValue": {
      "$id": "152",
      "type": {
       "$id": "153",
       "kind": "string",
       "name": "string",
       "crossLanguageDefinitionId": "TypeSpec.string"
      },
      "value": "http://localhost:3000"
     }
    }
   ],
   "decorators": [],
   "crossLanguageDefinitionId": "Routes.PathParameters.LabelExpansion.Standard"
  },
  {
   "$id": "154",
   "name": "PathParametersLabelExpansionExplode",
   "namespace": "Routes.PathParameters.LabelExpansion.Explode",
   "operations": [
    {
     "$id": "155",
     "name": "primitive",
     "resourceName": "Explode",
     "accessibility": "public",
     "parameters": [
      {
       "$id": "156",
       "name": "param",
       "nameInRequest": "param",
       "type": {
        "$id": "157",
        "kind": "string",
        "name": "string",
        "crossLanguageDefinitionId": "TypeSpec.string",
        "decorators": []
       },
       "location": "Path",
       "isApiVersion": false,
       "isContentType": false,
       "isEndpoint": false,
       "explode": true,
       "isRequired": true,
       "kind": "Method",
       "decorators": [],
       "skipUrlEncoding": false
      }
     ],
     "responses": [
      {
       "$id": "158",
       "statusCodes": [
        204
       ],
       "headers": [],
       "isErrorResponse": false
      }
     ],
     "httpMethod": "GET",
     "uri": "{endpoint}",
     "path": "/routes/path/label/explode/primitive{param}",
     "bufferResponse": true,
     "generateProtocolMethod": true,
     "generateConvenienceMethod": true,
     "crossLanguageDefinitionId": "Routes.PathParameters.LabelExpansion.Explode.primitive",
     "decorators": []
    },
    {
     "$id": "159",
     "name": "array",
     "resourceName": "Explode",
     "accessibility": "public",
     "parameters": [
      {
       "$id": "160",
       "name": "param",
       "nameInRequest": "param",
       "type": {
        "$id": "161",
        "kind": "array",
        "name": "Array",
        "valueType": {
         "$id": "162",
         "kind": "string",
         "name": "string",
         "crossLanguageDefinitionId": "TypeSpec.string",
         "decorators": []
        },
        "crossLanguageDefinitionId": "TypeSpec.Array",
        "decorators": []
       },
       "location": "Path",
       "isApiVersion": false,
       "isContentType": false,
       "isEndpoint": false,
       "explode": true,
       "isRequired": true,
       "kind": "Method",
       "decorators": [],
       "skipUrlEncoding": false
      }
     ],
     "responses": [
      {
       "$id": "163",
       "statusCodes": [
        204
       ],
       "headers": [],
       "isErrorResponse": false
      }
     ],
     "httpMethod": "GET",
     "uri": "{endpoint}",
     "path": "/routes/path/label/explode/array{param}",
     "bufferResponse": true,
     "generateProtocolMethod": true,
     "generateConvenienceMethod": true,
     "crossLanguageDefinitionId": "Routes.PathParameters.LabelExpansion.Explode.array",
     "decorators": []
    },
    {
     "$id": "164",
     "name": "record",
     "resourceName": "Explode",
     "accessibility": "public",
     "parameters": [
      {
       "$id": "165",
       "name": "param",
       "nameInRequest": "param",
       "type": {
        "$id": "166",
        "kind": "dict",
        "keyType": {
         "$id": "167",
         "kind": "string",
         "name": "string",
         "crossLanguageDefinitionId": "TypeSpec.string",
         "decorators": []
        },
        "valueType": {
         "$id": "168",
         "kind": "int32",
         "name": "int32",
         "crossLanguageDefinitionId": "TypeSpec.int32",
         "decorators": []
        },
        "decorators": []
       },
       "location": "Path",
       "isApiVersion": false,
       "isContentType": false,
       "isEndpoint": false,
       "explode": true,
       "isRequired": true,
       "kind": "Method",
       "decorators": [],
       "skipUrlEncoding": false
      }
     ],
     "responses": [
      {
       "$id": "169",
       "statusCodes": [
        204
       ],
       "headers": [],
       "isErrorResponse": false
      }
     ],
     "httpMethod": "GET",
     "uri": "{endpoint}",
     "path": "/routes/path/label/explode/record{param}",
     "bufferResponse": true,
     "generateProtocolMethod": true,
     "generateConvenienceMethod": true,
     "crossLanguageDefinitionId": "Routes.PathParameters.LabelExpansion.Explode.record",
     "decorators": []
    }
   ],
   "parent": "PathParametersLabelExpansion",
   "parameters": [
    {
     "$id": "170",
     "name": "endpoint",
     "nameInRequest": "endpoint",
     "doc": "Service host",
     "type": {
      "$id": "171",
      "kind": "url",
      "name": "url",
      "crossLanguageDefinitionId": "TypeSpec.url"
     },
     "location": "Uri",
     "isApiVersion": false,
     "isContentType": false,
     "isRequired": true,
     "isEndpoint": true,
     "skipUrlEncoding": false,
     "explode": false,
     "kind": "Client",
     "defaultValue": {
      "$id": "172",
      "type": {
       "$id": "173",
       "kind": "string",
       "name": "string",
       "crossLanguageDefinitionId": "TypeSpec.string"
      },
      "value": "http://localhost:3000"
     }
    }
   ],
   "decorators": [],
   "crossLanguageDefinitionId": "Routes.PathParameters.LabelExpansion.Explode"
  },
  {
   "$id": "174",
   "name": "PathParametersMatrixExpansion",
   "namespace": "Routes.PathParameters.MatrixExpansion",
   "operations": [],
   "parent": "PathParameters",
   "parameters": [
    {
     "$id": "175",
     "name": "endpoint",
     "nameInRequest": "endpoint",
     "doc": "Service host",
     "type": {
      "$id": "176",
      "kind": "url",
      "name": "url",
      "crossLanguageDefinitionId": "TypeSpec.url"
     },
     "location": "Uri",
     "isApiVersion": false,
     "isContentType": false,
     "isRequired": true,
     "isEndpoint": true,
     "skipUrlEncoding": false,
     "explode": false,
     "kind": "Client",
     "defaultValue": {
      "$id": "177",
      "type": {
       "$id": "178",
       "kind": "string",
       "name": "string",
       "crossLanguageDefinitionId": "TypeSpec.string"
      },
      "value": "http://localhost:3000"
     }
    }
   ],
   "decorators": [],
   "crossLanguageDefinitionId": "Routes.PathParameters.MatrixExpansion"
  },
  {
   "$id": "179",
   "name": "PathParametersMatrixExpansionStandard",
   "namespace": "Routes.PathParameters.MatrixExpansion.Standard",
   "operations": [
    {
     "$id": "180",
     "name": "primitive",
     "resourceName": "Standard",
     "accessibility": "public",
     "parameters": [
      {
       "$id": "181",
       "name": "param",
       "nameInRequest": "param",
       "type": {
        "$id": "182",
        "kind": "string",
        "name": "string",
        "crossLanguageDefinitionId": "TypeSpec.string",
        "decorators": []
       },
       "location": "Path",
       "isApiVersion": false,
       "isContentType": false,
       "isEndpoint": false,
       "explode": false,
       "isRequired": true,
       "kind": "Method",
       "decorators": [],
       "skipUrlEncoding": false
      }
     ],
     "responses": [
      {
       "$id": "183",
       "statusCodes": [
        204
       ],
       "headers": [],
       "isErrorResponse": false
      }
     ],
     "httpMethod": "GET",
     "uri": "{endpoint}",
     "path": "/routes/path/matrix/standard/primitive{param}",
     "bufferResponse": true,
     "generateProtocolMethod": true,
     "generateConvenienceMethod": true,
     "crossLanguageDefinitionId": "Routes.PathParameters.MatrixExpansion.Standard.primitive",
     "decorators": []
    },
    {
     "$id": "184",
     "name": "array",
     "resourceName": "Standard",
     "accessibility": "public",
     "parameters": [
      {
       "$id": "185",
       "name": "param",
       "nameInRequest": "param",
       "type": {
        "$id": "186",
        "kind": "array",
        "name": "Array",
        "valueType": {
         "$id": "187",
         "kind": "string",
         "name": "string",
         "crossLanguageDefinitionId": "TypeSpec.string",
         "decorators": []
        },
        "crossLanguageDefinitionId": "TypeSpec.Array",
        "decorators": []
       },
       "location": "Path",
       "isApiVersion": false,
       "isContentType": false,
       "isEndpoint": false,
       "explode": false,
       "isRequired": true,
       "kind": "Method",
       "decorators": [],
       "skipUrlEncoding": false
      }
     ],
     "responses": [
      {
       "$id": "188",
       "statusCodes": [
        204
       ],
       "headers": [],
       "isErrorResponse": false
      }
     ],
     "httpMethod": "GET",
     "uri": "{endpoint}",
     "path": "/routes/path/matrix/standard/array{param}",
     "bufferResponse": true,
     "generateProtocolMethod": true,
     "generateConvenienceMethod": true,
     "crossLanguageDefinitionId": "Routes.PathParameters.MatrixExpansion.Standard.array",
     "decorators": []
    },
    {
     "$id": "189",
     "name": "record",
     "resourceName": "Standard",
     "accessibility": "public",
     "parameters": [
      {
       "$id": "190",
       "name": "param",
       "nameInRequest": "param",
       "type": {
        "$id": "191",
        "kind": "dict",
        "keyType": {
         "$id": "192",
         "kind": "string",
         "name": "string",
         "crossLanguageDefinitionId": "TypeSpec.string",
         "decorators": []
        },
        "valueType": {
         "$id": "193",
         "kind": "int32",
         "name": "int32",
         "crossLanguageDefinitionId": "TypeSpec.int32",
         "decorators": []
        },
        "decorators": []
       },
       "location": "Path",
       "isApiVersion": false,
       "isContentType": false,
       "isEndpoint": false,
       "explode": false,
       "isRequired": true,
       "kind": "Method",
       "decorators": [],
       "skipUrlEncoding": false
      }
     ],
     "responses": [
      {
       "$id": "194",
       "statusCodes": [
        204
       ],
       "headers": [],
       "isErrorResponse": false
      }
     ],
     "httpMethod": "GET",
     "uri": "{endpoint}",
     "path": "/routes/path/matrix/standard/record{param}",
     "bufferResponse": true,
     "generateProtocolMethod": true,
     "generateConvenienceMethod": true,
     "crossLanguageDefinitionId": "Routes.PathParameters.MatrixExpansion.Standard.record",
     "decorators": []
    }
   ],
   "parent": "PathParametersMatrixExpansion",
   "parameters": [
    {
     "$id": "195",
     "name": "endpoint",
     "nameInRequest": "endpoint",
     "doc": "Service host",
     "type": {
      "$id": "196",
      "kind": "url",
      "name": "url",
      "crossLanguageDefinitionId": "TypeSpec.url"
     },
     "location": "Uri",
     "isApiVersion": false,
     "isContentType": false,
     "isRequired": true,
     "isEndpoint": true,
     "skipUrlEncoding": false,
     "explode": false,
     "kind": "Client",
     "defaultValue": {
      "$id": "197",
      "type": {
       "$id": "198",
       "kind": "string",
       "name": "string",
       "crossLanguageDefinitionId": "TypeSpec.string"
      },
      "value": "http://localhost:3000"
     }
    }
   ],
   "decorators": [],
   "crossLanguageDefinitionId": "Routes.PathParameters.MatrixExpansion.Standard"
  },
  {
   "$id": "199",
   "name": "PathParametersMatrixExpansionExplode",
   "namespace": "Routes.PathParameters.MatrixExpansion.Explode",
   "operations": [
    {
     "$id": "200",
     "name": "primitive",
     "resourceName": "Explode",
     "accessibility": "public",
     "parameters": [
      {
       "$id": "201",
       "name": "param",
       "nameInRequest": "param",
       "type": {
        "$id": "202",
        "kind": "string",
        "name": "string",
        "crossLanguageDefinitionId": "TypeSpec.string",
        "decorators": []
       },
       "location": "Path",
       "isApiVersion": false,
       "isContentType": false,
       "isEndpoint": false,
       "explode": true,
       "isRequired": true,
       "kind": "Method",
       "decorators": [],
       "skipUrlEncoding": false
      }
     ],
     "responses": [
      {
       "$id": "203",
       "statusCodes": [
        204
       ],
       "headers": [],
       "isErrorResponse": false
      }
     ],
     "httpMethod": "GET",
     "uri": "{endpoint}",
     "path": "/routes/path/matrix/explode/primitive{param}",
     "bufferResponse": true,
     "generateProtocolMethod": true,
     "generateConvenienceMethod": true,
     "crossLanguageDefinitionId": "Routes.PathParameters.MatrixExpansion.Explode.primitive",
     "decorators": []
    },
    {
     "$id": "204",
     "name": "array",
     "resourceName": "Explode",
     "accessibility": "public",
     "parameters": [
      {
       "$id": "205",
       "name": "param",
       "nameInRequest": "param",
       "type": {
        "$id": "206",
        "kind": "array",
        "name": "Array",
        "valueType": {
         "$id": "207",
         "kind": "string",
         "name": "string",
         "crossLanguageDefinitionId": "TypeSpec.string",
         "decorators": []
        },
        "crossLanguageDefinitionId": "TypeSpec.Array",
        "decorators": []
       },
       "location": "Path",
       "isApiVersion": false,
       "isContentType": false,
       "isEndpoint": false,
       "explode": true,
       "isRequired": true,
       "kind": "Method",
       "decorators": [],
       "skipUrlEncoding": false
      }
     ],
     "responses": [
      {
       "$id": "208",
       "statusCodes": [
        204
       ],
       "headers": [],
       "isErrorResponse": false
      }
     ],
     "httpMethod": "GET",
     "uri": "{endpoint}",
     "path": "/routes/path/matrix/explode/array{param}",
     "bufferResponse": true,
     "generateProtocolMethod": true,
     "generateConvenienceMethod": true,
     "crossLanguageDefinitionId": "Routes.PathParameters.MatrixExpansion.Explode.array",
     "decorators": []
    },
    {
     "$id": "209",
     "name": "record",
     "resourceName": "Explode",
     "accessibility": "public",
     "parameters": [
      {
       "$id": "210",
       "name": "param",
       "nameInRequest": "param",
       "type": {
        "$id": "211",
        "kind": "dict",
        "keyType": {
         "$id": "212",
         "kind": "string",
         "name": "string",
         "crossLanguageDefinitionId": "TypeSpec.string",
         "decorators": []
        },
        "valueType": {
         "$id": "213",
         "kind": "int32",
         "name": "int32",
         "crossLanguageDefinitionId": "TypeSpec.int32",
         "decorators": []
        },
        "decorators": []
       },
       "location": "Path",
       "isApiVersion": false,
       "isContentType": false,
       "isEndpoint": false,
       "explode": true,
       "isRequired": true,
       "kind": "Method",
       "decorators": [],
       "skipUrlEncoding": false
      }
     ],
     "responses": [
      {
       "$id": "214",
       "statusCodes": [
        204
       ],
       "headers": [],
       "isErrorResponse": false
      }
     ],
     "httpMethod": "GET",
     "uri": "{endpoint}",
     "path": "/routes/path/matrix/explode/record{param}",
     "bufferResponse": true,
     "generateProtocolMethod": true,
     "generateConvenienceMethod": true,
     "crossLanguageDefinitionId": "Routes.PathParameters.MatrixExpansion.Explode.record",
     "decorators": []
    }
   ],
   "parent": "PathParametersMatrixExpansion",
   "parameters": [
    {
     "$id": "215",
     "name": "endpoint",
     "nameInRequest": "endpoint",
     "doc": "Service host",
     "type": {
      "$id": "216",
      "kind": "url",
      "name": "url",
      "crossLanguageDefinitionId": "TypeSpec.url"
     },
     "location": "Uri",
     "isApiVersion": false,
     "isContentType": false,
     "isRequired": true,
     "isEndpoint": true,
     "skipUrlEncoding": false,
     "explode": false,
     "kind": "Client",
     "defaultValue": {
      "$id": "217",
      "type": {
       "$id": "218",
       "kind": "string",
       "name": "string",
       "crossLanguageDefinitionId": "TypeSpec.string"
      },
      "value": "http://localhost:3000"
     }
    }
   ],
   "decorators": [],
   "crossLanguageDefinitionId": "Routes.PathParameters.MatrixExpansion.Explode"
  },
  {
   "$id": "219",
   "name": "QueryParameters",
   "namespace": "Routes.QueryParameters",
   "operations": [
    {
     "$id": "220",
     "name": "templateOnly",
     "resourceName": "QueryParameters",
     "accessibility": "public",
     "parameters": [
      {
       "$id": "221",
       "name": "param",
       "nameInRequest": "param",
       "type": {
        "$id": "222",
        "kind": "string",
        "name": "string",
        "crossLanguageDefinitionId": "TypeSpec.string",
        "decorators": []
       },
       "location": "Query",
       "isApiVersion": false,
       "isContentType": false,
       "isEndpoint": false,
       "explode": false,
       "isRequired": true,
       "kind": "Method",
       "decorators": [],
       "skipUrlEncoding": false
      }
     ],
     "responses": [
      {
       "$id": "223",
       "statusCodes": [
        204
       ],
       "headers": [],
       "isErrorResponse": false
      }
     ],
     "httpMethod": "GET",
     "uri": "{endpoint}",
     "path": "/routes/query/template-only",
     "bufferResponse": true,
     "generateProtocolMethod": true,
     "generateConvenienceMethod": true,
     "crossLanguageDefinitionId": "Routes.QueryParameters.templateOnly",
     "decorators": []
    },
    {
     "$id": "224",
     "name": "explicit",
     "resourceName": "QueryParameters",
     "accessibility": "public",
     "parameters": [
      {
       "$id": "225",
       "name": "param",
       "nameInRequest": "param",
       "type": {
        "$id": "226",
        "kind": "string",
        "name": "string",
        "crossLanguageDefinitionId": "TypeSpec.string",
        "decorators": []
       },
       "location": "Query",
       "isApiVersion": false,
       "isContentType": false,
       "isEndpoint": false,
       "explode": false,
       "isRequired": true,
       "kind": "Method",
       "decorators": [],
       "skipUrlEncoding": false
      }
     ],
     "responses": [
      {
       "$id": "227",
       "statusCodes": [
        204
       ],
       "headers": [],
       "isErrorResponse": false
      }
     ],
     "httpMethod": "GET",
     "uri": "{endpoint}",
     "path": "/routes/query/explicit",
     "bufferResponse": true,
     "generateProtocolMethod": true,
     "generateConvenienceMethod": true,
     "crossLanguageDefinitionId": "Routes.QueryParameters.explicit",
     "decorators": []
    },
    {
     "$id": "228",
     "name": "annotationOnly",
     "resourceName": "QueryParameters",
     "accessibility": "public",
     "parameters": [
      {
       "$id": "229",
       "name": "param",
       "nameInRequest": "param",
       "type": {
        "$id": "230",
        "kind": "string",
        "name": "string",
        "crossLanguageDefinitionId": "TypeSpec.string",
        "decorators": []
       },
       "location": "Query",
       "isApiVersion": false,
       "isContentType": false,
       "isEndpoint": false,
       "explode": false,
       "isRequired": true,
       "kind": "Method",
       "decorators": [],
       "skipUrlEncoding": false
      }
     ],
     "responses": [
      {
       "$id": "231",
       "statusCodes": [
        204
       ],
       "headers": [],
       "isErrorResponse": false
      }
     ],
     "httpMethod": "GET",
     "uri": "{endpoint}",
     "path": "/routes/query/annotation-only",
     "bufferResponse": true,
     "generateProtocolMethod": true,
     "generateConvenienceMethod": true,
     "crossLanguageDefinitionId": "Routes.QueryParameters.annotationOnly",
     "decorators": []
    }
   ],
   "parent": "RoutesClient",
   "parameters": [
    {
     "$id": "232",
     "name": "endpoint",
     "nameInRequest": "endpoint",
     "doc": "Service host",
     "type": {
      "$id": "233",
      "kind": "url",
      "name": "url",
      "crossLanguageDefinitionId": "TypeSpec.url"
     },
     "location": "Uri",
     "isApiVersion": false,
     "isContentType": false,
     "isRequired": true,
     "isEndpoint": true,
     "skipUrlEncoding": false,
     "explode": false,
     "kind": "Client",
     "defaultValue": {
      "$id": "234",
      "type": {
       "$id": "235",
       "kind": "string",
       "name": "string",
       "crossLanguageDefinitionId": "TypeSpec.string"
      },
      "value": "http://localhost:3000"
     }
    }
   ],
   "decorators": [],
   "crossLanguageDefinitionId": "Routes.QueryParameters"
  },
  {
   "$id": "236",
   "name": "QueryParametersQueryExpansion",
   "namespace": "Routes.QueryParameters.QueryExpansion",
   "operations": [],
   "parent": "QueryParameters",
   "parameters": [
    {
     "$id": "237",
     "name": "endpoint",
     "nameInRequest": "endpoint",
     "doc": "Service host",
     "type": {
      "$id": "238",
      "kind": "url",
      "name": "url",
      "crossLanguageDefinitionId": "TypeSpec.url"
     },
     "location": "Uri",
     "isApiVersion": false,
     "isContentType": false,
     "isRequired": true,
     "isEndpoint": true,
     "skipUrlEncoding": false,
     "explode": false,
     "kind": "Client",
     "defaultValue": {
      "$id": "239",
      "type": {
       "$id": "240",
       "kind": "string",
       "name": "string",
       "crossLanguageDefinitionId": "TypeSpec.string"
      },
      "value": "http://localhost:3000"
     }
    }
   ],
   "decorators": [],
   "crossLanguageDefinitionId": "Routes.QueryParameters.QueryExpansion"
  },
  {
   "$id": "241",
   "name": "QueryParametersQueryExpansionStandard",
   "namespace": "Routes.QueryParameters.QueryExpansion.Standard",
   "operations": [
    {
     "$id": "242",
     "name": "primitive",
     "resourceName": "Standard",
     "accessibility": "public",
     "parameters": [
      {
       "$id": "243",
       "name": "param",
       "nameInRequest": "param",
       "type": {
        "$id": "244",
        "kind": "string",
        "name": "string",
        "crossLanguageDefinitionId": "TypeSpec.string",
        "decorators": []
       },
       "location": "Query",
       "isApiVersion": false,
       "isContentType": false,
       "isEndpoint": false,
       "explode": false,
       "isRequired": true,
       "kind": "Method",
       "decorators": [],
       "skipUrlEncoding": false
      }
     ],
     "responses": [
      {
       "$id": "245",
       "statusCodes": [
        204
       ],
       "headers": [],
       "isErrorResponse": false
      }
     ],
     "httpMethod": "GET",
     "uri": "{endpoint}",
     "path": "/routes/query/query-expansion/standard/primitive",
     "bufferResponse": true,
     "generateProtocolMethod": true,
     "generateConvenienceMethod": true,
     "crossLanguageDefinitionId": "Routes.QueryParameters.QueryExpansion.Standard.primitive",
     "decorators": []
    },
    {
     "$id": "246",
     "name": "array",
     "resourceName": "Standard",
     "accessibility": "public",
     "parameters": [
      {
       "$id": "247",
       "name": "param",
       "nameInRequest": "param",
       "type": {
        "$id": "248",
        "kind": "array",
        "name": "Array",
        "valueType": {
         "$id": "249",
         "kind": "string",
         "name": "string",
         "crossLanguageDefinitionId": "TypeSpec.string",
         "decorators": []
        },
        "crossLanguageDefinitionId": "TypeSpec.Array",
        "decorators": []
       },
       "location": "Query",
       "isApiVersion": false,
       "isContentType": false,
       "isEndpoint": false,
       "explode": false,
       "isRequired": true,
       "kind": "Method",
       "decorators": [],
       "skipUrlEncoding": false
      }
     ],
     "responses": [
      {
       "$id": "250",
       "statusCodes": [
        204
       ],
       "headers": [],
       "isErrorResponse": false
      }
     ],
     "httpMethod": "GET",
     "uri": "{endpoint}",
     "path": "/routes/query/query-expansion/standard/array",
     "bufferResponse": true,
     "generateProtocolMethod": true,
     "generateConvenienceMethod": true,
     "crossLanguageDefinitionId": "Routes.QueryParameters.QueryExpansion.Standard.array",
     "decorators": []
    },
    {
     "$id": "251",
     "name": "record",
     "resourceName": "Standard",
     "accessibility": "public",
     "parameters": [
      {
       "$id": "252",
       "name": "param",
       "nameInRequest": "param",
       "type": {
        "$id": "253",
        "kind": "dict",
        "keyType": {
         "$id": "254",
         "kind": "string",
         "name": "string",
         "crossLanguageDefinitionId": "TypeSpec.string",
         "decorators": []
        },
        "valueType": {
         "$id": "255",
         "kind": "int32",
         "name": "int32",
         "crossLanguageDefinitionId": "TypeSpec.int32",
         "decorators": []
        },
        "decorators": []
       },
       "location": "Query",
       "isApiVersion": false,
       "isContentType": false,
       "isEndpoint": false,
       "explode": false,
       "isRequired": true,
       "kind": "Method",
       "decorators": [],
       "skipUrlEncoding": false
      }
     ],
     "responses": [
      {
       "$id": "256",
       "statusCodes": [
        204
       ],
       "headers": [],
       "isErrorResponse": false
      }
     ],
     "httpMethod": "GET",
     "uri": "{endpoint}",
     "path": "/routes/query/query-expansion/standard/record",
     "bufferResponse": true,
     "generateProtocolMethod": true,
     "generateConvenienceMethod": true,
     "crossLanguageDefinitionId": "Routes.QueryParameters.QueryExpansion.Standard.record",
     "decorators": []
    }
   ],
   "parent": "QueryParametersQueryExpansion",
   "parameters": [
    {
     "$id": "257",
     "name": "endpoint",
     "nameInRequest": "endpoint",
     "doc": "Service host",
     "type": {
      "$id": "258",
      "kind": "url",
      "name": "url",
      "crossLanguageDefinitionId": "TypeSpec.url"
     },
     "location": "Uri",
     "isApiVersion": false,
     "isContentType": false,
     "isRequired": true,
     "isEndpoint": true,
     "skipUrlEncoding": false,
     "explode": false,
     "kind": "Client",
     "defaultValue": {
      "$id": "259",
      "type": {
       "$id": "260",
       "kind": "string",
       "name": "string",
       "crossLanguageDefinitionId": "TypeSpec.string"
      },
      "value": "http://localhost:3000"
     }
    }
   ],
   "decorators": [],
   "crossLanguageDefinitionId": "Routes.QueryParameters.QueryExpansion.Standard"
  },
  {
   "$id": "261",
   "name": "QueryParametersQueryExpansionExplode",
   "namespace": "Routes.QueryParameters.QueryExpansion.Explode",
   "operations": [
    {
     "$id": "262",
     "name": "primitive",
     "resourceName": "Explode",
     "accessibility": "public",
     "parameters": [
      {
       "$id": "263",
       "name": "param",
       "nameInRequest": "param",
       "type": {
        "$id": "264",
        "kind": "string",
        "name": "string",
        "crossLanguageDefinitionId": "TypeSpec.string",
        "decorators": []
       },
       "location": "Query",
       "isApiVersion": false,
       "isContentType": false,
       "isEndpoint": false,
       "explode": true,
       "isRequired": true,
       "kind": "Method",
       "decorators": [],
       "skipUrlEncoding": false
      }
     ],
     "responses": [
      {
       "$id": "265",
       "statusCodes": [
        204
       ],
       "headers": [],
       "isErrorResponse": false
      }
     ],
     "httpMethod": "GET",
     "uri": "{endpoint}",
     "path": "/routes/query/query-expansion/explode/primitive",
     "bufferResponse": true,
     "generateProtocolMethod": true,
     "generateConvenienceMethod": true,
     "crossLanguageDefinitionId": "Routes.QueryParameters.QueryExpansion.Explode.primitive",
     "decorators": []
    },
    {
     "$id": "266",
     "name": "array",
     "resourceName": "Explode",
     "accessibility": "public",
     "parameters": [
      {
       "$id": "267",
       "name": "param",
       "nameInRequest": "param",
       "type": {
        "$id": "268",
        "kind": "array",
        "name": "Array",
        "valueType": {
         "$id": "269",
         "kind": "string",
         "name": "string",
         "crossLanguageDefinitionId": "TypeSpec.string",
         "decorators": []
        },
        "crossLanguageDefinitionId": "TypeSpec.Array",
        "decorators": []
       },
       "location": "Query",
       "isApiVersion": false,
       "isContentType": false,
       "isEndpoint": false,
       "explode": true,
       "isRequired": true,
       "kind": "Method",
       "decorators": [],
       "skipUrlEncoding": false
      }
     ],
     "responses": [
      {
       "$id": "270",
       "statusCodes": [
        204
       ],
       "headers": [],
       "isErrorResponse": false
      }
     ],
     "httpMethod": "GET",
     "uri": "{endpoint}",
     "path": "/routes/query/query-expansion/explode/array",
     "bufferResponse": true,
     "generateProtocolMethod": true,
     "generateConvenienceMethod": true,
     "crossLanguageDefinitionId": "Routes.QueryParameters.QueryExpansion.Explode.array",
     "decorators": []
    },
    {
     "$id": "271",
     "name": "record",
     "resourceName": "Explode",
     "accessibility": "public",
     "parameters": [
      {
       "$id": "272",
       "name": "param",
       "nameInRequest": "param",
       "type": {
        "$id": "273",
        "kind": "dict",
        "keyType": {
         "$id": "274",
         "kind": "string",
         "name": "string",
         "crossLanguageDefinitionId": "TypeSpec.string",
         "decorators": []
        },
        "valueType": {
         "$id": "275",
         "kind": "int32",
         "name": "int32",
         "crossLanguageDefinitionId": "TypeSpec.int32",
         "decorators": []
        },
        "decorators": []
       },
       "location": "Query",
       "isApiVersion": false,
       "isContentType": false,
       "isEndpoint": false,
       "explode": true,
       "isRequired": true,
       "kind": "Method",
       "decorators": [],
       "skipUrlEncoding": false
      }
     ],
     "responses": [
      {
       "$id": "276",
       "statusCodes": [
        204
       ],
       "headers": [],
       "isErrorResponse": false
      }
     ],
     "httpMethod": "GET",
     "uri": "{endpoint}",
     "path": "/routes/query/query-expansion/explode/record",
     "bufferResponse": true,
     "generateProtocolMethod": true,
     "generateConvenienceMethod": true,
     "crossLanguageDefinitionId": "Routes.QueryParameters.QueryExpansion.Explode.record",
     "decorators": []
    }
   ],
   "parent": "QueryParametersQueryExpansion",
   "parameters": [
    {
     "$id": "277",
     "name": "endpoint",
     "nameInRequest": "endpoint",
     "doc": "Service host",
     "type": {
      "$id": "278",
      "kind": "url",
      "name": "url",
      "crossLanguageDefinitionId": "TypeSpec.url"
     },
     "location": "Uri",
     "isApiVersion": false,
     "isContentType": false,
     "isRequired": true,
     "isEndpoint": true,
     "skipUrlEncoding": false,
     "explode": false,
     "kind": "Client",
     "defaultValue": {
      "$id": "279",
      "type": {
       "$id": "280",
       "kind": "string",
       "name": "string",
       "crossLanguageDefinitionId": "TypeSpec.string"
      },
      "value": "http://localhost:3000"
     }
    }
   ],
   "decorators": [],
   "crossLanguageDefinitionId": "Routes.QueryParameters.QueryExpansion.Explode"
  },
  {
   "$id": "281",
   "name": "QueryParametersQueryContinuation",
   "namespace": "Routes.QueryParameters.QueryContinuation",
   "operations": [],
   "parent": "QueryParameters",
   "parameters": [
    {
     "$id": "282",
     "name": "endpoint",
     "nameInRequest": "endpoint",
     "doc": "Service host",
     "type": {
      "$id": "283",
      "kind": "url",
      "name": "url",
      "crossLanguageDefinitionId": "TypeSpec.url"
     },
     "location": "Uri",
     "isApiVersion": false,
     "isContentType": false,
     "isRequired": true,
     "isEndpoint": true,
     "skipUrlEncoding": false,
     "explode": false,
     "kind": "Client",
     "defaultValue": {
      "$id": "284",
      "type": {
       "$id": "285",
       "kind": "string",
       "name": "string",
       "crossLanguageDefinitionId": "TypeSpec.string"
      },
      "value": "http://localhost:3000"
     }
    }
   ],
   "decorators": [],
   "crossLanguageDefinitionId": "Routes.QueryParameters.QueryContinuation"
  },
  {
   "$id": "286",
   "name": "QueryParametersQueryContinuationStandard",
   "namespace": "Routes.QueryParameters.QueryContinuation.Standard",
   "operations": [
    {
     "$id": "287",
     "name": "primitive",
     "resourceName": "Standard",
     "accessibility": "public",
     "parameters": [
      {
       "$id": "288",
       "name": "param",
       "nameInRequest": "param",
       "type": {
        "$id": "289",
        "kind": "string",
        "name": "string",
        "crossLanguageDefinitionId": "TypeSpec.string",
        "decorators": []
       },
       "location": "Query",
       "isApiVersion": false,
       "isContentType": false,
       "isEndpoint": false,
       "explode": false,
       "isRequired": true,
       "kind": "Method",
       "decorators": [],
       "skipUrlEncoding": false
      }
     ],
     "responses": [
      {
       "$id": "290",
       "statusCodes": [
        204
       ],
       "headers": [],
       "isErrorResponse": false
      }
     ],
     "httpMethod": "GET",
     "uri": "{endpoint}",
     "path": "/routes/query/query-continuation/standard/primitive?fixed=true",
     "bufferResponse": true,
     "generateProtocolMethod": true,
     "generateConvenienceMethod": true,
     "crossLanguageDefinitionId": "Routes.QueryParameters.QueryContinuation.Standard.primitive",
     "decorators": []
    },
    {
     "$id": "291",
     "name": "array",
     "resourceName": "Standard",
     "accessibility": "public",
     "parameters": [
      {
       "$id": "292",
       "name": "param",
       "nameInRequest": "param",
       "type": {
        "$id": "293",
        "kind": "array",
        "name": "Array",
        "valueType": {
         "$id": "294",
         "kind": "string",
         "name": "string",
         "crossLanguageDefinitionId": "TypeSpec.string",
         "decorators": []
        },
        "crossLanguageDefinitionId": "TypeSpec.Array",
        "decorators": []
       },
       "location": "Query",
       "isApiVersion": false,
       "isContentType": false,
       "isEndpoint": false,
       "explode": false,
       "isRequired": true,
       "kind": "Method",
       "decorators": [],
       "skipUrlEncoding": false
      }
     ],
     "responses": [
      {
       "$id": "295",
       "statusCodes": [
        204
       ],
       "headers": [],
       "isErrorResponse": false
      }
     ],
     "httpMethod": "GET",
     "uri": "{endpoint}",
     "path": "/routes/query/query-continuation/standard/array?fixed=true",
     "bufferResponse": true,
     "generateProtocolMethod": true,
     "generateConvenienceMethod": true,
     "crossLanguageDefinitionId": "Routes.QueryParameters.QueryContinuation.Standard.array",
     "decorators": []
    },
    {
     "$id": "296",
     "name": "record",
     "resourceName": "Standard",
     "accessibility": "public",
     "parameters": [
      {
       "$id": "297",
       "name": "param",
       "nameInRequest": "param",
       "type": {
        "$id": "298",
        "kind": "dict",
        "keyType": {
         "$id": "299",
         "kind": "string",
         "name": "string",
         "crossLanguageDefinitionId": "TypeSpec.string",
         "decorators": []
        },
        "valueType": {
         "$id": "300",
         "kind": "int32",
         "name": "int32",
         "crossLanguageDefinitionId": "TypeSpec.int32",
         "decorators": []
        },
        "decorators": []
       },
       "location": "Query",
       "isApiVersion": false,
       "isContentType": false,
       "isEndpoint": false,
       "explode": false,
       "isRequired": true,
       "kind": "Method",
       "decorators": [],
       "skipUrlEncoding": false
      }
     ],
     "responses": [
      {
       "$id": "301",
       "statusCodes": [
        204
       ],
       "headers": [],
       "isErrorResponse": false
      }
     ],
     "httpMethod": "GET",
     "uri": "{endpoint}",
     "path": "/routes/query/query-continuation/standard/record?fixed=true",
     "bufferResponse": true,
     "generateProtocolMethod": true,
     "generateConvenienceMethod": true,
     "crossLanguageDefinitionId": "Routes.QueryParameters.QueryContinuation.Standard.record",
     "decorators": []
    }
   ],
   "parent": "QueryParametersQueryContinuation",
   "parameters": [
    {
     "$id": "302",
     "name": "endpoint",
     "nameInRequest": "endpoint",
     "doc": "Service host",
     "type": {
      "$id": "303",
      "kind": "url",
      "name": "url",
      "crossLanguageDefinitionId": "TypeSpec.url"
     },
     "location": "Uri",
     "isApiVersion": false,
     "isContentType": false,
     "isRequired": true,
     "isEndpoint": true,
     "skipUrlEncoding": false,
     "explode": false,
     "kind": "Client",
     "defaultValue": {
      "$id": "304",
      "type": {
       "$id": "305",
       "kind": "string",
       "name": "string",
       "crossLanguageDefinitionId": "TypeSpec.string"
      },
      "value": "http://localhost:3000"
     }
    }
   ],
   "decorators": [],
   "crossLanguageDefinitionId": "Routes.QueryParameters.QueryContinuation.Standard"
  },
  {
   "$id": "306",
   "name": "QueryParametersQueryContinuationExplode",
   "namespace": "Routes.QueryParameters.QueryContinuation.Explode",
   "operations": [
    {
     "$id": "307",
     "name": "primitive",
     "resourceName": "Explode",
     "accessibility": "public",
     "parameters": [
      {
       "$id": "308",
       "name": "param",
       "nameInRequest": "param",
       "type": {
        "$id": "309",
        "kind": "string",
        "name": "string",
        "crossLanguageDefinitionId": "TypeSpec.string",
        "decorators": []
       },
       "location": "Query",
       "isApiVersion": false,
       "isContentType": false,
       "isEndpoint": false,
       "explode": true,
       "isRequired": true,
       "kind": "Method",
       "decorators": [],
       "skipUrlEncoding": false
      }
     ],
     "responses": [
      {
       "$id": "310",
       "statusCodes": [
        204
       ],
       "headers": [],
       "isErrorResponse": false
      }
     ],
     "httpMethod": "GET",
     "uri": "{endpoint}",
     "path": "/routes/query/query-continuation/explode/primitive?fixed=true",
     "bufferResponse": true,
     "generateProtocolMethod": true,
     "generateConvenienceMethod": true,
     "crossLanguageDefinitionId": "Routes.QueryParameters.QueryContinuation.Explode.primitive",
     "decorators": []
    },
    {
     "$id": "311",
     "name": "array",
     "resourceName": "Explode",
     "accessibility": "public",
     "parameters": [
      {
       "$id": "312",
       "name": "param",
       "nameInRequest": "param",
       "type": {
        "$id": "313",
        "kind": "array",
        "name": "Array",
        "valueType": {
         "$id": "314",
         "kind": "string",
         "name": "string",
         "crossLanguageDefinitionId": "TypeSpec.string",
         "decorators": []
        },
        "crossLanguageDefinitionId": "TypeSpec.Array",
        "decorators": []
       },
       "location": "Query",
       "isApiVersion": false,
       "isContentType": false,
       "isEndpoint": false,
       "explode": true,
       "isRequired": true,
       "kind": "Method",
       "decorators": [],
       "skipUrlEncoding": false
      }
     ],
     "responses": [
      {
       "$id": "315",
       "statusCodes": [
        204
       ],
       "headers": [],
       "isErrorResponse": false
      }
     ],
     "httpMethod": "GET",
     "uri": "{endpoint}",
     "path": "/routes/query/query-continuation/explode/array?fixed=true",
     "bufferResponse": true,
     "generateProtocolMethod": true,
     "generateConvenienceMethod": true,
     "crossLanguageDefinitionId": "Routes.QueryParameters.QueryContinuation.Explode.array",
     "decorators": []
    },
    {
     "$id": "316",
     "name": "record",
     "resourceName": "Explode",
     "accessibility": "public",
     "parameters": [
      {
       "$id": "317",
       "name": "param",
       "nameInRequest": "param",
       "type": {
        "$id": "318",
        "kind": "dict",
        "keyType": {
         "$id": "319",
         "kind": "string",
         "name": "string",
         "crossLanguageDefinitionId": "TypeSpec.string",
         "decorators": []
        },
        "valueType": {
         "$id": "320",
         "kind": "int32",
         "name": "int32",
         "crossLanguageDefinitionId": "TypeSpec.int32",
         "decorators": []
        },
        "decorators": []
       },
       "location": "Query",
       "isApiVersion": false,
       "isContentType": false,
       "isEndpoint": false,
       "explode": true,
       "isRequired": true,
       "kind": "Method",
       "decorators": [],
       "skipUrlEncoding": false
      }
     ],
     "responses": [
      {
       "$id": "321",
       "statusCodes": [
        204
       ],
       "headers": [],
       "isErrorResponse": false
      }
     ],
     "httpMethod": "GET",
     "uri": "{endpoint}",
     "path": "/routes/query/query-continuation/explode/record?fixed=true",
     "bufferResponse": true,
     "generateProtocolMethod": true,
     "generateConvenienceMethod": true,
     "crossLanguageDefinitionId": "Routes.QueryParameters.QueryContinuation.Explode.record",
     "decorators": []
    }
   ],
   "parent": "QueryParametersQueryContinuation",
   "parameters": [
    {
     "$id": "322",
     "name": "endpoint",
     "nameInRequest": "endpoint",
     "doc": "Service host",
     "type": {
      "$id": "323",
      "kind": "url",
      "name": "url",
      "crossLanguageDefinitionId": "TypeSpec.url"
     },
     "location": "Uri",
     "isApiVersion": false,
     "isContentType": false,
     "isRequired": true,
     "isEndpoint": true,
     "skipUrlEncoding": false,
     "explode": false,
     "kind": "Client",
     "defaultValue": {
      "$id": "324",
      "type": {
       "$id": "325",
       "kind": "string",
       "name": "string",
       "crossLanguageDefinitionId": "TypeSpec.string"
      },
      "value": "http://localhost:3000"
     }
    }
   ],
   "decorators": [],
   "crossLanguageDefinitionId": "Routes.QueryParameters.QueryContinuation.Explode"
  },
  {
   "$id": "326",
   "name": "InInterface",
   "namespace": "Routes",
   "operations": [
    {
     "$id": "327",
     "name": "fixed",
     "resourceName": "InInterface",
     "accessibility": "public",
     "parameters": [],
     "responses": [
      {
       "$id": "328",
       "statusCodes": [
        204
       ],
       "headers": [],
       "isErrorResponse": false
      }
     ],
     "httpMethod": "GET",
     "uri": "{endpoint}",
     "path": "/routes/in-interface/fixed",
     "bufferResponse": true,
     "generateProtocolMethod": true,
     "generateConvenienceMethod": true,
     "crossLanguageDefinitionId": "Routes.InInterface.fixed",
     "decorators": []
    }
   ],
   "parent": "RoutesClient",
   "parameters": [
    {
     "$id": "329",
     "name": "endpoint",
     "nameInRequest": "endpoint",
     "doc": "Service host",
     "type": {
      "$id": "330",
      "kind": "url",
      "name": "url",
      "crossLanguageDefinitionId": "TypeSpec.url"
     },
     "location": "Uri",
     "isApiVersion": false,
     "isContentType": false,
     "isRequired": true,
     "isEndpoint": true,
     "skipUrlEncoding": false,
     "explode": false,
     "kind": "Client",
     "defaultValue": {
      "$id": "331",
      "type": {
       "$id": "332",
       "kind": "string",
       "name": "string",
       "crossLanguageDefinitionId": "TypeSpec.string"
      },
      "value": "http://localhost:3000"
     }
    }
   ],
   "decorators": [],
   "crossLanguageDefinitionId": "Routes.InInterface"
>>>>>>> 586a120e
  }
 ]
}<|MERGE_RESOLUTION|>--- conflicted
+++ resolved
@@ -7,7 +7,6 @@
  "clients": [
   {
    "$id": "2",
-<<<<<<< HEAD
    "kind": "client",
    "name": "RoutesClient",
    "namespace": "Routes",
@@ -15,25 +14,45 @@
    "parameters": [
     {
      "$id": "3",
-     "Name": "endpoint",
-     "NameInRequest": "endpoint",
-     "Doc": "Service host",
-     "Type": {
+     "name": "endpoint",
+     "nameInRequest": "endpoint",
+     "doc": "Service host",
+     "type": {
       "$id": "4",
-=======
-   "name": "RoutesClient",
-   "namespace": "Routes",
-   "doc": "Define scenario in building the http route/uri",
+      "kind": "url",
+      "name": "url",
+      "crossLanguageDefinitionId": "TypeSpec.url"
+     },
+     "location": "Uri",
+     "isApiVersion": false,
+     "isContentType": false,
+     "isRequired": true,
+     "isEndpoint": true,
+     "skipUrlEncoding": false,
+     "explode": false,
+     "kind": "Client",
+     "defaultValue": {
+      "$id": "5",
+      "type": {
+       "$id": "6",
+       "kind": "string",
+       "name": "string",
+       "crossLanguageDefinitionId": "TypeSpec.string"
+      },
+      "value": "http://localhost:3000"
+     }
+    }
+   ],
    "operations": [
     {
-     "$id": "3",
+     "$id": "7",
      "name": "fixed",
      "resourceName": "Routes",
      "accessibility": "public",
      "parameters": [],
      "responses": [
       {
-       "$id": "4",
+       "$id": "8",
        "statusCodes": [
         204
        ],
@@ -51,83 +70,6 @@
      "decorators": []
     }
    ],
-   "parameters": [
-    {
-     "$id": "5",
-     "name": "endpoint",
-     "nameInRequest": "endpoint",
-     "doc": "Service host",
-     "type": {
-      "$id": "6",
->>>>>>> 586a120e
-      "kind": "url",
-      "name": "url",
-      "crossLanguageDefinitionId": "TypeSpec.url"
-     },
-<<<<<<< HEAD
-     "Location": "Uri",
-     "IsApiVersion": false,
-     "IsResourceParameter": false,
-     "IsContentType": false,
-     "IsRequired": true,
-     "IsEndpoint": true,
-     "SkipUrlEncoding": false,
-     "Explode": false,
-     "Kind": "Client",
-     "DefaultValue": {
-      "$id": "5",
-      "Type": {
-       "$id": "6",
-=======
-     "location": "Uri",
-     "isApiVersion": false,
-     "isContentType": false,
-     "isRequired": true,
-     "isEndpoint": true,
-     "skipUrlEncoding": false,
-     "explode": false,
-     "kind": "Client",
-     "defaultValue": {
-      "$id": "7",
-      "type": {
-       "$id": "8",
->>>>>>> 586a120e
-       "kind": "string",
-       "name": "string",
-       "crossLanguageDefinitionId": "TypeSpec.string"
-      },
-      "value": "http://localhost:3000"
-     }
-    }
-   ],
-<<<<<<< HEAD
-   "operations": [
-    {
-     "$id": "7",
-     "Name": "fixed",
-     "ResourceName": "Routes",
-     "Accessibility": "public",
-     "Parameters": [],
-     "Responses": [
-      {
-       "$id": "8",
-       "StatusCodes": [
-        204
-       ],
-       "Headers": [],
-       "IsErrorResponse": false
-      }
-     ],
-     "HttpMethod": "GET",
-     "Uri": "{endpoint}",
-     "Path": "/routes/fixed",
-     "BufferResponse": true,
-     "GenerateProtocolMethod": true,
-     "GenerateConvenienceMethod": true,
-     "CrossLanguageDefinitionId": "Routes.fixed",
-     "Decorators": []
-    }
-   ],
    "apiVersions": [],
    "crossLanguageDefinitionId": "Routes",
    "decorators": [],
@@ -140,177 +82,176 @@
      "parameters": [
       {
        "$id": "10",
-       "Name": "endpoint",
-       "NameInRequest": "endpoint",
-       "Doc": "Service host",
-       "Type": {
+       "name": "endpoint",
+       "nameInRequest": "endpoint",
+       "doc": "Service host",
+       "type": {
         "$id": "11",
         "kind": "url",
         "name": "url",
         "crossLanguageDefinitionId": "TypeSpec.url"
        },
-       "Location": "Uri",
-       "IsApiVersion": false,
-       "IsResourceParameter": false,
-       "IsContentType": false,
-       "IsRequired": true,
-       "IsEndpoint": true,
-       "SkipUrlEncoding": false,
-       "Explode": false,
-       "Kind": "Client",
-       "DefaultValue": {
+       "location": "Uri",
+       "isApiVersion": false,
+       "isContentType": false,
+       "isRequired": true,
+       "isEndpoint": true,
+       "skipUrlEncoding": false,
+       "explode": false,
+       "kind": "Client",
+       "defaultValue": {
         "$id": "12",
-        "Type": {
+        "type": {
          "$id": "13",
          "kind": "string",
          "name": "string",
          "crossLanguageDefinitionId": "TypeSpec.string"
         },
-        "Value": "http://localhost:3000"
+        "value": "http://localhost:3000"
        }
       }
      ],
      "operations": [
       {
        "$id": "14",
-       "Name": "templateOnly",
-       "ResourceName": "PathParameters",
-       "Accessibility": "public",
-       "Parameters": [
+       "name": "templateOnly",
+       "resourceName": "PathParameters",
+       "accessibility": "public",
+       "parameters": [
         {
          "$id": "15",
-         "Name": "param",
-         "NameInRequest": "param",
-         "Type": {
+         "name": "param",
+         "nameInRequest": "param",
+         "type": {
           "$id": "16",
           "kind": "string",
           "name": "string",
           "crossLanguageDefinitionId": "TypeSpec.string",
           "decorators": []
          },
-         "Location": "Path",
-         "IsApiVersion": false,
-         "IsContentType": false,
-         "IsEndpoint": false,
-         "Explode": false,
-         "IsRequired": true,
-         "Kind": "Method",
-         "Decorators": [],
-         "SkipUrlEncoding": false
+         "location": "Path",
+         "isApiVersion": false,
+         "isContentType": false,
+         "isEndpoint": false,
+         "explode": false,
+         "isRequired": true,
+         "kind": "Method",
+         "decorators": [],
+         "skipUrlEncoding": false
         }
        ],
-       "Responses": [
+       "responses": [
         {
          "$id": "17",
-         "StatusCodes": [
+         "statusCodes": [
           204
          ],
-         "Headers": [],
-         "IsErrorResponse": false
+         "headers": [],
+         "isErrorResponse": false
         }
        ],
-       "HttpMethod": "GET",
-       "Uri": "{endpoint}",
-       "Path": "/routes/path/template-only/{param}",
-       "BufferResponse": true,
-       "GenerateProtocolMethod": true,
-       "GenerateConvenienceMethod": true,
-       "CrossLanguageDefinitionId": "Routes.PathParameters.templateOnly",
-       "Decorators": []
+       "httpMethod": "GET",
+       "uri": "{endpoint}",
+       "path": "/routes/path/template-only/{param}",
+       "bufferResponse": true,
+       "generateProtocolMethod": true,
+       "generateConvenienceMethod": true,
+       "crossLanguageDefinitionId": "Routes.PathParameters.templateOnly",
+       "decorators": []
       },
       {
        "$id": "18",
-       "Name": "explicit",
-       "ResourceName": "PathParameters",
-       "Accessibility": "public",
-       "Parameters": [
+       "name": "explicit",
+       "resourceName": "PathParameters",
+       "accessibility": "public",
+       "parameters": [
         {
          "$id": "19",
-         "Name": "param",
-         "NameInRequest": "param",
-         "Type": {
+         "name": "param",
+         "nameInRequest": "param",
+         "type": {
           "$id": "20",
           "kind": "string",
           "name": "string",
           "crossLanguageDefinitionId": "TypeSpec.string",
           "decorators": []
          },
-         "Location": "Path",
-         "IsApiVersion": false,
-         "IsContentType": false,
-         "IsEndpoint": false,
-         "Explode": false,
-         "IsRequired": true,
-         "Kind": "Method",
-         "Decorators": [],
-         "SkipUrlEncoding": false
+         "location": "Path",
+         "isApiVersion": false,
+         "isContentType": false,
+         "isEndpoint": false,
+         "explode": false,
+         "isRequired": true,
+         "kind": "Method",
+         "decorators": [],
+         "skipUrlEncoding": false
         }
        ],
-       "Responses": [
+       "responses": [
         {
          "$id": "21",
-         "StatusCodes": [
+         "statusCodes": [
           204
          ],
-         "Headers": [],
-         "IsErrorResponse": false
+         "headers": [],
+         "isErrorResponse": false
         }
        ],
-       "HttpMethod": "GET",
-       "Uri": "{endpoint}",
-       "Path": "/routes/path/explicit/{param}",
-       "BufferResponse": true,
-       "GenerateProtocolMethod": true,
-       "GenerateConvenienceMethod": true,
-       "CrossLanguageDefinitionId": "Routes.PathParameters.explicit",
-       "Decorators": []
+       "httpMethod": "GET",
+       "uri": "{endpoint}",
+       "path": "/routes/path/explicit/{param}",
+       "bufferResponse": true,
+       "generateProtocolMethod": true,
+       "generateConvenienceMethod": true,
+       "crossLanguageDefinitionId": "Routes.PathParameters.explicit",
+       "decorators": []
       },
       {
        "$id": "22",
-       "Name": "annotationOnly",
-       "ResourceName": "PathParameters",
-       "Accessibility": "public",
-       "Parameters": [
+       "name": "annotationOnly",
+       "resourceName": "PathParameters",
+       "accessibility": "public",
+       "parameters": [
         {
          "$id": "23",
-         "Name": "param",
-         "NameInRequest": "param",
-         "Type": {
+         "name": "param",
+         "nameInRequest": "param",
+         "type": {
           "$id": "24",
           "kind": "string",
           "name": "string",
           "crossLanguageDefinitionId": "TypeSpec.string",
           "decorators": []
          },
-         "Location": "Path",
-         "IsApiVersion": false,
-         "IsContentType": false,
-         "IsEndpoint": false,
-         "Explode": false,
-         "IsRequired": true,
-         "Kind": "Method",
-         "Decorators": [],
-         "SkipUrlEncoding": false
+         "location": "Path",
+         "isApiVersion": false,
+         "isContentType": false,
+         "isEndpoint": false,
+         "explode": false,
+         "isRequired": true,
+         "kind": "Method",
+         "decorators": [],
+         "skipUrlEncoding": false
         }
        ],
-       "Responses": [
+       "responses": [
         {
          "$id": "25",
-         "StatusCodes": [
+         "statusCodes": [
           204
          ],
-         "Headers": [],
-         "IsErrorResponse": false
+         "headers": [],
+         "isErrorResponse": false
         }
        ],
-       "HttpMethod": "GET",
-       "Uri": "{endpoint}",
-       "Path": "/routes/path/annotation-only/{param}",
-       "BufferResponse": true,
-       "GenerateProtocolMethod": true,
-       "GenerateConvenienceMethod": true,
-       "CrossLanguageDefinitionId": "Routes.PathParameters.annotationOnly",
-       "Decorators": []
+       "httpMethod": "GET",
+       "uri": "{endpoint}",
+       "path": "/routes/path/annotation-only/{param}",
+       "bufferResponse": true,
+       "generateProtocolMethod": true,
+       "generateConvenienceMethod": true,
+       "crossLanguageDefinitionId": "Routes.PathParameters.annotationOnly",
+       "decorators": []
       }
      ],
      "apiVersions": [],
@@ -328,130 +269,129 @@
        "parameters": [
         {
          "$id": "27",
-         "Name": "endpoint",
-         "NameInRequest": "endpoint",
-         "Doc": "Service host",
-         "Type": {
+         "name": "endpoint",
+         "nameInRequest": "endpoint",
+         "doc": "Service host",
+         "type": {
           "$id": "28",
           "kind": "url",
           "name": "url",
           "crossLanguageDefinitionId": "TypeSpec.url"
          },
-         "Location": "Uri",
-         "IsApiVersion": false,
-         "IsResourceParameter": false,
-         "IsContentType": false,
-         "IsRequired": true,
-         "IsEndpoint": true,
-         "SkipUrlEncoding": false,
-         "Explode": false,
-         "Kind": "Client",
-         "DefaultValue": {
+         "location": "Uri",
+         "isApiVersion": false,
+         "isContentType": false,
+         "isRequired": true,
+         "isEndpoint": true,
+         "skipUrlEncoding": false,
+         "explode": false,
+         "kind": "Client",
+         "defaultValue": {
           "$id": "29",
-          "Type": {
+          "type": {
            "$id": "30",
            "kind": "string",
            "name": "string",
            "crossLanguageDefinitionId": "TypeSpec.string"
           },
-          "Value": "http://localhost:3000"
+          "value": "http://localhost:3000"
          }
         }
        ],
        "operations": [
         {
          "$id": "31",
-         "Name": "template",
-         "ResourceName": "ReservedExpansion",
-         "Accessibility": "public",
-         "Parameters": [
+         "name": "template",
+         "resourceName": "ReservedExpansion",
+         "accessibility": "public",
+         "parameters": [
           {
            "$id": "32",
-           "Name": "param",
-           "NameInRequest": "param",
-           "Type": {
+           "name": "param",
+           "nameInRequest": "param",
+           "type": {
             "$id": "33",
             "kind": "string",
             "name": "string",
             "crossLanguageDefinitionId": "TypeSpec.string",
             "decorators": []
            },
-           "Location": "Path",
-           "IsApiVersion": false,
-           "IsContentType": false,
-           "IsEndpoint": false,
-           "Explode": false,
-           "IsRequired": true,
-           "Kind": "Method",
-           "Decorators": [],
-           "SkipUrlEncoding": true
+           "location": "Path",
+           "isApiVersion": false,
+           "isContentType": false,
+           "isEndpoint": false,
+           "explode": false,
+           "isRequired": true,
+           "kind": "Method",
+           "decorators": [],
+           "skipUrlEncoding": true
           }
          ],
-         "Responses": [
+         "responses": [
           {
            "$id": "34",
-           "StatusCodes": [
+           "statusCodes": [
             204
            ],
-           "Headers": [],
-           "IsErrorResponse": false
+           "headers": [],
+           "isErrorResponse": false
           }
          ],
-         "HttpMethod": "GET",
-         "Uri": "{endpoint}",
-         "Path": "/routes/path/reserved-expansion/template/{param}",
-         "BufferResponse": true,
-         "GenerateProtocolMethod": true,
-         "GenerateConvenienceMethod": true,
-         "CrossLanguageDefinitionId": "Routes.PathParameters.ReservedExpansion.template",
-         "Decorators": []
+         "httpMethod": "GET",
+         "uri": "{endpoint}",
+         "path": "/routes/path/reserved-expansion/template/{param}",
+         "bufferResponse": true,
+         "generateProtocolMethod": true,
+         "generateConvenienceMethod": true,
+         "crossLanguageDefinitionId": "Routes.PathParameters.ReservedExpansion.template",
+         "decorators": []
         },
         {
          "$id": "35",
-         "Name": "annotation",
-         "ResourceName": "ReservedExpansion",
-         "Accessibility": "public",
-         "Parameters": [
+         "name": "annotation",
+         "resourceName": "ReservedExpansion",
+         "accessibility": "public",
+         "parameters": [
           {
            "$id": "36",
-           "Name": "param",
-           "NameInRequest": "param",
-           "Type": {
+           "name": "param",
+           "nameInRequest": "param",
+           "type": {
             "$id": "37",
             "kind": "string",
             "name": "string",
             "crossLanguageDefinitionId": "TypeSpec.string",
             "decorators": []
            },
-           "Location": "Path",
-           "IsApiVersion": false,
-           "IsContentType": false,
-           "IsEndpoint": false,
-           "Explode": false,
-           "IsRequired": true,
-           "Kind": "Method",
-           "Decorators": [],
-           "SkipUrlEncoding": true
+           "location": "Path",
+           "isApiVersion": false,
+           "isContentType": false,
+           "isEndpoint": false,
+           "explode": false,
+           "isRequired": true,
+           "kind": "Method",
+           "decorators": [],
+           "skipUrlEncoding": true
           }
          ],
-         "Responses": [
+         "responses": [
           {
            "$id": "38",
-           "StatusCodes": [
+           "statusCodes": [
             204
            ],
-           "Headers": [],
-           "IsErrorResponse": false
+           "headers": [],
+           "isErrorResponse": false
           }
          ],
-         "HttpMethod": "GET",
-         "Uri": "{endpoint}",
-         "Path": "/routes/path/reserved-expansion/annotation/{param}",
-         "BufferResponse": true,
-         "GenerateProtocolMethod": true,
-         "GenerateConvenienceMethod": true,
-         "CrossLanguageDefinitionId": "Routes.PathParameters.ReservedExpansion.annotation",
-         "Decorators": []
+         "httpMethod": "GET",
+         "uri": "{endpoint}",
+         "path": "/routes/path/reserved-expansion/annotation/{param}",
+         "bufferResponse": true,
+         "generateProtocolMethod": true,
+         "generateConvenienceMethod": true,
+         "crossLanguageDefinitionId": "Routes.PathParameters.ReservedExpansion.annotation",
+         "decorators": []
         }
        ],
        "crossLanguageDefinitionId": "Routes.PathParameters.ReservedExpansion",
@@ -468,33 +408,32 @@
        "parameters": [
         {
          "$id": "40",
-         "Name": "endpoint",
-         "NameInRequest": "endpoint",
-         "Doc": "Service host",
-         "Type": {
+         "name": "endpoint",
+         "nameInRequest": "endpoint",
+         "doc": "Service host",
+         "type": {
           "$id": "41",
           "kind": "url",
           "name": "url",
           "crossLanguageDefinitionId": "TypeSpec.url"
          },
-         "Location": "Uri",
-         "IsApiVersion": false,
-         "IsResourceParameter": false,
-         "IsContentType": false,
-         "IsRequired": true,
-         "IsEndpoint": true,
-         "SkipUrlEncoding": false,
-         "Explode": false,
-         "Kind": "Client",
-         "DefaultValue": {
+         "location": "Uri",
+         "isApiVersion": false,
+         "isContentType": false,
+         "isRequired": true,
+         "isEndpoint": true,
+         "skipUrlEncoding": false,
+         "explode": false,
+         "kind": "Client",
+         "defaultValue": {
           "$id": "42",
-          "Type": {
+          "type": {
            "$id": "43",
            "kind": "string",
            "name": "string",
            "crossLanguageDefinitionId": "TypeSpec.string"
           },
-          "Value": "http://localhost:3000"
+          "value": "http://localhost:3000"
          }
         }
        ],
@@ -513,95 +452,94 @@
          "parameters": [
           {
            "$id": "45",
-           "Name": "endpoint",
-           "NameInRequest": "endpoint",
-           "Doc": "Service host",
-           "Type": {
+           "name": "endpoint",
+           "nameInRequest": "endpoint",
+           "doc": "Service host",
+           "type": {
             "$id": "46",
             "kind": "url",
             "name": "url",
             "crossLanguageDefinitionId": "TypeSpec.url"
            },
-           "Location": "Uri",
-           "IsApiVersion": false,
-           "IsResourceParameter": false,
-           "IsContentType": false,
-           "IsRequired": true,
-           "IsEndpoint": true,
-           "SkipUrlEncoding": false,
-           "Explode": false,
-           "Kind": "Client",
-           "DefaultValue": {
+           "location": "Uri",
+           "isApiVersion": false,
+           "isContentType": false,
+           "isRequired": true,
+           "isEndpoint": true,
+           "skipUrlEncoding": false,
+           "explode": false,
+           "kind": "Client",
+           "defaultValue": {
             "$id": "47",
-            "Type": {
+            "type": {
              "$id": "48",
              "kind": "string",
              "name": "string",
              "crossLanguageDefinitionId": "TypeSpec.string"
             },
-            "Value": "http://localhost:3000"
+            "value": "http://localhost:3000"
            }
           }
          ],
          "operations": [
           {
            "$id": "49",
-           "Name": "primitive",
-           "ResourceName": "Standard",
-           "Accessibility": "public",
-           "Parameters": [
+           "name": "primitive",
+           "resourceName": "Standard",
+           "accessibility": "public",
+           "parameters": [
             {
              "$id": "50",
-             "Name": "param",
-             "NameInRequest": "param",
-             "Type": {
+             "name": "param",
+             "nameInRequest": "param",
+             "type": {
               "$id": "51",
               "kind": "string",
               "name": "string",
               "crossLanguageDefinitionId": "TypeSpec.string",
               "decorators": []
              },
-             "Location": "Path",
-             "IsApiVersion": false,
-             "IsContentType": false,
-             "IsEndpoint": false,
-             "Explode": false,
-             "IsRequired": true,
-             "Kind": "Method",
-             "Decorators": [],
-             "SkipUrlEncoding": false
-            }
-           ],
-           "Responses": [
+             "location": "Path",
+             "isApiVersion": false,
+             "isContentType": false,
+             "isEndpoint": false,
+             "explode": false,
+             "isRequired": true,
+             "kind": "Method",
+             "decorators": [],
+             "skipUrlEncoding": false
+            }
+           ],
+           "responses": [
             {
              "$id": "52",
-             "StatusCodes": [
-              204
-             ],
-             "Headers": [],
-             "IsErrorResponse": false
-            }
-           ],
-           "HttpMethod": "GET",
-           "Uri": "{endpoint}",
-           "Path": "/routes/path/simple/standard/primitive{param}",
-           "BufferResponse": true,
-           "GenerateProtocolMethod": true,
-           "GenerateConvenienceMethod": true,
-           "CrossLanguageDefinitionId": "Routes.PathParameters.SimpleExpansion.Standard.primitive",
-           "Decorators": []
+             "statusCodes": [
+              204
+             ],
+             "headers": [],
+             "isErrorResponse": false
+            }
+           ],
+           "httpMethod": "GET",
+           "uri": "{endpoint}",
+           "path": "/routes/path/simple/standard/primitive{param}",
+           "bufferResponse": true,
+           "generateProtocolMethod": true,
+           "generateConvenienceMethod": true,
+           "crossLanguageDefinitionId": "Routes.PathParameters.SimpleExpansion.Standard.primitive",
+           "decorators": []
           },
           {
            "$id": "53",
-           "Name": "array",
-           "ResourceName": "Standard",
-           "Accessibility": "public",
-           "Parameters": [
+           "name": "array",
+           "resourceName": "Standard",
+           "accessibility": "public",
+           "parameters": [
             {
              "$id": "54",
-             "Name": "param",
-             "NameInRequest": "param",
-             "Type": {
+             "name": "param",
+             "nameInRequest": "param",
+             "type": {
               "$id": "55",
               "kind": "array",
               "name": "Array",
@@ -615,47 +553,47 @@
               "crossLanguageDefinitionId": "TypeSpec.Array",
               "decorators": []
              },
-             "Location": "Path",
-             "IsApiVersion": false,
-             "IsContentType": false,
-             "IsEndpoint": false,
-             "Explode": false,
-             "IsRequired": true,
-             "Kind": "Method",
-             "Decorators": [],
-             "SkipUrlEncoding": false
-            }
-           ],
-           "Responses": [
+             "location": "Path",
+             "isApiVersion": false,
+             "isContentType": false,
+             "isEndpoint": false,
+             "explode": false,
+             "isRequired": true,
+             "kind": "Method",
+             "decorators": [],
+             "skipUrlEncoding": false
+            }
+           ],
+           "responses": [
             {
              "$id": "57",
-             "StatusCodes": [
-              204
-             ],
-             "Headers": [],
-             "IsErrorResponse": false
-            }
-           ],
-           "HttpMethod": "GET",
-           "Uri": "{endpoint}",
-           "Path": "/routes/path/simple/standard/array{param}",
-           "BufferResponse": true,
-           "GenerateProtocolMethod": true,
-           "GenerateConvenienceMethod": true,
-           "CrossLanguageDefinitionId": "Routes.PathParameters.SimpleExpansion.Standard.array",
-           "Decorators": []
+             "statusCodes": [
+              204
+             ],
+             "headers": [],
+             "isErrorResponse": false
+            }
+           ],
+           "httpMethod": "GET",
+           "uri": "{endpoint}",
+           "path": "/routes/path/simple/standard/array{param}",
+           "bufferResponse": true,
+           "generateProtocolMethod": true,
+           "generateConvenienceMethod": true,
+           "crossLanguageDefinitionId": "Routes.PathParameters.SimpleExpansion.Standard.array",
+           "decorators": []
           },
           {
            "$id": "58",
-           "Name": "record",
-           "ResourceName": "Standard",
-           "Accessibility": "public",
-           "Parameters": [
+           "name": "record",
+           "resourceName": "Standard",
+           "accessibility": "public",
+           "parameters": [
             {
              "$id": "59",
-             "Name": "param",
-             "NameInRequest": "param",
-             "Type": {
+             "name": "param",
+             "nameInRequest": "param",
+             "type": {
               "$id": "60",
               "kind": "dict",
               "keyType": {
@@ -674,35 +612,35 @@
               },
               "decorators": []
              },
-             "Location": "Path",
-             "IsApiVersion": false,
-             "IsContentType": false,
-             "IsEndpoint": false,
-             "Explode": false,
-             "IsRequired": true,
-             "Kind": "Method",
-             "Decorators": [],
-             "SkipUrlEncoding": false
-            }
-           ],
-           "Responses": [
+             "location": "Path",
+             "isApiVersion": false,
+             "isContentType": false,
+             "isEndpoint": false,
+             "explode": false,
+             "isRequired": true,
+             "kind": "Method",
+             "decorators": [],
+             "skipUrlEncoding": false
+            }
+           ],
+           "responses": [
             {
              "$id": "63",
-             "StatusCodes": [
-              204
-             ],
-             "Headers": [],
-             "IsErrorResponse": false
-            }
-           ],
-           "HttpMethod": "GET",
-           "Uri": "{endpoint}",
-           "Path": "/routes/path/simple/standard/record{param}",
-           "BufferResponse": true,
-           "GenerateProtocolMethod": true,
-           "GenerateConvenienceMethod": true,
-           "CrossLanguageDefinitionId": "Routes.PathParameters.SimpleExpansion.Standard.record",
-           "Decorators": []
+             "statusCodes": [
+              204
+             ],
+             "headers": [],
+             "isErrorResponse": false
+            }
+           ],
+           "httpMethod": "GET",
+           "uri": "{endpoint}",
+           "path": "/routes/path/simple/standard/record{param}",
+           "bufferResponse": true,
+           "generateProtocolMethod": true,
+           "generateConvenienceMethod": true,
+           "crossLanguageDefinitionId": "Routes.PathParameters.SimpleExpansion.Standard.record",
+           "decorators": []
           }
          ],
          "crossLanguageDefinitionId": "Routes.PathParameters.SimpleExpansion.Standard",
@@ -719,95 +657,94 @@
          "parameters": [
           {
            "$id": "65",
-           "Name": "endpoint",
-           "NameInRequest": "endpoint",
-           "Doc": "Service host",
-           "Type": {
+           "name": "endpoint",
+           "nameInRequest": "endpoint",
+           "doc": "Service host",
+           "type": {
             "$id": "66",
             "kind": "url",
             "name": "url",
             "crossLanguageDefinitionId": "TypeSpec.url"
            },
-           "Location": "Uri",
-           "IsApiVersion": false,
-           "IsResourceParameter": false,
-           "IsContentType": false,
-           "IsRequired": true,
-           "IsEndpoint": true,
-           "SkipUrlEncoding": false,
-           "Explode": false,
-           "Kind": "Client",
-           "DefaultValue": {
+           "location": "Uri",
+           "isApiVersion": false,
+           "isContentType": false,
+           "isRequired": true,
+           "isEndpoint": true,
+           "skipUrlEncoding": false,
+           "explode": false,
+           "kind": "Client",
+           "defaultValue": {
             "$id": "67",
-            "Type": {
+            "type": {
              "$id": "68",
              "kind": "string",
              "name": "string",
              "crossLanguageDefinitionId": "TypeSpec.string"
             },
-            "Value": "http://localhost:3000"
+            "value": "http://localhost:3000"
            }
           }
          ],
          "operations": [
           {
            "$id": "69",
-           "Name": "primitive",
-           "ResourceName": "Explode",
-           "Accessibility": "public",
-           "Parameters": [
+           "name": "primitive",
+           "resourceName": "Explode",
+           "accessibility": "public",
+           "parameters": [
             {
              "$id": "70",
-             "Name": "param",
-             "NameInRequest": "param",
-             "Type": {
+             "name": "param",
+             "nameInRequest": "param",
+             "type": {
               "$id": "71",
               "kind": "string",
               "name": "string",
               "crossLanguageDefinitionId": "TypeSpec.string",
               "decorators": []
              },
-             "Location": "Path",
-             "IsApiVersion": false,
-             "IsContentType": false,
-             "IsEndpoint": false,
-             "Explode": true,
-             "IsRequired": true,
-             "Kind": "Method",
-             "Decorators": [],
-             "SkipUrlEncoding": false
-            }
-           ],
-           "Responses": [
+             "location": "Path",
+             "isApiVersion": false,
+             "isContentType": false,
+             "isEndpoint": false,
+             "explode": true,
+             "isRequired": true,
+             "kind": "Method",
+             "decorators": [],
+             "skipUrlEncoding": false
+            }
+           ],
+           "responses": [
             {
              "$id": "72",
-             "StatusCodes": [
-              204
-             ],
-             "Headers": [],
-             "IsErrorResponse": false
-            }
-           ],
-           "HttpMethod": "GET",
-           "Uri": "{endpoint}",
-           "Path": "/routes/path/simple/explode/primitive{param}",
-           "BufferResponse": true,
-           "GenerateProtocolMethod": true,
-           "GenerateConvenienceMethod": true,
-           "CrossLanguageDefinitionId": "Routes.PathParameters.SimpleExpansion.Explode.primitive",
-           "Decorators": []
+             "statusCodes": [
+              204
+             ],
+             "headers": [],
+             "isErrorResponse": false
+            }
+           ],
+           "httpMethod": "GET",
+           "uri": "{endpoint}",
+           "path": "/routes/path/simple/explode/primitive{param}",
+           "bufferResponse": true,
+           "generateProtocolMethod": true,
+           "generateConvenienceMethod": true,
+           "crossLanguageDefinitionId": "Routes.PathParameters.SimpleExpansion.Explode.primitive",
+           "decorators": []
           },
           {
            "$id": "73",
-           "Name": "array",
-           "ResourceName": "Explode",
-           "Accessibility": "public",
-           "Parameters": [
+           "name": "array",
+           "resourceName": "Explode",
+           "accessibility": "public",
+           "parameters": [
             {
              "$id": "74",
-             "Name": "param",
-             "NameInRequest": "param",
-             "Type": {
+             "name": "param",
+             "nameInRequest": "param",
+             "type": {
               "$id": "75",
               "kind": "array",
               "name": "Array",
@@ -821,47 +758,47 @@
               "crossLanguageDefinitionId": "TypeSpec.Array",
               "decorators": []
              },
-             "Location": "Path",
-             "IsApiVersion": false,
-             "IsContentType": false,
-             "IsEndpoint": false,
-             "Explode": true,
-             "IsRequired": true,
-             "Kind": "Method",
-             "Decorators": [],
-             "SkipUrlEncoding": false
-            }
-           ],
-           "Responses": [
+             "location": "Path",
+             "isApiVersion": false,
+             "isContentType": false,
+             "isEndpoint": false,
+             "explode": true,
+             "isRequired": true,
+             "kind": "Method",
+             "decorators": [],
+             "skipUrlEncoding": false
+            }
+           ],
+           "responses": [
             {
              "$id": "77",
-             "StatusCodes": [
-              204
-             ],
-             "Headers": [],
-             "IsErrorResponse": false
-            }
-           ],
-           "HttpMethod": "GET",
-           "Uri": "{endpoint}",
-           "Path": "/routes/path/simple/explode/array{param}",
-           "BufferResponse": true,
-           "GenerateProtocolMethod": true,
-           "GenerateConvenienceMethod": true,
-           "CrossLanguageDefinitionId": "Routes.PathParameters.SimpleExpansion.Explode.array",
-           "Decorators": []
+             "statusCodes": [
+              204
+             ],
+             "headers": [],
+             "isErrorResponse": false
+            }
+           ],
+           "httpMethod": "GET",
+           "uri": "{endpoint}",
+           "path": "/routes/path/simple/explode/array{param}",
+           "bufferResponse": true,
+           "generateProtocolMethod": true,
+           "generateConvenienceMethod": true,
+           "crossLanguageDefinitionId": "Routes.PathParameters.SimpleExpansion.Explode.array",
+           "decorators": []
           },
           {
            "$id": "78",
-           "Name": "record",
-           "ResourceName": "Explode",
-           "Accessibility": "public",
-           "Parameters": [
+           "name": "record",
+           "resourceName": "Explode",
+           "accessibility": "public",
+           "parameters": [
             {
              "$id": "79",
-             "Name": "param",
-             "NameInRequest": "param",
-             "Type": {
+             "name": "param",
+             "nameInRequest": "param",
+             "type": {
               "$id": "80",
               "kind": "dict",
               "keyType": {
@@ -880,35 +817,35 @@
               },
               "decorators": []
              },
-             "Location": "Path",
-             "IsApiVersion": false,
-             "IsContentType": false,
-             "IsEndpoint": false,
-             "Explode": true,
-             "IsRequired": true,
-             "Kind": "Method",
-             "Decorators": [],
-             "SkipUrlEncoding": false
-            }
-           ],
-           "Responses": [
+             "location": "Path",
+             "isApiVersion": false,
+             "isContentType": false,
+             "isEndpoint": false,
+             "explode": true,
+             "isRequired": true,
+             "kind": "Method",
+             "decorators": [],
+             "skipUrlEncoding": false
+            }
+           ],
+           "responses": [
             {
              "$id": "83",
-             "StatusCodes": [
-              204
-             ],
-             "Headers": [],
-             "IsErrorResponse": false
-            }
-           ],
-           "HttpMethod": "GET",
-           "Uri": "{endpoint}",
-           "Path": "/routes/path/simple/explode/record{param}",
-           "BufferResponse": true,
-           "GenerateProtocolMethod": true,
-           "GenerateConvenienceMethod": true,
-           "CrossLanguageDefinitionId": "Routes.PathParameters.SimpleExpansion.Explode.record",
-           "Decorators": []
+             "statusCodes": [
+              204
+             ],
+             "headers": [],
+             "isErrorResponse": false
+            }
+           ],
+           "httpMethod": "GET",
+           "uri": "{endpoint}",
+           "path": "/routes/path/simple/explode/record{param}",
+           "bufferResponse": true,
+           "generateProtocolMethod": true,
+           "generateConvenienceMethod": true,
+           "crossLanguageDefinitionId": "Routes.PathParameters.SimpleExpansion.Explode.record",
+           "decorators": []
           }
          ],
          "crossLanguageDefinitionId": "Routes.PathParameters.SimpleExpansion.Explode",
@@ -927,33 +864,32 @@
        "parameters": [
         {
          "$id": "85",
-         "Name": "endpoint",
-         "NameInRequest": "endpoint",
-         "Doc": "Service host",
-         "Type": {
+         "name": "endpoint",
+         "nameInRequest": "endpoint",
+         "doc": "Service host",
+         "type": {
           "$id": "86",
           "kind": "url",
           "name": "url",
           "crossLanguageDefinitionId": "TypeSpec.url"
          },
-         "Location": "Uri",
-         "IsApiVersion": false,
-         "IsResourceParameter": false,
-         "IsContentType": false,
-         "IsRequired": true,
-         "IsEndpoint": true,
-         "SkipUrlEncoding": false,
-         "Explode": false,
-         "Kind": "Client",
-         "DefaultValue": {
+         "location": "Uri",
+         "isApiVersion": false,
+         "isContentType": false,
+         "isRequired": true,
+         "isEndpoint": true,
+         "skipUrlEncoding": false,
+         "explode": false,
+         "kind": "Client",
+         "defaultValue": {
           "$id": "87",
-          "Type": {
+          "type": {
            "$id": "88",
            "kind": "string",
            "name": "string",
            "crossLanguageDefinitionId": "TypeSpec.string"
           },
-          "Value": "http://localhost:3000"
+          "value": "http://localhost:3000"
          }
         }
        ],
@@ -972,95 +908,94 @@
          "parameters": [
           {
            "$id": "90",
-           "Name": "endpoint",
-           "NameInRequest": "endpoint",
-           "Doc": "Service host",
-           "Type": {
+           "name": "endpoint",
+           "nameInRequest": "endpoint",
+           "doc": "Service host",
+           "type": {
             "$id": "91",
             "kind": "url",
             "name": "url",
             "crossLanguageDefinitionId": "TypeSpec.url"
            },
-           "Location": "Uri",
-           "IsApiVersion": false,
-           "IsResourceParameter": false,
-           "IsContentType": false,
-           "IsRequired": true,
-           "IsEndpoint": true,
-           "SkipUrlEncoding": false,
-           "Explode": false,
-           "Kind": "Client",
-           "DefaultValue": {
+           "location": "Uri",
+           "isApiVersion": false,
+           "isContentType": false,
+           "isRequired": true,
+           "isEndpoint": true,
+           "skipUrlEncoding": false,
+           "explode": false,
+           "kind": "Client",
+           "defaultValue": {
             "$id": "92",
-            "Type": {
+            "type": {
              "$id": "93",
              "kind": "string",
              "name": "string",
              "crossLanguageDefinitionId": "TypeSpec.string"
             },
-            "Value": "http://localhost:3000"
+            "value": "http://localhost:3000"
            }
           }
          ],
          "operations": [
           {
            "$id": "94",
-           "Name": "primitive",
-           "ResourceName": "Standard",
-           "Accessibility": "public",
-           "Parameters": [
+           "name": "primitive",
+           "resourceName": "Standard",
+           "accessibility": "public",
+           "parameters": [
             {
              "$id": "95",
-             "Name": "param",
-             "NameInRequest": "param",
-             "Type": {
+             "name": "param",
+             "nameInRequest": "param",
+             "type": {
               "$id": "96",
               "kind": "string",
               "name": "string",
               "crossLanguageDefinitionId": "TypeSpec.string",
               "decorators": []
              },
-             "Location": "Path",
-             "IsApiVersion": false,
-             "IsContentType": false,
-             "IsEndpoint": false,
-             "Explode": false,
-             "IsRequired": true,
-             "Kind": "Method",
-             "Decorators": [],
-             "SkipUrlEncoding": false
-            }
-           ],
-           "Responses": [
+             "location": "Path",
+             "isApiVersion": false,
+             "isContentType": false,
+             "isEndpoint": false,
+             "explode": false,
+             "isRequired": true,
+             "kind": "Method",
+             "decorators": [],
+             "skipUrlEncoding": false
+            }
+           ],
+           "responses": [
             {
              "$id": "97",
-             "StatusCodes": [
-              204
-             ],
-             "Headers": [],
-             "IsErrorResponse": false
-            }
-           ],
-           "HttpMethod": "GET",
-           "Uri": "{endpoint}",
-           "Path": "/routes/path/path/standard/primitive{param}",
-           "BufferResponse": true,
-           "GenerateProtocolMethod": true,
-           "GenerateConvenienceMethod": true,
-           "CrossLanguageDefinitionId": "Routes.PathParameters.PathExpansion.Standard.primitive",
-           "Decorators": []
+             "statusCodes": [
+              204
+             ],
+             "headers": [],
+             "isErrorResponse": false
+            }
+           ],
+           "httpMethod": "GET",
+           "uri": "{endpoint}",
+           "path": "/routes/path/path/standard/primitive{param}",
+           "bufferResponse": true,
+           "generateProtocolMethod": true,
+           "generateConvenienceMethod": true,
+           "crossLanguageDefinitionId": "Routes.PathParameters.PathExpansion.Standard.primitive",
+           "decorators": []
           },
           {
            "$id": "98",
-           "Name": "array",
-           "ResourceName": "Standard",
-           "Accessibility": "public",
-           "Parameters": [
+           "name": "array",
+           "resourceName": "Standard",
+           "accessibility": "public",
+           "parameters": [
             {
              "$id": "99",
-             "Name": "param",
-             "NameInRequest": "param",
-             "Type": {
+             "name": "param",
+             "nameInRequest": "param",
+             "type": {
               "$id": "100",
               "kind": "array",
               "name": "Array",
@@ -1074,47 +1009,47 @@
               "crossLanguageDefinitionId": "TypeSpec.Array",
               "decorators": []
              },
-             "Location": "Path",
-             "IsApiVersion": false,
-             "IsContentType": false,
-             "IsEndpoint": false,
-             "Explode": false,
-             "IsRequired": true,
-             "Kind": "Method",
-             "Decorators": [],
-             "SkipUrlEncoding": false
-            }
-           ],
-           "Responses": [
+             "location": "Path",
+             "isApiVersion": false,
+             "isContentType": false,
+             "isEndpoint": false,
+             "explode": false,
+             "isRequired": true,
+             "kind": "Method",
+             "decorators": [],
+             "skipUrlEncoding": false
+            }
+           ],
+           "responses": [
             {
              "$id": "102",
-             "StatusCodes": [
-              204
-             ],
-             "Headers": [],
-             "IsErrorResponse": false
-            }
-           ],
-           "HttpMethod": "GET",
-           "Uri": "{endpoint}",
-           "Path": "/routes/path/path/standard/array{param}",
-           "BufferResponse": true,
-           "GenerateProtocolMethod": true,
-           "GenerateConvenienceMethod": true,
-           "CrossLanguageDefinitionId": "Routes.PathParameters.PathExpansion.Standard.array",
-           "Decorators": []
+             "statusCodes": [
+              204
+             ],
+             "headers": [],
+             "isErrorResponse": false
+            }
+           ],
+           "httpMethod": "GET",
+           "uri": "{endpoint}",
+           "path": "/routes/path/path/standard/array{param}",
+           "bufferResponse": true,
+           "generateProtocolMethod": true,
+           "generateConvenienceMethod": true,
+           "crossLanguageDefinitionId": "Routes.PathParameters.PathExpansion.Standard.array",
+           "decorators": []
           },
           {
            "$id": "103",
-           "Name": "record",
-           "ResourceName": "Standard",
-           "Accessibility": "public",
-           "Parameters": [
+           "name": "record",
+           "resourceName": "Standard",
+           "accessibility": "public",
+           "parameters": [
             {
              "$id": "104",
-             "Name": "param",
-             "NameInRequest": "param",
-             "Type": {
+             "name": "param",
+             "nameInRequest": "param",
+             "type": {
               "$id": "105",
               "kind": "dict",
               "keyType": {
@@ -1133,35 +1068,35 @@
               },
               "decorators": []
              },
-             "Location": "Path",
-             "IsApiVersion": false,
-             "IsContentType": false,
-             "IsEndpoint": false,
-             "Explode": false,
-             "IsRequired": true,
-             "Kind": "Method",
-             "Decorators": [],
-             "SkipUrlEncoding": false
-            }
-           ],
-           "Responses": [
+             "location": "Path",
+             "isApiVersion": false,
+             "isContentType": false,
+             "isEndpoint": false,
+             "explode": false,
+             "isRequired": true,
+             "kind": "Method",
+             "decorators": [],
+             "skipUrlEncoding": false
+            }
+           ],
+           "responses": [
             {
              "$id": "108",
-             "StatusCodes": [
-              204
-             ],
-             "Headers": [],
-             "IsErrorResponse": false
-            }
-           ],
-           "HttpMethod": "GET",
-           "Uri": "{endpoint}",
-           "Path": "/routes/path/path/standard/record{param}",
-           "BufferResponse": true,
-           "GenerateProtocolMethod": true,
-           "GenerateConvenienceMethod": true,
-           "CrossLanguageDefinitionId": "Routes.PathParameters.PathExpansion.Standard.record",
-           "Decorators": []
+             "statusCodes": [
+              204
+             ],
+             "headers": [],
+             "isErrorResponse": false
+            }
+           ],
+           "httpMethod": "GET",
+           "uri": "{endpoint}",
+           "path": "/routes/path/path/standard/record{param}",
+           "bufferResponse": true,
+           "generateProtocolMethod": true,
+           "generateConvenienceMethod": true,
+           "crossLanguageDefinitionId": "Routes.PathParameters.PathExpansion.Standard.record",
+           "decorators": []
           }
          ],
          "crossLanguageDefinitionId": "Routes.PathParameters.PathExpansion.Standard",
@@ -1178,95 +1113,94 @@
          "parameters": [
           {
            "$id": "110",
-           "Name": "endpoint",
-           "NameInRequest": "endpoint",
-           "Doc": "Service host",
-           "Type": {
+           "name": "endpoint",
+           "nameInRequest": "endpoint",
+           "doc": "Service host",
+           "type": {
             "$id": "111",
             "kind": "url",
             "name": "url",
             "crossLanguageDefinitionId": "TypeSpec.url"
            },
-           "Location": "Uri",
-           "IsApiVersion": false,
-           "IsResourceParameter": false,
-           "IsContentType": false,
-           "IsRequired": true,
-           "IsEndpoint": true,
-           "SkipUrlEncoding": false,
-           "Explode": false,
-           "Kind": "Client",
-           "DefaultValue": {
+           "location": "Uri",
+           "isApiVersion": false,
+           "isContentType": false,
+           "isRequired": true,
+           "isEndpoint": true,
+           "skipUrlEncoding": false,
+           "explode": false,
+           "kind": "Client",
+           "defaultValue": {
             "$id": "112",
-            "Type": {
+            "type": {
              "$id": "113",
              "kind": "string",
              "name": "string",
              "crossLanguageDefinitionId": "TypeSpec.string"
             },
-            "Value": "http://localhost:3000"
+            "value": "http://localhost:3000"
            }
           }
          ],
          "operations": [
           {
            "$id": "114",
-           "Name": "primitive",
-           "ResourceName": "Explode",
-           "Accessibility": "public",
-           "Parameters": [
+           "name": "primitive",
+           "resourceName": "Explode",
+           "accessibility": "public",
+           "parameters": [
             {
              "$id": "115",
-             "Name": "param",
-             "NameInRequest": "param",
-             "Type": {
+             "name": "param",
+             "nameInRequest": "param",
+             "type": {
               "$id": "116",
               "kind": "string",
               "name": "string",
               "crossLanguageDefinitionId": "TypeSpec.string",
               "decorators": []
              },
-             "Location": "Path",
-             "IsApiVersion": false,
-             "IsContentType": false,
-             "IsEndpoint": false,
-             "Explode": true,
-             "IsRequired": true,
-             "Kind": "Method",
-             "Decorators": [],
-             "SkipUrlEncoding": false
-            }
-           ],
-           "Responses": [
+             "location": "Path",
+             "isApiVersion": false,
+             "isContentType": false,
+             "isEndpoint": false,
+             "explode": true,
+             "isRequired": true,
+             "kind": "Method",
+             "decorators": [],
+             "skipUrlEncoding": false
+            }
+           ],
+           "responses": [
             {
              "$id": "117",
-             "StatusCodes": [
-              204
-             ],
-             "Headers": [],
-             "IsErrorResponse": false
-            }
-           ],
-           "HttpMethod": "GET",
-           "Uri": "{endpoint}",
-           "Path": "/routes/path/path/explode/primitive{param}",
-           "BufferResponse": true,
-           "GenerateProtocolMethod": true,
-           "GenerateConvenienceMethod": true,
-           "CrossLanguageDefinitionId": "Routes.PathParameters.PathExpansion.Explode.primitive",
-           "Decorators": []
+             "statusCodes": [
+              204
+             ],
+             "headers": [],
+             "isErrorResponse": false
+            }
+           ],
+           "httpMethod": "GET",
+           "uri": "{endpoint}",
+           "path": "/routes/path/path/explode/primitive{param}",
+           "bufferResponse": true,
+           "generateProtocolMethod": true,
+           "generateConvenienceMethod": true,
+           "crossLanguageDefinitionId": "Routes.PathParameters.PathExpansion.Explode.primitive",
+           "decorators": []
           },
           {
            "$id": "118",
-           "Name": "array",
-           "ResourceName": "Explode",
-           "Accessibility": "public",
-           "Parameters": [
+           "name": "array",
+           "resourceName": "Explode",
+           "accessibility": "public",
+           "parameters": [
             {
              "$id": "119",
-             "Name": "param",
-             "NameInRequest": "param",
-             "Type": {
+             "name": "param",
+             "nameInRequest": "param",
+             "type": {
               "$id": "120",
               "kind": "array",
               "name": "Array",
@@ -1280,47 +1214,47 @@
               "crossLanguageDefinitionId": "TypeSpec.Array",
               "decorators": []
              },
-             "Location": "Path",
-             "IsApiVersion": false,
-             "IsContentType": false,
-             "IsEndpoint": false,
-             "Explode": true,
-             "IsRequired": true,
-             "Kind": "Method",
-             "Decorators": [],
-             "SkipUrlEncoding": false
-            }
-           ],
-           "Responses": [
+             "location": "Path",
+             "isApiVersion": false,
+             "isContentType": false,
+             "isEndpoint": false,
+             "explode": true,
+             "isRequired": true,
+             "kind": "Method",
+             "decorators": [],
+             "skipUrlEncoding": false
+            }
+           ],
+           "responses": [
             {
              "$id": "122",
-             "StatusCodes": [
-              204
-             ],
-             "Headers": [],
-             "IsErrorResponse": false
-            }
-           ],
-           "HttpMethod": "GET",
-           "Uri": "{endpoint}",
-           "Path": "/routes/path/path/explode/array{param}",
-           "BufferResponse": true,
-           "GenerateProtocolMethod": true,
-           "GenerateConvenienceMethod": true,
-           "CrossLanguageDefinitionId": "Routes.PathParameters.PathExpansion.Explode.array",
-           "Decorators": []
+             "statusCodes": [
+              204
+             ],
+             "headers": [],
+             "isErrorResponse": false
+            }
+           ],
+           "httpMethod": "GET",
+           "uri": "{endpoint}",
+           "path": "/routes/path/path/explode/array{param}",
+           "bufferResponse": true,
+           "generateProtocolMethod": true,
+           "generateConvenienceMethod": true,
+           "crossLanguageDefinitionId": "Routes.PathParameters.PathExpansion.Explode.array",
+           "decorators": []
           },
           {
            "$id": "123",
-           "Name": "record",
-           "ResourceName": "Explode",
-           "Accessibility": "public",
-           "Parameters": [
+           "name": "record",
+           "resourceName": "Explode",
+           "accessibility": "public",
+           "parameters": [
             {
              "$id": "124",
-             "Name": "param",
-             "NameInRequest": "param",
-             "Type": {
+             "name": "param",
+             "nameInRequest": "param",
+             "type": {
               "$id": "125",
               "kind": "dict",
               "keyType": {
@@ -1339,35 +1273,35 @@
               },
               "decorators": []
              },
-             "Location": "Path",
-             "IsApiVersion": false,
-             "IsContentType": false,
-             "IsEndpoint": false,
-             "Explode": true,
-             "IsRequired": true,
-             "Kind": "Method",
-             "Decorators": [],
-             "SkipUrlEncoding": false
-            }
-           ],
-           "Responses": [
+             "location": "Path",
+             "isApiVersion": false,
+             "isContentType": false,
+             "isEndpoint": false,
+             "explode": true,
+             "isRequired": true,
+             "kind": "Method",
+             "decorators": [],
+             "skipUrlEncoding": false
+            }
+           ],
+           "responses": [
             {
              "$id": "128",
-             "StatusCodes": [
-              204
-             ],
-             "Headers": [],
-             "IsErrorResponse": false
-            }
-           ],
-           "HttpMethod": "GET",
-           "Uri": "{endpoint}",
-           "Path": "/routes/path/path/explode/record{param}",
-           "BufferResponse": true,
-           "GenerateProtocolMethod": true,
-           "GenerateConvenienceMethod": true,
-           "CrossLanguageDefinitionId": "Routes.PathParameters.PathExpansion.Explode.record",
-           "Decorators": []
+             "statusCodes": [
+              204
+             ],
+             "headers": [],
+             "isErrorResponse": false
+            }
+           ],
+           "httpMethod": "GET",
+           "uri": "{endpoint}",
+           "path": "/routes/path/path/explode/record{param}",
+           "bufferResponse": true,
+           "generateProtocolMethod": true,
+           "generateConvenienceMethod": true,
+           "crossLanguageDefinitionId": "Routes.PathParameters.PathExpansion.Explode.record",
+           "decorators": []
           }
          ],
          "crossLanguageDefinitionId": "Routes.PathParameters.PathExpansion.Explode",
@@ -1386,33 +1320,32 @@
        "parameters": [
         {
          "$id": "130",
-         "Name": "endpoint",
-         "NameInRequest": "endpoint",
-         "Doc": "Service host",
-         "Type": {
+         "name": "endpoint",
+         "nameInRequest": "endpoint",
+         "doc": "Service host",
+         "type": {
           "$id": "131",
           "kind": "url",
           "name": "url",
           "crossLanguageDefinitionId": "TypeSpec.url"
          },
-         "Location": "Uri",
-         "IsApiVersion": false,
-         "IsResourceParameter": false,
-         "IsContentType": false,
-         "IsRequired": true,
-         "IsEndpoint": true,
-         "SkipUrlEncoding": false,
-         "Explode": false,
-         "Kind": "Client",
-         "DefaultValue": {
+         "location": "Uri",
+         "isApiVersion": false,
+         "isContentType": false,
+         "isRequired": true,
+         "isEndpoint": true,
+         "skipUrlEncoding": false,
+         "explode": false,
+         "kind": "Client",
+         "defaultValue": {
           "$id": "132",
-          "Type": {
+          "type": {
            "$id": "133",
            "kind": "string",
            "name": "string",
            "crossLanguageDefinitionId": "TypeSpec.string"
           },
-          "Value": "http://localhost:3000"
+          "value": "http://localhost:3000"
          }
         }
        ],
@@ -1431,95 +1364,94 @@
          "parameters": [
           {
            "$id": "135",
-           "Name": "endpoint",
-           "NameInRequest": "endpoint",
-           "Doc": "Service host",
-           "Type": {
+           "name": "endpoint",
+           "nameInRequest": "endpoint",
+           "doc": "Service host",
+           "type": {
             "$id": "136",
             "kind": "url",
             "name": "url",
             "crossLanguageDefinitionId": "TypeSpec.url"
            },
-           "Location": "Uri",
-           "IsApiVersion": false,
-           "IsResourceParameter": false,
-           "IsContentType": false,
-           "IsRequired": true,
-           "IsEndpoint": true,
-           "SkipUrlEncoding": false,
-           "Explode": false,
-           "Kind": "Client",
-           "DefaultValue": {
+           "location": "Uri",
+           "isApiVersion": false,
+           "isContentType": false,
+           "isRequired": true,
+           "isEndpoint": true,
+           "skipUrlEncoding": false,
+           "explode": false,
+           "kind": "Client",
+           "defaultValue": {
             "$id": "137",
-            "Type": {
+            "type": {
              "$id": "138",
              "kind": "string",
              "name": "string",
              "crossLanguageDefinitionId": "TypeSpec.string"
             },
-            "Value": "http://localhost:3000"
+            "value": "http://localhost:3000"
            }
           }
          ],
          "operations": [
           {
            "$id": "139",
-           "Name": "primitive",
-           "ResourceName": "Standard",
-           "Accessibility": "public",
-           "Parameters": [
+           "name": "primitive",
+           "resourceName": "Standard",
+           "accessibility": "public",
+           "parameters": [
             {
              "$id": "140",
-             "Name": "param",
-             "NameInRequest": "param",
-             "Type": {
+             "name": "param",
+             "nameInRequest": "param",
+             "type": {
               "$id": "141",
               "kind": "string",
               "name": "string",
               "crossLanguageDefinitionId": "TypeSpec.string",
               "decorators": []
              },
-             "Location": "Path",
-             "IsApiVersion": false,
-             "IsContentType": false,
-             "IsEndpoint": false,
-             "Explode": false,
-             "IsRequired": true,
-             "Kind": "Method",
-             "Decorators": [],
-             "SkipUrlEncoding": false
-            }
-           ],
-           "Responses": [
+             "location": "Path",
+             "isApiVersion": false,
+             "isContentType": false,
+             "isEndpoint": false,
+             "explode": false,
+             "isRequired": true,
+             "kind": "Method",
+             "decorators": [],
+             "skipUrlEncoding": false
+            }
+           ],
+           "responses": [
             {
              "$id": "142",
-             "StatusCodes": [
-              204
-             ],
-             "Headers": [],
-             "IsErrorResponse": false
-            }
-           ],
-           "HttpMethod": "GET",
-           "Uri": "{endpoint}",
-           "Path": "/routes/path/label/standard/primitive{param}",
-           "BufferResponse": true,
-           "GenerateProtocolMethod": true,
-           "GenerateConvenienceMethod": true,
-           "CrossLanguageDefinitionId": "Routes.PathParameters.LabelExpansion.Standard.primitive",
-           "Decorators": []
+             "statusCodes": [
+              204
+             ],
+             "headers": [],
+             "isErrorResponse": false
+            }
+           ],
+           "httpMethod": "GET",
+           "uri": "{endpoint}",
+           "path": "/routes/path/label/standard/primitive{param}",
+           "bufferResponse": true,
+           "generateProtocolMethod": true,
+           "generateConvenienceMethod": true,
+           "crossLanguageDefinitionId": "Routes.PathParameters.LabelExpansion.Standard.primitive",
+           "decorators": []
           },
           {
            "$id": "143",
-           "Name": "array",
-           "ResourceName": "Standard",
-           "Accessibility": "public",
-           "Parameters": [
+           "name": "array",
+           "resourceName": "Standard",
+           "accessibility": "public",
+           "parameters": [
             {
              "$id": "144",
-             "Name": "param",
-             "NameInRequest": "param",
-             "Type": {
+             "name": "param",
+             "nameInRequest": "param",
+             "type": {
               "$id": "145",
               "kind": "array",
               "name": "Array",
@@ -1533,47 +1465,47 @@
               "crossLanguageDefinitionId": "TypeSpec.Array",
               "decorators": []
              },
-             "Location": "Path",
-             "IsApiVersion": false,
-             "IsContentType": false,
-             "IsEndpoint": false,
-             "Explode": false,
-             "IsRequired": true,
-             "Kind": "Method",
-             "Decorators": [],
-             "SkipUrlEncoding": false
-            }
-           ],
-           "Responses": [
+             "location": "Path",
+             "isApiVersion": false,
+             "isContentType": false,
+             "isEndpoint": false,
+             "explode": false,
+             "isRequired": true,
+             "kind": "Method",
+             "decorators": [],
+             "skipUrlEncoding": false
+            }
+           ],
+           "responses": [
             {
              "$id": "147",
-             "StatusCodes": [
-              204
-             ],
-             "Headers": [],
-             "IsErrorResponse": false
-            }
-           ],
-           "HttpMethod": "GET",
-           "Uri": "{endpoint}",
-           "Path": "/routes/path/label/standard/array{param}",
-           "BufferResponse": true,
-           "GenerateProtocolMethod": true,
-           "GenerateConvenienceMethod": true,
-           "CrossLanguageDefinitionId": "Routes.PathParameters.LabelExpansion.Standard.array",
-           "Decorators": []
+             "statusCodes": [
+              204
+             ],
+             "headers": [],
+             "isErrorResponse": false
+            }
+           ],
+           "httpMethod": "GET",
+           "uri": "{endpoint}",
+           "path": "/routes/path/label/standard/array{param}",
+           "bufferResponse": true,
+           "generateProtocolMethod": true,
+           "generateConvenienceMethod": true,
+           "crossLanguageDefinitionId": "Routes.PathParameters.LabelExpansion.Standard.array",
+           "decorators": []
           },
           {
            "$id": "148",
-           "Name": "record",
-           "ResourceName": "Standard",
-           "Accessibility": "public",
-           "Parameters": [
+           "name": "record",
+           "resourceName": "Standard",
+           "accessibility": "public",
+           "parameters": [
             {
              "$id": "149",
-             "Name": "param",
-             "NameInRequest": "param",
-             "Type": {
+             "name": "param",
+             "nameInRequest": "param",
+             "type": {
               "$id": "150",
               "kind": "dict",
               "keyType": {
@@ -1592,35 +1524,35 @@
               },
               "decorators": []
              },
-             "Location": "Path",
-             "IsApiVersion": false,
-             "IsContentType": false,
-             "IsEndpoint": false,
-             "Explode": false,
-             "IsRequired": true,
-             "Kind": "Method",
-             "Decorators": [],
-             "SkipUrlEncoding": false
-            }
-           ],
-           "Responses": [
+             "location": "Path",
+             "isApiVersion": false,
+             "isContentType": false,
+             "isEndpoint": false,
+             "explode": false,
+             "isRequired": true,
+             "kind": "Method",
+             "decorators": [],
+             "skipUrlEncoding": false
+            }
+           ],
+           "responses": [
             {
              "$id": "153",
-             "StatusCodes": [
-              204
-             ],
-             "Headers": [],
-             "IsErrorResponse": false
-            }
-           ],
-           "HttpMethod": "GET",
-           "Uri": "{endpoint}",
-           "Path": "/routes/path/label/standard/record{param}",
-           "BufferResponse": true,
-           "GenerateProtocolMethod": true,
-           "GenerateConvenienceMethod": true,
-           "CrossLanguageDefinitionId": "Routes.PathParameters.LabelExpansion.Standard.record",
-           "Decorators": []
+             "statusCodes": [
+              204
+             ],
+             "headers": [],
+             "isErrorResponse": false
+            }
+           ],
+           "httpMethod": "GET",
+           "uri": "{endpoint}",
+           "path": "/routes/path/label/standard/record{param}",
+           "bufferResponse": true,
+           "generateProtocolMethod": true,
+           "generateConvenienceMethod": true,
+           "crossLanguageDefinitionId": "Routes.PathParameters.LabelExpansion.Standard.record",
+           "decorators": []
           }
          ],
          "crossLanguageDefinitionId": "Routes.PathParameters.LabelExpansion.Standard",
@@ -1637,95 +1569,94 @@
          "parameters": [
           {
            "$id": "155",
-           "Name": "endpoint",
-           "NameInRequest": "endpoint",
-           "Doc": "Service host",
-           "Type": {
+           "name": "endpoint",
+           "nameInRequest": "endpoint",
+           "doc": "Service host",
+           "type": {
             "$id": "156",
             "kind": "url",
             "name": "url",
             "crossLanguageDefinitionId": "TypeSpec.url"
            },
-           "Location": "Uri",
-           "IsApiVersion": false,
-           "IsResourceParameter": false,
-           "IsContentType": false,
-           "IsRequired": true,
-           "IsEndpoint": true,
-           "SkipUrlEncoding": false,
-           "Explode": false,
-           "Kind": "Client",
-           "DefaultValue": {
+           "location": "Uri",
+           "isApiVersion": false,
+           "isContentType": false,
+           "isRequired": true,
+           "isEndpoint": true,
+           "skipUrlEncoding": false,
+           "explode": false,
+           "kind": "Client",
+           "defaultValue": {
             "$id": "157",
-            "Type": {
+            "type": {
              "$id": "158",
              "kind": "string",
              "name": "string",
              "crossLanguageDefinitionId": "TypeSpec.string"
             },
-            "Value": "http://localhost:3000"
+            "value": "http://localhost:3000"
            }
           }
          ],
          "operations": [
           {
            "$id": "159",
-           "Name": "primitive",
-           "ResourceName": "Explode",
-           "Accessibility": "public",
-           "Parameters": [
+           "name": "primitive",
+           "resourceName": "Explode",
+           "accessibility": "public",
+           "parameters": [
             {
              "$id": "160",
-             "Name": "param",
-             "NameInRequest": "param",
-             "Type": {
+             "name": "param",
+             "nameInRequest": "param",
+             "type": {
               "$id": "161",
               "kind": "string",
               "name": "string",
               "crossLanguageDefinitionId": "TypeSpec.string",
               "decorators": []
              },
-             "Location": "Path",
-             "IsApiVersion": false,
-             "IsContentType": false,
-             "IsEndpoint": false,
-             "Explode": true,
-             "IsRequired": true,
-             "Kind": "Method",
-             "Decorators": [],
-             "SkipUrlEncoding": false
-            }
-           ],
-           "Responses": [
+             "location": "Path",
+             "isApiVersion": false,
+             "isContentType": false,
+             "isEndpoint": false,
+             "explode": true,
+             "isRequired": true,
+             "kind": "Method",
+             "decorators": [],
+             "skipUrlEncoding": false
+            }
+           ],
+           "responses": [
             {
              "$id": "162",
-             "StatusCodes": [
-              204
-             ],
-             "Headers": [],
-             "IsErrorResponse": false
-            }
-           ],
-           "HttpMethod": "GET",
-           "Uri": "{endpoint}",
-           "Path": "/routes/path/label/explode/primitive{param}",
-           "BufferResponse": true,
-           "GenerateProtocolMethod": true,
-           "GenerateConvenienceMethod": true,
-           "CrossLanguageDefinitionId": "Routes.PathParameters.LabelExpansion.Explode.primitive",
-           "Decorators": []
+             "statusCodes": [
+              204
+             ],
+             "headers": [],
+             "isErrorResponse": false
+            }
+           ],
+           "httpMethod": "GET",
+           "uri": "{endpoint}",
+           "path": "/routes/path/label/explode/primitive{param}",
+           "bufferResponse": true,
+           "generateProtocolMethod": true,
+           "generateConvenienceMethod": true,
+           "crossLanguageDefinitionId": "Routes.PathParameters.LabelExpansion.Explode.primitive",
+           "decorators": []
           },
           {
            "$id": "163",
-           "Name": "array",
-           "ResourceName": "Explode",
-           "Accessibility": "public",
-           "Parameters": [
+           "name": "array",
+           "resourceName": "Explode",
+           "accessibility": "public",
+           "parameters": [
             {
              "$id": "164",
-             "Name": "param",
-             "NameInRequest": "param",
-             "Type": {
+             "name": "param",
+             "nameInRequest": "param",
+             "type": {
               "$id": "165",
               "kind": "array",
               "name": "Array",
@@ -1739,47 +1670,47 @@
               "crossLanguageDefinitionId": "TypeSpec.Array",
               "decorators": []
              },
-             "Location": "Path",
-             "IsApiVersion": false,
-             "IsContentType": false,
-             "IsEndpoint": false,
-             "Explode": true,
-             "IsRequired": true,
-             "Kind": "Method",
-             "Decorators": [],
-             "SkipUrlEncoding": false
-            }
-           ],
-           "Responses": [
+             "location": "Path",
+             "isApiVersion": false,
+             "isContentType": false,
+             "isEndpoint": false,
+             "explode": true,
+             "isRequired": true,
+             "kind": "Method",
+             "decorators": [],
+             "skipUrlEncoding": false
+            }
+           ],
+           "responses": [
             {
              "$id": "167",
-             "StatusCodes": [
-              204
-             ],
-             "Headers": [],
-             "IsErrorResponse": false
-            }
-           ],
-           "HttpMethod": "GET",
-           "Uri": "{endpoint}",
-           "Path": "/routes/path/label/explode/array{param}",
-           "BufferResponse": true,
-           "GenerateProtocolMethod": true,
-           "GenerateConvenienceMethod": true,
-           "CrossLanguageDefinitionId": "Routes.PathParameters.LabelExpansion.Explode.array",
-           "Decorators": []
+             "statusCodes": [
+              204
+             ],
+             "headers": [],
+             "isErrorResponse": false
+            }
+           ],
+           "httpMethod": "GET",
+           "uri": "{endpoint}",
+           "path": "/routes/path/label/explode/array{param}",
+           "bufferResponse": true,
+           "generateProtocolMethod": true,
+           "generateConvenienceMethod": true,
+           "crossLanguageDefinitionId": "Routes.PathParameters.LabelExpansion.Explode.array",
+           "decorators": []
           },
           {
            "$id": "168",
-           "Name": "record",
-           "ResourceName": "Explode",
-           "Accessibility": "public",
-           "Parameters": [
+           "name": "record",
+           "resourceName": "Explode",
+           "accessibility": "public",
+           "parameters": [
             {
              "$id": "169",
-             "Name": "param",
-             "NameInRequest": "param",
-             "Type": {
+             "name": "param",
+             "nameInRequest": "param",
+             "type": {
               "$id": "170",
               "kind": "dict",
               "keyType": {
@@ -1798,35 +1729,35 @@
               },
               "decorators": []
              },
-             "Location": "Path",
-             "IsApiVersion": false,
-             "IsContentType": false,
-             "IsEndpoint": false,
-             "Explode": true,
-             "IsRequired": true,
-             "Kind": "Method",
-             "Decorators": [],
-             "SkipUrlEncoding": false
-            }
-           ],
-           "Responses": [
+             "location": "Path",
+             "isApiVersion": false,
+             "isContentType": false,
+             "isEndpoint": false,
+             "explode": true,
+             "isRequired": true,
+             "kind": "Method",
+             "decorators": [],
+             "skipUrlEncoding": false
+            }
+           ],
+           "responses": [
             {
              "$id": "173",
-             "StatusCodes": [
-              204
-             ],
-             "Headers": [],
-             "IsErrorResponse": false
-            }
-           ],
-           "HttpMethod": "GET",
-           "Uri": "{endpoint}",
-           "Path": "/routes/path/label/explode/record{param}",
-           "BufferResponse": true,
-           "GenerateProtocolMethod": true,
-           "GenerateConvenienceMethod": true,
-           "CrossLanguageDefinitionId": "Routes.PathParameters.LabelExpansion.Explode.record",
-           "Decorators": []
+             "statusCodes": [
+              204
+             ],
+             "headers": [],
+             "isErrorResponse": false
+            }
+           ],
+           "httpMethod": "GET",
+           "uri": "{endpoint}",
+           "path": "/routes/path/label/explode/record{param}",
+           "bufferResponse": true,
+           "generateProtocolMethod": true,
+           "generateConvenienceMethod": true,
+           "crossLanguageDefinitionId": "Routes.PathParameters.LabelExpansion.Explode.record",
+           "decorators": []
           }
          ],
          "crossLanguageDefinitionId": "Routes.PathParameters.LabelExpansion.Explode",
@@ -1845,33 +1776,32 @@
        "parameters": [
         {
          "$id": "175",
-         "Name": "endpoint",
-         "NameInRequest": "endpoint",
-         "Doc": "Service host",
-         "Type": {
+         "name": "endpoint",
+         "nameInRequest": "endpoint",
+         "doc": "Service host",
+         "type": {
           "$id": "176",
           "kind": "url",
           "name": "url",
           "crossLanguageDefinitionId": "TypeSpec.url"
          },
-         "Location": "Uri",
-         "IsApiVersion": false,
-         "IsResourceParameter": false,
-         "IsContentType": false,
-         "IsRequired": true,
-         "IsEndpoint": true,
-         "SkipUrlEncoding": false,
-         "Explode": false,
-         "Kind": "Client",
-         "DefaultValue": {
+         "location": "Uri",
+         "isApiVersion": false,
+         "isContentType": false,
+         "isRequired": true,
+         "isEndpoint": true,
+         "skipUrlEncoding": false,
+         "explode": false,
+         "kind": "Client",
+         "defaultValue": {
           "$id": "177",
-          "Type": {
+          "type": {
            "$id": "178",
            "kind": "string",
            "name": "string",
            "crossLanguageDefinitionId": "TypeSpec.string"
           },
-          "Value": "http://localhost:3000"
+          "value": "http://localhost:3000"
          }
         }
        ],
@@ -1890,95 +1820,94 @@
          "parameters": [
           {
            "$id": "180",
-           "Name": "endpoint",
-           "NameInRequest": "endpoint",
-           "Doc": "Service host",
-           "Type": {
+           "name": "endpoint",
+           "nameInRequest": "endpoint",
+           "doc": "Service host",
+           "type": {
             "$id": "181",
             "kind": "url",
             "name": "url",
             "crossLanguageDefinitionId": "TypeSpec.url"
            },
-           "Location": "Uri",
-           "IsApiVersion": false,
-           "IsResourceParameter": false,
-           "IsContentType": false,
-           "IsRequired": true,
-           "IsEndpoint": true,
-           "SkipUrlEncoding": false,
-           "Explode": false,
-           "Kind": "Client",
-           "DefaultValue": {
+           "location": "Uri",
+           "isApiVersion": false,
+           "isContentType": false,
+           "isRequired": true,
+           "isEndpoint": true,
+           "skipUrlEncoding": false,
+           "explode": false,
+           "kind": "Client",
+           "defaultValue": {
             "$id": "182",
-            "Type": {
+            "type": {
              "$id": "183",
              "kind": "string",
              "name": "string",
              "crossLanguageDefinitionId": "TypeSpec.string"
             },
-            "Value": "http://localhost:3000"
+            "value": "http://localhost:3000"
            }
           }
          ],
          "operations": [
           {
            "$id": "184",
-           "Name": "primitive",
-           "ResourceName": "Standard",
-           "Accessibility": "public",
-           "Parameters": [
+           "name": "primitive",
+           "resourceName": "Standard",
+           "accessibility": "public",
+           "parameters": [
             {
              "$id": "185",
-             "Name": "param",
-             "NameInRequest": "param",
-             "Type": {
+             "name": "param",
+             "nameInRequest": "param",
+             "type": {
               "$id": "186",
               "kind": "string",
               "name": "string",
               "crossLanguageDefinitionId": "TypeSpec.string",
               "decorators": []
              },
-             "Location": "Path",
-             "IsApiVersion": false,
-             "IsContentType": false,
-             "IsEndpoint": false,
-             "Explode": false,
-             "IsRequired": true,
-             "Kind": "Method",
-             "Decorators": [],
-             "SkipUrlEncoding": false
-            }
-           ],
-           "Responses": [
+             "location": "Path",
+             "isApiVersion": false,
+             "isContentType": false,
+             "isEndpoint": false,
+             "explode": false,
+             "isRequired": true,
+             "kind": "Method",
+             "decorators": [],
+             "skipUrlEncoding": false
+            }
+           ],
+           "responses": [
             {
              "$id": "187",
-             "StatusCodes": [
-              204
-             ],
-             "Headers": [],
-             "IsErrorResponse": false
-            }
-           ],
-           "HttpMethod": "GET",
-           "Uri": "{endpoint}",
-           "Path": "/routes/path/matrix/standard/primitive{param}",
-           "BufferResponse": true,
-           "GenerateProtocolMethod": true,
-           "GenerateConvenienceMethod": true,
-           "CrossLanguageDefinitionId": "Routes.PathParameters.MatrixExpansion.Standard.primitive",
-           "Decorators": []
+             "statusCodes": [
+              204
+             ],
+             "headers": [],
+             "isErrorResponse": false
+            }
+           ],
+           "httpMethod": "GET",
+           "uri": "{endpoint}",
+           "path": "/routes/path/matrix/standard/primitive{param}",
+           "bufferResponse": true,
+           "generateProtocolMethod": true,
+           "generateConvenienceMethod": true,
+           "crossLanguageDefinitionId": "Routes.PathParameters.MatrixExpansion.Standard.primitive",
+           "decorators": []
           },
           {
            "$id": "188",
-           "Name": "array",
-           "ResourceName": "Standard",
-           "Accessibility": "public",
-           "Parameters": [
+           "name": "array",
+           "resourceName": "Standard",
+           "accessibility": "public",
+           "parameters": [
             {
              "$id": "189",
-             "Name": "param",
-             "NameInRequest": "param",
-             "Type": {
+             "name": "param",
+             "nameInRequest": "param",
+             "type": {
               "$id": "190",
               "kind": "array",
               "name": "Array",
@@ -1992,47 +1921,47 @@
               "crossLanguageDefinitionId": "TypeSpec.Array",
               "decorators": []
              },
-             "Location": "Path",
-             "IsApiVersion": false,
-             "IsContentType": false,
-             "IsEndpoint": false,
-             "Explode": false,
-             "IsRequired": true,
-             "Kind": "Method",
-             "Decorators": [],
-             "SkipUrlEncoding": false
-            }
-           ],
-           "Responses": [
+             "location": "Path",
+             "isApiVersion": false,
+             "isContentType": false,
+             "isEndpoint": false,
+             "explode": false,
+             "isRequired": true,
+             "kind": "Method",
+             "decorators": [],
+             "skipUrlEncoding": false
+            }
+           ],
+           "responses": [
             {
              "$id": "192",
-             "StatusCodes": [
-              204
-             ],
-             "Headers": [],
-             "IsErrorResponse": false
-            }
-           ],
-           "HttpMethod": "GET",
-           "Uri": "{endpoint}",
-           "Path": "/routes/path/matrix/standard/array{param}",
-           "BufferResponse": true,
-           "GenerateProtocolMethod": true,
-           "GenerateConvenienceMethod": true,
-           "CrossLanguageDefinitionId": "Routes.PathParameters.MatrixExpansion.Standard.array",
-           "Decorators": []
+             "statusCodes": [
+              204
+             ],
+             "headers": [],
+             "isErrorResponse": false
+            }
+           ],
+           "httpMethod": "GET",
+           "uri": "{endpoint}",
+           "path": "/routes/path/matrix/standard/array{param}",
+           "bufferResponse": true,
+           "generateProtocolMethod": true,
+           "generateConvenienceMethod": true,
+           "crossLanguageDefinitionId": "Routes.PathParameters.MatrixExpansion.Standard.array",
+           "decorators": []
           },
           {
            "$id": "193",
-           "Name": "record",
-           "ResourceName": "Standard",
-           "Accessibility": "public",
-           "Parameters": [
+           "name": "record",
+           "resourceName": "Standard",
+           "accessibility": "public",
+           "parameters": [
             {
              "$id": "194",
-             "Name": "param",
-             "NameInRequest": "param",
-             "Type": {
+             "name": "param",
+             "nameInRequest": "param",
+             "type": {
               "$id": "195",
               "kind": "dict",
               "keyType": {
@@ -2051,35 +1980,35 @@
               },
               "decorators": []
              },
-             "Location": "Path",
-             "IsApiVersion": false,
-             "IsContentType": false,
-             "IsEndpoint": false,
-             "Explode": false,
-             "IsRequired": true,
-             "Kind": "Method",
-             "Decorators": [],
-             "SkipUrlEncoding": false
-            }
-           ],
-           "Responses": [
+             "location": "Path",
+             "isApiVersion": false,
+             "isContentType": false,
+             "isEndpoint": false,
+             "explode": false,
+             "isRequired": true,
+             "kind": "Method",
+             "decorators": [],
+             "skipUrlEncoding": false
+            }
+           ],
+           "responses": [
             {
              "$id": "198",
-             "StatusCodes": [
-              204
-             ],
-             "Headers": [],
-             "IsErrorResponse": false
-            }
-           ],
-           "HttpMethod": "GET",
-           "Uri": "{endpoint}",
-           "Path": "/routes/path/matrix/standard/record{param}",
-           "BufferResponse": true,
-           "GenerateProtocolMethod": true,
-           "GenerateConvenienceMethod": true,
-           "CrossLanguageDefinitionId": "Routes.PathParameters.MatrixExpansion.Standard.record",
-           "Decorators": []
+             "statusCodes": [
+              204
+             ],
+             "headers": [],
+             "isErrorResponse": false
+            }
+           ],
+           "httpMethod": "GET",
+           "uri": "{endpoint}",
+           "path": "/routes/path/matrix/standard/record{param}",
+           "bufferResponse": true,
+           "generateProtocolMethod": true,
+           "generateConvenienceMethod": true,
+           "crossLanguageDefinitionId": "Routes.PathParameters.MatrixExpansion.Standard.record",
+           "decorators": []
           }
          ],
          "crossLanguageDefinitionId": "Routes.PathParameters.MatrixExpansion.Standard",
@@ -2096,95 +2025,94 @@
          "parameters": [
           {
            "$id": "200",
-           "Name": "endpoint",
-           "NameInRequest": "endpoint",
-           "Doc": "Service host",
-           "Type": {
+           "name": "endpoint",
+           "nameInRequest": "endpoint",
+           "doc": "Service host",
+           "type": {
             "$id": "201",
             "kind": "url",
             "name": "url",
             "crossLanguageDefinitionId": "TypeSpec.url"
            },
-           "Location": "Uri",
-           "IsApiVersion": false,
-           "IsResourceParameter": false,
-           "IsContentType": false,
-           "IsRequired": true,
-           "IsEndpoint": true,
-           "SkipUrlEncoding": false,
-           "Explode": false,
-           "Kind": "Client",
-           "DefaultValue": {
+           "location": "Uri",
+           "isApiVersion": false,
+           "isContentType": false,
+           "isRequired": true,
+           "isEndpoint": true,
+           "skipUrlEncoding": false,
+           "explode": false,
+           "kind": "Client",
+           "defaultValue": {
             "$id": "202",
-            "Type": {
+            "type": {
              "$id": "203",
              "kind": "string",
              "name": "string",
              "crossLanguageDefinitionId": "TypeSpec.string"
             },
-            "Value": "http://localhost:3000"
+            "value": "http://localhost:3000"
            }
           }
          ],
          "operations": [
           {
            "$id": "204",
-           "Name": "primitive",
-           "ResourceName": "Explode",
-           "Accessibility": "public",
-           "Parameters": [
+           "name": "primitive",
+           "resourceName": "Explode",
+           "accessibility": "public",
+           "parameters": [
             {
              "$id": "205",
-             "Name": "param",
-             "NameInRequest": "param",
-             "Type": {
+             "name": "param",
+             "nameInRequest": "param",
+             "type": {
               "$id": "206",
               "kind": "string",
               "name": "string",
               "crossLanguageDefinitionId": "TypeSpec.string",
               "decorators": []
              },
-             "Location": "Path",
-             "IsApiVersion": false,
-             "IsContentType": false,
-             "IsEndpoint": false,
-             "Explode": true,
-             "IsRequired": true,
-             "Kind": "Method",
-             "Decorators": [],
-             "SkipUrlEncoding": false
-            }
-           ],
-           "Responses": [
+             "location": "Path",
+             "isApiVersion": false,
+             "isContentType": false,
+             "isEndpoint": false,
+             "explode": true,
+             "isRequired": true,
+             "kind": "Method",
+             "decorators": [],
+             "skipUrlEncoding": false
+            }
+           ],
+           "responses": [
             {
              "$id": "207",
-             "StatusCodes": [
-              204
-             ],
-             "Headers": [],
-             "IsErrorResponse": false
-            }
-           ],
-           "HttpMethod": "GET",
-           "Uri": "{endpoint}",
-           "Path": "/routes/path/matrix/explode/primitive{param}",
-           "BufferResponse": true,
-           "GenerateProtocolMethod": true,
-           "GenerateConvenienceMethod": true,
-           "CrossLanguageDefinitionId": "Routes.PathParameters.MatrixExpansion.Explode.primitive",
-           "Decorators": []
+             "statusCodes": [
+              204
+             ],
+             "headers": [],
+             "isErrorResponse": false
+            }
+           ],
+           "httpMethod": "GET",
+           "uri": "{endpoint}",
+           "path": "/routes/path/matrix/explode/primitive{param}",
+           "bufferResponse": true,
+           "generateProtocolMethod": true,
+           "generateConvenienceMethod": true,
+           "crossLanguageDefinitionId": "Routes.PathParameters.MatrixExpansion.Explode.primitive",
+           "decorators": []
           },
           {
            "$id": "208",
-           "Name": "array",
-           "ResourceName": "Explode",
-           "Accessibility": "public",
-           "Parameters": [
+           "name": "array",
+           "resourceName": "Explode",
+           "accessibility": "public",
+           "parameters": [
             {
              "$id": "209",
-             "Name": "param",
-             "NameInRequest": "param",
-             "Type": {
+             "name": "param",
+             "nameInRequest": "param",
+             "type": {
               "$id": "210",
               "kind": "array",
               "name": "Array",
@@ -2198,47 +2126,47 @@
               "crossLanguageDefinitionId": "TypeSpec.Array",
               "decorators": []
              },
-             "Location": "Path",
-             "IsApiVersion": false,
-             "IsContentType": false,
-             "IsEndpoint": false,
-             "Explode": true,
-             "IsRequired": true,
-             "Kind": "Method",
-             "Decorators": [],
-             "SkipUrlEncoding": false
-            }
-           ],
-           "Responses": [
+             "location": "Path",
+             "isApiVersion": false,
+             "isContentType": false,
+             "isEndpoint": false,
+             "explode": true,
+             "isRequired": true,
+             "kind": "Method",
+             "decorators": [],
+             "skipUrlEncoding": false
+            }
+           ],
+           "responses": [
             {
              "$id": "212",
-             "StatusCodes": [
-              204
-             ],
-             "Headers": [],
-             "IsErrorResponse": false
-            }
-           ],
-           "HttpMethod": "GET",
-           "Uri": "{endpoint}",
-           "Path": "/routes/path/matrix/explode/array{param}",
-           "BufferResponse": true,
-           "GenerateProtocolMethod": true,
-           "GenerateConvenienceMethod": true,
-           "CrossLanguageDefinitionId": "Routes.PathParameters.MatrixExpansion.Explode.array",
-           "Decorators": []
+             "statusCodes": [
+              204
+             ],
+             "headers": [],
+             "isErrorResponse": false
+            }
+           ],
+           "httpMethod": "GET",
+           "uri": "{endpoint}",
+           "path": "/routes/path/matrix/explode/array{param}",
+           "bufferResponse": true,
+           "generateProtocolMethod": true,
+           "generateConvenienceMethod": true,
+           "crossLanguageDefinitionId": "Routes.PathParameters.MatrixExpansion.Explode.array",
+           "decorators": []
           },
           {
            "$id": "213",
-           "Name": "record",
-           "ResourceName": "Explode",
-           "Accessibility": "public",
-           "Parameters": [
+           "name": "record",
+           "resourceName": "Explode",
+           "accessibility": "public",
+           "parameters": [
             {
              "$id": "214",
-             "Name": "param",
-             "NameInRequest": "param",
-             "Type": {
+             "name": "param",
+             "nameInRequest": "param",
+             "type": {
               "$id": "215",
               "kind": "dict",
               "keyType": {
@@ -2257,35 +2185,35 @@
               },
               "decorators": []
              },
-             "Location": "Path",
-             "IsApiVersion": false,
-             "IsContentType": false,
-             "IsEndpoint": false,
-             "Explode": true,
-             "IsRequired": true,
-             "Kind": "Method",
-             "Decorators": [],
-             "SkipUrlEncoding": false
-            }
-           ],
-           "Responses": [
+             "location": "Path",
+             "isApiVersion": false,
+             "isContentType": false,
+             "isEndpoint": false,
+             "explode": true,
+             "isRequired": true,
+             "kind": "Method",
+             "decorators": [],
+             "skipUrlEncoding": false
+            }
+           ],
+           "responses": [
             {
              "$id": "218",
-             "StatusCodes": [
-              204
-             ],
-             "Headers": [],
-             "IsErrorResponse": false
-            }
-           ],
-           "HttpMethod": "GET",
-           "Uri": "{endpoint}",
-           "Path": "/routes/path/matrix/explode/record{param}",
-           "BufferResponse": true,
-           "GenerateProtocolMethod": true,
-           "GenerateConvenienceMethod": true,
-           "CrossLanguageDefinitionId": "Routes.PathParameters.MatrixExpansion.Explode.record",
-           "Decorators": []
+             "statusCodes": [
+              204
+             ],
+             "headers": [],
+             "isErrorResponse": false
+            }
+           ],
+           "httpMethod": "GET",
+           "uri": "{endpoint}",
+           "path": "/routes/path/matrix/explode/record{param}",
+           "bufferResponse": true,
+           "generateProtocolMethod": true,
+           "generateConvenienceMethod": true,
+           "crossLanguageDefinitionId": "Routes.PathParameters.MatrixExpansion.Explode.record",
+           "decorators": []
           }
          ],
          "crossLanguageDefinitionId": "Routes.PathParameters.MatrixExpansion.Explode",
@@ -2306,177 +2234,176 @@
      "parameters": [
       {
        "$id": "220",
-       "Name": "endpoint",
-       "NameInRequest": "endpoint",
-       "Doc": "Service host",
-       "Type": {
+       "name": "endpoint",
+       "nameInRequest": "endpoint",
+       "doc": "Service host",
+       "type": {
         "$id": "221",
         "kind": "url",
         "name": "url",
         "crossLanguageDefinitionId": "TypeSpec.url"
        },
-       "Location": "Uri",
-       "IsApiVersion": false,
-       "IsResourceParameter": false,
-       "IsContentType": false,
-       "IsRequired": true,
-       "IsEndpoint": true,
-       "SkipUrlEncoding": false,
-       "Explode": false,
-       "Kind": "Client",
-       "DefaultValue": {
+       "location": "Uri",
+       "isApiVersion": false,
+       "isContentType": false,
+       "isRequired": true,
+       "isEndpoint": true,
+       "skipUrlEncoding": false,
+       "explode": false,
+       "kind": "Client",
+       "defaultValue": {
         "$id": "222",
-        "Type": {
+        "type": {
          "$id": "223",
          "kind": "string",
          "name": "string",
          "crossLanguageDefinitionId": "TypeSpec.string"
         },
-        "Value": "http://localhost:3000"
+        "value": "http://localhost:3000"
        }
       }
      ],
      "operations": [
       {
        "$id": "224",
-       "Name": "templateOnly",
-       "ResourceName": "QueryParameters",
-       "Accessibility": "public",
-       "Parameters": [
+       "name": "templateOnly",
+       "resourceName": "QueryParameters",
+       "accessibility": "public",
+       "parameters": [
         {
          "$id": "225",
-         "Name": "param",
-         "NameInRequest": "param",
-         "Type": {
+         "name": "param",
+         "nameInRequest": "param",
+         "type": {
           "$id": "226",
           "kind": "string",
           "name": "string",
           "crossLanguageDefinitionId": "TypeSpec.string",
           "decorators": []
          },
-         "Location": "Query",
-         "IsApiVersion": false,
-         "IsContentType": false,
-         "IsEndpoint": false,
-         "Explode": false,
-         "IsRequired": true,
-         "Kind": "Method",
-         "Decorators": [],
-         "SkipUrlEncoding": false
+         "location": "Query",
+         "isApiVersion": false,
+         "isContentType": false,
+         "isEndpoint": false,
+         "explode": false,
+         "isRequired": true,
+         "kind": "Method",
+         "decorators": [],
+         "skipUrlEncoding": false
         }
        ],
-       "Responses": [
+       "responses": [
         {
          "$id": "227",
-         "StatusCodes": [
+         "statusCodes": [
           204
          ],
-         "Headers": [],
-         "IsErrorResponse": false
+         "headers": [],
+         "isErrorResponse": false
         }
        ],
-       "HttpMethod": "GET",
-       "Uri": "{endpoint}",
-       "Path": "/routes/query/template-only",
-       "BufferResponse": true,
-       "GenerateProtocolMethod": true,
-       "GenerateConvenienceMethod": true,
-       "CrossLanguageDefinitionId": "Routes.QueryParameters.templateOnly",
-       "Decorators": []
+       "httpMethod": "GET",
+       "uri": "{endpoint}",
+       "path": "/routes/query/template-only",
+       "bufferResponse": true,
+       "generateProtocolMethod": true,
+       "generateConvenienceMethod": true,
+       "crossLanguageDefinitionId": "Routes.QueryParameters.templateOnly",
+       "decorators": []
       },
       {
        "$id": "228",
-       "Name": "explicit",
-       "ResourceName": "QueryParameters",
-       "Accessibility": "public",
-       "Parameters": [
+       "name": "explicit",
+       "resourceName": "QueryParameters",
+       "accessibility": "public",
+       "parameters": [
         {
          "$id": "229",
-         "Name": "param",
-         "NameInRequest": "param",
-         "Type": {
+         "name": "param",
+         "nameInRequest": "param",
+         "type": {
           "$id": "230",
           "kind": "string",
           "name": "string",
           "crossLanguageDefinitionId": "TypeSpec.string",
           "decorators": []
          },
-         "Location": "Query",
-         "IsApiVersion": false,
-         "IsContentType": false,
-         "IsEndpoint": false,
-         "Explode": false,
-         "IsRequired": true,
-         "Kind": "Method",
-         "Decorators": [],
-         "SkipUrlEncoding": false
+         "location": "Query",
+         "isApiVersion": false,
+         "isContentType": false,
+         "isEndpoint": false,
+         "explode": false,
+         "isRequired": true,
+         "kind": "Method",
+         "decorators": [],
+         "skipUrlEncoding": false
         }
        ],
-       "Responses": [
+       "responses": [
         {
          "$id": "231",
-         "StatusCodes": [
+         "statusCodes": [
           204
          ],
-         "Headers": [],
-         "IsErrorResponse": false
+         "headers": [],
+         "isErrorResponse": false
         }
        ],
-       "HttpMethod": "GET",
-       "Uri": "{endpoint}",
-       "Path": "/routes/query/explicit",
-       "BufferResponse": true,
-       "GenerateProtocolMethod": true,
-       "GenerateConvenienceMethod": true,
-       "CrossLanguageDefinitionId": "Routes.QueryParameters.explicit",
-       "Decorators": []
+       "httpMethod": "GET",
+       "uri": "{endpoint}",
+       "path": "/routes/query/explicit",
+       "bufferResponse": true,
+       "generateProtocolMethod": true,
+       "generateConvenienceMethod": true,
+       "crossLanguageDefinitionId": "Routes.QueryParameters.explicit",
+       "decorators": []
       },
       {
        "$id": "232",
-       "Name": "annotationOnly",
-       "ResourceName": "QueryParameters",
-       "Accessibility": "public",
-       "Parameters": [
+       "name": "annotationOnly",
+       "resourceName": "QueryParameters",
+       "accessibility": "public",
+       "parameters": [
         {
          "$id": "233",
-         "Name": "param",
-         "NameInRequest": "param",
-         "Type": {
+         "name": "param",
+         "nameInRequest": "param",
+         "type": {
           "$id": "234",
           "kind": "string",
           "name": "string",
           "crossLanguageDefinitionId": "TypeSpec.string",
           "decorators": []
          },
-         "Location": "Query",
-         "IsApiVersion": false,
-         "IsContentType": false,
-         "IsEndpoint": false,
-         "Explode": false,
-         "IsRequired": true,
-         "Kind": "Method",
-         "Decorators": [],
-         "SkipUrlEncoding": false
+         "location": "Query",
+         "isApiVersion": false,
+         "isContentType": false,
+         "isEndpoint": false,
+         "explode": false,
+         "isRequired": true,
+         "kind": "Method",
+         "decorators": [],
+         "skipUrlEncoding": false
         }
        ],
-       "Responses": [
+       "responses": [
         {
          "$id": "235",
-         "StatusCodes": [
+         "statusCodes": [
           204
          ],
-         "Headers": [],
-         "IsErrorResponse": false
+         "headers": [],
+         "isErrorResponse": false
         }
        ],
-       "HttpMethod": "GET",
-       "Uri": "{endpoint}",
-       "Path": "/routes/query/annotation-only",
-       "BufferResponse": true,
-       "GenerateProtocolMethod": true,
-       "GenerateConvenienceMethod": true,
-       "CrossLanguageDefinitionId": "Routes.QueryParameters.annotationOnly",
-       "Decorators": []
+       "httpMethod": "GET",
+       "uri": "{endpoint}",
+       "path": "/routes/query/annotation-only",
+       "bufferResponse": true,
+       "generateProtocolMethod": true,
+       "generateConvenienceMethod": true,
+       "crossLanguageDefinitionId": "Routes.QueryParameters.annotationOnly",
+       "decorators": []
       }
      ],
      "apiVersions": [],
@@ -2494,33 +2421,32 @@
        "parameters": [
         {
          "$id": "237",
-         "Name": "endpoint",
-         "NameInRequest": "endpoint",
-         "Doc": "Service host",
-         "Type": {
+         "name": "endpoint",
+         "nameInRequest": "endpoint",
+         "doc": "Service host",
+         "type": {
           "$id": "238",
           "kind": "url",
           "name": "url",
           "crossLanguageDefinitionId": "TypeSpec.url"
          },
-         "Location": "Uri",
-         "IsApiVersion": false,
-         "IsResourceParameter": false,
-         "IsContentType": false,
-         "IsRequired": true,
-         "IsEndpoint": true,
-         "SkipUrlEncoding": false,
-         "Explode": false,
-         "Kind": "Client",
-         "DefaultValue": {
+         "location": "Uri",
+         "isApiVersion": false,
+         "isContentType": false,
+         "isRequired": true,
+         "isEndpoint": true,
+         "skipUrlEncoding": false,
+         "explode": false,
+         "kind": "Client",
+         "defaultValue": {
           "$id": "239",
-          "Type": {
+          "type": {
            "$id": "240",
            "kind": "string",
            "name": "string",
            "crossLanguageDefinitionId": "TypeSpec.string"
           },
-          "Value": "http://localhost:3000"
+          "value": "http://localhost:3000"
          }
         }
        ],
@@ -2539,95 +2465,94 @@
          "parameters": [
           {
            "$id": "242",
-           "Name": "endpoint",
-           "NameInRequest": "endpoint",
-           "Doc": "Service host",
-           "Type": {
+           "name": "endpoint",
+           "nameInRequest": "endpoint",
+           "doc": "Service host",
+           "type": {
             "$id": "243",
             "kind": "url",
             "name": "url",
             "crossLanguageDefinitionId": "TypeSpec.url"
            },
-           "Location": "Uri",
-           "IsApiVersion": false,
-           "IsResourceParameter": false,
-           "IsContentType": false,
-           "IsRequired": true,
-           "IsEndpoint": true,
-           "SkipUrlEncoding": false,
-           "Explode": false,
-           "Kind": "Client",
-           "DefaultValue": {
+           "location": "Uri",
+           "isApiVersion": false,
+           "isContentType": false,
+           "isRequired": true,
+           "isEndpoint": true,
+           "skipUrlEncoding": false,
+           "explode": false,
+           "kind": "Client",
+           "defaultValue": {
             "$id": "244",
-            "Type": {
+            "type": {
              "$id": "245",
              "kind": "string",
              "name": "string",
              "crossLanguageDefinitionId": "TypeSpec.string"
             },
-            "Value": "http://localhost:3000"
+            "value": "http://localhost:3000"
            }
           }
          ],
          "operations": [
           {
            "$id": "246",
-           "Name": "primitive",
-           "ResourceName": "Standard",
-           "Accessibility": "public",
-           "Parameters": [
+           "name": "primitive",
+           "resourceName": "Standard",
+           "accessibility": "public",
+           "parameters": [
             {
              "$id": "247",
-             "Name": "param",
-             "NameInRequest": "param",
-             "Type": {
+             "name": "param",
+             "nameInRequest": "param",
+             "type": {
               "$id": "248",
               "kind": "string",
               "name": "string",
               "crossLanguageDefinitionId": "TypeSpec.string",
               "decorators": []
              },
-             "Location": "Query",
-             "IsApiVersion": false,
-             "IsContentType": false,
-             "IsEndpoint": false,
-             "Explode": false,
-             "IsRequired": true,
-             "Kind": "Method",
-             "Decorators": [],
-             "SkipUrlEncoding": false
-            }
-           ],
-           "Responses": [
+             "location": "Query",
+             "isApiVersion": false,
+             "isContentType": false,
+             "isEndpoint": false,
+             "explode": false,
+             "isRequired": true,
+             "kind": "Method",
+             "decorators": [],
+             "skipUrlEncoding": false
+            }
+           ],
+           "responses": [
             {
              "$id": "249",
-             "StatusCodes": [
-              204
-             ],
-             "Headers": [],
-             "IsErrorResponse": false
-            }
-           ],
-           "HttpMethod": "GET",
-           "Uri": "{endpoint}",
-           "Path": "/routes/query/query-expansion/standard/primitive",
-           "BufferResponse": true,
-           "GenerateProtocolMethod": true,
-           "GenerateConvenienceMethod": true,
-           "CrossLanguageDefinitionId": "Routes.QueryParameters.QueryExpansion.Standard.primitive",
-           "Decorators": []
+             "statusCodes": [
+              204
+             ],
+             "headers": [],
+             "isErrorResponse": false
+            }
+           ],
+           "httpMethod": "GET",
+           "uri": "{endpoint}",
+           "path": "/routes/query/query-expansion/standard/primitive",
+           "bufferResponse": true,
+           "generateProtocolMethod": true,
+           "generateConvenienceMethod": true,
+           "crossLanguageDefinitionId": "Routes.QueryParameters.QueryExpansion.Standard.primitive",
+           "decorators": []
           },
           {
            "$id": "250",
-           "Name": "array",
-           "ResourceName": "Standard",
-           "Accessibility": "public",
-           "Parameters": [
+           "name": "array",
+           "resourceName": "Standard",
+           "accessibility": "public",
+           "parameters": [
             {
              "$id": "251",
-             "Name": "param",
-             "NameInRequest": "param",
-             "Type": {
+             "name": "param",
+             "nameInRequest": "param",
+             "type": {
               "$id": "252",
               "kind": "array",
               "name": "Array",
@@ -2641,47 +2566,47 @@
               "crossLanguageDefinitionId": "TypeSpec.Array",
               "decorators": []
              },
-             "Location": "Query",
-             "IsApiVersion": false,
-             "IsContentType": false,
-             "IsEndpoint": false,
-             "Explode": false,
-             "IsRequired": true,
-             "Kind": "Method",
-             "Decorators": [],
-             "SkipUrlEncoding": false
-            }
-           ],
-           "Responses": [
+             "location": "Query",
+             "isApiVersion": false,
+             "isContentType": false,
+             "isEndpoint": false,
+             "explode": false,
+             "isRequired": true,
+             "kind": "Method",
+             "decorators": [],
+             "skipUrlEncoding": false
+            }
+           ],
+           "responses": [
             {
              "$id": "254",
-             "StatusCodes": [
-              204
-             ],
-             "Headers": [],
-             "IsErrorResponse": false
-            }
-           ],
-           "HttpMethod": "GET",
-           "Uri": "{endpoint}",
-           "Path": "/routes/query/query-expansion/standard/array",
-           "BufferResponse": true,
-           "GenerateProtocolMethod": true,
-           "GenerateConvenienceMethod": true,
-           "CrossLanguageDefinitionId": "Routes.QueryParameters.QueryExpansion.Standard.array",
-           "Decorators": []
+             "statusCodes": [
+              204
+             ],
+             "headers": [],
+             "isErrorResponse": false
+            }
+           ],
+           "httpMethod": "GET",
+           "uri": "{endpoint}",
+           "path": "/routes/query/query-expansion/standard/array",
+           "bufferResponse": true,
+           "generateProtocolMethod": true,
+           "generateConvenienceMethod": true,
+           "crossLanguageDefinitionId": "Routes.QueryParameters.QueryExpansion.Standard.array",
+           "decorators": []
           },
           {
            "$id": "255",
-           "Name": "record",
-           "ResourceName": "Standard",
-           "Accessibility": "public",
-           "Parameters": [
+           "name": "record",
+           "resourceName": "Standard",
+           "accessibility": "public",
+           "parameters": [
             {
              "$id": "256",
-             "Name": "param",
-             "NameInRequest": "param",
-             "Type": {
+             "name": "param",
+             "nameInRequest": "param",
+             "type": {
               "$id": "257",
               "kind": "dict",
               "keyType": {
@@ -2700,35 +2625,35 @@
               },
               "decorators": []
              },
-             "Location": "Query",
-             "IsApiVersion": false,
-             "IsContentType": false,
-             "IsEndpoint": false,
-             "Explode": false,
-             "IsRequired": true,
-             "Kind": "Method",
-             "Decorators": [],
-             "SkipUrlEncoding": false
-            }
-           ],
-           "Responses": [
+             "location": "Query",
+             "isApiVersion": false,
+             "isContentType": false,
+             "isEndpoint": false,
+             "explode": false,
+             "isRequired": true,
+             "kind": "Method",
+             "decorators": [],
+             "skipUrlEncoding": false
+            }
+           ],
+           "responses": [
             {
              "$id": "260",
-             "StatusCodes": [
-              204
-             ],
-             "Headers": [],
-             "IsErrorResponse": false
-            }
-           ],
-           "HttpMethod": "GET",
-           "Uri": "{endpoint}",
-           "Path": "/routes/query/query-expansion/standard/record",
-           "BufferResponse": true,
-           "GenerateProtocolMethod": true,
-           "GenerateConvenienceMethod": true,
-           "CrossLanguageDefinitionId": "Routes.QueryParameters.QueryExpansion.Standard.record",
-           "Decorators": []
+             "statusCodes": [
+              204
+             ],
+             "headers": [],
+             "isErrorResponse": false
+            }
+           ],
+           "httpMethod": "GET",
+           "uri": "{endpoint}",
+           "path": "/routes/query/query-expansion/standard/record",
+           "bufferResponse": true,
+           "generateProtocolMethod": true,
+           "generateConvenienceMethod": true,
+           "crossLanguageDefinitionId": "Routes.QueryParameters.QueryExpansion.Standard.record",
+           "decorators": []
           }
          ],
          "crossLanguageDefinitionId": "Routes.QueryParameters.QueryExpansion.Standard",
@@ -2745,95 +2670,94 @@
          "parameters": [
           {
            "$id": "262",
-           "Name": "endpoint",
-           "NameInRequest": "endpoint",
-           "Doc": "Service host",
-           "Type": {
+           "name": "endpoint",
+           "nameInRequest": "endpoint",
+           "doc": "Service host",
+           "type": {
             "$id": "263",
             "kind": "url",
             "name": "url",
             "crossLanguageDefinitionId": "TypeSpec.url"
            },
-           "Location": "Uri",
-           "IsApiVersion": false,
-           "IsResourceParameter": false,
-           "IsContentType": false,
-           "IsRequired": true,
-           "IsEndpoint": true,
-           "SkipUrlEncoding": false,
-           "Explode": false,
-           "Kind": "Client",
-           "DefaultValue": {
+           "location": "Uri",
+           "isApiVersion": false,
+           "isContentType": false,
+           "isRequired": true,
+           "isEndpoint": true,
+           "skipUrlEncoding": false,
+           "explode": false,
+           "kind": "Client",
+           "defaultValue": {
             "$id": "264",
-            "Type": {
+            "type": {
              "$id": "265",
              "kind": "string",
              "name": "string",
              "crossLanguageDefinitionId": "TypeSpec.string"
             },
-            "Value": "http://localhost:3000"
+            "value": "http://localhost:3000"
            }
           }
          ],
          "operations": [
           {
            "$id": "266",
-           "Name": "primitive",
-           "ResourceName": "Explode",
-           "Accessibility": "public",
-           "Parameters": [
+           "name": "primitive",
+           "resourceName": "Explode",
+           "accessibility": "public",
+           "parameters": [
             {
              "$id": "267",
-             "Name": "param",
-             "NameInRequest": "param",
-             "Type": {
+             "name": "param",
+             "nameInRequest": "param",
+             "type": {
               "$id": "268",
               "kind": "string",
               "name": "string",
               "crossLanguageDefinitionId": "TypeSpec.string",
               "decorators": []
              },
-             "Location": "Query",
-             "IsApiVersion": false,
-             "IsContentType": false,
-             "IsEndpoint": false,
-             "Explode": true,
-             "IsRequired": true,
-             "Kind": "Method",
-             "Decorators": [],
-             "SkipUrlEncoding": false
-            }
-           ],
-           "Responses": [
+             "location": "Query",
+             "isApiVersion": false,
+             "isContentType": false,
+             "isEndpoint": false,
+             "explode": true,
+             "isRequired": true,
+             "kind": "Method",
+             "decorators": [],
+             "skipUrlEncoding": false
+            }
+           ],
+           "responses": [
             {
              "$id": "269",
-             "StatusCodes": [
-              204
-             ],
-             "Headers": [],
-             "IsErrorResponse": false
-            }
-           ],
-           "HttpMethod": "GET",
-           "Uri": "{endpoint}",
-           "Path": "/routes/query/query-expansion/explode/primitive",
-           "BufferResponse": true,
-           "GenerateProtocolMethod": true,
-           "GenerateConvenienceMethod": true,
-           "CrossLanguageDefinitionId": "Routes.QueryParameters.QueryExpansion.Explode.primitive",
-           "Decorators": []
+             "statusCodes": [
+              204
+             ],
+             "headers": [],
+             "isErrorResponse": false
+            }
+           ],
+           "httpMethod": "GET",
+           "uri": "{endpoint}",
+           "path": "/routes/query/query-expansion/explode/primitive",
+           "bufferResponse": true,
+           "generateProtocolMethod": true,
+           "generateConvenienceMethod": true,
+           "crossLanguageDefinitionId": "Routes.QueryParameters.QueryExpansion.Explode.primitive",
+           "decorators": []
           },
           {
            "$id": "270",
-           "Name": "array",
-           "ResourceName": "Explode",
-           "Accessibility": "public",
-           "Parameters": [
+           "name": "array",
+           "resourceName": "Explode",
+           "accessibility": "public",
+           "parameters": [
             {
              "$id": "271",
-             "Name": "param",
-             "NameInRequest": "param",
-             "Type": {
+             "name": "param",
+             "nameInRequest": "param",
+             "type": {
               "$id": "272",
               "kind": "array",
               "name": "Array",
@@ -2847,47 +2771,47 @@
               "crossLanguageDefinitionId": "TypeSpec.Array",
               "decorators": []
              },
-             "Location": "Query",
-             "IsApiVersion": false,
-             "IsContentType": false,
-             "IsEndpoint": false,
-             "Explode": true,
-             "IsRequired": true,
-             "Kind": "Method",
-             "Decorators": [],
-             "SkipUrlEncoding": false
-            }
-           ],
-           "Responses": [
+             "location": "Query",
+             "isApiVersion": false,
+             "isContentType": false,
+             "isEndpoint": false,
+             "explode": true,
+             "isRequired": true,
+             "kind": "Method",
+             "decorators": [],
+             "skipUrlEncoding": false
+            }
+           ],
+           "responses": [
             {
              "$id": "274",
-             "StatusCodes": [
-              204
-             ],
-             "Headers": [],
-             "IsErrorResponse": false
-            }
-           ],
-           "HttpMethod": "GET",
-           "Uri": "{endpoint}",
-           "Path": "/routes/query/query-expansion/explode/array",
-           "BufferResponse": true,
-           "GenerateProtocolMethod": true,
-           "GenerateConvenienceMethod": true,
-           "CrossLanguageDefinitionId": "Routes.QueryParameters.QueryExpansion.Explode.array",
-           "Decorators": []
+             "statusCodes": [
+              204
+             ],
+             "headers": [],
+             "isErrorResponse": false
+            }
+           ],
+           "httpMethod": "GET",
+           "uri": "{endpoint}",
+           "path": "/routes/query/query-expansion/explode/array",
+           "bufferResponse": true,
+           "generateProtocolMethod": true,
+           "generateConvenienceMethod": true,
+           "crossLanguageDefinitionId": "Routes.QueryParameters.QueryExpansion.Explode.array",
+           "decorators": []
           },
           {
            "$id": "275",
-           "Name": "record",
-           "ResourceName": "Explode",
-           "Accessibility": "public",
-           "Parameters": [
+           "name": "record",
+           "resourceName": "Explode",
+           "accessibility": "public",
+           "parameters": [
             {
              "$id": "276",
-             "Name": "param",
-             "NameInRequest": "param",
-             "Type": {
+             "name": "param",
+             "nameInRequest": "param",
+             "type": {
               "$id": "277",
               "kind": "dict",
               "keyType": {
@@ -2906,35 +2830,35 @@
               },
               "decorators": []
              },
-             "Location": "Query",
-             "IsApiVersion": false,
-             "IsContentType": false,
-             "IsEndpoint": false,
-             "Explode": true,
-             "IsRequired": true,
-             "Kind": "Method",
-             "Decorators": [],
-             "SkipUrlEncoding": false
-            }
-           ],
-           "Responses": [
+             "location": "Query",
+             "isApiVersion": false,
+             "isContentType": false,
+             "isEndpoint": false,
+             "explode": true,
+             "isRequired": true,
+             "kind": "Method",
+             "decorators": [],
+             "skipUrlEncoding": false
+            }
+           ],
+           "responses": [
             {
              "$id": "280",
-             "StatusCodes": [
-              204
-             ],
-             "Headers": [],
-             "IsErrorResponse": false
-            }
-           ],
-           "HttpMethod": "GET",
-           "Uri": "{endpoint}",
-           "Path": "/routes/query/query-expansion/explode/record",
-           "BufferResponse": true,
-           "GenerateProtocolMethod": true,
-           "GenerateConvenienceMethod": true,
-           "CrossLanguageDefinitionId": "Routes.QueryParameters.QueryExpansion.Explode.record",
-           "Decorators": []
+             "statusCodes": [
+              204
+             ],
+             "headers": [],
+             "isErrorResponse": false
+            }
+           ],
+           "httpMethod": "GET",
+           "uri": "{endpoint}",
+           "path": "/routes/query/query-expansion/explode/record",
+           "bufferResponse": true,
+           "generateProtocolMethod": true,
+           "generateConvenienceMethod": true,
+           "crossLanguageDefinitionId": "Routes.QueryParameters.QueryExpansion.Explode.record",
+           "decorators": []
           }
          ],
          "crossLanguageDefinitionId": "Routes.QueryParameters.QueryExpansion.Explode",
@@ -2953,33 +2877,32 @@
        "parameters": [
         {
          "$id": "282",
-         "Name": "endpoint",
-         "NameInRequest": "endpoint",
-         "Doc": "Service host",
-         "Type": {
+         "name": "endpoint",
+         "nameInRequest": "endpoint",
+         "doc": "Service host",
+         "type": {
           "$id": "283",
           "kind": "url",
           "name": "url",
           "crossLanguageDefinitionId": "TypeSpec.url"
          },
-         "Location": "Uri",
-         "IsApiVersion": false,
-         "IsResourceParameter": false,
-         "IsContentType": false,
-         "IsRequired": true,
-         "IsEndpoint": true,
-         "SkipUrlEncoding": false,
-         "Explode": false,
-         "Kind": "Client",
-         "DefaultValue": {
+         "location": "Uri",
+         "isApiVersion": false,
+         "isContentType": false,
+         "isRequired": true,
+         "isEndpoint": true,
+         "skipUrlEncoding": false,
+         "explode": false,
+         "kind": "Client",
+         "defaultValue": {
           "$id": "284",
-          "Type": {
+          "type": {
            "$id": "285",
            "kind": "string",
            "name": "string",
            "crossLanguageDefinitionId": "TypeSpec.string"
           },
-          "Value": "http://localhost:3000"
+          "value": "http://localhost:3000"
          }
         }
        ],
@@ -2998,95 +2921,94 @@
          "parameters": [
           {
            "$id": "287",
-           "Name": "endpoint",
-           "NameInRequest": "endpoint",
-           "Doc": "Service host",
-           "Type": {
+           "name": "endpoint",
+           "nameInRequest": "endpoint",
+           "doc": "Service host",
+           "type": {
             "$id": "288",
             "kind": "url",
             "name": "url",
             "crossLanguageDefinitionId": "TypeSpec.url"
            },
-           "Location": "Uri",
-           "IsApiVersion": false,
-           "IsResourceParameter": false,
-           "IsContentType": false,
-           "IsRequired": true,
-           "IsEndpoint": true,
-           "SkipUrlEncoding": false,
-           "Explode": false,
-           "Kind": "Client",
-           "DefaultValue": {
+           "location": "Uri",
+           "isApiVersion": false,
+           "isContentType": false,
+           "isRequired": true,
+           "isEndpoint": true,
+           "skipUrlEncoding": false,
+           "explode": false,
+           "kind": "Client",
+           "defaultValue": {
             "$id": "289",
-            "Type": {
+            "type": {
              "$id": "290",
              "kind": "string",
              "name": "string",
              "crossLanguageDefinitionId": "TypeSpec.string"
             },
-            "Value": "http://localhost:3000"
+            "value": "http://localhost:3000"
            }
           }
          ],
          "operations": [
           {
            "$id": "291",
-           "Name": "primitive",
-           "ResourceName": "Standard",
-           "Accessibility": "public",
-           "Parameters": [
+           "name": "primitive",
+           "resourceName": "Standard",
+           "accessibility": "public",
+           "parameters": [
             {
              "$id": "292",
-             "Name": "param",
-             "NameInRequest": "param",
-             "Type": {
+             "name": "param",
+             "nameInRequest": "param",
+             "type": {
               "$id": "293",
               "kind": "string",
               "name": "string",
               "crossLanguageDefinitionId": "TypeSpec.string",
               "decorators": []
              },
-             "Location": "Query",
-             "IsApiVersion": false,
-             "IsContentType": false,
-             "IsEndpoint": false,
-             "Explode": false,
-             "IsRequired": true,
-             "Kind": "Method",
-             "Decorators": [],
-             "SkipUrlEncoding": false
-            }
-           ],
-           "Responses": [
+             "location": "Query",
+             "isApiVersion": false,
+             "isContentType": false,
+             "isEndpoint": false,
+             "explode": false,
+             "isRequired": true,
+             "kind": "Method",
+             "decorators": [],
+             "skipUrlEncoding": false
+            }
+           ],
+           "responses": [
             {
              "$id": "294",
-             "StatusCodes": [
-              204
-             ],
-             "Headers": [],
-             "IsErrorResponse": false
-            }
-           ],
-           "HttpMethod": "GET",
-           "Uri": "{endpoint}",
-           "Path": "/routes/query/query-continuation/standard/primitive?fixed=true",
-           "BufferResponse": true,
-           "GenerateProtocolMethod": true,
-           "GenerateConvenienceMethod": true,
-           "CrossLanguageDefinitionId": "Routes.QueryParameters.QueryContinuation.Standard.primitive",
-           "Decorators": []
+             "statusCodes": [
+              204
+             ],
+             "headers": [],
+             "isErrorResponse": false
+            }
+           ],
+           "httpMethod": "GET",
+           "uri": "{endpoint}",
+           "path": "/routes/query/query-continuation/standard/primitive?fixed=true",
+           "bufferResponse": true,
+           "generateProtocolMethod": true,
+           "generateConvenienceMethod": true,
+           "crossLanguageDefinitionId": "Routes.QueryParameters.QueryContinuation.Standard.primitive",
+           "decorators": []
           },
           {
            "$id": "295",
-           "Name": "array",
-           "ResourceName": "Standard",
-           "Accessibility": "public",
-           "Parameters": [
+           "name": "array",
+           "resourceName": "Standard",
+           "accessibility": "public",
+           "parameters": [
             {
              "$id": "296",
-             "Name": "param",
-             "NameInRequest": "param",
-             "Type": {
+             "name": "param",
+             "nameInRequest": "param",
+             "type": {
               "$id": "297",
               "kind": "array",
               "name": "Array",
@@ -3100,47 +3022,47 @@
               "crossLanguageDefinitionId": "TypeSpec.Array",
               "decorators": []
              },
-             "Location": "Query",
-             "IsApiVersion": false,
-             "IsContentType": false,
-             "IsEndpoint": false,
-             "Explode": false,
-             "IsRequired": true,
-             "Kind": "Method",
-             "Decorators": [],
-             "SkipUrlEncoding": false
-            }
-           ],
-           "Responses": [
+             "location": "Query",
+             "isApiVersion": false,
+             "isContentType": false,
+             "isEndpoint": false,
+             "explode": false,
+             "isRequired": true,
+             "kind": "Method",
+             "decorators": [],
+             "skipUrlEncoding": false
+            }
+           ],
+           "responses": [
             {
              "$id": "299",
-             "StatusCodes": [
-              204
-             ],
-             "Headers": [],
-             "IsErrorResponse": false
-            }
-           ],
-           "HttpMethod": "GET",
-           "Uri": "{endpoint}",
-           "Path": "/routes/query/query-continuation/standard/array?fixed=true",
-           "BufferResponse": true,
-           "GenerateProtocolMethod": true,
-           "GenerateConvenienceMethod": true,
-           "CrossLanguageDefinitionId": "Routes.QueryParameters.QueryContinuation.Standard.array",
-           "Decorators": []
+             "statusCodes": [
+              204
+             ],
+             "headers": [],
+             "isErrorResponse": false
+            }
+           ],
+           "httpMethod": "GET",
+           "uri": "{endpoint}",
+           "path": "/routes/query/query-continuation/standard/array?fixed=true",
+           "bufferResponse": true,
+           "generateProtocolMethod": true,
+           "generateConvenienceMethod": true,
+           "crossLanguageDefinitionId": "Routes.QueryParameters.QueryContinuation.Standard.array",
+           "decorators": []
           },
           {
            "$id": "300",
-           "Name": "record",
-           "ResourceName": "Standard",
-           "Accessibility": "public",
-           "Parameters": [
+           "name": "record",
+           "resourceName": "Standard",
+           "accessibility": "public",
+           "parameters": [
             {
              "$id": "301",
-             "Name": "param",
-             "NameInRequest": "param",
-             "Type": {
+             "name": "param",
+             "nameInRequest": "param",
+             "type": {
               "$id": "302",
               "kind": "dict",
               "keyType": {
@@ -3159,35 +3081,35 @@
               },
               "decorators": []
              },
-             "Location": "Query",
-             "IsApiVersion": false,
-             "IsContentType": false,
-             "IsEndpoint": false,
-             "Explode": false,
-             "IsRequired": true,
-             "Kind": "Method",
-             "Decorators": [],
-             "SkipUrlEncoding": false
-            }
-           ],
-           "Responses": [
+             "location": "Query",
+             "isApiVersion": false,
+             "isContentType": false,
+             "isEndpoint": false,
+             "explode": false,
+             "isRequired": true,
+             "kind": "Method",
+             "decorators": [],
+             "skipUrlEncoding": false
+            }
+           ],
+           "responses": [
             {
              "$id": "305",
-             "StatusCodes": [
-              204
-             ],
-             "Headers": [],
-             "IsErrorResponse": false
-            }
-           ],
-           "HttpMethod": "GET",
-           "Uri": "{endpoint}",
-           "Path": "/routes/query/query-continuation/standard/record?fixed=true",
-           "BufferResponse": true,
-           "GenerateProtocolMethod": true,
-           "GenerateConvenienceMethod": true,
-           "CrossLanguageDefinitionId": "Routes.QueryParameters.QueryContinuation.Standard.record",
-           "Decorators": []
+             "statusCodes": [
+              204
+             ],
+             "headers": [],
+             "isErrorResponse": false
+            }
+           ],
+           "httpMethod": "GET",
+           "uri": "{endpoint}",
+           "path": "/routes/query/query-continuation/standard/record?fixed=true",
+           "bufferResponse": true,
+           "generateProtocolMethod": true,
+           "generateConvenienceMethod": true,
+           "crossLanguageDefinitionId": "Routes.QueryParameters.QueryContinuation.Standard.record",
+           "decorators": []
           }
          ],
          "crossLanguageDefinitionId": "Routes.QueryParameters.QueryContinuation.Standard",
@@ -3204,95 +3126,94 @@
          "parameters": [
           {
            "$id": "307",
-           "Name": "endpoint",
-           "NameInRequest": "endpoint",
-           "Doc": "Service host",
-           "Type": {
+           "name": "endpoint",
+           "nameInRequest": "endpoint",
+           "doc": "Service host",
+           "type": {
             "$id": "308",
             "kind": "url",
             "name": "url",
             "crossLanguageDefinitionId": "TypeSpec.url"
            },
-           "Location": "Uri",
-           "IsApiVersion": false,
-           "IsResourceParameter": false,
-           "IsContentType": false,
-           "IsRequired": true,
-           "IsEndpoint": true,
-           "SkipUrlEncoding": false,
-           "Explode": false,
-           "Kind": "Client",
-           "DefaultValue": {
+           "location": "Uri",
+           "isApiVersion": false,
+           "isContentType": false,
+           "isRequired": true,
+           "isEndpoint": true,
+           "skipUrlEncoding": false,
+           "explode": false,
+           "kind": "Client",
+           "defaultValue": {
             "$id": "309",
-            "Type": {
+            "type": {
              "$id": "310",
              "kind": "string",
              "name": "string",
              "crossLanguageDefinitionId": "TypeSpec.string"
             },
-            "Value": "http://localhost:3000"
+            "value": "http://localhost:3000"
            }
           }
          ],
          "operations": [
           {
            "$id": "311",
-           "Name": "primitive",
-           "ResourceName": "Explode",
-           "Accessibility": "public",
-           "Parameters": [
+           "name": "primitive",
+           "resourceName": "Explode",
+           "accessibility": "public",
+           "parameters": [
             {
              "$id": "312",
-             "Name": "param",
-             "NameInRequest": "param",
-             "Type": {
+             "name": "param",
+             "nameInRequest": "param",
+             "type": {
               "$id": "313",
               "kind": "string",
               "name": "string",
               "crossLanguageDefinitionId": "TypeSpec.string",
               "decorators": []
              },
-             "Location": "Query",
-             "IsApiVersion": false,
-             "IsContentType": false,
-             "IsEndpoint": false,
-             "Explode": true,
-             "IsRequired": true,
-             "Kind": "Method",
-             "Decorators": [],
-             "SkipUrlEncoding": false
-            }
-           ],
-           "Responses": [
+             "location": "Query",
+             "isApiVersion": false,
+             "isContentType": false,
+             "isEndpoint": false,
+             "explode": true,
+             "isRequired": true,
+             "kind": "Method",
+             "decorators": [],
+             "skipUrlEncoding": false
+            }
+           ],
+           "responses": [
             {
              "$id": "314",
-             "StatusCodes": [
-              204
-             ],
-             "Headers": [],
-             "IsErrorResponse": false
-            }
-           ],
-           "HttpMethod": "GET",
-           "Uri": "{endpoint}",
-           "Path": "/routes/query/query-continuation/explode/primitive?fixed=true",
-           "BufferResponse": true,
-           "GenerateProtocolMethod": true,
-           "GenerateConvenienceMethod": true,
-           "CrossLanguageDefinitionId": "Routes.QueryParameters.QueryContinuation.Explode.primitive",
-           "Decorators": []
+             "statusCodes": [
+              204
+             ],
+             "headers": [],
+             "isErrorResponse": false
+            }
+           ],
+           "httpMethod": "GET",
+           "uri": "{endpoint}",
+           "path": "/routes/query/query-continuation/explode/primitive?fixed=true",
+           "bufferResponse": true,
+           "generateProtocolMethod": true,
+           "generateConvenienceMethod": true,
+           "crossLanguageDefinitionId": "Routes.QueryParameters.QueryContinuation.Explode.primitive",
+           "decorators": []
           },
           {
            "$id": "315",
-           "Name": "array",
-           "ResourceName": "Explode",
-           "Accessibility": "public",
-           "Parameters": [
+           "name": "array",
+           "resourceName": "Explode",
+           "accessibility": "public",
+           "parameters": [
             {
              "$id": "316",
-             "Name": "param",
-             "NameInRequest": "param",
-             "Type": {
+             "name": "param",
+             "nameInRequest": "param",
+             "type": {
               "$id": "317",
               "kind": "array",
               "name": "Array",
@@ -3306,47 +3227,47 @@
               "crossLanguageDefinitionId": "TypeSpec.Array",
               "decorators": []
              },
-             "Location": "Query",
-             "IsApiVersion": false,
-             "IsContentType": false,
-             "IsEndpoint": false,
-             "Explode": true,
-             "IsRequired": true,
-             "Kind": "Method",
-             "Decorators": [],
-             "SkipUrlEncoding": false
-            }
-           ],
-           "Responses": [
+             "location": "Query",
+             "isApiVersion": false,
+             "isContentType": false,
+             "isEndpoint": false,
+             "explode": true,
+             "isRequired": true,
+             "kind": "Method",
+             "decorators": [],
+             "skipUrlEncoding": false
+            }
+           ],
+           "responses": [
             {
              "$id": "319",
-             "StatusCodes": [
-              204
-             ],
-             "Headers": [],
-             "IsErrorResponse": false
-            }
-           ],
-           "HttpMethod": "GET",
-           "Uri": "{endpoint}",
-           "Path": "/routes/query/query-continuation/explode/array?fixed=true",
-           "BufferResponse": true,
-           "GenerateProtocolMethod": true,
-           "GenerateConvenienceMethod": true,
-           "CrossLanguageDefinitionId": "Routes.QueryParameters.QueryContinuation.Explode.array",
-           "Decorators": []
+             "statusCodes": [
+              204
+             ],
+             "headers": [],
+             "isErrorResponse": false
+            }
+           ],
+           "httpMethod": "GET",
+           "uri": "{endpoint}",
+           "path": "/routes/query/query-continuation/explode/array?fixed=true",
+           "bufferResponse": true,
+           "generateProtocolMethod": true,
+           "generateConvenienceMethod": true,
+           "crossLanguageDefinitionId": "Routes.QueryParameters.QueryContinuation.Explode.array",
+           "decorators": []
           },
           {
            "$id": "320",
-           "Name": "record",
-           "ResourceName": "Explode",
-           "Accessibility": "public",
-           "Parameters": [
+           "name": "record",
+           "resourceName": "Explode",
+           "accessibility": "public",
+           "parameters": [
             {
              "$id": "321",
-             "Name": "param",
-             "NameInRequest": "param",
-             "Type": {
+             "name": "param",
+             "nameInRequest": "param",
+             "type": {
               "$id": "322",
               "kind": "dict",
               "keyType": {
@@ -3365,35 +3286,35 @@
               },
               "decorators": []
              },
-             "Location": "Query",
-             "IsApiVersion": false,
-             "IsContentType": false,
-             "IsEndpoint": false,
-             "Explode": true,
-             "IsRequired": true,
-             "Kind": "Method",
-             "Decorators": [],
-             "SkipUrlEncoding": false
-            }
-           ],
-           "Responses": [
+             "location": "Query",
+             "isApiVersion": false,
+             "isContentType": false,
+             "isEndpoint": false,
+             "explode": true,
+             "isRequired": true,
+             "kind": "Method",
+             "decorators": [],
+             "skipUrlEncoding": false
+            }
+           ],
+           "responses": [
             {
              "$id": "325",
-             "StatusCodes": [
-              204
-             ],
-             "Headers": [],
-             "IsErrorResponse": false
-            }
-           ],
-           "HttpMethod": "GET",
-           "Uri": "{endpoint}",
-           "Path": "/routes/query/query-continuation/explode/record?fixed=true",
-           "BufferResponse": true,
-           "GenerateProtocolMethod": true,
-           "GenerateConvenienceMethod": true,
-           "CrossLanguageDefinitionId": "Routes.QueryParameters.QueryContinuation.Explode.record",
-           "Decorators": []
+             "statusCodes": [
+              204
+             ],
+             "headers": [],
+             "isErrorResponse": false
+            }
+           ],
+           "httpMethod": "GET",
+           "uri": "{endpoint}",
+           "path": "/routes/query/query-continuation/explode/record?fixed=true",
+           "bufferResponse": true,
+           "generateProtocolMethod": true,
+           "generateConvenienceMethod": true,
+           "crossLanguageDefinitionId": "Routes.QueryParameters.QueryContinuation.Explode.record",
+           "decorators": []
           }
          ],
          "crossLanguageDefinitionId": "Routes.QueryParameters.QueryContinuation.Explode",
@@ -3414,61 +3335,60 @@
      "parameters": [
       {
        "$id": "327",
-       "Name": "endpoint",
-       "NameInRequest": "endpoint",
-       "Doc": "Service host",
-       "Type": {
+       "name": "endpoint",
+       "nameInRequest": "endpoint",
+       "doc": "Service host",
+       "type": {
         "$id": "328",
         "kind": "url",
         "name": "url",
         "crossLanguageDefinitionId": "TypeSpec.url"
        },
-       "Location": "Uri",
-       "IsApiVersion": false,
-       "IsResourceParameter": false,
-       "IsContentType": false,
-       "IsRequired": true,
-       "IsEndpoint": true,
-       "SkipUrlEncoding": false,
-       "Explode": false,
-       "Kind": "Client",
-       "DefaultValue": {
+       "location": "Uri",
+       "isApiVersion": false,
+       "isContentType": false,
+       "isRequired": true,
+       "isEndpoint": true,
+       "skipUrlEncoding": false,
+       "explode": false,
+       "kind": "Client",
+       "defaultValue": {
         "$id": "329",
-        "Type": {
+        "type": {
          "$id": "330",
          "kind": "string",
          "name": "string",
          "crossLanguageDefinitionId": "TypeSpec.string"
         },
-        "Value": "http://localhost:3000"
+        "value": "http://localhost:3000"
        }
       }
      ],
      "operations": [
       {
        "$id": "331",
-       "Name": "fixed",
-       "ResourceName": "InInterface",
-       "Accessibility": "public",
-       "Parameters": [],
-       "Responses": [
+       "name": "fixed",
+       "resourceName": "InInterface",
+       "accessibility": "public",
+       "parameters": [],
+       "responses": [
         {
          "$id": "332",
-         "StatusCodes": [
+         "statusCodes": [
           204
          ],
-         "Headers": [],
-         "IsErrorResponse": false
+         "headers": [],
+         "isErrorResponse": false
         }
        ],
-       "HttpMethod": "GET",
-       "Uri": "{endpoint}",
-       "Path": "/routes/in-interface/fixed",
-       "BufferResponse": true,
-       "GenerateProtocolMethod": true,
-       "GenerateConvenienceMethod": true,
-       "CrossLanguageDefinitionId": "Routes.InInterface.fixed",
-       "Decorators": []
+       "httpMethod": "GET",
+       "uri": "{endpoint}",
+       "path": "/routes/in-interface/fixed",
+       "bufferResponse": true,
+       "generateProtocolMethod": true,
+       "generateConvenienceMethod": true,
+       "crossLanguageDefinitionId": "Routes.InInterface.fixed",
+       "decorators": []
       }
      ],
      "apiVersions": [],
@@ -3479,3249 +3399,6 @@
      }
     }
    ]
-=======
-   "decorators": [],
-   "crossLanguageDefinitionId": "Routes"
-  },
-  {
-   "$id": "9",
-   "name": "PathParameters",
-   "namespace": "Routes.PathParameters",
-   "operations": [
-    {
-     "$id": "10",
-     "name": "templateOnly",
-     "resourceName": "PathParameters",
-     "accessibility": "public",
-     "parameters": [
-      {
-       "$id": "11",
-       "name": "param",
-       "nameInRequest": "param",
-       "type": {
-        "$id": "12",
-        "kind": "string",
-        "name": "string",
-        "crossLanguageDefinitionId": "TypeSpec.string",
-        "decorators": []
-       },
-       "location": "Path",
-       "isApiVersion": false,
-       "isContentType": false,
-       "isEndpoint": false,
-       "explode": false,
-       "isRequired": true,
-       "kind": "Method",
-       "decorators": [],
-       "skipUrlEncoding": false
-      }
-     ],
-     "responses": [
-      {
-       "$id": "13",
-       "statusCodes": [
-        204
-       ],
-       "headers": [],
-       "isErrorResponse": false
-      }
-     ],
-     "httpMethod": "GET",
-     "uri": "{endpoint}",
-     "path": "/routes/path/template-only/{param}",
-     "bufferResponse": true,
-     "generateProtocolMethod": true,
-     "generateConvenienceMethod": true,
-     "crossLanguageDefinitionId": "Routes.PathParameters.templateOnly",
-     "decorators": []
-    },
-    {
-     "$id": "14",
-     "name": "explicit",
-     "resourceName": "PathParameters",
-     "accessibility": "public",
-     "parameters": [
-      {
-       "$id": "15",
-       "name": "param",
-       "nameInRequest": "param",
-       "type": {
-        "$id": "16",
-        "kind": "string",
-        "name": "string",
-        "crossLanguageDefinitionId": "TypeSpec.string",
-        "decorators": []
-       },
-       "location": "Path",
-       "isApiVersion": false,
-       "isContentType": false,
-       "isEndpoint": false,
-       "explode": false,
-       "isRequired": true,
-       "kind": "Method",
-       "decorators": [],
-       "skipUrlEncoding": false
-      }
-     ],
-     "responses": [
-      {
-       "$id": "17",
-       "statusCodes": [
-        204
-       ],
-       "headers": [],
-       "isErrorResponse": false
-      }
-     ],
-     "httpMethod": "GET",
-     "uri": "{endpoint}",
-     "path": "/routes/path/explicit/{param}",
-     "bufferResponse": true,
-     "generateProtocolMethod": true,
-     "generateConvenienceMethod": true,
-     "crossLanguageDefinitionId": "Routes.PathParameters.explicit",
-     "decorators": []
-    },
-    {
-     "$id": "18",
-     "name": "annotationOnly",
-     "resourceName": "PathParameters",
-     "accessibility": "public",
-     "parameters": [
-      {
-       "$id": "19",
-       "name": "param",
-       "nameInRequest": "param",
-       "type": {
-        "$id": "20",
-        "kind": "string",
-        "name": "string",
-        "crossLanguageDefinitionId": "TypeSpec.string",
-        "decorators": []
-       },
-       "location": "Path",
-       "isApiVersion": false,
-       "isContentType": false,
-       "isEndpoint": false,
-       "explode": false,
-       "isRequired": true,
-       "kind": "Method",
-       "decorators": [],
-       "skipUrlEncoding": false
-      }
-     ],
-     "responses": [
-      {
-       "$id": "21",
-       "statusCodes": [
-        204
-       ],
-       "headers": [],
-       "isErrorResponse": false
-      }
-     ],
-     "httpMethod": "GET",
-     "uri": "{endpoint}",
-     "path": "/routes/path/annotation-only/{param}",
-     "bufferResponse": true,
-     "generateProtocolMethod": true,
-     "generateConvenienceMethod": true,
-     "crossLanguageDefinitionId": "Routes.PathParameters.annotationOnly",
-     "decorators": []
-    }
-   ],
-   "parent": "RoutesClient",
-   "parameters": [
-    {
-     "$id": "22",
-     "name": "endpoint",
-     "nameInRequest": "endpoint",
-     "doc": "Service host",
-     "type": {
-      "$id": "23",
-      "kind": "url",
-      "name": "url",
-      "crossLanguageDefinitionId": "TypeSpec.url"
-     },
-     "location": "Uri",
-     "isApiVersion": false,
-     "isContentType": false,
-     "isRequired": true,
-     "isEndpoint": true,
-     "skipUrlEncoding": false,
-     "explode": false,
-     "kind": "Client",
-     "defaultValue": {
-      "$id": "24",
-      "type": {
-       "$id": "25",
-       "kind": "string",
-       "name": "string",
-       "crossLanguageDefinitionId": "TypeSpec.string"
-      },
-      "value": "http://localhost:3000"
-     }
-    }
-   ],
-   "decorators": [],
-   "crossLanguageDefinitionId": "Routes.PathParameters"
-  },
-  {
-   "$id": "26",
-   "name": "PathParametersReservedExpansion",
-   "namespace": "Routes.PathParameters.ReservedExpansion",
-   "operations": [
-    {
-     "$id": "27",
-     "name": "template",
-     "resourceName": "ReservedExpansion",
-     "accessibility": "public",
-     "parameters": [
-      {
-       "$id": "28",
-       "name": "param",
-       "nameInRequest": "param",
-       "type": {
-        "$id": "29",
-        "kind": "string",
-        "name": "string",
-        "crossLanguageDefinitionId": "TypeSpec.string",
-        "decorators": []
-       },
-       "location": "Path",
-       "isApiVersion": false,
-       "isContentType": false,
-       "isEndpoint": false,
-       "explode": false,
-       "isRequired": true,
-       "kind": "Method",
-       "decorators": [],
-       "skipUrlEncoding": true
-      }
-     ],
-     "responses": [
-      {
-       "$id": "30",
-       "statusCodes": [
-        204
-       ],
-       "headers": [],
-       "isErrorResponse": false
-      }
-     ],
-     "httpMethod": "GET",
-     "uri": "{endpoint}",
-     "path": "/routes/path/reserved-expansion/template/{param}",
-     "bufferResponse": true,
-     "generateProtocolMethod": true,
-     "generateConvenienceMethod": true,
-     "crossLanguageDefinitionId": "Routes.PathParameters.ReservedExpansion.template",
-     "decorators": []
-    },
-    {
-     "$id": "31",
-     "name": "annotation",
-     "resourceName": "ReservedExpansion",
-     "accessibility": "public",
-     "parameters": [
-      {
-       "$id": "32",
-       "name": "param",
-       "nameInRequest": "param",
-       "type": {
-        "$id": "33",
-        "kind": "string",
-        "name": "string",
-        "crossLanguageDefinitionId": "TypeSpec.string",
-        "decorators": []
-       },
-       "location": "Path",
-       "isApiVersion": false,
-       "isContentType": false,
-       "isEndpoint": false,
-       "explode": false,
-       "isRequired": true,
-       "kind": "Method",
-       "decorators": [],
-       "skipUrlEncoding": true
-      }
-     ],
-     "responses": [
-      {
-       "$id": "34",
-       "statusCodes": [
-        204
-       ],
-       "headers": [],
-       "isErrorResponse": false
-      }
-     ],
-     "httpMethod": "GET",
-     "uri": "{endpoint}",
-     "path": "/routes/path/reserved-expansion/annotation/{param}",
-     "bufferResponse": true,
-     "generateProtocolMethod": true,
-     "generateConvenienceMethod": true,
-     "crossLanguageDefinitionId": "Routes.PathParameters.ReservedExpansion.annotation",
-     "decorators": []
-    }
-   ],
-   "parent": "PathParameters",
-   "parameters": [
-    {
-     "$id": "35",
-     "name": "endpoint",
-     "nameInRequest": "endpoint",
-     "doc": "Service host",
-     "type": {
-      "$id": "36",
-      "kind": "url",
-      "name": "url",
-      "crossLanguageDefinitionId": "TypeSpec.url"
-     },
-     "location": "Uri",
-     "isApiVersion": false,
-     "isContentType": false,
-     "isRequired": true,
-     "isEndpoint": true,
-     "skipUrlEncoding": false,
-     "explode": false,
-     "kind": "Client",
-     "defaultValue": {
-      "$id": "37",
-      "type": {
-       "$id": "38",
-       "kind": "string",
-       "name": "string",
-       "crossLanguageDefinitionId": "TypeSpec.string"
-      },
-      "value": "http://localhost:3000"
-     }
-    }
-   ],
-   "decorators": [],
-   "crossLanguageDefinitionId": "Routes.PathParameters.ReservedExpansion"
-  },
-  {
-   "$id": "39",
-   "name": "PathParametersSimpleExpansion",
-   "namespace": "Routes.PathParameters.SimpleExpansion",
-   "operations": [],
-   "parent": "PathParameters",
-   "parameters": [
-    {
-     "$id": "40",
-     "name": "endpoint",
-     "nameInRequest": "endpoint",
-     "doc": "Service host",
-     "type": {
-      "$id": "41",
-      "kind": "url",
-      "name": "url",
-      "crossLanguageDefinitionId": "TypeSpec.url"
-     },
-     "location": "Uri",
-     "isApiVersion": false,
-     "isContentType": false,
-     "isRequired": true,
-     "isEndpoint": true,
-     "skipUrlEncoding": false,
-     "explode": false,
-     "kind": "Client",
-     "defaultValue": {
-      "$id": "42",
-      "type": {
-       "$id": "43",
-       "kind": "string",
-       "name": "string",
-       "crossLanguageDefinitionId": "TypeSpec.string"
-      },
-      "value": "http://localhost:3000"
-     }
-    }
-   ],
-   "decorators": [],
-   "crossLanguageDefinitionId": "Routes.PathParameters.SimpleExpansion"
-  },
-  {
-   "$id": "44",
-   "name": "PathParametersSimpleExpansionStandard",
-   "namespace": "Routes.PathParameters.SimpleExpansion.Standard",
-   "operations": [
-    {
-     "$id": "45",
-     "name": "primitive",
-     "resourceName": "Standard",
-     "accessibility": "public",
-     "parameters": [
-      {
-       "$id": "46",
-       "name": "param",
-       "nameInRequest": "param",
-       "type": {
-        "$id": "47",
-        "kind": "string",
-        "name": "string",
-        "crossLanguageDefinitionId": "TypeSpec.string",
-        "decorators": []
-       },
-       "location": "Path",
-       "isApiVersion": false,
-       "isContentType": false,
-       "isEndpoint": false,
-       "explode": false,
-       "isRequired": true,
-       "kind": "Method",
-       "decorators": [],
-       "skipUrlEncoding": false
-      }
-     ],
-     "responses": [
-      {
-       "$id": "48",
-       "statusCodes": [
-        204
-       ],
-       "headers": [],
-       "isErrorResponse": false
-      }
-     ],
-     "httpMethod": "GET",
-     "uri": "{endpoint}",
-     "path": "/routes/path/simple/standard/primitive{param}",
-     "bufferResponse": true,
-     "generateProtocolMethod": true,
-     "generateConvenienceMethod": true,
-     "crossLanguageDefinitionId": "Routes.PathParameters.SimpleExpansion.Standard.primitive",
-     "decorators": []
-    },
-    {
-     "$id": "49",
-     "name": "array",
-     "resourceName": "Standard",
-     "accessibility": "public",
-     "parameters": [
-      {
-       "$id": "50",
-       "name": "param",
-       "nameInRequest": "param",
-       "type": {
-        "$id": "51",
-        "kind": "array",
-        "name": "Array",
-        "valueType": {
-         "$id": "52",
-         "kind": "string",
-         "name": "string",
-         "crossLanguageDefinitionId": "TypeSpec.string",
-         "decorators": []
-        },
-        "crossLanguageDefinitionId": "TypeSpec.Array",
-        "decorators": []
-       },
-       "location": "Path",
-       "isApiVersion": false,
-       "isContentType": false,
-       "isEndpoint": false,
-       "explode": false,
-       "isRequired": true,
-       "kind": "Method",
-       "decorators": [],
-       "skipUrlEncoding": false
-      }
-     ],
-     "responses": [
-      {
-       "$id": "53",
-       "statusCodes": [
-        204
-       ],
-       "headers": [],
-       "isErrorResponse": false
-      }
-     ],
-     "httpMethod": "GET",
-     "uri": "{endpoint}",
-     "path": "/routes/path/simple/standard/array{param}",
-     "bufferResponse": true,
-     "generateProtocolMethod": true,
-     "generateConvenienceMethod": true,
-     "crossLanguageDefinitionId": "Routes.PathParameters.SimpleExpansion.Standard.array",
-     "decorators": []
-    },
-    {
-     "$id": "54",
-     "name": "record",
-     "resourceName": "Standard",
-     "accessibility": "public",
-     "parameters": [
-      {
-       "$id": "55",
-       "name": "param",
-       "nameInRequest": "param",
-       "type": {
-        "$id": "56",
-        "kind": "dict",
-        "keyType": {
-         "$id": "57",
-         "kind": "string",
-         "name": "string",
-         "crossLanguageDefinitionId": "TypeSpec.string",
-         "decorators": []
-        },
-        "valueType": {
-         "$id": "58",
-         "kind": "int32",
-         "name": "int32",
-         "crossLanguageDefinitionId": "TypeSpec.int32",
-         "decorators": []
-        },
-        "decorators": []
-       },
-       "location": "Path",
-       "isApiVersion": false,
-       "isContentType": false,
-       "isEndpoint": false,
-       "explode": false,
-       "isRequired": true,
-       "kind": "Method",
-       "decorators": [],
-       "skipUrlEncoding": false
-      }
-     ],
-     "responses": [
-      {
-       "$id": "59",
-       "statusCodes": [
-        204
-       ],
-       "headers": [],
-       "isErrorResponse": false
-      }
-     ],
-     "httpMethod": "GET",
-     "uri": "{endpoint}",
-     "path": "/routes/path/simple/standard/record{param}",
-     "bufferResponse": true,
-     "generateProtocolMethod": true,
-     "generateConvenienceMethod": true,
-     "crossLanguageDefinitionId": "Routes.PathParameters.SimpleExpansion.Standard.record",
-     "decorators": []
-    }
-   ],
-   "parent": "PathParametersSimpleExpansion",
-   "parameters": [
-    {
-     "$id": "60",
-     "name": "endpoint",
-     "nameInRequest": "endpoint",
-     "doc": "Service host",
-     "type": {
-      "$id": "61",
-      "kind": "url",
-      "name": "url",
-      "crossLanguageDefinitionId": "TypeSpec.url"
-     },
-     "location": "Uri",
-     "isApiVersion": false,
-     "isContentType": false,
-     "isRequired": true,
-     "isEndpoint": true,
-     "skipUrlEncoding": false,
-     "explode": false,
-     "kind": "Client",
-     "defaultValue": {
-      "$id": "62",
-      "type": {
-       "$id": "63",
-       "kind": "string",
-       "name": "string",
-       "crossLanguageDefinitionId": "TypeSpec.string"
-      },
-      "value": "http://localhost:3000"
-     }
-    }
-   ],
-   "decorators": [],
-   "crossLanguageDefinitionId": "Routes.PathParameters.SimpleExpansion.Standard"
-  },
-  {
-   "$id": "64",
-   "name": "PathParametersSimpleExpansionExplode",
-   "namespace": "Routes.PathParameters.SimpleExpansion.Explode",
-   "operations": [
-    {
-     "$id": "65",
-     "name": "primitive",
-     "resourceName": "Explode",
-     "accessibility": "public",
-     "parameters": [
-      {
-       "$id": "66",
-       "name": "param",
-       "nameInRequest": "param",
-       "type": {
-        "$id": "67",
-        "kind": "string",
-        "name": "string",
-        "crossLanguageDefinitionId": "TypeSpec.string",
-        "decorators": []
-       },
-       "location": "Path",
-       "isApiVersion": false,
-       "isContentType": false,
-       "isEndpoint": false,
-       "explode": true,
-       "isRequired": true,
-       "kind": "Method",
-       "decorators": [],
-       "skipUrlEncoding": false
-      }
-     ],
-     "responses": [
-      {
-       "$id": "68",
-       "statusCodes": [
-        204
-       ],
-       "headers": [],
-       "isErrorResponse": false
-      }
-     ],
-     "httpMethod": "GET",
-     "uri": "{endpoint}",
-     "path": "/routes/path/simple/explode/primitive{param}",
-     "bufferResponse": true,
-     "generateProtocolMethod": true,
-     "generateConvenienceMethod": true,
-     "crossLanguageDefinitionId": "Routes.PathParameters.SimpleExpansion.Explode.primitive",
-     "decorators": []
-    },
-    {
-     "$id": "69",
-     "name": "array",
-     "resourceName": "Explode",
-     "accessibility": "public",
-     "parameters": [
-      {
-       "$id": "70",
-       "name": "param",
-       "nameInRequest": "param",
-       "type": {
-        "$id": "71",
-        "kind": "array",
-        "name": "Array",
-        "valueType": {
-         "$id": "72",
-         "kind": "string",
-         "name": "string",
-         "crossLanguageDefinitionId": "TypeSpec.string",
-         "decorators": []
-        },
-        "crossLanguageDefinitionId": "TypeSpec.Array",
-        "decorators": []
-       },
-       "location": "Path",
-       "isApiVersion": false,
-       "isContentType": false,
-       "isEndpoint": false,
-       "explode": true,
-       "isRequired": true,
-       "kind": "Method",
-       "decorators": [],
-       "skipUrlEncoding": false
-      }
-     ],
-     "responses": [
-      {
-       "$id": "73",
-       "statusCodes": [
-        204
-       ],
-       "headers": [],
-       "isErrorResponse": false
-      }
-     ],
-     "httpMethod": "GET",
-     "uri": "{endpoint}",
-     "path": "/routes/path/simple/explode/array{param}",
-     "bufferResponse": true,
-     "generateProtocolMethod": true,
-     "generateConvenienceMethod": true,
-     "crossLanguageDefinitionId": "Routes.PathParameters.SimpleExpansion.Explode.array",
-     "decorators": []
-    },
-    {
-     "$id": "74",
-     "name": "record",
-     "resourceName": "Explode",
-     "accessibility": "public",
-     "parameters": [
-      {
-       "$id": "75",
-       "name": "param",
-       "nameInRequest": "param",
-       "type": {
-        "$id": "76",
-        "kind": "dict",
-        "keyType": {
-         "$id": "77",
-         "kind": "string",
-         "name": "string",
-         "crossLanguageDefinitionId": "TypeSpec.string",
-         "decorators": []
-        },
-        "valueType": {
-         "$id": "78",
-         "kind": "int32",
-         "name": "int32",
-         "crossLanguageDefinitionId": "TypeSpec.int32",
-         "decorators": []
-        },
-        "decorators": []
-       },
-       "location": "Path",
-       "isApiVersion": false,
-       "isContentType": false,
-       "isEndpoint": false,
-       "explode": true,
-       "isRequired": true,
-       "kind": "Method",
-       "decorators": [],
-       "skipUrlEncoding": false
-      }
-     ],
-     "responses": [
-      {
-       "$id": "79",
-       "statusCodes": [
-        204
-       ],
-       "headers": [],
-       "isErrorResponse": false
-      }
-     ],
-     "httpMethod": "GET",
-     "uri": "{endpoint}",
-     "path": "/routes/path/simple/explode/record{param}",
-     "bufferResponse": true,
-     "generateProtocolMethod": true,
-     "generateConvenienceMethod": true,
-     "crossLanguageDefinitionId": "Routes.PathParameters.SimpleExpansion.Explode.record",
-     "decorators": []
-    }
-   ],
-   "parent": "PathParametersSimpleExpansion",
-   "parameters": [
-    {
-     "$id": "80",
-     "name": "endpoint",
-     "nameInRequest": "endpoint",
-     "doc": "Service host",
-     "type": {
-      "$id": "81",
-      "kind": "url",
-      "name": "url",
-      "crossLanguageDefinitionId": "TypeSpec.url"
-     },
-     "location": "Uri",
-     "isApiVersion": false,
-     "isContentType": false,
-     "isRequired": true,
-     "isEndpoint": true,
-     "skipUrlEncoding": false,
-     "explode": false,
-     "kind": "Client",
-     "defaultValue": {
-      "$id": "82",
-      "type": {
-       "$id": "83",
-       "kind": "string",
-       "name": "string",
-       "crossLanguageDefinitionId": "TypeSpec.string"
-      },
-      "value": "http://localhost:3000"
-     }
-    }
-   ],
-   "decorators": [],
-   "crossLanguageDefinitionId": "Routes.PathParameters.SimpleExpansion.Explode"
-  },
-  {
-   "$id": "84",
-   "name": "PathParametersPathExpansion",
-   "namespace": "Routes.PathParameters.PathExpansion",
-   "operations": [],
-   "parent": "PathParameters",
-   "parameters": [
-    {
-     "$id": "85",
-     "name": "endpoint",
-     "nameInRequest": "endpoint",
-     "doc": "Service host",
-     "type": {
-      "$id": "86",
-      "kind": "url",
-      "name": "url",
-      "crossLanguageDefinitionId": "TypeSpec.url"
-     },
-     "location": "Uri",
-     "isApiVersion": false,
-     "isContentType": false,
-     "isRequired": true,
-     "isEndpoint": true,
-     "skipUrlEncoding": false,
-     "explode": false,
-     "kind": "Client",
-     "defaultValue": {
-      "$id": "87",
-      "type": {
-       "$id": "88",
-       "kind": "string",
-       "name": "string",
-       "crossLanguageDefinitionId": "TypeSpec.string"
-      },
-      "value": "http://localhost:3000"
-     }
-    }
-   ],
-   "decorators": [],
-   "crossLanguageDefinitionId": "Routes.PathParameters.PathExpansion"
-  },
-  {
-   "$id": "89",
-   "name": "PathParametersPathExpansionStandard",
-   "namespace": "Routes.PathParameters.PathExpansion.Standard",
-   "operations": [
-    {
-     "$id": "90",
-     "name": "primitive",
-     "resourceName": "Standard",
-     "accessibility": "public",
-     "parameters": [
-      {
-       "$id": "91",
-       "name": "param",
-       "nameInRequest": "param",
-       "type": {
-        "$id": "92",
-        "kind": "string",
-        "name": "string",
-        "crossLanguageDefinitionId": "TypeSpec.string",
-        "decorators": []
-       },
-       "location": "Path",
-       "isApiVersion": false,
-       "isContentType": false,
-       "isEndpoint": false,
-       "explode": false,
-       "isRequired": true,
-       "kind": "Method",
-       "decorators": [],
-       "skipUrlEncoding": false
-      }
-     ],
-     "responses": [
-      {
-       "$id": "93",
-       "statusCodes": [
-        204
-       ],
-       "headers": [],
-       "isErrorResponse": false
-      }
-     ],
-     "httpMethod": "GET",
-     "uri": "{endpoint}",
-     "path": "/routes/path/path/standard/primitive{param}",
-     "bufferResponse": true,
-     "generateProtocolMethod": true,
-     "generateConvenienceMethod": true,
-     "crossLanguageDefinitionId": "Routes.PathParameters.PathExpansion.Standard.primitive",
-     "decorators": []
-    },
-    {
-     "$id": "94",
-     "name": "array",
-     "resourceName": "Standard",
-     "accessibility": "public",
-     "parameters": [
-      {
-       "$id": "95",
-       "name": "param",
-       "nameInRequest": "param",
-       "type": {
-        "$id": "96",
-        "kind": "array",
-        "name": "Array",
-        "valueType": {
-         "$id": "97",
-         "kind": "string",
-         "name": "string",
-         "crossLanguageDefinitionId": "TypeSpec.string",
-         "decorators": []
-        },
-        "crossLanguageDefinitionId": "TypeSpec.Array",
-        "decorators": []
-       },
-       "location": "Path",
-       "isApiVersion": false,
-       "isContentType": false,
-       "isEndpoint": false,
-       "explode": false,
-       "isRequired": true,
-       "kind": "Method",
-       "decorators": [],
-       "skipUrlEncoding": false
-      }
-     ],
-     "responses": [
-      {
-       "$id": "98",
-       "statusCodes": [
-        204
-       ],
-       "headers": [],
-       "isErrorResponse": false
-      }
-     ],
-     "httpMethod": "GET",
-     "uri": "{endpoint}",
-     "path": "/routes/path/path/standard/array{param}",
-     "bufferResponse": true,
-     "generateProtocolMethod": true,
-     "generateConvenienceMethod": true,
-     "crossLanguageDefinitionId": "Routes.PathParameters.PathExpansion.Standard.array",
-     "decorators": []
-    },
-    {
-     "$id": "99",
-     "name": "record",
-     "resourceName": "Standard",
-     "accessibility": "public",
-     "parameters": [
-      {
-       "$id": "100",
-       "name": "param",
-       "nameInRequest": "param",
-       "type": {
-        "$id": "101",
-        "kind": "dict",
-        "keyType": {
-         "$id": "102",
-         "kind": "string",
-         "name": "string",
-         "crossLanguageDefinitionId": "TypeSpec.string",
-         "decorators": []
-        },
-        "valueType": {
-         "$id": "103",
-         "kind": "int32",
-         "name": "int32",
-         "crossLanguageDefinitionId": "TypeSpec.int32",
-         "decorators": []
-        },
-        "decorators": []
-       },
-       "location": "Path",
-       "isApiVersion": false,
-       "isContentType": false,
-       "isEndpoint": false,
-       "explode": false,
-       "isRequired": true,
-       "kind": "Method",
-       "decorators": [],
-       "skipUrlEncoding": false
-      }
-     ],
-     "responses": [
-      {
-       "$id": "104",
-       "statusCodes": [
-        204
-       ],
-       "headers": [],
-       "isErrorResponse": false
-      }
-     ],
-     "httpMethod": "GET",
-     "uri": "{endpoint}",
-     "path": "/routes/path/path/standard/record{param}",
-     "bufferResponse": true,
-     "generateProtocolMethod": true,
-     "generateConvenienceMethod": true,
-     "crossLanguageDefinitionId": "Routes.PathParameters.PathExpansion.Standard.record",
-     "decorators": []
-    }
-   ],
-   "parent": "PathParametersPathExpansion",
-   "parameters": [
-    {
-     "$id": "105",
-     "name": "endpoint",
-     "nameInRequest": "endpoint",
-     "doc": "Service host",
-     "type": {
-      "$id": "106",
-      "kind": "url",
-      "name": "url",
-      "crossLanguageDefinitionId": "TypeSpec.url"
-     },
-     "location": "Uri",
-     "isApiVersion": false,
-     "isContentType": false,
-     "isRequired": true,
-     "isEndpoint": true,
-     "skipUrlEncoding": false,
-     "explode": false,
-     "kind": "Client",
-     "defaultValue": {
-      "$id": "107",
-      "type": {
-       "$id": "108",
-       "kind": "string",
-       "name": "string",
-       "crossLanguageDefinitionId": "TypeSpec.string"
-      },
-      "value": "http://localhost:3000"
-     }
-    }
-   ],
-   "decorators": [],
-   "crossLanguageDefinitionId": "Routes.PathParameters.PathExpansion.Standard"
-  },
-  {
-   "$id": "109",
-   "name": "PathParametersPathExpansionExplode",
-   "namespace": "Routes.PathParameters.PathExpansion.Explode",
-   "operations": [
-    {
-     "$id": "110",
-     "name": "primitive",
-     "resourceName": "Explode",
-     "accessibility": "public",
-     "parameters": [
-      {
-       "$id": "111",
-       "name": "param",
-       "nameInRequest": "param",
-       "type": {
-        "$id": "112",
-        "kind": "string",
-        "name": "string",
-        "crossLanguageDefinitionId": "TypeSpec.string",
-        "decorators": []
-       },
-       "location": "Path",
-       "isApiVersion": false,
-       "isContentType": false,
-       "isEndpoint": false,
-       "explode": true,
-       "isRequired": true,
-       "kind": "Method",
-       "decorators": [],
-       "skipUrlEncoding": false
-      }
-     ],
-     "responses": [
-      {
-       "$id": "113",
-       "statusCodes": [
-        204
-       ],
-       "headers": [],
-       "isErrorResponse": false
-      }
-     ],
-     "httpMethod": "GET",
-     "uri": "{endpoint}",
-     "path": "/routes/path/path/explode/primitive{param}",
-     "bufferResponse": true,
-     "generateProtocolMethod": true,
-     "generateConvenienceMethod": true,
-     "crossLanguageDefinitionId": "Routes.PathParameters.PathExpansion.Explode.primitive",
-     "decorators": []
-    },
-    {
-     "$id": "114",
-     "name": "array",
-     "resourceName": "Explode",
-     "accessibility": "public",
-     "parameters": [
-      {
-       "$id": "115",
-       "name": "param",
-       "nameInRequest": "param",
-       "type": {
-        "$id": "116",
-        "kind": "array",
-        "name": "Array",
-        "valueType": {
-         "$id": "117",
-         "kind": "string",
-         "name": "string",
-         "crossLanguageDefinitionId": "TypeSpec.string",
-         "decorators": []
-        },
-        "crossLanguageDefinitionId": "TypeSpec.Array",
-        "decorators": []
-       },
-       "location": "Path",
-       "isApiVersion": false,
-       "isContentType": false,
-       "isEndpoint": false,
-       "explode": true,
-       "isRequired": true,
-       "kind": "Method",
-       "decorators": [],
-       "skipUrlEncoding": false
-      }
-     ],
-     "responses": [
-      {
-       "$id": "118",
-       "statusCodes": [
-        204
-       ],
-       "headers": [],
-       "isErrorResponse": false
-      }
-     ],
-     "httpMethod": "GET",
-     "uri": "{endpoint}",
-     "path": "/routes/path/path/explode/array{param}",
-     "bufferResponse": true,
-     "generateProtocolMethod": true,
-     "generateConvenienceMethod": true,
-     "crossLanguageDefinitionId": "Routes.PathParameters.PathExpansion.Explode.array",
-     "decorators": []
-    },
-    {
-     "$id": "119",
-     "name": "record",
-     "resourceName": "Explode",
-     "accessibility": "public",
-     "parameters": [
-      {
-       "$id": "120",
-       "name": "param",
-       "nameInRequest": "param",
-       "type": {
-        "$id": "121",
-        "kind": "dict",
-        "keyType": {
-         "$id": "122",
-         "kind": "string",
-         "name": "string",
-         "crossLanguageDefinitionId": "TypeSpec.string",
-         "decorators": []
-        },
-        "valueType": {
-         "$id": "123",
-         "kind": "int32",
-         "name": "int32",
-         "crossLanguageDefinitionId": "TypeSpec.int32",
-         "decorators": []
-        },
-        "decorators": []
-       },
-       "location": "Path",
-       "isApiVersion": false,
-       "isContentType": false,
-       "isEndpoint": false,
-       "explode": true,
-       "isRequired": true,
-       "kind": "Method",
-       "decorators": [],
-       "skipUrlEncoding": false
-      }
-     ],
-     "responses": [
-      {
-       "$id": "124",
-       "statusCodes": [
-        204
-       ],
-       "headers": [],
-       "isErrorResponse": false
-      }
-     ],
-     "httpMethod": "GET",
-     "uri": "{endpoint}",
-     "path": "/routes/path/path/explode/record{param}",
-     "bufferResponse": true,
-     "generateProtocolMethod": true,
-     "generateConvenienceMethod": true,
-     "crossLanguageDefinitionId": "Routes.PathParameters.PathExpansion.Explode.record",
-     "decorators": []
-    }
-   ],
-   "parent": "PathParametersPathExpansion",
-   "parameters": [
-    {
-     "$id": "125",
-     "name": "endpoint",
-     "nameInRequest": "endpoint",
-     "doc": "Service host",
-     "type": {
-      "$id": "126",
-      "kind": "url",
-      "name": "url",
-      "crossLanguageDefinitionId": "TypeSpec.url"
-     },
-     "location": "Uri",
-     "isApiVersion": false,
-     "isContentType": false,
-     "isRequired": true,
-     "isEndpoint": true,
-     "skipUrlEncoding": false,
-     "explode": false,
-     "kind": "Client",
-     "defaultValue": {
-      "$id": "127",
-      "type": {
-       "$id": "128",
-       "kind": "string",
-       "name": "string",
-       "crossLanguageDefinitionId": "TypeSpec.string"
-      },
-      "value": "http://localhost:3000"
-     }
-    }
-   ],
-   "decorators": [],
-   "crossLanguageDefinitionId": "Routes.PathParameters.PathExpansion.Explode"
-  },
-  {
-   "$id": "129",
-   "name": "PathParametersLabelExpansion",
-   "namespace": "Routes.PathParameters.LabelExpansion",
-   "operations": [],
-   "parent": "PathParameters",
-   "parameters": [
-    {
-     "$id": "130",
-     "name": "endpoint",
-     "nameInRequest": "endpoint",
-     "doc": "Service host",
-     "type": {
-      "$id": "131",
-      "kind": "url",
-      "name": "url",
-      "crossLanguageDefinitionId": "TypeSpec.url"
-     },
-     "location": "Uri",
-     "isApiVersion": false,
-     "isContentType": false,
-     "isRequired": true,
-     "isEndpoint": true,
-     "skipUrlEncoding": false,
-     "explode": false,
-     "kind": "Client",
-     "defaultValue": {
-      "$id": "132",
-      "type": {
-       "$id": "133",
-       "kind": "string",
-       "name": "string",
-       "crossLanguageDefinitionId": "TypeSpec.string"
-      },
-      "value": "http://localhost:3000"
-     }
-    }
-   ],
-   "decorators": [],
-   "crossLanguageDefinitionId": "Routes.PathParameters.LabelExpansion"
-  },
-  {
-   "$id": "134",
-   "name": "PathParametersLabelExpansionStandard",
-   "namespace": "Routes.PathParameters.LabelExpansion.Standard",
-   "operations": [
-    {
-     "$id": "135",
-     "name": "primitive",
-     "resourceName": "Standard",
-     "accessibility": "public",
-     "parameters": [
-      {
-       "$id": "136",
-       "name": "param",
-       "nameInRequest": "param",
-       "type": {
-        "$id": "137",
-        "kind": "string",
-        "name": "string",
-        "crossLanguageDefinitionId": "TypeSpec.string",
-        "decorators": []
-       },
-       "location": "Path",
-       "isApiVersion": false,
-       "isContentType": false,
-       "isEndpoint": false,
-       "explode": false,
-       "isRequired": true,
-       "kind": "Method",
-       "decorators": [],
-       "skipUrlEncoding": false
-      }
-     ],
-     "responses": [
-      {
-       "$id": "138",
-       "statusCodes": [
-        204
-       ],
-       "headers": [],
-       "isErrorResponse": false
-      }
-     ],
-     "httpMethod": "GET",
-     "uri": "{endpoint}",
-     "path": "/routes/path/label/standard/primitive{param}",
-     "bufferResponse": true,
-     "generateProtocolMethod": true,
-     "generateConvenienceMethod": true,
-     "crossLanguageDefinitionId": "Routes.PathParameters.LabelExpansion.Standard.primitive",
-     "decorators": []
-    },
-    {
-     "$id": "139",
-     "name": "array",
-     "resourceName": "Standard",
-     "accessibility": "public",
-     "parameters": [
-      {
-       "$id": "140",
-       "name": "param",
-       "nameInRequest": "param",
-       "type": {
-        "$id": "141",
-        "kind": "array",
-        "name": "Array",
-        "valueType": {
-         "$id": "142",
-         "kind": "string",
-         "name": "string",
-         "crossLanguageDefinitionId": "TypeSpec.string",
-         "decorators": []
-        },
-        "crossLanguageDefinitionId": "TypeSpec.Array",
-        "decorators": []
-       },
-       "location": "Path",
-       "isApiVersion": false,
-       "isContentType": false,
-       "isEndpoint": false,
-       "explode": false,
-       "isRequired": true,
-       "kind": "Method",
-       "decorators": [],
-       "skipUrlEncoding": false
-      }
-     ],
-     "responses": [
-      {
-       "$id": "143",
-       "statusCodes": [
-        204
-       ],
-       "headers": [],
-       "isErrorResponse": false
-      }
-     ],
-     "httpMethod": "GET",
-     "uri": "{endpoint}",
-     "path": "/routes/path/label/standard/array{param}",
-     "bufferResponse": true,
-     "generateProtocolMethod": true,
-     "generateConvenienceMethod": true,
-     "crossLanguageDefinitionId": "Routes.PathParameters.LabelExpansion.Standard.array",
-     "decorators": []
-    },
-    {
-     "$id": "144",
-     "name": "record",
-     "resourceName": "Standard",
-     "accessibility": "public",
-     "parameters": [
-      {
-       "$id": "145",
-       "name": "param",
-       "nameInRequest": "param",
-       "type": {
-        "$id": "146",
-        "kind": "dict",
-        "keyType": {
-         "$id": "147",
-         "kind": "string",
-         "name": "string",
-         "crossLanguageDefinitionId": "TypeSpec.string",
-         "decorators": []
-        },
-        "valueType": {
-         "$id": "148",
-         "kind": "int32",
-         "name": "int32",
-         "crossLanguageDefinitionId": "TypeSpec.int32",
-         "decorators": []
-        },
-        "decorators": []
-       },
-       "location": "Path",
-       "isApiVersion": false,
-       "isContentType": false,
-       "isEndpoint": false,
-       "explode": false,
-       "isRequired": true,
-       "kind": "Method",
-       "decorators": [],
-       "skipUrlEncoding": false
-      }
-     ],
-     "responses": [
-      {
-       "$id": "149",
-       "statusCodes": [
-        204
-       ],
-       "headers": [],
-       "isErrorResponse": false
-      }
-     ],
-     "httpMethod": "GET",
-     "uri": "{endpoint}",
-     "path": "/routes/path/label/standard/record{param}",
-     "bufferResponse": true,
-     "generateProtocolMethod": true,
-     "generateConvenienceMethod": true,
-     "crossLanguageDefinitionId": "Routes.PathParameters.LabelExpansion.Standard.record",
-     "decorators": []
-    }
-   ],
-   "parent": "PathParametersLabelExpansion",
-   "parameters": [
-    {
-     "$id": "150",
-     "name": "endpoint",
-     "nameInRequest": "endpoint",
-     "doc": "Service host",
-     "type": {
-      "$id": "151",
-      "kind": "url",
-      "name": "url",
-      "crossLanguageDefinitionId": "TypeSpec.url"
-     },
-     "location": "Uri",
-     "isApiVersion": false,
-     "isContentType": false,
-     "isRequired": true,
-     "isEndpoint": true,
-     "skipUrlEncoding": false,
-     "explode": false,
-     "kind": "Client",
-     "defaultValue": {
-      "$id": "152",
-      "type": {
-       "$id": "153",
-       "kind": "string",
-       "name": "string",
-       "crossLanguageDefinitionId": "TypeSpec.string"
-      },
-      "value": "http://localhost:3000"
-     }
-    }
-   ],
-   "decorators": [],
-   "crossLanguageDefinitionId": "Routes.PathParameters.LabelExpansion.Standard"
-  },
-  {
-   "$id": "154",
-   "name": "PathParametersLabelExpansionExplode",
-   "namespace": "Routes.PathParameters.LabelExpansion.Explode",
-   "operations": [
-    {
-     "$id": "155",
-     "name": "primitive",
-     "resourceName": "Explode",
-     "accessibility": "public",
-     "parameters": [
-      {
-       "$id": "156",
-       "name": "param",
-       "nameInRequest": "param",
-       "type": {
-        "$id": "157",
-        "kind": "string",
-        "name": "string",
-        "crossLanguageDefinitionId": "TypeSpec.string",
-        "decorators": []
-       },
-       "location": "Path",
-       "isApiVersion": false,
-       "isContentType": false,
-       "isEndpoint": false,
-       "explode": true,
-       "isRequired": true,
-       "kind": "Method",
-       "decorators": [],
-       "skipUrlEncoding": false
-      }
-     ],
-     "responses": [
-      {
-       "$id": "158",
-       "statusCodes": [
-        204
-       ],
-       "headers": [],
-       "isErrorResponse": false
-      }
-     ],
-     "httpMethod": "GET",
-     "uri": "{endpoint}",
-     "path": "/routes/path/label/explode/primitive{param}",
-     "bufferResponse": true,
-     "generateProtocolMethod": true,
-     "generateConvenienceMethod": true,
-     "crossLanguageDefinitionId": "Routes.PathParameters.LabelExpansion.Explode.primitive",
-     "decorators": []
-    },
-    {
-     "$id": "159",
-     "name": "array",
-     "resourceName": "Explode",
-     "accessibility": "public",
-     "parameters": [
-      {
-       "$id": "160",
-       "name": "param",
-       "nameInRequest": "param",
-       "type": {
-        "$id": "161",
-        "kind": "array",
-        "name": "Array",
-        "valueType": {
-         "$id": "162",
-         "kind": "string",
-         "name": "string",
-         "crossLanguageDefinitionId": "TypeSpec.string",
-         "decorators": []
-        },
-        "crossLanguageDefinitionId": "TypeSpec.Array",
-        "decorators": []
-       },
-       "location": "Path",
-       "isApiVersion": false,
-       "isContentType": false,
-       "isEndpoint": false,
-       "explode": true,
-       "isRequired": true,
-       "kind": "Method",
-       "decorators": [],
-       "skipUrlEncoding": false
-      }
-     ],
-     "responses": [
-      {
-       "$id": "163",
-       "statusCodes": [
-        204
-       ],
-       "headers": [],
-       "isErrorResponse": false
-      }
-     ],
-     "httpMethod": "GET",
-     "uri": "{endpoint}",
-     "path": "/routes/path/label/explode/array{param}",
-     "bufferResponse": true,
-     "generateProtocolMethod": true,
-     "generateConvenienceMethod": true,
-     "crossLanguageDefinitionId": "Routes.PathParameters.LabelExpansion.Explode.array",
-     "decorators": []
-    },
-    {
-     "$id": "164",
-     "name": "record",
-     "resourceName": "Explode",
-     "accessibility": "public",
-     "parameters": [
-      {
-       "$id": "165",
-       "name": "param",
-       "nameInRequest": "param",
-       "type": {
-        "$id": "166",
-        "kind": "dict",
-        "keyType": {
-         "$id": "167",
-         "kind": "string",
-         "name": "string",
-         "crossLanguageDefinitionId": "TypeSpec.string",
-         "decorators": []
-        },
-        "valueType": {
-         "$id": "168",
-         "kind": "int32",
-         "name": "int32",
-         "crossLanguageDefinitionId": "TypeSpec.int32",
-         "decorators": []
-        },
-        "decorators": []
-       },
-       "location": "Path",
-       "isApiVersion": false,
-       "isContentType": false,
-       "isEndpoint": false,
-       "explode": true,
-       "isRequired": true,
-       "kind": "Method",
-       "decorators": [],
-       "skipUrlEncoding": false
-      }
-     ],
-     "responses": [
-      {
-       "$id": "169",
-       "statusCodes": [
-        204
-       ],
-       "headers": [],
-       "isErrorResponse": false
-      }
-     ],
-     "httpMethod": "GET",
-     "uri": "{endpoint}",
-     "path": "/routes/path/label/explode/record{param}",
-     "bufferResponse": true,
-     "generateProtocolMethod": true,
-     "generateConvenienceMethod": true,
-     "crossLanguageDefinitionId": "Routes.PathParameters.LabelExpansion.Explode.record",
-     "decorators": []
-    }
-   ],
-   "parent": "PathParametersLabelExpansion",
-   "parameters": [
-    {
-     "$id": "170",
-     "name": "endpoint",
-     "nameInRequest": "endpoint",
-     "doc": "Service host",
-     "type": {
-      "$id": "171",
-      "kind": "url",
-      "name": "url",
-      "crossLanguageDefinitionId": "TypeSpec.url"
-     },
-     "location": "Uri",
-     "isApiVersion": false,
-     "isContentType": false,
-     "isRequired": true,
-     "isEndpoint": true,
-     "skipUrlEncoding": false,
-     "explode": false,
-     "kind": "Client",
-     "defaultValue": {
-      "$id": "172",
-      "type": {
-       "$id": "173",
-       "kind": "string",
-       "name": "string",
-       "crossLanguageDefinitionId": "TypeSpec.string"
-      },
-      "value": "http://localhost:3000"
-     }
-    }
-   ],
-   "decorators": [],
-   "crossLanguageDefinitionId": "Routes.PathParameters.LabelExpansion.Explode"
-  },
-  {
-   "$id": "174",
-   "name": "PathParametersMatrixExpansion",
-   "namespace": "Routes.PathParameters.MatrixExpansion",
-   "operations": [],
-   "parent": "PathParameters",
-   "parameters": [
-    {
-     "$id": "175",
-     "name": "endpoint",
-     "nameInRequest": "endpoint",
-     "doc": "Service host",
-     "type": {
-      "$id": "176",
-      "kind": "url",
-      "name": "url",
-      "crossLanguageDefinitionId": "TypeSpec.url"
-     },
-     "location": "Uri",
-     "isApiVersion": false,
-     "isContentType": false,
-     "isRequired": true,
-     "isEndpoint": true,
-     "skipUrlEncoding": false,
-     "explode": false,
-     "kind": "Client",
-     "defaultValue": {
-      "$id": "177",
-      "type": {
-       "$id": "178",
-       "kind": "string",
-       "name": "string",
-       "crossLanguageDefinitionId": "TypeSpec.string"
-      },
-      "value": "http://localhost:3000"
-     }
-    }
-   ],
-   "decorators": [],
-   "crossLanguageDefinitionId": "Routes.PathParameters.MatrixExpansion"
-  },
-  {
-   "$id": "179",
-   "name": "PathParametersMatrixExpansionStandard",
-   "namespace": "Routes.PathParameters.MatrixExpansion.Standard",
-   "operations": [
-    {
-     "$id": "180",
-     "name": "primitive",
-     "resourceName": "Standard",
-     "accessibility": "public",
-     "parameters": [
-      {
-       "$id": "181",
-       "name": "param",
-       "nameInRequest": "param",
-       "type": {
-        "$id": "182",
-        "kind": "string",
-        "name": "string",
-        "crossLanguageDefinitionId": "TypeSpec.string",
-        "decorators": []
-       },
-       "location": "Path",
-       "isApiVersion": false,
-       "isContentType": false,
-       "isEndpoint": false,
-       "explode": false,
-       "isRequired": true,
-       "kind": "Method",
-       "decorators": [],
-       "skipUrlEncoding": false
-      }
-     ],
-     "responses": [
-      {
-       "$id": "183",
-       "statusCodes": [
-        204
-       ],
-       "headers": [],
-       "isErrorResponse": false
-      }
-     ],
-     "httpMethod": "GET",
-     "uri": "{endpoint}",
-     "path": "/routes/path/matrix/standard/primitive{param}",
-     "bufferResponse": true,
-     "generateProtocolMethod": true,
-     "generateConvenienceMethod": true,
-     "crossLanguageDefinitionId": "Routes.PathParameters.MatrixExpansion.Standard.primitive",
-     "decorators": []
-    },
-    {
-     "$id": "184",
-     "name": "array",
-     "resourceName": "Standard",
-     "accessibility": "public",
-     "parameters": [
-      {
-       "$id": "185",
-       "name": "param",
-       "nameInRequest": "param",
-       "type": {
-        "$id": "186",
-        "kind": "array",
-        "name": "Array",
-        "valueType": {
-         "$id": "187",
-         "kind": "string",
-         "name": "string",
-         "crossLanguageDefinitionId": "TypeSpec.string",
-         "decorators": []
-        },
-        "crossLanguageDefinitionId": "TypeSpec.Array",
-        "decorators": []
-       },
-       "location": "Path",
-       "isApiVersion": false,
-       "isContentType": false,
-       "isEndpoint": false,
-       "explode": false,
-       "isRequired": true,
-       "kind": "Method",
-       "decorators": [],
-       "skipUrlEncoding": false
-      }
-     ],
-     "responses": [
-      {
-       "$id": "188",
-       "statusCodes": [
-        204
-       ],
-       "headers": [],
-       "isErrorResponse": false
-      }
-     ],
-     "httpMethod": "GET",
-     "uri": "{endpoint}",
-     "path": "/routes/path/matrix/standard/array{param}",
-     "bufferResponse": true,
-     "generateProtocolMethod": true,
-     "generateConvenienceMethod": true,
-     "crossLanguageDefinitionId": "Routes.PathParameters.MatrixExpansion.Standard.array",
-     "decorators": []
-    },
-    {
-     "$id": "189",
-     "name": "record",
-     "resourceName": "Standard",
-     "accessibility": "public",
-     "parameters": [
-      {
-       "$id": "190",
-       "name": "param",
-       "nameInRequest": "param",
-       "type": {
-        "$id": "191",
-        "kind": "dict",
-        "keyType": {
-         "$id": "192",
-         "kind": "string",
-         "name": "string",
-         "crossLanguageDefinitionId": "TypeSpec.string",
-         "decorators": []
-        },
-        "valueType": {
-         "$id": "193",
-         "kind": "int32",
-         "name": "int32",
-         "crossLanguageDefinitionId": "TypeSpec.int32",
-         "decorators": []
-        },
-        "decorators": []
-       },
-       "location": "Path",
-       "isApiVersion": false,
-       "isContentType": false,
-       "isEndpoint": false,
-       "explode": false,
-       "isRequired": true,
-       "kind": "Method",
-       "decorators": [],
-       "skipUrlEncoding": false
-      }
-     ],
-     "responses": [
-      {
-       "$id": "194",
-       "statusCodes": [
-        204
-       ],
-       "headers": [],
-       "isErrorResponse": false
-      }
-     ],
-     "httpMethod": "GET",
-     "uri": "{endpoint}",
-     "path": "/routes/path/matrix/standard/record{param}",
-     "bufferResponse": true,
-     "generateProtocolMethod": true,
-     "generateConvenienceMethod": true,
-     "crossLanguageDefinitionId": "Routes.PathParameters.MatrixExpansion.Standard.record",
-     "decorators": []
-    }
-   ],
-   "parent": "PathParametersMatrixExpansion",
-   "parameters": [
-    {
-     "$id": "195",
-     "name": "endpoint",
-     "nameInRequest": "endpoint",
-     "doc": "Service host",
-     "type": {
-      "$id": "196",
-      "kind": "url",
-      "name": "url",
-      "crossLanguageDefinitionId": "TypeSpec.url"
-     },
-     "location": "Uri",
-     "isApiVersion": false,
-     "isContentType": false,
-     "isRequired": true,
-     "isEndpoint": true,
-     "skipUrlEncoding": false,
-     "explode": false,
-     "kind": "Client",
-     "defaultValue": {
-      "$id": "197",
-      "type": {
-       "$id": "198",
-       "kind": "string",
-       "name": "string",
-       "crossLanguageDefinitionId": "TypeSpec.string"
-      },
-      "value": "http://localhost:3000"
-     }
-    }
-   ],
-   "decorators": [],
-   "crossLanguageDefinitionId": "Routes.PathParameters.MatrixExpansion.Standard"
-  },
-  {
-   "$id": "199",
-   "name": "PathParametersMatrixExpansionExplode",
-   "namespace": "Routes.PathParameters.MatrixExpansion.Explode",
-   "operations": [
-    {
-     "$id": "200",
-     "name": "primitive",
-     "resourceName": "Explode",
-     "accessibility": "public",
-     "parameters": [
-      {
-       "$id": "201",
-       "name": "param",
-       "nameInRequest": "param",
-       "type": {
-        "$id": "202",
-        "kind": "string",
-        "name": "string",
-        "crossLanguageDefinitionId": "TypeSpec.string",
-        "decorators": []
-       },
-       "location": "Path",
-       "isApiVersion": false,
-       "isContentType": false,
-       "isEndpoint": false,
-       "explode": true,
-       "isRequired": true,
-       "kind": "Method",
-       "decorators": [],
-       "skipUrlEncoding": false
-      }
-     ],
-     "responses": [
-      {
-       "$id": "203",
-       "statusCodes": [
-        204
-       ],
-       "headers": [],
-       "isErrorResponse": false
-      }
-     ],
-     "httpMethod": "GET",
-     "uri": "{endpoint}",
-     "path": "/routes/path/matrix/explode/primitive{param}",
-     "bufferResponse": true,
-     "generateProtocolMethod": true,
-     "generateConvenienceMethod": true,
-     "crossLanguageDefinitionId": "Routes.PathParameters.MatrixExpansion.Explode.primitive",
-     "decorators": []
-    },
-    {
-     "$id": "204",
-     "name": "array",
-     "resourceName": "Explode",
-     "accessibility": "public",
-     "parameters": [
-      {
-       "$id": "205",
-       "name": "param",
-       "nameInRequest": "param",
-       "type": {
-        "$id": "206",
-        "kind": "array",
-        "name": "Array",
-        "valueType": {
-         "$id": "207",
-         "kind": "string",
-         "name": "string",
-         "crossLanguageDefinitionId": "TypeSpec.string",
-         "decorators": []
-        },
-        "crossLanguageDefinitionId": "TypeSpec.Array",
-        "decorators": []
-       },
-       "location": "Path",
-       "isApiVersion": false,
-       "isContentType": false,
-       "isEndpoint": false,
-       "explode": true,
-       "isRequired": true,
-       "kind": "Method",
-       "decorators": [],
-       "skipUrlEncoding": false
-      }
-     ],
-     "responses": [
-      {
-       "$id": "208",
-       "statusCodes": [
-        204
-       ],
-       "headers": [],
-       "isErrorResponse": false
-      }
-     ],
-     "httpMethod": "GET",
-     "uri": "{endpoint}",
-     "path": "/routes/path/matrix/explode/array{param}",
-     "bufferResponse": true,
-     "generateProtocolMethod": true,
-     "generateConvenienceMethod": true,
-     "crossLanguageDefinitionId": "Routes.PathParameters.MatrixExpansion.Explode.array",
-     "decorators": []
-    },
-    {
-     "$id": "209",
-     "name": "record",
-     "resourceName": "Explode",
-     "accessibility": "public",
-     "parameters": [
-      {
-       "$id": "210",
-       "name": "param",
-       "nameInRequest": "param",
-       "type": {
-        "$id": "211",
-        "kind": "dict",
-        "keyType": {
-         "$id": "212",
-         "kind": "string",
-         "name": "string",
-         "crossLanguageDefinitionId": "TypeSpec.string",
-         "decorators": []
-        },
-        "valueType": {
-         "$id": "213",
-         "kind": "int32",
-         "name": "int32",
-         "crossLanguageDefinitionId": "TypeSpec.int32",
-         "decorators": []
-        },
-        "decorators": []
-       },
-       "location": "Path",
-       "isApiVersion": false,
-       "isContentType": false,
-       "isEndpoint": false,
-       "explode": true,
-       "isRequired": true,
-       "kind": "Method",
-       "decorators": [],
-       "skipUrlEncoding": false
-      }
-     ],
-     "responses": [
-      {
-       "$id": "214",
-       "statusCodes": [
-        204
-       ],
-       "headers": [],
-       "isErrorResponse": false
-      }
-     ],
-     "httpMethod": "GET",
-     "uri": "{endpoint}",
-     "path": "/routes/path/matrix/explode/record{param}",
-     "bufferResponse": true,
-     "generateProtocolMethod": true,
-     "generateConvenienceMethod": true,
-     "crossLanguageDefinitionId": "Routes.PathParameters.MatrixExpansion.Explode.record",
-     "decorators": []
-    }
-   ],
-   "parent": "PathParametersMatrixExpansion",
-   "parameters": [
-    {
-     "$id": "215",
-     "name": "endpoint",
-     "nameInRequest": "endpoint",
-     "doc": "Service host",
-     "type": {
-      "$id": "216",
-      "kind": "url",
-      "name": "url",
-      "crossLanguageDefinitionId": "TypeSpec.url"
-     },
-     "location": "Uri",
-     "isApiVersion": false,
-     "isContentType": false,
-     "isRequired": true,
-     "isEndpoint": true,
-     "skipUrlEncoding": false,
-     "explode": false,
-     "kind": "Client",
-     "defaultValue": {
-      "$id": "217",
-      "type": {
-       "$id": "218",
-       "kind": "string",
-       "name": "string",
-       "crossLanguageDefinitionId": "TypeSpec.string"
-      },
-      "value": "http://localhost:3000"
-     }
-    }
-   ],
-   "decorators": [],
-   "crossLanguageDefinitionId": "Routes.PathParameters.MatrixExpansion.Explode"
-  },
-  {
-   "$id": "219",
-   "name": "QueryParameters",
-   "namespace": "Routes.QueryParameters",
-   "operations": [
-    {
-     "$id": "220",
-     "name": "templateOnly",
-     "resourceName": "QueryParameters",
-     "accessibility": "public",
-     "parameters": [
-      {
-       "$id": "221",
-       "name": "param",
-       "nameInRequest": "param",
-       "type": {
-        "$id": "222",
-        "kind": "string",
-        "name": "string",
-        "crossLanguageDefinitionId": "TypeSpec.string",
-        "decorators": []
-       },
-       "location": "Query",
-       "isApiVersion": false,
-       "isContentType": false,
-       "isEndpoint": false,
-       "explode": false,
-       "isRequired": true,
-       "kind": "Method",
-       "decorators": [],
-       "skipUrlEncoding": false
-      }
-     ],
-     "responses": [
-      {
-       "$id": "223",
-       "statusCodes": [
-        204
-       ],
-       "headers": [],
-       "isErrorResponse": false
-      }
-     ],
-     "httpMethod": "GET",
-     "uri": "{endpoint}",
-     "path": "/routes/query/template-only",
-     "bufferResponse": true,
-     "generateProtocolMethod": true,
-     "generateConvenienceMethod": true,
-     "crossLanguageDefinitionId": "Routes.QueryParameters.templateOnly",
-     "decorators": []
-    },
-    {
-     "$id": "224",
-     "name": "explicit",
-     "resourceName": "QueryParameters",
-     "accessibility": "public",
-     "parameters": [
-      {
-       "$id": "225",
-       "name": "param",
-       "nameInRequest": "param",
-       "type": {
-        "$id": "226",
-        "kind": "string",
-        "name": "string",
-        "crossLanguageDefinitionId": "TypeSpec.string",
-        "decorators": []
-       },
-       "location": "Query",
-       "isApiVersion": false,
-       "isContentType": false,
-       "isEndpoint": false,
-       "explode": false,
-       "isRequired": true,
-       "kind": "Method",
-       "decorators": [],
-       "skipUrlEncoding": false
-      }
-     ],
-     "responses": [
-      {
-       "$id": "227",
-       "statusCodes": [
-        204
-       ],
-       "headers": [],
-       "isErrorResponse": false
-      }
-     ],
-     "httpMethod": "GET",
-     "uri": "{endpoint}",
-     "path": "/routes/query/explicit",
-     "bufferResponse": true,
-     "generateProtocolMethod": true,
-     "generateConvenienceMethod": true,
-     "crossLanguageDefinitionId": "Routes.QueryParameters.explicit",
-     "decorators": []
-    },
-    {
-     "$id": "228",
-     "name": "annotationOnly",
-     "resourceName": "QueryParameters",
-     "accessibility": "public",
-     "parameters": [
-      {
-       "$id": "229",
-       "name": "param",
-       "nameInRequest": "param",
-       "type": {
-        "$id": "230",
-        "kind": "string",
-        "name": "string",
-        "crossLanguageDefinitionId": "TypeSpec.string",
-        "decorators": []
-       },
-       "location": "Query",
-       "isApiVersion": false,
-       "isContentType": false,
-       "isEndpoint": false,
-       "explode": false,
-       "isRequired": true,
-       "kind": "Method",
-       "decorators": [],
-       "skipUrlEncoding": false
-      }
-     ],
-     "responses": [
-      {
-       "$id": "231",
-       "statusCodes": [
-        204
-       ],
-       "headers": [],
-       "isErrorResponse": false
-      }
-     ],
-     "httpMethod": "GET",
-     "uri": "{endpoint}",
-     "path": "/routes/query/annotation-only",
-     "bufferResponse": true,
-     "generateProtocolMethod": true,
-     "generateConvenienceMethod": true,
-     "crossLanguageDefinitionId": "Routes.QueryParameters.annotationOnly",
-     "decorators": []
-    }
-   ],
-   "parent": "RoutesClient",
-   "parameters": [
-    {
-     "$id": "232",
-     "name": "endpoint",
-     "nameInRequest": "endpoint",
-     "doc": "Service host",
-     "type": {
-      "$id": "233",
-      "kind": "url",
-      "name": "url",
-      "crossLanguageDefinitionId": "TypeSpec.url"
-     },
-     "location": "Uri",
-     "isApiVersion": false,
-     "isContentType": false,
-     "isRequired": true,
-     "isEndpoint": true,
-     "skipUrlEncoding": false,
-     "explode": false,
-     "kind": "Client",
-     "defaultValue": {
-      "$id": "234",
-      "type": {
-       "$id": "235",
-       "kind": "string",
-       "name": "string",
-       "crossLanguageDefinitionId": "TypeSpec.string"
-      },
-      "value": "http://localhost:3000"
-     }
-    }
-   ],
-   "decorators": [],
-   "crossLanguageDefinitionId": "Routes.QueryParameters"
-  },
-  {
-   "$id": "236",
-   "name": "QueryParametersQueryExpansion",
-   "namespace": "Routes.QueryParameters.QueryExpansion",
-   "operations": [],
-   "parent": "QueryParameters",
-   "parameters": [
-    {
-     "$id": "237",
-     "name": "endpoint",
-     "nameInRequest": "endpoint",
-     "doc": "Service host",
-     "type": {
-      "$id": "238",
-      "kind": "url",
-      "name": "url",
-      "crossLanguageDefinitionId": "TypeSpec.url"
-     },
-     "location": "Uri",
-     "isApiVersion": false,
-     "isContentType": false,
-     "isRequired": true,
-     "isEndpoint": true,
-     "skipUrlEncoding": false,
-     "explode": false,
-     "kind": "Client",
-     "defaultValue": {
-      "$id": "239",
-      "type": {
-       "$id": "240",
-       "kind": "string",
-       "name": "string",
-       "crossLanguageDefinitionId": "TypeSpec.string"
-      },
-      "value": "http://localhost:3000"
-     }
-    }
-   ],
-   "decorators": [],
-   "crossLanguageDefinitionId": "Routes.QueryParameters.QueryExpansion"
-  },
-  {
-   "$id": "241",
-   "name": "QueryParametersQueryExpansionStandard",
-   "namespace": "Routes.QueryParameters.QueryExpansion.Standard",
-   "operations": [
-    {
-     "$id": "242",
-     "name": "primitive",
-     "resourceName": "Standard",
-     "accessibility": "public",
-     "parameters": [
-      {
-       "$id": "243",
-       "name": "param",
-       "nameInRequest": "param",
-       "type": {
-        "$id": "244",
-        "kind": "string",
-        "name": "string",
-        "crossLanguageDefinitionId": "TypeSpec.string",
-        "decorators": []
-       },
-       "location": "Query",
-       "isApiVersion": false,
-       "isContentType": false,
-       "isEndpoint": false,
-       "explode": false,
-       "isRequired": true,
-       "kind": "Method",
-       "decorators": [],
-       "skipUrlEncoding": false
-      }
-     ],
-     "responses": [
-      {
-       "$id": "245",
-       "statusCodes": [
-        204
-       ],
-       "headers": [],
-       "isErrorResponse": false
-      }
-     ],
-     "httpMethod": "GET",
-     "uri": "{endpoint}",
-     "path": "/routes/query/query-expansion/standard/primitive",
-     "bufferResponse": true,
-     "generateProtocolMethod": true,
-     "generateConvenienceMethod": true,
-     "crossLanguageDefinitionId": "Routes.QueryParameters.QueryExpansion.Standard.primitive",
-     "decorators": []
-    },
-    {
-     "$id": "246",
-     "name": "array",
-     "resourceName": "Standard",
-     "accessibility": "public",
-     "parameters": [
-      {
-       "$id": "247",
-       "name": "param",
-       "nameInRequest": "param",
-       "type": {
-        "$id": "248",
-        "kind": "array",
-        "name": "Array",
-        "valueType": {
-         "$id": "249",
-         "kind": "string",
-         "name": "string",
-         "crossLanguageDefinitionId": "TypeSpec.string",
-         "decorators": []
-        },
-        "crossLanguageDefinitionId": "TypeSpec.Array",
-        "decorators": []
-       },
-       "location": "Query",
-       "isApiVersion": false,
-       "isContentType": false,
-       "isEndpoint": false,
-       "explode": false,
-       "isRequired": true,
-       "kind": "Method",
-       "decorators": [],
-       "skipUrlEncoding": false
-      }
-     ],
-     "responses": [
-      {
-       "$id": "250",
-       "statusCodes": [
-        204
-       ],
-       "headers": [],
-       "isErrorResponse": false
-      }
-     ],
-     "httpMethod": "GET",
-     "uri": "{endpoint}",
-     "path": "/routes/query/query-expansion/standard/array",
-     "bufferResponse": true,
-     "generateProtocolMethod": true,
-     "generateConvenienceMethod": true,
-     "crossLanguageDefinitionId": "Routes.QueryParameters.QueryExpansion.Standard.array",
-     "decorators": []
-    },
-    {
-     "$id": "251",
-     "name": "record",
-     "resourceName": "Standard",
-     "accessibility": "public",
-     "parameters": [
-      {
-       "$id": "252",
-       "name": "param",
-       "nameInRequest": "param",
-       "type": {
-        "$id": "253",
-        "kind": "dict",
-        "keyType": {
-         "$id": "254",
-         "kind": "string",
-         "name": "string",
-         "crossLanguageDefinitionId": "TypeSpec.string",
-         "decorators": []
-        },
-        "valueType": {
-         "$id": "255",
-         "kind": "int32",
-         "name": "int32",
-         "crossLanguageDefinitionId": "TypeSpec.int32",
-         "decorators": []
-        },
-        "decorators": []
-       },
-       "location": "Query",
-       "isApiVersion": false,
-       "isContentType": false,
-       "isEndpoint": false,
-       "explode": false,
-       "isRequired": true,
-       "kind": "Method",
-       "decorators": [],
-       "skipUrlEncoding": false
-      }
-     ],
-     "responses": [
-      {
-       "$id": "256",
-       "statusCodes": [
-        204
-       ],
-       "headers": [],
-       "isErrorResponse": false
-      }
-     ],
-     "httpMethod": "GET",
-     "uri": "{endpoint}",
-     "path": "/routes/query/query-expansion/standard/record",
-     "bufferResponse": true,
-     "generateProtocolMethod": true,
-     "generateConvenienceMethod": true,
-     "crossLanguageDefinitionId": "Routes.QueryParameters.QueryExpansion.Standard.record",
-     "decorators": []
-    }
-   ],
-   "parent": "QueryParametersQueryExpansion",
-   "parameters": [
-    {
-     "$id": "257",
-     "name": "endpoint",
-     "nameInRequest": "endpoint",
-     "doc": "Service host",
-     "type": {
-      "$id": "258",
-      "kind": "url",
-      "name": "url",
-      "crossLanguageDefinitionId": "TypeSpec.url"
-     },
-     "location": "Uri",
-     "isApiVersion": false,
-     "isContentType": false,
-     "isRequired": true,
-     "isEndpoint": true,
-     "skipUrlEncoding": false,
-     "explode": false,
-     "kind": "Client",
-     "defaultValue": {
-      "$id": "259",
-      "type": {
-       "$id": "260",
-       "kind": "string",
-       "name": "string",
-       "crossLanguageDefinitionId": "TypeSpec.string"
-      },
-      "value": "http://localhost:3000"
-     }
-    }
-   ],
-   "decorators": [],
-   "crossLanguageDefinitionId": "Routes.QueryParameters.QueryExpansion.Standard"
-  },
-  {
-   "$id": "261",
-   "name": "QueryParametersQueryExpansionExplode",
-   "namespace": "Routes.QueryParameters.QueryExpansion.Explode",
-   "operations": [
-    {
-     "$id": "262",
-     "name": "primitive",
-     "resourceName": "Explode",
-     "accessibility": "public",
-     "parameters": [
-      {
-       "$id": "263",
-       "name": "param",
-       "nameInRequest": "param",
-       "type": {
-        "$id": "264",
-        "kind": "string",
-        "name": "string",
-        "crossLanguageDefinitionId": "TypeSpec.string",
-        "decorators": []
-       },
-       "location": "Query",
-       "isApiVersion": false,
-       "isContentType": false,
-       "isEndpoint": false,
-       "explode": true,
-       "isRequired": true,
-       "kind": "Method",
-       "decorators": [],
-       "skipUrlEncoding": false
-      }
-     ],
-     "responses": [
-      {
-       "$id": "265",
-       "statusCodes": [
-        204
-       ],
-       "headers": [],
-       "isErrorResponse": false
-      }
-     ],
-     "httpMethod": "GET",
-     "uri": "{endpoint}",
-     "path": "/routes/query/query-expansion/explode/primitive",
-     "bufferResponse": true,
-     "generateProtocolMethod": true,
-     "generateConvenienceMethod": true,
-     "crossLanguageDefinitionId": "Routes.QueryParameters.QueryExpansion.Explode.primitive",
-     "decorators": []
-    },
-    {
-     "$id": "266",
-     "name": "array",
-     "resourceName": "Explode",
-     "accessibility": "public",
-     "parameters": [
-      {
-       "$id": "267",
-       "name": "param",
-       "nameInRequest": "param",
-       "type": {
-        "$id": "268",
-        "kind": "array",
-        "name": "Array",
-        "valueType": {
-         "$id": "269",
-         "kind": "string",
-         "name": "string",
-         "crossLanguageDefinitionId": "TypeSpec.string",
-         "decorators": []
-        },
-        "crossLanguageDefinitionId": "TypeSpec.Array",
-        "decorators": []
-       },
-       "location": "Query",
-       "isApiVersion": false,
-       "isContentType": false,
-       "isEndpoint": false,
-       "explode": true,
-       "isRequired": true,
-       "kind": "Method",
-       "decorators": [],
-       "skipUrlEncoding": false
-      }
-     ],
-     "responses": [
-      {
-       "$id": "270",
-       "statusCodes": [
-        204
-       ],
-       "headers": [],
-       "isErrorResponse": false
-      }
-     ],
-     "httpMethod": "GET",
-     "uri": "{endpoint}",
-     "path": "/routes/query/query-expansion/explode/array",
-     "bufferResponse": true,
-     "generateProtocolMethod": true,
-     "generateConvenienceMethod": true,
-     "crossLanguageDefinitionId": "Routes.QueryParameters.QueryExpansion.Explode.array",
-     "decorators": []
-    },
-    {
-     "$id": "271",
-     "name": "record",
-     "resourceName": "Explode",
-     "accessibility": "public",
-     "parameters": [
-      {
-       "$id": "272",
-       "name": "param",
-       "nameInRequest": "param",
-       "type": {
-        "$id": "273",
-        "kind": "dict",
-        "keyType": {
-         "$id": "274",
-         "kind": "string",
-         "name": "string",
-         "crossLanguageDefinitionId": "TypeSpec.string",
-         "decorators": []
-        },
-        "valueType": {
-         "$id": "275",
-         "kind": "int32",
-         "name": "int32",
-         "crossLanguageDefinitionId": "TypeSpec.int32",
-         "decorators": []
-        },
-        "decorators": []
-       },
-       "location": "Query",
-       "isApiVersion": false,
-       "isContentType": false,
-       "isEndpoint": false,
-       "explode": true,
-       "isRequired": true,
-       "kind": "Method",
-       "decorators": [],
-       "skipUrlEncoding": false
-      }
-     ],
-     "responses": [
-      {
-       "$id": "276",
-       "statusCodes": [
-        204
-       ],
-       "headers": [],
-       "isErrorResponse": false
-      }
-     ],
-     "httpMethod": "GET",
-     "uri": "{endpoint}",
-     "path": "/routes/query/query-expansion/explode/record",
-     "bufferResponse": true,
-     "generateProtocolMethod": true,
-     "generateConvenienceMethod": true,
-     "crossLanguageDefinitionId": "Routes.QueryParameters.QueryExpansion.Explode.record",
-     "decorators": []
-    }
-   ],
-   "parent": "QueryParametersQueryExpansion",
-   "parameters": [
-    {
-     "$id": "277",
-     "name": "endpoint",
-     "nameInRequest": "endpoint",
-     "doc": "Service host",
-     "type": {
-      "$id": "278",
-      "kind": "url",
-      "name": "url",
-      "crossLanguageDefinitionId": "TypeSpec.url"
-     },
-     "location": "Uri",
-     "isApiVersion": false,
-     "isContentType": false,
-     "isRequired": true,
-     "isEndpoint": true,
-     "skipUrlEncoding": false,
-     "explode": false,
-     "kind": "Client",
-     "defaultValue": {
-      "$id": "279",
-      "type": {
-       "$id": "280",
-       "kind": "string",
-       "name": "string",
-       "crossLanguageDefinitionId": "TypeSpec.string"
-      },
-      "value": "http://localhost:3000"
-     }
-    }
-   ],
-   "decorators": [],
-   "crossLanguageDefinitionId": "Routes.QueryParameters.QueryExpansion.Explode"
-  },
-  {
-   "$id": "281",
-   "name": "QueryParametersQueryContinuation",
-   "namespace": "Routes.QueryParameters.QueryContinuation",
-   "operations": [],
-   "parent": "QueryParameters",
-   "parameters": [
-    {
-     "$id": "282",
-     "name": "endpoint",
-     "nameInRequest": "endpoint",
-     "doc": "Service host",
-     "type": {
-      "$id": "283",
-      "kind": "url",
-      "name": "url",
-      "crossLanguageDefinitionId": "TypeSpec.url"
-     },
-     "location": "Uri",
-     "isApiVersion": false,
-     "isContentType": false,
-     "isRequired": true,
-     "isEndpoint": true,
-     "skipUrlEncoding": false,
-     "explode": false,
-     "kind": "Client",
-     "defaultValue": {
-      "$id": "284",
-      "type": {
-       "$id": "285",
-       "kind": "string",
-       "name": "string",
-       "crossLanguageDefinitionId": "TypeSpec.string"
-      },
-      "value": "http://localhost:3000"
-     }
-    }
-   ],
-   "decorators": [],
-   "crossLanguageDefinitionId": "Routes.QueryParameters.QueryContinuation"
-  },
-  {
-   "$id": "286",
-   "name": "QueryParametersQueryContinuationStandard",
-   "namespace": "Routes.QueryParameters.QueryContinuation.Standard",
-   "operations": [
-    {
-     "$id": "287",
-     "name": "primitive",
-     "resourceName": "Standard",
-     "accessibility": "public",
-     "parameters": [
-      {
-       "$id": "288",
-       "name": "param",
-       "nameInRequest": "param",
-       "type": {
-        "$id": "289",
-        "kind": "string",
-        "name": "string",
-        "crossLanguageDefinitionId": "TypeSpec.string",
-        "decorators": []
-       },
-       "location": "Query",
-       "isApiVersion": false,
-       "isContentType": false,
-       "isEndpoint": false,
-       "explode": false,
-       "isRequired": true,
-       "kind": "Method",
-       "decorators": [],
-       "skipUrlEncoding": false
-      }
-     ],
-     "responses": [
-      {
-       "$id": "290",
-       "statusCodes": [
-        204
-       ],
-       "headers": [],
-       "isErrorResponse": false
-      }
-     ],
-     "httpMethod": "GET",
-     "uri": "{endpoint}",
-     "path": "/routes/query/query-continuation/standard/primitive?fixed=true",
-     "bufferResponse": true,
-     "generateProtocolMethod": true,
-     "generateConvenienceMethod": true,
-     "crossLanguageDefinitionId": "Routes.QueryParameters.QueryContinuation.Standard.primitive",
-     "decorators": []
-    },
-    {
-     "$id": "291",
-     "name": "array",
-     "resourceName": "Standard",
-     "accessibility": "public",
-     "parameters": [
-      {
-       "$id": "292",
-       "name": "param",
-       "nameInRequest": "param",
-       "type": {
-        "$id": "293",
-        "kind": "array",
-        "name": "Array",
-        "valueType": {
-         "$id": "294",
-         "kind": "string",
-         "name": "string",
-         "crossLanguageDefinitionId": "TypeSpec.string",
-         "decorators": []
-        },
-        "crossLanguageDefinitionId": "TypeSpec.Array",
-        "decorators": []
-       },
-       "location": "Query",
-       "isApiVersion": false,
-       "isContentType": false,
-       "isEndpoint": false,
-       "explode": false,
-       "isRequired": true,
-       "kind": "Method",
-       "decorators": [],
-       "skipUrlEncoding": false
-      }
-     ],
-     "responses": [
-      {
-       "$id": "295",
-       "statusCodes": [
-        204
-       ],
-       "headers": [],
-       "isErrorResponse": false
-      }
-     ],
-     "httpMethod": "GET",
-     "uri": "{endpoint}",
-     "path": "/routes/query/query-continuation/standard/array?fixed=true",
-     "bufferResponse": true,
-     "generateProtocolMethod": true,
-     "generateConvenienceMethod": true,
-     "crossLanguageDefinitionId": "Routes.QueryParameters.QueryContinuation.Standard.array",
-     "decorators": []
-    },
-    {
-     "$id": "296",
-     "name": "record",
-     "resourceName": "Standard",
-     "accessibility": "public",
-     "parameters": [
-      {
-       "$id": "297",
-       "name": "param",
-       "nameInRequest": "param",
-       "type": {
-        "$id": "298",
-        "kind": "dict",
-        "keyType": {
-         "$id": "299",
-         "kind": "string",
-         "name": "string",
-         "crossLanguageDefinitionId": "TypeSpec.string",
-         "decorators": []
-        },
-        "valueType": {
-         "$id": "300",
-         "kind": "int32",
-         "name": "int32",
-         "crossLanguageDefinitionId": "TypeSpec.int32",
-         "decorators": []
-        },
-        "decorators": []
-       },
-       "location": "Query",
-       "isApiVersion": false,
-       "isContentType": false,
-       "isEndpoint": false,
-       "explode": false,
-       "isRequired": true,
-       "kind": "Method",
-       "decorators": [],
-       "skipUrlEncoding": false
-      }
-     ],
-     "responses": [
-      {
-       "$id": "301",
-       "statusCodes": [
-        204
-       ],
-       "headers": [],
-       "isErrorResponse": false
-      }
-     ],
-     "httpMethod": "GET",
-     "uri": "{endpoint}",
-     "path": "/routes/query/query-continuation/standard/record?fixed=true",
-     "bufferResponse": true,
-     "generateProtocolMethod": true,
-     "generateConvenienceMethod": true,
-     "crossLanguageDefinitionId": "Routes.QueryParameters.QueryContinuation.Standard.record",
-     "decorators": []
-    }
-   ],
-   "parent": "QueryParametersQueryContinuation",
-   "parameters": [
-    {
-     "$id": "302",
-     "name": "endpoint",
-     "nameInRequest": "endpoint",
-     "doc": "Service host",
-     "type": {
-      "$id": "303",
-      "kind": "url",
-      "name": "url",
-      "crossLanguageDefinitionId": "TypeSpec.url"
-     },
-     "location": "Uri",
-     "isApiVersion": false,
-     "isContentType": false,
-     "isRequired": true,
-     "isEndpoint": true,
-     "skipUrlEncoding": false,
-     "explode": false,
-     "kind": "Client",
-     "defaultValue": {
-      "$id": "304",
-      "type": {
-       "$id": "305",
-       "kind": "string",
-       "name": "string",
-       "crossLanguageDefinitionId": "TypeSpec.string"
-      },
-      "value": "http://localhost:3000"
-     }
-    }
-   ],
-   "decorators": [],
-   "crossLanguageDefinitionId": "Routes.QueryParameters.QueryContinuation.Standard"
-  },
-  {
-   "$id": "306",
-   "name": "QueryParametersQueryContinuationExplode",
-   "namespace": "Routes.QueryParameters.QueryContinuation.Explode",
-   "operations": [
-    {
-     "$id": "307",
-     "name": "primitive",
-     "resourceName": "Explode",
-     "accessibility": "public",
-     "parameters": [
-      {
-       "$id": "308",
-       "name": "param",
-       "nameInRequest": "param",
-       "type": {
-        "$id": "309",
-        "kind": "string",
-        "name": "string",
-        "crossLanguageDefinitionId": "TypeSpec.string",
-        "decorators": []
-       },
-       "location": "Query",
-       "isApiVersion": false,
-       "isContentType": false,
-       "isEndpoint": false,
-       "explode": true,
-       "isRequired": true,
-       "kind": "Method",
-       "decorators": [],
-       "skipUrlEncoding": false
-      }
-     ],
-     "responses": [
-      {
-       "$id": "310",
-       "statusCodes": [
-        204
-       ],
-       "headers": [],
-       "isErrorResponse": false
-      }
-     ],
-     "httpMethod": "GET",
-     "uri": "{endpoint}",
-     "path": "/routes/query/query-continuation/explode/primitive?fixed=true",
-     "bufferResponse": true,
-     "generateProtocolMethod": true,
-     "generateConvenienceMethod": true,
-     "crossLanguageDefinitionId": "Routes.QueryParameters.QueryContinuation.Explode.primitive",
-     "decorators": []
-    },
-    {
-     "$id": "311",
-     "name": "array",
-     "resourceName": "Explode",
-     "accessibility": "public",
-     "parameters": [
-      {
-       "$id": "312",
-       "name": "param",
-       "nameInRequest": "param",
-       "type": {
-        "$id": "313",
-        "kind": "array",
-        "name": "Array",
-        "valueType": {
-         "$id": "314",
-         "kind": "string",
-         "name": "string",
-         "crossLanguageDefinitionId": "TypeSpec.string",
-         "decorators": []
-        },
-        "crossLanguageDefinitionId": "TypeSpec.Array",
-        "decorators": []
-       },
-       "location": "Query",
-       "isApiVersion": false,
-       "isContentType": false,
-       "isEndpoint": false,
-       "explode": true,
-       "isRequired": true,
-       "kind": "Method",
-       "decorators": [],
-       "skipUrlEncoding": false
-      }
-     ],
-     "responses": [
-      {
-       "$id": "315",
-       "statusCodes": [
-        204
-       ],
-       "headers": [],
-       "isErrorResponse": false
-      }
-     ],
-     "httpMethod": "GET",
-     "uri": "{endpoint}",
-     "path": "/routes/query/query-continuation/explode/array?fixed=true",
-     "bufferResponse": true,
-     "generateProtocolMethod": true,
-     "generateConvenienceMethod": true,
-     "crossLanguageDefinitionId": "Routes.QueryParameters.QueryContinuation.Explode.array",
-     "decorators": []
-    },
-    {
-     "$id": "316",
-     "name": "record",
-     "resourceName": "Explode",
-     "accessibility": "public",
-     "parameters": [
-      {
-       "$id": "317",
-       "name": "param",
-       "nameInRequest": "param",
-       "type": {
-        "$id": "318",
-        "kind": "dict",
-        "keyType": {
-         "$id": "319",
-         "kind": "string",
-         "name": "string",
-         "crossLanguageDefinitionId": "TypeSpec.string",
-         "decorators": []
-        },
-        "valueType": {
-         "$id": "320",
-         "kind": "int32",
-         "name": "int32",
-         "crossLanguageDefinitionId": "TypeSpec.int32",
-         "decorators": []
-        },
-        "decorators": []
-       },
-       "location": "Query",
-       "isApiVersion": false,
-       "isContentType": false,
-       "isEndpoint": false,
-       "explode": true,
-       "isRequired": true,
-       "kind": "Method",
-       "decorators": [],
-       "skipUrlEncoding": false
-      }
-     ],
-     "responses": [
-      {
-       "$id": "321",
-       "statusCodes": [
-        204
-       ],
-       "headers": [],
-       "isErrorResponse": false
-      }
-     ],
-     "httpMethod": "GET",
-     "uri": "{endpoint}",
-     "path": "/routes/query/query-continuation/explode/record?fixed=true",
-     "bufferResponse": true,
-     "generateProtocolMethod": true,
-     "generateConvenienceMethod": true,
-     "crossLanguageDefinitionId": "Routes.QueryParameters.QueryContinuation.Explode.record",
-     "decorators": []
-    }
-   ],
-   "parent": "QueryParametersQueryContinuation",
-   "parameters": [
-    {
-     "$id": "322",
-     "name": "endpoint",
-     "nameInRequest": "endpoint",
-     "doc": "Service host",
-     "type": {
-      "$id": "323",
-      "kind": "url",
-      "name": "url",
-      "crossLanguageDefinitionId": "TypeSpec.url"
-     },
-     "location": "Uri",
-     "isApiVersion": false,
-     "isContentType": false,
-     "isRequired": true,
-     "isEndpoint": true,
-     "skipUrlEncoding": false,
-     "explode": false,
-     "kind": "Client",
-     "defaultValue": {
-      "$id": "324",
-      "type": {
-       "$id": "325",
-       "kind": "string",
-       "name": "string",
-       "crossLanguageDefinitionId": "TypeSpec.string"
-      },
-      "value": "http://localhost:3000"
-     }
-    }
-   ],
-   "decorators": [],
-   "crossLanguageDefinitionId": "Routes.QueryParameters.QueryContinuation.Explode"
-  },
-  {
-   "$id": "326",
-   "name": "InInterface",
-   "namespace": "Routes",
-   "operations": [
-    {
-     "$id": "327",
-     "name": "fixed",
-     "resourceName": "InInterface",
-     "accessibility": "public",
-     "parameters": [],
-     "responses": [
-      {
-       "$id": "328",
-       "statusCodes": [
-        204
-       ],
-       "headers": [],
-       "isErrorResponse": false
-      }
-     ],
-     "httpMethod": "GET",
-     "uri": "{endpoint}",
-     "path": "/routes/in-interface/fixed",
-     "bufferResponse": true,
-     "generateProtocolMethod": true,
-     "generateConvenienceMethod": true,
-     "crossLanguageDefinitionId": "Routes.InInterface.fixed",
-     "decorators": []
-    }
-   ],
-   "parent": "RoutesClient",
-   "parameters": [
-    {
-     "$id": "329",
-     "name": "endpoint",
-     "nameInRequest": "endpoint",
-     "doc": "Service host",
-     "type": {
-      "$id": "330",
-      "kind": "url",
-      "name": "url",
-      "crossLanguageDefinitionId": "TypeSpec.url"
-     },
-     "location": "Uri",
-     "isApiVersion": false,
-     "isContentType": false,
-     "isRequired": true,
-     "isEndpoint": true,
-     "skipUrlEncoding": false,
-     "explode": false,
-     "kind": "Client",
-     "defaultValue": {
-      "$id": "331",
-      "type": {
-       "$id": "332",
-       "kind": "string",
-       "name": "string",
-       "crossLanguageDefinitionId": "TypeSpec.string"
-      },
-      "value": "http://localhost:3000"
-     }
-    }
-   ],
-   "decorators": [],
-   "crossLanguageDefinitionId": "Routes.InInterface"
->>>>>>> 586a120e
   }
  ]
 }