{
  "name": "Type.Dictionary",
  "apiVersions": [],
  "enums": [],
  "constants": [
    {
      "$id": "1",
      "kind": "constant",
      "name": "getContentType",
      "namespace": "",
      "usage": "None",
      "valueType": {
        "$id": "2",
        "kind": "string",
        "name": "string",
        "crossLanguageDefinitionId": "TypeSpec.string",
        "decorators": []
      },
      "value": "application/json",
      "decorators": []
    },
    {
      "$id": "3",
      "kind": "constant",
      "name": "putContentType",
      "namespace": "",
      "usage": "None",
      "valueType": {
        "$id": "4",
        "kind": "string",
        "name": "string",
        "crossLanguageDefinitionId": "TypeSpec.string",
        "decorators": []
      },
      "value": "application/json",
      "decorators": []
    },
    {
      "$id": "5",
      "kind": "constant",
      "name": "getContentType1",
      "namespace": "",
      "usage": "None",
      "valueType": {
        "$id": "6",
        "kind": "string",
        "name": "string",
        "crossLanguageDefinitionId": "TypeSpec.string",
        "decorators": []
      },
      "value": "application/json",
      "decorators": []
    },
    {
<<<<<<< HEAD
      "$id": "7",
      "kind": "constant",
      "name": "putContentType1",
      "namespace": "",
      "usage": "None",
      "valueType": {
        "$id": "8",
        "kind": "string",
        "name": "string",
        "crossLanguageDefinitionId": "TypeSpec.string",
        "decorators": []
      },
      "value": "application/json",
      "decorators": []
    },
=======
     "$id": "57",
     "name": "endpoint",
     "nameInRequest": "endpoint",
     "doc": "Service host",
     "type": {
      "$id": "58",
      "kind": "url",
      "name": "endpoint",
      "crossLanguageDefinitionId": "TypeSpec.url"
     },
     "location": "Uri",
     "isApiVersion": false,
     "isContentType": false,
     "isRequired": true,
     "isEndpoint": true,
     "skipUrlEncoding": false,
     "explode": false,
     "kind": "Client",
     "defaultValue": {
      "$id": "59",
      "type": {
       "$id": "60",
       "kind": "string",
       "name": "string",
       "crossLanguageDefinitionId": "TypeSpec.string"
      },
      "value": "http://localhost:3000"
     },
     "serverUrlTemplate": "{endpoint}"
    }
   ],
   "decorators": [],
   "crossLanguageDefinitionId": "Type.Dictionary",
   "apiVersions": [],
   "children": [
>>>>>>> 790f0e22
    {
      "$id": "9",
      "kind": "constant",
      "name": "getContentType2",
      "namespace": "",
      "usage": "None",
      "valueType": {
        "$id": "10",
        "kind": "string",
        "name": "string",
        "crossLanguageDefinitionId": "TypeSpec.string",
        "decorators": []
      },
      "value": "application/json",
      "decorators": []
    },
    {
      "$id": "11",
      "kind": "constant",
      "name": "putContentType2",
      "namespace": "",
      "usage": "None",
      "valueType": {
        "$id": "12",
        "kind": "string",
        "name": "string",
        "crossLanguageDefinitionId": "TypeSpec.string",
        "decorators": []
<<<<<<< HEAD
      },
      "value": "application/json",
      "decorators": []
=======
       },
       "parameters": [
        {
         "$id": "76",
         "name": "body",
         "nameInRequest": "body",
         "type": {
          "$ref": "66"
         },
         "location": "Body",
         "isApiVersion": false,
         "isContentType": false,
         "isEndpoint": false,
         "explode": false,
         "isRequired": true,
         "kind": "Method",
         "decorators": [],
         "skipUrlEncoding": false
        },
        {
         "$id": "77",
         "name": "contentType",
         "nameInRequest": "contentType",
         "doc": "Body parameter's content type. Known values are application/json",
         "type": {
          "$ref": "4"
         },
         "location": "Header",
         "isApiVersion": false,
         "isContentType": false,
         "isEndpoint": false,
         "explode": false,
         "isRequired": true,
         "kind": "Constant",
         "decorators": [],
         "skipUrlEncoding": false
        }
       ],
       "response": {
        "$id": "78"
       },
       "isOverride": false,
       "generateConvenient": true,
       "generateProtocol": true,
       "crossLanguageDefinitionId": "Type.Dictionary.Int32Value.put"
      }
     ],
     "parameters": [
      {
       "$id": "79",
       "name": "endpoint",
       "nameInRequest": "endpoint",
       "doc": "Service host",
       "type": {
        "$id": "80",
        "kind": "url",
        "name": "endpoint",
        "crossLanguageDefinitionId": "TypeSpec.url"
       },
       "location": "Uri",
       "isApiVersion": false,
       "isContentType": false,
       "isRequired": true,
       "isEndpoint": true,
       "skipUrlEncoding": false,
       "explode": false,
       "kind": "Client",
       "defaultValue": {
        "$id": "81",
        "type": {
         "$id": "82",
         "kind": "string",
         "name": "string",
         "crossLanguageDefinitionId": "TypeSpec.string"
        },
        "value": "http://localhost:3000"
       },
       "serverUrlTemplate": "{endpoint}"
      }
     ],
     "decorators": [],
     "crossLanguageDefinitionId": "Type.Dictionary.Int32Value",
     "apiVersions": [],
     "parent": {
      "$ref": "56"
     }
>>>>>>> 790f0e22
    },
    {
      "$id": "13",
      "kind": "constant",
      "name": "getContentType3",
      "namespace": "",
      "usage": "None",
      "valueType": {
        "$id": "14",
        "kind": "string",
        "name": "string",
        "crossLanguageDefinitionId": "TypeSpec.string",
        "decorators": []
      },
      "value": "application/json",
      "decorators": []
    },
    {
      "$id": "15",
      "kind": "constant",
      "name": "putContentType3",
      "namespace": "",
      "usage": "None",
      "valueType": {
        "$id": "16",
        "kind": "string",
        "name": "string",
        "crossLanguageDefinitionId": "TypeSpec.string",
        "decorators": []
<<<<<<< HEAD
      },
      "value": "application/json",
      "decorators": []
=======
       },
       "parameters": [
        {
         "$id": "98",
         "name": "body",
         "nameInRequest": "body",
         "type": {
          "$ref": "88"
         },
         "location": "Body",
         "isApiVersion": false,
         "isContentType": false,
         "isEndpoint": false,
         "explode": false,
         "isRequired": true,
         "kind": "Method",
         "decorators": [],
         "skipUrlEncoding": false
        },
        {
         "$id": "99",
         "name": "contentType",
         "nameInRequest": "contentType",
         "doc": "Body parameter's content type. Known values are application/json",
         "type": {
          "$ref": "8"
         },
         "location": "Header",
         "isApiVersion": false,
         "isContentType": false,
         "isEndpoint": false,
         "explode": false,
         "isRequired": true,
         "kind": "Constant",
         "decorators": [],
         "skipUrlEncoding": false
        }
       ],
       "response": {
        "$id": "100"
       },
       "isOverride": false,
       "generateConvenient": true,
       "generateProtocol": true,
       "crossLanguageDefinitionId": "Type.Dictionary.Int64Value.put"
      }
     ],
     "parameters": [
      {
       "$id": "101",
       "name": "endpoint",
       "nameInRequest": "endpoint",
       "doc": "Service host",
       "type": {
        "$id": "102",
        "kind": "url",
        "name": "endpoint",
        "crossLanguageDefinitionId": "TypeSpec.url"
       },
       "location": "Uri",
       "isApiVersion": false,
       "isContentType": false,
       "isRequired": true,
       "isEndpoint": true,
       "skipUrlEncoding": false,
       "explode": false,
       "kind": "Client",
       "defaultValue": {
        "$id": "103",
        "type": {
         "$id": "104",
         "kind": "string",
         "name": "string",
         "crossLanguageDefinitionId": "TypeSpec.string"
        },
        "value": "http://localhost:3000"
       },
       "serverUrlTemplate": "{endpoint}"
      }
     ],
     "decorators": [],
     "crossLanguageDefinitionId": "Type.Dictionary.Int64Value",
     "apiVersions": [],
     "parent": {
      "$ref": "56"
     }
>>>>>>> 790f0e22
    },
    {
      "$id": "17",
      "kind": "constant",
      "name": "getContentType4",
      "namespace": "",
      "usage": "None",
      "valueType": {
        "$id": "18",
        "kind": "string",
        "name": "string",
        "crossLanguageDefinitionId": "TypeSpec.string",
        "decorators": []
      },
      "value": "application/json",
      "decorators": []
    },
    {
      "$id": "19",
      "kind": "constant",
      "name": "putContentType4",
      "namespace": "",
      "usage": "None",
      "valueType": {
        "$id": "20",
        "kind": "string",
        "name": "string",
        "crossLanguageDefinitionId": "TypeSpec.string",
        "decorators": []
<<<<<<< HEAD
      },
      "value": "application/json",
      "decorators": []
=======
       },
       "parameters": [
        {
         "$id": "120",
         "name": "body",
         "nameInRequest": "body",
         "type": {
          "$ref": "110"
         },
         "location": "Body",
         "isApiVersion": false,
         "isContentType": false,
         "isEndpoint": false,
         "explode": false,
         "isRequired": true,
         "kind": "Method",
         "decorators": [],
         "skipUrlEncoding": false
        },
        {
         "$id": "121",
         "name": "contentType",
         "nameInRequest": "contentType",
         "doc": "Body parameter's content type. Known values are application/json",
         "type": {
          "$ref": "12"
         },
         "location": "Header",
         "isApiVersion": false,
         "isContentType": false,
         "isEndpoint": false,
         "explode": false,
         "isRequired": true,
         "kind": "Constant",
         "decorators": [],
         "skipUrlEncoding": false
        }
       ],
       "response": {
        "$id": "122"
       },
       "isOverride": false,
       "generateConvenient": true,
       "generateProtocol": true,
       "crossLanguageDefinitionId": "Type.Dictionary.BooleanValue.put"
      }
     ],
     "parameters": [
      {
       "$id": "123",
       "name": "endpoint",
       "nameInRequest": "endpoint",
       "doc": "Service host",
       "type": {
        "$id": "124",
        "kind": "url",
        "name": "endpoint",
        "crossLanguageDefinitionId": "TypeSpec.url"
       },
       "location": "Uri",
       "isApiVersion": false,
       "isContentType": false,
       "isRequired": true,
       "isEndpoint": true,
       "skipUrlEncoding": false,
       "explode": false,
       "kind": "Client",
       "defaultValue": {
        "$id": "125",
        "type": {
         "$id": "126",
         "kind": "string",
         "name": "string",
         "crossLanguageDefinitionId": "TypeSpec.string"
        },
        "value": "http://localhost:3000"
       },
       "serverUrlTemplate": "{endpoint}"
      }
     ],
     "decorators": [],
     "crossLanguageDefinitionId": "Type.Dictionary.BooleanValue",
     "apiVersions": [],
     "parent": {
      "$ref": "56"
     }
>>>>>>> 790f0e22
    },
    {
      "$id": "21",
      "kind": "constant",
      "name": "getContentType5",
      "namespace": "",
      "usage": "None",
      "valueType": {
        "$id": "22",
        "kind": "string",
        "name": "string",
        "crossLanguageDefinitionId": "TypeSpec.string",
        "decorators": []
      },
      "value": "application/json",
      "decorators": []
    },
    {
      "$id": "23",
      "kind": "constant",
      "name": "putContentType5",
      "namespace": "",
      "usage": "None",
      "valueType": {
        "$id": "24",
        "kind": "string",
        "name": "string",
        "crossLanguageDefinitionId": "TypeSpec.string",
        "decorators": []
<<<<<<< HEAD
      },
      "value": "application/json",
      "decorators": []
=======
       },
       "parameters": [
        {
         "$id": "142",
         "name": "body",
         "nameInRequest": "body",
         "type": {
          "$ref": "132"
         },
         "location": "Body",
         "isApiVersion": false,
         "isContentType": false,
         "isEndpoint": false,
         "explode": false,
         "isRequired": true,
         "kind": "Method",
         "decorators": [],
         "skipUrlEncoding": false
        },
        {
         "$id": "143",
         "name": "contentType",
         "nameInRequest": "contentType",
         "doc": "Body parameter's content type. Known values are application/json",
         "type": {
          "$ref": "16"
         },
         "location": "Header",
         "isApiVersion": false,
         "isContentType": false,
         "isEndpoint": false,
         "explode": false,
         "isRequired": true,
         "kind": "Constant",
         "decorators": [],
         "skipUrlEncoding": false
        }
       ],
       "response": {
        "$id": "144"
       },
       "isOverride": false,
       "generateConvenient": true,
       "generateProtocol": true,
       "crossLanguageDefinitionId": "Type.Dictionary.StringValue.put"
      }
     ],
     "parameters": [
      {
       "$id": "145",
       "name": "endpoint",
       "nameInRequest": "endpoint",
       "doc": "Service host",
       "type": {
        "$id": "146",
        "kind": "url",
        "name": "endpoint",
        "crossLanguageDefinitionId": "TypeSpec.url"
       },
       "location": "Uri",
       "isApiVersion": false,
       "isContentType": false,
       "isRequired": true,
       "isEndpoint": true,
       "skipUrlEncoding": false,
       "explode": false,
       "kind": "Client",
       "defaultValue": {
        "$id": "147",
        "type": {
         "$id": "148",
         "kind": "string",
         "name": "string",
         "crossLanguageDefinitionId": "TypeSpec.string"
        },
        "value": "http://localhost:3000"
       },
       "serverUrlTemplate": "{endpoint}"
      }
     ],
     "decorators": [],
     "crossLanguageDefinitionId": "Type.Dictionary.StringValue",
     "apiVersions": [],
     "parent": {
      "$ref": "56"
     }
>>>>>>> 790f0e22
    },
    {
      "$id": "25",
      "kind": "constant",
      "name": "getContentType6",
      "namespace": "",
      "usage": "None",
      "valueType": {
        "$id": "26",
        "kind": "string",
        "name": "string",
        "crossLanguageDefinitionId": "TypeSpec.string",
        "decorators": []
      },
      "value": "application/json",
      "decorators": []
    },
    {
      "$id": "27",
      "kind": "constant",
      "name": "putContentType6",
      "namespace": "",
      "usage": "None",
      "valueType": {
        "$id": "28",
        "kind": "string",
        "name": "string",
        "crossLanguageDefinitionId": "TypeSpec.string",
        "decorators": []
<<<<<<< HEAD
      },
      "value": "application/json",
      "decorators": []
=======
       },
       "parameters": [
        {
         "$id": "164",
         "name": "body",
         "nameInRequest": "body",
         "type": {
          "$ref": "154"
         },
         "location": "Body",
         "isApiVersion": false,
         "isContentType": false,
         "isEndpoint": false,
         "explode": false,
         "isRequired": true,
         "kind": "Method",
         "decorators": [],
         "skipUrlEncoding": false
        },
        {
         "$id": "165",
         "name": "contentType",
         "nameInRequest": "contentType",
         "doc": "Body parameter's content type. Known values are application/json",
         "type": {
          "$ref": "20"
         },
         "location": "Header",
         "isApiVersion": false,
         "isContentType": false,
         "isEndpoint": false,
         "explode": false,
         "isRequired": true,
         "kind": "Constant",
         "decorators": [],
         "skipUrlEncoding": false
        }
       ],
       "response": {
        "$id": "166"
       },
       "isOverride": false,
       "generateConvenient": true,
       "generateProtocol": true,
       "crossLanguageDefinitionId": "Type.Dictionary.Float32Value.put"
      }
     ],
     "parameters": [
      {
       "$id": "167",
       "name": "endpoint",
       "nameInRequest": "endpoint",
       "doc": "Service host",
       "type": {
        "$id": "168",
        "kind": "url",
        "name": "endpoint",
        "crossLanguageDefinitionId": "TypeSpec.url"
       },
       "location": "Uri",
       "isApiVersion": false,
       "isContentType": false,
       "isRequired": true,
       "isEndpoint": true,
       "skipUrlEncoding": false,
       "explode": false,
       "kind": "Client",
       "defaultValue": {
        "$id": "169",
        "type": {
         "$id": "170",
         "kind": "string",
         "name": "string",
         "crossLanguageDefinitionId": "TypeSpec.string"
        },
        "value": "http://localhost:3000"
       },
       "serverUrlTemplate": "{endpoint}"
      }
     ],
     "decorators": [],
     "crossLanguageDefinitionId": "Type.Dictionary.Float32Value",
     "apiVersions": [],
     "parent": {
      "$ref": "56"
     }
>>>>>>> 790f0e22
    },
    {
      "$id": "29",
      "kind": "constant",
      "name": "getContentType7",
      "namespace": "",
      "usage": "None",
      "valueType": {
        "$id": "30",
        "kind": "string",
        "name": "string",
        "crossLanguageDefinitionId": "TypeSpec.string",
        "decorators": []
      },
      "value": "application/json",
      "decorators": []
    },
    {
      "$id": "31",
      "kind": "constant",
      "name": "putContentType7",
      "namespace": "",
      "usage": "None",
      "valueType": {
        "$id": "32",
        "kind": "string",
        "name": "string",
        "crossLanguageDefinitionId": "TypeSpec.string",
        "decorators": []
      },
      "value": "application/json",
      "decorators": []
    },
    {
      "$id": "33",
      "kind": "constant",
      "name": "getContentType8",
      "namespace": "",
      "usage": "None",
      "valueType": {
        "$id": "34",
        "kind": "string",
        "name": "string",
        "crossLanguageDefinitionId": "TypeSpec.string",
        "decorators": []
      },
      "value": "application/json",
      "decorators": []
    },
    {
      "$id": "35",
      "kind": "constant",
      "name": "putContentType8",
      "namespace": "",
      "usage": "None",
      "valueType": {
        "$id": "36",
        "kind": "string",
        "name": "string",
        "crossLanguageDefinitionId": "TypeSpec.string",
        "decorators": []
      },
      "value": "application/json",
      "decorators": []
    },
    {
      "$id": "37",
      "kind": "constant",
      "name": "getContentType9",
      "namespace": "",
      "usage": "None",
      "valueType": {
        "$id": "38",
        "kind": "string",
        "name": "string",
        "crossLanguageDefinitionId": "TypeSpec.string",
        "decorators": []
<<<<<<< HEAD
      },
      "value": "application/json",
      "decorators": []
=======
       },
       "parameters": [
        {
         "$id": "187",
         "name": "body",
         "nameInRequest": "body",
         "type": {
          "$ref": "176"
         },
         "location": "Body",
         "isApiVersion": false,
         "isContentType": false,
         "isEndpoint": false,
         "explode": false,
         "isRequired": true,
         "kind": "Method",
         "decorators": [],
         "skipUrlEncoding": false
        },
        {
         "$id": "188",
         "name": "contentType",
         "nameInRequest": "contentType",
         "doc": "Body parameter's content type. Known values are application/json",
         "type": {
          "$ref": "24"
         },
         "location": "Header",
         "isApiVersion": false,
         "isContentType": false,
         "isEndpoint": false,
         "explode": false,
         "isRequired": true,
         "kind": "Constant",
         "decorators": [],
         "skipUrlEncoding": false
        }
       ],
       "response": {
        "$id": "189"
       },
       "isOverride": false,
       "generateConvenient": true,
       "generateProtocol": true,
       "crossLanguageDefinitionId": "Type.Dictionary.DatetimeValue.put"
      }
     ],
     "parameters": [
      {
       "$id": "190",
       "name": "endpoint",
       "nameInRequest": "endpoint",
       "doc": "Service host",
       "type": {
        "$id": "191",
        "kind": "url",
        "name": "endpoint",
        "crossLanguageDefinitionId": "TypeSpec.url"
       },
       "location": "Uri",
       "isApiVersion": false,
       "isContentType": false,
       "isRequired": true,
       "isEndpoint": true,
       "skipUrlEncoding": false,
       "explode": false,
       "kind": "Client",
       "defaultValue": {
        "$id": "192",
        "type": {
         "$id": "193",
         "kind": "string",
         "name": "string",
         "crossLanguageDefinitionId": "TypeSpec.string"
        },
        "value": "http://localhost:3000"
       },
       "serverUrlTemplate": "{endpoint}"
      }
     ],
     "decorators": [],
     "crossLanguageDefinitionId": "Type.Dictionary.DatetimeValue",
     "apiVersions": [],
     "parent": {
      "$ref": "56"
     }
>>>>>>> 790f0e22
    },
    {
      "$id": "39",
      "kind": "constant",
      "name": "putContentType9",
      "namespace": "",
      "usage": "None",
      "valueType": {
        "$id": "40",
        "kind": "string",
        "name": "string",
        "crossLanguageDefinitionId": "TypeSpec.string",
        "decorators": []
      },
      "value": "application/json",
      "decorators": []
    },
    {
      "$id": "41",
      "kind": "constant",
      "name": "getContentType10",
      "namespace": "",
      "usage": "None",
      "valueType": {
        "$id": "42",
        "kind": "string",
        "name": "string",
        "crossLanguageDefinitionId": "TypeSpec.string",
        "decorators": []
<<<<<<< HEAD
      },
      "value": "application/json",
      "decorators": []
=======
       },
       "parameters": [
        {
         "$id": "210",
         "name": "body",
         "nameInRequest": "body",
         "type": {
          "$ref": "199"
         },
         "location": "Body",
         "isApiVersion": false,
         "isContentType": false,
         "isEndpoint": false,
         "explode": false,
         "isRequired": true,
         "kind": "Method",
         "decorators": [],
         "skipUrlEncoding": false
        },
        {
         "$id": "211",
         "name": "contentType",
         "nameInRequest": "contentType",
         "doc": "Body parameter's content type. Known values are application/json",
         "type": {
          "$ref": "28"
         },
         "location": "Header",
         "isApiVersion": false,
         "isContentType": false,
         "isEndpoint": false,
         "explode": false,
         "isRequired": true,
         "kind": "Constant",
         "decorators": [],
         "skipUrlEncoding": false
        }
       ],
       "response": {
        "$id": "212"
       },
       "isOverride": false,
       "generateConvenient": true,
       "generateProtocol": true,
       "crossLanguageDefinitionId": "Type.Dictionary.DurationValue.put"
      }
     ],
     "parameters": [
      {
       "$id": "213",
       "name": "endpoint",
       "nameInRequest": "endpoint",
       "doc": "Service host",
       "type": {
        "$id": "214",
        "kind": "url",
        "name": "endpoint",
        "crossLanguageDefinitionId": "TypeSpec.url"
       },
       "location": "Uri",
       "isApiVersion": false,
       "isContentType": false,
       "isRequired": true,
       "isEndpoint": true,
       "skipUrlEncoding": false,
       "explode": false,
       "kind": "Client",
       "defaultValue": {
        "$id": "215",
        "type": {
         "$id": "216",
         "kind": "string",
         "name": "string",
         "crossLanguageDefinitionId": "TypeSpec.string"
        },
        "value": "http://localhost:3000"
       },
       "serverUrlTemplate": "{endpoint}"
      }
     ],
     "decorators": [],
     "crossLanguageDefinitionId": "Type.Dictionary.DurationValue",
     "apiVersions": [],
     "parent": {
      "$ref": "56"
     }
>>>>>>> 790f0e22
    },
    {
      "$id": "43",
      "kind": "constant",
      "name": "putContentType10",
      "namespace": "",
      "usage": "None",
      "valueType": {
        "$id": "44",
        "kind": "string",
        "name": "string",
        "crossLanguageDefinitionId": "TypeSpec.string",
        "decorators": []
      },
      "value": "application/json",
      "decorators": []
    }
  ],
  "models": [
    {
      "$id": "45",
      "kind": "model",
      "name": "InnerModel",
      "namespace": "Type.Dictionary",
      "crossLanguageDefinitionId": "Type.Dictionary.InnerModel",
      "usage": "Input,Output,Json",
      "doc": "Dictionary inner model",
      "decorators": [],
      "properties": [
        {
          "$id": "46",
          "kind": "property",
          "name": "property",
          "serializedName": "property",
          "doc": "Required string property",
          "type": {
            "$id": "47",
            "kind": "string",
            "name": "string",
            "crossLanguageDefinitionId": "TypeSpec.string",
            "decorators": []
          },
          "optional": false,
          "readOnly": false,
          "discriminator": false,
          "flatten": false,
          "decorators": [],
          "crossLanguageDefinitionId": "Type.Dictionary.InnerModel.property",
          "serializationOptions": {
            "json": {
              "name": "property"
            }
          }
        },
        {
<<<<<<< HEAD
          "$id": "48",
          "kind": "property",
          "name": "children",
          "serializedName": "children",
=======
         "$id": "233",
         "name": "contentType",
         "nameInRequest": "contentType",
         "doc": "Body parameter's content type. Known values are application/json",
         "type": {
          "$ref": "32"
         },
         "location": "Header",
         "isApiVersion": false,
         "isContentType": false,
         "isEndpoint": false,
         "explode": false,
         "isRequired": true,
         "kind": "Constant",
         "decorators": [],
         "skipUrlEncoding": false
        }
       ],
       "response": {
        "$id": "234"
       },
       "isOverride": false,
       "generateConvenient": true,
       "generateProtocol": true,
       "crossLanguageDefinitionId": "Type.Dictionary.UnknownValue.put"
      }
     ],
     "parameters": [
      {
       "$id": "235",
       "name": "endpoint",
       "nameInRequest": "endpoint",
       "doc": "Service host",
       "type": {
        "$id": "236",
        "kind": "url",
        "name": "endpoint",
        "crossLanguageDefinitionId": "TypeSpec.url"
       },
       "location": "Uri",
       "isApiVersion": false,
       "isContentType": false,
       "isRequired": true,
       "isEndpoint": true,
       "skipUrlEncoding": false,
       "explode": false,
       "kind": "Client",
       "defaultValue": {
        "$id": "237",
        "type": {
         "$id": "238",
         "kind": "string",
         "name": "string",
         "crossLanguageDefinitionId": "TypeSpec.string"
        },
        "value": "http://localhost:3000"
       },
       "serverUrlTemplate": "{endpoint}"
      }
     ],
     "decorators": [],
     "crossLanguageDefinitionId": "Type.Dictionary.UnknownValue",
     "apiVersions": [],
     "parent": {
      "$ref": "56"
     }
    },
    {
     "$id": "239",
     "kind": "client",
     "name": "ModelValue",
     "namespace": "Type.Dictionary",
     "doc": "Dictionary of model values",
     "methods": [
      {
       "$id": "240",
       "kind": "basic",
       "name": "get",
       "accessibility": "public",
       "apiVersions": [],
       "operation": {
        "$id": "241",
        "name": "get",
        "resourceName": "ModelValue",
        "accessibility": "public",
        "parameters": [
         {
          "$id": "242",
          "name": "accept",
          "nameInRequest": "Accept",
>>>>>>> 790f0e22
          "type": {
            "$id": "49",
            "kind": "dict",
            "keyType": {
              "$id": "50",
              "kind": "string",
              "name": "string",
              "crossLanguageDefinitionId": "TypeSpec.string",
              "decorators": []
            },
            "valueType": {
              "$ref": "45"
            },
            "decorators": []
          },
          "optional": true,
          "readOnly": false,
          "discriminator": false,
          "flatten": false,
          "decorators": [],
          "crossLanguageDefinitionId": "Type.Dictionary.InnerModel.children",
          "serializationOptions": {
            "json": {
              "name": "children"
            }
          }
        }
      ]
    }
  ],
  "clients": [
    {
      "$id": "51",
      "kind": "client",
      "name": "DictionaryClient",
      "namespace": "Type.Dictionary",
      "doc": "Illustrates various of dictionaries.",
      "methods": [],
      "parameters": [
        {
          "$id": "52",
          "name": "endpoint",
          "nameInRequest": "endpoint",
          "doc": "Service host",
          "type": {
            "$id": "53",
            "kind": "url",
            "name": "url",
            "crossLanguageDefinitionId": "TypeSpec.url"
          },
          "location": "Uri",
          "isApiVersion": false,
          "isContentType": false,
          "isRequired": true,
          "isEndpoint": true,
          "skipUrlEncoding": false,
          "explode": false,
          "kind": "Client",
          "defaultValue": {
            "type": {
              "$id": "54",
              "kind": "string",
              "name": "string",
              "crossLanguageDefinitionId": "TypeSpec.string"
            },
            "value": "http://localhost:3000"
          }
        }
      ],
      "decorators": [],
      "crossLanguageDefinitionId": "Type.Dictionary",
      "apiVersions": [],
      "children": [
        {
          "$id": "55",
          "kind": "client",
          "name": "Int32Value",
          "namespace": "Type.Dictionary",
          "doc": "Dictionary of int32 values",
          "methods": [
            {
              "$id": "56",
              "kind": "basic",
              "name": "get",
              "accessibility": "public",
              "apiVersions": [],
              "operation": {
                "$id": "57",
                "name": "get",
                "resourceName": "Int32Value",
                "accessibility": "public",
                "parameters": [
                  {
                    "$id": "58",
                    "name": "accept",
                    "nameInRequest": "Accept",
                    "type": {
                      "$ref": "1"
                    },
                    "location": "Header",
                    "isApiVersion": false,
                    "isContentType": false,
                    "isEndpoint": false,
                    "explode": false,
                    "isRequired": true,
                    "kind": "Constant",
                    "decorators": [],
                    "skipUrlEncoding": false
                  }
                ],
                "responses": [
                  {
                    "statusCodes": [
                      200
                    ],
                    "bodyType": {
                      "$id": "59",
                      "kind": "dict",
                      "keyType": {
                        "$id": "60",
                        "kind": "string",
                        "name": "string",
                        "crossLanguageDefinitionId": "TypeSpec.string",
                        "decorators": []
                      },
                      "valueType": {
                        "$id": "61",
                        "kind": "int32",
                        "name": "int32",
                        "crossLanguageDefinitionId": "TypeSpec.int32",
                        "decorators": []
                      },
                      "decorators": []
                    },
                    "headers": [],
                    "isErrorResponse": false,
                    "contentTypes": [
                      "application/json"
                    ]
                  }
                ],
                "httpMethod": "GET",
                "uri": "{endpoint}",
                "path": "/type/dictionary/int32",
                "bufferResponse": true,
                "generateProtocolMethod": true,
                "generateConvenienceMethod": true,
                "crossLanguageDefinitionId": "Type.Dictionary.Int32Value.get",
                "decorators": []
              },
              "parameters": [
                {
                  "$id": "62",
                  "name": "accept",
                  "nameInRequest": "accept",
                  "type": {
                    "$ref": "1"
                  },
                  "location": "Header",
                  "isApiVersion": false,
                  "isContentType": false,
                  "isEndpoint": false,
                  "explode": false,
                  "isRequired": true,
                  "kind": "Constant",
                  "decorators": [],
                  "skipUrlEncoding": false
                }
              ],
              "response": {
                "type": {
                  "$ref": "59"
                }
              },
              "isOverride": false,
              "generateConvenient": true,
              "generateProtocol": true,
              "crossLanguageDefinitionId": "Type.Dictionary.Int32Value.get"
            },
            {
              "$id": "63",
              "kind": "basic",
              "name": "put",
              "accessibility": "public",
              "apiVersions": [],
              "operation": {
                "$id": "64",
                "name": "put",
                "resourceName": "Int32Value",
                "accessibility": "public",
                "parameters": [
                  {
                    "$id": "65",
                    "name": "contentType",
                    "nameInRequest": "Content-Type",
                    "doc": "Body parameter's content type. Known values are application/json",
                    "type": {
                      "$ref": "3"
                    },
                    "location": "Header",
                    "isApiVersion": false,
                    "isContentType": true,
                    "isEndpoint": false,
                    "explode": false,
                    "isRequired": true,
                    "kind": "Constant",
                    "decorators": [],
                    "skipUrlEncoding": false
                  },
                  {
                    "$id": "66",
                    "name": "body",
                    "nameInRequest": "body",
                    "type": {
                      "$ref": "59"
                    },
                    "location": "Body",
                    "isApiVersion": false,
                    "isContentType": false,
                    "isEndpoint": false,
                    "explode": false,
                    "isRequired": true,
                    "kind": "Method",
                    "decorators": [],
                    "skipUrlEncoding": false
                  }
                ],
                "responses": [
                  {
                    "statusCodes": [
                      204
                    ],
                    "headers": [],
                    "isErrorResponse": false
                  }
                ],
                "httpMethod": "PUT",
                "uri": "{endpoint}",
                "path": "/type/dictionary/int32",
                "requestMediaTypes": [
                  "application/json"
                ],
                "bufferResponse": true,
                "generateProtocolMethod": true,
                "generateConvenienceMethod": true,
                "crossLanguageDefinitionId": "Type.Dictionary.Int32Value.put",
                "decorators": []
              },
              "parameters": [
                {
                  "$id": "67",
                  "name": "body",
                  "nameInRequest": "body",
                  "type": {
                    "$ref": "59"
                  },
                  "location": "Body",
                  "isApiVersion": false,
                  "isContentType": false,
                  "isEndpoint": false,
                  "explode": false,
                  "isRequired": true,
                  "kind": "Method",
                  "decorators": [],
                  "skipUrlEncoding": false
                },
                {
                  "$id": "68",
                  "name": "contentType",
                  "nameInRequest": "contentType",
                  "doc": "Body parameter's content type. Known values are application/json",
                  "type": {
                    "$ref": "3"
                  },
                  "location": "Header",
                  "isApiVersion": false,
                  "isContentType": false,
                  "isEndpoint": false,
                  "explode": false,
                  "isRequired": true,
                  "kind": "Constant",
                  "decorators": [],
                  "skipUrlEncoding": false
                }
              ],
              "response": {},
              "isOverride": false,
              "generateConvenient": true,
              "generateProtocol": true,
              "crossLanguageDefinitionId": "Type.Dictionary.Int32Value.put"
            }
          ],
          "parameters": [
            {
              "$id": "69",
              "name": "endpoint",
              "nameInRequest": "endpoint",
              "doc": "Service host",
              "type": {
                "$id": "70",
                "kind": "url",
                "name": "url",
                "crossLanguageDefinitionId": "TypeSpec.url"
              },
              "location": "Uri",
              "isApiVersion": false,
              "isContentType": false,
              "isRequired": true,
              "isEndpoint": true,
              "skipUrlEncoding": false,
              "explode": false,
              "kind": "Client",
              "defaultValue": {
                "type": {
                  "$id": "71",
                  "kind": "string",
                  "name": "string",
                  "crossLanguageDefinitionId": "TypeSpec.string"
                },
                "value": "http://localhost:3000"
              }
            }
          ],
          "decorators": [],
          "crossLanguageDefinitionId": "Type.Dictionary.Int32Value",
          "apiVersions": [],
          "parent": {
            "$ref": "51"
          }
        },
        {
<<<<<<< HEAD
          "$id": "72",
          "kind": "client",
          "name": "Int64Value",
          "namespace": "Type.Dictionary",
          "doc": "Dictionary of int64 values",
          "methods": [
            {
              "$id": "73",
              "kind": "basic",
              "name": "get",
              "accessibility": "public",
              "apiVersions": [],
              "operation": {
                "$id": "74",
                "name": "get",
                "resourceName": "Int64Value",
                "accessibility": "public",
                "parameters": [
                  {
                    "$id": "75",
                    "name": "accept",
                    "nameInRequest": "Accept",
                    "type": {
                      "$ref": "5"
                    },
                    "location": "Header",
                    "isApiVersion": false,
                    "isContentType": false,
                    "isEndpoint": false,
                    "explode": false,
                    "isRequired": true,
                    "kind": "Constant",
                    "decorators": [],
                    "skipUrlEncoding": false
                  }
                ],
                "responses": [
                  {
                    "statusCodes": [
                      200
                    ],
                    "bodyType": {
                      "$id": "76",
                      "kind": "dict",
                      "keyType": {
                        "$id": "77",
                        "kind": "string",
                        "name": "string",
                        "crossLanguageDefinitionId": "TypeSpec.string",
                        "decorators": []
                      },
                      "valueType": {
                        "$id": "78",
                        "kind": "int64",
                        "name": "int64",
                        "crossLanguageDefinitionId": "TypeSpec.int64",
                        "decorators": []
                      },
                      "decorators": []
                    },
                    "headers": [],
                    "isErrorResponse": false,
                    "contentTypes": [
                      "application/json"
                    ]
                  }
                ],
                "httpMethod": "GET",
                "uri": "{endpoint}",
                "path": "/type/dictionary/int64",
                "bufferResponse": true,
                "generateProtocolMethod": true,
                "generateConvenienceMethod": true,
                "crossLanguageDefinitionId": "Type.Dictionary.Int64Value.get",
                "decorators": []
              },
              "parameters": [
                {
                  "$id": "79",
                  "name": "accept",
                  "nameInRequest": "accept",
                  "type": {
                    "$ref": "5"
                  },
                  "location": "Header",
                  "isApiVersion": false,
                  "isContentType": false,
                  "isEndpoint": false,
                  "explode": false,
                  "isRequired": true,
                  "kind": "Constant",
                  "decorators": [],
                  "skipUrlEncoding": false
                }
              ],
              "response": {
                "type": {
                  "$ref": "76"
                }
              },
              "isOverride": false,
              "generateConvenient": true,
              "generateProtocol": true,
              "crossLanguageDefinitionId": "Type.Dictionary.Int64Value.get"
            },
            {
              "$id": "80",
              "kind": "basic",
              "name": "put",
              "accessibility": "public",
              "apiVersions": [],
              "operation": {
                "$id": "81",
                "name": "put",
                "resourceName": "Int64Value",
                "accessibility": "public",
                "parameters": [
                  {
                    "$id": "82",
                    "name": "contentType",
                    "nameInRequest": "Content-Type",
                    "doc": "Body parameter's content type. Known values are application/json",
                    "type": {
                      "$ref": "7"
                    },
                    "location": "Header",
                    "isApiVersion": false,
                    "isContentType": true,
                    "isEndpoint": false,
                    "explode": false,
                    "isRequired": true,
                    "kind": "Constant",
                    "decorators": [],
                    "skipUrlEncoding": false
                  },
                  {
                    "$id": "83",
                    "name": "body",
                    "nameInRequest": "body",
                    "type": {
                      "$ref": "76"
                    },
                    "location": "Body",
                    "isApiVersion": false,
                    "isContentType": false,
                    "isEndpoint": false,
                    "explode": false,
                    "isRequired": true,
                    "kind": "Method",
                    "decorators": [],
                    "skipUrlEncoding": false
                  }
                ],
                "responses": [
                  {
                    "statusCodes": [
                      204
                    ],
                    "headers": [],
                    "isErrorResponse": false
                  }
                ],
                "httpMethod": "PUT",
                "uri": "{endpoint}",
                "path": "/type/dictionary/int64",
                "requestMediaTypes": [
                  "application/json"
                ],
                "bufferResponse": true,
                "generateProtocolMethod": true,
                "generateConvenienceMethod": true,
                "crossLanguageDefinitionId": "Type.Dictionary.Int64Value.put",
                "decorators": []
              },
              "parameters": [
                {
                  "$id": "84",
                  "name": "body",
                  "nameInRequest": "body",
                  "type": {
                    "$ref": "76"
                  },
                  "location": "Body",
                  "isApiVersion": false,
                  "isContentType": false,
                  "isEndpoint": false,
                  "explode": false,
                  "isRequired": true,
                  "kind": "Method",
                  "decorators": [],
                  "skipUrlEncoding": false
                },
                {
                  "$id": "85",
                  "name": "contentType",
                  "nameInRequest": "contentType",
                  "doc": "Body parameter's content type. Known values are application/json",
                  "type": {
                    "$ref": "7"
                  },
                  "location": "Header",
                  "isApiVersion": false,
                  "isContentType": false,
                  "isEndpoint": false,
                  "explode": false,
                  "isRequired": true,
                  "kind": "Constant",
                  "decorators": [],
                  "skipUrlEncoding": false
                }
              ],
              "response": {},
              "isOverride": false,
              "generateConvenient": true,
              "generateProtocol": true,
              "crossLanguageDefinitionId": "Type.Dictionary.Int64Value.put"
            }
=======
         "$id": "252",
         "name": "contentType",
         "nameInRequest": "contentType",
         "doc": "Body parameter's content type. Known values are application/json",
         "type": {
          "$ref": "36"
         },
         "location": "Header",
         "isApiVersion": false,
         "isContentType": false,
         "isEndpoint": false,
         "explode": false,
         "isRequired": true,
         "kind": "Constant",
         "decorators": [],
         "skipUrlEncoding": false
        }
       ],
       "response": {
        "$id": "253"
       },
       "isOverride": false,
       "generateConvenient": true,
       "generateProtocol": true,
       "crossLanguageDefinitionId": "Type.Dictionary.ModelValue.put"
      }
     ],
     "parameters": [
      {
       "$id": "254",
       "name": "endpoint",
       "nameInRequest": "endpoint",
       "doc": "Service host",
       "type": {
        "$id": "255",
        "kind": "url",
        "name": "endpoint",
        "crossLanguageDefinitionId": "TypeSpec.url"
       },
       "location": "Uri",
       "isApiVersion": false,
       "isContentType": false,
       "isRequired": true,
       "isEndpoint": true,
       "skipUrlEncoding": false,
       "explode": false,
       "kind": "Client",
       "defaultValue": {
        "$id": "256",
        "type": {
         "$id": "257",
         "kind": "string",
         "name": "string",
         "crossLanguageDefinitionId": "TypeSpec.string"
        },
        "value": "http://localhost:3000"
       },
       "serverUrlTemplate": "{endpoint}"
      }
     ],
     "decorators": [],
     "crossLanguageDefinitionId": "Type.Dictionary.ModelValue",
     "apiVersions": [],
     "parent": {
      "$ref": "56"
     }
    },
    {
     "$id": "258",
     "kind": "client",
     "name": "RecursiveModelValue",
     "namespace": "Type.Dictionary",
     "doc": "Dictionary of model values",
     "methods": [
      {
       "$id": "259",
       "kind": "basic",
       "name": "get",
       "accessibility": "public",
       "apiVersions": [],
       "operation": {
        "$id": "260",
        "name": "get",
        "resourceName": "RecursiveModelValue",
        "accessibility": "public",
        "parameters": [
         {
          "$id": "261",
          "name": "accept",
          "nameInRequest": "Accept",
          "type": {
           "$ref": "38"
          },
          "location": "Header",
          "isApiVersion": false,
          "isContentType": false,
          "isEndpoint": false,
          "explode": false,
          "isRequired": true,
          "kind": "Constant",
          "decorators": [],
          "skipUrlEncoding": false
         }
        ],
        "responses": [
         {
          "$id": "262",
          "statusCodes": [
           200
>>>>>>> 790f0e22
          ],
          "parameters": [
            {
              "$id": "86",
              "name": "endpoint",
              "nameInRequest": "endpoint",
              "doc": "Service host",
              "type": {
                "$id": "87",
                "kind": "url",
                "name": "url",
                "crossLanguageDefinitionId": "TypeSpec.url"
              },
              "location": "Uri",
              "isApiVersion": false,
              "isContentType": false,
              "isRequired": true,
              "isEndpoint": true,
              "skipUrlEncoding": false,
              "explode": false,
              "kind": "Client",
              "defaultValue": {
                "type": {
                  "$id": "88",
                  "kind": "string",
                  "name": "string",
                  "crossLanguageDefinitionId": "TypeSpec.string"
                },
                "value": "http://localhost:3000"
              }
            }
          ],
          "decorators": [],
          "crossLanguageDefinitionId": "Type.Dictionary.Int64Value",
          "apiVersions": [],
          "parent": {
            "$ref": "51"
          }
        },
        {
<<<<<<< HEAD
          "$id": "89",
          "kind": "client",
          "name": "BooleanValue",
          "namespace": "Type.Dictionary",
          "doc": "Dictionary of boolean values",
          "methods": [
            {
              "$id": "90",
              "kind": "basic",
              "name": "get",
              "accessibility": "public",
              "apiVersions": [],
              "operation": {
                "$id": "91",
                "name": "get",
                "resourceName": "BooleanValue",
                "accessibility": "public",
                "parameters": [
                  {
                    "$id": "92",
                    "name": "accept",
                    "nameInRequest": "Accept",
                    "type": {
                      "$ref": "9"
                    },
                    "location": "Header",
                    "isApiVersion": false,
                    "isContentType": false,
                    "isEndpoint": false,
                    "explode": false,
                    "isRequired": true,
                    "kind": "Constant",
                    "decorators": [],
                    "skipUrlEncoding": false
                  }
                ],
                "responses": [
                  {
                    "statusCodes": [
                      200
                    ],
                    "bodyType": {
                      "$id": "93",
                      "kind": "dict",
                      "keyType": {
                        "$id": "94",
                        "kind": "string",
                        "name": "string",
                        "crossLanguageDefinitionId": "TypeSpec.string",
                        "decorators": []
                      },
                      "valueType": {
                        "$id": "95",
                        "kind": "boolean",
                        "name": "boolean",
                        "crossLanguageDefinitionId": "TypeSpec.boolean",
                        "decorators": []
                      },
                      "decorators": []
                    },
                    "headers": [],
                    "isErrorResponse": false,
                    "contentTypes": [
                      "application/json"
                    ]
                  }
                ],
                "httpMethod": "GET",
                "uri": "{endpoint}",
                "path": "/type/dictionary/boolean",
                "bufferResponse": true,
                "generateProtocolMethod": true,
                "generateConvenienceMethod": true,
                "crossLanguageDefinitionId": "Type.Dictionary.BooleanValue.get",
                "decorators": []
              },
              "parameters": [
                {
                  "$id": "96",
                  "name": "accept",
                  "nameInRequest": "accept",
                  "type": {
                    "$ref": "9"
                  },
                  "location": "Header",
                  "isApiVersion": false,
                  "isContentType": false,
                  "isEndpoint": false,
                  "explode": false,
                  "isRequired": true,
                  "kind": "Constant",
                  "decorators": [],
                  "skipUrlEncoding": false
                }
              ],
              "response": {
                "type": {
                  "$ref": "93"
                }
              },
              "isOverride": false,
              "generateConvenient": true,
              "generateProtocol": true,
              "crossLanguageDefinitionId": "Type.Dictionary.BooleanValue.get"
            },
            {
              "$id": "97",
              "kind": "basic",
              "name": "put",
              "accessibility": "public",
              "apiVersions": [],
              "operation": {
                "$id": "98",
                "name": "put",
                "resourceName": "BooleanValue",
                "accessibility": "public",
                "parameters": [
                  {
                    "$id": "99",
                    "name": "contentType",
                    "nameInRequest": "Content-Type",
                    "doc": "Body parameter's content type. Known values are application/json",
                    "type": {
                      "$ref": "11"
                    },
                    "location": "Header",
                    "isApiVersion": false,
                    "isContentType": true,
                    "isEndpoint": false,
                    "explode": false,
                    "isRequired": true,
                    "kind": "Constant",
                    "decorators": [],
                    "skipUrlEncoding": false
                  },
                  {
                    "$id": "100",
                    "name": "body",
                    "nameInRequest": "body",
                    "type": {
                      "$ref": "93"
                    },
                    "location": "Body",
                    "isApiVersion": false,
                    "isContentType": false,
                    "isEndpoint": false,
                    "explode": false,
                    "isRequired": true,
                    "kind": "Method",
                    "decorators": [],
                    "skipUrlEncoding": false
                  }
                ],
                "responses": [
                  {
                    "statusCodes": [
                      204
                    ],
                    "headers": [],
                    "isErrorResponse": false
                  }
                ],
                "httpMethod": "PUT",
                "uri": "{endpoint}",
                "path": "/type/dictionary/boolean",
                "requestMediaTypes": [
                  "application/json"
                ],
                "bufferResponse": true,
                "generateProtocolMethod": true,
                "generateConvenienceMethod": true,
                "crossLanguageDefinitionId": "Type.Dictionary.BooleanValue.put",
                "decorators": []
              },
              "parameters": [
                {
                  "$id": "101",
                  "name": "body",
                  "nameInRequest": "body",
                  "type": {
                    "$ref": "93"
                  },
                  "location": "Body",
                  "isApiVersion": false,
                  "isContentType": false,
                  "isEndpoint": false,
                  "explode": false,
                  "isRequired": true,
                  "kind": "Method",
                  "decorators": [],
                  "skipUrlEncoding": false
                },
                {
                  "$id": "102",
                  "name": "contentType",
                  "nameInRequest": "contentType",
                  "doc": "Body parameter's content type. Known values are application/json",
                  "type": {
                    "$ref": "11"
                  },
                  "location": "Header",
                  "isApiVersion": false,
                  "isContentType": false,
                  "isEndpoint": false,
                  "explode": false,
                  "isRequired": true,
                  "kind": "Constant",
                  "decorators": [],
                  "skipUrlEncoding": false
                }
              ],
              "response": {},
              "isOverride": false,
              "generateConvenient": true,
              "generateProtocol": true,
              "crossLanguageDefinitionId": "Type.Dictionary.BooleanValue.put"
            }
          ],
          "parameters": [
            {
              "$id": "103",
              "name": "endpoint",
              "nameInRequest": "endpoint",
              "doc": "Service host",
              "type": {
                "$id": "104",
                "kind": "url",
                "name": "url",
                "crossLanguageDefinitionId": "TypeSpec.url"
              },
              "location": "Uri",
              "isApiVersion": false,
              "isContentType": false,
              "isRequired": true,
              "isEndpoint": true,
              "skipUrlEncoding": false,
              "explode": false,
              "kind": "Client",
              "defaultValue": {
                "type": {
                  "$id": "105",
                  "kind": "string",
                  "name": "string",
                  "crossLanguageDefinitionId": "TypeSpec.string"
                },
                "value": "http://localhost:3000"
              }
            }
          ],
          "decorators": [],
          "crossLanguageDefinitionId": "Type.Dictionary.BooleanValue",
          "apiVersions": [],
          "parent": {
            "$ref": "51"
          }
        },
        {
          "$id": "106",
          "kind": "client",
          "name": "StringValue",
          "namespace": "Type.Dictionary",
          "doc": "Dictionary of string values",
          "methods": [
            {
              "$id": "107",
              "kind": "basic",
              "name": "get",
              "accessibility": "public",
              "apiVersions": [],
              "operation": {
                "$id": "108",
                "name": "get",
                "resourceName": "StringValue",
                "accessibility": "public",
                "parameters": [
                  {
                    "$id": "109",
                    "name": "accept",
                    "nameInRequest": "Accept",
                    "type": {
                      "$ref": "13"
                    },
                    "location": "Header",
                    "isApiVersion": false,
                    "isContentType": false,
                    "isEndpoint": false,
                    "explode": false,
                    "isRequired": true,
                    "kind": "Constant",
                    "decorators": [],
                    "skipUrlEncoding": false
                  }
                ],
                "responses": [
                  {
                    "statusCodes": [
                      200
                    ],
                    "bodyType": {
                      "$id": "110",
                      "kind": "dict",
                      "keyType": {
                        "$id": "111",
                        "kind": "string",
                        "name": "string",
                        "crossLanguageDefinitionId": "TypeSpec.string",
                        "decorators": []
                      },
                      "valueType": {
                        "$id": "112",
                        "kind": "string",
                        "name": "string",
                        "crossLanguageDefinitionId": "TypeSpec.string",
                        "decorators": []
                      },
                      "decorators": []
                    },
                    "headers": [],
                    "isErrorResponse": false,
                    "contentTypes": [
                      "application/json"
                    ]
                  }
                ],
                "httpMethod": "GET",
                "uri": "{endpoint}",
                "path": "/type/dictionary/string",
                "bufferResponse": true,
                "generateProtocolMethod": true,
                "generateConvenienceMethod": true,
                "crossLanguageDefinitionId": "Type.Dictionary.StringValue.get",
                "decorators": []
              },
              "parameters": [
                {
                  "$id": "113",
                  "name": "accept",
                  "nameInRequest": "accept",
                  "type": {
                    "$ref": "13"
                  },
                  "location": "Header",
                  "isApiVersion": false,
                  "isContentType": false,
                  "isEndpoint": false,
                  "explode": false,
                  "isRequired": true,
                  "kind": "Constant",
                  "decorators": [],
                  "skipUrlEncoding": false
                }
              ],
              "response": {
                "type": {
                  "$ref": "110"
                }
              },
              "isOverride": false,
              "generateConvenient": true,
              "generateProtocol": true,
              "crossLanguageDefinitionId": "Type.Dictionary.StringValue.get"
            },
            {
              "$id": "114",
              "kind": "basic",
              "name": "put",
              "accessibility": "public",
              "apiVersions": [],
              "operation": {
                "$id": "115",
                "name": "put",
                "resourceName": "StringValue",
                "accessibility": "public",
                "parameters": [
                  {
                    "$id": "116",
                    "name": "contentType",
                    "nameInRequest": "Content-Type",
                    "doc": "Body parameter's content type. Known values are application/json",
                    "type": {
                      "$ref": "15"
                    },
                    "location": "Header",
                    "isApiVersion": false,
                    "isContentType": true,
                    "isEndpoint": false,
                    "explode": false,
                    "isRequired": true,
                    "kind": "Constant",
                    "decorators": [],
                    "skipUrlEncoding": false
                  },
                  {
                    "$id": "117",
                    "name": "body",
                    "nameInRequest": "body",
                    "type": {
                      "$ref": "110"
                    },
                    "location": "Body",
                    "isApiVersion": false,
                    "isContentType": false,
                    "isEndpoint": false,
                    "explode": false,
                    "isRequired": true,
                    "kind": "Method",
                    "decorators": [],
                    "skipUrlEncoding": false
                  }
                ],
                "responses": [
                  {
                    "statusCodes": [
                      204
                    ],
                    "headers": [],
                    "isErrorResponse": false
                  }
                ],
                "httpMethod": "PUT",
                "uri": "{endpoint}",
                "path": "/type/dictionary/string",
                "requestMediaTypes": [
                  "application/json"
                ],
                "bufferResponse": true,
                "generateProtocolMethod": true,
                "generateConvenienceMethod": true,
                "crossLanguageDefinitionId": "Type.Dictionary.StringValue.put",
                "decorators": []
              },
              "parameters": [
                {
                  "$id": "118",
                  "name": "body",
                  "nameInRequest": "body",
                  "type": {
                    "$ref": "110"
                  },
                  "location": "Body",
                  "isApiVersion": false,
                  "isContentType": false,
                  "isEndpoint": false,
                  "explode": false,
                  "isRequired": true,
                  "kind": "Method",
                  "decorators": [],
                  "skipUrlEncoding": false
                },
                {
                  "$id": "119",
                  "name": "contentType",
                  "nameInRequest": "contentType",
                  "doc": "Body parameter's content type. Known values are application/json",
                  "type": {
                    "$ref": "15"
                  },
                  "location": "Header",
                  "isApiVersion": false,
                  "isContentType": false,
                  "isEndpoint": false,
                  "explode": false,
                  "isRequired": true,
                  "kind": "Constant",
                  "decorators": [],
                  "skipUrlEncoding": false
                }
              ],
              "response": {},
              "isOverride": false,
              "generateConvenient": true,
              "generateProtocol": true,
              "crossLanguageDefinitionId": "Type.Dictionary.StringValue.put"
            }
          ],
          "parameters": [
            {
              "$id": "120",
              "name": "endpoint",
              "nameInRequest": "endpoint",
              "doc": "Service host",
              "type": {
                "$id": "121",
                "kind": "url",
                "name": "url",
                "crossLanguageDefinitionId": "TypeSpec.url"
              },
              "location": "Uri",
              "isApiVersion": false,
              "isContentType": false,
              "isRequired": true,
              "isEndpoint": true,
              "skipUrlEncoding": false,
              "explode": false,
              "kind": "Client",
              "defaultValue": {
                "type": {
                  "$id": "122",
                  "kind": "string",
                  "name": "string",
                  "crossLanguageDefinitionId": "TypeSpec.string"
                },
                "value": "http://localhost:3000"
              }
            }
          ],
=======
         "$id": "271",
         "name": "contentType",
         "nameInRequest": "contentType",
         "doc": "Body parameter's content type. Known values are application/json",
         "type": {
          "$ref": "40"
         },
         "location": "Header",
         "isApiVersion": false,
         "isContentType": false,
         "isEndpoint": false,
         "explode": false,
         "isRequired": true,
         "kind": "Constant",
         "decorators": [],
         "skipUrlEncoding": false
        }
       ],
       "response": {
        "$id": "272"
       },
       "isOverride": false,
       "generateConvenient": true,
       "generateProtocol": true,
       "crossLanguageDefinitionId": "Type.Dictionary.RecursiveModelValue.put"
      }
     ],
     "parameters": [
      {
       "$id": "273",
       "name": "endpoint",
       "nameInRequest": "endpoint",
       "doc": "Service host",
       "type": {
        "$id": "274",
        "kind": "url",
        "name": "endpoint",
        "crossLanguageDefinitionId": "TypeSpec.url"
       },
       "location": "Uri",
       "isApiVersion": false,
       "isContentType": false,
       "isRequired": true,
       "isEndpoint": true,
       "skipUrlEncoding": false,
       "explode": false,
       "kind": "Client",
       "defaultValue": {
        "$id": "275",
        "type": {
         "$id": "276",
         "kind": "string",
         "name": "string",
         "crossLanguageDefinitionId": "TypeSpec.string"
        },
        "value": "http://localhost:3000"
       },
       "serverUrlTemplate": "{endpoint}"
      }
     ],
     "decorators": [],
     "crossLanguageDefinitionId": "Type.Dictionary.RecursiveModelValue",
     "apiVersions": [],
     "parent": {
      "$ref": "56"
     }
    },
    {
     "$id": "277",
     "kind": "client",
     "name": "NullableFloatValue",
     "namespace": "Type.Dictionary",
     "doc": "Dictionary of nullable float values",
     "methods": [
      {
       "$id": "278",
       "kind": "basic",
       "name": "get",
       "accessibility": "public",
       "apiVersions": [],
       "operation": {
        "$id": "279",
        "name": "get",
        "resourceName": "NullableFloatValue",
        "accessibility": "public",
        "parameters": [
         {
          "$id": "280",
          "name": "accept",
          "nameInRequest": "Accept",
          "type": {
           "$ref": "42"
          },
          "location": "Header",
          "isApiVersion": false,
          "isContentType": false,
          "isEndpoint": false,
          "explode": false,
          "isRequired": true,
          "kind": "Constant",
>>>>>>> 790f0e22
          "decorators": [],
          "crossLanguageDefinitionId": "Type.Dictionary.StringValue",
          "apiVersions": [],
          "parent": {
            "$ref": "51"
          }
        },
        {
          "$id": "123",
          "kind": "client",
          "name": "Float32Value",
          "namespace": "Type.Dictionary",
          "doc": "Dictionary of float values",
          "methods": [
            {
              "$id": "124",
              "kind": "basic",
              "name": "get",
              "accessibility": "public",
              "apiVersions": [],
              "operation": {
                "$id": "125",
                "name": "get",
                "resourceName": "Float32Value",
                "accessibility": "public",
                "parameters": [
                  {
                    "$id": "126",
                    "name": "accept",
                    "nameInRequest": "Accept",
                    "type": {
                      "$ref": "17"
                    },
                    "location": "Header",
                    "isApiVersion": false,
                    "isContentType": false,
                    "isEndpoint": false,
                    "explode": false,
                    "isRequired": true,
                    "kind": "Constant",
                    "decorators": [],
                    "skipUrlEncoding": false
                  }
                ],
                "responses": [
                  {
                    "statusCodes": [
                      200
                    ],
                    "bodyType": {
                      "$id": "127",
                      "kind": "dict",
                      "keyType": {
                        "$id": "128",
                        "kind": "string",
                        "name": "string",
                        "crossLanguageDefinitionId": "TypeSpec.string",
                        "decorators": []
                      },
                      "valueType": {
                        "$id": "129",
                        "kind": "float32",
                        "name": "float32",
                        "crossLanguageDefinitionId": "TypeSpec.float32",
                        "decorators": []
                      },
                      "decorators": []
                    },
                    "headers": [],
                    "isErrorResponse": false,
                    "contentTypes": [
                      "application/json"
                    ]
                  }
                ],
                "httpMethod": "GET",
                "uri": "{endpoint}",
                "path": "/type/dictionary/float32",
                "bufferResponse": true,
                "generateProtocolMethod": true,
                "generateConvenienceMethod": true,
                "crossLanguageDefinitionId": "Type.Dictionary.Float32Value.get",
                "decorators": []
              },
              "parameters": [
                {
                  "$id": "130",
                  "name": "accept",
                  "nameInRequest": "accept",
                  "type": {
                    "$ref": "17"
                  },
                  "location": "Header",
                  "isApiVersion": false,
                  "isContentType": false,
                  "isEndpoint": false,
                  "explode": false,
                  "isRequired": true,
                  "kind": "Constant",
                  "decorators": [],
                  "skipUrlEncoding": false
                }
              ],
              "response": {
                "type": {
                  "$ref": "127"
                }
              },
              "isOverride": false,
              "generateConvenient": true,
              "generateProtocol": true,
              "crossLanguageDefinitionId": "Type.Dictionary.Float32Value.get"
            },
            {
              "$id": "131",
              "kind": "basic",
              "name": "put",
              "accessibility": "public",
              "apiVersions": [],
              "operation": {
                "$id": "132",
                "name": "put",
                "resourceName": "Float32Value",
                "accessibility": "public",
                "parameters": [
                  {
                    "$id": "133",
                    "name": "contentType",
                    "nameInRequest": "Content-Type",
                    "doc": "Body parameter's content type. Known values are application/json",
                    "type": {
                      "$ref": "19"
                    },
                    "location": "Header",
                    "isApiVersion": false,
                    "isContentType": true,
                    "isEndpoint": false,
                    "explode": false,
                    "isRequired": true,
                    "kind": "Constant",
                    "decorators": [],
                    "skipUrlEncoding": false
                  },
                  {
                    "$id": "134",
                    "name": "body",
                    "nameInRequest": "body",
                    "type": {
                      "$ref": "127"
                    },
                    "location": "Body",
                    "isApiVersion": false,
                    "isContentType": false,
                    "isEndpoint": false,
                    "explode": false,
                    "isRequired": true,
                    "kind": "Method",
                    "decorators": [],
                    "skipUrlEncoding": false
                  }
                ],
                "responses": [
                  {
                    "statusCodes": [
                      204
                    ],
                    "headers": [],
                    "isErrorResponse": false
                  }
                ],
                "httpMethod": "PUT",
                "uri": "{endpoint}",
                "path": "/type/dictionary/float32",
                "requestMediaTypes": [
                  "application/json"
                ],
                "bufferResponse": true,
                "generateProtocolMethod": true,
                "generateConvenienceMethod": true,
                "crossLanguageDefinitionId": "Type.Dictionary.Float32Value.put",
                "decorators": []
              },
              "parameters": [
                {
                  "$id": "135",
                  "name": "body",
                  "nameInRequest": "body",
                  "type": {
                    "$ref": "127"
                  },
                  "location": "Body",
                  "isApiVersion": false,
                  "isContentType": false,
                  "isEndpoint": false,
                  "explode": false,
                  "isRequired": true,
                  "kind": "Method",
                  "decorators": [],
                  "skipUrlEncoding": false
                },
                {
                  "$id": "136",
                  "name": "contentType",
                  "nameInRequest": "contentType",
                  "doc": "Body parameter's content type. Known values are application/json",
                  "type": {
                    "$ref": "19"
                  },
                  "location": "Header",
                  "isApiVersion": false,
                  "isContentType": false,
                  "isEndpoint": false,
                  "explode": false,
                  "isRequired": true,
                  "kind": "Constant",
                  "decorators": [],
                  "skipUrlEncoding": false
                }
              ],
              "response": {},
              "isOverride": false,
              "generateConvenient": true,
              "generateProtocol": true,
              "crossLanguageDefinitionId": "Type.Dictionary.Float32Value.put"
            }
          ],
          "parameters": [
            {
              "$id": "137",
              "name": "endpoint",
              "nameInRequest": "endpoint",
              "doc": "Service host",
              "type": {
                "$id": "138",
                "kind": "url",
                "name": "url",
                "crossLanguageDefinitionId": "TypeSpec.url"
              },
              "location": "Uri",
              "isApiVersion": false,
              "isContentType": false,
              "isRequired": true,
              "isEndpoint": true,
              "skipUrlEncoding": false,
              "explode": false,
              "kind": "Client",
              "defaultValue": {
                "type": {
                  "$id": "139",
                  "kind": "string",
                  "name": "string",
                  "crossLanguageDefinitionId": "TypeSpec.string"
                },
                "value": "http://localhost:3000"
              }
            }
          ],
          "decorators": [],
          "crossLanguageDefinitionId": "Type.Dictionary.Float32Value",
          "apiVersions": [],
          "parent": {
            "$ref": "51"
          }
        },
        {
          "$id": "140",
          "kind": "client",
          "name": "DatetimeValue",
          "namespace": "Type.Dictionary",
          "doc": "Dictionary of datetime values",
          "methods": [
            {
              "$id": "141",
              "kind": "basic",
              "name": "get",
              "accessibility": "public",
              "apiVersions": [],
              "operation": {
                "$id": "142",
                "name": "get",
                "resourceName": "DatetimeValue",
                "accessibility": "public",
                "parameters": [
                  {
                    "$id": "143",
                    "name": "accept",
                    "nameInRequest": "Accept",
                    "type": {
                      "$ref": "21"
                    },
                    "location": "Header",
                    "isApiVersion": false,
                    "isContentType": false,
                    "isEndpoint": false,
                    "explode": false,
                    "isRequired": true,
                    "kind": "Constant",
                    "decorators": [],
                    "skipUrlEncoding": false
                  }
                ],
                "responses": [
                  {
                    "statusCodes": [
                      200
                    ],
                    "bodyType": {
                      "$id": "144",
                      "kind": "dict",
                      "keyType": {
                        "$id": "145",
                        "kind": "string",
                        "name": "string",
                        "crossLanguageDefinitionId": "TypeSpec.string",
                        "decorators": []
                      },
                      "valueType": {
                        "$id": "146",
                        "kind": "utcDateTime",
                        "name": "utcDateTime",
                        "encode": "rfc3339",
                        "wireType": {
                          "$id": "147",
                          "kind": "string",
                          "name": "string",
                          "crossLanguageDefinitionId": "TypeSpec.string",
                          "decorators": []
                        },
                        "crossLanguageDefinitionId": "TypeSpec.utcDateTime",
                        "decorators": []
                      },
                      "decorators": []
                    },
                    "headers": [],
                    "isErrorResponse": false,
                    "contentTypes": [
                      "application/json"
                    ]
                  }
                ],
                "httpMethod": "GET",
                "uri": "{endpoint}",
                "path": "/type/dictionary/datetime",
                "bufferResponse": true,
                "generateProtocolMethod": true,
                "generateConvenienceMethod": true,
                "crossLanguageDefinitionId": "Type.Dictionary.DatetimeValue.get",
                "decorators": []
              },
              "parameters": [
                {
                  "$id": "148",
                  "name": "accept",
                  "nameInRequest": "accept",
                  "type": {
                    "$ref": "21"
                  },
                  "location": "Header",
                  "isApiVersion": false,
                  "isContentType": false,
                  "isEndpoint": false,
                  "explode": false,
                  "isRequired": true,
                  "kind": "Constant",
                  "decorators": [],
                  "skipUrlEncoding": false
                }
              ],
              "response": {
                "type": {
                  "$ref": "144"
                }
              },
              "isOverride": false,
              "generateConvenient": true,
              "generateProtocol": true,
              "crossLanguageDefinitionId": "Type.Dictionary.DatetimeValue.get"
            },
            {
              "$id": "149",
              "kind": "basic",
              "name": "put",
              "accessibility": "public",
              "apiVersions": [],
              "operation": {
                "$id": "150",
                "name": "put",
                "resourceName": "DatetimeValue",
                "accessibility": "public",
                "parameters": [
                  {
                    "$id": "151",
                    "name": "contentType",
                    "nameInRequest": "Content-Type",
                    "doc": "Body parameter's content type. Known values are application/json",
                    "type": {
                      "$ref": "23"
                    },
                    "location": "Header",
                    "isApiVersion": false,
                    "isContentType": true,
                    "isEndpoint": false,
                    "explode": false,
                    "isRequired": true,
                    "kind": "Constant",
                    "decorators": [],
                    "skipUrlEncoding": false
                  },
                  {
                    "$id": "152",
                    "name": "body",
                    "nameInRequest": "body",
                    "type": {
                      "$ref": "144"
                    },
                    "location": "Body",
                    "isApiVersion": false,
                    "isContentType": false,
                    "isEndpoint": false,
                    "explode": false,
                    "isRequired": true,
                    "kind": "Method",
                    "decorators": [],
                    "skipUrlEncoding": false
                  }
                ],
                "responses": [
                  {
                    "statusCodes": [
                      204
                    ],
                    "headers": [],
                    "isErrorResponse": false
                  }
                ],
                "httpMethod": "PUT",
                "uri": "{endpoint}",
                "path": "/type/dictionary/datetime",
                "requestMediaTypes": [
                  "application/json"
                ],
                "bufferResponse": true,
                "generateProtocolMethod": true,
                "generateConvenienceMethod": true,
                "crossLanguageDefinitionId": "Type.Dictionary.DatetimeValue.put",
                "decorators": []
              },
              "parameters": [
                {
                  "$id": "153",
                  "name": "body",
                  "nameInRequest": "body",
                  "type": {
                    "$ref": "144"
                  },
                  "location": "Body",
                  "isApiVersion": false,
                  "isContentType": false,
                  "isEndpoint": false,
                  "explode": false,
                  "isRequired": true,
                  "kind": "Method",
                  "decorators": [],
                  "skipUrlEncoding": false
                },
                {
                  "$id": "154",
                  "name": "contentType",
                  "nameInRequest": "contentType",
                  "doc": "Body parameter's content type. Known values are application/json",
                  "type": {
                    "$ref": "23"
                  },
                  "location": "Header",
                  "isApiVersion": false,
                  "isContentType": false,
                  "isEndpoint": false,
                  "explode": false,
                  "isRequired": true,
                  "kind": "Constant",
                  "decorators": [],
                  "skipUrlEncoding": false
                }
              ],
              "response": {},
              "isOverride": false,
              "generateConvenient": true,
              "generateProtocol": true,
              "crossLanguageDefinitionId": "Type.Dictionary.DatetimeValue.put"
            }
          ],
          "parameters": [
            {
              "$id": "155",
              "name": "endpoint",
              "nameInRequest": "endpoint",
              "doc": "Service host",
              "type": {
                "$id": "156",
                "kind": "url",
                "name": "url",
                "crossLanguageDefinitionId": "TypeSpec.url"
              },
              "location": "Uri",
              "isApiVersion": false,
              "isContentType": false,
              "isRequired": true,
              "isEndpoint": true,
              "skipUrlEncoding": false,
              "explode": false,
              "kind": "Client",
              "defaultValue": {
                "type": {
                  "$id": "157",
                  "kind": "string",
                  "name": "string",
                  "crossLanguageDefinitionId": "TypeSpec.string"
                },
                "value": "http://localhost:3000"
              }
            }
          ],
          "decorators": [],
          "crossLanguageDefinitionId": "Type.Dictionary.DatetimeValue",
          "apiVersions": [],
          "parent": {
            "$ref": "51"
          }
        },
        {
          "$id": "158",
          "kind": "client",
          "name": "DurationValue",
          "namespace": "Type.Dictionary",
          "doc": "Dictionary of duration values",
          "methods": [
            {
              "$id": "159",
              "kind": "basic",
              "name": "get",
              "accessibility": "public",
              "apiVersions": [],
              "operation": {
                "$id": "160",
                "name": "get",
                "resourceName": "DurationValue",
                "accessibility": "public",
                "parameters": [
                  {
                    "$id": "161",
                    "name": "accept",
                    "nameInRequest": "Accept",
                    "type": {
                      "$ref": "25"
                    },
                    "location": "Header",
                    "isApiVersion": false,
                    "isContentType": false,
                    "isEndpoint": false,
                    "explode": false,
                    "isRequired": true,
                    "kind": "Constant",
                    "decorators": [],
                    "skipUrlEncoding": false
                  }
                ],
                "responses": [
                  {
                    "statusCodes": [
                      200
                    ],
                    "bodyType": {
                      "$id": "162",
                      "kind": "dict",
                      "keyType": {
                        "$id": "163",
                        "kind": "string",
                        "name": "string",
                        "crossLanguageDefinitionId": "TypeSpec.string",
                        "decorators": []
                      },
                      "valueType": {
                        "$id": "164",
                        "kind": "duration",
                        "name": "duration",
                        "encode": "ISO8601",
                        "wireType": {
                          "$id": "165",
                          "kind": "string",
                          "name": "string",
                          "crossLanguageDefinitionId": "TypeSpec.string",
                          "decorators": []
                        },
                        "crossLanguageDefinitionId": "TypeSpec.duration",
                        "decorators": []
                      },
                      "decorators": []
                    },
                    "headers": [],
                    "isErrorResponse": false,
                    "contentTypes": [
                      "application/json"
                    ]
                  }
                ],
                "httpMethod": "GET",
                "uri": "{endpoint}",
                "path": "/type/dictionary/duration",
                "bufferResponse": true,
                "generateProtocolMethod": true,
                "generateConvenienceMethod": true,
                "crossLanguageDefinitionId": "Type.Dictionary.DurationValue.get",
                "decorators": []
              },
              "parameters": [
                {
                  "$id": "166",
                  "name": "accept",
                  "nameInRequest": "accept",
                  "type": {
                    "$ref": "25"
                  },
                  "location": "Header",
                  "isApiVersion": false,
                  "isContentType": false,
                  "isEndpoint": false,
                  "explode": false,
                  "isRequired": true,
                  "kind": "Constant",
                  "decorators": [],
                  "skipUrlEncoding": false
                }
              ],
              "response": {
                "type": {
                  "$ref": "162"
                }
              },
              "isOverride": false,
              "generateConvenient": true,
              "generateProtocol": true,
              "crossLanguageDefinitionId": "Type.Dictionary.DurationValue.get"
            },
            {
              "$id": "167",
              "kind": "basic",
              "name": "put",
              "accessibility": "public",
              "apiVersions": [],
              "operation": {
                "$id": "168",
                "name": "put",
                "resourceName": "DurationValue",
                "accessibility": "public",
                "parameters": [
                  {
                    "$id": "169",
                    "name": "contentType",
                    "nameInRequest": "Content-Type",
                    "doc": "Body parameter's content type. Known values are application/json",
                    "type": {
                      "$ref": "27"
                    },
                    "location": "Header",
                    "isApiVersion": false,
                    "isContentType": true,
                    "isEndpoint": false,
                    "explode": false,
                    "isRequired": true,
                    "kind": "Constant",
                    "decorators": [],
                    "skipUrlEncoding": false
                  },
                  {
                    "$id": "170",
                    "name": "body",
                    "nameInRequest": "body",
                    "type": {
                      "$ref": "162"
                    },
                    "location": "Body",
                    "isApiVersion": false,
                    "isContentType": false,
                    "isEndpoint": false,
                    "explode": false,
                    "isRequired": true,
                    "kind": "Method",
                    "decorators": [],
                    "skipUrlEncoding": false
                  }
                ],
                "responses": [
                  {
                    "statusCodes": [
                      204
                    ],
                    "headers": [],
                    "isErrorResponse": false
                  }
                ],
                "httpMethod": "PUT",
                "uri": "{endpoint}",
                "path": "/type/dictionary/duration",
                "requestMediaTypes": [
                  "application/json"
                ],
                "bufferResponse": true,
                "generateProtocolMethod": true,
                "generateConvenienceMethod": true,
                "crossLanguageDefinitionId": "Type.Dictionary.DurationValue.put",
                "decorators": []
              },
              "parameters": [
                {
                  "$id": "171",
                  "name": "body",
                  "nameInRequest": "body",
                  "type": {
                    "$ref": "162"
                  },
                  "location": "Body",
                  "isApiVersion": false,
                  "isContentType": false,
                  "isEndpoint": false,
                  "explode": false,
                  "isRequired": true,
                  "kind": "Method",
                  "decorators": [],
                  "skipUrlEncoding": false
                },
                {
                  "$id": "172",
                  "name": "contentType",
                  "nameInRequest": "contentType",
                  "doc": "Body parameter's content type. Known values are application/json",
                  "type": {
                    "$ref": "27"
                  },
                  "location": "Header",
                  "isApiVersion": false,
                  "isContentType": false,
                  "isEndpoint": false,
                  "explode": false,
                  "isRequired": true,
                  "kind": "Constant",
                  "decorators": [],
                  "skipUrlEncoding": false
                }
              ],
              "response": {},
              "isOverride": false,
              "generateConvenient": true,
              "generateProtocol": true,
              "crossLanguageDefinitionId": "Type.Dictionary.DurationValue.put"
            }
          ],
          "parameters": [
            {
              "$id": "173",
              "name": "endpoint",
              "nameInRequest": "endpoint",
              "doc": "Service host",
              "type": {
                "$id": "174",
                "kind": "url",
                "name": "url",
                "crossLanguageDefinitionId": "TypeSpec.url"
              },
              "location": "Uri",
              "isApiVersion": false,
              "isContentType": false,
              "isRequired": true,
              "isEndpoint": true,
              "skipUrlEncoding": false,
              "explode": false,
              "kind": "Client",
              "defaultValue": {
                "type": {
                  "$id": "175",
                  "kind": "string",
                  "name": "string",
                  "crossLanguageDefinitionId": "TypeSpec.string"
                },
                "value": "http://localhost:3000"
              }
            }
          ],
          "decorators": [],
          "crossLanguageDefinitionId": "Type.Dictionary.DurationValue",
          "apiVersions": [],
          "parent": {
            "$ref": "51"
          }
        },
        {
          "$id": "176",
          "kind": "client",
          "name": "UnknownValue",
          "namespace": "Type.Dictionary",
          "doc": "Dictionary of unknown values",
          "methods": [
            {
              "$id": "177",
              "kind": "basic",
              "name": "get",
              "accessibility": "public",
              "apiVersions": [],
              "operation": {
                "$id": "178",
                "name": "get",
                "resourceName": "UnknownValue",
                "accessibility": "public",
                "parameters": [
                  {
                    "$id": "179",
                    "name": "accept",
                    "nameInRequest": "Accept",
                    "type": {
                      "$ref": "29"
                    },
                    "location": "Header",
                    "isApiVersion": false,
                    "isContentType": false,
                    "isEndpoint": false,
                    "explode": false,
                    "isRequired": true,
                    "kind": "Constant",
                    "decorators": [],
                    "skipUrlEncoding": false
                  }
                ],
                "responses": [
                  {
                    "statusCodes": [
                      200
                    ],
                    "bodyType": {
                      "$id": "180",
                      "kind": "dict",
                      "keyType": {
                        "$id": "181",
                        "kind": "string",
                        "name": "string",
                        "crossLanguageDefinitionId": "TypeSpec.string",
                        "decorators": []
                      },
                      "valueType": {
                        "$id": "182",
                        "kind": "unknown",
                        "name": "unknown",
                        "crossLanguageDefinitionId": "",
                        "decorators": []
                      },
                      "decorators": []
                    },
                    "headers": [],
                    "isErrorResponse": false,
                    "contentTypes": [
                      "application/json"
                    ]
                  }
                ],
                "httpMethod": "GET",
                "uri": "{endpoint}",
                "path": "/type/dictionary/unknown",
                "bufferResponse": true,
                "generateProtocolMethod": true,
                "generateConvenienceMethod": true,
                "crossLanguageDefinitionId": "Type.Dictionary.UnknownValue.get",
                "decorators": []
              },
              "parameters": [
                {
                  "$id": "183",
                  "name": "accept",
                  "nameInRequest": "accept",
                  "type": {
                    "$ref": "29"
                  },
                  "location": "Header",
                  "isApiVersion": false,
                  "isContentType": false,
                  "isEndpoint": false,
                  "explode": false,
                  "isRequired": true,
                  "kind": "Constant",
                  "decorators": [],
                  "skipUrlEncoding": false
                }
              ],
              "response": {
                "type": {
                  "$ref": "180"
                }
              },
              "isOverride": false,
              "generateConvenient": true,
              "generateProtocol": true,
              "crossLanguageDefinitionId": "Type.Dictionary.UnknownValue.get"
            },
            {
              "$id": "184",
              "kind": "basic",
              "name": "put",
              "accessibility": "public",
              "apiVersions": [],
              "operation": {
                "$id": "185",
                "name": "put",
                "resourceName": "UnknownValue",
                "accessibility": "public",
                "parameters": [
                  {
                    "$id": "186",
                    "name": "contentType",
                    "nameInRequest": "Content-Type",
                    "doc": "Body parameter's content type. Known values are application/json",
                    "type": {
                      "$ref": "31"
                    },
                    "location": "Header",
                    "isApiVersion": false,
                    "isContentType": true,
                    "isEndpoint": false,
                    "explode": false,
                    "isRequired": true,
                    "kind": "Constant",
                    "decorators": [],
                    "skipUrlEncoding": false
                  },
                  {
                    "$id": "187",
                    "name": "body",
                    "nameInRequest": "body",
                    "type": {
                      "$ref": "180"
                    },
                    "location": "Body",
                    "isApiVersion": false,
                    "isContentType": false,
                    "isEndpoint": false,
                    "explode": false,
                    "isRequired": true,
                    "kind": "Method",
                    "decorators": [],
                    "skipUrlEncoding": false
                  }
                ],
                "responses": [
                  {
                    "statusCodes": [
                      204
                    ],
                    "headers": [],
                    "isErrorResponse": false
                  }
                ],
                "httpMethod": "PUT",
                "uri": "{endpoint}",
                "path": "/type/dictionary/unknown",
                "requestMediaTypes": [
                  "application/json"
                ],
                "bufferResponse": true,
                "generateProtocolMethod": true,
                "generateConvenienceMethod": true,
                "crossLanguageDefinitionId": "Type.Dictionary.UnknownValue.put",
                "decorators": []
              },
              "parameters": [
                {
                  "$id": "188",
                  "name": "body",
                  "nameInRequest": "body",
                  "type": {
                    "$ref": "180"
                  },
                  "location": "Body",
                  "isApiVersion": false,
                  "isContentType": false,
                  "isEndpoint": false,
                  "explode": false,
                  "isRequired": true,
                  "kind": "Method",
                  "decorators": [],
                  "skipUrlEncoding": false
                },
                {
                  "$id": "189",
                  "name": "contentType",
                  "nameInRequest": "contentType",
                  "doc": "Body parameter's content type. Known values are application/json",
                  "type": {
                    "$ref": "31"
                  },
                  "location": "Header",
                  "isApiVersion": false,
                  "isContentType": false,
                  "isEndpoint": false,
                  "explode": false,
                  "isRequired": true,
                  "kind": "Constant",
                  "decorators": [],
                  "skipUrlEncoding": false
                }
              ],
              "response": {},
              "isOverride": false,
              "generateConvenient": true,
              "generateProtocol": true,
              "crossLanguageDefinitionId": "Type.Dictionary.UnknownValue.put"
            }
          ],
          "parameters": [
            {
              "$id": "190",
              "name": "endpoint",
              "nameInRequest": "endpoint",
              "doc": "Service host",
              "type": {
                "$id": "191",
                "kind": "url",
                "name": "url",
                "crossLanguageDefinitionId": "TypeSpec.url"
              },
              "location": "Uri",
              "isApiVersion": false,
              "isContentType": false,
              "isRequired": true,
              "isEndpoint": true,
              "skipUrlEncoding": false,
              "explode": false,
              "kind": "Client",
              "defaultValue": {
                "type": {
                  "$id": "192",
                  "kind": "string",
                  "name": "string",
                  "crossLanguageDefinitionId": "TypeSpec.string"
                },
                "value": "http://localhost:3000"
              }
            }
          ],
          "decorators": [],
          "crossLanguageDefinitionId": "Type.Dictionary.UnknownValue",
          "apiVersions": [],
          "parent": {
            "$ref": "51"
          }
        },
        {
          "$id": "193",
          "kind": "client",
          "name": "ModelValue",
          "namespace": "Type.Dictionary",
          "doc": "Dictionary of model values",
          "methods": [
            {
              "$id": "194",
              "kind": "basic",
              "name": "get",
              "accessibility": "public",
              "apiVersions": [],
              "operation": {
                "$id": "195",
                "name": "get",
                "resourceName": "ModelValue",
                "accessibility": "public",
                "parameters": [
                  {
                    "$id": "196",
                    "name": "accept",
                    "nameInRequest": "Accept",
                    "type": {
                      "$ref": "33"
                    },
                    "location": "Header",
                    "isApiVersion": false,
                    "isContentType": false,
                    "isEndpoint": false,
                    "explode": false,
                    "isRequired": true,
                    "kind": "Constant",
                    "decorators": [],
                    "skipUrlEncoding": false
                  }
                ],
                "responses": [
                  {
                    "statusCodes": [
                      200
                    ],
                    "bodyType": {
                      "$id": "197",
                      "kind": "dict",
                      "keyType": {
                        "$ref": "50"
                      },
                      "valueType": {
                        "$ref": "45"
                      },
                      "decorators": []
                    },
                    "headers": [],
                    "isErrorResponse": false,
                    "contentTypes": [
                      "application/json"
                    ]
                  }
                ],
                "httpMethod": "GET",
                "uri": "{endpoint}",
                "path": "/type/dictionary/model",
                "bufferResponse": true,
                "generateProtocolMethod": true,
                "generateConvenienceMethod": true,
                "crossLanguageDefinitionId": "Type.Dictionary.ModelValue.get",
                "decorators": []
              },
              "parameters": [
                {
                  "$id": "198",
                  "name": "accept",
                  "nameInRequest": "accept",
                  "type": {
                    "$ref": "33"
                  },
                  "location": "Header",
                  "isApiVersion": false,
                  "isContentType": false,
                  "isEndpoint": false,
                  "explode": false,
                  "isRequired": true,
                  "kind": "Constant",
                  "decorators": [],
                  "skipUrlEncoding": false
                }
              ],
              "response": {
                "type": {
                  "$ref": "197"
                }
              },
              "isOverride": false,
              "generateConvenient": true,
              "generateProtocol": true,
              "crossLanguageDefinitionId": "Type.Dictionary.ModelValue.get"
            },
            {
              "$id": "199",
              "kind": "basic",
              "name": "put",
              "accessibility": "public",
              "apiVersions": [],
              "operation": {
                "$id": "200",
                "name": "put",
                "resourceName": "ModelValue",
                "accessibility": "public",
                "parameters": [
                  {
                    "$id": "201",
                    "name": "contentType",
                    "nameInRequest": "Content-Type",
                    "doc": "Body parameter's content type. Known values are application/json",
                    "type": {
                      "$ref": "35"
                    },
                    "location": "Header",
                    "isApiVersion": false,
                    "isContentType": true,
                    "isEndpoint": false,
                    "explode": false,
                    "isRequired": true,
                    "kind": "Constant",
                    "decorators": [],
                    "skipUrlEncoding": false
                  },
                  {
                    "$id": "202",
                    "name": "body",
                    "nameInRequest": "body",
                    "type": {
                      "$ref": "197"
                    },
                    "location": "Body",
                    "isApiVersion": false,
                    "isContentType": false,
                    "isEndpoint": false,
                    "explode": false,
                    "isRequired": true,
                    "kind": "Method",
                    "decorators": [],
                    "skipUrlEncoding": false
                  }
                ],
                "responses": [
                  {
                    "statusCodes": [
                      204
                    ],
                    "headers": [],
                    "isErrorResponse": false
                  }
                ],
                "httpMethod": "PUT",
                "uri": "{endpoint}",
                "path": "/type/dictionary/model",
                "requestMediaTypes": [
                  "application/json"
                ],
                "bufferResponse": true,
                "generateProtocolMethod": true,
                "generateConvenienceMethod": true,
                "crossLanguageDefinitionId": "Type.Dictionary.ModelValue.put",
                "decorators": []
              },
              "parameters": [
                {
                  "$id": "203",
                  "name": "body",
                  "nameInRequest": "body",
                  "type": {
                    "$ref": "197"
                  },
                  "location": "Body",
                  "isApiVersion": false,
                  "isContentType": false,
                  "isEndpoint": false,
                  "explode": false,
                  "isRequired": true,
                  "kind": "Method",
                  "decorators": [],
                  "skipUrlEncoding": false
                },
                {
                  "$id": "204",
                  "name": "contentType",
                  "nameInRequest": "contentType",
                  "doc": "Body parameter's content type. Known values are application/json",
                  "type": {
                    "$ref": "35"
                  },
                  "location": "Header",
                  "isApiVersion": false,
                  "isContentType": false,
                  "isEndpoint": false,
                  "explode": false,
                  "isRequired": true,
                  "kind": "Constant",
                  "decorators": [],
                  "skipUrlEncoding": false
                }
              ],
              "response": {},
              "isOverride": false,
              "generateConvenient": true,
              "generateProtocol": true,
              "crossLanguageDefinitionId": "Type.Dictionary.ModelValue.put"
            }
          ],
          "parameters": [
            {
              "$id": "205",
              "name": "endpoint",
              "nameInRequest": "endpoint",
              "doc": "Service host",
              "type": {
                "$id": "206",
                "kind": "url",
                "name": "url",
                "crossLanguageDefinitionId": "TypeSpec.url"
              },
              "location": "Uri",
              "isApiVersion": false,
              "isContentType": false,
              "isRequired": true,
              "isEndpoint": true,
              "skipUrlEncoding": false,
              "explode": false,
              "kind": "Client",
              "defaultValue": {
                "type": {
                  "$id": "207",
                  "kind": "string",
                  "name": "string",
                  "crossLanguageDefinitionId": "TypeSpec.string"
                },
                "value": "http://localhost:3000"
              }
            }
          ],
          "decorators": [],
          "crossLanguageDefinitionId": "Type.Dictionary.ModelValue",
          "apiVersions": [],
          "parent": {
            "$ref": "51"
          }
        },
        {
          "$id": "208",
          "kind": "client",
          "name": "RecursiveModelValue",
          "namespace": "Type.Dictionary",
          "doc": "Dictionary of model values",
          "methods": [
            {
              "$id": "209",
              "kind": "basic",
              "name": "get",
              "accessibility": "public",
              "apiVersions": [],
              "operation": {
                "$id": "210",
                "name": "get",
                "resourceName": "RecursiveModelValue",
                "accessibility": "public",
                "parameters": [
                  {
                    "$id": "211",
                    "name": "accept",
                    "nameInRequest": "Accept",
                    "type": {
                      "$ref": "37"
                    },
                    "location": "Header",
                    "isApiVersion": false,
                    "isContentType": false,
                    "isEndpoint": false,
                    "explode": false,
                    "isRequired": true,
                    "kind": "Constant",
                    "decorators": [],
                    "skipUrlEncoding": false
                  }
                ],
                "responses": [
                  {
                    "statusCodes": [
                      200
                    ],
                    "bodyType": {
                      "$ref": "197"
                    },
                    "headers": [],
                    "isErrorResponse": false,
                    "contentTypes": [
                      "application/json"
                    ]
                  }
                ],
                "httpMethod": "GET",
                "uri": "{endpoint}",
                "path": "/type/dictionary/model/recursive",
                "bufferResponse": true,
                "generateProtocolMethod": true,
                "generateConvenienceMethod": true,
                "crossLanguageDefinitionId": "Type.Dictionary.RecursiveModelValue.get",
                "decorators": []
              },
              "parameters": [
                {
                  "$id": "212",
                  "name": "accept",
                  "nameInRequest": "accept",
                  "type": {
                    "$ref": "37"
                  },
                  "location": "Header",
                  "isApiVersion": false,
                  "isContentType": false,
                  "isEndpoint": false,
                  "explode": false,
                  "isRequired": true,
                  "kind": "Constant",
                  "decorators": [],
                  "skipUrlEncoding": false
                }
              ],
              "response": {
                "type": {
                  "$ref": "197"
                }
              },
              "isOverride": false,
              "generateConvenient": true,
              "generateProtocol": true,
              "crossLanguageDefinitionId": "Type.Dictionary.RecursiveModelValue.get"
            },
            {
              "$id": "213",
              "kind": "basic",
              "name": "put",
              "accessibility": "public",
              "apiVersions": [],
              "operation": {
                "$id": "214",
                "name": "put",
                "resourceName": "RecursiveModelValue",
                "accessibility": "public",
                "parameters": [
                  {
                    "$id": "215",
                    "name": "contentType",
                    "nameInRequest": "Content-Type",
                    "doc": "Body parameter's content type. Known values are application/json",
                    "type": {
                      "$ref": "39"
                    },
                    "location": "Header",
                    "isApiVersion": false,
                    "isContentType": true,
                    "isEndpoint": false,
                    "explode": false,
                    "isRequired": true,
                    "kind": "Constant",
                    "decorators": [],
                    "skipUrlEncoding": false
                  },
                  {
                    "$id": "216",
                    "name": "body",
                    "nameInRequest": "body",
                    "type": {
                      "$ref": "197"
                    },
                    "location": "Body",
                    "isApiVersion": false,
                    "isContentType": false,
                    "isEndpoint": false,
                    "explode": false,
                    "isRequired": true,
                    "kind": "Method",
                    "decorators": [],
                    "skipUrlEncoding": false
                  }
                ],
                "responses": [
                  {
                    "statusCodes": [
                      204
                    ],
                    "headers": [],
                    "isErrorResponse": false
                  }
                ],
                "httpMethod": "PUT",
                "uri": "{endpoint}",
                "path": "/type/dictionary/model/recursive",
                "requestMediaTypes": [
                  "application/json"
                ],
                "bufferResponse": true,
                "generateProtocolMethod": true,
                "generateConvenienceMethod": true,
                "crossLanguageDefinitionId": "Type.Dictionary.RecursiveModelValue.put",
                "decorators": []
              },
              "parameters": [
                {
                  "$id": "217",
                  "name": "body",
                  "nameInRequest": "body",
                  "type": {
                    "$ref": "197"
                  },
                  "location": "Body",
                  "isApiVersion": false,
                  "isContentType": false,
                  "isEndpoint": false,
                  "explode": false,
                  "isRequired": true,
                  "kind": "Method",
                  "decorators": [],
                  "skipUrlEncoding": false
                },
                {
                  "$id": "218",
                  "name": "contentType",
                  "nameInRequest": "contentType",
                  "doc": "Body parameter's content type. Known values are application/json",
                  "type": {
                    "$ref": "39"
                  },
                  "location": "Header",
                  "isApiVersion": false,
                  "isContentType": false,
                  "isEndpoint": false,
                  "explode": false,
                  "isRequired": true,
                  "kind": "Constant",
                  "decorators": [],
                  "skipUrlEncoding": false
                }
              ],
              "response": {},
              "isOverride": false,
              "generateConvenient": true,
              "generateProtocol": true,
              "crossLanguageDefinitionId": "Type.Dictionary.RecursiveModelValue.put"
            }
          ],
          "parameters": [
            {
              "$id": "219",
              "name": "endpoint",
              "nameInRequest": "endpoint",
              "doc": "Service host",
              "type": {
                "$id": "220",
                "kind": "url",
                "name": "url",
                "crossLanguageDefinitionId": "TypeSpec.url"
              },
              "location": "Uri",
              "isApiVersion": false,
              "isContentType": false,
              "isRequired": true,
              "isEndpoint": true,
              "skipUrlEncoding": false,
              "explode": false,
              "kind": "Client",
              "defaultValue": {
                "type": {
                  "$id": "221",
                  "kind": "string",
                  "name": "string",
                  "crossLanguageDefinitionId": "TypeSpec.string"
                },
                "value": "http://localhost:3000"
              }
            }
          ],
          "decorators": [],
          "crossLanguageDefinitionId": "Type.Dictionary.RecursiveModelValue",
          "apiVersions": [],
          "parent": {
            "$ref": "51"
          }
        },
        {
          "$id": "222",
          "kind": "client",
          "name": "NullableFloatValue",
          "namespace": "Type.Dictionary",
          "doc": "Dictionary of nullable float values",
          "methods": [
            {
              "$id": "223",
              "kind": "basic",
              "name": "get",
              "accessibility": "public",
              "apiVersions": [],
              "operation": {
                "$id": "224",
                "name": "get",
                "resourceName": "NullableFloatValue",
                "accessibility": "public",
                "parameters": [
                  {
                    "$id": "225",
                    "name": "accept",
                    "nameInRequest": "Accept",
                    "type": {
                      "$ref": "41"
                    },
                    "location": "Header",
                    "isApiVersion": false,
                    "isContentType": false,
                    "isEndpoint": false,
                    "explode": false,
                    "isRequired": true,
                    "kind": "Constant",
                    "decorators": [],
                    "skipUrlEncoding": false
                  }
                ],
                "responses": [
                  {
                    "statusCodes": [
                      200
                    ],
                    "bodyType": {
                      "$id": "226",
                      "kind": "dict",
                      "keyType": {
                        "$id": "227",
                        "kind": "string",
                        "name": "string",
                        "crossLanguageDefinitionId": "TypeSpec.string",
                        "decorators": []
                      },
                      "valueType": {
                        "$id": "228",
                        "kind": "nullable",
                        "type": {
                          "$id": "229",
                          "kind": "float32",
                          "name": "float32",
                          "crossLanguageDefinitionId": "TypeSpec.float32",
                          "decorators": []
                        },
                        "namespace": ""
                      },
                      "decorators": []
                    },
                    "headers": [],
                    "isErrorResponse": false,
                    "contentTypes": [
                      "application/json"
                    ]
                  }
                ],
                "httpMethod": "GET",
                "uri": "{endpoint}",
                "path": "/type/dictionary/nullable-float",
                "bufferResponse": true,
                "generateProtocolMethod": true,
                "generateConvenienceMethod": true,
                "crossLanguageDefinitionId": "Type.Dictionary.NullableFloatValue.get",
                "decorators": []
              },
              "parameters": [
                {
                  "$id": "230",
                  "name": "accept",
                  "nameInRequest": "accept",
                  "type": {
                    "$ref": "41"
                  },
                  "location": "Header",
                  "isApiVersion": false,
                  "isContentType": false,
                  "isEndpoint": false,
                  "explode": false,
                  "isRequired": true,
                  "kind": "Constant",
                  "decorators": [],
                  "skipUrlEncoding": false
                }
              ],
              "response": {
                "type": {
                  "$ref": "226"
                }
              },
              "isOverride": false,
              "generateConvenient": true,
              "generateProtocol": true,
              "crossLanguageDefinitionId": "Type.Dictionary.NullableFloatValue.get"
            },
            {
              "$id": "231",
              "kind": "basic",
              "name": "put",
              "accessibility": "public",
              "apiVersions": [],
              "operation": {
                "$id": "232",
                "name": "put",
                "resourceName": "NullableFloatValue",
                "accessibility": "public",
                "parameters": [
                  {
                    "$id": "233",
                    "name": "contentType",
                    "nameInRequest": "Content-Type",
                    "doc": "Body parameter's content type. Known values are application/json",
                    "type": {
                      "$ref": "43"
                    },
                    "location": "Header",
                    "isApiVersion": false,
                    "isContentType": true,
                    "isEndpoint": false,
                    "explode": false,
                    "isRequired": true,
                    "kind": "Constant",
                    "decorators": [],
                    "skipUrlEncoding": false
                  },
                  {
                    "$id": "234",
                    "name": "body",
                    "nameInRequest": "body",
                    "type": {
                      "$ref": "226"
                    },
                    "location": "Body",
                    "isApiVersion": false,
                    "isContentType": false,
                    "isEndpoint": false,
                    "explode": false,
                    "isRequired": true,
                    "kind": "Method",
                    "decorators": [],
                    "skipUrlEncoding": false
                  }
                ],
                "responses": [
                  {
                    "statusCodes": [
                      204
                    ],
                    "headers": [],
                    "isErrorResponse": false
                  }
                ],
                "httpMethod": "PUT",
                "uri": "{endpoint}",
                "path": "/type/dictionary/nullable-float",
                "requestMediaTypes": [
                  "application/json"
                ],
                "bufferResponse": true,
                "generateProtocolMethod": true,
                "generateConvenienceMethod": true,
                "crossLanguageDefinitionId": "Type.Dictionary.NullableFloatValue.put",
                "decorators": []
              },
              "parameters": [
                {
                  "$id": "235",
                  "name": "body",
                  "nameInRequest": "body",
                  "type": {
                    "$ref": "226"
                  },
                  "location": "Body",
                  "isApiVersion": false,
                  "isContentType": false,
                  "isEndpoint": false,
                  "explode": false,
                  "isRequired": true,
                  "kind": "Method",
                  "decorators": [],
                  "skipUrlEncoding": false
                },
                {
                  "$id": "236",
                  "name": "contentType",
                  "nameInRequest": "contentType",
                  "doc": "Body parameter's content type. Known values are application/json",
                  "type": {
                    "$ref": "43"
                  },
                  "location": "Header",
                  "isApiVersion": false,
                  "isContentType": false,
                  "isEndpoint": false,
                  "explode": false,
                  "isRequired": true,
                  "kind": "Constant",
                  "decorators": [],
                  "skipUrlEncoding": false
                }
              ],
              "response": {},
              "isOverride": false,
              "generateConvenient": true,
              "generateProtocol": true,
              "crossLanguageDefinitionId": "Type.Dictionary.NullableFloatValue.put"
            }
          ],
          "parameters": [
            {
              "$id": "237",
              "name": "endpoint",
              "nameInRequest": "endpoint",
              "doc": "Service host",
              "type": {
                "$id": "238",
                "kind": "url",
                "name": "url",
                "crossLanguageDefinitionId": "TypeSpec.url"
              },
              "location": "Uri",
              "isApiVersion": false,
              "isContentType": false,
              "isRequired": true,
              "isEndpoint": true,
              "skipUrlEncoding": false,
              "explode": false,
              "kind": "Client",
              "defaultValue": {
                "type": {
                  "$id": "239",
                  "kind": "string",
                  "name": "string",
                  "crossLanguageDefinitionId": "TypeSpec.string"
                },
                "value": "http://localhost:3000"
              }
            }
          ],
          "decorators": [],
          "crossLanguageDefinitionId": "Type.Dictionary.NullableFloatValue",
          "apiVersions": [],
          "parent": {
            "$ref": "51"
          }
        }
<<<<<<< HEAD
      ]
=======
       ],
       "response": {
        "$id": "295"
       },
       "isOverride": false,
       "generateConvenient": true,
       "generateProtocol": true,
       "crossLanguageDefinitionId": "Type.Dictionary.NullableFloatValue.put"
      }
     ],
     "parameters": [
      {
       "$id": "296",
       "name": "endpoint",
       "nameInRequest": "endpoint",
       "doc": "Service host",
       "type": {
        "$id": "297",
        "kind": "url",
        "name": "endpoint",
        "crossLanguageDefinitionId": "TypeSpec.url"
       },
       "location": "Uri",
       "isApiVersion": false,
       "isContentType": false,
       "isRequired": true,
       "isEndpoint": true,
       "skipUrlEncoding": false,
       "explode": false,
       "kind": "Client",
       "defaultValue": {
        "$id": "298",
        "type": {
         "$id": "299",
         "kind": "string",
         "name": "string",
         "crossLanguageDefinitionId": "TypeSpec.string"
        },
        "value": "http://localhost:3000"
       },
       "serverUrlTemplate": "{endpoint}"
      }
     ],
     "decorators": [],
     "crossLanguageDefinitionId": "Type.Dictionary.NullableFloatValue",
     "apiVersions": [],
     "parent": {
      "$ref": "56"
     }
>>>>>>> 790f0e22
    }
  ]
}<|MERGE_RESOLUTION|>--- conflicted
+++ resolved
@@ -52,7 +52,6 @@
       "decorators": []
     },
     {
-<<<<<<< HEAD
       "$id": "7",
       "kind": "constant",
       "name": "putContentType1",
@@ -68,43 +67,6 @@
       "value": "application/json",
       "decorators": []
     },
-=======
-     "$id": "57",
-     "name": "endpoint",
-     "nameInRequest": "endpoint",
-     "doc": "Service host",
-     "type": {
-      "$id": "58",
-      "kind": "url",
-      "name": "endpoint",
-      "crossLanguageDefinitionId": "TypeSpec.url"
-     },
-     "location": "Uri",
-     "isApiVersion": false,
-     "isContentType": false,
-     "isRequired": true,
-     "isEndpoint": true,
-     "skipUrlEncoding": false,
-     "explode": false,
-     "kind": "Client",
-     "defaultValue": {
-      "$id": "59",
-      "type": {
-       "$id": "60",
-       "kind": "string",
-       "name": "string",
-       "crossLanguageDefinitionId": "TypeSpec.string"
-      },
-      "value": "http://localhost:3000"
-     },
-     "serverUrlTemplate": "{endpoint}"
-    }
-   ],
-   "decorators": [],
-   "crossLanguageDefinitionId": "Type.Dictionary",
-   "apiVersions": [],
-   "children": [
->>>>>>> 790f0e22
     {
       "$id": "9",
       "kind": "constant",
@@ -133,98 +95,9 @@
         "name": "string",
         "crossLanguageDefinitionId": "TypeSpec.string",
         "decorators": []
-<<<<<<< HEAD
       },
       "value": "application/json",
       "decorators": []
-=======
-       },
-       "parameters": [
-        {
-         "$id": "76",
-         "name": "body",
-         "nameInRequest": "body",
-         "type": {
-          "$ref": "66"
-         },
-         "location": "Body",
-         "isApiVersion": false,
-         "isContentType": false,
-         "isEndpoint": false,
-         "explode": false,
-         "isRequired": true,
-         "kind": "Method",
-         "decorators": [],
-         "skipUrlEncoding": false
-        },
-        {
-         "$id": "77",
-         "name": "contentType",
-         "nameInRequest": "contentType",
-         "doc": "Body parameter's content type. Known values are application/json",
-         "type": {
-          "$ref": "4"
-         },
-         "location": "Header",
-         "isApiVersion": false,
-         "isContentType": false,
-         "isEndpoint": false,
-         "explode": false,
-         "isRequired": true,
-         "kind": "Constant",
-         "decorators": [],
-         "skipUrlEncoding": false
-        }
-       ],
-       "response": {
-        "$id": "78"
-       },
-       "isOverride": false,
-       "generateConvenient": true,
-       "generateProtocol": true,
-       "crossLanguageDefinitionId": "Type.Dictionary.Int32Value.put"
-      }
-     ],
-     "parameters": [
-      {
-       "$id": "79",
-       "name": "endpoint",
-       "nameInRequest": "endpoint",
-       "doc": "Service host",
-       "type": {
-        "$id": "80",
-        "kind": "url",
-        "name": "endpoint",
-        "crossLanguageDefinitionId": "TypeSpec.url"
-       },
-       "location": "Uri",
-       "isApiVersion": false,
-       "isContentType": false,
-       "isRequired": true,
-       "isEndpoint": true,
-       "skipUrlEncoding": false,
-       "explode": false,
-       "kind": "Client",
-       "defaultValue": {
-        "$id": "81",
-        "type": {
-         "$id": "82",
-         "kind": "string",
-         "name": "string",
-         "crossLanguageDefinitionId": "TypeSpec.string"
-        },
-        "value": "http://localhost:3000"
-       },
-       "serverUrlTemplate": "{endpoint}"
-      }
-     ],
-     "decorators": [],
-     "crossLanguageDefinitionId": "Type.Dictionary.Int32Value",
-     "apiVersions": [],
-     "parent": {
-      "$ref": "56"
-     }
->>>>>>> 790f0e22
     },
     {
       "$id": "13",
@@ -254,98 +127,9 @@
         "name": "string",
         "crossLanguageDefinitionId": "TypeSpec.string",
         "decorators": []
-<<<<<<< HEAD
       },
       "value": "application/json",
       "decorators": []
-=======
-       },
-       "parameters": [
-        {
-         "$id": "98",
-         "name": "body",
-         "nameInRequest": "body",
-         "type": {
-          "$ref": "88"
-         },
-         "location": "Body",
-         "isApiVersion": false,
-         "isContentType": false,
-         "isEndpoint": false,
-         "explode": false,
-         "isRequired": true,
-         "kind": "Method",
-         "decorators": [],
-         "skipUrlEncoding": false
-        },
-        {
-         "$id": "99",
-         "name": "contentType",
-         "nameInRequest": "contentType",
-         "doc": "Body parameter's content type. Known values are application/json",
-         "type": {
-          "$ref": "8"
-         },
-         "location": "Header",
-         "isApiVersion": false,
-         "isContentType": false,
-         "isEndpoint": false,
-         "explode": false,
-         "isRequired": true,
-         "kind": "Constant",
-         "decorators": [],
-         "skipUrlEncoding": false
-        }
-       ],
-       "response": {
-        "$id": "100"
-       },
-       "isOverride": false,
-       "generateConvenient": true,
-       "generateProtocol": true,
-       "crossLanguageDefinitionId": "Type.Dictionary.Int64Value.put"
-      }
-     ],
-     "parameters": [
-      {
-       "$id": "101",
-       "name": "endpoint",
-       "nameInRequest": "endpoint",
-       "doc": "Service host",
-       "type": {
-        "$id": "102",
-        "kind": "url",
-        "name": "endpoint",
-        "crossLanguageDefinitionId": "TypeSpec.url"
-       },
-       "location": "Uri",
-       "isApiVersion": false,
-       "isContentType": false,
-       "isRequired": true,
-       "isEndpoint": true,
-       "skipUrlEncoding": false,
-       "explode": false,
-       "kind": "Client",
-       "defaultValue": {
-        "$id": "103",
-        "type": {
-         "$id": "104",
-         "kind": "string",
-         "name": "string",
-         "crossLanguageDefinitionId": "TypeSpec.string"
-        },
-        "value": "http://localhost:3000"
-       },
-       "serverUrlTemplate": "{endpoint}"
-      }
-     ],
-     "decorators": [],
-     "crossLanguageDefinitionId": "Type.Dictionary.Int64Value",
-     "apiVersions": [],
-     "parent": {
-      "$ref": "56"
-     }
->>>>>>> 790f0e22
     },
     {
       "$id": "17",
@@ -375,98 +159,9 @@
         "name": "string",
         "crossLanguageDefinitionId": "TypeSpec.string",
         "decorators": []
-<<<<<<< HEAD
       },
       "value": "application/json",
       "decorators": []
-=======
-       },
-       "parameters": [
-        {
-         "$id": "120",
-         "name": "body",
-         "nameInRequest": "body",
-         "type": {
-          "$ref": "110"
-         },
-         "location": "Body",
-         "isApiVersion": false,
-         "isContentType": false,
-         "isEndpoint": false,
-         "explode": false,
-         "isRequired": true,
-         "kind": "Method",
-         "decorators": [],
-         "skipUrlEncoding": false
-        },
-        {
-         "$id": "121",
-         "name": "contentType",
-         "nameInRequest": "contentType",
-         "doc": "Body parameter's content type. Known values are application/json",
-         "type": {
-          "$ref": "12"
-         },
-         "location": "Header",
-         "isApiVersion": false,
-         "isContentType": false,
-         "isEndpoint": false,
-         "explode": false,
-         "isRequired": true,
-         "kind": "Constant",
-         "decorators": [],
-         "skipUrlEncoding": false
-        }
-       ],
-       "response": {
-        "$id": "122"
-       },
-       "isOverride": false,
-       "generateConvenient": true,
-       "generateProtocol": true,
-       "crossLanguageDefinitionId": "Type.Dictionary.BooleanValue.put"
-      }
-     ],
-     "parameters": [
-      {
-       "$id": "123",
-       "name": "endpoint",
-       "nameInRequest": "endpoint",
-       "doc": "Service host",
-       "type": {
-        "$id": "124",
-        "kind": "url",
-        "name": "endpoint",
-        "crossLanguageDefinitionId": "TypeSpec.url"
-       },
-       "location": "Uri",
-       "isApiVersion": false,
-       "isContentType": false,
-       "isRequired": true,
-       "isEndpoint": true,
-       "skipUrlEncoding": false,
-       "explode": false,
-       "kind": "Client",
-       "defaultValue": {
-        "$id": "125",
-        "type": {
-         "$id": "126",
-         "kind": "string",
-         "name": "string",
-         "crossLanguageDefinitionId": "TypeSpec.string"
-        },
-        "value": "http://localhost:3000"
-       },
-       "serverUrlTemplate": "{endpoint}"
-      }
-     ],
-     "decorators": [],
-     "crossLanguageDefinitionId": "Type.Dictionary.BooleanValue",
-     "apiVersions": [],
-     "parent": {
-      "$ref": "56"
-     }
->>>>>>> 790f0e22
     },
     {
       "$id": "21",
@@ -496,98 +191,9 @@
         "name": "string",
         "crossLanguageDefinitionId": "TypeSpec.string",
         "decorators": []
-<<<<<<< HEAD
       },
       "value": "application/json",
       "decorators": []
-=======
-       },
-       "parameters": [
-        {
-         "$id": "142",
-         "name": "body",
-         "nameInRequest": "body",
-         "type": {
-          "$ref": "132"
-         },
-         "location": "Body",
-         "isApiVersion": false,
-         "isContentType": false,
-         "isEndpoint": false,
-         "explode": false,
-         "isRequired": true,
-         "kind": "Method",
-         "decorators": [],
-         "skipUrlEncoding": false
-        },
-        {
-         "$id": "143",
-         "name": "contentType",
-         "nameInRequest": "contentType",
-         "doc": "Body parameter's content type. Known values are application/json",
-         "type": {
-          "$ref": "16"
-         },
-         "location": "Header",
-         "isApiVersion": false,
-         "isContentType": false,
-         "isEndpoint": false,
-         "explode": false,
-         "isRequired": true,
-         "kind": "Constant",
-         "decorators": [],
-         "skipUrlEncoding": false
-        }
-       ],
-       "response": {
-        "$id": "144"
-       },
-       "isOverride": false,
-       "generateConvenient": true,
-       "generateProtocol": true,
-       "crossLanguageDefinitionId": "Type.Dictionary.StringValue.put"
-      }
-     ],
-     "parameters": [
-      {
-       "$id": "145",
-       "name": "endpoint",
-       "nameInRequest": "endpoint",
-       "doc": "Service host",
-       "type": {
-        "$id": "146",
-        "kind": "url",
-        "name": "endpoint",
-        "crossLanguageDefinitionId": "TypeSpec.url"
-       },
-       "location": "Uri",
-       "isApiVersion": false,
-       "isContentType": false,
-       "isRequired": true,
-       "isEndpoint": true,
-       "skipUrlEncoding": false,
-       "explode": false,
-       "kind": "Client",
-       "defaultValue": {
-        "$id": "147",
-        "type": {
-         "$id": "148",
-         "kind": "string",
-         "name": "string",
-         "crossLanguageDefinitionId": "TypeSpec.string"
-        },
-        "value": "http://localhost:3000"
-       },
-       "serverUrlTemplate": "{endpoint}"
-      }
-     ],
-     "decorators": [],
-     "crossLanguageDefinitionId": "Type.Dictionary.StringValue",
-     "apiVersions": [],
-     "parent": {
-      "$ref": "56"
-     }
->>>>>>> 790f0e22
     },
     {
       "$id": "25",
@@ -617,98 +223,9 @@
         "name": "string",
         "crossLanguageDefinitionId": "TypeSpec.string",
         "decorators": []
-<<<<<<< HEAD
       },
       "value": "application/json",
       "decorators": []
-=======
-       },
-       "parameters": [
-        {
-         "$id": "164",
-         "name": "body",
-         "nameInRequest": "body",
-         "type": {
-          "$ref": "154"
-         },
-         "location": "Body",
-         "isApiVersion": false,
-         "isContentType": false,
-         "isEndpoint": false,
-         "explode": false,
-         "isRequired": true,
-         "kind": "Method",
-         "decorators": [],
-         "skipUrlEncoding": false
-        },
-        {
-         "$id": "165",
-         "name": "contentType",
-         "nameInRequest": "contentType",
-         "doc": "Body parameter's content type. Known values are application/json",
-         "type": {
-          "$ref": "20"
-         },
-         "location": "Header",
-         "isApiVersion": false,
-         "isContentType": false,
-         "isEndpoint": false,
-         "explode": false,
-         "isRequired": true,
-         "kind": "Constant",
-         "decorators": [],
-         "skipUrlEncoding": false
-        }
-       ],
-       "response": {
-        "$id": "166"
-       },
-       "isOverride": false,
-       "generateConvenient": true,
-       "generateProtocol": true,
-       "crossLanguageDefinitionId": "Type.Dictionary.Float32Value.put"
-      }
-     ],
-     "parameters": [
-      {
-       "$id": "167",
-       "name": "endpoint",
-       "nameInRequest": "endpoint",
-       "doc": "Service host",
-       "type": {
-        "$id": "168",
-        "kind": "url",
-        "name": "endpoint",
-        "crossLanguageDefinitionId": "TypeSpec.url"
-       },
-       "location": "Uri",
-       "isApiVersion": false,
-       "isContentType": false,
-       "isRequired": true,
-       "isEndpoint": true,
-       "skipUrlEncoding": false,
-       "explode": false,
-       "kind": "Client",
-       "defaultValue": {
-        "$id": "169",
-        "type": {
-         "$id": "170",
-         "kind": "string",
-         "name": "string",
-         "crossLanguageDefinitionId": "TypeSpec.string"
-        },
-        "value": "http://localhost:3000"
-       },
-       "serverUrlTemplate": "{endpoint}"
-      }
-     ],
-     "decorators": [],
-     "crossLanguageDefinitionId": "Type.Dictionary.Float32Value",
-     "apiVersions": [],
-     "parent": {
-      "$ref": "56"
-     }
->>>>>>> 790f0e22
     },
     {
       "$id": "29",
@@ -786,98 +303,9 @@
         "name": "string",
         "crossLanguageDefinitionId": "TypeSpec.string",
         "decorators": []
-<<<<<<< HEAD
       },
       "value": "application/json",
       "decorators": []
-=======
-       },
-       "parameters": [
-        {
-         "$id": "187",
-         "name": "body",
-         "nameInRequest": "body",
-         "type": {
-          "$ref": "176"
-         },
-         "location": "Body",
-         "isApiVersion": false,
-         "isContentType": false,
-         "isEndpoint": false,
-         "explode": false,
-         "isRequired": true,
-         "kind": "Method",
-         "decorators": [],
-         "skipUrlEncoding": false
-        },
-        {
-         "$id": "188",
-         "name": "contentType",
-         "nameInRequest": "contentType",
-         "doc": "Body parameter's content type. Known values are application/json",
-         "type": {
-          "$ref": "24"
-         },
-         "location": "Header",
-         "isApiVersion": false,
-         "isContentType": false,
-         "isEndpoint": false,
-         "explode": false,
-         "isRequired": true,
-         "kind": "Constant",
-         "decorators": [],
-         "skipUrlEncoding": false
-        }
-       ],
-       "response": {
-        "$id": "189"
-       },
-       "isOverride": false,
-       "generateConvenient": true,
-       "generateProtocol": true,
-       "crossLanguageDefinitionId": "Type.Dictionary.DatetimeValue.put"
-      }
-     ],
-     "parameters": [
-      {
-       "$id": "190",
-       "name": "endpoint",
-       "nameInRequest": "endpoint",
-       "doc": "Service host",
-       "type": {
-        "$id": "191",
-        "kind": "url",
-        "name": "endpoint",
-        "crossLanguageDefinitionId": "TypeSpec.url"
-       },
-       "location": "Uri",
-       "isApiVersion": false,
-       "isContentType": false,
-       "isRequired": true,
-       "isEndpoint": true,
-       "skipUrlEncoding": false,
-       "explode": false,
-       "kind": "Client",
-       "defaultValue": {
-        "$id": "192",
-        "type": {
-         "$id": "193",
-         "kind": "string",
-         "name": "string",
-         "crossLanguageDefinitionId": "TypeSpec.string"
-        },
-        "value": "http://localhost:3000"
-       },
-       "serverUrlTemplate": "{endpoint}"
-      }
-     ],
-     "decorators": [],
-     "crossLanguageDefinitionId": "Type.Dictionary.DatetimeValue",
-     "apiVersions": [],
-     "parent": {
-      "$ref": "56"
-     }
->>>>>>> 790f0e22
     },
     {
       "$id": "39",
@@ -907,98 +335,9 @@
         "name": "string",
         "crossLanguageDefinitionId": "TypeSpec.string",
         "decorators": []
-<<<<<<< HEAD
       },
       "value": "application/json",
       "decorators": []
-=======
-       },
-       "parameters": [
-        {
-         "$id": "210",
-         "name": "body",
-         "nameInRequest": "body",
-         "type": {
-          "$ref": "199"
-         },
-         "location": "Body",
-         "isApiVersion": false,
-         "isContentType": false,
-         "isEndpoint": false,
-         "explode": false,
-         "isRequired": true,
-         "kind": "Method",
-         "decorators": [],
-         "skipUrlEncoding": false
-        },
-        {
-         "$id": "211",
-         "name": "contentType",
-         "nameInRequest": "contentType",
-         "doc": "Body parameter's content type. Known values are application/json",
-         "type": {
-          "$ref": "28"
-         },
-         "location": "Header",
-         "isApiVersion": false,
-         "isContentType": false,
-         "isEndpoint": false,
-         "explode": false,
-         "isRequired": true,
-         "kind": "Constant",
-         "decorators": [],
-         "skipUrlEncoding": false
-        }
-       ],
-       "response": {
-        "$id": "212"
-       },
-       "isOverride": false,
-       "generateConvenient": true,
-       "generateProtocol": true,
-       "crossLanguageDefinitionId": "Type.Dictionary.DurationValue.put"
-      }
-     ],
-     "parameters": [
-      {
-       "$id": "213",
-       "name": "endpoint",
-       "nameInRequest": "endpoint",
-       "doc": "Service host",
-       "type": {
-        "$id": "214",
-        "kind": "url",
-        "name": "endpoint",
-        "crossLanguageDefinitionId": "TypeSpec.url"
-       },
-       "location": "Uri",
-       "isApiVersion": false,
-       "isContentType": false,
-       "isRequired": true,
-       "isEndpoint": true,
-       "skipUrlEncoding": false,
-       "explode": false,
-       "kind": "Client",
-       "defaultValue": {
-        "$id": "215",
-        "type": {
-         "$id": "216",
-         "kind": "string",
-         "name": "string",
-         "crossLanguageDefinitionId": "TypeSpec.string"
-        },
-        "value": "http://localhost:3000"
-       },
-       "serverUrlTemplate": "{endpoint}"
-      }
-     ],
-     "decorators": [],
-     "crossLanguageDefinitionId": "Type.Dictionary.DurationValue",
-     "apiVersions": [],
-     "parent": {
-      "$ref": "56"
-     }
->>>>>>> 790f0e22
     },
     {
       "$id": "43",
@@ -1054,103 +393,10 @@
           }
         },
         {
-<<<<<<< HEAD
           "$id": "48",
           "kind": "property",
           "name": "children",
           "serializedName": "children",
-=======
-         "$id": "233",
-         "name": "contentType",
-         "nameInRequest": "contentType",
-         "doc": "Body parameter's content type. Known values are application/json",
-         "type": {
-          "$ref": "32"
-         },
-         "location": "Header",
-         "isApiVersion": false,
-         "isContentType": false,
-         "isEndpoint": false,
-         "explode": false,
-         "isRequired": true,
-         "kind": "Constant",
-         "decorators": [],
-         "skipUrlEncoding": false
-        }
-       ],
-       "response": {
-        "$id": "234"
-       },
-       "isOverride": false,
-       "generateConvenient": true,
-       "generateProtocol": true,
-       "crossLanguageDefinitionId": "Type.Dictionary.UnknownValue.put"
-      }
-     ],
-     "parameters": [
-      {
-       "$id": "235",
-       "name": "endpoint",
-       "nameInRequest": "endpoint",
-       "doc": "Service host",
-       "type": {
-        "$id": "236",
-        "kind": "url",
-        "name": "endpoint",
-        "crossLanguageDefinitionId": "TypeSpec.url"
-       },
-       "location": "Uri",
-       "isApiVersion": false,
-       "isContentType": false,
-       "isRequired": true,
-       "isEndpoint": true,
-       "skipUrlEncoding": false,
-       "explode": false,
-       "kind": "Client",
-       "defaultValue": {
-        "$id": "237",
-        "type": {
-         "$id": "238",
-         "kind": "string",
-         "name": "string",
-         "crossLanguageDefinitionId": "TypeSpec.string"
-        },
-        "value": "http://localhost:3000"
-       },
-       "serverUrlTemplate": "{endpoint}"
-      }
-     ],
-     "decorators": [],
-     "crossLanguageDefinitionId": "Type.Dictionary.UnknownValue",
-     "apiVersions": [],
-     "parent": {
-      "$ref": "56"
-     }
-    },
-    {
-     "$id": "239",
-     "kind": "client",
-     "name": "ModelValue",
-     "namespace": "Type.Dictionary",
-     "doc": "Dictionary of model values",
-     "methods": [
-      {
-       "$id": "240",
-       "kind": "basic",
-       "name": "get",
-       "accessibility": "public",
-       "apiVersions": [],
-       "operation": {
-        "$id": "241",
-        "name": "get",
-        "resourceName": "ModelValue",
-        "accessibility": "public",
-        "parameters": [
-         {
-          "$id": "242",
-          "name": "accept",
-          "nameInRequest": "Accept",
->>>>>>> 790f0e22
           "type": {
             "$id": "49",
             "kind": "dict",
@@ -1198,7 +444,7 @@
           "type": {
             "$id": "53",
             "kind": "url",
-            "name": "url",
+            "name": "endpoint",
             "crossLanguageDefinitionId": "TypeSpec.url"
           },
           "location": "Uri",
@@ -1217,7 +463,8 @@
               "crossLanguageDefinitionId": "TypeSpec.string"
             },
             "value": "http://localhost:3000"
-          }
+          },
+          "serverUrlTemplate": "{endpoint}"
         }
       ],
       "decorators": [],
@@ -1452,7 +699,7 @@
               "type": {
                 "$id": "70",
                 "kind": "url",
-                "name": "url",
+                "name": "endpoint",
                 "crossLanguageDefinitionId": "TypeSpec.url"
               },
               "location": "Uri",
@@ -1471,7 +718,8 @@
                   "crossLanguageDefinitionId": "TypeSpec.string"
                 },
                 "value": "http://localhost:3000"
-              }
+              },
+              "serverUrlTemplate": "{endpoint}"
             }
           ],
           "decorators": [],
@@ -1482,7 +730,6 @@
           }
         },
         {
-<<<<<<< HEAD
           "$id": "72",
           "kind": "client",
           "name": "Int64Value",
@@ -1700,117 +947,6 @@
               "generateProtocol": true,
               "crossLanguageDefinitionId": "Type.Dictionary.Int64Value.put"
             }
-=======
-         "$id": "252",
-         "name": "contentType",
-         "nameInRequest": "contentType",
-         "doc": "Body parameter's content type. Known values are application/json",
-         "type": {
-          "$ref": "36"
-         },
-         "location": "Header",
-         "isApiVersion": false,
-         "isContentType": false,
-         "isEndpoint": false,
-         "explode": false,
-         "isRequired": true,
-         "kind": "Constant",
-         "decorators": [],
-         "skipUrlEncoding": false
-        }
-       ],
-       "response": {
-        "$id": "253"
-       },
-       "isOverride": false,
-       "generateConvenient": true,
-       "generateProtocol": true,
-       "crossLanguageDefinitionId": "Type.Dictionary.ModelValue.put"
-      }
-     ],
-     "parameters": [
-      {
-       "$id": "254",
-       "name": "endpoint",
-       "nameInRequest": "endpoint",
-       "doc": "Service host",
-       "type": {
-        "$id": "255",
-        "kind": "url",
-        "name": "endpoint",
-        "crossLanguageDefinitionId": "TypeSpec.url"
-       },
-       "location": "Uri",
-       "isApiVersion": false,
-       "isContentType": false,
-       "isRequired": true,
-       "isEndpoint": true,
-       "skipUrlEncoding": false,
-       "explode": false,
-       "kind": "Client",
-       "defaultValue": {
-        "$id": "256",
-        "type": {
-         "$id": "257",
-         "kind": "string",
-         "name": "string",
-         "crossLanguageDefinitionId": "TypeSpec.string"
-        },
-        "value": "http://localhost:3000"
-       },
-       "serverUrlTemplate": "{endpoint}"
-      }
-     ],
-     "decorators": [],
-     "crossLanguageDefinitionId": "Type.Dictionary.ModelValue",
-     "apiVersions": [],
-     "parent": {
-      "$ref": "56"
-     }
-    },
-    {
-     "$id": "258",
-     "kind": "client",
-     "name": "RecursiveModelValue",
-     "namespace": "Type.Dictionary",
-     "doc": "Dictionary of model values",
-     "methods": [
-      {
-       "$id": "259",
-       "kind": "basic",
-       "name": "get",
-       "accessibility": "public",
-       "apiVersions": [],
-       "operation": {
-        "$id": "260",
-        "name": "get",
-        "resourceName": "RecursiveModelValue",
-        "accessibility": "public",
-        "parameters": [
-         {
-          "$id": "261",
-          "name": "accept",
-          "nameInRequest": "Accept",
-          "type": {
-           "$ref": "38"
-          },
-          "location": "Header",
-          "isApiVersion": false,
-          "isContentType": false,
-          "isEndpoint": false,
-          "explode": false,
-          "isRequired": true,
-          "kind": "Constant",
-          "decorators": [],
-          "skipUrlEncoding": false
-         }
-        ],
-        "responses": [
-         {
-          "$id": "262",
-          "statusCodes": [
-           200
->>>>>>> 790f0e22
           ],
           "parameters": [
             {
@@ -1821,7 +957,7 @@
               "type": {
                 "$id": "87",
                 "kind": "url",
-                "name": "url",
+                "name": "endpoint",
                 "crossLanguageDefinitionId": "TypeSpec.url"
               },
               "location": "Uri",
@@ -1840,7 +976,8 @@
                   "crossLanguageDefinitionId": "TypeSpec.string"
                 },
                 "value": "http://localhost:3000"
-              }
+              },
+              "serverUrlTemplate": "{endpoint}"
             }
           ],
           "decorators": [],
@@ -1851,7 +988,6 @@
           }
         },
         {
-<<<<<<< HEAD
           "$id": "89",
           "kind": "client",
           "name": "BooleanValue",
@@ -2079,7 +1215,7 @@
               "type": {
                 "$id": "104",
                 "kind": "url",
-                "name": "url",
+                "name": "endpoint",
                 "crossLanguageDefinitionId": "TypeSpec.url"
               },
               "location": "Uri",
@@ -2098,7 +1234,8 @@
                   "crossLanguageDefinitionId": "TypeSpec.string"
                 },
                 "value": "http://localhost:3000"
-              }
+              },
+              "serverUrlTemplate": "{endpoint}"
             }
           ],
           "decorators": [],
@@ -2336,7 +1473,7 @@
               "type": {
                 "$id": "121",
                 "kind": "url",
-                "name": "url",
+                "name": "endpoint",
                 "crossLanguageDefinitionId": "TypeSpec.url"
               },
               "location": "Uri",
@@ -2355,111 +1492,10 @@
                   "crossLanguageDefinitionId": "TypeSpec.string"
                 },
                 "value": "http://localhost:3000"
-              }
+              },
+              "serverUrlTemplate": "{endpoint}"
             }
           ],
-=======
-         "$id": "271",
-         "name": "contentType",
-         "nameInRequest": "contentType",
-         "doc": "Body parameter's content type. Known values are application/json",
-         "type": {
-          "$ref": "40"
-         },
-         "location": "Header",
-         "isApiVersion": false,
-         "isContentType": false,
-         "isEndpoint": false,
-         "explode": false,
-         "isRequired": true,
-         "kind": "Constant",
-         "decorators": [],
-         "skipUrlEncoding": false
-        }
-       ],
-       "response": {
-        "$id": "272"
-       },
-       "isOverride": false,
-       "generateConvenient": true,
-       "generateProtocol": true,
-       "crossLanguageDefinitionId": "Type.Dictionary.RecursiveModelValue.put"
-      }
-     ],
-     "parameters": [
-      {
-       "$id": "273",
-       "name": "endpoint",
-       "nameInRequest": "endpoint",
-       "doc": "Service host",
-       "type": {
-        "$id": "274",
-        "kind": "url",
-        "name": "endpoint",
-        "crossLanguageDefinitionId": "TypeSpec.url"
-       },
-       "location": "Uri",
-       "isApiVersion": false,
-       "isContentType": false,
-       "isRequired": true,
-       "isEndpoint": true,
-       "skipUrlEncoding": false,
-       "explode": false,
-       "kind": "Client",
-       "defaultValue": {
-        "$id": "275",
-        "type": {
-         "$id": "276",
-         "kind": "string",
-         "name": "string",
-         "crossLanguageDefinitionId": "TypeSpec.string"
-        },
-        "value": "http://localhost:3000"
-       },
-       "serverUrlTemplate": "{endpoint}"
-      }
-     ],
-     "decorators": [],
-     "crossLanguageDefinitionId": "Type.Dictionary.RecursiveModelValue",
-     "apiVersions": [],
-     "parent": {
-      "$ref": "56"
-     }
-    },
-    {
-     "$id": "277",
-     "kind": "client",
-     "name": "NullableFloatValue",
-     "namespace": "Type.Dictionary",
-     "doc": "Dictionary of nullable float values",
-     "methods": [
-      {
-       "$id": "278",
-       "kind": "basic",
-       "name": "get",
-       "accessibility": "public",
-       "apiVersions": [],
-       "operation": {
-        "$id": "279",
-        "name": "get",
-        "resourceName": "NullableFloatValue",
-        "accessibility": "public",
-        "parameters": [
-         {
-          "$id": "280",
-          "name": "accept",
-          "nameInRequest": "Accept",
-          "type": {
-           "$ref": "42"
-          },
-          "location": "Header",
-          "isApiVersion": false,
-          "isContentType": false,
-          "isEndpoint": false,
-          "explode": false,
-          "isRequired": true,
-          "kind": "Constant",
->>>>>>> 790f0e22
           "decorators": [],
           "crossLanguageDefinitionId": "Type.Dictionary.StringValue",
           "apiVersions": [],
@@ -2695,7 +1731,7 @@
               "type": {
                 "$id": "138",
                 "kind": "url",
-                "name": "url",
+                "name": "endpoint",
                 "crossLanguageDefinitionId": "TypeSpec.url"
               },
               "location": "Uri",
@@ -2714,7 +1750,8 @@
                   "crossLanguageDefinitionId": "TypeSpec.string"
                 },
                 "value": "http://localhost:3000"
-              }
+              },
+              "serverUrlTemplate": "{endpoint}"
             }
           ],
           "decorators": [],
@@ -2960,7 +1997,7 @@
               "type": {
                 "$id": "156",
                 "kind": "url",
-                "name": "url",
+                "name": "endpoint",
                 "crossLanguageDefinitionId": "TypeSpec.url"
               },
               "location": "Uri",
@@ -2979,7 +2016,8 @@
                   "crossLanguageDefinitionId": "TypeSpec.string"
                 },
                 "value": "http://localhost:3000"
-              }
+              },
+              "serverUrlTemplate": "{endpoint}"
             }
           ],
           "decorators": [],
@@ -3225,7 +2263,7 @@
               "type": {
                 "$id": "174",
                 "kind": "url",
-                "name": "url",
+                "name": "endpoint",
                 "crossLanguageDefinitionId": "TypeSpec.url"
               },
               "location": "Uri",
@@ -3244,7 +2282,8 @@
                   "crossLanguageDefinitionId": "TypeSpec.string"
                 },
                 "value": "http://localhost:3000"
-              }
+              },
+              "serverUrlTemplate": "{endpoint}"
             }
           ],
           "decorators": [],
@@ -3482,7 +2521,7 @@
               "type": {
                 "$id": "191",
                 "kind": "url",
-                "name": "url",
+                "name": "endpoint",
                 "crossLanguageDefinitionId": "TypeSpec.url"
               },
               "location": "Uri",
@@ -3501,7 +2540,8 @@
                   "crossLanguageDefinitionId": "TypeSpec.string"
                 },
                 "value": "http://localhost:3000"
-              }
+              },
+              "serverUrlTemplate": "{endpoint}"
             }
           ],
           "decorators": [],
@@ -3731,7 +2771,7 @@
               "type": {
                 "$id": "206",
                 "kind": "url",
-                "name": "url",
+                "name": "endpoint",
                 "crossLanguageDefinitionId": "TypeSpec.url"
               },
               "location": "Uri",
@@ -3750,7 +2790,8 @@
                   "crossLanguageDefinitionId": "TypeSpec.string"
                 },
                 "value": "http://localhost:3000"
-              }
+              },
+              "serverUrlTemplate": "{endpoint}"
             }
           ],
           "decorators": [],
@@ -3972,7 +3013,7 @@
               "type": {
                 "$id": "220",
                 "kind": "url",
-                "name": "url",
+                "name": "endpoint",
                 "crossLanguageDefinitionId": "TypeSpec.url"
               },
               "location": "Uri",
@@ -3991,7 +3032,8 @@
                   "crossLanguageDefinitionId": "TypeSpec.string"
                 },
                 "value": "http://localhost:3000"
-              }
+              },
+              "serverUrlTemplate": "{endpoint}"
             }
           ],
           "decorators": [],
@@ -4234,7 +3276,7 @@
               "type": {
                 "$id": "238",
                 "kind": "url",
-                "name": "url",
+                "name": "endpoint",
                 "crossLanguageDefinitionId": "TypeSpec.url"
               },
               "location": "Uri",
@@ -4253,7 +3295,8 @@
                   "crossLanguageDefinitionId": "TypeSpec.string"
                 },
                 "value": "http://localhost:3000"
-              }
+              },
+              "serverUrlTemplate": "{endpoint}"
             }
           ],
           "decorators": [],
@@ -4263,59 +3306,7 @@
             "$ref": "51"
           }
         }
-<<<<<<< HEAD
       ]
-=======
-       ],
-       "response": {
-        "$id": "295"
-       },
-       "isOverride": false,
-       "generateConvenient": true,
-       "generateProtocol": true,
-       "crossLanguageDefinitionId": "Type.Dictionary.NullableFloatValue.put"
-      }
-     ],
-     "parameters": [
-      {
-       "$id": "296",
-       "name": "endpoint",
-       "nameInRequest": "endpoint",
-       "doc": "Service host",
-       "type": {
-        "$id": "297",
-        "kind": "url",
-        "name": "endpoint",
-        "crossLanguageDefinitionId": "TypeSpec.url"
-       },
-       "location": "Uri",
-       "isApiVersion": false,
-       "isContentType": false,
-       "isRequired": true,
-       "isEndpoint": true,
-       "skipUrlEncoding": false,
-       "explode": false,
-       "kind": "Client",
-       "defaultValue": {
-        "$id": "298",
-        "type": {
-         "$id": "299",
-         "kind": "string",
-         "name": "string",
-         "crossLanguageDefinitionId": "TypeSpec.string"
-        },
-        "value": "http://localhost:3000"
-       },
-       "serverUrlTemplate": "{endpoint}"
-      }
-     ],
-     "decorators": [],
-     "crossLanguageDefinitionId": "Type.Dictionary.NullableFloatValue",
-     "apiVersions": [],
-     "parent": {
-      "$ref": "56"
-     }
->>>>>>> 790f0e22
     }
   ]
 }