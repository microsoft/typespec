--- conflicted
+++ resolved
@@ -128,7 +128,6 @@
  "clients": [
   {
    "$id": "17",
-<<<<<<< HEAD
    "kind": "client",
    "name": "NotDiscriminatedClient",
    "namespace": "Type.Model.Inheritance.NotDiscriminated",
@@ -136,376 +135,11 @@
    "parameters": [
     {
      "$id": "18",
-     "Name": "endpoint",
-     "NameInRequest": "endpoint",
-     "Doc": "Service host",
-     "Type": {
-      "$id": "19",
-      "kind": "url",
-      "name": "url",
-      "crossLanguageDefinitionId": "TypeSpec.url"
-     },
-     "Location": "Uri",
-     "IsApiVersion": false,
-     "IsResourceParameter": false,
-     "IsContentType": false,
-     "IsRequired": true,
-     "IsEndpoint": true,
-     "SkipUrlEncoding": false,
-     "Explode": false,
-     "Kind": "Client",
-     "DefaultValue": {
-      "$id": "20",
-      "Type": {
-       "$id": "21",
-       "kind": "string",
-       "name": "string",
-       "crossLanguageDefinitionId": "TypeSpec.string"
-      },
-      "Value": "http://localhost:3000"
-     }
-    }
-   ],
-   "operations": [
-    {
-     "$id": "22",
-     "Name": "postValid",
-     "ResourceName": "NotDiscriminated",
-     "Accessibility": "public",
-     "Parameters": [
-      {
-       "$id": "23",
-       "Name": "contentType",
-       "NameInRequest": "Content-Type",
-       "Doc": "Body parameter's content type. Known values are application/json",
-       "Type": {
-        "$id": "24",
-=======
-   "name": "NotDiscriminatedClient",
-   "namespace": "Type.Model.Inheritance.NotDiscriminated",
-   "doc": "Illustrates not-discriminated inheritance model.",
-   "operations": [
-    {
-     "$id": "18",
-     "name": "postValid",
-     "resourceName": "NotDiscriminated",
-     "accessibility": "public",
-     "parameters": [
-      {
-       "$id": "19",
-       "name": "contentType",
-       "nameInRequest": "Content-Type",
-       "doc": "Body parameter's content type. Known values are application/json",
-       "type": {
-        "$id": "20",
->>>>>>> 586a120e
-        "kind": "constant",
-        "valueType": {
-         "$id": "25",
-         "kind": "string",
-         "name": "string",
-         "crossLanguageDefinitionId": "TypeSpec.string",
-         "decorators": []
-        },
-        "value": "application/json",
-        "decorators": []
-       },
-       "location": "Header",
-       "isApiVersion": false,
-       "isContentType": true,
-       "isEndpoint": false,
-       "explode": false,
-       "isRequired": true,
-       "kind": "Constant",
-       "decorators": [],
-       "skipUrlEncoding": false
-      },
-      {
-<<<<<<< HEAD
-       "$id": "26",
-       "Name": "input",
-       "NameInRequest": "input",
-       "Type": {
-=======
-       "$id": "22",
-       "name": "input",
-       "nameInRequest": "input",
-       "type": {
->>>>>>> 586a120e
-        "$ref": "2"
-       },
-       "location": "Body",
-       "isApiVersion": false,
-       "isContentType": false,
-       "isEndpoint": false,
-       "explode": false,
-       "isRequired": true,
-       "kind": "Method",
-       "decorators": [],
-       "skipUrlEncoding": false
-      }
-     ],
-     "responses": [
-      {
-<<<<<<< HEAD
-       "$id": "27",
-       "StatusCodes": [
-=======
-       "$id": "23",
-       "statusCodes": [
->>>>>>> 586a120e
-        204
-       ],
-       "headers": [],
-       "isErrorResponse": false
-      }
-     ],
-     "httpMethod": "POST",
-     "uri": "{endpoint}",
-     "path": "/type/model/inheritance/not-discriminated/valid",
-     "requestMediaTypes": [
-      "application/json"
-     ],
-     "bufferResponse": true,
-     "generateProtocolMethod": true,
-     "generateConvenienceMethod": true,
-     "crossLanguageDefinitionId": "Type.Model.Inheritance.NotDiscriminated.postValid",
-     "decorators": []
-    },
-    {
-<<<<<<< HEAD
-     "$id": "28",
-     "Name": "getValid",
-     "ResourceName": "NotDiscriminated",
-     "Accessibility": "public",
-     "Parameters": [
-      {
-       "$id": "29",
-       "Name": "accept",
-       "NameInRequest": "Accept",
-       "Type": {
-        "$id": "30",
-=======
-     "$id": "24",
-     "name": "getValid",
-     "resourceName": "NotDiscriminated",
-     "accessibility": "public",
-     "parameters": [
-      {
-       "$id": "25",
-       "name": "accept",
-       "nameInRequest": "Accept",
-       "type": {
-        "$id": "26",
->>>>>>> 586a120e
-        "kind": "constant",
-        "valueType": {
-         "$id": "31",
-         "kind": "string",
-         "name": "string",
-         "crossLanguageDefinitionId": "TypeSpec.string",
-         "decorators": []
-        },
-        "value": "application/json",
-        "decorators": []
-       },
-       "location": "Header",
-       "isApiVersion": false,
-       "isContentType": false,
-       "isEndpoint": false,
-       "explode": false,
-       "isRequired": true,
-       "kind": "Constant",
-       "decorators": [],
-       "skipUrlEncoding": false
-      }
-     ],
-     "responses": [
-      {
-<<<<<<< HEAD
-       "$id": "32",
-       "StatusCodes": [
-=======
-       "$id": "28",
-       "statusCodes": [
->>>>>>> 586a120e
-        200
-       ],
-       "bodyType": {
-        "$ref": "2"
-       },
-       "headers": [],
-       "isErrorResponse": false,
-       "contentTypes": [
-        "application/json"
-       ]
-      }
-     ],
-     "httpMethod": "GET",
-     "uri": "{endpoint}",
-     "path": "/type/model/inheritance/not-discriminated/valid",
-     "bufferResponse": true,
-     "generateProtocolMethod": true,
-     "generateConvenienceMethod": true,
-     "crossLanguageDefinitionId": "Type.Model.Inheritance.NotDiscriminated.getValid",
-     "decorators": []
-    },
-    {
-<<<<<<< HEAD
-     "$id": "33",
-     "Name": "putValid",
-     "ResourceName": "NotDiscriminated",
-     "Accessibility": "public",
-     "Parameters": [
-      {
-       "$id": "34",
-       "Name": "contentType",
-       "NameInRequest": "Content-Type",
-       "Doc": "Body parameter's content type. Known values are application/json",
-       "Type": {
-        "$id": "35",
-=======
-     "$id": "29",
-     "name": "putValid",
-     "resourceName": "NotDiscriminated",
-     "accessibility": "public",
-     "parameters": [
-      {
-       "$id": "30",
-       "name": "contentType",
-       "nameInRequest": "Content-Type",
-       "doc": "Body parameter's content type. Known values are application/json",
-       "type": {
-        "$id": "31",
->>>>>>> 586a120e
-        "kind": "constant",
-        "valueType": {
-         "$id": "36",
-         "kind": "string",
-         "name": "string",
-         "crossLanguageDefinitionId": "TypeSpec.string",
-         "decorators": []
-        },
-        "value": "application/json",
-        "decorators": []
-       },
-       "location": "Header",
-       "isApiVersion": false,
-       "isContentType": true,
-       "isEndpoint": false,
-       "explode": false,
-       "isRequired": true,
-       "kind": "Constant",
-       "decorators": [],
-       "skipUrlEncoding": false
-      },
-      {
-<<<<<<< HEAD
-       "$id": "37",
-       "Name": "accept",
-       "NameInRequest": "Accept",
-       "Type": {
-        "$id": "38",
-=======
-       "$id": "33",
-       "name": "accept",
-       "nameInRequest": "Accept",
-       "type": {
-        "$id": "34",
->>>>>>> 586a120e
-        "kind": "constant",
-        "valueType": {
-         "$id": "39",
-         "kind": "string",
-         "name": "string",
-         "crossLanguageDefinitionId": "TypeSpec.string",
-         "decorators": []
-        },
-        "value": "application/json",
-        "decorators": []
-       },
-       "location": "Header",
-       "isApiVersion": false,
-       "isContentType": false,
-       "isEndpoint": false,
-       "explode": false,
-       "isRequired": true,
-       "kind": "Constant",
-       "decorators": [],
-       "skipUrlEncoding": false
-      },
-      {
-<<<<<<< HEAD
-       "$id": "40",
-       "Name": "input",
-       "NameInRequest": "input",
-       "Type": {
-=======
-       "$id": "36",
-       "name": "input",
-       "nameInRequest": "input",
-       "type": {
->>>>>>> 586a120e
-        "$ref": "2"
-       },
-       "location": "Body",
-       "isApiVersion": false,
-       "isContentType": false,
-       "isEndpoint": false,
-       "explode": false,
-       "isRequired": true,
-       "kind": "Method",
-       "decorators": [],
-       "skipUrlEncoding": false
-      }
-     ],
-     "responses": [
-      {
-<<<<<<< HEAD
-       "$id": "41",
-       "StatusCodes": [
-=======
-       "$id": "37",
-       "statusCodes": [
->>>>>>> 586a120e
-        200
-       ],
-       "bodyType": {
-        "$ref": "2"
-       },
-       "headers": [],
-       "isErrorResponse": false,
-       "contentTypes": [
-        "application/json"
-       ]
-      }
-     ],
-     "httpMethod": "PUT",
-     "uri": "{endpoint}",
-     "path": "/type/model/inheritance/not-discriminated/valid",
-     "requestMediaTypes": [
-      "application/json"
-     ],
-     "bufferResponse": true,
-     "generateProtocolMethod": true,
-     "generateConvenienceMethod": true,
-     "crossLanguageDefinitionId": "Type.Model.Inheritance.NotDiscriminated.putValid",
-     "decorators": []
-    }
-   ],
-<<<<<<< HEAD
-   "apiVersions": [],
-   "crossLanguageDefinitionId": "Type.Model.Inheritance.NotDiscriminated",
-   "decorators": []
-=======
-   "parameters": [
-    {
-     "$id": "38",
      "name": "endpoint",
      "nameInRequest": "endpoint",
      "doc": "Service host",
      "type": {
-      "$id": "39",
+      "$id": "19",
       "kind": "url",
       "name": "url",
       "crossLanguageDefinitionId": "TypeSpec.url"
@@ -519,9 +153,9 @@
      "explode": false,
      "kind": "Client",
      "defaultValue": {
-      "$id": "40",
+      "$id": "20",
       "type": {
-       "$id": "41",
+       "$id": "21",
        "kind": "string",
        "name": "string",
        "crossLanguageDefinitionId": "TypeSpec.string"
@@ -530,9 +164,251 @@
      }
     }
    ],
-   "decorators": [],
-   "crossLanguageDefinitionId": "Type.Model.Inheritance.NotDiscriminated"
->>>>>>> 586a120e
+   "operations": [
+    {
+     "$id": "22",
+     "name": "postValid",
+     "resourceName": "NotDiscriminated",
+     "accessibility": "public",
+     "parameters": [
+      {
+       "$id": "23",
+       "name": "contentType",
+       "nameInRequest": "Content-Type",
+       "doc": "Body parameter's content type. Known values are application/json",
+       "type": {
+        "$id": "24",
+        "kind": "constant",
+        "valueType": {
+         "$id": "25",
+         "kind": "string",
+         "name": "string",
+         "crossLanguageDefinitionId": "TypeSpec.string",
+         "decorators": []
+        },
+        "value": "application/json",
+        "decorators": []
+       },
+       "location": "Header",
+       "isApiVersion": false,
+       "isContentType": true,
+       "isEndpoint": false,
+       "explode": false,
+       "isRequired": true,
+       "kind": "Constant",
+       "decorators": [],
+       "skipUrlEncoding": false
+      },
+      {
+       "$id": "26",
+       "name": "input",
+       "nameInRequest": "input",
+       "type": {
+        "$ref": "2"
+       },
+       "location": "Body",
+       "isApiVersion": false,
+       "isContentType": false,
+       "isEndpoint": false,
+       "explode": false,
+       "isRequired": true,
+       "kind": "Method",
+       "decorators": [],
+       "skipUrlEncoding": false
+      }
+     ],
+     "responses": [
+      {
+       "$id": "27",
+       "statusCodes": [
+        204
+       ],
+       "headers": [],
+       "isErrorResponse": false
+      }
+     ],
+     "httpMethod": "POST",
+     "uri": "{endpoint}",
+     "path": "/type/model/inheritance/not-discriminated/valid",
+     "requestMediaTypes": [
+      "application/json"
+     ],
+     "bufferResponse": true,
+     "generateProtocolMethod": true,
+     "generateConvenienceMethod": true,
+     "crossLanguageDefinitionId": "Type.Model.Inheritance.NotDiscriminated.postValid",
+     "decorators": []
+    },
+    {
+     "$id": "28",
+     "name": "getValid",
+     "resourceName": "NotDiscriminated",
+     "accessibility": "public",
+     "parameters": [
+      {
+       "$id": "29",
+       "name": "accept",
+       "nameInRequest": "Accept",
+       "type": {
+        "$id": "30",
+        "kind": "constant",
+        "valueType": {
+         "$id": "31",
+         "kind": "string",
+         "name": "string",
+         "crossLanguageDefinitionId": "TypeSpec.string",
+         "decorators": []
+        },
+        "value": "application/json",
+        "decorators": []
+       },
+       "location": "Header",
+       "isApiVersion": false,
+       "isContentType": false,
+       "isEndpoint": false,
+       "explode": false,
+       "isRequired": true,
+       "kind": "Constant",
+       "decorators": [],
+       "skipUrlEncoding": false
+      }
+     ],
+     "responses": [
+      {
+       "$id": "32",
+       "statusCodes": [
+        200
+       ],
+       "bodyType": {
+        "$ref": "2"
+       },
+       "headers": [],
+       "isErrorResponse": false,
+       "contentTypes": [
+        "application/json"
+       ]
+      }
+     ],
+     "httpMethod": "GET",
+     "uri": "{endpoint}",
+     "path": "/type/model/inheritance/not-discriminated/valid",
+     "bufferResponse": true,
+     "generateProtocolMethod": true,
+     "generateConvenienceMethod": true,
+     "crossLanguageDefinitionId": "Type.Model.Inheritance.NotDiscriminated.getValid",
+     "decorators": []
+    },
+    {
+     "$id": "33",
+     "name": "putValid",
+     "resourceName": "NotDiscriminated",
+     "accessibility": "public",
+     "parameters": [
+      {
+       "$id": "34",
+       "name": "contentType",
+       "nameInRequest": "Content-Type",
+       "doc": "Body parameter's content type. Known values are application/json",
+       "type": {
+        "$id": "35",
+        "kind": "constant",
+        "valueType": {
+         "$id": "36",
+         "kind": "string",
+         "name": "string",
+         "crossLanguageDefinitionId": "TypeSpec.string",
+         "decorators": []
+        },
+        "value": "application/json",
+        "decorators": []
+       },
+       "location": "Header",
+       "isApiVersion": false,
+       "isContentType": true,
+       "isEndpoint": false,
+       "explode": false,
+       "isRequired": true,
+       "kind": "Constant",
+       "decorators": [],
+       "skipUrlEncoding": false
+      },
+      {
+       "$id": "37",
+       "name": "accept",
+       "nameInRequest": "Accept",
+       "type": {
+        "$id": "38",
+        "kind": "constant",
+        "valueType": {
+         "$id": "39",
+         "kind": "string",
+         "name": "string",
+         "crossLanguageDefinitionId": "TypeSpec.string",
+         "decorators": []
+        },
+        "value": "application/json",
+        "decorators": []
+       },
+       "location": "Header",
+       "isApiVersion": false,
+       "isContentType": false,
+       "isEndpoint": false,
+       "explode": false,
+       "isRequired": true,
+       "kind": "Constant",
+       "decorators": [],
+       "skipUrlEncoding": false
+      },
+      {
+       "$id": "40",
+       "name": "input",
+       "nameInRequest": "input",
+       "type": {
+        "$ref": "2"
+       },
+       "location": "Body",
+       "isApiVersion": false,
+       "isContentType": false,
+       "isEndpoint": false,
+       "explode": false,
+       "isRequired": true,
+       "kind": "Method",
+       "decorators": [],
+       "skipUrlEncoding": false
+      }
+     ],
+     "responses": [
+      {
+       "$id": "41",
+       "statusCodes": [
+        200
+       ],
+       "bodyType": {
+        "$ref": "2"
+       },
+       "headers": [],
+       "isErrorResponse": false,
+       "contentTypes": [
+        "application/json"
+       ]
+      }
+     ],
+     "httpMethod": "PUT",
+     "uri": "{endpoint}",
+     "path": "/type/model/inheritance/not-discriminated/valid",
+     "requestMediaTypes": [
+      "application/json"
+     ],
+     "bufferResponse": true,
+     "generateProtocolMethod": true,
+     "generateConvenienceMethod": true,
+     "crossLanguageDefinitionId": "Type.Model.Inheritance.NotDiscriminated.putValid",
+     "decorators": []
+    }
+   ],
+   "apiVersions": [],
+   "crossLanguageDefinitionId": "Type.Model.Inheritance.NotDiscriminated",
+   "decorators": []
   }
  ]
 }