--- conflicted
+++ resolved
@@ -1304,7 +1304,7 @@
           "type": {
             "$id": "91",
             "kind": "url",
-            "name": "url",
+            "name": "endpoint",
             "crossLanguageDefinitionId": "TypeSpec.url"
           },
           "location": "Uri",
@@ -1323,118 +1323,13 @@
               "crossLanguageDefinitionId": "TypeSpec.string"
             },
             "value": "http://localhost:3000"
-          }
+          },
+          "serverUrlTemplate": "{endpoint}"
         }
       ],
-<<<<<<< HEAD
       "decorators": [],
       "crossLanguageDefinitionId": "Type.Model.Visibility",
       "apiVersions": []
-=======
-      "bufferResponse": true,
-      "generateProtocolMethod": true,
-      "generateConvenienceMethod": true,
-      "crossLanguageDefinitionId": "Type.Model.Visibility.putReadOnlyModel",
-      "decorators": []
-     },
-     "parameters": [
-      {
-       "$id": "113",
-       "name": "input",
-       "nameInRequest": "input",
-       "type": {
-        "$ref": "41"
-       },
-       "location": "Body",
-       "isApiVersion": false,
-       "isContentType": false,
-       "isEndpoint": false,
-       "explode": false,
-       "isRequired": true,
-       "kind": "Method",
-       "decorators": [],
-       "skipUrlEncoding": false
-      },
-      {
-       "$id": "114",
-       "name": "contentType",
-       "nameInRequest": "contentType",
-       "doc": "Body parameter's content type. Known values are application/json",
-       "type": {
-        "$ref": "16"
-       },
-       "location": "Header",
-       "isApiVersion": false,
-       "isContentType": false,
-       "isEndpoint": false,
-       "explode": false,
-       "isRequired": true,
-       "kind": "Constant",
-       "decorators": [],
-       "skipUrlEncoding": false
-      },
-      {
-       "$id": "115",
-       "name": "accept",
-       "nameInRequest": "accept",
-       "type": {
-        "$ref": "18"
-       },
-       "location": "Header",
-       "isApiVersion": false,
-       "isContentType": false,
-       "isEndpoint": false,
-       "explode": false,
-       "isRequired": true,
-       "kind": "Constant",
-       "decorators": [],
-       "skipUrlEncoding": false
-      }
-     ],
-     "response": {
-      "$id": "116",
-      "type": {
-       "$ref": "41"
-      }
-     },
-     "isOverride": false,
-     "generateConvenient": true,
-     "generateProtocol": true,
-     "crossLanguageDefinitionId": "Type.Model.Visibility.putReadOnlyModel"
-    }
-   ],
-   "parameters": [
-    {
-     "$id": "117",
-     "name": "endpoint",
-     "nameInRequest": "endpoint",
-     "doc": "Service host",
-     "type": {
-      "$id": "118",
-      "kind": "url",
-      "name": "endpoint",
-      "crossLanguageDefinitionId": "TypeSpec.url"
-     },
-     "location": "Uri",
-     "isApiVersion": false,
-     "isContentType": false,
-     "isRequired": true,
-     "isEndpoint": true,
-     "skipUrlEncoding": false,
-     "explode": false,
-     "kind": "Client",
-     "defaultValue": {
-      "$id": "119",
-      "type": {
-       "$id": "120",
-       "kind": "string",
-       "name": "string",
-       "crossLanguageDefinitionId": "TypeSpec.string"
-      },
-      "value": "http://localhost:3000"
-     },
-     "serverUrlTemplate": "{endpoint}"
->>>>>>> 790f0e22
     }
   ]
 }