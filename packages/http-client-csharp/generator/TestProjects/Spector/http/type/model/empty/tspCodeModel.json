{
 "$id": "1",
 "name": "Type.Model.Empty",
 "apiVersions": [],
 "enums": [],
 "models": [
  {
   "$id": "2",
   "kind": "model",
   "name": "EmptyInput",
   "namespace": "Type.Model.Empty",
   "crossLanguageDefinitionId": "Type.Model.Empty.EmptyInput",
   "usage": "Input,Json",
   "doc": "Empty model used in operation parameters",
   "decorators": [],
   "properties": []
  },
  {
   "$id": "3",
   "kind": "model",
   "name": "EmptyOutput",
   "namespace": "Type.Model.Empty",
   "crossLanguageDefinitionId": "Type.Model.Empty.EmptyOutput",
   "usage": "Output,Json",
   "doc": "Empty model used in operation return type",
   "decorators": [],
   "properties": []
  },
  {
   "$id": "4",
   "kind": "model",
   "name": "EmptyInputOutput",
   "namespace": "Type.Model.Empty",
   "crossLanguageDefinitionId": "Type.Model.Empty.EmptyInputOutput",
   "usage": "Input,Output,Json",
   "doc": "Empty model used in both parameter and return type",
   "decorators": [],
   "properties": []
  }
 ],
 "clients": [
  {
   "$id": "5",
<<<<<<< HEAD
   "kind": "client",
   "name": "EmptyClient",
   "namespace": "Type.Model.Empty",
   "doc": "Illustrates usage of empty model used in operation's parameters and responses.",
   "parameters": [
    {
     "$id": "6",
     "Name": "endpoint",
     "NameInRequest": "endpoint",
     "Doc": "Service host",
     "Type": {
      "$id": "7",
      "kind": "url",
      "name": "url",
      "crossLanguageDefinitionId": "TypeSpec.url"
     },
     "Location": "Uri",
     "IsApiVersion": false,
     "IsResourceParameter": false,
     "IsContentType": false,
     "IsRequired": true,
     "IsEndpoint": true,
     "SkipUrlEncoding": false,
     "Explode": false,
     "Kind": "Client",
     "DefaultValue": {
      "$id": "8",
      "Type": {
       "$id": "9",
       "kind": "string",
       "name": "string",
       "crossLanguageDefinitionId": "TypeSpec.string"
      },
      "Value": "http://localhost:3000"
     }
    }
   ],
   "operations": [
    {
     "$id": "10",
     "Name": "putEmpty",
     "ResourceName": "Empty",
     "Accessibility": "public",
     "Parameters": [
      {
       "$id": "11",
       "Name": "contentType",
       "NameInRequest": "Content-Type",
       "Doc": "Body parameter's content type. Known values are application/json",
       "Type": {
        "$id": "12",
=======
   "name": "EmptyClient",
   "namespace": "Type.Model.Empty",
   "doc": "Illustrates usage of empty model used in operation's parameters and responses.",
   "operations": [
    {
     "$id": "6",
     "name": "putEmpty",
     "resourceName": "Empty",
     "accessibility": "public",
     "parameters": [
      {
       "$id": "7",
       "name": "contentType",
       "nameInRequest": "Content-Type",
       "doc": "Body parameter's content type. Known values are application/json",
       "type": {
        "$id": "8",
>>>>>>> 586a120e
        "kind": "constant",
        "valueType": {
         "$id": "13",
         "kind": "string",
         "name": "string",
         "crossLanguageDefinitionId": "TypeSpec.string",
         "decorators": []
        },
        "value": "application/json",
        "decorators": []
       },
       "location": "Header",
       "isApiVersion": false,
       "isContentType": true,
       "isEndpoint": false,
       "explode": false,
       "isRequired": true,
       "kind": "Constant",
       "decorators": [],
       "skipUrlEncoding": false
      },
      {
<<<<<<< HEAD
       "$id": "14",
       "Name": "input",
       "NameInRequest": "input",
       "Type": {
=======
       "$id": "10",
       "name": "input",
       "nameInRequest": "input",
       "type": {
>>>>>>> 586a120e
        "$ref": "2"
       },
       "location": "Body",
       "isApiVersion": false,
       "isContentType": false,
       "isEndpoint": false,
       "explode": false,
       "isRequired": true,
       "kind": "Method",
       "decorators": [],
       "skipUrlEncoding": false
      }
     ],
     "responses": [
      {
<<<<<<< HEAD
       "$id": "15",
       "StatusCodes": [
=======
       "$id": "11",
       "statusCodes": [
>>>>>>> 586a120e
        204
       ],
       "headers": [],
       "isErrorResponse": false
      }
     ],
     "httpMethod": "PUT",
     "uri": "{endpoint}",
     "path": "/type/model/empty/alone",
     "requestMediaTypes": [
      "application/json"
     ],
     "bufferResponse": true,
     "generateProtocolMethod": true,
     "generateConvenienceMethod": true,
     "crossLanguageDefinitionId": "Type.Model.Empty.putEmpty",
     "decorators": []
    },
    {
<<<<<<< HEAD
     "$id": "16",
     "Name": "getEmpty",
     "ResourceName": "Empty",
     "Accessibility": "public",
     "Parameters": [
      {
       "$id": "17",
       "Name": "accept",
       "NameInRequest": "Accept",
       "Type": {
        "$id": "18",
=======
     "$id": "12",
     "name": "getEmpty",
     "resourceName": "Empty",
     "accessibility": "public",
     "parameters": [
      {
       "$id": "13",
       "name": "accept",
       "nameInRequest": "Accept",
       "type": {
        "$id": "14",
>>>>>>> 586a120e
        "kind": "constant",
        "valueType": {
         "$id": "19",
         "kind": "string",
         "name": "string",
         "crossLanguageDefinitionId": "TypeSpec.string",
         "decorators": []
        },
        "value": "application/json",
        "decorators": []
       },
       "location": "Header",
       "isApiVersion": false,
       "isContentType": false,
       "isEndpoint": false,
       "explode": false,
       "isRequired": true,
       "kind": "Constant",
       "decorators": [],
       "skipUrlEncoding": false
      }
     ],
     "responses": [
      {
<<<<<<< HEAD
       "$id": "20",
       "StatusCodes": [
=======
       "$id": "16",
       "statusCodes": [
>>>>>>> 586a120e
        200
       ],
       "bodyType": {
        "$ref": "3"
       },
       "headers": [],
       "isErrorResponse": false,
       "contentTypes": [
        "application/json"
       ]
      }
     ],
     "httpMethod": "GET",
     "uri": "{endpoint}",
     "path": "/type/model/empty/alone",
     "bufferResponse": true,
     "generateProtocolMethod": true,
     "generateConvenienceMethod": true,
     "crossLanguageDefinitionId": "Type.Model.Empty.getEmpty",
     "decorators": []
    },
    {
<<<<<<< HEAD
     "$id": "21",
     "Name": "postRoundTripEmpty",
     "ResourceName": "Empty",
     "Accessibility": "public",
     "Parameters": [
      {
       "$id": "22",
       "Name": "contentType",
       "NameInRequest": "Content-Type",
       "Doc": "Body parameter's content type. Known values are application/json",
       "Type": {
        "$id": "23",
=======
     "$id": "17",
     "name": "postRoundTripEmpty",
     "resourceName": "Empty",
     "accessibility": "public",
     "parameters": [
      {
       "$id": "18",
       "name": "contentType",
       "nameInRequest": "Content-Type",
       "doc": "Body parameter's content type. Known values are application/json",
       "type": {
        "$id": "19",
>>>>>>> 586a120e
        "kind": "constant",
        "valueType": {
         "$id": "24",
         "kind": "string",
         "name": "string",
         "crossLanguageDefinitionId": "TypeSpec.string",
         "decorators": []
        },
        "value": "application/json",
        "decorators": []
       },
       "location": "Header",
       "isApiVersion": false,
       "isContentType": true,
       "isEndpoint": false,
       "explode": false,
       "isRequired": true,
       "kind": "Constant",
       "decorators": [],
       "skipUrlEncoding": false
      },
      {
<<<<<<< HEAD
       "$id": "25",
       "Name": "accept",
       "NameInRequest": "Accept",
       "Type": {
        "$id": "26",
=======
       "$id": "21",
       "name": "accept",
       "nameInRequest": "Accept",
       "type": {
        "$id": "22",
>>>>>>> 586a120e
        "kind": "constant",
        "valueType": {
         "$id": "27",
         "kind": "string",
         "name": "string",
         "crossLanguageDefinitionId": "TypeSpec.string",
         "decorators": []
        },
        "value": "application/json",
        "decorators": []
       },
       "location": "Header",
       "isApiVersion": false,
       "isContentType": false,
       "isEndpoint": false,
       "explode": false,
       "isRequired": true,
       "kind": "Constant",
       "decorators": [],
       "skipUrlEncoding": false
      },
      {
<<<<<<< HEAD
       "$id": "28",
       "Name": "body",
       "NameInRequest": "body",
       "Type": {
=======
       "$id": "24",
       "name": "body",
       "nameInRequest": "body",
       "type": {
>>>>>>> 586a120e
        "$ref": "4"
       },
       "location": "Body",
       "isApiVersion": false,
       "isContentType": false,
       "isEndpoint": false,
       "explode": false,
       "isRequired": true,
       "kind": "Method",
       "decorators": [],
       "skipUrlEncoding": false
      }
     ],
     "responses": [
      {
<<<<<<< HEAD
       "$id": "29",
       "StatusCodes": [
=======
       "$id": "25",
       "statusCodes": [
>>>>>>> 586a120e
        200
       ],
       "bodyType": {
        "$ref": "4"
       },
       "headers": [],
       "isErrorResponse": false,
       "contentTypes": [
        "application/json"
       ]
      }
     ],
     "httpMethod": "POST",
     "uri": "{endpoint}",
     "path": "/type/model/empty/round-trip",
     "requestMediaTypes": [
      "application/json"
     ],
     "bufferResponse": true,
     "generateProtocolMethod": true,
     "generateConvenienceMethod": true,
     "crossLanguageDefinitionId": "Type.Model.Empty.postRoundTripEmpty",
     "decorators": []
    }
   ],
<<<<<<< HEAD
   "apiVersions": [],
   "crossLanguageDefinitionId": "Type.Model.Empty",
   "decorators": []
=======
   "parameters": [
    {
     "$id": "26",
     "name": "endpoint",
     "nameInRequest": "endpoint",
     "doc": "Service host",
     "type": {
      "$id": "27",
      "kind": "url",
      "name": "url",
      "crossLanguageDefinitionId": "TypeSpec.url"
     },
     "location": "Uri",
     "isApiVersion": false,
     "isContentType": false,
     "isRequired": true,
     "isEndpoint": true,
     "skipUrlEncoding": false,
     "explode": false,
     "kind": "Client",
     "defaultValue": {
      "$id": "28",
      "type": {
       "$id": "29",
       "kind": "string",
       "name": "string",
       "crossLanguageDefinitionId": "TypeSpec.string"
      },
      "value": "http://localhost:3000"
     }
    }
   ],
   "decorators": [],
   "crossLanguageDefinitionId": "Type.Model.Empty"
>>>>>>> 586a120e
  }
 ]
}<|MERGE_RESOLUTION|>--- conflicted
+++ resolved
@@ -41,7 +41,6 @@
  "clients": [
   {
    "$id": "5",
-<<<<<<< HEAD
    "kind": "client",
    "name": "EmptyClient",
    "namespace": "Type.Model.Empty",
@@ -49,376 +48,11 @@
    "parameters": [
     {
      "$id": "6",
-     "Name": "endpoint",
-     "NameInRequest": "endpoint",
-     "Doc": "Service host",
-     "Type": {
-      "$id": "7",
-      "kind": "url",
-      "name": "url",
-      "crossLanguageDefinitionId": "TypeSpec.url"
-     },
-     "Location": "Uri",
-     "IsApiVersion": false,
-     "IsResourceParameter": false,
-     "IsContentType": false,
-     "IsRequired": true,
-     "IsEndpoint": true,
-     "SkipUrlEncoding": false,
-     "Explode": false,
-     "Kind": "Client",
-     "DefaultValue": {
-      "$id": "8",
-      "Type": {
-       "$id": "9",
-       "kind": "string",
-       "name": "string",
-       "crossLanguageDefinitionId": "TypeSpec.string"
-      },
-      "Value": "http://localhost:3000"
-     }
-    }
-   ],
-   "operations": [
-    {
-     "$id": "10",
-     "Name": "putEmpty",
-     "ResourceName": "Empty",
-     "Accessibility": "public",
-     "Parameters": [
-      {
-       "$id": "11",
-       "Name": "contentType",
-       "NameInRequest": "Content-Type",
-       "Doc": "Body parameter's content type. Known values are application/json",
-       "Type": {
-        "$id": "12",
-=======
-   "name": "EmptyClient",
-   "namespace": "Type.Model.Empty",
-   "doc": "Illustrates usage of empty model used in operation's parameters and responses.",
-   "operations": [
-    {
-     "$id": "6",
-     "name": "putEmpty",
-     "resourceName": "Empty",
-     "accessibility": "public",
-     "parameters": [
-      {
-       "$id": "7",
-       "name": "contentType",
-       "nameInRequest": "Content-Type",
-       "doc": "Body parameter's content type. Known values are application/json",
-       "type": {
-        "$id": "8",
->>>>>>> 586a120e
-        "kind": "constant",
-        "valueType": {
-         "$id": "13",
-         "kind": "string",
-         "name": "string",
-         "crossLanguageDefinitionId": "TypeSpec.string",
-         "decorators": []
-        },
-        "value": "application/json",
-        "decorators": []
-       },
-       "location": "Header",
-       "isApiVersion": false,
-       "isContentType": true,
-       "isEndpoint": false,
-       "explode": false,
-       "isRequired": true,
-       "kind": "Constant",
-       "decorators": [],
-       "skipUrlEncoding": false
-      },
-      {
-<<<<<<< HEAD
-       "$id": "14",
-       "Name": "input",
-       "NameInRequest": "input",
-       "Type": {
-=======
-       "$id": "10",
-       "name": "input",
-       "nameInRequest": "input",
-       "type": {
->>>>>>> 586a120e
-        "$ref": "2"
-       },
-       "location": "Body",
-       "isApiVersion": false,
-       "isContentType": false,
-       "isEndpoint": false,
-       "explode": false,
-       "isRequired": true,
-       "kind": "Method",
-       "decorators": [],
-       "skipUrlEncoding": false
-      }
-     ],
-     "responses": [
-      {
-<<<<<<< HEAD
-       "$id": "15",
-       "StatusCodes": [
-=======
-       "$id": "11",
-       "statusCodes": [
->>>>>>> 586a120e
-        204
-       ],
-       "headers": [],
-       "isErrorResponse": false
-      }
-     ],
-     "httpMethod": "PUT",
-     "uri": "{endpoint}",
-     "path": "/type/model/empty/alone",
-     "requestMediaTypes": [
-      "application/json"
-     ],
-     "bufferResponse": true,
-     "generateProtocolMethod": true,
-     "generateConvenienceMethod": true,
-     "crossLanguageDefinitionId": "Type.Model.Empty.putEmpty",
-     "decorators": []
-    },
-    {
-<<<<<<< HEAD
-     "$id": "16",
-     "Name": "getEmpty",
-     "ResourceName": "Empty",
-     "Accessibility": "public",
-     "Parameters": [
-      {
-       "$id": "17",
-       "Name": "accept",
-       "NameInRequest": "Accept",
-       "Type": {
-        "$id": "18",
-=======
-     "$id": "12",
-     "name": "getEmpty",
-     "resourceName": "Empty",
-     "accessibility": "public",
-     "parameters": [
-      {
-       "$id": "13",
-       "name": "accept",
-       "nameInRequest": "Accept",
-       "type": {
-        "$id": "14",
->>>>>>> 586a120e
-        "kind": "constant",
-        "valueType": {
-         "$id": "19",
-         "kind": "string",
-         "name": "string",
-         "crossLanguageDefinitionId": "TypeSpec.string",
-         "decorators": []
-        },
-        "value": "application/json",
-        "decorators": []
-       },
-       "location": "Header",
-       "isApiVersion": false,
-       "isContentType": false,
-       "isEndpoint": false,
-       "explode": false,
-       "isRequired": true,
-       "kind": "Constant",
-       "decorators": [],
-       "skipUrlEncoding": false
-      }
-     ],
-     "responses": [
-      {
-<<<<<<< HEAD
-       "$id": "20",
-       "StatusCodes": [
-=======
-       "$id": "16",
-       "statusCodes": [
->>>>>>> 586a120e
-        200
-       ],
-       "bodyType": {
-        "$ref": "3"
-       },
-       "headers": [],
-       "isErrorResponse": false,
-       "contentTypes": [
-        "application/json"
-       ]
-      }
-     ],
-     "httpMethod": "GET",
-     "uri": "{endpoint}",
-     "path": "/type/model/empty/alone",
-     "bufferResponse": true,
-     "generateProtocolMethod": true,
-     "generateConvenienceMethod": true,
-     "crossLanguageDefinitionId": "Type.Model.Empty.getEmpty",
-     "decorators": []
-    },
-    {
-<<<<<<< HEAD
-     "$id": "21",
-     "Name": "postRoundTripEmpty",
-     "ResourceName": "Empty",
-     "Accessibility": "public",
-     "Parameters": [
-      {
-       "$id": "22",
-       "Name": "contentType",
-       "NameInRequest": "Content-Type",
-       "Doc": "Body parameter's content type. Known values are application/json",
-       "Type": {
-        "$id": "23",
-=======
-     "$id": "17",
-     "name": "postRoundTripEmpty",
-     "resourceName": "Empty",
-     "accessibility": "public",
-     "parameters": [
-      {
-       "$id": "18",
-       "name": "contentType",
-       "nameInRequest": "Content-Type",
-       "doc": "Body parameter's content type. Known values are application/json",
-       "type": {
-        "$id": "19",
->>>>>>> 586a120e
-        "kind": "constant",
-        "valueType": {
-         "$id": "24",
-         "kind": "string",
-         "name": "string",
-         "crossLanguageDefinitionId": "TypeSpec.string",
-         "decorators": []
-        },
-        "value": "application/json",
-        "decorators": []
-       },
-       "location": "Header",
-       "isApiVersion": false,
-       "isContentType": true,
-       "isEndpoint": false,
-       "explode": false,
-       "isRequired": true,
-       "kind": "Constant",
-       "decorators": [],
-       "skipUrlEncoding": false
-      },
-      {
-<<<<<<< HEAD
-       "$id": "25",
-       "Name": "accept",
-       "NameInRequest": "Accept",
-       "Type": {
-        "$id": "26",
-=======
-       "$id": "21",
-       "name": "accept",
-       "nameInRequest": "Accept",
-       "type": {
-        "$id": "22",
->>>>>>> 586a120e
-        "kind": "constant",
-        "valueType": {
-         "$id": "27",
-         "kind": "string",
-         "name": "string",
-         "crossLanguageDefinitionId": "TypeSpec.string",
-         "decorators": []
-        },
-        "value": "application/json",
-        "decorators": []
-       },
-       "location": "Header",
-       "isApiVersion": false,
-       "isContentType": false,
-       "isEndpoint": false,
-       "explode": false,
-       "isRequired": true,
-       "kind": "Constant",
-       "decorators": [],
-       "skipUrlEncoding": false
-      },
-      {
-<<<<<<< HEAD
-       "$id": "28",
-       "Name": "body",
-       "NameInRequest": "body",
-       "Type": {
-=======
-       "$id": "24",
-       "name": "body",
-       "nameInRequest": "body",
-       "type": {
->>>>>>> 586a120e
-        "$ref": "4"
-       },
-       "location": "Body",
-       "isApiVersion": false,
-       "isContentType": false,
-       "isEndpoint": false,
-       "explode": false,
-       "isRequired": true,
-       "kind": "Method",
-       "decorators": [],
-       "skipUrlEncoding": false
-      }
-     ],
-     "responses": [
-      {
-<<<<<<< HEAD
-       "$id": "29",
-       "StatusCodes": [
-=======
-       "$id": "25",
-       "statusCodes": [
->>>>>>> 586a120e
-        200
-       ],
-       "bodyType": {
-        "$ref": "4"
-       },
-       "headers": [],
-       "isErrorResponse": false,
-       "contentTypes": [
-        "application/json"
-       ]
-      }
-     ],
-     "httpMethod": "POST",
-     "uri": "{endpoint}",
-     "path": "/type/model/empty/round-trip",
-     "requestMediaTypes": [
-      "application/json"
-     ],
-     "bufferResponse": true,
-     "generateProtocolMethod": true,
-     "generateConvenienceMethod": true,
-     "crossLanguageDefinitionId": "Type.Model.Empty.postRoundTripEmpty",
-     "decorators": []
-    }
-   ],
-<<<<<<< HEAD
-   "apiVersions": [],
-   "crossLanguageDefinitionId": "Type.Model.Empty",
-   "decorators": []
-=======
-   "parameters": [
-    {
-     "$id": "26",
      "name": "endpoint",
      "nameInRequest": "endpoint",
      "doc": "Service host",
      "type": {
-      "$id": "27",
+      "$id": "7",
       "kind": "url",
       "name": "url",
       "crossLanguageDefinitionId": "TypeSpec.url"
@@ -432,9 +66,9 @@
      "explode": false,
      "kind": "Client",
      "defaultValue": {
-      "$id": "28",
+      "$id": "8",
       "type": {
-       "$id": "29",
+       "$id": "9",
        "kind": "string",
        "name": "string",
        "crossLanguageDefinitionId": "TypeSpec.string"
@@ -443,9 +77,251 @@
      }
     }
    ],
-   "decorators": [],
-   "crossLanguageDefinitionId": "Type.Model.Empty"
->>>>>>> 586a120e
+   "operations": [
+    {
+     "$id": "10",
+     "name": "putEmpty",
+     "resourceName": "Empty",
+     "accessibility": "public",
+     "parameters": [
+      {
+       "$id": "11",
+       "name": "contentType",
+       "nameInRequest": "Content-Type",
+       "doc": "Body parameter's content type. Known values are application/json",
+       "type": {
+        "$id": "12",
+        "kind": "constant",
+        "valueType": {
+         "$id": "13",
+         "kind": "string",
+         "name": "string",
+         "crossLanguageDefinitionId": "TypeSpec.string",
+         "decorators": []
+        },
+        "value": "application/json",
+        "decorators": []
+       },
+       "location": "Header",
+       "isApiVersion": false,
+       "isContentType": true,
+       "isEndpoint": false,
+       "explode": false,
+       "isRequired": true,
+       "kind": "Constant",
+       "decorators": [],
+       "skipUrlEncoding": false
+      },
+      {
+       "$id": "14",
+       "name": "input",
+       "nameInRequest": "input",
+       "type": {
+        "$ref": "2"
+       },
+       "location": "Body",
+       "isApiVersion": false,
+       "isContentType": false,
+       "isEndpoint": false,
+       "explode": false,
+       "isRequired": true,
+       "kind": "Method",
+       "decorators": [],
+       "skipUrlEncoding": false
+      }
+     ],
+     "responses": [
+      {
+       "$id": "15",
+       "statusCodes": [
+        204
+       ],
+       "headers": [],
+       "isErrorResponse": false
+      }
+     ],
+     "httpMethod": "PUT",
+     "uri": "{endpoint}",
+     "path": "/type/model/empty/alone",
+     "requestMediaTypes": [
+      "application/json"
+     ],
+     "bufferResponse": true,
+     "generateProtocolMethod": true,
+     "generateConvenienceMethod": true,
+     "crossLanguageDefinitionId": "Type.Model.Empty.putEmpty",
+     "decorators": []
+    },
+    {
+     "$id": "16",
+     "name": "getEmpty",
+     "resourceName": "Empty",
+     "accessibility": "public",
+     "parameters": [
+      {
+       "$id": "17",
+       "name": "accept",
+       "nameInRequest": "Accept",
+       "type": {
+        "$id": "18",
+        "kind": "constant",
+        "valueType": {
+         "$id": "19",
+         "kind": "string",
+         "name": "string",
+         "crossLanguageDefinitionId": "TypeSpec.string",
+         "decorators": []
+        },
+        "value": "application/json",
+        "decorators": []
+       },
+       "location": "Header",
+       "isApiVersion": false,
+       "isContentType": false,
+       "isEndpoint": false,
+       "explode": false,
+       "isRequired": true,
+       "kind": "Constant",
+       "decorators": [],
+       "skipUrlEncoding": false
+      }
+     ],
+     "responses": [
+      {
+       "$id": "20",
+       "statusCodes": [
+        200
+       ],
+       "bodyType": {
+        "$ref": "3"
+       },
+       "headers": [],
+       "isErrorResponse": false,
+       "contentTypes": [
+        "application/json"
+       ]
+      }
+     ],
+     "httpMethod": "GET",
+     "uri": "{endpoint}",
+     "path": "/type/model/empty/alone",
+     "bufferResponse": true,
+     "generateProtocolMethod": true,
+     "generateConvenienceMethod": true,
+     "crossLanguageDefinitionId": "Type.Model.Empty.getEmpty",
+     "decorators": []
+    },
+    {
+     "$id": "21",
+     "name": "postRoundTripEmpty",
+     "resourceName": "Empty",
+     "accessibility": "public",
+     "parameters": [
+      {
+       "$id": "22",
+       "name": "contentType",
+       "nameInRequest": "Content-Type",
+       "doc": "Body parameter's content type. Known values are application/json",
+       "type": {
+        "$id": "23",
+        "kind": "constant",
+        "valueType": {
+         "$id": "24",
+         "kind": "string",
+         "name": "string",
+         "crossLanguageDefinitionId": "TypeSpec.string",
+         "decorators": []
+        },
+        "value": "application/json",
+        "decorators": []
+       },
+       "location": "Header",
+       "isApiVersion": false,
+       "isContentType": true,
+       "isEndpoint": false,
+       "explode": false,
+       "isRequired": true,
+       "kind": "Constant",
+       "decorators": [],
+       "skipUrlEncoding": false
+      },
+      {
+       "$id": "25",
+       "name": "accept",
+       "nameInRequest": "Accept",
+       "type": {
+        "$id": "26",
+        "kind": "constant",
+        "valueType": {
+         "$id": "27",
+         "kind": "string",
+         "name": "string",
+         "crossLanguageDefinitionId": "TypeSpec.string",
+         "decorators": []
+        },
+        "value": "application/json",
+        "decorators": []
+       },
+       "location": "Header",
+       "isApiVersion": false,
+       "isContentType": false,
+       "isEndpoint": false,
+       "explode": false,
+       "isRequired": true,
+       "kind": "Constant",
+       "decorators": [],
+       "skipUrlEncoding": false
+      },
+      {
+       "$id": "28",
+       "name": "body",
+       "nameInRequest": "body",
+       "type": {
+        "$ref": "4"
+       },
+       "location": "Body",
+       "isApiVersion": false,
+       "isContentType": false,
+       "isEndpoint": false,
+       "explode": false,
+       "isRequired": true,
+       "kind": "Method",
+       "decorators": [],
+       "skipUrlEncoding": false
+      }
+     ],
+     "responses": [
+      {
+       "$id": "29",
+       "statusCodes": [
+        200
+       ],
+       "bodyType": {
+        "$ref": "4"
+       },
+       "headers": [],
+       "isErrorResponse": false,
+       "contentTypes": [
+        "application/json"
+       ]
+      }
+     ],
+     "httpMethod": "POST",
+     "uri": "{endpoint}",
+     "path": "/type/model/empty/round-trip",
+     "requestMediaTypes": [
+      "application/json"
+     ],
+     "bufferResponse": true,
+     "generateProtocolMethod": true,
+     "generateConvenienceMethod": true,
+     "crossLanguageDefinitionId": "Type.Model.Empty.postRoundTripEmpty",
+     "decorators": []
+    }
+   ],
+   "apiVersions": [],
+   "crossLanguageDefinitionId": "Type.Model.Empty",
+   "decorators": []
   }
  ]
 }