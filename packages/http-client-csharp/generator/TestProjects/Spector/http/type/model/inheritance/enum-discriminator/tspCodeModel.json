--- conflicted
+++ resolved
@@ -24,49 +24,7 @@
             "$ref": "2"
           },
           "enumType": {
-<<<<<<< HEAD
-            "$id": "4",
-            "kind": "enum",
-            "decorators": [],
-            "doc": "extensible enum type for discriminator",
-            "name": "DogKind",
-            "isGeneratedName": false,
-            "namespace": "Type.Model.Inheritance.EnumDiscriminator",
-            "valueType": {
-              "$id": "5",
-              "kind": "string",
-              "decorators": [],
-              "doc": "A sequence of textual characters.",
-              "name": "string",
-              "crossLanguageDefinitionId": "TypeSpec.string"
-            },
-            "values": [
-              {
-                "$id": "6",
-                "kind": "enumvalue",
-                "decorators": [],
-                "doc": "Species golden",
-                "name": "Golden",
-                "value": "golden",
-                "valueType": {
-                  "$ref": "5"
-                },
-                "enumType": {
-                  "$ref": "4"
-                }
-              }
-            ],
-            "isFixed": false,
-            "isFlags": false,
-            "usage": "Input,Output,Json",
-            "access": "public",
-            "crossLanguageDefinitionId": "Type.Model.Inheritance.EnumDiscriminator.DogKind",
-            "apiVersions": [],
-            "isUnionAsEnum": true,
-            "__accessSet": true
-=======
             "$ref": "1"
->>>>>>> c9a4eff8
           },
           "doc": "Species golden",
           "decorators": []
@@ -101,49 +59,7 @@
             "$ref": "5"
           },
           "enumType": {
-<<<<<<< HEAD
-            "$id": "10",
-            "kind": "enum",
-            "decorators": [],
-            "doc": "fixed enum type for discriminator",
-            "name": "SnakeKind",
-            "isGeneratedName": false,
-            "namespace": "Type.Model.Inheritance.EnumDiscriminator",
-            "valueType": {
-              "$id": "11",
-              "kind": "string",
-              "decorators": [],
-              "doc": "A sequence of textual characters.",
-              "name": "string",
-              "crossLanguageDefinitionId": "TypeSpec.string"
-            },
-            "values": [
-              {
-                "$id": "12",
-                "kind": "enumvalue",
-                "decorators": [],
-                "doc": "Species cobra",
-                "name": "Cobra",
-                "value": "cobra",
-                "enumType": {
-                  "$ref": "10"
-                },
-                "valueType": {
-                  "$ref": "11"
-                }
-              }
-            ],
-            "isFixed": true,
-            "isFlags": false,
-            "usage": "Input,Output,Json",
-            "access": "public",
-            "crossLanguageDefinitionId": "Type.Model.Inheritance.EnumDiscriminator.SnakeKind",
-            "apiVersions": [],
-            "isUnionAsEnum": false,
-            "__accessSet": true
-=======
             "$ref": "4"
->>>>>>> c9a4eff8
           },
           "doc": "Species cobra",
           "decorators": []
