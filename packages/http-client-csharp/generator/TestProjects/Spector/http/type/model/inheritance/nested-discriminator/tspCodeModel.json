{
  "name": "Type.Model.Inheritance.NestedDiscriminator",
  "apiVersions": [],
  "enums": [],
  "constants": [
    {
      "$id": "1",
      "kind": "constant",
      "name": "getModelContentType",
      "namespace": "",
      "usage": "None",
      "valueType": {
        "$id": "2",
        "kind": "string",
        "name": "string",
        "crossLanguageDefinitionId": "TypeSpec.string",
        "decorators": []
      },
      "value": "application/json",
      "decorators": []
    },
    {
      "$id": "3",
      "kind": "constant",
      "name": "SharkKind",
      "namespace": "Type.Model.Inheritance.NestedDiscriminator",
      "usage": "Input,Output,Json",
      "valueType": {
        "$id": "4",
        "kind": "string",
        "name": "string",
        "crossLanguageDefinitionId": "TypeSpec.string",
        "decorators": []
      },
      "value": "shark",
      "decorators": []
    },
    {
      "$id": "5",
      "kind": "constant",
      "name": "SawSharkSharktype",
      "namespace": "Type.Model.Inheritance.NestedDiscriminator",
      "usage": "Input,Output,Json",
      "valueType": {
        "$id": "6",
        "kind": "string",
        "name": "string",
        "crossLanguageDefinitionId": "TypeSpec.string",
        "decorators": []
      },
      "value": "saw",
      "decorators": []
    },
    {
      "$id": "7",
      "kind": "constant",
      "name": "GoblinSharkSharktype",
      "namespace": "Type.Model.Inheritance.NestedDiscriminator",
      "usage": "Input,Output,Json",
      "valueType": {
        "$id": "8",
        "kind": "string",
        "name": "string",
        "crossLanguageDefinitionId": "TypeSpec.string",
        "decorators": []
      },
      "value": "goblin",
      "decorators": []
    },
    {
      "$id": "9",
      "kind": "constant",
      "name": "SalmonKind",
      "namespace": "Type.Model.Inheritance.NestedDiscriminator",
      "usage": "Input,Output,Json",
      "valueType": {
        "$id": "10",
        "kind": "string",
        "name": "string",
        "crossLanguageDefinitionId": "TypeSpec.string",
        "decorators": []
      },
      "value": "salmon",
      "decorators": []
    },
    {
      "$id": "11",
      "kind": "constant",
      "name": "putModelContentType",
      "namespace": "",
      "usage": "None",
      "valueType": {
        "$id": "12",
        "kind": "string",
        "name": "string",
        "crossLanguageDefinitionId": "TypeSpec.string",
        "decorators": []
      },
      "value": "application/json",
      "decorators": []
    },
    {
      "$id": "13",
      "kind": "constant",
      "name": "getRecursiveModelContentType",
      "namespace": "",
      "usage": "None",
      "valueType": {
        "$id": "14",
        "kind": "string",
        "name": "string",
        "crossLanguageDefinitionId": "TypeSpec.string",
        "decorators": []
      },
      "value": "application/json",
      "decorators": []
    },
    {
      "$id": "15",
      "kind": "constant",
      "name": "putRecursiveModelContentType",
      "namespace": "",
      "usage": "None",
      "valueType": {
        "$id": "16",
        "kind": "string",
        "name": "string",
        "crossLanguageDefinitionId": "TypeSpec.string",
        "decorators": []
      },
      "value": "application/json",
      "decorators": []
    },
    {
      "$id": "17",
      "kind": "constant",
      "name": "getMissingDiscriminatorContentType",
      "namespace": "",
      "usage": "None",
      "valueType": {
        "$id": "18",
        "kind": "string",
        "name": "string",
        "crossLanguageDefinitionId": "TypeSpec.string",
        "decorators": []
      },
      "value": "application/json",
      "decorators": []
    },
    {
      "$id": "19",
      "kind": "constant",
      "name": "getWrongDiscriminatorContentType",
      "namespace": "",
      "usage": "None",
      "valueType": {
        "$id": "20",
        "kind": "string",
        "name": "string",
        "crossLanguageDefinitionId": "TypeSpec.string",
        "decorators": []
      },
      "value": "application/json",
      "decorators": []
    }
  ],
  "models": [
    {
      "$id": "21",
      "kind": "model",
      "name": "Fish",
      "namespace": "Type.Model.Inheritance.NestedDiscriminator",
      "crossLanguageDefinitionId": "Type.Model.Inheritance.NestedDiscriminator.Fish",
      "usage": "Input,Output,Json",
      "doc": "This is base model for polymorphic multiple levels inheritance with a discriminator.",
      "decorators": [],
      "discriminatorProperty": {
        "$id": "22",
        "kind": "property",
        "name": "kind",
        "serializedName": "kind",
        "doc": "Discriminator property for Fish.",
        "type": {
          "$id": "23",
          "kind": "string",
          "name": "string",
          "crossLanguageDefinitionId": "TypeSpec.string",
          "decorators": []
        },
        "optional": false,
        "readOnly": false,
        "discriminator": true,
        "flatten": false,
        "decorators": [],
        "crossLanguageDefinitionId": "Type.Model.Inheritance.NestedDiscriminator.Fish.kind",
        "serializationOptions": {
          "json": {
            "name": "kind"
          }
        }
      },
      "properties": [
        {
          "$ref": "22"
        },
        {
          "$id": "24",
          "kind": "property",
          "name": "age",
          "serializedName": "age",
          "type": {
            "$id": "25",
            "kind": "int32",
            "name": "int32",
            "crossLanguageDefinitionId": "TypeSpec.int32",
            "decorators": []
          },
          "optional": false,
          "readOnly": false,
          "discriminator": false,
          "flatten": false,
          "decorators": [],
          "crossLanguageDefinitionId": "Type.Model.Inheritance.NestedDiscriminator.Fish.age",
          "serializationOptions": {
            "json": {
              "name": "age"
            }
          }
        }
      ],
      "discriminatedSubtypes": {
        "shark": {
          "$id": "26",
          "kind": "model",
          "name": "Shark",
          "namespace": "Type.Model.Inheritance.NestedDiscriminator",
          "crossLanguageDefinitionId": "Type.Model.Inheritance.NestedDiscriminator.Shark",
          "usage": "Input,Output,Json",
          "doc": "The second level model in polymorphic multiple levels inheritance and it defines a new discriminator.",
          "discriminatorValue": "shark",
          "decorators": [],
          "discriminatorProperty": {
            "$id": "27",
            "kind": "property",
            "name": "sharktype",
            "serializedName": "sharktype",
            "type": {
              "$id": "28",
              "kind": "string",
              "name": "string",
              "crossLanguageDefinitionId": "TypeSpec.string",
              "decorators": []
            },
            "optional": false,
            "readOnly": false,
            "discriminator": true,
            "flatten": false,
            "decorators": [],
            "crossLanguageDefinitionId": "Type.Model.Inheritance.NestedDiscriminator.Shark.sharktype",
            "serializationOptions": {
              "json": {
                "name": "sharktype"
              }
            }
          },
          "baseModel": {
            "$ref": "21"
          },
          "properties": [
            {
              "$id": "29",
              "kind": "property",
              "name": "kind",
              "serializedName": "kind",
              "type": {
                "$ref": "3"
              },
              "optional": false,
              "readOnly": false,
              "discriminator": true,
              "flatten": false,
              "decorators": [],
              "crossLanguageDefinitionId": "Type.Model.Inheritance.NestedDiscriminator.Shark.kind",
              "serializationOptions": {
                "json": {
                  "name": "kind"
                }
              }
            },
            {
              "$ref": "27"
            }
          ],
          "discriminatedSubtypes": {
            "saw": {
              "$id": "30",
              "kind": "model",
              "name": "SawShark",
              "namespace": "Type.Model.Inheritance.NestedDiscriminator",
              "crossLanguageDefinitionId": "Type.Model.Inheritance.NestedDiscriminator.SawShark",
              "usage": "Input,Output,Json",
              "doc": "The third level model SawShark in polymorphic multiple levels inheritance.",
              "discriminatorValue": "saw",
              "decorators": [],
              "baseModel": {
                "$ref": "26"
              },
              "properties": [
                {
                  "$id": "31",
                  "kind": "property",
                  "name": "sharktype",
                  "serializedName": "sharktype",
                  "type": {
                    "$ref": "5"
                  },
                  "optional": false,
                  "readOnly": false,
                  "discriminator": true,
                  "flatten": false,
                  "decorators": [],
                  "crossLanguageDefinitionId": "Type.Model.Inheritance.NestedDiscriminator.SawShark.sharktype",
                  "serializationOptions": {
                    "json": {
                      "name": "sharktype"
                    }
                  }
                }
              ]
            },
            "goblin": {
              "$id": "32",
              "kind": "model",
              "name": "GoblinShark",
              "namespace": "Type.Model.Inheritance.NestedDiscriminator",
              "crossLanguageDefinitionId": "Type.Model.Inheritance.NestedDiscriminator.GoblinShark",
              "usage": "Input,Output,Json",
              "doc": "The third level model GoblinShark in polymorphic multiple levels inheritance.",
              "discriminatorValue": "goblin",
              "decorators": [],
              "baseModel": {
                "$ref": "26"
              },
              "properties": [
                {
                  "$id": "33",
                  "kind": "property",
                  "name": "sharktype",
                  "serializedName": "sharktype",
                  "type": {
                    "$ref": "7"
                  },
                  "optional": false,
                  "readOnly": false,
                  "discriminator": true,
                  "flatten": false,
                  "decorators": [],
                  "crossLanguageDefinitionId": "Type.Model.Inheritance.NestedDiscriminator.GoblinShark.sharktype",
                  "serializationOptions": {
                    "json": {
                      "name": "sharktype"
                    }
                  }
                }
              ]
            }
          }
        },
        "salmon": {
          "$id": "34",
          "kind": "model",
          "name": "Salmon",
          "namespace": "Type.Model.Inheritance.NestedDiscriminator",
          "crossLanguageDefinitionId": "Type.Model.Inheritance.NestedDiscriminator.Salmon",
          "usage": "Input,Output,Json",
          "doc": "The second level model in polymorphic multiple levels inheritance which contains references to other polymorphic instances.",
          "discriminatorValue": "salmon",
          "decorators": [],
          "baseModel": {
            "$ref": "21"
          },
          "properties": [
            {
              "$id": "35",
              "kind": "property",
              "name": "kind",
              "serializedName": "kind",
              "type": {
                "$ref": "9"
              },
              "optional": false,
              "readOnly": false,
              "discriminator": true,
              "flatten": false,
              "decorators": [],
              "crossLanguageDefinitionId": "Type.Model.Inheritance.NestedDiscriminator.Salmon.kind",
              "serializationOptions": {
                "json": {
                  "name": "kind"
                }
              }
            },
            {
              "$id": "36",
              "kind": "property",
              "name": "friends",
              "serializedName": "friends",
              "type": {
                "$id": "37",
                "kind": "array",
                "name": "ArrayFish",
                "valueType": {
                  "$ref": "21"
                },
                "crossLanguageDefinitionId": "TypeSpec.Array",
                "decorators": []
              },
              "optional": true,
              "readOnly": false,
              "discriminator": false,
              "flatten": false,
              "decorators": [],
              "crossLanguageDefinitionId": "Type.Model.Inheritance.NestedDiscriminator.Salmon.friends",
              "serializationOptions": {
                "json": {
                  "name": "friends"
                }
              }
            },
            {
              "$id": "38",
              "kind": "property",
              "name": "hate",
              "serializedName": "hate",
              "type": {
                "$id": "39",
                "kind": "dict",
                "keyType": {
                  "$id": "40",
                  "kind": "string",
                  "name": "string",
                  "crossLanguageDefinitionId": "TypeSpec.string",
                  "decorators": []
                },
                "valueType": {
                  "$ref": "21"
                },
                "decorators": []
              },
              "optional": true,
              "readOnly": false,
              "discriminator": false,
              "flatten": false,
              "decorators": [],
              "crossLanguageDefinitionId": "Type.Model.Inheritance.NestedDiscriminator.Salmon.hate",
              "serializationOptions": {
                "json": {
                  "name": "hate"
                }
              }
            },
            {
              "$id": "41",
              "kind": "property",
              "name": "partner",
              "serializedName": "partner",
              "type": {
                "$ref": "21"
              },
              "optional": true,
              "readOnly": false,
              "discriminator": false,
              "flatten": false,
              "decorators": [],
              "crossLanguageDefinitionId": "Type.Model.Inheritance.NestedDiscriminator.Salmon.partner",
              "serializationOptions": {
                "json": {
                  "name": "partner"
                }
              }
            }
          ]
        }
      }
    },
    {
      "$ref": "26"
    },
    {
      "$ref": "30"
    },
    {
      "$ref": "32"
    },
    {
      "$ref": "34"
    }
  ],
  "clients": [
    {
      "$id": "42",
      "kind": "client",
      "name": "NestedDiscriminatorClient",
      "namespace": "Type.Model.Inheritance.NestedDiscriminator",
      "doc": "Illustrates multiple level inheritance with multiple discriminators.",
      "methods": [
        {
          "$id": "43",
          "kind": "basic",
          "name": "getModel",
          "accessibility": "public",
          "apiVersions": [],
          "operation": {
            "$id": "44",
            "name": "getModel",
            "resourceName": "NestedDiscriminator",
            "accessibility": "public",
            "parameters": [
              {
                "$id": "45",
                "name": "accept",
                "nameInRequest": "Accept",
                "type": {
                  "$ref": "1"
                },
                "location": "Header",
                "isApiVersion": false,
                "isContentType": false,
                "isEndpoint": false,
                "explode": false,
                "isRequired": true,
                "kind": "Constant",
                "decorators": [],
                "skipUrlEncoding": false
              }
            ],
            "responses": [
              {
                "statusCodes": [
                  200
                ],
                "bodyType": {
                  "$ref": "21"
                },
                "headers": [],
                "isErrorResponse": false,
                "contentTypes": [
                  "application/json"
                ]
              }
            ],
            "httpMethod": "GET",
            "uri": "{endpoint}",
            "path": "/type/model/inheritance/nested-discriminator/model",
            "bufferResponse": true,
            "generateProtocolMethod": true,
            "generateConvenienceMethod": true,
            "crossLanguageDefinitionId": "Type.Model.Inheritance.NestedDiscriminator.getModel",
            "decorators": []
          },
          "parameters": [
            {
              "$id": "46",
              "name": "accept",
              "nameInRequest": "accept",
              "type": {
                "$ref": "1"
              },
              "location": "Header",
              "isApiVersion": false,
              "isContentType": false,
              "isEndpoint": false,
              "explode": false,
              "isRequired": true,
              "kind": "Constant",
              "decorators": [],
              "skipUrlEncoding": false
            }
          ],
          "response": {
            "type": {
              "$ref": "21"
            }
          },
          "isOverride": false,
          "generateConvenient": true,
          "generateProtocol": true,
          "crossLanguageDefinitionId": "Type.Model.Inheritance.NestedDiscriminator.getModel"
        },
        {
          "$id": "47",
          "kind": "basic",
          "name": "putModel",
          "accessibility": "public",
          "apiVersions": [],
          "operation": {
            "$id": "48",
            "name": "putModel",
            "resourceName": "NestedDiscriminator",
            "accessibility": "public",
            "parameters": [
              {
                "$id": "49",
                "name": "contentType",
                "nameInRequest": "Content-Type",
                "doc": "Body parameter's content type. Known values are application/json",
                "type": {
                  "$ref": "11"
                },
                "location": "Header",
                "isApiVersion": false,
                "isContentType": true,
                "isEndpoint": false,
                "explode": false,
                "isRequired": true,
                "kind": "Constant",
                "decorators": [],
                "skipUrlEncoding": false
              },
              {
                "$id": "50",
                "name": "input",
                "nameInRequest": "input",
                "type": {
                  "$ref": "21"
                },
                "location": "Body",
                "isApiVersion": false,
                "isContentType": false,
                "isEndpoint": false,
                "explode": false,
                "isRequired": true,
                "kind": "Method",
                "decorators": [],
                "skipUrlEncoding": false
              }
            ],
            "responses": [
              {
                "statusCodes": [
                  204
                ],
                "headers": [],
                "isErrorResponse": false
              }
            ],
            "httpMethod": "PUT",
            "uri": "{endpoint}",
            "path": "/type/model/inheritance/nested-discriminator/model",
            "requestMediaTypes": [
              "application/json"
            ],
            "bufferResponse": true,
            "generateProtocolMethod": true,
            "generateConvenienceMethod": true,
            "crossLanguageDefinitionId": "Type.Model.Inheritance.NestedDiscriminator.putModel",
            "decorators": []
          },
          "parameters": [
            {
              "$id": "51",
              "name": "input",
              "nameInRequest": "input",
              "type": {
                "$ref": "21"
              },
              "location": "Body",
              "isApiVersion": false,
              "isContentType": false,
              "isEndpoint": false,
              "explode": false,
              "isRequired": true,
              "kind": "Method",
              "decorators": [],
              "skipUrlEncoding": false
            },
            {
              "$id": "52",
              "name": "contentType",
              "nameInRequest": "contentType",
              "doc": "Body parameter's content type. Known values are application/json",
              "type": {
                "$ref": "11"
              },
              "location": "Header",
              "isApiVersion": false,
              "isContentType": false,
              "isEndpoint": false,
              "explode": false,
              "isRequired": true,
              "kind": "Constant",
              "decorators": [],
              "skipUrlEncoding": false
            }
          ],
          "response": {},
          "isOverride": false,
          "generateConvenient": true,
          "generateProtocol": true,
          "crossLanguageDefinitionId": "Type.Model.Inheritance.NestedDiscriminator.putModel"
        },
        {
          "$id": "53",
          "kind": "basic",
          "name": "getRecursiveModel",
          "accessibility": "public",
          "apiVersions": [],
          "operation": {
            "$id": "54",
            "name": "getRecursiveModel",
            "resourceName": "NestedDiscriminator",
            "accessibility": "public",
            "parameters": [
              {
                "$id": "55",
                "name": "accept",
                "nameInRequest": "Accept",
                "type": {
                  "$ref": "13"
                },
                "location": "Header",
                "isApiVersion": false,
                "isContentType": false,
                "isEndpoint": false,
                "explode": false,
                "isRequired": true,
                "kind": "Constant",
                "decorators": [],
                "skipUrlEncoding": false
              }
            ],
            "responses": [
              {
                "statusCodes": [
                  200
                ],
                "bodyType": {
                  "$ref": "21"
                },
                "headers": [],
                "isErrorResponse": false,
                "contentTypes": [
                  "application/json"
                ]
              }
            ],
            "httpMethod": "GET",
            "uri": "{endpoint}",
            "path": "/type/model/inheritance/nested-discriminator/recursivemodel",
            "bufferResponse": true,
            "generateProtocolMethod": true,
            "generateConvenienceMethod": true,
            "crossLanguageDefinitionId": "Type.Model.Inheritance.NestedDiscriminator.getRecursiveModel",
            "decorators": []
          },
          "parameters": [
            {
              "$id": "56",
              "name": "accept",
              "nameInRequest": "accept",
              "type": {
                "$ref": "13"
              },
              "location": "Header",
              "isApiVersion": false,
              "isContentType": false,
              "isEndpoint": false,
              "explode": false,
              "isRequired": true,
              "kind": "Constant",
              "decorators": [],
              "skipUrlEncoding": false
            }
          ],
          "response": {
            "type": {
              "$ref": "21"
            }
          },
          "isOverride": false,
          "generateConvenient": true,
          "generateProtocol": true,
          "crossLanguageDefinitionId": "Type.Model.Inheritance.NestedDiscriminator.getRecursiveModel"
        },
        {
          "$id": "57",
          "kind": "basic",
          "name": "putRecursiveModel",
          "accessibility": "public",
          "apiVersions": [],
          "operation": {
            "$id": "58",
            "name": "putRecursiveModel",
            "resourceName": "NestedDiscriminator",
            "accessibility": "public",
            "parameters": [
              {
                "$id": "59",
                "name": "contentType",
                "nameInRequest": "Content-Type",
                "doc": "Body parameter's content type. Known values are application/json",
                "type": {
                  "$ref": "15"
                },
                "location": "Header",
                "isApiVersion": false,
                "isContentType": true,
                "isEndpoint": false,
                "explode": false,
                "isRequired": true,
                "kind": "Constant",
                "decorators": [],
                "skipUrlEncoding": false
              },
              {
                "$id": "60",
                "name": "input",
                "nameInRequest": "input",
                "type": {
                  "$ref": "21"
                },
                "location": "Body",
                "isApiVersion": false,
                "isContentType": false,
                "isEndpoint": false,
                "explode": false,
                "isRequired": true,
                "kind": "Method",
                "decorators": [],
                "skipUrlEncoding": false
              }
            ],
            "responses": [
              {
                "statusCodes": [
                  204
                ],
                "headers": [],
                "isErrorResponse": false
              }
            ],
            "httpMethod": "PUT",
            "uri": "{endpoint}",
            "path": "/type/model/inheritance/nested-discriminator/recursivemodel",
            "requestMediaTypes": [
              "application/json"
            ],
            "bufferResponse": true,
            "generateProtocolMethod": true,
            "generateConvenienceMethod": true,
            "crossLanguageDefinitionId": "Type.Model.Inheritance.NestedDiscriminator.putRecursiveModel",
            "decorators": []
          },
          "parameters": [
            {
              "$id": "61",
              "name": "input",
              "nameInRequest": "input",
              "type": {
                "$ref": "21"
              },
              "location": "Body",
              "isApiVersion": false,
              "isContentType": false,
              "isEndpoint": false,
              "explode": false,
              "isRequired": true,
              "kind": "Method",
              "decorators": [],
              "skipUrlEncoding": false
            },
            {
              "$id": "62",
              "name": "contentType",
              "nameInRequest": "contentType",
              "doc": "Body parameter's content type. Known values are application/json",
              "type": {
                "$ref": "15"
              },
              "location": "Header",
              "isApiVersion": false,
              "isContentType": false,
              "isEndpoint": false,
              "explode": false,
              "isRequired": true,
              "kind": "Constant",
              "decorators": [],
              "skipUrlEncoding": false
            }
          ],
          "response": {},
          "isOverride": false,
          "generateConvenient": true,
          "generateProtocol": true,
          "crossLanguageDefinitionId": "Type.Model.Inheritance.NestedDiscriminator.putRecursiveModel"
        },
        {
          "$id": "63",
          "kind": "basic",
          "name": "getMissingDiscriminator",
          "accessibility": "public",
          "apiVersions": [],
          "operation": {
            "$id": "64",
            "name": "getMissingDiscriminator",
            "resourceName": "NestedDiscriminator",
            "accessibility": "public",
            "parameters": [
              {
                "$id": "65",
                "name": "accept",
                "nameInRequest": "Accept",
                "type": {
                  "$ref": "17"
                },
                "location": "Header",
                "isApiVersion": false,
                "isContentType": false,
                "isEndpoint": false,
                "explode": false,
                "isRequired": true,
                "kind": "Constant",
                "decorators": [],
                "skipUrlEncoding": false
              }
            ],
            "responses": [
              {
                "statusCodes": [
                  200
                ],
                "bodyType": {
                  "$ref": "21"
                },
                "headers": [],
                "isErrorResponse": false,
                "contentTypes": [
                  "application/json"
                ]
              }
            ],
            "httpMethod": "GET",
            "uri": "{endpoint}",
            "path": "/type/model/inheritance/nested-discriminator/missingdiscriminator",
            "bufferResponse": true,
            "generateProtocolMethod": true,
            "generateConvenienceMethod": true,
            "crossLanguageDefinitionId": "Type.Model.Inheritance.NestedDiscriminator.getMissingDiscriminator",
            "decorators": []
          },
          "parameters": [
            {
              "$id": "66",
              "name": "accept",
              "nameInRequest": "accept",
              "type": {
                "$ref": "17"
              },
              "location": "Header",
              "isApiVersion": false,
              "isContentType": false,
              "isEndpoint": false,
              "explode": false,
              "isRequired": true,
              "kind": "Constant",
              "decorators": [],
              "skipUrlEncoding": false
            }
          ],
          "response": {
            "type": {
              "$ref": "21"
            }
          },
          "isOverride": false,
          "generateConvenient": true,
          "generateProtocol": true,
          "crossLanguageDefinitionId": "Type.Model.Inheritance.NestedDiscriminator.getMissingDiscriminator"
        },
        {
          "$id": "67",
          "kind": "basic",
          "name": "getWrongDiscriminator",
          "accessibility": "public",
          "apiVersions": [],
          "operation": {
            "$id": "68",
            "name": "getWrongDiscriminator",
            "resourceName": "NestedDiscriminator",
            "accessibility": "public",
            "parameters": [
              {
                "$id": "69",
                "name": "accept",
                "nameInRequest": "Accept",
                "type": {
                  "$ref": "19"
                },
                "location": "Header",
                "isApiVersion": false,
                "isContentType": false,
                "isEndpoint": false,
                "explode": false,
                "isRequired": true,
                "kind": "Constant",
                "decorators": [],
                "skipUrlEncoding": false
              }
            ],
            "responses": [
              {
                "statusCodes": [
                  200
                ],
                "bodyType": {
                  "$ref": "21"
                },
                "headers": [],
                "isErrorResponse": false,
                "contentTypes": [
                  "application/json"
                ]
              }
            ],
            "httpMethod": "GET",
            "uri": "{endpoint}",
            "path": "/type/model/inheritance/nested-discriminator/wrongdiscriminator",
            "bufferResponse": true,
            "generateProtocolMethod": true,
            "generateConvenienceMethod": true,
            "crossLanguageDefinitionId": "Type.Model.Inheritance.NestedDiscriminator.getWrongDiscriminator",
            "decorators": []
          },
          "parameters": [
            {
              "$id": "70",
              "name": "accept",
              "nameInRequest": "accept",
              "type": {
                "$ref": "19"
              },
              "location": "Header",
              "isApiVersion": false,
              "isContentType": false,
              "isEndpoint": false,
              "explode": false,
              "isRequired": true,
              "kind": "Constant",
              "decorators": [],
              "skipUrlEncoding": false
            }
          ],
          "response": {
            "type": {
              "$ref": "21"
            }
          },
          "isOverride": false,
          "generateConvenient": true,
          "generateProtocol": true,
          "crossLanguageDefinitionId": "Type.Model.Inheritance.NestedDiscriminator.getWrongDiscriminator"
        }
      ],
<<<<<<< HEAD
      "parameters": [
        {
          "$id": "71",
          "name": "endpoint",
          "nameInRequest": "endpoint",
          "doc": "Service host",
          "type": {
            "$id": "72",
            "kind": "url",
            "name": "url",
            "crossLanguageDefinitionId": "TypeSpec.url"
          },
          "location": "Uri",
          "isApiVersion": false,
          "isContentType": false,
          "isRequired": true,
          "isEndpoint": true,
          "skipUrlEncoding": false,
          "explode": false,
          "kind": "Client",
          "defaultValue": {
            "type": {
              "$id": "73",
              "kind": "string",
              "name": "string",
              "crossLanguageDefinitionId": "TypeSpec.string"
            },
            "value": "http://localhost:3000"
          }
        }
      ],
      "decorators": [],
      "crossLanguageDefinitionId": "Type.Model.Inheritance.NestedDiscriminator",
      "apiVersions": []
=======
      "httpMethod": "GET",
      "uri": "{endpoint}",
      "path": "/type/model/inheritance/nested-discriminator/wrongdiscriminator",
      "bufferResponse": true,
      "generateProtocolMethod": true,
      "generateConvenienceMethod": true,
      "crossLanguageDefinitionId": "Type.Model.Inheritance.NestedDiscriminator.getWrongDiscriminator",
      "decorators": []
     },
     "parameters": [
      {
       "$id": "104",
       "name": "accept",
       "nameInRequest": "accept",
       "type": {
        "$ref": "20"
       },
       "location": "Header",
       "isApiVersion": false,
       "isContentType": false,
       "isEndpoint": false,
       "explode": false,
       "isRequired": true,
       "kind": "Constant",
       "decorators": [],
       "skipUrlEncoding": false
      }
     ],
     "response": {
      "$id": "105",
      "type": {
       "$ref": "22"
      }
     },
     "isOverride": false,
     "generateConvenient": true,
     "generateProtocol": true,
     "crossLanguageDefinitionId": "Type.Model.Inheritance.NestedDiscriminator.getWrongDiscriminator"
    }
   ],
   "parameters": [
    {
     "$id": "106",
     "name": "endpoint",
     "nameInRequest": "endpoint",
     "doc": "Service host",
     "type": {
      "$id": "107",
      "kind": "url",
      "name": "endpoint",
      "crossLanguageDefinitionId": "TypeSpec.url"
     },
     "location": "Uri",
     "isApiVersion": false,
     "isContentType": false,
     "isRequired": true,
     "isEndpoint": true,
     "skipUrlEncoding": false,
     "explode": false,
     "kind": "Client",
     "defaultValue": {
      "$id": "108",
      "type": {
       "$id": "109",
       "kind": "string",
       "name": "string",
       "crossLanguageDefinitionId": "TypeSpec.string"
      },
      "value": "http://localhost:3000"
     },
     "serverUrlTemplate": "{endpoint}"
>>>>>>> 790f0e22
    }
  ]
}<|MERGE_RESOLUTION|>--- conflicted
+++ resolved
@@ -1061,7 +1061,6 @@
           "crossLanguageDefinitionId": "Type.Model.Inheritance.NestedDiscriminator.getWrongDiscriminator"
         }
       ],
-<<<<<<< HEAD
       "parameters": [
         {
           "$id": "71",
@@ -1071,7 +1070,7 @@
           "type": {
             "$id": "72",
             "kind": "url",
-            "name": "url",
+            "name": "endpoint",
             "crossLanguageDefinitionId": "TypeSpec.url"
           },
           "location": "Uri",
@@ -1090,85 +1089,13 @@
               "crossLanguageDefinitionId": "TypeSpec.string"
             },
             "value": "http://localhost:3000"
-          }
+          },
+          "serverUrlTemplate": "{endpoint}"
         }
       ],
       "decorators": [],
       "crossLanguageDefinitionId": "Type.Model.Inheritance.NestedDiscriminator",
       "apiVersions": []
-=======
-      "httpMethod": "GET",
-      "uri": "{endpoint}",
-      "path": "/type/model/inheritance/nested-discriminator/wrongdiscriminator",
-      "bufferResponse": true,
-      "generateProtocolMethod": true,
-      "generateConvenienceMethod": true,
-      "crossLanguageDefinitionId": "Type.Model.Inheritance.NestedDiscriminator.getWrongDiscriminator",
-      "decorators": []
-     },
-     "parameters": [
-      {
-       "$id": "104",
-       "name": "accept",
-       "nameInRequest": "accept",
-       "type": {
-        "$ref": "20"
-       },
-       "location": "Header",
-       "isApiVersion": false,
-       "isContentType": false,
-       "isEndpoint": false,
-       "explode": false,
-       "isRequired": true,
-       "kind": "Constant",
-       "decorators": [],
-       "skipUrlEncoding": false
-      }
-     ],
-     "response": {
-      "$id": "105",
-      "type": {
-       "$ref": "22"
-      }
-     },
-     "isOverride": false,
-     "generateConvenient": true,
-     "generateProtocol": true,
-     "crossLanguageDefinitionId": "Type.Model.Inheritance.NestedDiscriminator.getWrongDiscriminator"
-    }
-   ],
-   "parameters": [
-    {
-     "$id": "106",
-     "name": "endpoint",
-     "nameInRequest": "endpoint",
-     "doc": "Service host",
-     "type": {
-      "$id": "107",
-      "kind": "url",
-      "name": "endpoint",
-      "crossLanguageDefinitionId": "TypeSpec.url"
-     },
-     "location": "Uri",
-     "isApiVersion": false,
-     "isContentType": false,
-     "isRequired": true,
-     "isEndpoint": true,
-     "skipUrlEncoding": false,
-     "explode": false,
-     "kind": "Client",
-     "defaultValue": {
-      "$id": "108",
-      "type": {
-       "$id": "109",
-       "kind": "string",
-       "name": "string",
-       "crossLanguageDefinitionId": "TypeSpec.string"
-      },
-      "value": "http://localhost:3000"
-     },
-     "serverUrlTemplate": "{endpoint}"
->>>>>>> 790f0e22
     }
   ]
 }