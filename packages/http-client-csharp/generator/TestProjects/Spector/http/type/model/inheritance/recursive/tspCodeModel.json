--- conflicted
+++ resolved
@@ -329,7 +329,7 @@
           "type": {
             "$id": "23",
             "kind": "url",
-            "name": "url",
+            "name": "endpoint",
             "crossLanguageDefinitionId": "TypeSpec.url"
           },
           "location": "Uri",
@@ -348,86 +348,13 @@
               "crossLanguageDefinitionId": "TypeSpec.string"
             },
             "value": "http://localhost:3000"
-          }
+          },
+          "serverUrlTemplate": "{endpoint}"
         }
       ],
-<<<<<<< HEAD
       "decorators": [],
       "crossLanguageDefinitionId": "Type.Model.Inheritance.Recursive",
       "apiVersions": []
-=======
-      "httpMethod": "GET",
-      "uri": "{endpoint}",
-      "path": "/type/model/inheritance/recursive",
-      "bufferResponse": true,
-      "generateProtocolMethod": true,
-      "generateConvenienceMethod": true,
-      "crossLanguageDefinitionId": "Type.Model.Inheritance.Recursive.get",
-      "decorators": []
-     },
-     "parameters": [
-      {
-       "$id": "29",
-       "name": "accept",
-       "nameInRequest": "accept",
-       "type": {
-        "$ref": "4"
-       },
-       "location": "Header",
-       "isApiVersion": false,
-       "isContentType": false,
-       "isEndpoint": false,
-       "explode": false,
-       "isRequired": true,
-       "kind": "Constant",
-       "decorators": [],
-       "skipUrlEncoding": false
-      }
-     ],
-     "response": {
-      "$id": "30",
-      "type": {
-       "$ref": "6"
-      }
-     },
-     "isOverride": false,
-     "generateConvenient": true,
-     "generateProtocol": true,
-     "crossLanguageDefinitionId": "Type.Model.Inheritance.Recursive.get"
-    }
-   ],
-   "parameters": [
-    {
-     "$id": "31",
-     "name": "endpoint",
-     "nameInRequest": "endpoint",
-     "doc": "Service host",
-     "type": {
-      "$id": "32",
-      "kind": "url",
-      "name": "endpoint",
-      "crossLanguageDefinitionId": "TypeSpec.url"
-     },
-     "location": "Uri",
-     "isApiVersion": false,
-     "isContentType": false,
-     "isRequired": true,
-     "isEndpoint": true,
-     "skipUrlEncoding": false,
-     "explode": false,
-     "kind": "Client",
-     "defaultValue": {
-      "$id": "33",
-      "type": {
-       "$id": "34",
-       "kind": "string",
-       "name": "string",
-       "crossLanguageDefinitionId": "TypeSpec.string"
-      },
-      "value": "http://localhost:3000"
-     },
-     "serverUrlTemplate": "{endpoint}"
->>>>>>> 790f0e22
     }
   ]
 }