--- conflicted
+++ resolved
@@ -489,7 +489,6 @@
  "clients": [
   {
    "$id": "64",
-<<<<<<< HEAD
    "kind": "client",
    "name": "SingleDiscriminatorClient",
    "namespace": "Type.Model.Inheritance.SingleDiscriminator",
@@ -497,647 +496,11 @@
    "parameters": [
     {
      "$id": "65",
-     "Name": "endpoint",
-     "NameInRequest": "endpoint",
-     "Doc": "Service host",
-     "Type": {
-      "$id": "66",
-      "kind": "url",
-      "name": "url",
-      "crossLanguageDefinitionId": "TypeSpec.url"
-     },
-     "Location": "Uri",
-     "IsApiVersion": false,
-     "IsResourceParameter": false,
-     "IsContentType": false,
-     "IsRequired": true,
-     "IsEndpoint": true,
-     "SkipUrlEncoding": false,
-     "Explode": false,
-     "Kind": "Client",
-     "DefaultValue": {
-      "$id": "67",
-      "Type": {
-       "$id": "68",
-       "kind": "string",
-       "name": "string",
-       "crossLanguageDefinitionId": "TypeSpec.string"
-      },
-      "Value": "http://localhost:3000"
-     }
-    }
-   ],
-   "operations": [
-    {
-     "$id": "69",
-     "Name": "getModel",
-     "ResourceName": "SingleDiscriminator",
-     "Accessibility": "public",
-     "Parameters": [
-      {
-       "$id": "70",
-       "Name": "accept",
-       "NameInRequest": "Accept",
-       "Type": {
-        "$id": "71",
-=======
-   "name": "SingleDiscriminatorClient",
-   "namespace": "Type.Model.Inheritance.SingleDiscriminator",
-   "doc": "Illustrates inheritance with single discriminator.",
-   "operations": [
-    {
-     "$id": "65",
-     "name": "getModel",
-     "resourceName": "SingleDiscriminator",
-     "accessibility": "public",
-     "parameters": [
-      {
-       "$id": "66",
-       "name": "accept",
-       "nameInRequest": "Accept",
-       "type": {
-        "$id": "67",
->>>>>>> 586a120e
-        "kind": "constant",
-        "valueType": {
-         "$id": "72",
-         "kind": "string",
-         "name": "string",
-         "crossLanguageDefinitionId": "TypeSpec.string",
-         "decorators": []
-        },
-        "value": "application/json",
-        "decorators": []
-       },
-       "location": "Header",
-       "isApiVersion": false,
-       "isContentType": false,
-       "isEndpoint": false,
-       "explode": false,
-       "isRequired": true,
-       "kind": "Constant",
-       "decorators": [],
-       "skipUrlEncoding": false
-      }
-     ],
-     "responses": [
-      {
-<<<<<<< HEAD
-       "$id": "73",
-       "StatusCodes": [
-=======
-       "$id": "69",
-       "statusCodes": [
->>>>>>> 586a120e
-        200
-       ],
-       "bodyType": {
-        "$ref": "2"
-       },
-       "headers": [],
-       "isErrorResponse": false,
-       "contentTypes": [
-        "application/json"
-       ]
-      }
-     ],
-     "httpMethod": "GET",
-     "uri": "{endpoint}",
-     "path": "/type/model/inheritance/single-discriminator/model",
-     "bufferResponse": true,
-     "generateProtocolMethod": true,
-     "generateConvenienceMethod": true,
-     "crossLanguageDefinitionId": "Type.Model.Inheritance.SingleDiscriminator.getModel",
-     "decorators": []
-    },
-    {
-<<<<<<< HEAD
-     "$id": "74",
-     "Name": "putModel",
-     "ResourceName": "SingleDiscriminator",
-     "Accessibility": "public",
-     "Parameters": [
-      {
-       "$id": "75",
-       "Name": "contentType",
-       "NameInRequest": "Content-Type",
-       "Doc": "Body parameter's content type. Known values are application/json",
-       "Type": {
-        "$id": "76",
-=======
-     "$id": "70",
-     "name": "putModel",
-     "resourceName": "SingleDiscriminator",
-     "accessibility": "public",
-     "parameters": [
-      {
-       "$id": "71",
-       "name": "contentType",
-       "nameInRequest": "Content-Type",
-       "doc": "Body parameter's content type. Known values are application/json",
-       "type": {
-        "$id": "72",
->>>>>>> 586a120e
-        "kind": "constant",
-        "valueType": {
-         "$id": "77",
-         "kind": "string",
-         "name": "string",
-         "crossLanguageDefinitionId": "TypeSpec.string",
-         "decorators": []
-        },
-        "value": "application/json",
-        "decorators": []
-       },
-       "location": "Header",
-       "isApiVersion": false,
-       "isContentType": true,
-       "isEndpoint": false,
-       "explode": false,
-       "isRequired": true,
-       "kind": "Constant",
-       "decorators": [],
-       "skipUrlEncoding": false
-      },
-      {
-<<<<<<< HEAD
-       "$id": "78",
-       "Name": "input",
-       "NameInRequest": "input",
-       "Type": {
-=======
-       "$id": "74",
-       "name": "input",
-       "nameInRequest": "input",
-       "type": {
->>>>>>> 586a120e
-        "$ref": "2"
-       },
-       "location": "Body",
-       "isApiVersion": false,
-       "isContentType": false,
-       "isEndpoint": false,
-       "explode": false,
-       "isRequired": true,
-       "kind": "Method",
-       "decorators": [],
-       "skipUrlEncoding": false
-      }
-     ],
-     "responses": [
-      {
-<<<<<<< HEAD
-       "$id": "79",
-       "StatusCodes": [
-=======
-       "$id": "75",
-       "statusCodes": [
->>>>>>> 586a120e
-        204
-       ],
-       "headers": [],
-       "isErrorResponse": false
-      }
-     ],
-     "httpMethod": "PUT",
-     "uri": "{endpoint}",
-     "path": "/type/model/inheritance/single-discriminator/model",
-     "requestMediaTypes": [
-      "application/json"
-     ],
-     "bufferResponse": true,
-     "generateProtocolMethod": true,
-     "generateConvenienceMethod": true,
-     "crossLanguageDefinitionId": "Type.Model.Inheritance.SingleDiscriminator.putModel",
-     "decorators": []
-    },
-    {
-<<<<<<< HEAD
-     "$id": "80",
-     "Name": "getRecursiveModel",
-     "ResourceName": "SingleDiscriminator",
-     "Accessibility": "public",
-     "Parameters": [
-      {
-       "$id": "81",
-       "Name": "accept",
-       "NameInRequest": "Accept",
-       "Type": {
-        "$id": "82",
-=======
-     "$id": "76",
-     "name": "getRecursiveModel",
-     "resourceName": "SingleDiscriminator",
-     "accessibility": "public",
-     "parameters": [
-      {
-       "$id": "77",
-       "name": "accept",
-       "nameInRequest": "Accept",
-       "type": {
-        "$id": "78",
->>>>>>> 586a120e
-        "kind": "constant",
-        "valueType": {
-         "$id": "83",
-         "kind": "string",
-         "name": "string",
-         "crossLanguageDefinitionId": "TypeSpec.string",
-         "decorators": []
-        },
-        "value": "application/json",
-        "decorators": []
-       },
-       "location": "Header",
-       "isApiVersion": false,
-       "isContentType": false,
-       "isEndpoint": false,
-       "explode": false,
-       "isRequired": true,
-       "kind": "Constant",
-       "decorators": [],
-       "skipUrlEncoding": false
-      }
-     ],
-     "responses": [
-      {
-<<<<<<< HEAD
-       "$id": "84",
-       "StatusCodes": [
-=======
-       "$id": "80",
-       "statusCodes": [
->>>>>>> 586a120e
-        200
-       ],
-       "bodyType": {
-        "$ref": "2"
-       },
-       "headers": [],
-       "isErrorResponse": false,
-       "contentTypes": [
-        "application/json"
-       ]
-      }
-     ],
-     "httpMethod": "GET",
-     "uri": "{endpoint}",
-     "path": "/type/model/inheritance/single-discriminator/recursivemodel",
-     "bufferResponse": true,
-     "generateProtocolMethod": true,
-     "generateConvenienceMethod": true,
-     "crossLanguageDefinitionId": "Type.Model.Inheritance.SingleDiscriminator.getRecursiveModel",
-     "decorators": []
-    },
-    {
-<<<<<<< HEAD
-     "$id": "85",
-     "Name": "putRecursiveModel",
-     "ResourceName": "SingleDiscriminator",
-     "Accessibility": "public",
-     "Parameters": [
-      {
-       "$id": "86",
-       "Name": "contentType",
-       "NameInRequest": "Content-Type",
-       "Doc": "Body parameter's content type. Known values are application/json",
-       "Type": {
-        "$id": "87",
-=======
-     "$id": "81",
-     "name": "putRecursiveModel",
-     "resourceName": "SingleDiscriminator",
-     "accessibility": "public",
-     "parameters": [
-      {
-       "$id": "82",
-       "name": "contentType",
-       "nameInRequest": "Content-Type",
-       "doc": "Body parameter's content type. Known values are application/json",
-       "type": {
-        "$id": "83",
->>>>>>> 586a120e
-        "kind": "constant",
-        "valueType": {
-         "$id": "88",
-         "kind": "string",
-         "name": "string",
-         "crossLanguageDefinitionId": "TypeSpec.string",
-         "decorators": []
-        },
-        "value": "application/json",
-        "decorators": []
-       },
-       "location": "Header",
-       "isApiVersion": false,
-       "isContentType": true,
-       "isEndpoint": false,
-       "explode": false,
-       "isRequired": true,
-       "kind": "Constant",
-       "decorators": [],
-       "skipUrlEncoding": false
-      },
-      {
-<<<<<<< HEAD
-       "$id": "89",
-       "Name": "input",
-       "NameInRequest": "input",
-       "Type": {
-=======
-       "$id": "85",
-       "name": "input",
-       "nameInRequest": "input",
-       "type": {
->>>>>>> 586a120e
-        "$ref": "2"
-       },
-       "location": "Body",
-       "isApiVersion": false,
-       "isContentType": false,
-       "isEndpoint": false,
-       "explode": false,
-       "isRequired": true,
-       "kind": "Method",
-       "decorators": [],
-       "skipUrlEncoding": false
-      }
-     ],
-     "responses": [
-      {
-<<<<<<< HEAD
-       "$id": "90",
-       "StatusCodes": [
-=======
-       "$id": "86",
-       "statusCodes": [
->>>>>>> 586a120e
-        204
-       ],
-       "headers": [],
-       "isErrorResponse": false
-      }
-     ],
-     "httpMethod": "PUT",
-     "uri": "{endpoint}",
-     "path": "/type/model/inheritance/single-discriminator/recursivemodel",
-     "requestMediaTypes": [
-      "application/json"
-     ],
-     "bufferResponse": true,
-     "generateProtocolMethod": true,
-     "generateConvenienceMethod": true,
-     "crossLanguageDefinitionId": "Type.Model.Inheritance.SingleDiscriminator.putRecursiveModel",
-     "decorators": []
-    },
-    {
-<<<<<<< HEAD
-     "$id": "91",
-     "Name": "getMissingDiscriminator",
-     "ResourceName": "SingleDiscriminator",
-     "Accessibility": "public",
-     "Parameters": [
-      {
-       "$id": "92",
-       "Name": "accept",
-       "NameInRequest": "Accept",
-       "Type": {
-        "$id": "93",
-=======
-     "$id": "87",
-     "name": "getMissingDiscriminator",
-     "resourceName": "SingleDiscriminator",
-     "accessibility": "public",
-     "parameters": [
-      {
-       "$id": "88",
-       "name": "accept",
-       "nameInRequest": "Accept",
-       "type": {
-        "$id": "89",
->>>>>>> 586a120e
-        "kind": "constant",
-        "valueType": {
-         "$id": "94",
-         "kind": "string",
-         "name": "string",
-         "crossLanguageDefinitionId": "TypeSpec.string",
-         "decorators": []
-        },
-        "value": "application/json",
-        "decorators": []
-       },
-       "location": "Header",
-       "isApiVersion": false,
-       "isContentType": false,
-       "isEndpoint": false,
-       "explode": false,
-       "isRequired": true,
-       "kind": "Constant",
-       "decorators": [],
-       "skipUrlEncoding": false
-      }
-     ],
-     "responses": [
-      {
-<<<<<<< HEAD
-       "$id": "95",
-       "StatusCodes": [
-=======
-       "$id": "91",
-       "statusCodes": [
->>>>>>> 586a120e
-        200
-       ],
-       "bodyType": {
-        "$ref": "2"
-       },
-       "headers": [],
-       "isErrorResponse": false,
-       "contentTypes": [
-        "application/json"
-       ]
-      }
-     ],
-     "httpMethod": "GET",
-     "uri": "{endpoint}",
-     "path": "/type/model/inheritance/single-discriminator/missingdiscriminator",
-     "bufferResponse": true,
-     "generateProtocolMethod": true,
-     "generateConvenienceMethod": true,
-     "crossLanguageDefinitionId": "Type.Model.Inheritance.SingleDiscriminator.getMissingDiscriminator",
-     "decorators": []
-    },
-    {
-<<<<<<< HEAD
-     "$id": "96",
-     "Name": "getWrongDiscriminator",
-     "ResourceName": "SingleDiscriminator",
-     "Accessibility": "public",
-     "Parameters": [
-      {
-       "$id": "97",
-       "Name": "accept",
-       "NameInRequest": "Accept",
-       "Type": {
-        "$id": "98",
-=======
-     "$id": "92",
-     "name": "getWrongDiscriminator",
-     "resourceName": "SingleDiscriminator",
-     "accessibility": "public",
-     "parameters": [
-      {
-       "$id": "93",
-       "name": "accept",
-       "nameInRequest": "Accept",
-       "type": {
-        "$id": "94",
->>>>>>> 586a120e
-        "kind": "constant",
-        "valueType": {
-         "$id": "99",
-         "kind": "string",
-         "name": "string",
-         "crossLanguageDefinitionId": "TypeSpec.string",
-         "decorators": []
-        },
-        "value": "application/json",
-        "decorators": []
-       },
-       "location": "Header",
-       "isApiVersion": false,
-       "isContentType": false,
-       "isEndpoint": false,
-       "explode": false,
-       "isRequired": true,
-       "kind": "Constant",
-       "decorators": [],
-       "skipUrlEncoding": false
-      }
-     ],
-     "responses": [
-      {
-<<<<<<< HEAD
-       "$id": "100",
-       "StatusCodes": [
-=======
-       "$id": "96",
-       "statusCodes": [
->>>>>>> 586a120e
-        200
-       ],
-       "bodyType": {
-        "$ref": "2"
-       },
-       "headers": [],
-       "isErrorResponse": false,
-       "contentTypes": [
-        "application/json"
-       ]
-      }
-     ],
-     "httpMethod": "GET",
-     "uri": "{endpoint}",
-     "path": "/type/model/inheritance/single-discriminator/wrongdiscriminator",
-     "bufferResponse": true,
-     "generateProtocolMethod": true,
-     "generateConvenienceMethod": true,
-     "crossLanguageDefinitionId": "Type.Model.Inheritance.SingleDiscriminator.getWrongDiscriminator",
-     "decorators": []
-    },
-    {
-<<<<<<< HEAD
-     "$id": "101",
-     "Name": "getLegacyModel",
-     "ResourceName": "SingleDiscriminator",
-     "Accessibility": "public",
-     "Parameters": [
-      {
-       "$id": "102",
-       "Name": "accept",
-       "NameInRequest": "Accept",
-       "Type": {
-        "$id": "103",
-=======
-     "$id": "97",
-     "name": "getLegacyModel",
-     "resourceName": "SingleDiscriminator",
-     "accessibility": "public",
-     "parameters": [
-      {
-       "$id": "98",
-       "name": "accept",
-       "nameInRequest": "Accept",
-       "type": {
-        "$id": "99",
->>>>>>> 586a120e
-        "kind": "constant",
-        "valueType": {
-         "$id": "104",
-         "kind": "string",
-         "name": "string",
-         "crossLanguageDefinitionId": "TypeSpec.string",
-         "decorators": []
-        },
-        "value": "application/json",
-        "decorators": []
-       },
-       "location": "Header",
-       "isApiVersion": false,
-       "isContentType": false,
-       "isEndpoint": false,
-       "explode": false,
-       "isRequired": true,
-       "kind": "Constant",
-       "decorators": [],
-       "skipUrlEncoding": false
-      }
-     ],
-     "responses": [
-      {
-<<<<<<< HEAD
-       "$id": "105",
-       "StatusCodes": [
-=======
-       "$id": "101",
-       "statusCodes": [
->>>>>>> 586a120e
-        200
-       ],
-       "bodyType": {
-        "$ref": "48"
-       },
-       "headers": [],
-       "isErrorResponse": false,
-       "contentTypes": [
-        "application/json"
-       ]
-      }
-     ],
-     "httpMethod": "GET",
-     "uri": "{endpoint}",
-     "path": "/type/model/inheritance/single-discriminator/legacy-model",
-     "bufferResponse": true,
-     "generateProtocolMethod": true,
-     "generateConvenienceMethod": true,
-     "crossLanguageDefinitionId": "Type.Model.Inheritance.SingleDiscriminator.getLegacyModel",
-     "decorators": []
-    }
-   ],
-<<<<<<< HEAD
-   "apiVersions": [],
-   "crossLanguageDefinitionId": "Type.Model.Inheritance.SingleDiscriminator",
-   "decorators": []
-=======
-   "parameters": [
-    {
-     "$id": "102",
      "name": "endpoint",
      "nameInRequest": "endpoint",
      "doc": "Service host",
      "type": {
-      "$id": "103",
+      "$id": "66",
       "kind": "url",
       "name": "url",
       "crossLanguageDefinitionId": "TypeSpec.url"
@@ -1151,9 +514,9 @@
      "explode": false,
      "kind": "Client",
      "defaultValue": {
-      "$id": "104",
+      "$id": "67",
       "type": {
-       "$id": "105",
+       "$id": "68",
        "kind": "string",
        "name": "string",
        "crossLanguageDefinitionId": "TypeSpec.string"
@@ -1162,9 +525,454 @@
      }
     }
    ],
-   "decorators": [],
-   "crossLanguageDefinitionId": "Type.Model.Inheritance.SingleDiscriminator"
->>>>>>> 586a120e
+   "operations": [
+    {
+     "$id": "69",
+     "name": "getModel",
+     "resourceName": "SingleDiscriminator",
+     "accessibility": "public",
+     "parameters": [
+      {
+       "$id": "70",
+       "name": "accept",
+       "nameInRequest": "Accept",
+       "type": {
+        "$id": "71",
+        "kind": "constant",
+        "valueType": {
+         "$id": "72",
+         "kind": "string",
+         "name": "string",
+         "crossLanguageDefinitionId": "TypeSpec.string",
+         "decorators": []
+        },
+        "value": "application/json",
+        "decorators": []
+       },
+       "location": "Header",
+       "isApiVersion": false,
+       "isContentType": false,
+       "isEndpoint": false,
+       "explode": false,
+       "isRequired": true,
+       "kind": "Constant",
+       "decorators": [],
+       "skipUrlEncoding": false
+      }
+     ],
+     "responses": [
+      {
+       "$id": "73",
+       "statusCodes": [
+        200
+       ],
+       "bodyType": {
+        "$ref": "2"
+       },
+       "headers": [],
+       "isErrorResponse": false,
+       "contentTypes": [
+        "application/json"
+       ]
+      }
+     ],
+     "httpMethod": "GET",
+     "uri": "{endpoint}",
+     "path": "/type/model/inheritance/single-discriminator/model",
+     "bufferResponse": true,
+     "generateProtocolMethod": true,
+     "generateConvenienceMethod": true,
+     "crossLanguageDefinitionId": "Type.Model.Inheritance.SingleDiscriminator.getModel",
+     "decorators": []
+    },
+    {
+     "$id": "74",
+     "name": "putModel",
+     "resourceName": "SingleDiscriminator",
+     "accessibility": "public",
+     "parameters": [
+      {
+       "$id": "75",
+       "name": "contentType",
+       "nameInRequest": "Content-Type",
+       "doc": "Body parameter's content type. Known values are application/json",
+       "type": {
+        "$id": "76",
+        "kind": "constant",
+        "valueType": {
+         "$id": "77",
+         "kind": "string",
+         "name": "string",
+         "crossLanguageDefinitionId": "TypeSpec.string",
+         "decorators": []
+        },
+        "value": "application/json",
+        "decorators": []
+       },
+       "location": "Header",
+       "isApiVersion": false,
+       "isContentType": true,
+       "isEndpoint": false,
+       "explode": false,
+       "isRequired": true,
+       "kind": "Constant",
+       "decorators": [],
+       "skipUrlEncoding": false
+      },
+      {
+       "$id": "78",
+       "name": "input",
+       "nameInRequest": "input",
+       "type": {
+        "$ref": "2"
+       },
+       "location": "Body",
+       "isApiVersion": false,
+       "isContentType": false,
+       "isEndpoint": false,
+       "explode": false,
+       "isRequired": true,
+       "kind": "Method",
+       "decorators": [],
+       "skipUrlEncoding": false
+      }
+     ],
+     "responses": [
+      {
+       "$id": "79",
+       "statusCodes": [
+        204
+       ],
+       "headers": [],
+       "isErrorResponse": false
+      }
+     ],
+     "httpMethod": "PUT",
+     "uri": "{endpoint}",
+     "path": "/type/model/inheritance/single-discriminator/model",
+     "requestMediaTypes": [
+      "application/json"
+     ],
+     "bufferResponse": true,
+     "generateProtocolMethod": true,
+     "generateConvenienceMethod": true,
+     "crossLanguageDefinitionId": "Type.Model.Inheritance.SingleDiscriminator.putModel",
+     "decorators": []
+    },
+    {
+     "$id": "80",
+     "name": "getRecursiveModel",
+     "resourceName": "SingleDiscriminator",
+     "accessibility": "public",
+     "parameters": [
+      {
+       "$id": "81",
+       "name": "accept",
+       "nameInRequest": "Accept",
+       "type": {
+        "$id": "82",
+        "kind": "constant",
+        "valueType": {
+         "$id": "83",
+         "kind": "string",
+         "name": "string",
+         "crossLanguageDefinitionId": "TypeSpec.string",
+         "decorators": []
+        },
+        "value": "application/json",
+        "decorators": []
+       },
+       "location": "Header",
+       "isApiVersion": false,
+       "isContentType": false,
+       "isEndpoint": false,
+       "explode": false,
+       "isRequired": true,
+       "kind": "Constant",
+       "decorators": [],
+       "skipUrlEncoding": false
+      }
+     ],
+     "responses": [
+      {
+       "$id": "84",
+       "statusCodes": [
+        200
+       ],
+       "bodyType": {
+        "$ref": "2"
+       },
+       "headers": [],
+       "isErrorResponse": false,
+       "contentTypes": [
+        "application/json"
+       ]
+      }
+     ],
+     "httpMethod": "GET",
+     "uri": "{endpoint}",
+     "path": "/type/model/inheritance/single-discriminator/recursivemodel",
+     "bufferResponse": true,
+     "generateProtocolMethod": true,
+     "generateConvenienceMethod": true,
+     "crossLanguageDefinitionId": "Type.Model.Inheritance.SingleDiscriminator.getRecursiveModel",
+     "decorators": []
+    },
+    {
+     "$id": "85",
+     "name": "putRecursiveModel",
+     "resourceName": "SingleDiscriminator",
+     "accessibility": "public",
+     "parameters": [
+      {
+       "$id": "86",
+       "name": "contentType",
+       "nameInRequest": "Content-Type",
+       "doc": "Body parameter's content type. Known values are application/json",
+       "type": {
+        "$id": "87",
+        "kind": "constant",
+        "valueType": {
+         "$id": "88",
+         "kind": "string",
+         "name": "string",
+         "crossLanguageDefinitionId": "TypeSpec.string",
+         "decorators": []
+        },
+        "value": "application/json",
+        "decorators": []
+       },
+       "location": "Header",
+       "isApiVersion": false,
+       "isContentType": true,
+       "isEndpoint": false,
+       "explode": false,
+       "isRequired": true,
+       "kind": "Constant",
+       "decorators": [],
+       "skipUrlEncoding": false
+      },
+      {
+       "$id": "89",
+       "name": "input",
+       "nameInRequest": "input",
+       "type": {
+        "$ref": "2"
+       },
+       "location": "Body",
+       "isApiVersion": false,
+       "isContentType": false,
+       "isEndpoint": false,
+       "explode": false,
+       "isRequired": true,
+       "kind": "Method",
+       "decorators": [],
+       "skipUrlEncoding": false
+      }
+     ],
+     "responses": [
+      {
+       "$id": "90",
+       "statusCodes": [
+        204
+       ],
+       "headers": [],
+       "isErrorResponse": false
+      }
+     ],
+     "httpMethod": "PUT",
+     "uri": "{endpoint}",
+     "path": "/type/model/inheritance/single-discriminator/recursivemodel",
+     "requestMediaTypes": [
+      "application/json"
+     ],
+     "bufferResponse": true,
+     "generateProtocolMethod": true,
+     "generateConvenienceMethod": true,
+     "crossLanguageDefinitionId": "Type.Model.Inheritance.SingleDiscriminator.putRecursiveModel",
+     "decorators": []
+    },
+    {
+     "$id": "91",
+     "name": "getMissingDiscriminator",
+     "resourceName": "SingleDiscriminator",
+     "accessibility": "public",
+     "parameters": [
+      {
+       "$id": "92",
+       "name": "accept",
+       "nameInRequest": "Accept",
+       "type": {
+        "$id": "93",
+        "kind": "constant",
+        "valueType": {
+         "$id": "94",
+         "kind": "string",
+         "name": "string",
+         "crossLanguageDefinitionId": "TypeSpec.string",
+         "decorators": []
+        },
+        "value": "application/json",
+        "decorators": []
+       },
+       "location": "Header",
+       "isApiVersion": false,
+       "isContentType": false,
+       "isEndpoint": false,
+       "explode": false,
+       "isRequired": true,
+       "kind": "Constant",
+       "decorators": [],
+       "skipUrlEncoding": false
+      }
+     ],
+     "responses": [
+      {
+       "$id": "95",
+       "statusCodes": [
+        200
+       ],
+       "bodyType": {
+        "$ref": "2"
+       },
+       "headers": [],
+       "isErrorResponse": false,
+       "contentTypes": [
+        "application/json"
+       ]
+      }
+     ],
+     "httpMethod": "GET",
+     "uri": "{endpoint}",
+     "path": "/type/model/inheritance/single-discriminator/missingdiscriminator",
+     "bufferResponse": true,
+     "generateProtocolMethod": true,
+     "generateConvenienceMethod": true,
+     "crossLanguageDefinitionId": "Type.Model.Inheritance.SingleDiscriminator.getMissingDiscriminator",
+     "decorators": []
+    },
+    {
+     "$id": "96",
+     "name": "getWrongDiscriminator",
+     "resourceName": "SingleDiscriminator",
+     "accessibility": "public",
+     "parameters": [
+      {
+       "$id": "97",
+       "name": "accept",
+       "nameInRequest": "Accept",
+       "type": {
+        "$id": "98",
+        "kind": "constant",
+        "valueType": {
+         "$id": "99",
+         "kind": "string",
+         "name": "string",
+         "crossLanguageDefinitionId": "TypeSpec.string",
+         "decorators": []
+        },
+        "value": "application/json",
+        "decorators": []
+       },
+       "location": "Header",
+       "isApiVersion": false,
+       "isContentType": false,
+       "isEndpoint": false,
+       "explode": false,
+       "isRequired": true,
+       "kind": "Constant",
+       "decorators": [],
+       "skipUrlEncoding": false
+      }
+     ],
+     "responses": [
+      {
+       "$id": "100",
+       "statusCodes": [
+        200
+       ],
+       "bodyType": {
+        "$ref": "2"
+       },
+       "headers": [],
+       "isErrorResponse": false,
+       "contentTypes": [
+        "application/json"
+       ]
+      }
+     ],
+     "httpMethod": "GET",
+     "uri": "{endpoint}",
+     "path": "/type/model/inheritance/single-discriminator/wrongdiscriminator",
+     "bufferResponse": true,
+     "generateProtocolMethod": true,
+     "generateConvenienceMethod": true,
+     "crossLanguageDefinitionId": "Type.Model.Inheritance.SingleDiscriminator.getWrongDiscriminator",
+     "decorators": []
+    },
+    {
+     "$id": "101",
+     "name": "getLegacyModel",
+     "resourceName": "SingleDiscriminator",
+     "accessibility": "public",
+     "parameters": [
+      {
+       "$id": "102",
+       "name": "accept",
+       "nameInRequest": "Accept",
+       "type": {
+        "$id": "103",
+        "kind": "constant",
+        "valueType": {
+         "$id": "104",
+         "kind": "string",
+         "name": "string",
+         "crossLanguageDefinitionId": "TypeSpec.string",
+         "decorators": []
+        },
+        "value": "application/json",
+        "decorators": []
+       },
+       "location": "Header",
+       "isApiVersion": false,
+       "isContentType": false,
+       "isEndpoint": false,
+       "explode": false,
+       "isRequired": true,
+       "kind": "Constant",
+       "decorators": [],
+       "skipUrlEncoding": false
+      }
+     ],
+     "responses": [
+      {
+       "$id": "105",
+       "statusCodes": [
+        200
+       ],
+       "bodyType": {
+        "$ref": "48"
+       },
+       "headers": [],
+       "isErrorResponse": false,
+       "contentTypes": [
+        "application/json"
+       ]
+      }
+     ],
+     "httpMethod": "GET",
+     "uri": "{endpoint}",
+     "path": "/type/model/inheritance/single-discriminator/legacy-model",
+     "bufferResponse": true,
+     "generateProtocolMethod": true,
+     "generateConvenienceMethod": true,
+     "crossLanguageDefinitionId": "Type.Model.Inheritance.SingleDiscriminator.getLegacyModel",
+     "decorators": []
+    }
+   ],
+   "apiVersions": [],
+   "crossLanguageDefinitionId": "Type.Model.Inheritance.SingleDiscriminator",
+   "decorators": []
   }
  ]
 }