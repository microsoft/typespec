--- conflicted
+++ resolved
@@ -949,20 +949,6 @@
       "name": "url",
       "crossLanguageDefinitionId": "TypeSpec.url"
      },
-<<<<<<< HEAD
-     "Location": "Uri",
-     "IsApiVersion": false,
-     "IsContentType": false,
-     "IsRequired": true,
-     "IsEndpoint": true,
-     "SkipUrlEncoding": false,
-     "Explode": false,
-     "Kind": "Client",
-     "DefaultValue": {
-      "$id": "105",
-      "Type": {
-       "$id": "106",
-=======
      "location": "Uri",
      "isApiVersion": false,
      "isContentType": false,
@@ -975,7 +961,6 @@
       "$id": "104",
       "type": {
        "$id": "105",
->>>>>>> c6990eba
        "kind": "string",
        "name": "string",
        "crossLanguageDefinitionId": "TypeSpec.string"
