--- conflicted
+++ resolved
@@ -24,63 +24,7 @@
             "$ref": "2"
           },
           "enumType": {
-<<<<<<< HEAD
-            "$id": "4",
-            "kind": "enum",
-            "decorators": [],
-            "doc": "Enum that will be used as a property for model EnumProperty. Non-extensible.",
-            "name": "FixedInnerEnum",
-            "isGeneratedName": false,
-            "namespace": "Type.Property.ValueTypes",
-            "valueType": {
-              "$id": "5",
-              "kind": "string",
-              "decorators": [],
-              "doc": "A sequence of textual characters.",
-              "name": "string",
-              "crossLanguageDefinitionId": "TypeSpec.string"
-            },
-            "values": [
-              {
-                "$id": "6",
-                "kind": "enumvalue",
-                "decorators": [],
-                "doc": "First value.",
-                "name": "ValueOne",
-                "value": "ValueOne",
-                "enumType": {
-                  "$ref": "4"
-                },
-                "valueType": {
-                  "$ref": "5"
-                }
-              },
-              {
-                "$id": "7",
-                "kind": "enumvalue",
-                "decorators": [],
-                "doc": "Second value.",
-                "name": "ValueTwo",
-                "value": "ValueTwo",
-                "enumType": {
-                  "$ref": "4"
-                },
-                "valueType": {
-                  "$ref": "5"
-                }
-              }
-            ],
-            "isFixed": true,
-            "isFlags": false,
-            "usage": "Input,Output,Json",
-            "access": "public",
-            "crossLanguageDefinitionId": "Type.Property.ValueTypes.FixedInnerEnum",
-            "apiVersions": [],
-            "isUnionAsEnum": false,
-            "__accessSet": true
-=======
             "$ref": "1"
->>>>>>> c9a4eff8
           },
           "doc": "First value.",
           "decorators": []
@@ -129,63 +73,7 @@
             "$ref": "6"
           },
           "enumType": {
-<<<<<<< HEAD
-            "$id": "12",
-            "kind": "enum",
-            "decorators": [],
-            "doc": "Enum that will be used as a property for model EnumProperty. Extensible.",
-            "name": "InnerEnum",
-            "isGeneratedName": false,
-            "namespace": "Type.Property.ValueTypes",
-            "valueType": {
-              "$id": "13",
-              "kind": "string",
-              "decorators": [],
-              "doc": "A sequence of textual characters.",
-              "name": "string",
-              "crossLanguageDefinitionId": "TypeSpec.string"
-            },
-            "values": [
-              {
-                "$id": "14",
-                "kind": "enumvalue",
-                "decorators": [],
-                "doc": "First value.",
-                "name": "ValueOne",
-                "value": "ValueOne",
-                "valueType": {
-                  "$ref": "13"
-                },
-                "enumType": {
-                  "$ref": "12"
-                }
-              },
-              {
-                "$id": "15",
-                "kind": "enumvalue",
-                "decorators": [],
-                "doc": "Second value.",
-                "name": "ValueTwo",
-                "value": "ValueTwo",
-                "valueType": {
-                  "$ref": "13"
-                },
-                "enumType": {
-                  "$ref": "12"
-                }
-              }
-            ],
-            "isFixed": false,
-            "isFlags": false,
-            "usage": "Input,Output,Json",
-            "access": "public",
-            "crossLanguageDefinitionId": "Type.Property.ValueTypes.InnerEnum",
-            "apiVersions": [],
-            "isUnionAsEnum": true,
-            "__accessSet": true
-=======
             "$ref": "5"
->>>>>>> c9a4eff8
           },
           "doc": "First value.",
           "decorators": []
@@ -234,60 +122,7 @@
             "$ref": "10"
           },
           "enumType": {
-<<<<<<< HEAD
-            "$id": "20",
-            "kind": "enum",
-            "decorators": [],
-            "name": "UnionStringLiteralPropertyProperty",
-            "isGeneratedName": true,
-            "namespace": "Type.Property.ValueTypes",
-            "valueType": {
-              "$id": "21",
-              "kind": "string",
-              "decorators": [],
-              "doc": "A sequence of textual characters.",
-              "name": "string",
-              "crossLanguageDefinitionId": "TypeSpec.string"
-            },
-            "values": [
-              {
-                "$id": "22",
-                "kind": "enumvalue",
-                "decorators": [],
-                "name": "hello",
-                "value": "hello",
-                "valueType": {
-                  "$ref": "21"
-                },
-                "enumType": {
-                  "$ref": "20"
-                }
-              },
-              {
-                "$id": "23",
-                "kind": "enumvalue",
-                "decorators": [],
-                "name": "world",
-                "value": "world",
-                "valueType": {
-                  "$ref": "21"
-                },
-                "enumType": {
-                  "$ref": "20"
-                }
-              }
-            ],
-            "isFixed": true,
-            "isFlags": false,
-            "usage": "Input,Output,Json",
-            "access": "public",
-            "crossLanguageDefinitionId": "Type.Property.ValueTypes.UnionStringLiteralProperty.property.anonymous",
-            "apiVersions": [],
-            "isUnionAsEnum": true,
-            "__accessSet": true
-=======
             "$ref": "9"
->>>>>>> c9a4eff8
           },
           "decorators": []
         },
@@ -333,60 +168,7 @@
             "$ref": "14"
           },
           "enumType": {
-<<<<<<< HEAD
-            "$id": "28",
-            "kind": "enum",
-            "decorators": [],
-            "name": "UnionIntLiteralPropertyProperty",
-            "isGeneratedName": true,
-            "namespace": "Type.Property.ValueTypes",
-            "valueType": {
-              "$id": "29",
-              "kind": "int32",
-              "decorators": [],
-              "doc": "A 32-bit integer. (`-2,147,483,648` to `2,147,483,647`)",
-              "name": "int32",
-              "crossLanguageDefinitionId": "TypeSpec.int32"
-            },
-            "values": [
-              {
-                "$id": "30",
-                "kind": "enumvalue",
-                "decorators": [],
-                "name": "42",
-                "value": 42,
-                "valueType": {
-                  "$ref": "29"
-                },
-                "enumType": {
-                  "$ref": "28"
-                }
-              },
-              {
-                "$id": "31",
-                "kind": "enumvalue",
-                "decorators": [],
-                "name": "43",
-                "value": 43,
-                "valueType": {
-                  "$ref": "29"
-                },
-                "enumType": {
-                  "$ref": "28"
-                }
-              }
-            ],
-            "isFixed": true,
-            "isFlags": false,
-            "usage": "Input,Output,Json",
-            "access": "public",
-            "crossLanguageDefinitionId": "Type.Property.ValueTypes.UnionIntLiteralProperty.property.anonymous",
-            "apiVersions": [],
-            "isUnionAsEnum": true,
-            "__accessSet": true
-=======
             "$ref": "13"
->>>>>>> c9a4eff8
           },
           "decorators": []
         },
@@ -432,60 +214,7 @@
             "$ref": "18"
           },
           "enumType": {
-<<<<<<< HEAD
-            "$id": "36",
-            "kind": "enum",
-            "decorators": [],
-            "name": "UnionFloatLiteralPropertyProperty",
-            "isGeneratedName": true,
-            "namespace": "Type.Property.ValueTypes",
-            "valueType": {
-              "$id": "37",
-              "kind": "float32",
-              "decorators": [],
-              "doc": "A 32 bit floating point number. (`±1.5 x 10^−45` to `±3.4 x 10^38`)",
-              "name": "float32",
-              "crossLanguageDefinitionId": "TypeSpec.float32"
-            },
-            "values": [
-              {
-                "$id": "38",
-                "kind": "enumvalue",
-                "decorators": [],
-                "name": "43.125",
-                "value": 43.125,
-                "valueType": {
-                  "$ref": "37"
-                },
-                "enumType": {
-                  "$ref": "36"
-                }
-              },
-              {
-                "$id": "39",
-                "kind": "enumvalue",
-                "decorators": [],
-                "name": "46.875",
-                "value": 46.875,
-                "valueType": {
-                  "$ref": "37"
-                },
-                "enumType": {
-                  "$ref": "36"
-                }
-              }
-            ],
-            "isFixed": true,
-            "isFlags": false,
-            "usage": "Input,Output,Json",
-            "access": "public",
-            "crossLanguageDefinitionId": "Type.Property.ValueTypes.UnionFloatLiteralProperty.property.anonymous",
-            "apiVersions": [],
-            "isUnionAsEnum": true,
-            "__accessSet": true
-=======
             "$ref": "17"
->>>>>>> c9a4eff8
           },
           "decorators": []
         },
@@ -531,47 +260,7 @@
             "$ref": "22"
           },
           "enumType": {
-<<<<<<< HEAD
-            "$id": "44",
-            "kind": "enum",
-            "decorators": [],
-            "name": "ExtendedEnum",
-            "isGeneratedName": false,
-            "namespace": "Type.Property.ValueTypes",
-            "valueType": {
-              "$id": "45",
-              "kind": "string",
-              "decorators": [],
-              "doc": "A sequence of textual characters.",
-              "name": "string",
-              "crossLanguageDefinitionId": "TypeSpec.string"
-            },
-            "values": [
-              {
-                "$id": "46",
-                "kind": "enumvalue",
-                "decorators": [],
-                "name": "EnumValue2",
-                "value": "value2",
-                "valueType": {
-                  "$ref": "45"
-                },
-                "enumType": {
-                  "$ref": "44"
-                }
-              }
-            ],
-            "isFixed": false,
-            "isFlags": false,
-            "usage": "Input,Output,Json",
-            "access": "public",
-            "crossLanguageDefinitionId": "Type.Property.ValueTypes.ExtendedEnum",
-            "apiVersions": [],
-            "isUnionAsEnum": true,
-            "__accessSet": true
-=======
             "$ref": "21"
->>>>>>> c9a4eff8
           },
           "decorators": []
         }
