{
  "name": "Type.Property.Optional",
  "apiVersions": [],
  "enums": [
    {
      "$id": "1",
      "kind": "enum",
      "name": "StringLiteralPropertyProperty",
      "crossLanguageDefinitionId": "",
      "valueType": {
        "$id": "2",
        "kind": "string",
        "name": "string",
        "crossLanguageDefinitionId": "TypeSpec.string",
        "decorators": []
      },
      "values": [
        {
          "$id": "3",
          "kind": "enumvalue",
          "name": "hello",
          "value": "hello",
          "valueType": {
            "$id": "4",
            "kind": "string",
            "decorators": [],
            "doc": "A sequence of textual characters.",
            "name": "string",
            "crossLanguageDefinitionId": "TypeSpec.string"
          },
          "enumType": {
            "$ref": "1"
          },
          "decorators": []
        }
      ],
      "namespace": "Type.Property.Optional",
      "isFixed": false,
      "isFlags": false,
      "usage": "Input,Output,Json",
      "decorators": []
    },
    {
      "$id": "5",
      "kind": "enum",
      "name": "IntLiteralPropertyProperty",
      "crossLanguageDefinitionId": "",
      "valueType": {
        "$id": "6",
        "kind": "int32",
        "name": "int32",
        "crossLanguageDefinitionId": "TypeSpec.int32",
        "decorators": []
      },
      "values": [
        {
          "$id": "7",
          "kind": "enumvalue",
          "name": "1",
          "value": 1,
          "valueType": {
            "$id": "8",
            "kind": "int32",
            "decorators": [],
            "doc": "A 32-bit integer. (`-2,147,483,648` to `2,147,483,647`)",
            "name": "int32",
            "crossLanguageDefinitionId": "TypeSpec.int32"
          },
          "enumType": {
            "$ref": "5"
          },
          "decorators": []
        }
      ],
      "namespace": "Type.Property.Optional",
      "isFixed": false,
      "isFlags": false,
      "usage": "Input,Output,Json",
      "decorators": []
    },
    {
      "$id": "9",
      "kind": "enum",
      "name": "FloatLiteralPropertyProperty",
      "crossLanguageDefinitionId": "",
      "valueType": {
        "$id": "10",
        "kind": "float32",
        "name": "float32",
        "crossLanguageDefinitionId": "TypeSpec.float32",
        "decorators": []
      },
      "values": [
        {
          "$id": "11",
          "kind": "enumvalue",
          "name": "1.25",
          "value": 1.25,
          "valueType": {
            "$id": "12",
            "kind": "float32",
            "decorators": [],
            "doc": "A 32 bit floating point number. (`±1.5 x 10^−45` to `±3.4 x 10^38`)",
            "name": "float32",
            "crossLanguageDefinitionId": "TypeSpec.float32"
          },
          "enumType": {
            "$ref": "9"
          },
          "decorators": []
        }
      ],
      "namespace": "Type.Property.Optional",
      "isFixed": false,
      "isFlags": false,
      "usage": "Input,Output,Json",
      "decorators": []
    },
    {
      "$id": "13",
      "kind": "enum",
      "name": "UnionStringLiteralPropertyProperty",
      "crossLanguageDefinitionId": "Type.Property.Optional.UnionStringLiteralProperty.property.anonymous",
      "valueType": {
        "$id": "14",
        "kind": "string",
        "name": "string",
        "crossLanguageDefinitionId": "TypeSpec.string",
        "decorators": []
      },
      "values": [
        {
          "$id": "15",
          "kind": "enumvalue",
          "name": "hello",
          "value": "hello",
          "valueType": {
            "$ref": "14"
          },
          "enumType": {
<<<<<<< HEAD
            "$id": "16",
            "kind": "enum",
            "decorators": [],
            "name": "UnionStringLiteralPropertyProperty",
            "isGeneratedName": true,
            "namespace": "Type.Property.Optional",
            "valueType": {
              "$id": "17",
              "kind": "string",
              "decorators": [],
              "doc": "A sequence of textual characters.",
              "name": "string",
              "crossLanguageDefinitionId": "TypeSpec.string"
            },
            "values": [
              {
                "$id": "18",
                "kind": "enumvalue",
                "decorators": [],
                "name": "hello",
                "value": "hello",
                "valueType": {
                  "$ref": "17"
                },
                "enumType": {
                  "$ref": "16"
                }
              },
              {
                "$id": "19",
                "kind": "enumvalue",
                "decorators": [],
                "name": "world",
                "value": "world",
                "valueType": {
                  "$ref": "17"
                },
                "enumType": {
                  "$ref": "16"
                }
              }
            ],
            "isFixed": true,
            "isFlags": false,
            "usage": "Input,Output,Json",
            "access": "public",
            "crossLanguageDefinitionId": "Type.Property.Optional.UnionStringLiteralProperty.property.anonymous",
            "apiVersions": [],
            "isUnionAsEnum": true,
            "__accessSet": true
=======
            "$ref": "13"
>>>>>>> c9a4eff8
          },
          "decorators": []
        },
        {
          "$id": "16",
          "kind": "enumvalue",
          "name": "world",
          "value": "world",
          "valueType": {
            "$ref": "14"
          },
          "enumType": {
            "$ref": "13"
          },
          "decorators": []
        }
      ],
      "namespace": "Type.Property.Optional",
      "isFixed": true,
      "isFlags": false,
      "usage": "Input,Output,Json",
      "decorators": []
    },
    {
      "$id": "17",
      "kind": "enum",
      "name": "UnionIntLiteralPropertyProperty",
      "crossLanguageDefinitionId": "Type.Property.Optional.UnionIntLiteralProperty.property.anonymous",
      "valueType": {
        "$id": "18",
        "kind": "int32",
        "name": "int32",
        "crossLanguageDefinitionId": "TypeSpec.int32",
        "decorators": []
      },
      "values": [
        {
          "$id": "19",
          "kind": "enumvalue",
          "name": "1",
          "value": 1,
          "valueType": {
            "$ref": "18"
          },
          "enumType": {
<<<<<<< HEAD
            "$id": "24",
            "kind": "enum",
            "decorators": [],
            "name": "UnionIntLiteralPropertyProperty",
            "isGeneratedName": true,
            "namespace": "Type.Property.Optional",
            "valueType": {
              "$id": "25",
              "kind": "int32",
              "decorators": [],
              "doc": "A 32-bit integer. (`-2,147,483,648` to `2,147,483,647`)",
              "name": "int32",
              "crossLanguageDefinitionId": "TypeSpec.int32"
            },
            "values": [
              {
                "$id": "26",
                "kind": "enumvalue",
                "decorators": [],
                "name": "1",
                "value": 1,
                "valueType": {
                  "$ref": "25"
                },
                "enumType": {
                  "$ref": "24"
                }
              },
              {
                "$id": "27",
                "kind": "enumvalue",
                "decorators": [],
                "name": "2",
                "value": 2,
                "valueType": {
                  "$ref": "25"
                },
                "enumType": {
                  "$ref": "24"
                }
              }
            ],
            "isFixed": true,
            "isFlags": false,
            "usage": "Input,Output,Json",
            "access": "public",
            "crossLanguageDefinitionId": "Type.Property.Optional.UnionIntLiteralProperty.property.anonymous",
            "apiVersions": [],
            "isUnionAsEnum": true,
            "__accessSet": true
=======
            "$ref": "17"
>>>>>>> c9a4eff8
          },
          "decorators": []
        },
        {
          "$id": "20",
          "kind": "enumvalue",
          "name": "2",
          "value": 2,
          "valueType": {
            "$ref": "18"
          },
          "enumType": {
            "$ref": "17"
          },
          "decorators": []
        }
      ],
      "namespace": "Type.Property.Optional",
      "isFixed": true,
      "isFlags": false,
      "usage": "Input,Output,Json",
      "decorators": []
    },
    {
      "$id": "21",
      "kind": "enum",
      "name": "UnionFloatLiteralPropertyProperty",
      "crossLanguageDefinitionId": "Type.Property.Optional.UnionFloatLiteralProperty.property.anonymous",
      "valueType": {
        "$id": "22",
        "kind": "float32",
        "name": "float32",
        "crossLanguageDefinitionId": "TypeSpec.float32",
        "decorators": []
      },
      "values": [
        {
          "$id": "23",
          "kind": "enumvalue",
          "name": "1.25",
          "value": 1.25,
          "valueType": {
            "$ref": "22"
          },
          "enumType": {
<<<<<<< HEAD
            "$id": "32",
            "kind": "enum",
            "decorators": [],
            "name": "UnionFloatLiteralPropertyProperty",
            "isGeneratedName": true,
            "namespace": "Type.Property.Optional",
            "valueType": {
              "$id": "33",
              "kind": "float32",
              "decorators": [],
              "doc": "A 32 bit floating point number. (`±1.5 x 10^−45` to `±3.4 x 10^38`)",
              "name": "float32",
              "crossLanguageDefinitionId": "TypeSpec.float32"
            },
            "values": [
              {
                "$id": "34",
                "kind": "enumvalue",
                "decorators": [],
                "name": "1.25",
                "value": 1.25,
                "valueType": {
                  "$ref": "33"
                },
                "enumType": {
                  "$ref": "32"
                }
              },
              {
                "$id": "35",
                "kind": "enumvalue",
                "decorators": [],
                "name": "2.375",
                "value": 2.375,
                "valueType": {
                  "$ref": "33"
                },
                "enumType": {
                  "$ref": "32"
                }
              }
            ],
            "isFixed": true,
            "isFlags": false,
            "usage": "Input,Output,Json",
            "access": "public",
            "crossLanguageDefinitionId": "Type.Property.Optional.UnionFloatLiteralProperty.property.anonymous",
            "apiVersions": [],
            "isUnionAsEnum": true,
            "__accessSet": true
=======
            "$ref": "21"
>>>>>>> c9a4eff8
          },
          "decorators": []
        },
        {
          "$id": "24",
          "kind": "enumvalue",
          "name": "2.375",
          "value": 2.375,
          "valueType": {
            "$ref": "22"
          },
          "enumType": {
            "$ref": "21"
          },
          "decorators": []
        }
      ],
      "namespace": "Type.Property.Optional",
      "isFixed": true,
      "isFlags": false,
      "usage": "Input,Output,Json",
      "decorators": []
    }
  ],
  "constants": [
    {
      "$id": "25",
      "kind": "constant",
      "name": "BooleanLiteralPropertyProperty",
      "namespace": "Type.Property.Optional",
      "usage": "Input,Output,Json",
      "valueType": {
        "$id": "26",
        "kind": "boolean",
        "name": "boolean",
        "crossLanguageDefinitionId": "TypeSpec.boolean",
        "decorators": []
      },
      "value": true,
      "decorators": []
    },
    {
      "$id": "27",
      "kind": "constant",
      "name": "getAllContentType",
      "namespace": "",
      "usage": "None",
      "valueType": {
        "$id": "28",
        "kind": "string",
        "name": "string",
        "crossLanguageDefinitionId": "TypeSpec.string",
        "decorators": []
      },
      "value": "application/json",
      "decorators": []
    },
    {
      "$id": "29",
      "kind": "constant",
      "name": "getDefaultContentType",
      "namespace": "",
      "usage": "None",
      "valueType": {
        "$id": "30",
        "kind": "string",
        "name": "string",
        "crossLanguageDefinitionId": "TypeSpec.string",
        "decorators": []
      },
      "value": "application/json",
      "decorators": []
    },
    {
      "$id": "31",
      "kind": "constant",
      "name": "putAllContentType",
      "namespace": "",
      "usage": "None",
      "valueType": {
        "$id": "32",
        "kind": "string",
        "name": "string",
        "crossLanguageDefinitionId": "TypeSpec.string",
        "decorators": []
      },
      "value": "application/json",
      "decorators": []
    },
    {
      "$id": "33",
      "kind": "constant",
      "name": "putDefaultContentType",
      "namespace": "",
      "usage": "None",
      "valueType": {
        "$id": "34",
        "kind": "string",
        "name": "string",
        "crossLanguageDefinitionId": "TypeSpec.string",
        "decorators": []
      },
      "value": "application/json",
      "decorators": []
    },
    {
      "$id": "35",
      "kind": "constant",
      "name": "getAllContentType1",
      "namespace": "",
      "usage": "None",
      "valueType": {
        "$id": "36",
        "kind": "string",
        "name": "string",
        "crossLanguageDefinitionId": "TypeSpec.string",
        "decorators": []
      },
      "value": "application/json",
      "decorators": []
    },
    {
      "$id": "37",
      "kind": "constant",
      "name": "getDefaultContentType1",
      "namespace": "",
      "usage": "None",
      "valueType": {
        "$id": "38",
        "kind": "string",
        "name": "string",
        "crossLanguageDefinitionId": "TypeSpec.string",
        "decorators": []
      },
      "value": "application/json",
      "decorators": []
    },
    {
      "$id": "39",
      "kind": "constant",
      "name": "putAllContentType1",
      "namespace": "",
      "usage": "None",
      "valueType": {
        "$id": "40",
        "kind": "string",
        "name": "string",
        "crossLanguageDefinitionId": "TypeSpec.string",
        "decorators": []
      },
      "value": "application/json",
      "decorators": []
    },
    {
      "$id": "41",
      "kind": "constant",
      "name": "putDefaultContentType1",
      "namespace": "",
      "usage": "None",
      "valueType": {
        "$id": "42",
        "kind": "string",
        "name": "string",
        "crossLanguageDefinitionId": "TypeSpec.string",
        "decorators": []
      },
      "value": "application/json",
      "decorators": []
    },
    {
      "$id": "43",
      "kind": "constant",
      "name": "getAllContentType2",
      "namespace": "",
      "usage": "None",
      "valueType": {
        "$id": "44",
        "kind": "string",
        "name": "string",
        "crossLanguageDefinitionId": "TypeSpec.string",
        "decorators": []
      },
      "value": "application/json",
      "decorators": []
    },
    {
      "$id": "45",
      "kind": "constant",
      "name": "getDefaultContentType2",
      "namespace": "",
      "usage": "None",
      "valueType": {
        "$id": "46",
        "kind": "string",
        "name": "string",
        "crossLanguageDefinitionId": "TypeSpec.string",
        "decorators": []
      },
      "value": "application/json",
      "decorators": []
    },
    {
      "$id": "47",
      "kind": "constant",
      "name": "putAllContentType2",
      "namespace": "",
      "usage": "None",
      "valueType": {
        "$id": "48",
        "kind": "string",
        "name": "string",
        "crossLanguageDefinitionId": "TypeSpec.string",
        "decorators": []
      },
      "value": "application/json",
      "decorators": []
    },
    {
      "$id": "49",
      "kind": "constant",
      "name": "putDefaultContentType2",
      "namespace": "",
      "usage": "None",
      "valueType": {
        "$id": "50",
        "kind": "string",
        "name": "string",
        "crossLanguageDefinitionId": "TypeSpec.string",
        "decorators": []
      },
      "value": "application/json",
      "decorators": []
    },
    {
      "$id": "51",
      "kind": "constant",
      "name": "getAllContentType3",
      "namespace": "",
      "usage": "None",
      "valueType": {
        "$id": "52",
        "kind": "string",
        "name": "string",
        "crossLanguageDefinitionId": "TypeSpec.string",
        "decorators": []
      },
      "value": "application/json",
      "decorators": []
    },
    {
      "$id": "53",
      "kind": "constant",
      "name": "getDefaultContentType3",
      "namespace": "",
      "usage": "None",
      "valueType": {
        "$id": "54",
        "kind": "string",
        "name": "string",
        "crossLanguageDefinitionId": "TypeSpec.string",
        "decorators": []
      },
      "value": "application/json",
      "decorators": []
    },
    {
      "$id": "55",
      "kind": "constant",
      "name": "putAllContentType3",
      "namespace": "",
      "usage": "None",
      "valueType": {
        "$id": "56",
        "kind": "string",
        "name": "string",
        "crossLanguageDefinitionId": "TypeSpec.string",
        "decorators": []
      },
      "value": "application/json",
      "decorators": []
    },
    {
      "$id": "57",
      "kind": "constant",
      "name": "putDefaultContentType3",
      "namespace": "",
      "usage": "None",
      "valueType": {
        "$id": "58",
        "kind": "string",
        "name": "string",
        "crossLanguageDefinitionId": "TypeSpec.string",
        "decorators": []
      },
      "value": "application/json",
      "decorators": []
    },
    {
      "$id": "59",
      "kind": "constant",
      "name": "getAllContentType4",
      "namespace": "",
      "usage": "None",
      "valueType": {
        "$id": "60",
        "kind": "string",
        "name": "string",
        "crossLanguageDefinitionId": "TypeSpec.string",
        "decorators": []
      },
      "value": "application/json",
      "decorators": []
    },
    {
      "$id": "61",
      "kind": "constant",
      "name": "getDefaultContentType4",
      "namespace": "",
      "usage": "None",
      "valueType": {
        "$id": "62",
        "kind": "string",
        "name": "string",
        "crossLanguageDefinitionId": "TypeSpec.string",
        "decorators": []
      },
      "value": "application/json",
      "decorators": []
    },
    {
      "$id": "63",
      "kind": "constant",
      "name": "putAllContentType4",
      "namespace": "",
      "usage": "None",
      "valueType": {
        "$id": "64",
        "kind": "string",
        "name": "string",
        "crossLanguageDefinitionId": "TypeSpec.string",
        "decorators": []
      },
      "value": "application/json",
      "decorators": []
    },
    {
      "$id": "65",
      "kind": "constant",
      "name": "putDefaultContentType4",
      "namespace": "",
      "usage": "None",
      "valueType": {
        "$id": "66",
        "kind": "string",
        "name": "string",
        "crossLanguageDefinitionId": "TypeSpec.string",
        "decorators": []
      },
      "value": "application/json",
      "decorators": []
    },
    {
      "$id": "67",
      "kind": "constant",
      "name": "getAllContentType5",
      "namespace": "",
      "usage": "None",
      "valueType": {
        "$id": "68",
        "kind": "string",
        "name": "string",
        "crossLanguageDefinitionId": "TypeSpec.string",
        "decorators": []
      },
      "value": "application/json",
      "decorators": []
    },
    {
      "$id": "69",
      "kind": "constant",
      "name": "getDefaultContentType5",
      "namespace": "",
      "usage": "None",
      "valueType": {
        "$id": "70",
        "kind": "string",
        "name": "string",
        "crossLanguageDefinitionId": "TypeSpec.string",
        "decorators": []
      },
      "value": "application/json",
      "decorators": []
    },
    {
      "$id": "71",
      "kind": "constant",
      "name": "putAllContentType5",
      "namespace": "",
      "usage": "None",
      "valueType": {
        "$id": "72",
        "kind": "string",
        "name": "string",
        "crossLanguageDefinitionId": "TypeSpec.string",
        "decorators": []
      },
      "value": "application/json",
      "decorators": []
    },
    {
      "$id": "73",
      "kind": "constant",
      "name": "putDefaultContentType5",
      "namespace": "",
      "usage": "None",
      "valueType": {
        "$id": "74",
        "kind": "string",
        "name": "string",
        "crossLanguageDefinitionId": "TypeSpec.string",
        "decorators": []
      },
      "value": "application/json",
      "decorators": []
    },
    {
      "$id": "75",
      "kind": "constant",
      "name": "getAllContentType6",
      "namespace": "",
      "usage": "None",
      "valueType": {
        "$id": "76",
        "kind": "string",
        "name": "string",
        "crossLanguageDefinitionId": "TypeSpec.string",
        "decorators": []
      },
      "value": "application/json",
      "decorators": []
    },
    {
      "$id": "77",
      "kind": "constant",
      "name": "getDefaultContentType6",
      "namespace": "",
      "usage": "None",
      "valueType": {
        "$id": "78",
        "kind": "string",
        "name": "string",
        "crossLanguageDefinitionId": "TypeSpec.string",
        "decorators": []
      },
      "value": "application/json",
      "decorators": []
    },
    {
      "$id": "79",
      "kind": "constant",
      "name": "putAllContentType6",
      "namespace": "",
      "usage": "None",
      "valueType": {
        "$id": "80",
        "kind": "string",
        "name": "string",
        "crossLanguageDefinitionId": "TypeSpec.string",
        "decorators": []
      },
      "value": "application/json",
      "decorators": []
    },
    {
      "$id": "81",
      "kind": "constant",
      "name": "putDefaultContentType6",
      "namespace": "",
      "usage": "None",
      "valueType": {
        "$id": "82",
        "kind": "string",
        "name": "string",
        "crossLanguageDefinitionId": "TypeSpec.string",
        "decorators": []
      },
      "value": "application/json",
      "decorators": []
    },
    {
      "$id": "83",
      "kind": "constant",
      "name": "getAllContentType7",
      "namespace": "",
      "usage": "None",
      "valueType": {
        "$id": "84",
        "kind": "string",
        "name": "string",
        "crossLanguageDefinitionId": "TypeSpec.string",
        "decorators": []
      },
      "value": "application/json",
      "decorators": []
    },
    {
      "$id": "85",
      "kind": "constant",
      "name": "getDefaultContentType7",
      "namespace": "",
      "usage": "None",
      "valueType": {
        "$id": "86",
        "kind": "string",
        "name": "string",
        "crossLanguageDefinitionId": "TypeSpec.string",
        "decorators": []
      },
      "value": "application/json",
      "decorators": []
    },
    {
      "$id": "87",
      "kind": "constant",
      "name": "putAllContentType7",
      "namespace": "",
      "usage": "None",
      "valueType": {
        "$id": "88",
        "kind": "string",
        "name": "string",
        "crossLanguageDefinitionId": "TypeSpec.string",
        "decorators": []
      },
      "value": "application/json",
      "decorators": []
    },
    {
      "$id": "89",
      "kind": "constant",
      "name": "putDefaultContentType7",
      "namespace": "",
      "usage": "None",
      "valueType": {
        "$id": "90",
        "kind": "string",
        "name": "string",
        "crossLanguageDefinitionId": "TypeSpec.string",
        "decorators": []
      },
      "value": "application/json",
      "decorators": []
    },
    {
      "$id": "91",
      "kind": "constant",
      "name": "getAllContentType8",
      "namespace": "",
      "usage": "None",
      "valueType": {
        "$id": "92",
        "kind": "string",
        "name": "string",
        "crossLanguageDefinitionId": "TypeSpec.string",
        "decorators": []
      },
      "value": "application/json",
      "decorators": []
    },
    {
      "$id": "93",
      "kind": "constant",
      "name": "getDefaultContentType8",
      "namespace": "",
      "usage": "None",
      "valueType": {
        "$id": "94",
        "kind": "string",
        "name": "string",
        "crossLanguageDefinitionId": "TypeSpec.string",
        "decorators": []
      },
      "value": "application/json",
      "decorators": []
    },
    {
      "$id": "95",
      "kind": "constant",
      "name": "putAllContentType8",
      "namespace": "",
      "usage": "None",
      "valueType": {
        "$id": "96",
        "kind": "string",
        "name": "string",
        "crossLanguageDefinitionId": "TypeSpec.string",
        "decorators": []
      },
      "value": "application/json",
      "decorators": []
    },
    {
      "$id": "97",
      "kind": "constant",
      "name": "putDefaultContentType8",
      "namespace": "",
      "usage": "None",
      "valueType": {
        "$id": "98",
        "kind": "string",
        "name": "string",
        "crossLanguageDefinitionId": "TypeSpec.string",
        "decorators": []
      },
      "value": "application/json",
      "decorators": []
    },
    {
      "$id": "99",
      "kind": "constant",
      "name": "getAllContentType9",
      "namespace": "",
      "usage": "None",
      "valueType": {
        "$id": "100",
        "kind": "string",
        "name": "string",
        "crossLanguageDefinitionId": "TypeSpec.string",
        "decorators": []
      },
      "value": "application/json",
      "decorators": []
    },
    {
      "$id": "101",
      "kind": "constant",
      "name": "getDefaultContentType9",
      "namespace": "",
      "usage": "None",
      "valueType": {
        "$id": "102",
        "kind": "string",
        "name": "string",
        "crossLanguageDefinitionId": "TypeSpec.string",
        "decorators": []
      },
      "value": "application/json",
      "decorators": []
    },
    {
      "$id": "103",
      "kind": "constant",
      "name": "putAllContentType9",
      "namespace": "",
      "usage": "None",
      "valueType": {
        "$id": "104",
        "kind": "string",
        "name": "string",
        "crossLanguageDefinitionId": "TypeSpec.string",
        "decorators": []
      },
      "value": "application/json",
      "decorators": []
    },
    {
      "$id": "105",
      "kind": "constant",
      "name": "putDefaultContentType9",
      "namespace": "",
      "usage": "None",
      "valueType": {
        "$id": "106",
        "kind": "string",
        "name": "string",
        "crossLanguageDefinitionId": "TypeSpec.string",
        "decorators": []
      },
      "value": "application/json",
      "decorators": []
    },
    {
      "$id": "107",
      "kind": "constant",
      "name": "getAllContentType10",
      "namespace": "",
      "usage": "None",
      "valueType": {
        "$id": "108",
        "kind": "string",
        "name": "string",
        "crossLanguageDefinitionId": "TypeSpec.string",
        "decorators": []
      },
      "value": "application/json",
      "decorators": []
    },
    {
      "$id": "109",
      "kind": "constant",
      "name": "getDefaultContentType10",
      "namespace": "",
      "usage": "None",
      "valueType": {
        "$id": "110",
        "kind": "string",
        "name": "string",
        "crossLanguageDefinitionId": "TypeSpec.string",
        "decorators": []
      },
      "value": "application/json",
      "decorators": []
    },
    {
      "$id": "111",
      "kind": "constant",
      "name": "putAllContentType10",
      "namespace": "",
      "usage": "None",
      "valueType": {
        "$id": "112",
        "kind": "string",
        "name": "string",
        "crossLanguageDefinitionId": "TypeSpec.string",
        "decorators": []
      },
      "value": "application/json",
      "decorators": []
    },
    {
      "$id": "113",
      "kind": "constant",
      "name": "putDefaultContentType10",
      "namespace": "",
      "usage": "None",
      "valueType": {
        "$id": "114",
        "kind": "string",
        "name": "string",
        "crossLanguageDefinitionId": "TypeSpec.string",
        "decorators": []
      },
      "value": "application/json",
      "decorators": []
    },
    {
      "$id": "115",
      "kind": "constant",
      "name": "getAllContentType11",
      "namespace": "",
      "usage": "None",
      "valueType": {
        "$id": "116",
        "kind": "string",
        "name": "string",
        "crossLanguageDefinitionId": "TypeSpec.string",
        "decorators": []
      },
      "value": "application/json",
      "decorators": []
    },
    {
      "$id": "117",
      "kind": "constant",
      "name": "getDefaultContentType11",
      "namespace": "",
      "usage": "None",
      "valueType": {
        "$id": "118",
        "kind": "string",
        "name": "string",
        "crossLanguageDefinitionId": "TypeSpec.string",
        "decorators": []
      },
      "value": "application/json",
      "decorators": []
    },
    {
      "$id": "119",
      "kind": "constant",
      "name": "putAllContentType11",
      "namespace": "",
      "usage": "None",
      "valueType": {
        "$id": "120",
        "kind": "string",
        "name": "string",
        "crossLanguageDefinitionId": "TypeSpec.string",
        "decorators": []
      },
      "value": "application/json",
      "decorators": []
    },
    {
      "$id": "121",
      "kind": "constant",
      "name": "putDefaultContentType11",
      "namespace": "",
      "usage": "None",
      "valueType": {
        "$id": "122",
        "kind": "string",
        "name": "string",
        "crossLanguageDefinitionId": "TypeSpec.string",
        "decorators": []
      },
      "value": "application/json",
      "decorators": []
    },
    {
      "$id": "123",
      "kind": "constant",
      "name": "getAllContentType12",
      "namespace": "",
      "usage": "None",
      "valueType": {
        "$id": "124",
        "kind": "string",
        "name": "string",
        "crossLanguageDefinitionId": "TypeSpec.string",
        "decorators": []
      },
      "value": "application/json",
      "decorators": []
    },
    {
      "$id": "125",
      "kind": "constant",
      "name": "getDefaultContentType12",
      "namespace": "",
      "usage": "None",
      "valueType": {
        "$id": "126",
        "kind": "string",
        "name": "string",
        "crossLanguageDefinitionId": "TypeSpec.string",
        "decorators": []
      },
      "value": "application/json",
      "decorators": []
    },
    {
      "$id": "127",
      "kind": "constant",
      "name": "putAllContentType12",
      "namespace": "",
      "usage": "None",
      "valueType": {
        "$id": "128",
        "kind": "string",
        "name": "string",
        "crossLanguageDefinitionId": "TypeSpec.string",
        "decorators": []
      },
      "value": "application/json",
      "decorators": []
    },
    {
      "$id": "129",
      "kind": "constant",
      "name": "putDefaultContentType12",
      "namespace": "",
      "usage": "None",
      "valueType": {
        "$id": "130",
        "kind": "string",
        "name": "string",
        "crossLanguageDefinitionId": "TypeSpec.string",
        "decorators": []
      },
      "value": "application/json",
      "decorators": []
    },
    {
      "$id": "131",
      "kind": "constant",
      "name": "getAllContentType13",
      "namespace": "",
      "usage": "None",
      "valueType": {
        "$id": "132",
        "kind": "string",
        "name": "string",
        "crossLanguageDefinitionId": "TypeSpec.string",
        "decorators": []
      },
      "value": "application/json",
      "decorators": []
    },
    {
      "$id": "133",
      "kind": "constant",
      "name": "getDefaultContentType13",
      "namespace": "",
      "usage": "None",
      "valueType": {
        "$id": "134",
        "kind": "string",
        "name": "string",
        "crossLanguageDefinitionId": "TypeSpec.string",
        "decorators": []
      },
      "value": "application/json",
      "decorators": []
    },
    {
      "$id": "135",
      "kind": "constant",
      "name": "putAllContentType13",
      "namespace": "",
      "usage": "None",
      "valueType": {
        "$id": "136",
        "kind": "string",
        "name": "string",
        "crossLanguageDefinitionId": "TypeSpec.string",
        "decorators": []
      },
      "value": "application/json",
      "decorators": []
    },
    {
      "$id": "137",
      "kind": "constant",
      "name": "putDefaultContentType13",
      "namespace": "",
      "usage": "None",
      "valueType": {
        "$id": "138",
        "kind": "string",
        "name": "string",
        "crossLanguageDefinitionId": "TypeSpec.string",
        "decorators": []
      },
      "value": "application/json",
      "decorators": []
    },
    {
      "$id": "139",
      "kind": "constant",
      "name": "getAllContentType14",
      "namespace": "",
      "usage": "None",
      "valueType": {
        "$id": "140",
        "kind": "string",
        "name": "string",
        "crossLanguageDefinitionId": "TypeSpec.string",
        "decorators": []
      },
      "value": "application/json",
      "decorators": []
    },
    {
      "$id": "141",
      "kind": "constant",
      "name": "getDefaultContentType14",
      "namespace": "",
      "usage": "None",
      "valueType": {
        "$id": "142",
        "kind": "string",
        "name": "string",
        "crossLanguageDefinitionId": "TypeSpec.string",
        "decorators": []
      },
      "value": "application/json",
      "decorators": []
    },
    {
      "$id": "143",
      "kind": "constant",
      "name": "putAllContentType14",
      "namespace": "",
      "usage": "None",
      "valueType": {
        "$id": "144",
        "kind": "string",
        "name": "string",
        "crossLanguageDefinitionId": "TypeSpec.string",
        "decorators": []
      },
      "value": "application/json",
      "decorators": []
    },
    {
      "$id": "145",
      "kind": "constant",
      "name": "putDefaultContentType14",
      "namespace": "",
      "usage": "None",
      "valueType": {
        "$id": "146",
        "kind": "string",
        "name": "string",
        "crossLanguageDefinitionId": "TypeSpec.string",
        "decorators": []
      },
      "value": "application/json",
      "decorators": []
    },
    {
      "$id": "147",
      "kind": "constant",
      "name": "getAllContentType15",
      "namespace": "",
      "usage": "None",
      "valueType": {
        "$id": "148",
        "kind": "string",
        "name": "string",
        "crossLanguageDefinitionId": "TypeSpec.string",
        "decorators": []
      },
      "value": "application/json",
      "decorators": []
    },
    {
      "$id": "149",
      "kind": "constant",
      "name": "getRequiredOnlyContentType",
      "namespace": "",
      "usage": "None",
      "valueType": {
        "$id": "150",
        "kind": "string",
        "name": "string",
        "crossLanguageDefinitionId": "TypeSpec.string",
        "decorators": []
      },
      "value": "application/json",
      "decorators": []
    },
    {
      "$id": "151",
      "kind": "constant",
      "name": "putAllContentType15",
      "namespace": "",
      "usage": "None",
      "valueType": {
        "$id": "152",
        "kind": "string",
        "name": "string",
        "crossLanguageDefinitionId": "TypeSpec.string",
        "decorators": []
      },
      "value": "application/json",
      "decorators": []
    },
    {
      "$id": "153",
      "kind": "constant",
      "name": "putRequiredOnlyContentType",
      "namespace": "",
      "usage": "None",
      "valueType": {
        "$id": "154",
        "kind": "string",
        "name": "string",
        "crossLanguageDefinitionId": "TypeSpec.string",
        "decorators": []
      },
      "value": "application/json",
      "decorators": []
    }
  ],
  "models": [
    {
      "$id": "155",
      "kind": "model",
      "name": "StringProperty",
      "namespace": "Type.Property.Optional",
      "crossLanguageDefinitionId": "Type.Property.Optional.StringProperty",
      "usage": "Input,Output,Json",
      "doc": "Template type for testing models with optional property. Pass in the type of the property you are looking for",
      "decorators": [],
      "properties": [
        {
          "$id": "156",
          "kind": "property",
          "name": "property",
          "serializedName": "property",
          "doc": "Property",
          "type": {
            "$id": "157",
            "kind": "string",
            "name": "string",
            "crossLanguageDefinitionId": "TypeSpec.string",
            "decorators": []
          },
          "optional": true,
          "readOnly": false,
          "discriminator": false,
          "flatten": false,
          "decorators": [],
          "crossLanguageDefinitionId": "Type.Property.Optional.StringProperty.property",
          "serializationOptions": {
            "json": {
              "name": "property"
            }
          },
          "isHttpMetadata": false
        }
      ]
    },
    {
      "$id": "158",
      "kind": "model",
      "name": "BytesProperty",
      "namespace": "Type.Property.Optional",
      "crossLanguageDefinitionId": "Type.Property.Optional.BytesProperty",
      "usage": "Input,Output,Json",
      "doc": "Template type for testing models with optional property. Pass in the type of the property you are looking for",
      "decorators": [],
      "properties": [
        {
          "$id": "159",
          "kind": "property",
          "name": "property",
          "serializedName": "property",
          "doc": "Property",
          "type": {
            "$id": "160",
            "kind": "bytes",
            "name": "bytes",
            "encode": "base64",
            "crossLanguageDefinitionId": "TypeSpec.bytes",
            "decorators": []
          },
          "optional": true,
          "readOnly": false,
          "discriminator": false,
          "flatten": false,
          "decorators": [],
          "crossLanguageDefinitionId": "Type.Property.Optional.BytesProperty.property",
          "serializationOptions": {
            "json": {
              "name": "property"
            }
          },
          "isHttpMetadata": false
        }
      ]
    },
    {
      "$id": "161",
      "kind": "model",
      "name": "DatetimeProperty",
      "namespace": "Type.Property.Optional",
      "crossLanguageDefinitionId": "Type.Property.Optional.DatetimeProperty",
      "usage": "Input,Output,Json",
      "doc": "Model with a datetime property",
      "decorators": [],
      "properties": [
        {
          "$id": "162",
          "kind": "property",
          "name": "property",
          "serializedName": "property",
          "doc": "Property",
          "type": {
            "$id": "163",
            "kind": "utcDateTime",
            "name": "utcDateTime",
            "encode": "rfc3339",
            "wireType": {
              "$id": "164",
              "kind": "string",
              "name": "string",
              "crossLanguageDefinitionId": "TypeSpec.string",
              "decorators": []
            },
            "crossLanguageDefinitionId": "TypeSpec.utcDateTime",
            "decorators": []
          },
          "optional": true,
          "readOnly": false,
          "discriminator": false,
          "flatten": false,
          "decorators": [],
          "crossLanguageDefinitionId": "Type.Property.Optional.DatetimeProperty.property",
          "serializationOptions": {
            "json": {
              "name": "property"
            }
          },
          "isHttpMetadata": false
        }
      ]
    },
    {
      "$id": "165",
      "kind": "model",
      "name": "DurationProperty",
      "namespace": "Type.Property.Optional",
      "crossLanguageDefinitionId": "Type.Property.Optional.DurationProperty",
      "usage": "Input,Output,Json",
      "doc": "Model with a duration property",
      "decorators": [],
      "properties": [
        {
          "$id": "166",
          "kind": "property",
          "name": "property",
          "serializedName": "property",
          "doc": "Property",
          "type": {
            "$id": "167",
            "kind": "duration",
            "name": "duration",
            "encode": "ISO8601",
            "wireType": {
              "$id": "168",
              "kind": "string",
              "name": "string",
              "crossLanguageDefinitionId": "TypeSpec.string",
              "decorators": []
            },
            "crossLanguageDefinitionId": "TypeSpec.duration",
            "decorators": []
          },
          "optional": true,
          "readOnly": false,
          "discriminator": false,
          "flatten": false,
          "decorators": [],
          "crossLanguageDefinitionId": "Type.Property.Optional.DurationProperty.property",
          "serializationOptions": {
            "json": {
              "name": "property"
            }
          },
          "isHttpMetadata": false
        }
      ]
    },
    {
      "$id": "169",
      "kind": "model",
      "name": "PlainDateProperty",
      "namespace": "Type.Property.Optional",
      "crossLanguageDefinitionId": "Type.Property.Optional.PlainDateProperty",
      "usage": "Input,Output,Json",
      "doc": "Model with a plainDate property",
      "decorators": [],
      "properties": [
        {
          "$id": "170",
          "kind": "property",
          "name": "property",
          "serializedName": "property",
          "doc": "Property",
          "type": {
            "$id": "171",
            "kind": "plainDate",
            "name": "plainDate",
            "crossLanguageDefinitionId": "TypeSpec.plainDate",
            "decorators": []
          },
          "optional": true,
          "readOnly": false,
          "discriminator": false,
          "flatten": false,
          "decorators": [],
          "crossLanguageDefinitionId": "Type.Property.Optional.PlainDateProperty.property",
          "serializationOptions": {
            "json": {
              "name": "property"
            }
          },
          "isHttpMetadata": false
        }
      ]
    },
    {
      "$id": "172",
      "kind": "model",
      "name": "PlainTimeProperty",
      "namespace": "Type.Property.Optional",
      "crossLanguageDefinitionId": "Type.Property.Optional.PlainTimeProperty",
      "usage": "Input,Output,Json",
      "doc": "Model with a plainTime property",
      "decorators": [],
      "properties": [
        {
          "$id": "173",
          "kind": "property",
          "name": "property",
          "serializedName": "property",
          "doc": "Property",
          "type": {
            "$id": "174",
            "kind": "plainTime",
            "name": "plainTime",
            "crossLanguageDefinitionId": "TypeSpec.plainTime",
            "decorators": []
          },
          "optional": true,
          "readOnly": false,
          "discriminator": false,
          "flatten": false,
          "decorators": [],
          "crossLanguageDefinitionId": "Type.Property.Optional.PlainTimeProperty.property",
          "serializationOptions": {
            "json": {
              "name": "property"
            }
          },
          "isHttpMetadata": false
        }
      ]
    },
    {
      "$id": "175",
      "kind": "model",
      "name": "CollectionsByteProperty",
      "namespace": "Type.Property.Optional",
      "crossLanguageDefinitionId": "Type.Property.Optional.CollectionsByteProperty",
      "usage": "Input,Output,Json",
      "doc": "Model with collection bytes properties",
      "decorators": [],
      "properties": [
        {
          "$id": "176",
          "kind": "property",
          "name": "property",
          "serializedName": "property",
          "doc": "Property",
          "type": {
            "$id": "177",
            "kind": "array",
            "name": "Array",
            "valueType": {
              "$id": "178",
              "kind": "bytes",
              "name": "bytes",
              "encode": "base64",
              "crossLanguageDefinitionId": "TypeSpec.bytes",
              "decorators": []
            },
            "crossLanguageDefinitionId": "TypeSpec.Array",
            "decorators": []
          },
          "optional": true,
          "readOnly": false,
          "discriminator": false,
          "flatten": false,
          "decorators": [],
          "crossLanguageDefinitionId": "Type.Property.Optional.CollectionsByteProperty.property",
          "serializationOptions": {
            "json": {
              "name": "property"
            }
          },
          "isHttpMetadata": false
        }
      ]
    },
    {
      "$id": "179",
      "kind": "model",
      "name": "CollectionsModelProperty",
      "namespace": "Type.Property.Optional",
      "crossLanguageDefinitionId": "Type.Property.Optional.CollectionsModelProperty",
      "usage": "Input,Output,Json",
      "doc": "Model with collection models properties",
      "decorators": [],
      "properties": [
        {
          "$id": "180",
          "kind": "property",
          "name": "property",
          "serializedName": "property",
          "doc": "Property",
          "type": {
            "$id": "181",
            "kind": "array",
            "name": "ArrayStringProperty",
            "valueType": {
              "$ref": "155"
            },
            "crossLanguageDefinitionId": "TypeSpec.Array",
            "decorators": []
          },
          "optional": true,
          "readOnly": false,
          "discriminator": false,
          "flatten": false,
          "decorators": [],
          "crossLanguageDefinitionId": "Type.Property.Optional.CollectionsModelProperty.property",
          "serializationOptions": {
            "json": {
              "name": "property"
            }
          },
          "isHttpMetadata": false
        }
      ]
    },
    {
      "$id": "182",
      "kind": "model",
      "name": "StringLiteralProperty",
      "namespace": "Type.Property.Optional",
      "crossLanguageDefinitionId": "Type.Property.Optional.StringLiteralProperty",
      "usage": "Input,Output,Json",
      "doc": "Model with string literal property",
      "decorators": [],
      "properties": [
        {
          "$id": "183",
          "kind": "property",
          "name": "property",
          "serializedName": "property",
          "doc": "Property",
          "type": {
            "$ref": "1"
          },
          "optional": true,
          "readOnly": false,
          "discriminator": false,
          "flatten": false,
          "decorators": [],
          "crossLanguageDefinitionId": "Type.Property.Optional.StringLiteralProperty.property",
          "serializationOptions": {
            "json": {
              "name": "property"
            }
          },
          "isHttpMetadata": false
        }
      ]
    },
    {
      "$id": "184",
      "kind": "model",
      "name": "IntLiteralProperty",
      "namespace": "Type.Property.Optional",
      "crossLanguageDefinitionId": "Type.Property.Optional.IntLiteralProperty",
      "usage": "Input,Output,Json",
      "doc": "Model with int literal property",
      "decorators": [],
      "properties": [
        {
          "$id": "185",
          "kind": "property",
          "name": "property",
          "serializedName": "property",
          "doc": "Property",
          "type": {
            "$ref": "5"
          },
          "optional": true,
          "readOnly": false,
          "discriminator": false,
          "flatten": false,
          "decorators": [],
          "crossLanguageDefinitionId": "Type.Property.Optional.IntLiteralProperty.property",
          "serializationOptions": {
            "json": {
              "name": "property"
            }
          },
          "isHttpMetadata": false
        }
      ]
    },
    {
      "$id": "186",
      "kind": "model",
      "name": "FloatLiteralProperty",
      "namespace": "Type.Property.Optional",
      "crossLanguageDefinitionId": "Type.Property.Optional.FloatLiteralProperty",
      "usage": "Input,Output,Json",
      "doc": "Model with float literal property",
      "decorators": [],
      "properties": [
        {
          "$id": "187",
          "kind": "property",
          "name": "property",
          "serializedName": "property",
          "doc": "Property",
          "type": {
            "$ref": "9"
          },
          "optional": true,
          "readOnly": false,
          "discriminator": false,
          "flatten": false,
          "decorators": [],
          "crossLanguageDefinitionId": "Type.Property.Optional.FloatLiteralProperty.property",
          "serializationOptions": {
            "json": {
              "name": "property"
            }
          },
          "isHttpMetadata": false
        }
      ]
    },
    {
      "$id": "188",
      "kind": "model",
      "name": "BooleanLiteralProperty",
      "namespace": "Type.Property.Optional",
      "crossLanguageDefinitionId": "Type.Property.Optional.BooleanLiteralProperty",
      "usage": "Input,Output,Json",
      "doc": "Model with boolean literal property",
      "decorators": [],
      "properties": [
        {
          "$id": "189",
          "kind": "property",
          "name": "property",
          "serializedName": "property",
          "doc": "Property",
          "type": {
            "$ref": "25"
          },
          "optional": true,
          "readOnly": false,
          "discriminator": false,
          "flatten": false,
          "decorators": [],
          "crossLanguageDefinitionId": "Type.Property.Optional.BooleanLiteralProperty.property",
          "serializationOptions": {
            "json": {
              "name": "property"
            }
          },
          "isHttpMetadata": false
        }
      ]
    },
    {
      "$id": "190",
      "kind": "model",
      "name": "UnionStringLiteralProperty",
      "namespace": "Type.Property.Optional",
      "crossLanguageDefinitionId": "Type.Property.Optional.UnionStringLiteralProperty",
      "usage": "Input,Output,Json",
      "doc": "Model with union of string literal property",
      "decorators": [],
      "properties": [
        {
          "$id": "191",
          "kind": "property",
          "name": "property",
          "serializedName": "property",
          "doc": "Property",
          "type": {
            "$ref": "13"
          },
          "optional": true,
          "readOnly": false,
          "discriminator": false,
          "flatten": false,
          "decorators": [],
          "crossLanguageDefinitionId": "Type.Property.Optional.UnionStringLiteralProperty.property",
          "serializationOptions": {
            "json": {
              "name": "property"
            }
          },
          "isHttpMetadata": false
        }
      ]
    },
    {
      "$id": "192",
      "kind": "model",
      "name": "UnionIntLiteralProperty",
      "namespace": "Type.Property.Optional",
      "crossLanguageDefinitionId": "Type.Property.Optional.UnionIntLiteralProperty",
      "usage": "Input,Output,Json",
      "doc": "Model with union of int literal property",
      "decorators": [],
      "properties": [
        {
          "$id": "193",
          "kind": "property",
          "name": "property",
          "serializedName": "property",
          "doc": "Property",
          "type": {
            "$ref": "17"
          },
          "optional": true,
          "readOnly": false,
          "discriminator": false,
          "flatten": false,
          "decorators": [],
          "crossLanguageDefinitionId": "Type.Property.Optional.UnionIntLiteralProperty.property",
          "serializationOptions": {
            "json": {
              "name": "property"
            }
          },
          "isHttpMetadata": false
        }
      ]
    },
    {
      "$id": "194",
      "kind": "model",
      "name": "UnionFloatLiteralProperty",
      "namespace": "Type.Property.Optional",
      "crossLanguageDefinitionId": "Type.Property.Optional.UnionFloatLiteralProperty",
      "usage": "Input,Output,Json",
      "doc": "Model with union of float literal property",
      "decorators": [],
      "properties": [
        {
          "$id": "195",
          "kind": "property",
          "name": "property",
          "serializedName": "property",
          "doc": "Property",
          "type": {
            "$ref": "21"
          },
          "optional": true,
          "readOnly": false,
          "discriminator": false,
          "flatten": false,
          "decorators": [],
          "crossLanguageDefinitionId": "Type.Property.Optional.UnionFloatLiteralProperty.property",
          "serializationOptions": {
            "json": {
              "name": "property"
            }
          },
          "isHttpMetadata": false
        }
      ]
    },
    {
      "$id": "196",
      "kind": "model",
      "name": "RequiredAndOptionalProperty",
      "namespace": "Type.Property.Optional",
      "crossLanguageDefinitionId": "Type.Property.Optional.RequiredAndOptionalProperty",
      "usage": "Input,Output,Json",
      "doc": "Model with required and optional properties",
      "decorators": [],
      "properties": [
        {
          "$id": "197",
          "kind": "property",
          "name": "optionalProperty",
          "serializedName": "optionalProperty",
          "doc": "optional string property",
          "type": {
            "$id": "198",
            "kind": "string",
            "name": "string",
            "crossLanguageDefinitionId": "TypeSpec.string",
            "decorators": []
          },
          "optional": true,
          "readOnly": false,
          "discriminator": false,
          "flatten": false,
          "decorators": [],
          "crossLanguageDefinitionId": "Type.Property.Optional.RequiredAndOptionalProperty.optionalProperty",
          "serializationOptions": {
            "json": {
              "name": "optionalProperty"
            }
          },
          "isHttpMetadata": false
        },
        {
          "$id": "199",
          "kind": "property",
          "name": "requiredProperty",
          "serializedName": "requiredProperty",
          "doc": "required int property",
          "type": {
            "$id": "200",
            "kind": "int32",
            "name": "int32",
            "crossLanguageDefinitionId": "TypeSpec.int32",
            "decorators": []
          },
          "optional": false,
          "readOnly": false,
          "discriminator": false,
          "flatten": false,
          "decorators": [],
          "crossLanguageDefinitionId": "Type.Property.Optional.RequiredAndOptionalProperty.requiredProperty",
          "serializationOptions": {
            "json": {
              "name": "requiredProperty"
            }
          },
          "isHttpMetadata": false
        }
      ]
    }
  ],
  "clients": [
    {
      "$id": "201",
      "kind": "client",
      "name": "OptionalClient",
      "namespace": "Type.Property.Optional",
      "doc": "Illustrates models with optional properties.",
      "methods": [],
      "parameters": [
        {
          "$id": "202",
          "kind": "endpoint",
          "name": "endpoint",
          "serializedName": "endpoint",
          "doc": "Service host",
          "type": {
            "$id": "203",
            "kind": "url",
            "name": "endpoint",
            "crossLanguageDefinitionId": "TypeSpec.url"
          },
          "isApiVersion": false,
          "optional": false,
          "scope": "Client",
          "isEndpoint": true,
          "defaultValue": {
            "type": {
              "$id": "204",
              "kind": "string",
              "name": "string",
              "crossLanguageDefinitionId": "TypeSpec.string"
            },
            "value": "http://localhost:3000"
          },
          "serverUrlTemplate": "{endpoint}",
          "skipUrlEncoding": false,
          "readOnly": false,
          "crossLanguageDefinitionId": "Type.Property.Optional.endpoint"
        }
      ],
      "decorators": [],
      "crossLanguageDefinitionId": "Type.Property.Optional",
      "apiVersions": [],
      "children": [
        {
          "$id": "205",
          "kind": "client",
          "name": "String",
          "namespace": "Type.Property.Optional",
          "methods": [
            {
              "$id": "206",
              "kind": "basic",
              "name": "getAll",
              "accessibility": "public",
              "apiVersions": [],
              "doc": "Get models that will return all properties in the model",
              "operation": {
                "$id": "207",
                "name": "getAll",
                "resourceName": "String",
                "doc": "Get models that will return all properties in the model",
                "accessibility": "public",
                "parameters": [
                  {
                    "$id": "208",
                    "kind": "header",
                    "name": "accept",
                    "serializedName": "Accept",
                    "type": {
                      "$ref": "27"
                    },
                    "isApiVersion": false,
                    "optional": false,
                    "isContentType": false,
                    "scope": "Constant",
                    "readOnly": false,
                    "decorators": [],
                    "crossLanguageDefinitionId": "Type.Property.Optional.String.getAll.accept"
                  }
                ],
                "responses": [
                  {
                    "statusCodes": [
                      200
                    ],
                    "bodyType": {
                      "$ref": "155"
                    },
                    "headers": [],
                    "isErrorResponse": false,
                    "contentTypes": [
                      "application/json"
                    ]
                  }
                ],
                "httpMethod": "GET",
                "uri": "{endpoint}",
                "path": "/type/property/optional/string/all",
                "bufferResponse": true,
                "generateProtocolMethod": true,
                "generateConvenienceMethod": true,
                "crossLanguageDefinitionId": "Type.Property.Optional.String.getAll",
                "decorators": []
              },
              "parameters": [
                {
                  "$id": "209",
                  "kind": "method",
                  "name": "accept",
                  "serializedName": "Accept",
                  "type": {
                    "$ref": "27"
                  },
                  "location": "Header",
                  "isApiVersion": false,
                  "optional": false,
                  "scope": "Constant",
                  "crossLanguageDefinitionId": "Type.Property.Optional.String.getAll.accept",
                  "readOnly": false,
                  "access": "public",
                  "decorators": []
                }
              ],
              "response": {
                "type": {
                  "$ref": "155"
                }
              },
              "isOverride": false,
              "generateConvenient": true,
              "generateProtocol": true,
              "crossLanguageDefinitionId": "Type.Property.Optional.String.getAll"
            },
            {
              "$id": "210",
              "kind": "basic",
              "name": "getDefault",
              "accessibility": "public",
              "apiVersions": [],
              "doc": "Get models that will return the default object",
              "operation": {
                "$id": "211",
                "name": "getDefault",
                "resourceName": "String",
                "doc": "Get models that will return the default object",
                "accessibility": "public",
                "parameters": [
                  {
                    "$id": "212",
                    "kind": "header",
                    "name": "accept",
                    "serializedName": "Accept",
                    "type": {
                      "$ref": "29"
                    },
                    "isApiVersion": false,
                    "optional": false,
                    "isContentType": false,
                    "scope": "Constant",
                    "readOnly": false,
                    "decorators": [],
                    "crossLanguageDefinitionId": "Type.Property.Optional.String.getDefault.accept"
                  }
                ],
                "responses": [
                  {
                    "statusCodes": [
                      200
                    ],
                    "bodyType": {
                      "$ref": "155"
                    },
                    "headers": [],
                    "isErrorResponse": false,
                    "contentTypes": [
                      "application/json"
                    ]
                  }
                ],
                "httpMethod": "GET",
                "uri": "{endpoint}",
                "path": "/type/property/optional/string/default",
                "bufferResponse": true,
                "generateProtocolMethod": true,
                "generateConvenienceMethod": true,
                "crossLanguageDefinitionId": "Type.Property.Optional.String.getDefault",
                "decorators": []
              },
              "parameters": [
                {
                  "$id": "213",
                  "kind": "method",
                  "name": "accept",
                  "serializedName": "Accept",
                  "type": {
                    "$ref": "29"
                  },
                  "location": "Header",
                  "isApiVersion": false,
                  "optional": false,
                  "scope": "Constant",
                  "crossLanguageDefinitionId": "Type.Property.Optional.String.getDefault.accept",
                  "readOnly": false,
                  "access": "public",
                  "decorators": []
                }
              ],
              "response": {
                "type": {
                  "$ref": "155"
                }
              },
              "isOverride": false,
              "generateConvenient": true,
              "generateProtocol": true,
              "crossLanguageDefinitionId": "Type.Property.Optional.String.getDefault"
            },
            {
              "$id": "214",
              "kind": "basic",
              "name": "putAll",
              "accessibility": "public",
              "apiVersions": [],
              "doc": "Put a body with all properties present.",
              "operation": {
                "$id": "215",
                "name": "putAll",
                "resourceName": "String",
                "doc": "Put a body with all properties present.",
                "accessibility": "public",
                "parameters": [
                  {
                    "$id": "216",
                    "kind": "header",
                    "name": "contentType",
                    "serializedName": "Content-Type",
                    "doc": "Body parameter's content type. Known values are application/json",
                    "type": {
                      "$ref": "31"
                    },
                    "isApiVersion": false,
                    "optional": false,
                    "isContentType": true,
                    "scope": "Constant",
                    "readOnly": false,
                    "decorators": [],
                    "crossLanguageDefinitionId": "Type.Property.Optional.String.putAll.contentType"
                  },
                  {
                    "$id": "217",
                    "kind": "body",
                    "name": "body",
                    "serializedName": "body",
                    "type": {
                      "$ref": "155"
                    },
                    "isApiVersion": false,
                    "contentTypes": [
                      "application/json"
                    ],
                    "defaultContentType": "application/json",
                    "optional": false,
                    "scope": "Method",
                    "decorators": [],
                    "readOnly": false,
                    "crossLanguageDefinitionId": "Type.Property.Optional.String.putAll.body"
                  }
                ],
                "responses": [
                  {
                    "statusCodes": [
                      204
                    ],
                    "headers": [],
                    "isErrorResponse": false
                  }
                ],
                "httpMethod": "PUT",
                "uri": "{endpoint}",
                "path": "/type/property/optional/string/all",
                "requestMediaTypes": [
                  "application/json"
                ],
                "bufferResponse": true,
                "generateProtocolMethod": true,
                "generateConvenienceMethod": true,
                "crossLanguageDefinitionId": "Type.Property.Optional.String.putAll",
                "decorators": []
              },
              "parameters": [
                {
                  "$id": "218",
                  "kind": "method",
                  "name": "body",
                  "serializedName": "body",
                  "type": {
                    "$ref": "155"
                  },
                  "location": "Body",
                  "isApiVersion": false,
                  "optional": false,
                  "scope": "Method",
                  "crossLanguageDefinitionId": "Type.Property.Optional.String.putAll.body",
                  "readOnly": false,
                  "access": "public",
                  "decorators": []
                },
                {
                  "$id": "219",
                  "kind": "method",
                  "name": "contentType",
                  "serializedName": "Content-Type",
                  "doc": "Body parameter's content type. Known values are application/json",
                  "type": {
                    "$ref": "31"
                  },
                  "location": "Header",
                  "isApiVersion": false,
                  "optional": false,
                  "scope": "Constant",
                  "crossLanguageDefinitionId": "Type.Property.Optional.String.putAll.contentType",
                  "readOnly": false,
                  "access": "public",
                  "decorators": []
                }
              ],
              "response": {},
              "isOverride": false,
              "generateConvenient": true,
              "generateProtocol": true,
              "crossLanguageDefinitionId": "Type.Property.Optional.String.putAll"
            },
            {
              "$id": "220",
              "kind": "basic",
              "name": "putDefault",
              "accessibility": "public",
              "apiVersions": [],
              "doc": "Put a body with default properties.",
              "operation": {
                "$id": "221",
                "name": "putDefault",
                "resourceName": "String",
                "doc": "Put a body with default properties.",
                "accessibility": "public",
                "parameters": [
                  {
                    "$id": "222",
                    "kind": "header",
                    "name": "contentType",
                    "serializedName": "Content-Type",
                    "doc": "Body parameter's content type. Known values are application/json",
                    "type": {
                      "$ref": "33"
                    },
                    "isApiVersion": false,
                    "optional": false,
                    "isContentType": true,
                    "scope": "Constant",
                    "readOnly": false,
                    "decorators": [],
                    "crossLanguageDefinitionId": "Type.Property.Optional.String.putDefault.contentType"
                  },
                  {
                    "$id": "223",
                    "kind": "body",
                    "name": "body",
                    "serializedName": "body",
                    "type": {
                      "$ref": "155"
                    },
                    "isApiVersion": false,
                    "contentTypes": [
                      "application/json"
                    ],
                    "defaultContentType": "application/json",
                    "optional": false,
                    "scope": "Method",
                    "decorators": [],
                    "readOnly": false,
                    "crossLanguageDefinitionId": "Type.Property.Optional.String.putDefault.body"
                  }
                ],
                "responses": [
                  {
                    "statusCodes": [
                      204
                    ],
                    "headers": [],
                    "isErrorResponse": false
                  }
                ],
                "httpMethod": "PUT",
                "uri": "{endpoint}",
                "path": "/type/property/optional/string/default",
                "requestMediaTypes": [
                  "application/json"
                ],
                "bufferResponse": true,
                "generateProtocolMethod": true,
                "generateConvenienceMethod": true,
                "crossLanguageDefinitionId": "Type.Property.Optional.String.putDefault",
                "decorators": []
              },
              "parameters": [
                {
                  "$id": "224",
                  "kind": "method",
                  "name": "body",
                  "serializedName": "body",
                  "type": {
                    "$ref": "155"
                  },
                  "location": "Body",
                  "isApiVersion": false,
                  "optional": false,
                  "scope": "Method",
                  "crossLanguageDefinitionId": "Type.Property.Optional.String.putDefault.body",
                  "readOnly": false,
                  "access": "public",
                  "decorators": []
                },
                {
                  "$id": "225",
                  "kind": "method",
                  "name": "contentType",
                  "serializedName": "Content-Type",
                  "doc": "Body parameter's content type. Known values are application/json",
                  "type": {
                    "$ref": "33"
                  },
                  "location": "Header",
                  "isApiVersion": false,
                  "optional": false,
                  "scope": "Constant",
                  "crossLanguageDefinitionId": "Type.Property.Optional.String.putDefault.contentType",
                  "readOnly": false,
                  "access": "public",
                  "decorators": []
                }
              ],
              "response": {},
              "isOverride": false,
              "generateConvenient": true,
              "generateProtocol": true,
              "crossLanguageDefinitionId": "Type.Property.Optional.String.putDefault"
            }
          ],
          "parameters": [
            {
              "$id": "226",
              "kind": "endpoint",
              "name": "endpoint",
              "serializedName": "endpoint",
              "doc": "Service host",
              "type": {
                "$id": "227",
                "kind": "url",
                "name": "endpoint",
                "crossLanguageDefinitionId": "TypeSpec.url"
              },
              "isApiVersion": false,
              "optional": false,
              "scope": "Client",
              "isEndpoint": true,
              "defaultValue": {
                "type": {
                  "$id": "228",
                  "kind": "string",
                  "name": "string",
                  "crossLanguageDefinitionId": "TypeSpec.string"
                },
                "value": "http://localhost:3000"
              },
              "serverUrlTemplate": "{endpoint}",
              "skipUrlEncoding": false,
              "readOnly": false,
              "crossLanguageDefinitionId": "Type.Property.Optional.endpoint"
            }
          ],
          "decorators": [],
          "crossLanguageDefinitionId": "Type.Property.Optional.String",
          "apiVersions": [],
          "parent": {
            "$ref": "201"
          }
        },
        {
          "$id": "229",
          "kind": "client",
          "name": "Bytes",
          "namespace": "Type.Property.Optional",
          "methods": [
            {
              "$id": "230",
              "kind": "basic",
              "name": "getAll",
              "accessibility": "public",
              "apiVersions": [],
              "doc": "Get models that will return all properties in the model",
              "operation": {
                "$id": "231",
                "name": "getAll",
                "resourceName": "Bytes",
                "doc": "Get models that will return all properties in the model",
                "accessibility": "public",
                "parameters": [
                  {
                    "$id": "232",
                    "kind": "header",
                    "name": "accept",
                    "serializedName": "Accept",
                    "type": {
                      "$ref": "35"
                    },
                    "isApiVersion": false,
                    "optional": false,
                    "isContentType": false,
                    "scope": "Constant",
                    "readOnly": false,
                    "decorators": [],
                    "crossLanguageDefinitionId": "Type.Property.Optional.Bytes.getAll.accept"
                  }
                ],
                "responses": [
                  {
                    "statusCodes": [
                      200
                    ],
                    "bodyType": {
                      "$ref": "158"
                    },
                    "headers": [],
                    "isErrorResponse": false,
                    "contentTypes": [
                      "application/json"
                    ]
                  }
                ],
                "httpMethod": "GET",
                "uri": "{endpoint}",
                "path": "/type/property/optional/bytes/all",
                "bufferResponse": true,
                "generateProtocolMethod": true,
                "generateConvenienceMethod": true,
                "crossLanguageDefinitionId": "Type.Property.Optional.Bytes.getAll",
                "decorators": []
              },
              "parameters": [
                {
                  "$id": "233",
                  "kind": "method",
                  "name": "accept",
                  "serializedName": "Accept",
                  "type": {
                    "$ref": "35"
                  },
                  "location": "Header",
                  "isApiVersion": false,
                  "optional": false,
                  "scope": "Constant",
                  "crossLanguageDefinitionId": "Type.Property.Optional.Bytes.getAll.accept",
                  "readOnly": false,
                  "access": "public",
                  "decorators": []
                }
              ],
              "response": {
                "type": {
                  "$ref": "158"
                }
              },
              "isOverride": false,
              "generateConvenient": true,
              "generateProtocol": true,
              "crossLanguageDefinitionId": "Type.Property.Optional.Bytes.getAll"
            },
            {
              "$id": "234",
              "kind": "basic",
              "name": "getDefault",
              "accessibility": "public",
              "apiVersions": [],
              "doc": "Get models that will return the default object",
              "operation": {
                "$id": "235",
                "name": "getDefault",
                "resourceName": "Bytes",
                "doc": "Get models that will return the default object",
                "accessibility": "public",
                "parameters": [
                  {
                    "$id": "236",
                    "kind": "header",
                    "name": "accept",
                    "serializedName": "Accept",
                    "type": {
                      "$ref": "37"
                    },
                    "isApiVersion": false,
                    "optional": false,
                    "isContentType": false,
                    "scope": "Constant",
                    "readOnly": false,
                    "decorators": [],
                    "crossLanguageDefinitionId": "Type.Property.Optional.Bytes.getDefault.accept"
                  }
                ],
                "responses": [
                  {
                    "statusCodes": [
                      200
                    ],
                    "bodyType": {
                      "$ref": "158"
                    },
                    "headers": [],
                    "isErrorResponse": false,
                    "contentTypes": [
                      "application/json"
                    ]
                  }
                ],
                "httpMethod": "GET",
                "uri": "{endpoint}",
                "path": "/type/property/optional/bytes/default",
                "bufferResponse": true,
                "generateProtocolMethod": true,
                "generateConvenienceMethod": true,
                "crossLanguageDefinitionId": "Type.Property.Optional.Bytes.getDefault",
                "decorators": []
              },
              "parameters": [
                {
                  "$id": "237",
                  "kind": "method",
                  "name": "accept",
                  "serializedName": "Accept",
                  "type": {
                    "$ref": "37"
                  },
                  "location": "Header",
                  "isApiVersion": false,
                  "optional": false,
                  "scope": "Constant",
                  "crossLanguageDefinitionId": "Type.Property.Optional.Bytes.getDefault.accept",
                  "readOnly": false,
                  "access": "public",
                  "decorators": []
                }
              ],
              "response": {
                "type": {
                  "$ref": "158"
                }
              },
              "isOverride": false,
              "generateConvenient": true,
              "generateProtocol": true,
              "crossLanguageDefinitionId": "Type.Property.Optional.Bytes.getDefault"
            },
            {
              "$id": "238",
              "kind": "basic",
              "name": "putAll",
              "accessibility": "public",
              "apiVersions": [],
              "doc": "Put a body with all properties present.",
              "operation": {
                "$id": "239",
                "name": "putAll",
                "resourceName": "Bytes",
                "doc": "Put a body with all properties present.",
                "accessibility": "public",
                "parameters": [
                  {
                    "$id": "240",
                    "kind": "header",
                    "name": "contentType",
                    "serializedName": "Content-Type",
                    "doc": "Body parameter's content type. Known values are application/json",
                    "type": {
                      "$ref": "39"
                    },
                    "isApiVersion": false,
                    "optional": false,
                    "isContentType": true,
                    "scope": "Constant",
                    "readOnly": false,
                    "decorators": [],
                    "crossLanguageDefinitionId": "Type.Property.Optional.Bytes.putAll.contentType"
                  },
                  {
                    "$id": "241",
                    "kind": "body",
                    "name": "body",
                    "serializedName": "body",
                    "type": {
                      "$ref": "158"
                    },
                    "isApiVersion": false,
                    "contentTypes": [
                      "application/json"
                    ],
                    "defaultContentType": "application/json",
                    "optional": false,
                    "scope": "Method",
                    "decorators": [],
                    "readOnly": false,
                    "crossLanguageDefinitionId": "Type.Property.Optional.Bytes.putAll.body"
                  }
                ],
                "responses": [
                  {
                    "statusCodes": [
                      204
                    ],
                    "headers": [],
                    "isErrorResponse": false
                  }
                ],
                "httpMethod": "PUT",
                "uri": "{endpoint}",
                "path": "/type/property/optional/bytes/all",
                "requestMediaTypes": [
                  "application/json"
                ],
                "bufferResponse": true,
                "generateProtocolMethod": true,
                "generateConvenienceMethod": true,
                "crossLanguageDefinitionId": "Type.Property.Optional.Bytes.putAll",
                "decorators": []
              },
              "parameters": [
                {
                  "$id": "242",
                  "kind": "method",
                  "name": "body",
                  "serializedName": "body",
                  "type": {
                    "$ref": "158"
                  },
                  "location": "Body",
                  "isApiVersion": false,
                  "optional": false,
                  "scope": "Method",
                  "crossLanguageDefinitionId": "Type.Property.Optional.Bytes.putAll.body",
                  "readOnly": false,
                  "access": "public",
                  "decorators": []
                },
                {
                  "$id": "243",
                  "kind": "method",
                  "name": "contentType",
                  "serializedName": "Content-Type",
                  "doc": "Body parameter's content type. Known values are application/json",
                  "type": {
                    "$ref": "39"
                  },
                  "location": "Header",
                  "isApiVersion": false,
                  "optional": false,
                  "scope": "Constant",
                  "crossLanguageDefinitionId": "Type.Property.Optional.Bytes.putAll.contentType",
                  "readOnly": false,
                  "access": "public",
                  "decorators": []
                }
              ],
              "response": {},
              "isOverride": false,
              "generateConvenient": true,
              "generateProtocol": true,
              "crossLanguageDefinitionId": "Type.Property.Optional.Bytes.putAll"
            },
            {
              "$id": "244",
              "kind": "basic",
              "name": "putDefault",
              "accessibility": "public",
              "apiVersions": [],
              "doc": "Put a body with default properties.",
              "operation": {
                "$id": "245",
                "name": "putDefault",
                "resourceName": "Bytes",
                "doc": "Put a body with default properties.",
                "accessibility": "public",
                "parameters": [
                  {
                    "$id": "246",
                    "kind": "header",
                    "name": "contentType",
                    "serializedName": "Content-Type",
                    "doc": "Body parameter's content type. Known values are application/json",
                    "type": {
                      "$ref": "41"
                    },
                    "isApiVersion": false,
                    "optional": false,
                    "isContentType": true,
                    "scope": "Constant",
                    "readOnly": false,
                    "decorators": [],
                    "crossLanguageDefinitionId": "Type.Property.Optional.Bytes.putDefault.contentType"
                  },
                  {
                    "$id": "247",
                    "kind": "body",
                    "name": "body",
                    "serializedName": "body",
                    "type": {
                      "$ref": "158"
                    },
                    "isApiVersion": false,
                    "contentTypes": [
                      "application/json"
                    ],
                    "defaultContentType": "application/json",
                    "optional": false,
                    "scope": "Method",
                    "decorators": [],
                    "readOnly": false,
                    "crossLanguageDefinitionId": "Type.Property.Optional.Bytes.putDefault.body"
                  }
                ],
                "responses": [
                  {
                    "statusCodes": [
                      204
                    ],
                    "headers": [],
                    "isErrorResponse": false
                  }
                ],
                "httpMethod": "PUT",
                "uri": "{endpoint}",
                "path": "/type/property/optional/bytes/default",
                "requestMediaTypes": [
                  "application/json"
                ],
                "bufferResponse": true,
                "generateProtocolMethod": true,
                "generateConvenienceMethod": true,
                "crossLanguageDefinitionId": "Type.Property.Optional.Bytes.putDefault",
                "decorators": []
              },
              "parameters": [
                {
                  "$id": "248",
                  "kind": "method",
                  "name": "body",
                  "serializedName": "body",
                  "type": {
                    "$ref": "158"
                  },
                  "location": "Body",
                  "isApiVersion": false,
                  "optional": false,
                  "scope": "Method",
                  "crossLanguageDefinitionId": "Type.Property.Optional.Bytes.putDefault.body",
                  "readOnly": false,
                  "access": "public",
                  "decorators": []
                },
                {
                  "$id": "249",
                  "kind": "method",
                  "name": "contentType",
                  "serializedName": "Content-Type",
                  "doc": "Body parameter's content type. Known values are application/json",
                  "type": {
                    "$ref": "41"
                  },
                  "location": "Header",
                  "isApiVersion": false,
                  "optional": false,
                  "scope": "Constant",
                  "crossLanguageDefinitionId": "Type.Property.Optional.Bytes.putDefault.contentType",
                  "readOnly": false,
                  "access": "public",
                  "decorators": []
                }
              ],
              "response": {},
              "isOverride": false,
              "generateConvenient": true,
              "generateProtocol": true,
              "crossLanguageDefinitionId": "Type.Property.Optional.Bytes.putDefault"
            }
          ],
          "parameters": [
            {
              "$id": "250",
              "kind": "endpoint",
              "name": "endpoint",
              "serializedName": "endpoint",
              "doc": "Service host",
              "type": {
                "$id": "251",
                "kind": "url",
                "name": "endpoint",
                "crossLanguageDefinitionId": "TypeSpec.url"
              },
              "isApiVersion": false,
              "optional": false,
              "scope": "Client",
              "isEndpoint": true,
              "defaultValue": {
                "type": {
                  "$id": "252",
                  "kind": "string",
                  "name": "string",
                  "crossLanguageDefinitionId": "TypeSpec.string"
                },
                "value": "http://localhost:3000"
              },
              "serverUrlTemplate": "{endpoint}",
              "skipUrlEncoding": false,
              "readOnly": false,
              "crossLanguageDefinitionId": "Type.Property.Optional.endpoint"
            }
          ],
          "decorators": [],
          "crossLanguageDefinitionId": "Type.Property.Optional.Bytes",
          "apiVersions": [],
          "parent": {
            "$ref": "201"
          }
        },
        {
          "$id": "253",
          "kind": "client",
          "name": "Datetime",
          "namespace": "Type.Property.Optional",
          "methods": [
            {
              "$id": "254",
              "kind": "basic",
              "name": "getAll",
              "accessibility": "public",
              "apiVersions": [],
              "doc": "Get models that will return all properties in the model",
              "operation": {
                "$id": "255",
                "name": "getAll",
                "resourceName": "Datetime",
                "doc": "Get models that will return all properties in the model",
                "accessibility": "public",
                "parameters": [
                  {
                    "$id": "256",
                    "kind": "header",
                    "name": "accept",
                    "serializedName": "Accept",
                    "type": {
                      "$ref": "43"
                    },
                    "isApiVersion": false,
                    "optional": false,
                    "isContentType": false,
                    "scope": "Constant",
                    "readOnly": false,
                    "decorators": [],
                    "crossLanguageDefinitionId": "Type.Property.Optional.Datetime.getAll.accept"
                  }
                ],
                "responses": [
                  {
                    "statusCodes": [
                      200
                    ],
                    "bodyType": {
                      "$ref": "161"
                    },
                    "headers": [],
                    "isErrorResponse": false,
                    "contentTypes": [
                      "application/json"
                    ]
                  }
                ],
                "httpMethod": "GET",
                "uri": "{endpoint}",
                "path": "/type/property/optional/datetime/all",
                "bufferResponse": true,
                "generateProtocolMethod": true,
                "generateConvenienceMethod": true,
                "crossLanguageDefinitionId": "Type.Property.Optional.Datetime.getAll",
                "decorators": []
              },
              "parameters": [
                {
                  "$id": "257",
                  "kind": "method",
                  "name": "accept",
                  "serializedName": "Accept",
                  "type": {
                    "$ref": "43"
                  },
                  "location": "Header",
                  "isApiVersion": false,
                  "optional": false,
                  "scope": "Constant",
                  "crossLanguageDefinitionId": "Type.Property.Optional.Datetime.getAll.accept",
                  "readOnly": false,
                  "access": "public",
                  "decorators": []
                }
              ],
              "response": {
                "type": {
                  "$ref": "161"
                }
              },
              "isOverride": false,
              "generateConvenient": true,
              "generateProtocol": true,
              "crossLanguageDefinitionId": "Type.Property.Optional.Datetime.getAll"
            },
            {
              "$id": "258",
              "kind": "basic",
              "name": "getDefault",
              "accessibility": "public",
              "apiVersions": [],
              "doc": "Get models that will return the default object",
              "operation": {
                "$id": "259",
                "name": "getDefault",
                "resourceName": "Datetime",
                "doc": "Get models that will return the default object",
                "accessibility": "public",
                "parameters": [
                  {
                    "$id": "260",
                    "kind": "header",
                    "name": "accept",
                    "serializedName": "Accept",
                    "type": {
                      "$ref": "45"
                    },
                    "isApiVersion": false,
                    "optional": false,
                    "isContentType": false,
                    "scope": "Constant",
                    "readOnly": false,
                    "decorators": [],
                    "crossLanguageDefinitionId": "Type.Property.Optional.Datetime.getDefault.accept"
                  }
                ],
                "responses": [
                  {
                    "statusCodes": [
                      200
                    ],
                    "bodyType": {
                      "$ref": "161"
                    },
                    "headers": [],
                    "isErrorResponse": false,
                    "contentTypes": [
                      "application/json"
                    ]
                  }
                ],
                "httpMethod": "GET",
                "uri": "{endpoint}",
                "path": "/type/property/optional/datetime/default",
                "bufferResponse": true,
                "generateProtocolMethod": true,
                "generateConvenienceMethod": true,
                "crossLanguageDefinitionId": "Type.Property.Optional.Datetime.getDefault",
                "decorators": []
              },
              "parameters": [
                {
                  "$id": "261",
                  "kind": "method",
                  "name": "accept",
                  "serializedName": "Accept",
                  "type": {
                    "$ref": "45"
                  },
                  "location": "Header",
                  "isApiVersion": false,
                  "optional": false,
                  "scope": "Constant",
                  "crossLanguageDefinitionId": "Type.Property.Optional.Datetime.getDefault.accept",
                  "readOnly": false,
                  "access": "public",
                  "decorators": []
                }
              ],
              "response": {
                "type": {
                  "$ref": "161"
                }
              },
              "isOverride": false,
              "generateConvenient": true,
              "generateProtocol": true,
              "crossLanguageDefinitionId": "Type.Property.Optional.Datetime.getDefault"
            },
            {
              "$id": "262",
              "kind": "basic",
              "name": "putAll",
              "accessibility": "public",
              "apiVersions": [],
              "doc": "Put a body with all properties present.",
              "operation": {
                "$id": "263",
                "name": "putAll",
                "resourceName": "Datetime",
                "doc": "Put a body with all properties present.",
                "accessibility": "public",
                "parameters": [
                  {
                    "$id": "264",
                    "kind": "header",
                    "name": "contentType",
                    "serializedName": "Content-Type",
                    "doc": "Body parameter's content type. Known values are application/json",
                    "type": {
                      "$ref": "47"
                    },
                    "isApiVersion": false,
                    "optional": false,
                    "isContentType": true,
                    "scope": "Constant",
                    "readOnly": false,
                    "decorators": [],
                    "crossLanguageDefinitionId": "Type.Property.Optional.Datetime.putAll.contentType"
                  },
                  {
                    "$id": "265",
                    "kind": "body",
                    "name": "body",
                    "serializedName": "body",
                    "type": {
                      "$ref": "161"
                    },
                    "isApiVersion": false,
                    "contentTypes": [
                      "application/json"
                    ],
                    "defaultContentType": "application/json",
                    "optional": false,
                    "scope": "Method",
                    "decorators": [],
                    "readOnly": false,
                    "crossLanguageDefinitionId": "Type.Property.Optional.Datetime.putAll.body"
                  }
                ],
                "responses": [
                  {
                    "statusCodes": [
                      204
                    ],
                    "headers": [],
                    "isErrorResponse": false
                  }
                ],
                "httpMethod": "PUT",
                "uri": "{endpoint}",
                "path": "/type/property/optional/datetime/all",
                "requestMediaTypes": [
                  "application/json"
                ],
                "bufferResponse": true,
                "generateProtocolMethod": true,
                "generateConvenienceMethod": true,
                "crossLanguageDefinitionId": "Type.Property.Optional.Datetime.putAll",
                "decorators": []
              },
              "parameters": [
                {
                  "$id": "266",
                  "kind": "method",
                  "name": "body",
                  "serializedName": "body",
                  "type": {
                    "$ref": "161"
                  },
                  "location": "Body",
                  "isApiVersion": false,
                  "optional": false,
                  "scope": "Method",
                  "crossLanguageDefinitionId": "Type.Property.Optional.Datetime.putAll.body",
                  "readOnly": false,
                  "access": "public",
                  "decorators": []
                },
                {
                  "$id": "267",
                  "kind": "method",
                  "name": "contentType",
                  "serializedName": "Content-Type",
                  "doc": "Body parameter's content type. Known values are application/json",
                  "type": {
                    "$ref": "47"
                  },
                  "location": "Header",
                  "isApiVersion": false,
                  "optional": false,
                  "scope": "Constant",
                  "crossLanguageDefinitionId": "Type.Property.Optional.Datetime.putAll.contentType",
                  "readOnly": false,
                  "access": "public",
                  "decorators": []
                }
              ],
              "response": {},
              "isOverride": false,
              "generateConvenient": true,
              "generateProtocol": true,
              "crossLanguageDefinitionId": "Type.Property.Optional.Datetime.putAll"
            },
            {
              "$id": "268",
              "kind": "basic",
              "name": "putDefault",
              "accessibility": "public",
              "apiVersions": [],
              "doc": "Put a body with default properties.",
              "operation": {
                "$id": "269",
                "name": "putDefault",
                "resourceName": "Datetime",
                "doc": "Put a body with default properties.",
                "accessibility": "public",
                "parameters": [
                  {
                    "$id": "270",
                    "kind": "header",
                    "name": "contentType",
                    "serializedName": "Content-Type",
                    "doc": "Body parameter's content type. Known values are application/json",
                    "type": {
                      "$ref": "49"
                    },
                    "isApiVersion": false,
                    "optional": false,
                    "isContentType": true,
                    "scope": "Constant",
                    "readOnly": false,
                    "decorators": [],
                    "crossLanguageDefinitionId": "Type.Property.Optional.Datetime.putDefault.contentType"
                  },
                  {
                    "$id": "271",
                    "kind": "body",
                    "name": "body",
                    "serializedName": "body",
                    "type": {
                      "$ref": "161"
                    },
                    "isApiVersion": false,
                    "contentTypes": [
                      "application/json"
                    ],
                    "defaultContentType": "application/json",
                    "optional": false,
                    "scope": "Method",
                    "decorators": [],
                    "readOnly": false,
                    "crossLanguageDefinitionId": "Type.Property.Optional.Datetime.putDefault.body"
                  }
                ],
                "responses": [
                  {
                    "statusCodes": [
                      204
                    ],
                    "headers": [],
                    "isErrorResponse": false
                  }
                ],
                "httpMethod": "PUT",
                "uri": "{endpoint}",
                "path": "/type/property/optional/datetime/default",
                "requestMediaTypes": [
                  "application/json"
                ],
                "bufferResponse": true,
                "generateProtocolMethod": true,
                "generateConvenienceMethod": true,
                "crossLanguageDefinitionId": "Type.Property.Optional.Datetime.putDefault",
                "decorators": []
              },
              "parameters": [
                {
                  "$id": "272",
                  "kind": "method",
                  "name": "body",
                  "serializedName": "body",
                  "type": {
                    "$ref": "161"
                  },
                  "location": "Body",
                  "isApiVersion": false,
                  "optional": false,
                  "scope": "Method",
                  "crossLanguageDefinitionId": "Type.Property.Optional.Datetime.putDefault.body",
                  "readOnly": false,
                  "access": "public",
                  "decorators": []
                },
                {
                  "$id": "273",
                  "kind": "method",
                  "name": "contentType",
                  "serializedName": "Content-Type",
                  "doc": "Body parameter's content type. Known values are application/json",
                  "type": {
                    "$ref": "49"
                  },
                  "location": "Header",
                  "isApiVersion": false,
                  "optional": false,
                  "scope": "Constant",
                  "crossLanguageDefinitionId": "Type.Property.Optional.Datetime.putDefault.contentType",
                  "readOnly": false,
                  "access": "public",
                  "decorators": []
                }
              ],
              "response": {},
              "isOverride": false,
              "generateConvenient": true,
              "generateProtocol": true,
              "crossLanguageDefinitionId": "Type.Property.Optional.Datetime.putDefault"
            }
          ],
          "parameters": [
            {
              "$id": "274",
              "kind": "endpoint",
              "name": "endpoint",
              "serializedName": "endpoint",
              "doc": "Service host",
              "type": {
                "$id": "275",
                "kind": "url",
                "name": "endpoint",
                "crossLanguageDefinitionId": "TypeSpec.url"
              },
              "isApiVersion": false,
              "optional": false,
              "scope": "Client",
              "isEndpoint": true,
              "defaultValue": {
                "type": {
                  "$id": "276",
                  "kind": "string",
                  "name": "string",
                  "crossLanguageDefinitionId": "TypeSpec.string"
                },
                "value": "http://localhost:3000"
              },
              "serverUrlTemplate": "{endpoint}",
              "skipUrlEncoding": false,
              "readOnly": false,
              "crossLanguageDefinitionId": "Type.Property.Optional.endpoint"
            }
          ],
          "decorators": [],
          "crossLanguageDefinitionId": "Type.Property.Optional.Datetime",
          "apiVersions": [],
          "parent": {
            "$ref": "201"
          }
        },
        {
          "$id": "277",
          "kind": "client",
          "name": "Duration",
          "namespace": "Type.Property.Optional",
          "methods": [
            {
              "$id": "278",
              "kind": "basic",
              "name": "getAll",
              "accessibility": "public",
              "apiVersions": [],
              "doc": "Get models that will return all properties in the model",
              "operation": {
                "$id": "279",
                "name": "getAll",
                "resourceName": "Duration",
                "doc": "Get models that will return all properties in the model",
                "accessibility": "public",
                "parameters": [
                  {
                    "$id": "280",
                    "kind": "header",
                    "name": "accept",
                    "serializedName": "Accept",
                    "type": {
                      "$ref": "51"
                    },
                    "isApiVersion": false,
                    "optional": false,
                    "isContentType": false,
                    "scope": "Constant",
                    "readOnly": false,
                    "decorators": [],
                    "crossLanguageDefinitionId": "Type.Property.Optional.Duration.getAll.accept"
                  }
                ],
                "responses": [
                  {
                    "statusCodes": [
                      200
                    ],
                    "bodyType": {
                      "$ref": "165"
                    },
                    "headers": [],
                    "isErrorResponse": false,
                    "contentTypes": [
                      "application/json"
                    ]
                  }
                ],
                "httpMethod": "GET",
                "uri": "{endpoint}",
                "path": "/type/property/optional/duration/all",
                "bufferResponse": true,
                "generateProtocolMethod": true,
                "generateConvenienceMethod": true,
                "crossLanguageDefinitionId": "Type.Property.Optional.Duration.getAll",
                "decorators": []
              },
              "parameters": [
                {
                  "$id": "281",
                  "kind": "method",
                  "name": "accept",
                  "serializedName": "Accept",
                  "type": {
                    "$ref": "51"
                  },
                  "location": "Header",
                  "isApiVersion": false,
                  "optional": false,
                  "scope": "Constant",
                  "crossLanguageDefinitionId": "Type.Property.Optional.Duration.getAll.accept",
                  "readOnly": false,
                  "access": "public",
                  "decorators": []
                }
              ],
              "response": {
                "type": {
                  "$ref": "165"
                }
              },
              "isOverride": false,
              "generateConvenient": true,
              "generateProtocol": true,
              "crossLanguageDefinitionId": "Type.Property.Optional.Duration.getAll"
            },
            {
              "$id": "282",
              "kind": "basic",
              "name": "getDefault",
              "accessibility": "public",
              "apiVersions": [],
              "doc": "Get models that will return the default object",
              "operation": {
                "$id": "283",
                "name": "getDefault",
                "resourceName": "Duration",
                "doc": "Get models that will return the default object",
                "accessibility": "public",
                "parameters": [
                  {
                    "$id": "284",
                    "kind": "header",
                    "name": "accept",
                    "serializedName": "Accept",
                    "type": {
                      "$ref": "53"
                    },
                    "isApiVersion": false,
                    "optional": false,
                    "isContentType": false,
                    "scope": "Constant",
                    "readOnly": false,
                    "decorators": [],
                    "crossLanguageDefinitionId": "Type.Property.Optional.Duration.getDefault.accept"
                  }
                ],
                "responses": [
                  {
                    "statusCodes": [
                      200
                    ],
                    "bodyType": {
                      "$ref": "165"
                    },
                    "headers": [],
                    "isErrorResponse": false,
                    "contentTypes": [
                      "application/json"
                    ]
                  }
                ],
                "httpMethod": "GET",
                "uri": "{endpoint}",
                "path": "/type/property/optional/duration/default",
                "bufferResponse": true,
                "generateProtocolMethod": true,
                "generateConvenienceMethod": true,
                "crossLanguageDefinitionId": "Type.Property.Optional.Duration.getDefault",
                "decorators": []
              },
              "parameters": [
                {
                  "$id": "285",
                  "kind": "method",
                  "name": "accept",
                  "serializedName": "Accept",
                  "type": {
                    "$ref": "53"
                  },
                  "location": "Header",
                  "isApiVersion": false,
                  "optional": false,
                  "scope": "Constant",
                  "crossLanguageDefinitionId": "Type.Property.Optional.Duration.getDefault.accept",
                  "readOnly": false,
                  "access": "public",
                  "decorators": []
                }
              ],
              "response": {
                "type": {
                  "$ref": "165"
                }
              },
              "isOverride": false,
              "generateConvenient": true,
              "generateProtocol": true,
              "crossLanguageDefinitionId": "Type.Property.Optional.Duration.getDefault"
            },
            {
              "$id": "286",
              "kind": "basic",
              "name": "putAll",
              "accessibility": "public",
              "apiVersions": [],
              "doc": "Put a body with all properties present.",
              "operation": {
                "$id": "287",
                "name": "putAll",
                "resourceName": "Duration",
                "doc": "Put a body with all properties present.",
                "accessibility": "public",
                "parameters": [
                  {
                    "$id": "288",
                    "kind": "header",
                    "name": "contentType",
                    "serializedName": "Content-Type",
                    "doc": "Body parameter's content type. Known values are application/json",
                    "type": {
                      "$ref": "55"
                    },
                    "isApiVersion": false,
                    "optional": false,
                    "isContentType": true,
                    "scope": "Constant",
                    "readOnly": false,
                    "decorators": [],
                    "crossLanguageDefinitionId": "Type.Property.Optional.Duration.putAll.contentType"
                  },
                  {
                    "$id": "289",
                    "kind": "body",
                    "name": "body",
                    "serializedName": "body",
                    "type": {
                      "$ref": "165"
                    },
                    "isApiVersion": false,
                    "contentTypes": [
                      "application/json"
                    ],
                    "defaultContentType": "application/json",
                    "optional": false,
                    "scope": "Method",
                    "decorators": [],
                    "readOnly": false,
                    "crossLanguageDefinitionId": "Type.Property.Optional.Duration.putAll.body"
                  }
                ],
                "responses": [
                  {
                    "statusCodes": [
                      204
                    ],
                    "headers": [],
                    "isErrorResponse": false
                  }
                ],
                "httpMethod": "PUT",
                "uri": "{endpoint}",
                "path": "/type/property/optional/duration/all",
                "requestMediaTypes": [
                  "application/json"
                ],
                "bufferResponse": true,
                "generateProtocolMethod": true,
                "generateConvenienceMethod": true,
                "crossLanguageDefinitionId": "Type.Property.Optional.Duration.putAll",
                "decorators": []
              },
              "parameters": [
                {
                  "$id": "290",
                  "kind": "method",
                  "name": "body",
                  "serializedName": "body",
                  "type": {
                    "$ref": "165"
                  },
                  "location": "Body",
                  "isApiVersion": false,
                  "optional": false,
                  "scope": "Method",
                  "crossLanguageDefinitionId": "Type.Property.Optional.Duration.putAll.body",
                  "readOnly": false,
                  "access": "public",
                  "decorators": []
                },
                {
                  "$id": "291",
                  "kind": "method",
                  "name": "contentType",
                  "serializedName": "Content-Type",
                  "doc": "Body parameter's content type. Known values are application/json",
                  "type": {
                    "$ref": "55"
                  },
                  "location": "Header",
                  "isApiVersion": false,
                  "optional": false,
                  "scope": "Constant",
                  "crossLanguageDefinitionId": "Type.Property.Optional.Duration.putAll.contentType",
                  "readOnly": false,
                  "access": "public",
                  "decorators": []
                }
              ],
              "response": {},
              "isOverride": false,
              "generateConvenient": true,
              "generateProtocol": true,
              "crossLanguageDefinitionId": "Type.Property.Optional.Duration.putAll"
            },
            {
              "$id": "292",
              "kind": "basic",
              "name": "putDefault",
              "accessibility": "public",
              "apiVersions": [],
              "doc": "Put a body with default properties.",
              "operation": {
                "$id": "293",
                "name": "putDefault",
                "resourceName": "Duration",
                "doc": "Put a body with default properties.",
                "accessibility": "public",
                "parameters": [
                  {
                    "$id": "294",
                    "kind": "header",
                    "name": "contentType",
                    "serializedName": "Content-Type",
                    "doc": "Body parameter's content type. Known values are application/json",
                    "type": {
                      "$ref": "57"
                    },
                    "isApiVersion": false,
                    "optional": false,
                    "isContentType": true,
                    "scope": "Constant",
                    "readOnly": false,
                    "decorators": [],
                    "crossLanguageDefinitionId": "Type.Property.Optional.Duration.putDefault.contentType"
                  },
                  {
                    "$id": "295",
                    "kind": "body",
                    "name": "body",
                    "serializedName": "body",
                    "type": {
                      "$ref": "165"
                    },
                    "isApiVersion": false,
                    "contentTypes": [
                      "application/json"
                    ],
                    "defaultContentType": "application/json",
                    "optional": false,
                    "scope": "Method",
                    "decorators": [],
                    "readOnly": false,
                    "crossLanguageDefinitionId": "Type.Property.Optional.Duration.putDefault.body"
                  }
                ],
                "responses": [
                  {
                    "statusCodes": [
                      204
                    ],
                    "headers": [],
                    "isErrorResponse": false
                  }
                ],
                "httpMethod": "PUT",
                "uri": "{endpoint}",
                "path": "/type/property/optional/duration/default",
                "requestMediaTypes": [
                  "application/json"
                ],
                "bufferResponse": true,
                "generateProtocolMethod": true,
                "generateConvenienceMethod": true,
                "crossLanguageDefinitionId": "Type.Property.Optional.Duration.putDefault",
                "decorators": []
              },
              "parameters": [
                {
                  "$id": "296",
                  "kind": "method",
                  "name": "body",
                  "serializedName": "body",
                  "type": {
                    "$ref": "165"
                  },
                  "location": "Body",
                  "isApiVersion": false,
                  "optional": false,
                  "scope": "Method",
                  "crossLanguageDefinitionId": "Type.Property.Optional.Duration.putDefault.body",
                  "readOnly": false,
                  "access": "public",
                  "decorators": []
                },
                {
                  "$id": "297",
                  "kind": "method",
                  "name": "contentType",
                  "serializedName": "Content-Type",
                  "doc": "Body parameter's content type. Known values are application/json",
                  "type": {
                    "$ref": "57"
                  },
                  "location": "Header",
                  "isApiVersion": false,
                  "optional": false,
                  "scope": "Constant",
                  "crossLanguageDefinitionId": "Type.Property.Optional.Duration.putDefault.contentType",
                  "readOnly": false,
                  "access": "public",
                  "decorators": []
                }
              ],
              "response": {},
              "isOverride": false,
              "generateConvenient": true,
              "generateProtocol": true,
              "crossLanguageDefinitionId": "Type.Property.Optional.Duration.putDefault"
            }
          ],
          "parameters": [
            {
              "$id": "298",
              "kind": "endpoint",
              "name": "endpoint",
              "serializedName": "endpoint",
              "doc": "Service host",
              "type": {
                "$id": "299",
                "kind": "url",
                "name": "endpoint",
                "crossLanguageDefinitionId": "TypeSpec.url"
              },
              "isApiVersion": false,
              "optional": false,
              "scope": "Client",
              "isEndpoint": true,
              "defaultValue": {
                "type": {
                  "$id": "300",
                  "kind": "string",
                  "name": "string",
                  "crossLanguageDefinitionId": "TypeSpec.string"
                },
                "value": "http://localhost:3000"
              },
              "serverUrlTemplate": "{endpoint}",
              "skipUrlEncoding": false,
              "readOnly": false,
              "crossLanguageDefinitionId": "Type.Property.Optional.endpoint"
            }
          ],
          "decorators": [],
          "crossLanguageDefinitionId": "Type.Property.Optional.Duration",
          "apiVersions": [],
          "parent": {
            "$ref": "201"
          }
        },
        {
          "$id": "301",
          "kind": "client",
          "name": "PlainDate",
          "namespace": "Type.Property.Optional",
          "methods": [
            {
              "$id": "302",
              "kind": "basic",
              "name": "getAll",
              "accessibility": "public",
              "apiVersions": [],
              "doc": "Get models that will return all properties in the model",
              "operation": {
                "$id": "303",
                "name": "getAll",
                "resourceName": "PlainDate",
                "doc": "Get models that will return all properties in the model",
                "accessibility": "public",
                "parameters": [
                  {
                    "$id": "304",
                    "kind": "header",
                    "name": "accept",
                    "serializedName": "Accept",
                    "type": {
                      "$ref": "59"
                    },
                    "isApiVersion": false,
                    "optional": false,
                    "isContentType": false,
                    "scope": "Constant",
                    "readOnly": false,
                    "decorators": [],
                    "crossLanguageDefinitionId": "Type.Property.Optional.PlainDate.getAll.accept"
                  }
                ],
                "responses": [
                  {
                    "statusCodes": [
                      200
                    ],
                    "bodyType": {
                      "$ref": "169"
                    },
                    "headers": [],
                    "isErrorResponse": false,
                    "contentTypes": [
                      "application/json"
                    ]
                  }
                ],
                "httpMethod": "GET",
                "uri": "{endpoint}",
                "path": "/type/property/optional/plainDate/all",
                "bufferResponse": true,
                "generateProtocolMethod": true,
                "generateConvenienceMethod": true,
                "crossLanguageDefinitionId": "Type.Property.Optional.PlainDate.getAll",
                "decorators": []
              },
              "parameters": [
                {
                  "$id": "305",
                  "kind": "method",
                  "name": "accept",
                  "serializedName": "Accept",
                  "type": {
                    "$ref": "59"
                  },
                  "location": "Header",
                  "isApiVersion": false,
                  "optional": false,
                  "scope": "Constant",
                  "crossLanguageDefinitionId": "Type.Property.Optional.PlainDate.getAll.accept",
                  "readOnly": false,
                  "access": "public",
                  "decorators": []
                }
              ],
              "response": {
                "type": {
                  "$ref": "169"
                }
              },
              "isOverride": false,
              "generateConvenient": true,
              "generateProtocol": true,
              "crossLanguageDefinitionId": "Type.Property.Optional.PlainDate.getAll"
            },
            {
              "$id": "306",
              "kind": "basic",
              "name": "getDefault",
              "accessibility": "public",
              "apiVersions": [],
              "doc": "Get models that will return the default object",
              "operation": {
                "$id": "307",
                "name": "getDefault",
                "resourceName": "PlainDate",
                "doc": "Get models that will return the default object",
                "accessibility": "public",
                "parameters": [
                  {
                    "$id": "308",
                    "kind": "header",
                    "name": "accept",
                    "serializedName": "Accept",
                    "type": {
                      "$ref": "61"
                    },
                    "isApiVersion": false,
                    "optional": false,
                    "isContentType": false,
                    "scope": "Constant",
                    "readOnly": false,
                    "decorators": [],
                    "crossLanguageDefinitionId": "Type.Property.Optional.PlainDate.getDefault.accept"
                  }
                ],
                "responses": [
                  {
                    "statusCodes": [
                      200
                    ],
                    "bodyType": {
                      "$ref": "169"
                    },
                    "headers": [],
                    "isErrorResponse": false,
                    "contentTypes": [
                      "application/json"
                    ]
                  }
                ],
                "httpMethod": "GET",
                "uri": "{endpoint}",
                "path": "/type/property/optional/plainDate/default",
                "bufferResponse": true,
                "generateProtocolMethod": true,
                "generateConvenienceMethod": true,
                "crossLanguageDefinitionId": "Type.Property.Optional.PlainDate.getDefault",
                "decorators": []
              },
              "parameters": [
                {
                  "$id": "309",
                  "kind": "method",
                  "name": "accept",
                  "serializedName": "Accept",
                  "type": {
                    "$ref": "61"
                  },
                  "location": "Header",
                  "isApiVersion": false,
                  "optional": false,
                  "scope": "Constant",
                  "crossLanguageDefinitionId": "Type.Property.Optional.PlainDate.getDefault.accept",
                  "readOnly": false,
                  "access": "public",
                  "decorators": []
                }
              ],
              "response": {
                "type": {
                  "$ref": "169"
                }
              },
              "isOverride": false,
              "generateConvenient": true,
              "generateProtocol": true,
              "crossLanguageDefinitionId": "Type.Property.Optional.PlainDate.getDefault"
            },
            {
              "$id": "310",
              "kind": "basic",
              "name": "putAll",
              "accessibility": "public",
              "apiVersions": [],
              "doc": "Put a body with all properties present.",
              "operation": {
                "$id": "311",
                "name": "putAll",
                "resourceName": "PlainDate",
                "doc": "Put a body with all properties present.",
                "accessibility": "public",
                "parameters": [
                  {
                    "$id": "312",
                    "kind": "header",
                    "name": "contentType",
                    "serializedName": "Content-Type",
                    "doc": "Body parameter's content type. Known values are application/json",
                    "type": {
                      "$ref": "63"
                    },
                    "isApiVersion": false,
                    "optional": false,
                    "isContentType": true,
                    "scope": "Constant",
                    "readOnly": false,
                    "decorators": [],
                    "crossLanguageDefinitionId": "Type.Property.Optional.PlainDate.putAll.contentType"
                  },
                  {
                    "$id": "313",
                    "kind": "body",
                    "name": "body",
                    "serializedName": "body",
                    "type": {
                      "$ref": "169"
                    },
                    "isApiVersion": false,
                    "contentTypes": [
                      "application/json"
                    ],
                    "defaultContentType": "application/json",
                    "optional": false,
                    "scope": "Method",
                    "decorators": [],
                    "readOnly": false,
                    "crossLanguageDefinitionId": "Type.Property.Optional.PlainDate.putAll.body"
                  }
                ],
                "responses": [
                  {
                    "statusCodes": [
                      204
                    ],
                    "headers": [],
                    "isErrorResponse": false
                  }
                ],
                "httpMethod": "PUT",
                "uri": "{endpoint}",
                "path": "/type/property/optional/plainDate/all",
                "requestMediaTypes": [
                  "application/json"
                ],
                "bufferResponse": true,
                "generateProtocolMethod": true,
                "generateConvenienceMethod": true,
                "crossLanguageDefinitionId": "Type.Property.Optional.PlainDate.putAll",
                "decorators": []
              },
              "parameters": [
                {
                  "$id": "314",
                  "kind": "method",
                  "name": "body",
                  "serializedName": "body",
                  "type": {
                    "$ref": "169"
                  },
                  "location": "Body",
                  "isApiVersion": false,
                  "optional": false,
                  "scope": "Method",
                  "crossLanguageDefinitionId": "Type.Property.Optional.PlainDate.putAll.body",
                  "readOnly": false,
                  "access": "public",
                  "decorators": []
                },
                {
                  "$id": "315",
                  "kind": "method",
                  "name": "contentType",
                  "serializedName": "Content-Type",
                  "doc": "Body parameter's content type. Known values are application/json",
                  "type": {
                    "$ref": "63"
                  },
                  "location": "Header",
                  "isApiVersion": false,
                  "optional": false,
                  "scope": "Constant",
                  "crossLanguageDefinitionId": "Type.Property.Optional.PlainDate.putAll.contentType",
                  "readOnly": false,
                  "access": "public",
                  "decorators": []
                }
              ],
              "response": {},
              "isOverride": false,
              "generateConvenient": true,
              "generateProtocol": true,
              "crossLanguageDefinitionId": "Type.Property.Optional.PlainDate.putAll"
            },
            {
              "$id": "316",
              "kind": "basic",
              "name": "putDefault",
              "accessibility": "public",
              "apiVersions": [],
              "doc": "Put a body with default properties.",
              "operation": {
                "$id": "317",
                "name": "putDefault",
                "resourceName": "PlainDate",
                "doc": "Put a body with default properties.",
                "accessibility": "public",
                "parameters": [
                  {
                    "$id": "318",
                    "kind": "header",
                    "name": "contentType",
                    "serializedName": "Content-Type",
                    "doc": "Body parameter's content type. Known values are application/json",
                    "type": {
                      "$ref": "65"
                    },
                    "isApiVersion": false,
                    "optional": false,
                    "isContentType": true,
                    "scope": "Constant",
                    "readOnly": false,
                    "decorators": [],
                    "crossLanguageDefinitionId": "Type.Property.Optional.PlainDate.putDefault.contentType"
                  },
                  {
                    "$id": "319",
                    "kind": "body",
                    "name": "body",
                    "serializedName": "body",
                    "type": {
                      "$ref": "169"
                    },
                    "isApiVersion": false,
                    "contentTypes": [
                      "application/json"
                    ],
                    "defaultContentType": "application/json",
                    "optional": false,
                    "scope": "Method",
                    "decorators": [],
                    "readOnly": false,
                    "crossLanguageDefinitionId": "Type.Property.Optional.PlainDate.putDefault.body"
                  }
                ],
                "responses": [
                  {
                    "statusCodes": [
                      204
                    ],
                    "headers": [],
                    "isErrorResponse": false
                  }
                ],
                "httpMethod": "PUT",
                "uri": "{endpoint}",
                "path": "/type/property/optional/plainDate/default",
                "requestMediaTypes": [
                  "application/json"
                ],
                "bufferResponse": true,
                "generateProtocolMethod": true,
                "generateConvenienceMethod": true,
                "crossLanguageDefinitionId": "Type.Property.Optional.PlainDate.putDefault",
                "decorators": []
              },
              "parameters": [
                {
                  "$id": "320",
                  "kind": "method",
                  "name": "body",
                  "serializedName": "body",
                  "type": {
                    "$ref": "169"
                  },
                  "location": "Body",
                  "isApiVersion": false,
                  "optional": false,
                  "scope": "Method",
                  "crossLanguageDefinitionId": "Type.Property.Optional.PlainDate.putDefault.body",
                  "readOnly": false,
                  "access": "public",
                  "decorators": []
                },
                {
                  "$id": "321",
                  "kind": "method",
                  "name": "contentType",
                  "serializedName": "Content-Type",
                  "doc": "Body parameter's content type. Known values are application/json",
                  "type": {
                    "$ref": "65"
                  },
                  "location": "Header",
                  "isApiVersion": false,
                  "optional": false,
                  "scope": "Constant",
                  "crossLanguageDefinitionId": "Type.Property.Optional.PlainDate.putDefault.contentType",
                  "readOnly": false,
                  "access": "public",
                  "decorators": []
                }
              ],
              "response": {},
              "isOverride": false,
              "generateConvenient": true,
              "generateProtocol": true,
              "crossLanguageDefinitionId": "Type.Property.Optional.PlainDate.putDefault"
            }
          ],
          "parameters": [
            {
              "$id": "322",
              "kind": "endpoint",
              "name": "endpoint",
              "serializedName": "endpoint",
              "doc": "Service host",
              "type": {
                "$id": "323",
                "kind": "url",
                "name": "endpoint",
                "crossLanguageDefinitionId": "TypeSpec.url"
              },
              "isApiVersion": false,
              "optional": false,
              "scope": "Client",
              "isEndpoint": true,
              "defaultValue": {
                "type": {
                  "$id": "324",
                  "kind": "string",
                  "name": "string",
                  "crossLanguageDefinitionId": "TypeSpec.string"
                },
                "value": "http://localhost:3000"
              },
              "serverUrlTemplate": "{endpoint}",
              "skipUrlEncoding": false,
              "readOnly": false,
              "crossLanguageDefinitionId": "Type.Property.Optional.endpoint"
            }
          ],
          "decorators": [],
          "crossLanguageDefinitionId": "Type.Property.Optional.PlainDate",
          "apiVersions": [],
          "parent": {
            "$ref": "201"
          }
        },
        {
          "$id": "325",
          "kind": "client",
          "name": "PlainTime",
          "namespace": "Type.Property.Optional",
          "methods": [
            {
              "$id": "326",
              "kind": "basic",
              "name": "getAll",
              "accessibility": "public",
              "apiVersions": [],
              "doc": "Get models that will return all properties in the model",
              "operation": {
                "$id": "327",
                "name": "getAll",
                "resourceName": "PlainTime",
                "doc": "Get models that will return all properties in the model",
                "accessibility": "public",
                "parameters": [
                  {
                    "$id": "328",
                    "kind": "header",
                    "name": "accept",
                    "serializedName": "Accept",
                    "type": {
                      "$ref": "67"
                    },
                    "isApiVersion": false,
                    "optional": false,
                    "isContentType": false,
                    "scope": "Constant",
                    "readOnly": false,
                    "decorators": [],
                    "crossLanguageDefinitionId": "Type.Property.Optional.PlainTime.getAll.accept"
                  }
                ],
                "responses": [
                  {
                    "statusCodes": [
                      200
                    ],
                    "bodyType": {
                      "$ref": "172"
                    },
                    "headers": [],
                    "isErrorResponse": false,
                    "contentTypes": [
                      "application/json"
                    ]
                  }
                ],
                "httpMethod": "GET",
                "uri": "{endpoint}",
                "path": "/type/property/optional/plainTime/all",
                "bufferResponse": true,
                "generateProtocolMethod": true,
                "generateConvenienceMethod": true,
                "crossLanguageDefinitionId": "Type.Property.Optional.PlainTime.getAll",
                "decorators": []
              },
              "parameters": [
                {
                  "$id": "329",
                  "kind": "method",
                  "name": "accept",
                  "serializedName": "Accept",
                  "type": {
                    "$ref": "67"
                  },
                  "location": "Header",
                  "isApiVersion": false,
                  "optional": false,
                  "scope": "Constant",
                  "crossLanguageDefinitionId": "Type.Property.Optional.PlainTime.getAll.accept",
                  "readOnly": false,
                  "access": "public",
                  "decorators": []
                }
              ],
              "response": {
                "type": {
                  "$ref": "172"
                }
              },
              "isOverride": false,
              "generateConvenient": true,
              "generateProtocol": true,
              "crossLanguageDefinitionId": "Type.Property.Optional.PlainTime.getAll"
            },
            {
              "$id": "330",
              "kind": "basic",
              "name": "getDefault",
              "accessibility": "public",
              "apiVersions": [],
              "doc": "Get models that will return the default object",
              "operation": {
                "$id": "331",
                "name": "getDefault",
                "resourceName": "PlainTime",
                "doc": "Get models that will return the default object",
                "accessibility": "public",
                "parameters": [
                  {
                    "$id": "332",
                    "kind": "header",
                    "name": "accept",
                    "serializedName": "Accept",
                    "type": {
                      "$ref": "69"
                    },
                    "isApiVersion": false,
                    "optional": false,
                    "isContentType": false,
                    "scope": "Constant",
                    "readOnly": false,
                    "decorators": [],
                    "crossLanguageDefinitionId": "Type.Property.Optional.PlainTime.getDefault.accept"
                  }
                ],
                "responses": [
                  {
                    "statusCodes": [
                      200
                    ],
                    "bodyType": {
                      "$ref": "172"
                    },
                    "headers": [],
                    "isErrorResponse": false,
                    "contentTypes": [
                      "application/json"
                    ]
                  }
                ],
                "httpMethod": "GET",
                "uri": "{endpoint}",
                "path": "/type/property/optional/plainTime/default",
                "bufferResponse": true,
                "generateProtocolMethod": true,
                "generateConvenienceMethod": true,
                "crossLanguageDefinitionId": "Type.Property.Optional.PlainTime.getDefault",
                "decorators": []
              },
              "parameters": [
                {
                  "$id": "333",
                  "kind": "method",
                  "name": "accept",
                  "serializedName": "Accept",
                  "type": {
                    "$ref": "69"
                  },
                  "location": "Header",
                  "isApiVersion": false,
                  "optional": false,
                  "scope": "Constant",
                  "crossLanguageDefinitionId": "Type.Property.Optional.PlainTime.getDefault.accept",
                  "readOnly": false,
                  "access": "public",
                  "decorators": []
                }
              ],
              "response": {
                "type": {
                  "$ref": "172"
                }
              },
              "isOverride": false,
              "generateConvenient": true,
              "generateProtocol": true,
              "crossLanguageDefinitionId": "Type.Property.Optional.PlainTime.getDefault"
            },
            {
              "$id": "334",
              "kind": "basic",
              "name": "putAll",
              "accessibility": "public",
              "apiVersions": [],
              "doc": "Put a body with all properties present.",
              "operation": {
                "$id": "335",
                "name": "putAll",
                "resourceName": "PlainTime",
                "doc": "Put a body with all properties present.",
                "accessibility": "public",
                "parameters": [
                  {
                    "$id": "336",
                    "kind": "header",
                    "name": "contentType",
                    "serializedName": "Content-Type",
                    "doc": "Body parameter's content type. Known values are application/json",
                    "type": {
                      "$ref": "71"
                    },
                    "isApiVersion": false,
                    "optional": false,
                    "isContentType": true,
                    "scope": "Constant",
                    "readOnly": false,
                    "decorators": [],
                    "crossLanguageDefinitionId": "Type.Property.Optional.PlainTime.putAll.contentType"
                  },
                  {
                    "$id": "337",
                    "kind": "body",
                    "name": "body",
                    "serializedName": "body",
                    "type": {
                      "$ref": "172"
                    },
                    "isApiVersion": false,
                    "contentTypes": [
                      "application/json"
                    ],
                    "defaultContentType": "application/json",
                    "optional": false,
                    "scope": "Method",
                    "decorators": [],
                    "readOnly": false,
                    "crossLanguageDefinitionId": "Type.Property.Optional.PlainTime.putAll.body"
                  }
                ],
                "responses": [
                  {
                    "statusCodes": [
                      204
                    ],
                    "headers": [],
                    "isErrorResponse": false
                  }
                ],
                "httpMethod": "PUT",
                "uri": "{endpoint}",
                "path": "/type/property/optional/plainTime/all",
                "requestMediaTypes": [
                  "application/json"
                ],
                "bufferResponse": true,
                "generateProtocolMethod": true,
                "generateConvenienceMethod": true,
                "crossLanguageDefinitionId": "Type.Property.Optional.PlainTime.putAll",
                "decorators": []
              },
              "parameters": [
                {
                  "$id": "338",
                  "kind": "method",
                  "name": "body",
                  "serializedName": "body",
                  "type": {
                    "$ref": "172"
                  },
                  "location": "Body",
                  "isApiVersion": false,
                  "optional": false,
                  "scope": "Method",
                  "crossLanguageDefinitionId": "Type.Property.Optional.PlainTime.putAll.body",
                  "readOnly": false,
                  "access": "public",
                  "decorators": []
                },
                {
                  "$id": "339",
                  "kind": "method",
                  "name": "contentType",
                  "serializedName": "Content-Type",
                  "doc": "Body parameter's content type. Known values are application/json",
                  "type": {
                    "$ref": "71"
                  },
                  "location": "Header",
                  "isApiVersion": false,
                  "optional": false,
                  "scope": "Constant",
                  "crossLanguageDefinitionId": "Type.Property.Optional.PlainTime.putAll.contentType",
                  "readOnly": false,
                  "access": "public",
                  "decorators": []
                }
              ],
              "response": {},
              "isOverride": false,
              "generateConvenient": true,
              "generateProtocol": true,
              "crossLanguageDefinitionId": "Type.Property.Optional.PlainTime.putAll"
            },
            {
              "$id": "340",
              "kind": "basic",
              "name": "putDefault",
              "accessibility": "public",
              "apiVersions": [],
              "doc": "Put a body with default properties.",
              "operation": {
                "$id": "341",
                "name": "putDefault",
                "resourceName": "PlainTime",
                "doc": "Put a body with default properties.",
                "accessibility": "public",
                "parameters": [
                  {
                    "$id": "342",
                    "kind": "header",
                    "name": "contentType",
                    "serializedName": "Content-Type",
                    "doc": "Body parameter's content type. Known values are application/json",
                    "type": {
                      "$ref": "73"
                    },
                    "isApiVersion": false,
                    "optional": false,
                    "isContentType": true,
                    "scope": "Constant",
                    "readOnly": false,
                    "decorators": [],
                    "crossLanguageDefinitionId": "Type.Property.Optional.PlainTime.putDefault.contentType"
                  },
                  {
                    "$id": "343",
                    "kind": "body",
                    "name": "body",
                    "serializedName": "body",
                    "type": {
                      "$ref": "172"
                    },
                    "isApiVersion": false,
                    "contentTypes": [
                      "application/json"
                    ],
                    "defaultContentType": "application/json",
                    "optional": false,
                    "scope": "Method",
                    "decorators": [],
                    "readOnly": false,
                    "crossLanguageDefinitionId": "Type.Property.Optional.PlainTime.putDefault.body"
                  }
                ],
                "responses": [
                  {
                    "statusCodes": [
                      204
                    ],
                    "headers": [],
                    "isErrorResponse": false
                  }
                ],
                "httpMethod": "PUT",
                "uri": "{endpoint}",
                "path": "/type/property/optional/plainTime/default",
                "requestMediaTypes": [
                  "application/json"
                ],
                "bufferResponse": true,
                "generateProtocolMethod": true,
                "generateConvenienceMethod": true,
                "crossLanguageDefinitionId": "Type.Property.Optional.PlainTime.putDefault",
                "decorators": []
              },
              "parameters": [
                {
                  "$id": "344",
                  "kind": "method",
                  "name": "body",
                  "serializedName": "body",
                  "type": {
                    "$ref": "172"
                  },
                  "location": "Body",
                  "isApiVersion": false,
                  "optional": false,
                  "scope": "Method",
                  "crossLanguageDefinitionId": "Type.Property.Optional.PlainTime.putDefault.body",
                  "readOnly": false,
                  "access": "public",
                  "decorators": []
                },
                {
                  "$id": "345",
                  "kind": "method",
                  "name": "contentType",
                  "serializedName": "Content-Type",
                  "doc": "Body parameter's content type. Known values are application/json",
                  "type": {
                    "$ref": "73"
                  },
                  "location": "Header",
                  "isApiVersion": false,
                  "optional": false,
                  "scope": "Constant",
                  "crossLanguageDefinitionId": "Type.Property.Optional.PlainTime.putDefault.contentType",
                  "readOnly": false,
                  "access": "public",
                  "decorators": []
                }
              ],
              "response": {},
              "isOverride": false,
              "generateConvenient": true,
              "generateProtocol": true,
              "crossLanguageDefinitionId": "Type.Property.Optional.PlainTime.putDefault"
            }
          ],
          "parameters": [
            {
              "$id": "346",
              "kind": "endpoint",
              "name": "endpoint",
              "serializedName": "endpoint",
              "doc": "Service host",
              "type": {
                "$id": "347",
                "kind": "url",
                "name": "endpoint",
                "crossLanguageDefinitionId": "TypeSpec.url"
              },
              "isApiVersion": false,
              "optional": false,
              "scope": "Client",
              "isEndpoint": true,
              "defaultValue": {
                "type": {
                  "$id": "348",
                  "kind": "string",
                  "name": "string",
                  "crossLanguageDefinitionId": "TypeSpec.string"
                },
                "value": "http://localhost:3000"
              },
              "serverUrlTemplate": "{endpoint}",
              "skipUrlEncoding": false,
              "readOnly": false,
              "crossLanguageDefinitionId": "Type.Property.Optional.endpoint"
            }
          ],
          "decorators": [],
          "crossLanguageDefinitionId": "Type.Property.Optional.PlainTime",
          "apiVersions": [],
          "parent": {
            "$ref": "201"
          }
        },
        {
          "$id": "349",
          "kind": "client",
          "name": "CollectionsByte",
          "namespace": "Type.Property.Optional",
          "methods": [
            {
              "$id": "350",
              "kind": "basic",
              "name": "getAll",
              "accessibility": "public",
              "apiVersions": [],
              "doc": "Get models that will return all properties in the model",
              "operation": {
                "$id": "351",
                "name": "getAll",
                "resourceName": "CollectionsByte",
                "doc": "Get models that will return all properties in the model",
                "accessibility": "public",
                "parameters": [
                  {
                    "$id": "352",
                    "kind": "header",
                    "name": "accept",
                    "serializedName": "Accept",
                    "type": {
                      "$ref": "75"
                    },
                    "isApiVersion": false,
                    "optional": false,
                    "isContentType": false,
                    "scope": "Constant",
                    "readOnly": false,
                    "decorators": [],
                    "crossLanguageDefinitionId": "Type.Property.Optional.CollectionsByte.getAll.accept"
                  }
                ],
                "responses": [
                  {
                    "statusCodes": [
                      200
                    ],
                    "bodyType": {
                      "$ref": "175"
                    },
                    "headers": [],
                    "isErrorResponse": false,
                    "contentTypes": [
                      "application/json"
                    ]
                  }
                ],
                "httpMethod": "GET",
                "uri": "{endpoint}",
                "path": "/type/property/optional/collections/bytes/all",
                "bufferResponse": true,
                "generateProtocolMethod": true,
                "generateConvenienceMethod": true,
                "crossLanguageDefinitionId": "Type.Property.Optional.CollectionsByte.getAll",
                "decorators": []
              },
              "parameters": [
                {
                  "$id": "353",
                  "kind": "method",
                  "name": "accept",
                  "serializedName": "Accept",
                  "type": {
                    "$ref": "75"
                  },
                  "location": "Header",
                  "isApiVersion": false,
                  "optional": false,
                  "scope": "Constant",
                  "crossLanguageDefinitionId": "Type.Property.Optional.CollectionsByte.getAll.accept",
                  "readOnly": false,
                  "access": "public",
                  "decorators": []
                }
              ],
              "response": {
                "type": {
                  "$ref": "175"
                }
              },
              "isOverride": false,
              "generateConvenient": true,
              "generateProtocol": true,
              "crossLanguageDefinitionId": "Type.Property.Optional.CollectionsByte.getAll"
            },
            {
              "$id": "354",
              "kind": "basic",
              "name": "getDefault",
              "accessibility": "public",
              "apiVersions": [],
              "doc": "Get models that will return the default object",
              "operation": {
                "$id": "355",
                "name": "getDefault",
                "resourceName": "CollectionsByte",
                "doc": "Get models that will return the default object",
                "accessibility": "public",
                "parameters": [
                  {
                    "$id": "356",
                    "kind": "header",
                    "name": "accept",
                    "serializedName": "Accept",
                    "type": {
                      "$ref": "77"
                    },
                    "isApiVersion": false,
                    "optional": false,
                    "isContentType": false,
                    "scope": "Constant",
                    "readOnly": false,
                    "decorators": [],
                    "crossLanguageDefinitionId": "Type.Property.Optional.CollectionsByte.getDefault.accept"
                  }
                ],
                "responses": [
                  {
                    "statusCodes": [
                      200
                    ],
                    "bodyType": {
                      "$ref": "175"
                    },
                    "headers": [],
                    "isErrorResponse": false,
                    "contentTypes": [
                      "application/json"
                    ]
                  }
                ],
                "httpMethod": "GET",
                "uri": "{endpoint}",
                "path": "/type/property/optional/collections/bytes/default",
                "bufferResponse": true,
                "generateProtocolMethod": true,
                "generateConvenienceMethod": true,
                "crossLanguageDefinitionId": "Type.Property.Optional.CollectionsByte.getDefault",
                "decorators": []
              },
              "parameters": [
                {
                  "$id": "357",
                  "kind": "method",
                  "name": "accept",
                  "serializedName": "Accept",
                  "type": {
                    "$ref": "77"
                  },
                  "location": "Header",
                  "isApiVersion": false,
                  "optional": false,
                  "scope": "Constant",
                  "crossLanguageDefinitionId": "Type.Property.Optional.CollectionsByte.getDefault.accept",
                  "readOnly": false,
                  "access": "public",
                  "decorators": []
                }
              ],
              "response": {
                "type": {
                  "$ref": "175"
                }
              },
              "isOverride": false,
              "generateConvenient": true,
              "generateProtocol": true,
              "crossLanguageDefinitionId": "Type.Property.Optional.CollectionsByte.getDefault"
            },
            {
              "$id": "358",
              "kind": "basic",
              "name": "putAll",
              "accessibility": "public",
              "apiVersions": [],
              "doc": "Put a body with all properties present.",
              "operation": {
                "$id": "359",
                "name": "putAll",
                "resourceName": "CollectionsByte",
                "doc": "Put a body with all properties present.",
                "accessibility": "public",
                "parameters": [
                  {
                    "$id": "360",
                    "kind": "header",
                    "name": "contentType",
                    "serializedName": "Content-Type",
                    "doc": "Body parameter's content type. Known values are application/json",
                    "type": {
                      "$ref": "79"
                    },
                    "isApiVersion": false,
                    "optional": false,
                    "isContentType": true,
                    "scope": "Constant",
                    "readOnly": false,
                    "decorators": [],
                    "crossLanguageDefinitionId": "Type.Property.Optional.CollectionsByte.putAll.contentType"
                  },
                  {
                    "$id": "361",
                    "kind": "body",
                    "name": "body",
                    "serializedName": "body",
                    "type": {
                      "$ref": "175"
                    },
                    "isApiVersion": false,
                    "contentTypes": [
                      "application/json"
                    ],
                    "defaultContentType": "application/json",
                    "optional": false,
                    "scope": "Method",
                    "decorators": [],
                    "readOnly": false,
                    "crossLanguageDefinitionId": "Type.Property.Optional.CollectionsByte.putAll.body"
                  }
                ],
                "responses": [
                  {
                    "statusCodes": [
                      204
                    ],
                    "headers": [],
                    "isErrorResponse": false
                  }
                ],
                "httpMethod": "PUT",
                "uri": "{endpoint}",
                "path": "/type/property/optional/collections/bytes/all",
                "requestMediaTypes": [
                  "application/json"
                ],
                "bufferResponse": true,
                "generateProtocolMethod": true,
                "generateConvenienceMethod": true,
                "crossLanguageDefinitionId": "Type.Property.Optional.CollectionsByte.putAll",
                "decorators": []
              },
              "parameters": [
                {
                  "$id": "362",
                  "kind": "method",
                  "name": "body",
                  "serializedName": "body",
                  "type": {
                    "$ref": "175"
                  },
                  "location": "Body",
                  "isApiVersion": false,
                  "optional": false,
                  "scope": "Method",
                  "crossLanguageDefinitionId": "Type.Property.Optional.CollectionsByte.putAll.body",
                  "readOnly": false,
                  "access": "public",
                  "decorators": []
                },
                {
                  "$id": "363",
                  "kind": "method",
                  "name": "contentType",
                  "serializedName": "Content-Type",
                  "doc": "Body parameter's content type. Known values are application/json",
                  "type": {
                    "$ref": "79"
                  },
                  "location": "Header",
                  "isApiVersion": false,
                  "optional": false,
                  "scope": "Constant",
                  "crossLanguageDefinitionId": "Type.Property.Optional.CollectionsByte.putAll.contentType",
                  "readOnly": false,
                  "access": "public",
                  "decorators": []
                }
              ],
              "response": {},
              "isOverride": false,
              "generateConvenient": true,
              "generateProtocol": true,
              "crossLanguageDefinitionId": "Type.Property.Optional.CollectionsByte.putAll"
            },
            {
              "$id": "364",
              "kind": "basic",
              "name": "putDefault",
              "accessibility": "public",
              "apiVersions": [],
              "doc": "Put a body with default properties.",
              "operation": {
                "$id": "365",
                "name": "putDefault",
                "resourceName": "CollectionsByte",
                "doc": "Put a body with default properties.",
                "accessibility": "public",
                "parameters": [
                  {
                    "$id": "366",
                    "kind": "header",
                    "name": "contentType",
                    "serializedName": "Content-Type",
                    "doc": "Body parameter's content type. Known values are application/json",
                    "type": {
                      "$ref": "81"
                    },
                    "isApiVersion": false,
                    "optional": false,
                    "isContentType": true,
                    "scope": "Constant",
                    "readOnly": false,
                    "decorators": [],
                    "crossLanguageDefinitionId": "Type.Property.Optional.CollectionsByte.putDefault.contentType"
                  },
                  {
                    "$id": "367",
                    "kind": "body",
                    "name": "body",
                    "serializedName": "body",
                    "type": {
                      "$ref": "175"
                    },
                    "isApiVersion": false,
                    "contentTypes": [
                      "application/json"
                    ],
                    "defaultContentType": "application/json",
                    "optional": false,
                    "scope": "Method",
                    "decorators": [],
                    "readOnly": false,
                    "crossLanguageDefinitionId": "Type.Property.Optional.CollectionsByte.putDefault.body"
                  }
                ],
                "responses": [
                  {
                    "statusCodes": [
                      204
                    ],
                    "headers": [],
                    "isErrorResponse": false
                  }
                ],
                "httpMethod": "PUT",
                "uri": "{endpoint}",
                "path": "/type/property/optional/collections/bytes/default",
                "requestMediaTypes": [
                  "application/json"
                ],
                "bufferResponse": true,
                "generateProtocolMethod": true,
                "generateConvenienceMethod": true,
                "crossLanguageDefinitionId": "Type.Property.Optional.CollectionsByte.putDefault",
                "decorators": []
              },
              "parameters": [
                {
                  "$id": "368",
                  "kind": "method",
                  "name": "body",
                  "serializedName": "body",
                  "type": {
                    "$ref": "175"
                  },
                  "location": "Body",
                  "isApiVersion": false,
                  "optional": false,
                  "scope": "Method",
                  "crossLanguageDefinitionId": "Type.Property.Optional.CollectionsByte.putDefault.body",
                  "readOnly": false,
                  "access": "public",
                  "decorators": []
                },
                {
                  "$id": "369",
                  "kind": "method",
                  "name": "contentType",
                  "serializedName": "Content-Type",
                  "doc": "Body parameter's content type. Known values are application/json",
                  "type": {
                    "$ref": "81"
                  },
                  "location": "Header",
                  "isApiVersion": false,
                  "optional": false,
                  "scope": "Constant",
                  "crossLanguageDefinitionId": "Type.Property.Optional.CollectionsByte.putDefault.contentType",
                  "readOnly": false,
                  "access": "public",
                  "decorators": []
                }
              ],
              "response": {},
              "isOverride": false,
              "generateConvenient": true,
              "generateProtocol": true,
              "crossLanguageDefinitionId": "Type.Property.Optional.CollectionsByte.putDefault"
            }
          ],
          "parameters": [
            {
              "$id": "370",
              "kind": "endpoint",
              "name": "endpoint",
              "serializedName": "endpoint",
              "doc": "Service host",
              "type": {
                "$id": "371",
                "kind": "url",
                "name": "endpoint",
                "crossLanguageDefinitionId": "TypeSpec.url"
              },
              "isApiVersion": false,
              "optional": false,
              "scope": "Client",
              "isEndpoint": true,
              "defaultValue": {
                "type": {
                  "$id": "372",
                  "kind": "string",
                  "name": "string",
                  "crossLanguageDefinitionId": "TypeSpec.string"
                },
                "value": "http://localhost:3000"
              },
              "serverUrlTemplate": "{endpoint}",
              "skipUrlEncoding": false,
              "readOnly": false,
              "crossLanguageDefinitionId": "Type.Property.Optional.endpoint"
            }
          ],
          "decorators": [],
          "crossLanguageDefinitionId": "Type.Property.Optional.CollectionsByte",
          "apiVersions": [],
          "parent": {
            "$ref": "201"
          }
        },
        {
          "$id": "373",
          "kind": "client",
          "name": "CollectionsModel",
          "namespace": "Type.Property.Optional",
          "methods": [
            {
              "$id": "374",
              "kind": "basic",
              "name": "getAll",
              "accessibility": "public",
              "apiVersions": [],
              "doc": "Get models that will return all properties in the model",
              "operation": {
                "$id": "375",
                "name": "getAll",
                "resourceName": "CollectionsModel",
                "doc": "Get models that will return all properties in the model",
                "accessibility": "public",
                "parameters": [
                  {
                    "$id": "376",
                    "kind": "header",
                    "name": "accept",
                    "serializedName": "Accept",
                    "type": {
                      "$ref": "83"
                    },
                    "isApiVersion": false,
                    "optional": false,
                    "isContentType": false,
                    "scope": "Constant",
                    "readOnly": false,
                    "decorators": [],
                    "crossLanguageDefinitionId": "Type.Property.Optional.CollectionsModel.getAll.accept"
                  }
                ],
                "responses": [
                  {
                    "statusCodes": [
                      200
                    ],
                    "bodyType": {
                      "$ref": "179"
                    },
                    "headers": [],
                    "isErrorResponse": false,
                    "contentTypes": [
                      "application/json"
                    ]
                  }
                ],
                "httpMethod": "GET",
                "uri": "{endpoint}",
                "path": "/type/property/optional/collections/model/all",
                "bufferResponse": true,
                "generateProtocolMethod": true,
                "generateConvenienceMethod": true,
                "crossLanguageDefinitionId": "Type.Property.Optional.CollectionsModel.getAll",
                "decorators": []
              },
              "parameters": [
                {
                  "$id": "377",
                  "kind": "method",
                  "name": "accept",
                  "serializedName": "Accept",
                  "type": {
                    "$ref": "83"
                  },
                  "location": "Header",
                  "isApiVersion": false,
                  "optional": false,
                  "scope": "Constant",
                  "crossLanguageDefinitionId": "Type.Property.Optional.CollectionsModel.getAll.accept",
                  "readOnly": false,
                  "access": "public",
                  "decorators": []
                }
              ],
              "response": {
                "type": {
                  "$ref": "179"
                }
              },
              "isOverride": false,
              "generateConvenient": true,
              "generateProtocol": true,
              "crossLanguageDefinitionId": "Type.Property.Optional.CollectionsModel.getAll"
            },
            {
              "$id": "378",
              "kind": "basic",
              "name": "getDefault",
              "accessibility": "public",
              "apiVersions": [],
              "doc": "Get models that will return the default object",
              "operation": {
                "$id": "379",
                "name": "getDefault",
                "resourceName": "CollectionsModel",
                "doc": "Get models that will return the default object",
                "accessibility": "public",
                "parameters": [
                  {
                    "$id": "380",
                    "kind": "header",
                    "name": "accept",
                    "serializedName": "Accept",
                    "type": {
                      "$ref": "85"
                    },
                    "isApiVersion": false,
                    "optional": false,
                    "isContentType": false,
                    "scope": "Constant",
                    "readOnly": false,
                    "decorators": [],
                    "crossLanguageDefinitionId": "Type.Property.Optional.CollectionsModel.getDefault.accept"
                  }
                ],
                "responses": [
                  {
                    "statusCodes": [
                      200
                    ],
                    "bodyType": {
                      "$ref": "179"
                    },
                    "headers": [],
                    "isErrorResponse": false,
                    "contentTypes": [
                      "application/json"
                    ]
                  }
                ],
                "httpMethod": "GET",
                "uri": "{endpoint}",
                "path": "/type/property/optional/collections/model/default",
                "bufferResponse": true,
                "generateProtocolMethod": true,
                "generateConvenienceMethod": true,
                "crossLanguageDefinitionId": "Type.Property.Optional.CollectionsModel.getDefault",
                "decorators": []
              },
              "parameters": [
                {
                  "$id": "381",
                  "kind": "method",
                  "name": "accept",
                  "serializedName": "Accept",
                  "type": {
                    "$ref": "85"
                  },
                  "location": "Header",
                  "isApiVersion": false,
                  "optional": false,
                  "scope": "Constant",
                  "crossLanguageDefinitionId": "Type.Property.Optional.CollectionsModel.getDefault.accept",
                  "readOnly": false,
                  "access": "public",
                  "decorators": []
                }
              ],
              "response": {
                "type": {
                  "$ref": "179"
                }
              },
              "isOverride": false,
              "generateConvenient": true,
              "generateProtocol": true,
              "crossLanguageDefinitionId": "Type.Property.Optional.CollectionsModel.getDefault"
            },
            {
              "$id": "382",
              "kind": "basic",
              "name": "putAll",
              "accessibility": "public",
              "apiVersions": [],
              "doc": "Put a body with all properties present.",
              "operation": {
                "$id": "383",
                "name": "putAll",
                "resourceName": "CollectionsModel",
                "doc": "Put a body with all properties present.",
                "accessibility": "public",
                "parameters": [
                  {
                    "$id": "384",
                    "kind": "header",
                    "name": "contentType",
                    "serializedName": "Content-Type",
                    "doc": "Body parameter's content type. Known values are application/json",
                    "type": {
                      "$ref": "87"
                    },
                    "isApiVersion": false,
                    "optional": false,
                    "isContentType": true,
                    "scope": "Constant",
                    "readOnly": false,
                    "decorators": [],
                    "crossLanguageDefinitionId": "Type.Property.Optional.CollectionsModel.putAll.contentType"
                  },
                  {
                    "$id": "385",
                    "kind": "body",
                    "name": "body",
                    "serializedName": "body",
                    "type": {
                      "$ref": "179"
                    },
                    "isApiVersion": false,
                    "contentTypes": [
                      "application/json"
                    ],
                    "defaultContentType": "application/json",
                    "optional": false,
                    "scope": "Method",
                    "decorators": [],
                    "readOnly": false,
                    "crossLanguageDefinitionId": "Type.Property.Optional.CollectionsModel.putAll.body"
                  }
                ],
                "responses": [
                  {
                    "statusCodes": [
                      204
                    ],
                    "headers": [],
                    "isErrorResponse": false
                  }
                ],
                "httpMethod": "PUT",
                "uri": "{endpoint}",
                "path": "/type/property/optional/collections/model/all",
                "requestMediaTypes": [
                  "application/json"
                ],
                "bufferResponse": true,
                "generateProtocolMethod": true,
                "generateConvenienceMethod": true,
                "crossLanguageDefinitionId": "Type.Property.Optional.CollectionsModel.putAll",
                "decorators": []
              },
              "parameters": [
                {
                  "$id": "386",
                  "kind": "method",
                  "name": "body",
                  "serializedName": "body",
                  "type": {
                    "$ref": "179"
                  },
                  "location": "Body",
                  "isApiVersion": false,
                  "optional": false,
                  "scope": "Method",
                  "crossLanguageDefinitionId": "Type.Property.Optional.CollectionsModel.putAll.body",
                  "readOnly": false,
                  "access": "public",
                  "decorators": []
                },
                {
                  "$id": "387",
                  "kind": "method",
                  "name": "contentType",
                  "serializedName": "Content-Type",
                  "doc": "Body parameter's content type. Known values are application/json",
                  "type": {
                    "$ref": "87"
                  },
                  "location": "Header",
                  "isApiVersion": false,
                  "optional": false,
                  "scope": "Constant",
                  "crossLanguageDefinitionId": "Type.Property.Optional.CollectionsModel.putAll.contentType",
                  "readOnly": false,
                  "access": "public",
                  "decorators": []
                }
              ],
              "response": {},
              "isOverride": false,
              "generateConvenient": true,
              "generateProtocol": true,
              "crossLanguageDefinitionId": "Type.Property.Optional.CollectionsModel.putAll"
            },
            {
              "$id": "388",
              "kind": "basic",
              "name": "putDefault",
              "accessibility": "public",
              "apiVersions": [],
              "doc": "Put a body with default properties.",
              "operation": {
                "$id": "389",
                "name": "putDefault",
                "resourceName": "CollectionsModel",
                "doc": "Put a body with default properties.",
                "accessibility": "public",
                "parameters": [
                  {
                    "$id": "390",
                    "kind": "header",
                    "name": "contentType",
                    "serializedName": "Content-Type",
                    "doc": "Body parameter's content type. Known values are application/json",
                    "type": {
                      "$ref": "89"
                    },
                    "isApiVersion": false,
                    "optional": false,
                    "isContentType": true,
                    "scope": "Constant",
                    "readOnly": false,
                    "decorators": [],
                    "crossLanguageDefinitionId": "Type.Property.Optional.CollectionsModel.putDefault.contentType"
                  },
                  {
                    "$id": "391",
                    "kind": "body",
                    "name": "body",
                    "serializedName": "body",
                    "type": {
                      "$ref": "179"
                    },
                    "isApiVersion": false,
                    "contentTypes": [
                      "application/json"
                    ],
                    "defaultContentType": "application/json",
                    "optional": false,
                    "scope": "Method",
                    "decorators": [],
                    "readOnly": false,
                    "crossLanguageDefinitionId": "Type.Property.Optional.CollectionsModel.putDefault.body"
                  }
                ],
                "responses": [
                  {
                    "statusCodes": [
                      204
                    ],
                    "headers": [],
                    "isErrorResponse": false
                  }
                ],
                "httpMethod": "PUT",
                "uri": "{endpoint}",
                "path": "/type/property/optional/collections/model/default",
                "requestMediaTypes": [
                  "application/json"
                ],
                "bufferResponse": true,
                "generateProtocolMethod": true,
                "generateConvenienceMethod": true,
                "crossLanguageDefinitionId": "Type.Property.Optional.CollectionsModel.putDefault",
                "decorators": []
              },
              "parameters": [
                {
                  "$id": "392",
                  "kind": "method",
                  "name": "body",
                  "serializedName": "body",
                  "type": {
                    "$ref": "179"
                  },
                  "location": "Body",
                  "isApiVersion": false,
                  "optional": false,
                  "scope": "Method",
                  "crossLanguageDefinitionId": "Type.Property.Optional.CollectionsModel.putDefault.body",
                  "readOnly": false,
                  "access": "public",
                  "decorators": []
                },
                {
                  "$id": "393",
                  "kind": "method",
                  "name": "contentType",
                  "serializedName": "Content-Type",
                  "doc": "Body parameter's content type. Known values are application/json",
                  "type": {
                    "$ref": "89"
                  },
                  "location": "Header",
                  "isApiVersion": false,
                  "optional": false,
                  "scope": "Constant",
                  "crossLanguageDefinitionId": "Type.Property.Optional.CollectionsModel.putDefault.contentType",
                  "readOnly": false,
                  "access": "public",
                  "decorators": []
                }
              ],
              "response": {},
              "isOverride": false,
              "generateConvenient": true,
              "generateProtocol": true,
              "crossLanguageDefinitionId": "Type.Property.Optional.CollectionsModel.putDefault"
            }
          ],
          "parameters": [
            {
              "$id": "394",
              "kind": "endpoint",
              "name": "endpoint",
              "serializedName": "endpoint",
              "doc": "Service host",
              "type": {
                "$id": "395",
                "kind": "url",
                "name": "endpoint",
                "crossLanguageDefinitionId": "TypeSpec.url"
              },
              "isApiVersion": false,
              "optional": false,
              "scope": "Client",
              "isEndpoint": true,
              "defaultValue": {
                "type": {
                  "$id": "396",
                  "kind": "string",
                  "name": "string",
                  "crossLanguageDefinitionId": "TypeSpec.string"
                },
                "value": "http://localhost:3000"
              },
              "serverUrlTemplate": "{endpoint}",
              "skipUrlEncoding": false,
              "readOnly": false,
              "crossLanguageDefinitionId": "Type.Property.Optional.endpoint"
            }
          ],
          "decorators": [],
          "crossLanguageDefinitionId": "Type.Property.Optional.CollectionsModel",
          "apiVersions": [],
          "parent": {
            "$ref": "201"
          }
        },
        {
          "$id": "397",
          "kind": "client",
          "name": "StringLiteral",
          "namespace": "Type.Property.Optional",
          "methods": [
            {
              "$id": "398",
              "kind": "basic",
              "name": "getAll",
              "accessibility": "public",
              "apiVersions": [],
              "doc": "Get models that will return all properties in the model",
              "operation": {
                "$id": "399",
                "name": "getAll",
                "resourceName": "StringLiteral",
                "doc": "Get models that will return all properties in the model",
                "accessibility": "public",
                "parameters": [
                  {
                    "$id": "400",
                    "kind": "header",
                    "name": "accept",
                    "serializedName": "Accept",
                    "type": {
                      "$ref": "91"
                    },
                    "isApiVersion": false,
                    "optional": false,
                    "isContentType": false,
                    "scope": "Constant",
                    "readOnly": false,
                    "decorators": [],
                    "crossLanguageDefinitionId": "Type.Property.Optional.StringLiteral.getAll.accept"
                  }
                ],
                "responses": [
                  {
                    "statusCodes": [
                      200
                    ],
                    "bodyType": {
                      "$ref": "182"
                    },
                    "headers": [],
                    "isErrorResponse": false,
                    "contentTypes": [
                      "application/json"
                    ]
                  }
                ],
                "httpMethod": "GET",
                "uri": "{endpoint}",
                "path": "/type/property/optional/string/literal/all",
                "bufferResponse": true,
                "generateProtocolMethod": true,
                "generateConvenienceMethod": true,
                "crossLanguageDefinitionId": "Type.Property.Optional.StringLiteral.getAll",
                "decorators": []
              },
              "parameters": [
                {
                  "$id": "401",
                  "kind": "method",
                  "name": "accept",
                  "serializedName": "Accept",
                  "type": {
                    "$ref": "91"
                  },
                  "location": "Header",
                  "isApiVersion": false,
                  "optional": false,
                  "scope": "Constant",
                  "crossLanguageDefinitionId": "Type.Property.Optional.StringLiteral.getAll.accept",
                  "readOnly": false,
                  "access": "public",
                  "decorators": []
                }
              ],
              "response": {
                "type": {
                  "$ref": "182"
                }
              },
              "isOverride": false,
              "generateConvenient": true,
              "generateProtocol": true,
              "crossLanguageDefinitionId": "Type.Property.Optional.StringLiteral.getAll"
            },
            {
              "$id": "402",
              "kind": "basic",
              "name": "getDefault",
              "accessibility": "public",
              "apiVersions": [],
              "doc": "Get models that will return the default object",
              "operation": {
                "$id": "403",
                "name": "getDefault",
                "resourceName": "StringLiteral",
                "doc": "Get models that will return the default object",
                "accessibility": "public",
                "parameters": [
                  {
                    "$id": "404",
                    "kind": "header",
                    "name": "accept",
                    "serializedName": "Accept",
                    "type": {
                      "$ref": "93"
                    },
                    "isApiVersion": false,
                    "optional": false,
                    "isContentType": false,
                    "scope": "Constant",
                    "readOnly": false,
                    "decorators": [],
                    "crossLanguageDefinitionId": "Type.Property.Optional.StringLiteral.getDefault.accept"
                  }
                ],
                "responses": [
                  {
                    "statusCodes": [
                      200
                    ],
                    "bodyType": {
                      "$ref": "182"
                    },
                    "headers": [],
                    "isErrorResponse": false,
                    "contentTypes": [
                      "application/json"
                    ]
                  }
                ],
                "httpMethod": "GET",
                "uri": "{endpoint}",
                "path": "/type/property/optional/string/literal/default",
                "bufferResponse": true,
                "generateProtocolMethod": true,
                "generateConvenienceMethod": true,
                "crossLanguageDefinitionId": "Type.Property.Optional.StringLiteral.getDefault",
                "decorators": []
              },
              "parameters": [
                {
                  "$id": "405",
                  "kind": "method",
                  "name": "accept",
                  "serializedName": "Accept",
                  "type": {
                    "$ref": "93"
                  },
                  "location": "Header",
                  "isApiVersion": false,
                  "optional": false,
                  "scope": "Constant",
                  "crossLanguageDefinitionId": "Type.Property.Optional.StringLiteral.getDefault.accept",
                  "readOnly": false,
                  "access": "public",
                  "decorators": []
                }
              ],
              "response": {
                "type": {
                  "$ref": "182"
                }
              },
              "isOverride": false,
              "generateConvenient": true,
              "generateProtocol": true,
              "crossLanguageDefinitionId": "Type.Property.Optional.StringLiteral.getDefault"
            },
            {
              "$id": "406",
              "kind": "basic",
              "name": "putAll",
              "accessibility": "public",
              "apiVersions": [],
              "doc": "Put a body with all properties present.",
              "operation": {
                "$id": "407",
                "name": "putAll",
                "resourceName": "StringLiteral",
                "doc": "Put a body with all properties present.",
                "accessibility": "public",
                "parameters": [
                  {
                    "$id": "408",
                    "kind": "header",
                    "name": "contentType",
                    "serializedName": "Content-Type",
                    "doc": "Body parameter's content type. Known values are application/json",
                    "type": {
                      "$ref": "95"
                    },
                    "isApiVersion": false,
                    "optional": false,
                    "isContentType": true,
                    "scope": "Constant",
                    "readOnly": false,
                    "decorators": [],
                    "crossLanguageDefinitionId": "Type.Property.Optional.StringLiteral.putAll.contentType"
                  },
                  {
                    "$id": "409",
                    "kind": "body",
                    "name": "body",
                    "serializedName": "body",
                    "type": {
                      "$ref": "182"
                    },
                    "isApiVersion": false,
                    "contentTypes": [
                      "application/json"
                    ],
                    "defaultContentType": "application/json",
                    "optional": false,
                    "scope": "Method",
                    "decorators": [],
                    "readOnly": false,
                    "crossLanguageDefinitionId": "Type.Property.Optional.StringLiteral.putAll.body"
                  }
                ],
                "responses": [
                  {
                    "statusCodes": [
                      204
                    ],
                    "headers": [],
                    "isErrorResponse": false
                  }
                ],
                "httpMethod": "PUT",
                "uri": "{endpoint}",
                "path": "/type/property/optional/string/literal/all",
                "requestMediaTypes": [
                  "application/json"
                ],
                "bufferResponse": true,
                "generateProtocolMethod": true,
                "generateConvenienceMethod": true,
                "crossLanguageDefinitionId": "Type.Property.Optional.StringLiteral.putAll",
                "decorators": []
              },
              "parameters": [
                {
                  "$id": "410",
                  "kind": "method",
                  "name": "body",
                  "serializedName": "body",
                  "type": {
                    "$ref": "182"
                  },
                  "location": "Body",
                  "isApiVersion": false,
                  "optional": false,
                  "scope": "Method",
                  "crossLanguageDefinitionId": "Type.Property.Optional.StringLiteral.putAll.body",
                  "readOnly": false,
                  "access": "public",
                  "decorators": []
                },
                {
                  "$id": "411",
                  "kind": "method",
                  "name": "contentType",
                  "serializedName": "Content-Type",
                  "doc": "Body parameter's content type. Known values are application/json",
                  "type": {
                    "$ref": "95"
                  },
                  "location": "Header",
                  "isApiVersion": false,
                  "optional": false,
                  "scope": "Constant",
                  "crossLanguageDefinitionId": "Type.Property.Optional.StringLiteral.putAll.contentType",
                  "readOnly": false,
                  "access": "public",
                  "decorators": []
                }
              ],
              "response": {},
              "isOverride": false,
              "generateConvenient": true,
              "generateProtocol": true,
              "crossLanguageDefinitionId": "Type.Property.Optional.StringLiteral.putAll"
            },
            {
              "$id": "412",
              "kind": "basic",
              "name": "putDefault",
              "accessibility": "public",
              "apiVersions": [],
              "doc": "Put a body with default properties.",
              "operation": {
                "$id": "413",
                "name": "putDefault",
                "resourceName": "StringLiteral",
                "doc": "Put a body with default properties.",
                "accessibility": "public",
                "parameters": [
                  {
                    "$id": "414",
                    "kind": "header",
                    "name": "contentType",
                    "serializedName": "Content-Type",
                    "doc": "Body parameter's content type. Known values are application/json",
                    "type": {
                      "$ref": "97"
                    },
                    "isApiVersion": false,
                    "optional": false,
                    "isContentType": true,
                    "scope": "Constant",
                    "readOnly": false,
                    "decorators": [],
                    "crossLanguageDefinitionId": "Type.Property.Optional.StringLiteral.putDefault.contentType"
                  },
                  {
                    "$id": "415",
                    "kind": "body",
                    "name": "body",
                    "serializedName": "body",
                    "type": {
                      "$ref": "182"
                    },
                    "isApiVersion": false,
                    "contentTypes": [
                      "application/json"
                    ],
                    "defaultContentType": "application/json",
                    "optional": false,
                    "scope": "Method",
                    "decorators": [],
                    "readOnly": false,
                    "crossLanguageDefinitionId": "Type.Property.Optional.StringLiteral.putDefault.body"
                  }
                ],
                "responses": [
                  {
                    "statusCodes": [
                      204
                    ],
                    "headers": [],
                    "isErrorResponse": false
                  }
                ],
                "httpMethod": "PUT",
                "uri": "{endpoint}",
                "path": "/type/property/optional/string/literal/default",
                "requestMediaTypes": [
                  "application/json"
                ],
                "bufferResponse": true,
                "generateProtocolMethod": true,
                "generateConvenienceMethod": true,
                "crossLanguageDefinitionId": "Type.Property.Optional.StringLiteral.putDefault",
                "decorators": []
              },
              "parameters": [
                {
                  "$id": "416",
                  "kind": "method",
                  "name": "body",
                  "serializedName": "body",
                  "type": {
                    "$ref": "182"
                  },
                  "location": "Body",
                  "isApiVersion": false,
                  "optional": false,
                  "scope": "Method",
                  "crossLanguageDefinitionId": "Type.Property.Optional.StringLiteral.putDefault.body",
                  "readOnly": false,
                  "access": "public",
                  "decorators": []
                },
                {
                  "$id": "417",
                  "kind": "method",
                  "name": "contentType",
                  "serializedName": "Content-Type",
                  "doc": "Body parameter's content type. Known values are application/json",
                  "type": {
                    "$ref": "97"
                  },
                  "location": "Header",
                  "isApiVersion": false,
                  "optional": false,
                  "scope": "Constant",
                  "crossLanguageDefinitionId": "Type.Property.Optional.StringLiteral.putDefault.contentType",
                  "readOnly": false,
                  "access": "public",
                  "decorators": []
                }
              ],
              "response": {},
              "isOverride": false,
              "generateConvenient": true,
              "generateProtocol": true,
              "crossLanguageDefinitionId": "Type.Property.Optional.StringLiteral.putDefault"
            }
          ],
          "parameters": [
            {
              "$id": "418",
              "kind": "endpoint",
              "name": "endpoint",
              "serializedName": "endpoint",
              "doc": "Service host",
              "type": {
                "$id": "419",
                "kind": "url",
                "name": "endpoint",
                "crossLanguageDefinitionId": "TypeSpec.url"
              },
              "isApiVersion": false,
              "optional": false,
              "scope": "Client",
              "isEndpoint": true,
              "defaultValue": {
                "type": {
                  "$id": "420",
                  "kind": "string",
                  "name": "string",
                  "crossLanguageDefinitionId": "TypeSpec.string"
                },
                "value": "http://localhost:3000"
              },
              "serverUrlTemplate": "{endpoint}",
              "skipUrlEncoding": false,
              "readOnly": false,
              "crossLanguageDefinitionId": "Type.Property.Optional.endpoint"
            }
          ],
          "decorators": [],
          "crossLanguageDefinitionId": "Type.Property.Optional.StringLiteral",
          "apiVersions": [],
          "parent": {
            "$ref": "201"
          }
        },
        {
          "$id": "421",
          "kind": "client",
          "name": "IntLiteral",
          "namespace": "Type.Property.Optional",
          "methods": [
            {
              "$id": "422",
              "kind": "basic",
              "name": "getAll",
              "accessibility": "public",
              "apiVersions": [],
              "doc": "Get models that will return all properties in the model",
              "operation": {
                "$id": "423",
                "name": "getAll",
                "resourceName": "IntLiteral",
                "doc": "Get models that will return all properties in the model",
                "accessibility": "public",
                "parameters": [
                  {
                    "$id": "424",
                    "kind": "header",
                    "name": "accept",
                    "serializedName": "Accept",
                    "type": {
                      "$ref": "99"
                    },
                    "isApiVersion": false,
                    "optional": false,
                    "isContentType": false,
                    "scope": "Constant",
                    "readOnly": false,
                    "decorators": [],
                    "crossLanguageDefinitionId": "Type.Property.Optional.IntLiteral.getAll.accept"
                  }
                ],
                "responses": [
                  {
                    "statusCodes": [
                      200
                    ],
                    "bodyType": {
                      "$ref": "184"
                    },
                    "headers": [],
                    "isErrorResponse": false,
                    "contentTypes": [
                      "application/json"
                    ]
                  }
                ],
                "httpMethod": "GET",
                "uri": "{endpoint}",
                "path": "/type/property/optional/int/literal/all",
                "bufferResponse": true,
                "generateProtocolMethod": true,
                "generateConvenienceMethod": true,
                "crossLanguageDefinitionId": "Type.Property.Optional.IntLiteral.getAll",
                "decorators": []
              },
              "parameters": [
                {
                  "$id": "425",
                  "kind": "method",
                  "name": "accept",
                  "serializedName": "Accept",
                  "type": {
                    "$ref": "99"
                  },
                  "location": "Header",
                  "isApiVersion": false,
                  "optional": false,
                  "scope": "Constant",
                  "crossLanguageDefinitionId": "Type.Property.Optional.IntLiteral.getAll.accept",
                  "readOnly": false,
                  "access": "public",
                  "decorators": []
                }
              ],
              "response": {
                "type": {
                  "$ref": "184"
                }
              },
              "isOverride": false,
              "generateConvenient": true,
              "generateProtocol": true,
              "crossLanguageDefinitionId": "Type.Property.Optional.IntLiteral.getAll"
            },
            {
              "$id": "426",
              "kind": "basic",
              "name": "getDefault",
              "accessibility": "public",
              "apiVersions": [],
              "doc": "Get models that will return the default object",
              "operation": {
                "$id": "427",
                "name": "getDefault",
                "resourceName": "IntLiteral",
                "doc": "Get models that will return the default object",
                "accessibility": "public",
                "parameters": [
                  {
                    "$id": "428",
                    "kind": "header",
                    "name": "accept",
                    "serializedName": "Accept",
                    "type": {
                      "$ref": "101"
                    },
                    "isApiVersion": false,
                    "optional": false,
                    "isContentType": false,
                    "scope": "Constant",
                    "readOnly": false,
                    "decorators": [],
                    "crossLanguageDefinitionId": "Type.Property.Optional.IntLiteral.getDefault.accept"
                  }
                ],
                "responses": [
                  {
                    "statusCodes": [
                      200
                    ],
                    "bodyType": {
                      "$ref": "184"
                    },
                    "headers": [],
                    "isErrorResponse": false,
                    "contentTypes": [
                      "application/json"
                    ]
                  }
                ],
                "httpMethod": "GET",
                "uri": "{endpoint}",
                "path": "/type/property/optional/int/literal/default",
                "bufferResponse": true,
                "generateProtocolMethod": true,
                "generateConvenienceMethod": true,
                "crossLanguageDefinitionId": "Type.Property.Optional.IntLiteral.getDefault",
                "decorators": []
              },
              "parameters": [
                {
                  "$id": "429",
                  "kind": "method",
                  "name": "accept",
                  "serializedName": "Accept",
                  "type": {
                    "$ref": "101"
                  },
                  "location": "Header",
                  "isApiVersion": false,
                  "optional": false,
                  "scope": "Constant",
                  "crossLanguageDefinitionId": "Type.Property.Optional.IntLiteral.getDefault.accept",
                  "readOnly": false,
                  "access": "public",
                  "decorators": []
                }
              ],
              "response": {
                "type": {
                  "$ref": "184"
                }
              },
              "isOverride": false,
              "generateConvenient": true,
              "generateProtocol": true,
              "crossLanguageDefinitionId": "Type.Property.Optional.IntLiteral.getDefault"
            },
            {
              "$id": "430",
              "kind": "basic",
              "name": "putAll",
              "accessibility": "public",
              "apiVersions": [],
              "doc": "Put a body with all properties present.",
              "operation": {
                "$id": "431",
                "name": "putAll",
                "resourceName": "IntLiteral",
                "doc": "Put a body with all properties present.",
                "accessibility": "public",
                "parameters": [
                  {
                    "$id": "432",
                    "kind": "header",
                    "name": "contentType",
                    "serializedName": "Content-Type",
                    "doc": "Body parameter's content type. Known values are application/json",
                    "type": {
                      "$ref": "103"
                    },
                    "isApiVersion": false,
                    "optional": false,
                    "isContentType": true,
                    "scope": "Constant",
                    "readOnly": false,
                    "decorators": [],
                    "crossLanguageDefinitionId": "Type.Property.Optional.IntLiteral.putAll.contentType"
                  },
                  {
                    "$id": "433",
                    "kind": "body",
                    "name": "body",
                    "serializedName": "body",
                    "type": {
                      "$ref": "184"
                    },
                    "isApiVersion": false,
                    "contentTypes": [
                      "application/json"
                    ],
                    "defaultContentType": "application/json",
                    "optional": false,
                    "scope": "Method",
                    "decorators": [],
                    "readOnly": false,
                    "crossLanguageDefinitionId": "Type.Property.Optional.IntLiteral.putAll.body"
                  }
                ],
                "responses": [
                  {
                    "statusCodes": [
                      204
                    ],
                    "headers": [],
                    "isErrorResponse": false
                  }
                ],
                "httpMethod": "PUT",
                "uri": "{endpoint}",
                "path": "/type/property/optional/int/literal/all",
                "requestMediaTypes": [
                  "application/json"
                ],
                "bufferResponse": true,
                "generateProtocolMethod": true,
                "generateConvenienceMethod": true,
                "crossLanguageDefinitionId": "Type.Property.Optional.IntLiteral.putAll",
                "decorators": []
              },
              "parameters": [
                {
                  "$id": "434",
                  "kind": "method",
                  "name": "body",
                  "serializedName": "body",
                  "type": {
                    "$ref": "184"
                  },
                  "location": "Body",
                  "isApiVersion": false,
                  "optional": false,
                  "scope": "Method",
                  "crossLanguageDefinitionId": "Type.Property.Optional.IntLiteral.putAll.body",
                  "readOnly": false,
                  "access": "public",
                  "decorators": []
                },
                {
                  "$id": "435",
                  "kind": "method",
                  "name": "contentType",
                  "serializedName": "Content-Type",
                  "doc": "Body parameter's content type. Known values are application/json",
                  "type": {
                    "$ref": "103"
                  },
                  "location": "Header",
                  "isApiVersion": false,
                  "optional": false,
                  "scope": "Constant",
                  "crossLanguageDefinitionId": "Type.Property.Optional.IntLiteral.putAll.contentType",
                  "readOnly": false,
                  "access": "public",
                  "decorators": []
                }
              ],
              "response": {},
              "isOverride": false,
              "generateConvenient": true,
              "generateProtocol": true,
              "crossLanguageDefinitionId": "Type.Property.Optional.IntLiteral.putAll"
            },
            {
              "$id": "436",
              "kind": "basic",
              "name": "putDefault",
              "accessibility": "public",
              "apiVersions": [],
              "doc": "Put a body with default properties.",
              "operation": {
                "$id": "437",
                "name": "putDefault",
                "resourceName": "IntLiteral",
                "doc": "Put a body with default properties.",
                "accessibility": "public",
                "parameters": [
                  {
                    "$id": "438",
                    "kind": "header",
                    "name": "contentType",
                    "serializedName": "Content-Type",
                    "doc": "Body parameter's content type. Known values are application/json",
                    "type": {
                      "$ref": "105"
                    },
                    "isApiVersion": false,
                    "optional": false,
                    "isContentType": true,
                    "scope": "Constant",
                    "readOnly": false,
                    "decorators": [],
                    "crossLanguageDefinitionId": "Type.Property.Optional.IntLiteral.putDefault.contentType"
                  },
                  {
                    "$id": "439",
                    "kind": "body",
                    "name": "body",
                    "serializedName": "body",
                    "type": {
                      "$ref": "184"
                    },
                    "isApiVersion": false,
                    "contentTypes": [
                      "application/json"
                    ],
                    "defaultContentType": "application/json",
                    "optional": false,
                    "scope": "Method",
                    "decorators": [],
                    "readOnly": false,
                    "crossLanguageDefinitionId": "Type.Property.Optional.IntLiteral.putDefault.body"
                  }
                ],
                "responses": [
                  {
                    "statusCodes": [
                      204
                    ],
                    "headers": [],
                    "isErrorResponse": false
                  }
                ],
                "httpMethod": "PUT",
                "uri": "{endpoint}",
                "path": "/type/property/optional/int/literal/default",
                "requestMediaTypes": [
                  "application/json"
                ],
                "bufferResponse": true,
                "generateProtocolMethod": true,
                "generateConvenienceMethod": true,
                "crossLanguageDefinitionId": "Type.Property.Optional.IntLiteral.putDefault",
                "decorators": []
              },
              "parameters": [
                {
                  "$id": "440",
                  "kind": "method",
                  "name": "body",
                  "serializedName": "body",
                  "type": {
                    "$ref": "184"
                  },
                  "location": "Body",
                  "isApiVersion": false,
                  "optional": false,
                  "scope": "Method",
                  "crossLanguageDefinitionId": "Type.Property.Optional.IntLiteral.putDefault.body",
                  "readOnly": false,
                  "access": "public",
                  "decorators": []
                },
                {
                  "$id": "441",
                  "kind": "method",
                  "name": "contentType",
                  "serializedName": "Content-Type",
                  "doc": "Body parameter's content type. Known values are application/json",
                  "type": {
                    "$ref": "105"
                  },
                  "location": "Header",
                  "isApiVersion": false,
                  "optional": false,
                  "scope": "Constant",
                  "crossLanguageDefinitionId": "Type.Property.Optional.IntLiteral.putDefault.contentType",
                  "readOnly": false,
                  "access": "public",
                  "decorators": []
                }
              ],
              "response": {},
              "isOverride": false,
              "generateConvenient": true,
              "generateProtocol": true,
              "crossLanguageDefinitionId": "Type.Property.Optional.IntLiteral.putDefault"
            }
          ],
          "parameters": [
            {
              "$id": "442",
              "kind": "endpoint",
              "name": "endpoint",
              "serializedName": "endpoint",
              "doc": "Service host",
              "type": {
                "$id": "443",
                "kind": "url",
                "name": "endpoint",
                "crossLanguageDefinitionId": "TypeSpec.url"
              },
              "isApiVersion": false,
              "optional": false,
              "scope": "Client",
              "isEndpoint": true,
              "defaultValue": {
                "type": {
                  "$id": "444",
                  "kind": "string",
                  "name": "string",
                  "crossLanguageDefinitionId": "TypeSpec.string"
                },
                "value": "http://localhost:3000"
              },
              "serverUrlTemplate": "{endpoint}",
              "skipUrlEncoding": false,
              "readOnly": false,
              "crossLanguageDefinitionId": "Type.Property.Optional.endpoint"
            }
          ],
          "decorators": [],
          "crossLanguageDefinitionId": "Type.Property.Optional.IntLiteral",
          "apiVersions": [],
          "parent": {
            "$ref": "201"
          }
        },
        {
          "$id": "445",
          "kind": "client",
          "name": "FloatLiteral",
          "namespace": "Type.Property.Optional",
          "methods": [
            {
              "$id": "446",
              "kind": "basic",
              "name": "getAll",
              "accessibility": "public",
              "apiVersions": [],
              "doc": "Get models that will return all properties in the model",
              "operation": {
                "$id": "447",
                "name": "getAll",
                "resourceName": "FloatLiteral",
                "doc": "Get models that will return all properties in the model",
                "accessibility": "public",
                "parameters": [
                  {
                    "$id": "448",
                    "kind": "header",
                    "name": "accept",
                    "serializedName": "Accept",
                    "type": {
                      "$ref": "107"
                    },
                    "isApiVersion": false,
                    "optional": false,
                    "isContentType": false,
                    "scope": "Constant",
                    "readOnly": false,
                    "decorators": [],
                    "crossLanguageDefinitionId": "Type.Property.Optional.FloatLiteral.getAll.accept"
                  }
                ],
                "responses": [
                  {
                    "statusCodes": [
                      200
                    ],
                    "bodyType": {
                      "$ref": "186"
                    },
                    "headers": [],
                    "isErrorResponse": false,
                    "contentTypes": [
                      "application/json"
                    ]
                  }
                ],
                "httpMethod": "GET",
                "uri": "{endpoint}",
                "path": "/type/property/optional/float/literal/all",
                "bufferResponse": true,
                "generateProtocolMethod": true,
                "generateConvenienceMethod": true,
                "crossLanguageDefinitionId": "Type.Property.Optional.FloatLiteral.getAll",
                "decorators": []
              },
              "parameters": [
                {
                  "$id": "449",
                  "kind": "method",
                  "name": "accept",
                  "serializedName": "Accept",
                  "type": {
                    "$ref": "107"
                  },
                  "location": "Header",
                  "isApiVersion": false,
                  "optional": false,
                  "scope": "Constant",
                  "crossLanguageDefinitionId": "Type.Property.Optional.FloatLiteral.getAll.accept",
                  "readOnly": false,
                  "access": "public",
                  "decorators": []
                }
              ],
              "response": {
                "type": {
                  "$ref": "186"
                }
              },
              "isOverride": false,
              "generateConvenient": true,
              "generateProtocol": true,
              "crossLanguageDefinitionId": "Type.Property.Optional.FloatLiteral.getAll"
            },
            {
              "$id": "450",
              "kind": "basic",
              "name": "getDefault",
              "accessibility": "public",
              "apiVersions": [],
              "doc": "Get models that will return the default object",
              "operation": {
                "$id": "451",
                "name": "getDefault",
                "resourceName": "FloatLiteral",
                "doc": "Get models that will return the default object",
                "accessibility": "public",
                "parameters": [
                  {
                    "$id": "452",
                    "kind": "header",
                    "name": "accept",
                    "serializedName": "Accept",
                    "type": {
                      "$ref": "109"
                    },
                    "isApiVersion": false,
                    "optional": false,
                    "isContentType": false,
                    "scope": "Constant",
                    "readOnly": false,
                    "decorators": [],
                    "crossLanguageDefinitionId": "Type.Property.Optional.FloatLiteral.getDefault.accept"
                  }
                ],
                "responses": [
                  {
                    "statusCodes": [
                      200
                    ],
                    "bodyType": {
                      "$ref": "186"
                    },
                    "headers": [],
                    "isErrorResponse": false,
                    "contentTypes": [
                      "application/json"
                    ]
                  }
                ],
                "httpMethod": "GET",
                "uri": "{endpoint}",
                "path": "/type/property/optional/float/literal/default",
                "bufferResponse": true,
                "generateProtocolMethod": true,
                "generateConvenienceMethod": true,
                "crossLanguageDefinitionId": "Type.Property.Optional.FloatLiteral.getDefault",
                "decorators": []
              },
              "parameters": [
                {
                  "$id": "453",
                  "kind": "method",
                  "name": "accept",
                  "serializedName": "Accept",
                  "type": {
                    "$ref": "109"
                  },
                  "location": "Header",
                  "isApiVersion": false,
                  "optional": false,
                  "scope": "Constant",
                  "crossLanguageDefinitionId": "Type.Property.Optional.FloatLiteral.getDefault.accept",
                  "readOnly": false,
                  "access": "public",
                  "decorators": []
                }
              ],
              "response": {
                "type": {
                  "$ref": "186"
                }
              },
              "isOverride": false,
              "generateConvenient": true,
              "generateProtocol": true,
              "crossLanguageDefinitionId": "Type.Property.Optional.FloatLiteral.getDefault"
            },
            {
              "$id": "454",
              "kind": "basic",
              "name": "putAll",
              "accessibility": "public",
              "apiVersions": [],
              "doc": "Put a body with all properties present.",
              "operation": {
                "$id": "455",
                "name": "putAll",
                "resourceName": "FloatLiteral",
                "doc": "Put a body with all properties present.",
                "accessibility": "public",
                "parameters": [
                  {
                    "$id": "456",
                    "kind": "header",
                    "name": "contentType",
                    "serializedName": "Content-Type",
                    "doc": "Body parameter's content type. Known values are application/json",
                    "type": {
                      "$ref": "111"
                    },
                    "isApiVersion": false,
                    "optional": false,
                    "isContentType": true,
                    "scope": "Constant",
                    "readOnly": false,
                    "decorators": [],
                    "crossLanguageDefinitionId": "Type.Property.Optional.FloatLiteral.putAll.contentType"
                  },
                  {
                    "$id": "457",
                    "kind": "body",
                    "name": "body",
                    "serializedName": "body",
                    "type": {
                      "$ref": "186"
                    },
                    "isApiVersion": false,
                    "contentTypes": [
                      "application/json"
                    ],
                    "defaultContentType": "application/json",
                    "optional": false,
                    "scope": "Method",
                    "decorators": [],
                    "readOnly": false,
                    "crossLanguageDefinitionId": "Type.Property.Optional.FloatLiteral.putAll.body"
                  }
                ],
                "responses": [
                  {
                    "statusCodes": [
                      204
                    ],
                    "headers": [],
                    "isErrorResponse": false
                  }
                ],
                "httpMethod": "PUT",
                "uri": "{endpoint}",
                "path": "/type/property/optional/float/literal/all",
                "requestMediaTypes": [
                  "application/json"
                ],
                "bufferResponse": true,
                "generateProtocolMethod": true,
                "generateConvenienceMethod": true,
                "crossLanguageDefinitionId": "Type.Property.Optional.FloatLiteral.putAll",
                "decorators": []
              },
              "parameters": [
                {
                  "$id": "458",
                  "kind": "method",
                  "name": "body",
                  "serializedName": "body",
                  "type": {
                    "$ref": "186"
                  },
                  "location": "Body",
                  "isApiVersion": false,
                  "optional": false,
                  "scope": "Method",
                  "crossLanguageDefinitionId": "Type.Property.Optional.FloatLiteral.putAll.body",
                  "readOnly": false,
                  "access": "public",
                  "decorators": []
                },
                {
                  "$id": "459",
                  "kind": "method",
                  "name": "contentType",
                  "serializedName": "Content-Type",
                  "doc": "Body parameter's content type. Known values are application/json",
                  "type": {
                    "$ref": "111"
                  },
                  "location": "Header",
                  "isApiVersion": false,
                  "optional": false,
                  "scope": "Constant",
                  "crossLanguageDefinitionId": "Type.Property.Optional.FloatLiteral.putAll.contentType",
                  "readOnly": false,
                  "access": "public",
                  "decorators": []
                }
              ],
              "response": {},
              "isOverride": false,
              "generateConvenient": true,
              "generateProtocol": true,
              "crossLanguageDefinitionId": "Type.Property.Optional.FloatLiteral.putAll"
            },
            {
              "$id": "460",
              "kind": "basic",
              "name": "putDefault",
              "accessibility": "public",
              "apiVersions": [],
              "doc": "Put a body with default properties.",
              "operation": {
                "$id": "461",
                "name": "putDefault",
                "resourceName": "FloatLiteral",
                "doc": "Put a body with default properties.",
                "accessibility": "public",
                "parameters": [
                  {
                    "$id": "462",
                    "kind": "header",
                    "name": "contentType",
                    "serializedName": "Content-Type",
                    "doc": "Body parameter's content type. Known values are application/json",
                    "type": {
                      "$ref": "113"
                    },
                    "isApiVersion": false,
                    "optional": false,
                    "isContentType": true,
                    "scope": "Constant",
                    "readOnly": false,
                    "decorators": [],
                    "crossLanguageDefinitionId": "Type.Property.Optional.FloatLiteral.putDefault.contentType"
                  },
                  {
                    "$id": "463",
                    "kind": "body",
                    "name": "body",
                    "serializedName": "body",
                    "type": {
                      "$ref": "186"
                    },
                    "isApiVersion": false,
                    "contentTypes": [
                      "application/json"
                    ],
                    "defaultContentType": "application/json",
                    "optional": false,
                    "scope": "Method",
                    "decorators": [],
                    "readOnly": false,
                    "crossLanguageDefinitionId": "Type.Property.Optional.FloatLiteral.putDefault.body"
                  }
                ],
                "responses": [
                  {
                    "statusCodes": [
                      204
                    ],
                    "headers": [],
                    "isErrorResponse": false
                  }
                ],
                "httpMethod": "PUT",
                "uri": "{endpoint}",
                "path": "/type/property/optional/float/literal/default",
                "requestMediaTypes": [
                  "application/json"
                ],
                "bufferResponse": true,
                "generateProtocolMethod": true,
                "generateConvenienceMethod": true,
                "crossLanguageDefinitionId": "Type.Property.Optional.FloatLiteral.putDefault",
                "decorators": []
              },
              "parameters": [
                {
                  "$id": "464",
                  "kind": "method",
                  "name": "body",
                  "serializedName": "body",
                  "type": {
                    "$ref": "186"
                  },
                  "location": "Body",
                  "isApiVersion": false,
                  "optional": false,
                  "scope": "Method",
                  "crossLanguageDefinitionId": "Type.Property.Optional.FloatLiteral.putDefault.body",
                  "readOnly": false,
                  "access": "public",
                  "decorators": []
                },
                {
                  "$id": "465",
                  "kind": "method",
                  "name": "contentType",
                  "serializedName": "Content-Type",
                  "doc": "Body parameter's content type. Known values are application/json",
                  "type": {
                    "$ref": "113"
                  },
                  "location": "Header",
                  "isApiVersion": false,
                  "optional": false,
                  "scope": "Constant",
                  "crossLanguageDefinitionId": "Type.Property.Optional.FloatLiteral.putDefault.contentType",
                  "readOnly": false,
                  "access": "public",
                  "decorators": []
                }
              ],
              "response": {},
              "isOverride": false,
              "generateConvenient": true,
              "generateProtocol": true,
              "crossLanguageDefinitionId": "Type.Property.Optional.FloatLiteral.putDefault"
            }
          ],
          "parameters": [
            {
              "$id": "466",
              "kind": "endpoint",
              "name": "endpoint",
              "serializedName": "endpoint",
              "doc": "Service host",
              "type": {
                "$id": "467",
                "kind": "url",
                "name": "endpoint",
                "crossLanguageDefinitionId": "TypeSpec.url"
              },
              "isApiVersion": false,
              "optional": false,
              "scope": "Client",
              "isEndpoint": true,
              "defaultValue": {
                "type": {
                  "$id": "468",
                  "kind": "string",
                  "name": "string",
                  "crossLanguageDefinitionId": "TypeSpec.string"
                },
                "value": "http://localhost:3000"
              },
              "serverUrlTemplate": "{endpoint}",
              "skipUrlEncoding": false,
              "readOnly": false,
              "crossLanguageDefinitionId": "Type.Property.Optional.endpoint"
            }
          ],
          "decorators": [],
          "crossLanguageDefinitionId": "Type.Property.Optional.FloatLiteral",
          "apiVersions": [],
          "parent": {
            "$ref": "201"
          }
        },
        {
          "$id": "469",
          "kind": "client",
          "name": "BooleanLiteral",
          "namespace": "Type.Property.Optional",
          "methods": [
            {
              "$id": "470",
              "kind": "basic",
              "name": "getAll",
              "accessibility": "public",
              "apiVersions": [],
              "doc": "Get models that will return all properties in the model",
              "operation": {
                "$id": "471",
                "name": "getAll",
                "resourceName": "BooleanLiteral",
                "doc": "Get models that will return all properties in the model",
                "accessibility": "public",
                "parameters": [
                  {
                    "$id": "472",
                    "kind": "header",
                    "name": "accept",
                    "serializedName": "Accept",
                    "type": {
                      "$ref": "115"
                    },
                    "isApiVersion": false,
                    "optional": false,
                    "isContentType": false,
                    "scope": "Constant",
                    "readOnly": false,
                    "decorators": [],
                    "crossLanguageDefinitionId": "Type.Property.Optional.BooleanLiteral.getAll.accept"
                  }
                ],
                "responses": [
                  {
                    "statusCodes": [
                      200
                    ],
                    "bodyType": {
                      "$ref": "188"
                    },
                    "headers": [],
                    "isErrorResponse": false,
                    "contentTypes": [
                      "application/json"
                    ]
                  }
                ],
                "httpMethod": "GET",
                "uri": "{endpoint}",
                "path": "/type/property/optional/boolean/literal/all",
                "bufferResponse": true,
                "generateProtocolMethod": true,
                "generateConvenienceMethod": true,
                "crossLanguageDefinitionId": "Type.Property.Optional.BooleanLiteral.getAll",
                "decorators": []
              },
              "parameters": [
                {
                  "$id": "473",
                  "kind": "method",
                  "name": "accept",
                  "serializedName": "Accept",
                  "type": {
                    "$ref": "115"
                  },
                  "location": "Header",
                  "isApiVersion": false,
                  "optional": false,
                  "scope": "Constant",
                  "crossLanguageDefinitionId": "Type.Property.Optional.BooleanLiteral.getAll.accept",
                  "readOnly": false,
                  "access": "public",
                  "decorators": []
                }
              ],
              "response": {
                "type": {
                  "$ref": "188"
                }
              },
              "isOverride": false,
              "generateConvenient": true,
              "generateProtocol": true,
              "crossLanguageDefinitionId": "Type.Property.Optional.BooleanLiteral.getAll"
            },
            {
              "$id": "474",
              "kind": "basic",
              "name": "getDefault",
              "accessibility": "public",
              "apiVersions": [],
              "doc": "Get models that will return the default object",
              "operation": {
                "$id": "475",
                "name": "getDefault",
                "resourceName": "BooleanLiteral",
                "doc": "Get models that will return the default object",
                "accessibility": "public",
                "parameters": [
                  {
                    "$id": "476",
                    "kind": "header",
                    "name": "accept",
                    "serializedName": "Accept",
                    "type": {
                      "$ref": "117"
                    },
                    "isApiVersion": false,
                    "optional": false,
                    "isContentType": false,
                    "scope": "Constant",
                    "readOnly": false,
                    "decorators": [],
                    "crossLanguageDefinitionId": "Type.Property.Optional.BooleanLiteral.getDefault.accept"
                  }
                ],
                "responses": [
                  {
                    "statusCodes": [
                      200
                    ],
                    "bodyType": {
                      "$ref": "188"
                    },
                    "headers": [],
                    "isErrorResponse": false,
                    "contentTypes": [
                      "application/json"
                    ]
                  }
                ],
                "httpMethod": "GET",
                "uri": "{endpoint}",
                "path": "/type/property/optional/boolean/literal/default",
                "bufferResponse": true,
                "generateProtocolMethod": true,
                "generateConvenienceMethod": true,
                "crossLanguageDefinitionId": "Type.Property.Optional.BooleanLiteral.getDefault",
                "decorators": []
              },
              "parameters": [
                {
                  "$id": "477",
                  "kind": "method",
                  "name": "accept",
                  "serializedName": "Accept",
                  "type": {
                    "$ref": "117"
                  },
                  "location": "Header",
                  "isApiVersion": false,
                  "optional": false,
                  "scope": "Constant",
                  "crossLanguageDefinitionId": "Type.Property.Optional.BooleanLiteral.getDefault.accept",
                  "readOnly": false,
                  "access": "public",
                  "decorators": []
                }
              ],
              "response": {
                "type": {
                  "$ref": "188"
                }
              },
              "isOverride": false,
              "generateConvenient": true,
              "generateProtocol": true,
              "crossLanguageDefinitionId": "Type.Property.Optional.BooleanLiteral.getDefault"
            },
            {
              "$id": "478",
              "kind": "basic",
              "name": "putAll",
              "accessibility": "public",
              "apiVersions": [],
              "doc": "Put a body with all properties present.",
              "operation": {
                "$id": "479",
                "name": "putAll",
                "resourceName": "BooleanLiteral",
                "doc": "Put a body with all properties present.",
                "accessibility": "public",
                "parameters": [
                  {
                    "$id": "480",
                    "kind": "header",
                    "name": "contentType",
                    "serializedName": "Content-Type",
                    "doc": "Body parameter's content type. Known values are application/json",
                    "type": {
                      "$ref": "119"
                    },
                    "isApiVersion": false,
                    "optional": false,
                    "isContentType": true,
                    "scope": "Constant",
                    "readOnly": false,
                    "decorators": [],
                    "crossLanguageDefinitionId": "Type.Property.Optional.BooleanLiteral.putAll.contentType"
                  },
                  {
                    "$id": "481",
                    "kind": "body",
                    "name": "body",
                    "serializedName": "body",
                    "type": {
                      "$ref": "188"
                    },
                    "isApiVersion": false,
                    "contentTypes": [
                      "application/json"
                    ],
                    "defaultContentType": "application/json",
                    "optional": false,
                    "scope": "Method",
                    "decorators": [],
                    "readOnly": false,
                    "crossLanguageDefinitionId": "Type.Property.Optional.BooleanLiteral.putAll.body"
                  }
                ],
                "responses": [
                  {
                    "statusCodes": [
                      204
                    ],
                    "headers": [],
                    "isErrorResponse": false
                  }
                ],
                "httpMethod": "PUT",
                "uri": "{endpoint}",
                "path": "/type/property/optional/boolean/literal/all",
                "requestMediaTypes": [
                  "application/json"
                ],
                "bufferResponse": true,
                "generateProtocolMethod": true,
                "generateConvenienceMethod": true,
                "crossLanguageDefinitionId": "Type.Property.Optional.BooleanLiteral.putAll",
                "decorators": []
              },
              "parameters": [
                {
                  "$id": "482",
                  "kind": "method",
                  "name": "body",
                  "serializedName": "body",
                  "type": {
                    "$ref": "188"
                  },
                  "location": "Body",
                  "isApiVersion": false,
                  "optional": false,
                  "scope": "Method",
                  "crossLanguageDefinitionId": "Type.Property.Optional.BooleanLiteral.putAll.body",
                  "readOnly": false,
                  "access": "public",
                  "decorators": []
                },
                {
                  "$id": "483",
                  "kind": "method",
                  "name": "contentType",
                  "serializedName": "Content-Type",
                  "doc": "Body parameter's content type. Known values are application/json",
                  "type": {
                    "$ref": "119"
                  },
                  "location": "Header",
                  "isApiVersion": false,
                  "optional": false,
                  "scope": "Constant",
                  "crossLanguageDefinitionId": "Type.Property.Optional.BooleanLiteral.putAll.contentType",
                  "readOnly": false,
                  "access": "public",
                  "decorators": []
                }
              ],
              "response": {},
              "isOverride": false,
              "generateConvenient": true,
              "generateProtocol": true,
              "crossLanguageDefinitionId": "Type.Property.Optional.BooleanLiteral.putAll"
            },
            {
              "$id": "484",
              "kind": "basic",
              "name": "putDefault",
              "accessibility": "public",
              "apiVersions": [],
              "doc": "Put a body with default properties.",
              "operation": {
                "$id": "485",
                "name": "putDefault",
                "resourceName": "BooleanLiteral",
                "doc": "Put a body with default properties.",
                "accessibility": "public",
                "parameters": [
                  {
                    "$id": "486",
                    "kind": "header",
                    "name": "contentType",
                    "serializedName": "Content-Type",
                    "doc": "Body parameter's content type. Known values are application/json",
                    "type": {
                      "$ref": "121"
                    },
                    "isApiVersion": false,
                    "optional": false,
                    "isContentType": true,
                    "scope": "Constant",
                    "readOnly": false,
                    "decorators": [],
                    "crossLanguageDefinitionId": "Type.Property.Optional.BooleanLiteral.putDefault.contentType"
                  },
                  {
                    "$id": "487",
                    "kind": "body",
                    "name": "body",
                    "serializedName": "body",
                    "type": {
                      "$ref": "188"
                    },
                    "isApiVersion": false,
                    "contentTypes": [
                      "application/json"
                    ],
                    "defaultContentType": "application/json",
                    "optional": false,
                    "scope": "Method",
                    "decorators": [],
                    "readOnly": false,
                    "crossLanguageDefinitionId": "Type.Property.Optional.BooleanLiteral.putDefault.body"
                  }
                ],
                "responses": [
                  {
                    "statusCodes": [
                      204
                    ],
                    "headers": [],
                    "isErrorResponse": false
                  }
                ],
                "httpMethod": "PUT",
                "uri": "{endpoint}",
                "path": "/type/property/optional/boolean/literal/default",
                "requestMediaTypes": [
                  "application/json"
                ],
                "bufferResponse": true,
                "generateProtocolMethod": true,
                "generateConvenienceMethod": true,
                "crossLanguageDefinitionId": "Type.Property.Optional.BooleanLiteral.putDefault",
                "decorators": []
              },
              "parameters": [
                {
                  "$id": "488",
                  "kind": "method",
                  "name": "body",
                  "serializedName": "body",
                  "type": {
                    "$ref": "188"
                  },
                  "location": "Body",
                  "isApiVersion": false,
                  "optional": false,
                  "scope": "Method",
                  "crossLanguageDefinitionId": "Type.Property.Optional.BooleanLiteral.putDefault.body",
                  "readOnly": false,
                  "access": "public",
                  "decorators": []
                },
                {
                  "$id": "489",
                  "kind": "method",
                  "name": "contentType",
                  "serializedName": "Content-Type",
                  "doc": "Body parameter's content type. Known values are application/json",
                  "type": {
                    "$ref": "121"
                  },
                  "location": "Header",
                  "isApiVersion": false,
                  "optional": false,
                  "scope": "Constant",
                  "crossLanguageDefinitionId": "Type.Property.Optional.BooleanLiteral.putDefault.contentType",
                  "readOnly": false,
                  "access": "public",
                  "decorators": []
                }
              ],
              "response": {},
              "isOverride": false,
              "generateConvenient": true,
              "generateProtocol": true,
              "crossLanguageDefinitionId": "Type.Property.Optional.BooleanLiteral.putDefault"
            }
          ],
          "parameters": [
            {
              "$id": "490",
              "kind": "endpoint",
              "name": "endpoint",
              "serializedName": "endpoint",
              "doc": "Service host",
              "type": {
                "$id": "491",
                "kind": "url",
                "name": "endpoint",
                "crossLanguageDefinitionId": "TypeSpec.url"
              },
              "isApiVersion": false,
              "optional": false,
              "scope": "Client",
              "isEndpoint": true,
              "defaultValue": {
                "type": {
                  "$id": "492",
                  "kind": "string",
                  "name": "string",
                  "crossLanguageDefinitionId": "TypeSpec.string"
                },
                "value": "http://localhost:3000"
              },
              "serverUrlTemplate": "{endpoint}",
              "skipUrlEncoding": false,
              "readOnly": false,
              "crossLanguageDefinitionId": "Type.Property.Optional.endpoint"
            }
          ],
          "decorators": [],
          "crossLanguageDefinitionId": "Type.Property.Optional.BooleanLiteral",
          "apiVersions": [],
          "parent": {
            "$ref": "201"
          }
        },
        {
          "$id": "493",
          "kind": "client",
          "name": "UnionStringLiteral",
          "namespace": "Type.Property.Optional",
          "methods": [
            {
              "$id": "494",
              "kind": "basic",
              "name": "getAll",
              "accessibility": "public",
              "apiVersions": [],
              "doc": "Get models that will return all properties in the model",
              "operation": {
                "$id": "495",
                "name": "getAll",
                "resourceName": "UnionStringLiteral",
                "doc": "Get models that will return all properties in the model",
                "accessibility": "public",
                "parameters": [
                  {
                    "$id": "496",
                    "kind": "header",
                    "name": "accept",
                    "serializedName": "Accept",
                    "type": {
                      "$ref": "123"
                    },
                    "isApiVersion": false,
                    "optional": false,
                    "isContentType": false,
                    "scope": "Constant",
                    "readOnly": false,
                    "decorators": [],
                    "crossLanguageDefinitionId": "Type.Property.Optional.UnionStringLiteral.getAll.accept"
                  }
                ],
                "responses": [
                  {
                    "statusCodes": [
                      200
                    ],
                    "bodyType": {
                      "$ref": "190"
                    },
                    "headers": [],
                    "isErrorResponse": false,
                    "contentTypes": [
                      "application/json"
                    ]
                  }
                ],
                "httpMethod": "GET",
                "uri": "{endpoint}",
                "path": "/type/property/optional/union/string/literal/all",
                "bufferResponse": true,
                "generateProtocolMethod": true,
                "generateConvenienceMethod": true,
                "crossLanguageDefinitionId": "Type.Property.Optional.UnionStringLiteral.getAll",
                "decorators": []
              },
              "parameters": [
                {
                  "$id": "497",
                  "kind": "method",
                  "name": "accept",
                  "serializedName": "Accept",
                  "type": {
                    "$ref": "123"
                  },
                  "location": "Header",
                  "isApiVersion": false,
                  "optional": false,
                  "scope": "Constant",
                  "crossLanguageDefinitionId": "Type.Property.Optional.UnionStringLiteral.getAll.accept",
                  "readOnly": false,
                  "access": "public",
                  "decorators": []
                }
              ],
              "response": {
                "type": {
                  "$ref": "190"
                }
              },
              "isOverride": false,
              "generateConvenient": true,
              "generateProtocol": true,
              "crossLanguageDefinitionId": "Type.Property.Optional.UnionStringLiteral.getAll"
            },
            {
              "$id": "498",
              "kind": "basic",
              "name": "getDefault",
              "accessibility": "public",
              "apiVersions": [],
              "doc": "Get models that will return the default object",
              "operation": {
                "$id": "499",
                "name": "getDefault",
                "resourceName": "UnionStringLiteral",
                "doc": "Get models that will return the default object",
                "accessibility": "public",
                "parameters": [
                  {
                    "$id": "500",
                    "kind": "header",
                    "name": "accept",
                    "serializedName": "Accept",
                    "type": {
                      "$ref": "125"
                    },
                    "isApiVersion": false,
                    "optional": false,
                    "isContentType": false,
                    "scope": "Constant",
                    "readOnly": false,
                    "decorators": [],
                    "crossLanguageDefinitionId": "Type.Property.Optional.UnionStringLiteral.getDefault.accept"
                  }
                ],
                "responses": [
                  {
                    "statusCodes": [
                      200
                    ],
                    "bodyType": {
                      "$ref": "190"
                    },
                    "headers": [],
                    "isErrorResponse": false,
                    "contentTypes": [
                      "application/json"
                    ]
                  }
                ],
                "httpMethod": "GET",
                "uri": "{endpoint}",
                "path": "/type/property/optional/union/string/literal/default",
                "bufferResponse": true,
                "generateProtocolMethod": true,
                "generateConvenienceMethod": true,
                "crossLanguageDefinitionId": "Type.Property.Optional.UnionStringLiteral.getDefault",
                "decorators": []
              },
              "parameters": [
                {
                  "$id": "501",
                  "kind": "method",
                  "name": "accept",
                  "serializedName": "Accept",
                  "type": {
                    "$ref": "125"
                  },
                  "location": "Header",
                  "isApiVersion": false,
                  "optional": false,
                  "scope": "Constant",
                  "crossLanguageDefinitionId": "Type.Property.Optional.UnionStringLiteral.getDefault.accept",
                  "readOnly": false,
                  "access": "public",
                  "decorators": []
                }
              ],
              "response": {
                "type": {
                  "$ref": "190"
                }
              },
              "isOverride": false,
              "generateConvenient": true,
              "generateProtocol": true,
              "crossLanguageDefinitionId": "Type.Property.Optional.UnionStringLiteral.getDefault"
            },
            {
              "$id": "502",
              "kind": "basic",
              "name": "putAll",
              "accessibility": "public",
              "apiVersions": [],
              "doc": "Put a body with all properties present.",
              "operation": {
                "$id": "503",
                "name": "putAll",
                "resourceName": "UnionStringLiteral",
                "doc": "Put a body with all properties present.",
                "accessibility": "public",
                "parameters": [
                  {
                    "$id": "504",
                    "kind": "header",
                    "name": "contentType",
                    "serializedName": "Content-Type",
                    "doc": "Body parameter's content type. Known values are application/json",
                    "type": {
                      "$ref": "127"
                    },
                    "isApiVersion": false,
                    "optional": false,
                    "isContentType": true,
                    "scope": "Constant",
                    "readOnly": false,
                    "decorators": [],
                    "crossLanguageDefinitionId": "Type.Property.Optional.UnionStringLiteral.putAll.contentType"
                  },
                  {
                    "$id": "505",
                    "kind": "body",
                    "name": "body",
                    "serializedName": "body",
                    "type": {
                      "$ref": "190"
                    },
                    "isApiVersion": false,
                    "contentTypes": [
                      "application/json"
                    ],
                    "defaultContentType": "application/json",
                    "optional": false,
                    "scope": "Method",
                    "decorators": [],
                    "readOnly": false,
                    "crossLanguageDefinitionId": "Type.Property.Optional.UnionStringLiteral.putAll.body"
                  }
                ],
                "responses": [
                  {
                    "statusCodes": [
                      204
                    ],
                    "headers": [],
                    "isErrorResponse": false
                  }
                ],
                "httpMethod": "PUT",
                "uri": "{endpoint}",
                "path": "/type/property/optional/union/string/literal/all",
                "requestMediaTypes": [
                  "application/json"
                ],
                "bufferResponse": true,
                "generateProtocolMethod": true,
                "generateConvenienceMethod": true,
                "crossLanguageDefinitionId": "Type.Property.Optional.UnionStringLiteral.putAll",
                "decorators": []
              },
              "parameters": [
                {
                  "$id": "506",
                  "kind": "method",
                  "name": "body",
                  "serializedName": "body",
                  "type": {
                    "$ref": "190"
                  },
                  "location": "Body",
                  "isApiVersion": false,
                  "optional": false,
                  "scope": "Method",
                  "crossLanguageDefinitionId": "Type.Property.Optional.UnionStringLiteral.putAll.body",
                  "readOnly": false,
                  "access": "public",
                  "decorators": []
                },
                {
                  "$id": "507",
                  "kind": "method",
                  "name": "contentType",
                  "serializedName": "Content-Type",
                  "doc": "Body parameter's content type. Known values are application/json",
                  "type": {
                    "$ref": "127"
                  },
                  "location": "Header",
                  "isApiVersion": false,
                  "optional": false,
                  "scope": "Constant",
                  "crossLanguageDefinitionId": "Type.Property.Optional.UnionStringLiteral.putAll.contentType",
                  "readOnly": false,
                  "access": "public",
                  "decorators": []
                }
              ],
              "response": {},
              "isOverride": false,
              "generateConvenient": true,
              "generateProtocol": true,
              "crossLanguageDefinitionId": "Type.Property.Optional.UnionStringLiteral.putAll"
            },
            {
              "$id": "508",
              "kind": "basic",
              "name": "putDefault",
              "accessibility": "public",
              "apiVersions": [],
              "doc": "Put a body with default properties.",
              "operation": {
                "$id": "509",
                "name": "putDefault",
                "resourceName": "UnionStringLiteral",
                "doc": "Put a body with default properties.",
                "accessibility": "public",
                "parameters": [
                  {
                    "$id": "510",
                    "kind": "header",
                    "name": "contentType",
                    "serializedName": "Content-Type",
                    "doc": "Body parameter's content type. Known values are application/json",
                    "type": {
                      "$ref": "129"
                    },
                    "isApiVersion": false,
                    "optional": false,
                    "isContentType": true,
                    "scope": "Constant",
                    "readOnly": false,
                    "decorators": [],
                    "crossLanguageDefinitionId": "Type.Property.Optional.UnionStringLiteral.putDefault.contentType"
                  },
                  {
                    "$id": "511",
                    "kind": "body",
                    "name": "body",
                    "serializedName": "body",
                    "type": {
                      "$ref": "190"
                    },
                    "isApiVersion": false,
                    "contentTypes": [
                      "application/json"
                    ],
                    "defaultContentType": "application/json",
                    "optional": false,
                    "scope": "Method",
                    "decorators": [],
                    "readOnly": false,
                    "crossLanguageDefinitionId": "Type.Property.Optional.UnionStringLiteral.putDefault.body"
                  }
                ],
                "responses": [
                  {
                    "statusCodes": [
                      204
                    ],
                    "headers": [],
                    "isErrorResponse": false
                  }
                ],
                "httpMethod": "PUT",
                "uri": "{endpoint}",
                "path": "/type/property/optional/union/string/literal/default",
                "requestMediaTypes": [
                  "application/json"
                ],
                "bufferResponse": true,
                "generateProtocolMethod": true,
                "generateConvenienceMethod": true,
                "crossLanguageDefinitionId": "Type.Property.Optional.UnionStringLiteral.putDefault",
                "decorators": []
              },
              "parameters": [
                {
                  "$id": "512",
                  "kind": "method",
                  "name": "body",
                  "serializedName": "body",
                  "type": {
                    "$ref": "190"
                  },
                  "location": "Body",
                  "isApiVersion": false,
                  "optional": false,
                  "scope": "Method",
                  "crossLanguageDefinitionId": "Type.Property.Optional.UnionStringLiteral.putDefault.body",
                  "readOnly": false,
                  "access": "public",
                  "decorators": []
                },
                {
                  "$id": "513",
                  "kind": "method",
                  "name": "contentType",
                  "serializedName": "Content-Type",
                  "doc": "Body parameter's content type. Known values are application/json",
                  "type": {
                    "$ref": "129"
                  },
                  "location": "Header",
                  "isApiVersion": false,
                  "optional": false,
                  "scope": "Constant",
                  "crossLanguageDefinitionId": "Type.Property.Optional.UnionStringLiteral.putDefault.contentType",
                  "readOnly": false,
                  "access": "public",
                  "decorators": []
                }
              ],
              "response": {},
              "isOverride": false,
              "generateConvenient": true,
              "generateProtocol": true,
              "crossLanguageDefinitionId": "Type.Property.Optional.UnionStringLiteral.putDefault"
            }
          ],
          "parameters": [
            {
              "$id": "514",
              "kind": "endpoint",
              "name": "endpoint",
              "serializedName": "endpoint",
              "doc": "Service host",
              "type": {
                "$id": "515",
                "kind": "url",
                "name": "endpoint",
                "crossLanguageDefinitionId": "TypeSpec.url"
              },
              "isApiVersion": false,
              "optional": false,
              "scope": "Client",
              "isEndpoint": true,
              "defaultValue": {
                "type": {
                  "$id": "516",
                  "kind": "string",
                  "name": "string",
                  "crossLanguageDefinitionId": "TypeSpec.string"
                },
                "value": "http://localhost:3000"
              },
              "serverUrlTemplate": "{endpoint}",
              "skipUrlEncoding": false,
              "readOnly": false,
              "crossLanguageDefinitionId": "Type.Property.Optional.endpoint"
            }
          ],
          "decorators": [],
          "crossLanguageDefinitionId": "Type.Property.Optional.UnionStringLiteral",
          "apiVersions": [],
          "parent": {
            "$ref": "201"
          }
        },
        {
          "$id": "517",
          "kind": "client",
          "name": "UnionIntLiteral",
          "namespace": "Type.Property.Optional",
          "methods": [
            {
              "$id": "518",
              "kind": "basic",
              "name": "getAll",
              "accessibility": "public",
              "apiVersions": [],
              "doc": "Get models that will return all properties in the model",
              "operation": {
                "$id": "519",
                "name": "getAll",
                "resourceName": "UnionIntLiteral",
                "doc": "Get models that will return all properties in the model",
                "accessibility": "public",
                "parameters": [
                  {
                    "$id": "520",
                    "kind": "header",
                    "name": "accept",
                    "serializedName": "Accept",
                    "type": {
                      "$ref": "131"
                    },
                    "isApiVersion": false,
                    "optional": false,
                    "isContentType": false,
                    "scope": "Constant",
                    "readOnly": false,
                    "decorators": [],
                    "crossLanguageDefinitionId": "Type.Property.Optional.UnionIntLiteral.getAll.accept"
                  }
                ],
                "responses": [
                  {
                    "statusCodes": [
                      200
                    ],
                    "bodyType": {
                      "$ref": "192"
                    },
                    "headers": [],
                    "isErrorResponse": false,
                    "contentTypes": [
                      "application/json"
                    ]
                  }
                ],
                "httpMethod": "GET",
                "uri": "{endpoint}",
                "path": "/type/property/optional/union/int/literal/all",
                "bufferResponse": true,
                "generateProtocolMethod": true,
                "generateConvenienceMethod": true,
                "crossLanguageDefinitionId": "Type.Property.Optional.UnionIntLiteral.getAll",
                "decorators": []
              },
              "parameters": [
                {
                  "$id": "521",
                  "kind": "method",
                  "name": "accept",
                  "serializedName": "Accept",
                  "type": {
                    "$ref": "131"
                  },
                  "location": "Header",
                  "isApiVersion": false,
                  "optional": false,
                  "scope": "Constant",
                  "crossLanguageDefinitionId": "Type.Property.Optional.UnionIntLiteral.getAll.accept",
                  "readOnly": false,
                  "access": "public",
                  "decorators": []
                }
              ],
              "response": {
                "type": {
                  "$ref": "192"
                }
              },
              "isOverride": false,
              "generateConvenient": true,
              "generateProtocol": true,
              "crossLanguageDefinitionId": "Type.Property.Optional.UnionIntLiteral.getAll"
            },
            {
              "$id": "522",
              "kind": "basic",
              "name": "getDefault",
              "accessibility": "public",
              "apiVersions": [],
              "doc": "Get models that will return the default object",
              "operation": {
                "$id": "523",
                "name": "getDefault",
                "resourceName": "UnionIntLiteral",
                "doc": "Get models that will return the default object",
                "accessibility": "public",
                "parameters": [
                  {
                    "$id": "524",
                    "kind": "header",
                    "name": "accept",
                    "serializedName": "Accept",
                    "type": {
                      "$ref": "133"
                    },
                    "isApiVersion": false,
                    "optional": false,
                    "isContentType": false,
                    "scope": "Constant",
                    "readOnly": false,
                    "decorators": [],
                    "crossLanguageDefinitionId": "Type.Property.Optional.UnionIntLiteral.getDefault.accept"
                  }
                ],
                "responses": [
                  {
                    "statusCodes": [
                      200
                    ],
                    "bodyType": {
                      "$ref": "192"
                    },
                    "headers": [],
                    "isErrorResponse": false,
                    "contentTypes": [
                      "application/json"
                    ]
                  }
                ],
                "httpMethod": "GET",
                "uri": "{endpoint}",
                "path": "/type/property/optional/union/int/literal/default",
                "bufferResponse": true,
                "generateProtocolMethod": true,
                "generateConvenienceMethod": true,
                "crossLanguageDefinitionId": "Type.Property.Optional.UnionIntLiteral.getDefault",
                "decorators": []
              },
              "parameters": [
                {
                  "$id": "525",
                  "kind": "method",
                  "name": "accept",
                  "serializedName": "Accept",
                  "type": {
                    "$ref": "133"
                  },
                  "location": "Header",
                  "isApiVersion": false,
                  "optional": false,
                  "scope": "Constant",
                  "crossLanguageDefinitionId": "Type.Property.Optional.UnionIntLiteral.getDefault.accept",
                  "readOnly": false,
                  "access": "public",
                  "decorators": []
                }
              ],
              "response": {
                "type": {
                  "$ref": "192"
                }
              },
              "isOverride": false,
              "generateConvenient": true,
              "generateProtocol": true,
              "crossLanguageDefinitionId": "Type.Property.Optional.UnionIntLiteral.getDefault"
            },
            {
              "$id": "526",
              "kind": "basic",
              "name": "putAll",
              "accessibility": "public",
              "apiVersions": [],
              "doc": "Put a body with all properties present.",
              "operation": {
                "$id": "527",
                "name": "putAll",
                "resourceName": "UnionIntLiteral",
                "doc": "Put a body with all properties present.",
                "accessibility": "public",
                "parameters": [
                  {
                    "$id": "528",
                    "kind": "header",
                    "name": "contentType",
                    "serializedName": "Content-Type",
                    "doc": "Body parameter's content type. Known values are application/json",
                    "type": {
                      "$ref": "135"
                    },
                    "isApiVersion": false,
                    "optional": false,
                    "isContentType": true,
                    "scope": "Constant",
                    "readOnly": false,
                    "decorators": [],
                    "crossLanguageDefinitionId": "Type.Property.Optional.UnionIntLiteral.putAll.contentType"
                  },
                  {
                    "$id": "529",
                    "kind": "body",
                    "name": "body",
                    "serializedName": "body",
                    "type": {
                      "$ref": "192"
                    },
                    "isApiVersion": false,
                    "contentTypes": [
                      "application/json"
                    ],
                    "defaultContentType": "application/json",
                    "optional": false,
                    "scope": "Method",
                    "decorators": [],
                    "readOnly": false,
                    "crossLanguageDefinitionId": "Type.Property.Optional.UnionIntLiteral.putAll.body"
                  }
                ],
                "responses": [
                  {
                    "statusCodes": [
                      204
                    ],
                    "headers": [],
                    "isErrorResponse": false
                  }
                ],
                "httpMethod": "PUT",
                "uri": "{endpoint}",
                "path": "/type/property/optional/union/int/literal/all",
                "requestMediaTypes": [
                  "application/json"
                ],
                "bufferResponse": true,
                "generateProtocolMethod": true,
                "generateConvenienceMethod": true,
                "crossLanguageDefinitionId": "Type.Property.Optional.UnionIntLiteral.putAll",
                "decorators": []
              },
              "parameters": [
                {
                  "$id": "530",
                  "kind": "method",
                  "name": "body",
                  "serializedName": "body",
                  "type": {
                    "$ref": "192"
                  },
                  "location": "Body",
                  "isApiVersion": false,
                  "optional": false,
                  "scope": "Method",
                  "crossLanguageDefinitionId": "Type.Property.Optional.UnionIntLiteral.putAll.body",
                  "readOnly": false,
                  "access": "public",
                  "decorators": []
                },
                {
                  "$id": "531",
                  "kind": "method",
                  "name": "contentType",
                  "serializedName": "Content-Type",
                  "doc": "Body parameter's content type. Known values are application/json",
                  "type": {
                    "$ref": "135"
                  },
                  "location": "Header",
                  "isApiVersion": false,
                  "optional": false,
                  "scope": "Constant",
                  "crossLanguageDefinitionId": "Type.Property.Optional.UnionIntLiteral.putAll.contentType",
                  "readOnly": false,
                  "access": "public",
                  "decorators": []
                }
              ],
              "response": {},
              "isOverride": false,
              "generateConvenient": true,
              "generateProtocol": true,
              "crossLanguageDefinitionId": "Type.Property.Optional.UnionIntLiteral.putAll"
            },
            {
              "$id": "532",
              "kind": "basic",
              "name": "putDefault",
              "accessibility": "public",
              "apiVersions": [],
              "doc": "Put a body with default properties.",
              "operation": {
                "$id": "533",
                "name": "putDefault",
                "resourceName": "UnionIntLiteral",
                "doc": "Put a body with default properties.",
                "accessibility": "public",
                "parameters": [
                  {
                    "$id": "534",
                    "kind": "header",
                    "name": "contentType",
                    "serializedName": "Content-Type",
                    "doc": "Body parameter's content type. Known values are application/json",
                    "type": {
                      "$ref": "137"
                    },
                    "isApiVersion": false,
                    "optional": false,
                    "isContentType": true,
                    "scope": "Constant",
                    "readOnly": false,
                    "decorators": [],
                    "crossLanguageDefinitionId": "Type.Property.Optional.UnionIntLiteral.putDefault.contentType"
                  },
                  {
                    "$id": "535",
                    "kind": "body",
                    "name": "body",
                    "serializedName": "body",
                    "type": {
                      "$ref": "192"
                    },
                    "isApiVersion": false,
                    "contentTypes": [
                      "application/json"
                    ],
                    "defaultContentType": "application/json",
                    "optional": false,
                    "scope": "Method",
                    "decorators": [],
                    "readOnly": false,
                    "crossLanguageDefinitionId": "Type.Property.Optional.UnionIntLiteral.putDefault.body"
                  }
                ],
                "responses": [
                  {
                    "statusCodes": [
                      204
                    ],
                    "headers": [],
                    "isErrorResponse": false
                  }
                ],
                "httpMethod": "PUT",
                "uri": "{endpoint}",
                "path": "/type/property/optional/union/int/literal/default",
                "requestMediaTypes": [
                  "application/json"
                ],
                "bufferResponse": true,
                "generateProtocolMethod": true,
                "generateConvenienceMethod": true,
                "crossLanguageDefinitionId": "Type.Property.Optional.UnionIntLiteral.putDefault",
                "decorators": []
              },
              "parameters": [
                {
                  "$id": "536",
                  "kind": "method",
                  "name": "body",
                  "serializedName": "body",
                  "type": {
                    "$ref": "192"
                  },
                  "location": "Body",
                  "isApiVersion": false,
                  "optional": false,
                  "scope": "Method",
                  "crossLanguageDefinitionId": "Type.Property.Optional.UnionIntLiteral.putDefault.body",
                  "readOnly": false,
                  "access": "public",
                  "decorators": []
                },
                {
                  "$id": "537",
                  "kind": "method",
                  "name": "contentType",
                  "serializedName": "Content-Type",
                  "doc": "Body parameter's content type. Known values are application/json",
                  "type": {
                    "$ref": "137"
                  },
                  "location": "Header",
                  "isApiVersion": false,
                  "optional": false,
                  "scope": "Constant",
                  "crossLanguageDefinitionId": "Type.Property.Optional.UnionIntLiteral.putDefault.contentType",
                  "readOnly": false,
                  "access": "public",
                  "decorators": []
                }
              ],
              "response": {},
              "isOverride": false,
              "generateConvenient": true,
              "generateProtocol": true,
              "crossLanguageDefinitionId": "Type.Property.Optional.UnionIntLiteral.putDefault"
            }
          ],
          "parameters": [
            {
              "$id": "538",
              "kind": "endpoint",
              "name": "endpoint",
              "serializedName": "endpoint",
              "doc": "Service host",
              "type": {
                "$id": "539",
                "kind": "url",
                "name": "endpoint",
                "crossLanguageDefinitionId": "TypeSpec.url"
              },
              "isApiVersion": false,
              "optional": false,
              "scope": "Client",
              "isEndpoint": true,
              "defaultValue": {
                "type": {
                  "$id": "540",
                  "kind": "string",
                  "name": "string",
                  "crossLanguageDefinitionId": "TypeSpec.string"
                },
                "value": "http://localhost:3000"
              },
              "serverUrlTemplate": "{endpoint}",
              "skipUrlEncoding": false,
              "readOnly": false,
              "crossLanguageDefinitionId": "Type.Property.Optional.endpoint"
            }
          ],
          "decorators": [],
          "crossLanguageDefinitionId": "Type.Property.Optional.UnionIntLiteral",
          "apiVersions": [],
          "parent": {
            "$ref": "201"
          }
        },
        {
          "$id": "541",
          "kind": "client",
          "name": "UnionFloatLiteral",
          "namespace": "Type.Property.Optional",
          "methods": [
            {
              "$id": "542",
              "kind": "basic",
              "name": "getAll",
              "accessibility": "public",
              "apiVersions": [],
              "doc": "Get models that will return all properties in the model",
              "operation": {
                "$id": "543",
                "name": "getAll",
                "resourceName": "UnionFloatLiteral",
                "doc": "Get models that will return all properties in the model",
                "accessibility": "public",
                "parameters": [
                  {
                    "$id": "544",
                    "kind": "header",
                    "name": "accept",
                    "serializedName": "Accept",
                    "type": {
                      "$ref": "139"
                    },
                    "isApiVersion": false,
                    "optional": false,
                    "isContentType": false,
                    "scope": "Constant",
                    "readOnly": false,
                    "decorators": [],
                    "crossLanguageDefinitionId": "Type.Property.Optional.UnionFloatLiteral.getAll.accept"
                  }
                ],
                "responses": [
                  {
                    "statusCodes": [
                      200
                    ],
                    "bodyType": {
                      "$ref": "194"
                    },
                    "headers": [],
                    "isErrorResponse": false,
                    "contentTypes": [
                      "application/json"
                    ]
                  }
                ],
                "httpMethod": "GET",
                "uri": "{endpoint}",
                "path": "/type/property/optional/union/float/literal/all",
                "bufferResponse": true,
                "generateProtocolMethod": true,
                "generateConvenienceMethod": true,
                "crossLanguageDefinitionId": "Type.Property.Optional.UnionFloatLiteral.getAll",
                "decorators": []
              },
              "parameters": [
                {
                  "$id": "545",
                  "kind": "method",
                  "name": "accept",
                  "serializedName": "Accept",
                  "type": {
                    "$ref": "139"
                  },
                  "location": "Header",
                  "isApiVersion": false,
                  "optional": false,
                  "scope": "Constant",
                  "crossLanguageDefinitionId": "Type.Property.Optional.UnionFloatLiteral.getAll.accept",
                  "readOnly": false,
                  "access": "public",
                  "decorators": []
                }
              ],
              "response": {
                "type": {
                  "$ref": "194"
                }
              },
              "isOverride": false,
              "generateConvenient": true,
              "generateProtocol": true,
              "crossLanguageDefinitionId": "Type.Property.Optional.UnionFloatLiteral.getAll"
            },
            {
              "$id": "546",
              "kind": "basic",
              "name": "getDefault",
              "accessibility": "public",
              "apiVersions": [],
              "doc": "Get models that will return the default object",
              "operation": {
                "$id": "547",
                "name": "getDefault",
                "resourceName": "UnionFloatLiteral",
                "doc": "Get models that will return the default object",
                "accessibility": "public",
                "parameters": [
                  {
                    "$id": "548",
                    "kind": "header",
                    "name": "accept",
                    "serializedName": "Accept",
                    "type": {
                      "$ref": "141"
                    },
                    "isApiVersion": false,
                    "optional": false,
                    "isContentType": false,
                    "scope": "Constant",
                    "readOnly": false,
                    "decorators": [],
                    "crossLanguageDefinitionId": "Type.Property.Optional.UnionFloatLiteral.getDefault.accept"
                  }
                ],
                "responses": [
                  {
                    "statusCodes": [
                      200
                    ],
                    "bodyType": {
                      "$ref": "194"
                    },
                    "headers": [],
                    "isErrorResponse": false,
                    "contentTypes": [
                      "application/json"
                    ]
                  }
                ],
                "httpMethod": "GET",
                "uri": "{endpoint}",
                "path": "/type/property/optional/union/float/literal/default",
                "bufferResponse": true,
                "generateProtocolMethod": true,
                "generateConvenienceMethod": true,
                "crossLanguageDefinitionId": "Type.Property.Optional.UnionFloatLiteral.getDefault",
                "decorators": []
              },
              "parameters": [
                {
                  "$id": "549",
                  "kind": "method",
                  "name": "accept",
                  "serializedName": "Accept",
                  "type": {
                    "$ref": "141"
                  },
                  "location": "Header",
                  "isApiVersion": false,
                  "optional": false,
                  "scope": "Constant",
                  "crossLanguageDefinitionId": "Type.Property.Optional.UnionFloatLiteral.getDefault.accept",
                  "readOnly": false,
                  "access": "public",
                  "decorators": []
                }
              ],
              "response": {
                "type": {
                  "$ref": "194"
                }
              },
              "isOverride": false,
              "generateConvenient": true,
              "generateProtocol": true,
              "crossLanguageDefinitionId": "Type.Property.Optional.UnionFloatLiteral.getDefault"
            },
            {
              "$id": "550",
              "kind": "basic",
              "name": "putAll",
              "accessibility": "public",
              "apiVersions": [],
              "doc": "Put a body with all properties present.",
              "operation": {
                "$id": "551",
                "name": "putAll",
                "resourceName": "UnionFloatLiteral",
                "doc": "Put a body with all properties present.",
                "accessibility": "public",
                "parameters": [
                  {
                    "$id": "552",
                    "kind": "header",
                    "name": "contentType",
                    "serializedName": "Content-Type",
                    "doc": "Body parameter's content type. Known values are application/json",
                    "type": {
                      "$ref": "143"
                    },
                    "isApiVersion": false,
                    "optional": false,
                    "isContentType": true,
                    "scope": "Constant",
                    "readOnly": false,
                    "decorators": [],
                    "crossLanguageDefinitionId": "Type.Property.Optional.UnionFloatLiteral.putAll.contentType"
                  },
                  {
                    "$id": "553",
                    "kind": "body",
                    "name": "body",
                    "serializedName": "body",
                    "type": {
                      "$ref": "194"
                    },
                    "isApiVersion": false,
                    "contentTypes": [
                      "application/json"
                    ],
                    "defaultContentType": "application/json",
                    "optional": false,
                    "scope": "Method",
                    "decorators": [],
                    "readOnly": false,
                    "crossLanguageDefinitionId": "Type.Property.Optional.UnionFloatLiteral.putAll.body"
                  }
                ],
                "responses": [
                  {
                    "statusCodes": [
                      204
                    ],
                    "headers": [],
                    "isErrorResponse": false
                  }
                ],
                "httpMethod": "PUT",
                "uri": "{endpoint}",
                "path": "/type/property/optional/union/float/literal/all",
                "requestMediaTypes": [
                  "application/json"
                ],
                "bufferResponse": true,
                "generateProtocolMethod": true,
                "generateConvenienceMethod": true,
                "crossLanguageDefinitionId": "Type.Property.Optional.UnionFloatLiteral.putAll",
                "decorators": []
              },
              "parameters": [
                {
                  "$id": "554",
                  "kind": "method",
                  "name": "body",
                  "serializedName": "body",
                  "type": {
                    "$ref": "194"
                  },
                  "location": "Body",
                  "isApiVersion": false,
                  "optional": false,
                  "scope": "Method",
                  "crossLanguageDefinitionId": "Type.Property.Optional.UnionFloatLiteral.putAll.body",
                  "readOnly": false,
                  "access": "public",
                  "decorators": []
                },
                {
                  "$id": "555",
                  "kind": "method",
                  "name": "contentType",
                  "serializedName": "Content-Type",
                  "doc": "Body parameter's content type. Known values are application/json",
                  "type": {
                    "$ref": "143"
                  },
                  "location": "Header",
                  "isApiVersion": false,
                  "optional": false,
                  "scope": "Constant",
                  "crossLanguageDefinitionId": "Type.Property.Optional.UnionFloatLiteral.putAll.contentType",
                  "readOnly": false,
                  "access": "public",
                  "decorators": []
                }
              ],
              "response": {},
              "isOverride": false,
              "generateConvenient": true,
              "generateProtocol": true,
              "crossLanguageDefinitionId": "Type.Property.Optional.UnionFloatLiteral.putAll"
            },
            {
              "$id": "556",
              "kind": "basic",
              "name": "putDefault",
              "accessibility": "public",
              "apiVersions": [],
              "doc": "Put a body with default properties.",
              "operation": {
                "$id": "557",
                "name": "putDefault",
                "resourceName": "UnionFloatLiteral",
                "doc": "Put a body with default properties.",
                "accessibility": "public",
                "parameters": [
                  {
                    "$id": "558",
                    "kind": "header",
                    "name": "contentType",
                    "serializedName": "Content-Type",
                    "doc": "Body parameter's content type. Known values are application/json",
                    "type": {
                      "$ref": "145"
                    },
                    "isApiVersion": false,
                    "optional": false,
                    "isContentType": true,
                    "scope": "Constant",
                    "readOnly": false,
                    "decorators": [],
                    "crossLanguageDefinitionId": "Type.Property.Optional.UnionFloatLiteral.putDefault.contentType"
                  },
                  {
                    "$id": "559",
                    "kind": "body",
                    "name": "body",
                    "serializedName": "body",
                    "type": {
                      "$ref": "194"
                    },
                    "isApiVersion": false,
                    "contentTypes": [
                      "application/json"
                    ],
                    "defaultContentType": "application/json",
                    "optional": false,
                    "scope": "Method",
                    "decorators": [],
                    "readOnly": false,
                    "crossLanguageDefinitionId": "Type.Property.Optional.UnionFloatLiteral.putDefault.body"
                  }
                ],
                "responses": [
                  {
                    "statusCodes": [
                      204
                    ],
                    "headers": [],
                    "isErrorResponse": false
                  }
                ],
                "httpMethod": "PUT",
                "uri": "{endpoint}",
                "path": "/type/property/optional/union/float/literal/default",
                "requestMediaTypes": [
                  "application/json"
                ],
                "bufferResponse": true,
                "generateProtocolMethod": true,
                "generateConvenienceMethod": true,
                "crossLanguageDefinitionId": "Type.Property.Optional.UnionFloatLiteral.putDefault",
                "decorators": []
              },
              "parameters": [
                {
                  "$id": "560",
                  "kind": "method",
                  "name": "body",
                  "serializedName": "body",
                  "type": {
                    "$ref": "194"
                  },
                  "location": "Body",
                  "isApiVersion": false,
                  "optional": false,
                  "scope": "Method",
                  "crossLanguageDefinitionId": "Type.Property.Optional.UnionFloatLiteral.putDefault.body",
                  "readOnly": false,
                  "access": "public",
                  "decorators": []
                },
                {
                  "$id": "561",
                  "kind": "method",
                  "name": "contentType",
                  "serializedName": "Content-Type",
                  "doc": "Body parameter's content type. Known values are application/json",
                  "type": {
                    "$ref": "145"
                  },
                  "location": "Header",
                  "isApiVersion": false,
                  "optional": false,
                  "scope": "Constant",
                  "crossLanguageDefinitionId": "Type.Property.Optional.UnionFloatLiteral.putDefault.contentType",
                  "readOnly": false,
                  "access": "public",
                  "decorators": []
                }
              ],
              "response": {},
              "isOverride": false,
              "generateConvenient": true,
              "generateProtocol": true,
              "crossLanguageDefinitionId": "Type.Property.Optional.UnionFloatLiteral.putDefault"
            }
          ],
          "parameters": [
            {
              "$id": "562",
              "kind": "endpoint",
              "name": "endpoint",
              "serializedName": "endpoint",
              "doc": "Service host",
              "type": {
                "$id": "563",
                "kind": "url",
                "name": "endpoint",
                "crossLanguageDefinitionId": "TypeSpec.url"
              },
              "isApiVersion": false,
              "optional": false,
              "scope": "Client",
              "isEndpoint": true,
              "defaultValue": {
                "type": {
                  "$id": "564",
                  "kind": "string",
                  "name": "string",
                  "crossLanguageDefinitionId": "TypeSpec.string"
                },
                "value": "http://localhost:3000"
              },
              "serverUrlTemplate": "{endpoint}",
              "skipUrlEncoding": false,
              "readOnly": false,
              "crossLanguageDefinitionId": "Type.Property.Optional.endpoint"
            }
          ],
          "decorators": [],
          "crossLanguageDefinitionId": "Type.Property.Optional.UnionFloatLiteral",
          "apiVersions": [],
          "parent": {
            "$ref": "201"
          }
        },
        {
          "$id": "565",
          "kind": "client",
          "name": "RequiredAndOptional",
          "namespace": "Type.Property.Optional",
          "doc": "Test optional and required properties",
          "methods": [
            {
              "$id": "566",
              "kind": "basic",
              "name": "getAll",
              "accessibility": "public",
              "apiVersions": [],
              "doc": "Get models that will return all properties in the model",
              "operation": {
                "$id": "567",
                "name": "getAll",
                "resourceName": "RequiredAndOptional",
                "doc": "Get models that will return all properties in the model",
                "accessibility": "public",
                "parameters": [
                  {
                    "$id": "568",
                    "kind": "header",
                    "name": "accept",
                    "serializedName": "Accept",
                    "type": {
                      "$ref": "147"
                    },
                    "isApiVersion": false,
                    "optional": false,
                    "isContentType": false,
                    "scope": "Constant",
                    "readOnly": false,
                    "decorators": [],
                    "crossLanguageDefinitionId": "Type.Property.Optional.RequiredAndOptional.getAll.accept"
                  }
                ],
                "responses": [
                  {
                    "statusCodes": [
                      200
                    ],
                    "bodyType": {
                      "$ref": "196"
                    },
                    "headers": [],
                    "isErrorResponse": false,
                    "contentTypes": [
                      "application/json"
                    ]
                  }
                ],
                "httpMethod": "GET",
                "uri": "{endpoint}",
                "path": "/type/property/optional/requiredAndOptional/all",
                "bufferResponse": true,
                "generateProtocolMethod": true,
                "generateConvenienceMethod": true,
                "crossLanguageDefinitionId": "Type.Property.Optional.RequiredAndOptional.getAll",
                "decorators": []
              },
              "parameters": [
                {
                  "$id": "569",
                  "kind": "method",
                  "name": "accept",
                  "serializedName": "Accept",
                  "type": {
                    "$ref": "147"
                  },
                  "location": "Header",
                  "isApiVersion": false,
                  "optional": false,
                  "scope": "Constant",
                  "crossLanguageDefinitionId": "Type.Property.Optional.RequiredAndOptional.getAll.accept",
                  "readOnly": false,
                  "access": "public",
                  "decorators": []
                }
              ],
              "response": {
                "type": {
                  "$ref": "196"
                }
              },
              "isOverride": false,
              "generateConvenient": true,
              "generateProtocol": true,
              "crossLanguageDefinitionId": "Type.Property.Optional.RequiredAndOptional.getAll"
            },
            {
              "$id": "570",
              "kind": "basic",
              "name": "getRequiredOnly",
              "accessibility": "public",
              "apiVersions": [],
              "doc": "Get models that will return only the required properties",
              "operation": {
                "$id": "571",
                "name": "getRequiredOnly",
                "resourceName": "RequiredAndOptional",
                "doc": "Get models that will return only the required properties",
                "accessibility": "public",
                "parameters": [
                  {
                    "$id": "572",
                    "kind": "header",
                    "name": "accept",
                    "serializedName": "Accept",
                    "type": {
                      "$ref": "149"
                    },
                    "isApiVersion": false,
                    "optional": false,
                    "isContentType": false,
                    "scope": "Constant",
                    "readOnly": false,
                    "decorators": [],
                    "crossLanguageDefinitionId": "Type.Property.Optional.RequiredAndOptional.getRequiredOnly.accept"
                  }
                ],
                "responses": [
                  {
                    "statusCodes": [
                      200
                    ],
                    "bodyType": {
                      "$ref": "196"
                    },
                    "headers": [],
                    "isErrorResponse": false,
                    "contentTypes": [
                      "application/json"
                    ]
                  }
                ],
                "httpMethod": "GET",
                "uri": "{endpoint}",
                "path": "/type/property/optional/requiredAndOptional/requiredOnly",
                "bufferResponse": true,
                "generateProtocolMethod": true,
                "generateConvenienceMethod": true,
                "crossLanguageDefinitionId": "Type.Property.Optional.RequiredAndOptional.getRequiredOnly",
                "decorators": []
              },
              "parameters": [
                {
                  "$id": "573",
                  "kind": "method",
                  "name": "accept",
                  "serializedName": "Accept",
                  "type": {
                    "$ref": "149"
                  },
                  "location": "Header",
                  "isApiVersion": false,
                  "optional": false,
                  "scope": "Constant",
                  "crossLanguageDefinitionId": "Type.Property.Optional.RequiredAndOptional.getRequiredOnly.accept",
                  "readOnly": false,
                  "access": "public",
                  "decorators": []
                }
              ],
              "response": {
                "type": {
                  "$ref": "196"
                }
              },
              "isOverride": false,
              "generateConvenient": true,
              "generateProtocol": true,
              "crossLanguageDefinitionId": "Type.Property.Optional.RequiredAndOptional.getRequiredOnly"
            },
            {
              "$id": "574",
              "kind": "basic",
              "name": "putAll",
              "accessibility": "public",
              "apiVersions": [],
              "doc": "Put a body with all properties present.",
              "operation": {
                "$id": "575",
                "name": "putAll",
                "resourceName": "RequiredAndOptional",
                "doc": "Put a body with all properties present.",
                "accessibility": "public",
                "parameters": [
                  {
                    "$id": "576",
                    "kind": "header",
                    "name": "contentType",
                    "serializedName": "Content-Type",
                    "doc": "Body parameter's content type. Known values are application/json",
                    "type": {
                      "$ref": "151"
                    },
                    "isApiVersion": false,
                    "optional": false,
                    "isContentType": true,
                    "scope": "Constant",
                    "readOnly": false,
                    "decorators": [],
                    "crossLanguageDefinitionId": "Type.Property.Optional.RequiredAndOptional.putAll.contentType"
                  },
                  {
                    "$id": "577",
                    "kind": "body",
                    "name": "body",
                    "serializedName": "body",
                    "type": {
                      "$ref": "196"
                    },
                    "isApiVersion": false,
                    "contentTypes": [
                      "application/json"
                    ],
                    "defaultContentType": "application/json",
                    "optional": false,
                    "scope": "Method",
                    "decorators": [],
                    "readOnly": false,
                    "crossLanguageDefinitionId": "Type.Property.Optional.RequiredAndOptional.putAll.body"
                  }
                ],
                "responses": [
                  {
                    "statusCodes": [
                      204
                    ],
                    "headers": [],
                    "isErrorResponse": false
                  }
                ],
                "httpMethod": "PUT",
                "uri": "{endpoint}",
                "path": "/type/property/optional/requiredAndOptional/all",
                "requestMediaTypes": [
                  "application/json"
                ],
                "bufferResponse": true,
                "generateProtocolMethod": true,
                "generateConvenienceMethod": true,
                "crossLanguageDefinitionId": "Type.Property.Optional.RequiredAndOptional.putAll",
                "decorators": []
              },
              "parameters": [
                {
                  "$id": "578",
                  "kind": "method",
                  "name": "body",
                  "serializedName": "body",
                  "type": {
                    "$ref": "196"
                  },
                  "location": "Body",
                  "isApiVersion": false,
                  "optional": false,
                  "scope": "Method",
                  "crossLanguageDefinitionId": "Type.Property.Optional.RequiredAndOptional.putAll.body",
                  "readOnly": false,
                  "access": "public",
                  "decorators": []
                },
                {
                  "$id": "579",
                  "kind": "method",
                  "name": "contentType",
                  "serializedName": "Content-Type",
                  "doc": "Body parameter's content type. Known values are application/json",
                  "type": {
                    "$ref": "151"
                  },
                  "location": "Header",
                  "isApiVersion": false,
                  "optional": false,
                  "scope": "Constant",
                  "crossLanguageDefinitionId": "Type.Property.Optional.RequiredAndOptional.putAll.contentType",
                  "readOnly": false,
                  "access": "public",
                  "decorators": []
                }
              ],
              "response": {},
              "isOverride": false,
              "generateConvenient": true,
              "generateProtocol": true,
              "crossLanguageDefinitionId": "Type.Property.Optional.RequiredAndOptional.putAll"
            },
            {
              "$id": "580",
              "kind": "basic",
              "name": "putRequiredOnly",
              "accessibility": "public",
              "apiVersions": [],
              "doc": "Put a body with only required properties.",
              "operation": {
                "$id": "581",
                "name": "putRequiredOnly",
                "resourceName": "RequiredAndOptional",
                "doc": "Put a body with only required properties.",
                "accessibility": "public",
                "parameters": [
                  {
                    "$id": "582",
                    "kind": "header",
                    "name": "contentType",
                    "serializedName": "Content-Type",
                    "doc": "Body parameter's content type. Known values are application/json",
                    "type": {
                      "$ref": "153"
                    },
                    "isApiVersion": false,
                    "optional": false,
                    "isContentType": true,
                    "scope": "Constant",
                    "readOnly": false,
                    "decorators": [],
                    "crossLanguageDefinitionId": "Type.Property.Optional.RequiredAndOptional.putRequiredOnly.contentType"
                  },
                  {
                    "$id": "583",
                    "kind": "body",
                    "name": "body",
                    "serializedName": "body",
                    "type": {
                      "$ref": "196"
                    },
                    "isApiVersion": false,
                    "contentTypes": [
                      "application/json"
                    ],
                    "defaultContentType": "application/json",
                    "optional": false,
                    "scope": "Method",
                    "decorators": [],
                    "readOnly": false,
                    "crossLanguageDefinitionId": "Type.Property.Optional.RequiredAndOptional.putRequiredOnly.body"
                  }
                ],
                "responses": [
                  {
                    "statusCodes": [
                      204
                    ],
                    "headers": [],
                    "isErrorResponse": false
                  }
                ],
                "httpMethod": "PUT",
                "uri": "{endpoint}",
                "path": "/type/property/optional/requiredAndOptional/requiredOnly",
                "requestMediaTypes": [
                  "application/json"
                ],
                "bufferResponse": true,
                "generateProtocolMethod": true,
                "generateConvenienceMethod": true,
                "crossLanguageDefinitionId": "Type.Property.Optional.RequiredAndOptional.putRequiredOnly",
                "decorators": []
              },
              "parameters": [
                {
                  "$id": "584",
                  "kind": "method",
                  "name": "body",
                  "serializedName": "body",
                  "type": {
                    "$ref": "196"
                  },
                  "location": "Body",
                  "isApiVersion": false,
                  "optional": false,
                  "scope": "Method",
                  "crossLanguageDefinitionId": "Type.Property.Optional.RequiredAndOptional.putRequiredOnly.body",
                  "readOnly": false,
                  "access": "public",
                  "decorators": []
                },
                {
                  "$id": "585",
                  "kind": "method",
                  "name": "contentType",
                  "serializedName": "Content-Type",
                  "doc": "Body parameter's content type. Known values are application/json",
                  "type": {
                    "$ref": "153"
                  },
                  "location": "Header",
                  "isApiVersion": false,
                  "optional": false,
                  "scope": "Constant",
                  "crossLanguageDefinitionId": "Type.Property.Optional.RequiredAndOptional.putRequiredOnly.contentType",
                  "readOnly": false,
                  "access": "public",
                  "decorators": []
                }
              ],
              "response": {},
              "isOverride": false,
              "generateConvenient": true,
              "generateProtocol": true,
              "crossLanguageDefinitionId": "Type.Property.Optional.RequiredAndOptional.putRequiredOnly"
            }
          ],
          "parameters": [
            {
              "$id": "586",
              "kind": "endpoint",
              "name": "endpoint",
              "serializedName": "endpoint",
              "doc": "Service host",
              "type": {
                "$id": "587",
                "kind": "url",
                "name": "endpoint",
                "crossLanguageDefinitionId": "TypeSpec.url"
              },
              "isApiVersion": false,
              "optional": false,
              "scope": "Client",
              "isEndpoint": true,
              "defaultValue": {
                "type": {
                  "$id": "588",
                  "kind": "string",
                  "name": "string",
                  "crossLanguageDefinitionId": "TypeSpec.string"
                },
                "value": "http://localhost:3000"
              },
              "serverUrlTemplate": "{endpoint}",
              "skipUrlEncoding": false,
              "readOnly": false,
              "crossLanguageDefinitionId": "Type.Property.Optional.endpoint"
            }
          ],
          "decorators": [],
          "crossLanguageDefinitionId": "Type.Property.Optional.RequiredAndOptional",
          "apiVersions": [],
          "parent": {
            "$ref": "201"
          }
        }
      ]
    }
  ]
}<|MERGE_RESOLUTION|>--- conflicted
+++ resolved
@@ -24,8 +24,8 @@
             "$id": "4",
             "kind": "string",
             "decorators": [],
+            "name": "string",
             "doc": "A sequence of textual characters.",
-            "name": "string",
             "crossLanguageDefinitionId": "TypeSpec.string"
           },
           "enumType": {
@@ -62,8 +62,8 @@
             "$id": "8",
             "kind": "int32",
             "decorators": [],
+            "name": "int32",
             "doc": "A 32-bit integer. (`-2,147,483,648` to `2,147,483,647`)",
-            "name": "int32",
             "crossLanguageDefinitionId": "TypeSpec.int32"
           },
           "enumType": {
@@ -100,8 +100,8 @@
             "$id": "12",
             "kind": "float32",
             "decorators": [],
+            "name": "float32",
             "doc": "A 32 bit floating point number. (`±1.5 x 10^−45` to `±3.4 x 10^38`)",
-            "name": "float32",
             "crossLanguageDefinitionId": "TypeSpec.float32"
           },
           "enumType": {
@@ -138,60 +138,7 @@
             "$ref": "14"
           },
           "enumType": {
-<<<<<<< HEAD
-            "$id": "16",
-            "kind": "enum",
-            "decorators": [],
-            "name": "UnionStringLiteralPropertyProperty",
-            "isGeneratedName": true,
-            "namespace": "Type.Property.Optional",
-            "valueType": {
-              "$id": "17",
-              "kind": "string",
-              "decorators": [],
-              "doc": "A sequence of textual characters.",
-              "name": "string",
-              "crossLanguageDefinitionId": "TypeSpec.string"
-            },
-            "values": [
-              {
-                "$id": "18",
-                "kind": "enumvalue",
-                "decorators": [],
-                "name": "hello",
-                "value": "hello",
-                "valueType": {
-                  "$ref": "17"
-                },
-                "enumType": {
-                  "$ref": "16"
-                }
-              },
-              {
-                "$id": "19",
-                "kind": "enumvalue",
-                "decorators": [],
-                "name": "world",
-                "value": "world",
-                "valueType": {
-                  "$ref": "17"
-                },
-                "enumType": {
-                  "$ref": "16"
-                }
-              }
-            ],
-            "isFixed": true,
-            "isFlags": false,
-            "usage": "Input,Output,Json",
-            "access": "public",
-            "crossLanguageDefinitionId": "Type.Property.Optional.UnionStringLiteralProperty.property.anonymous",
-            "apiVersions": [],
-            "isUnionAsEnum": true,
-            "__accessSet": true
-=======
             "$ref": "13"
->>>>>>> c9a4eff8
           },
           "decorators": []
         },
@@ -237,60 +184,7 @@
             "$ref": "18"
           },
           "enumType": {
-<<<<<<< HEAD
-            "$id": "24",
-            "kind": "enum",
-            "decorators": [],
-            "name": "UnionIntLiteralPropertyProperty",
-            "isGeneratedName": true,
-            "namespace": "Type.Property.Optional",
-            "valueType": {
-              "$id": "25",
-              "kind": "int32",
-              "decorators": [],
-              "doc": "A 32-bit integer. (`-2,147,483,648` to `2,147,483,647`)",
-              "name": "int32",
-              "crossLanguageDefinitionId": "TypeSpec.int32"
-            },
-            "values": [
-              {
-                "$id": "26",
-                "kind": "enumvalue",
-                "decorators": [],
-                "name": "1",
-                "value": 1,
-                "valueType": {
-                  "$ref": "25"
-                },
-                "enumType": {
-                  "$ref": "24"
-                }
-              },
-              {
-                "$id": "27",
-                "kind": "enumvalue",
-                "decorators": [],
-                "name": "2",
-                "value": 2,
-                "valueType": {
-                  "$ref": "25"
-                },
-                "enumType": {
-                  "$ref": "24"
-                }
-              }
-            ],
-            "isFixed": true,
-            "isFlags": false,
-            "usage": "Input,Output,Json",
-            "access": "public",
-            "crossLanguageDefinitionId": "Type.Property.Optional.UnionIntLiteralProperty.property.anonymous",
-            "apiVersions": [],
-            "isUnionAsEnum": true,
-            "__accessSet": true
-=======
             "$ref": "17"
->>>>>>> c9a4eff8
           },
           "decorators": []
         },
@@ -336,60 +230,7 @@
             "$ref": "22"
           },
           "enumType": {
-<<<<<<< HEAD
-            "$id": "32",
-            "kind": "enum",
-            "decorators": [],
-            "name": "UnionFloatLiteralPropertyProperty",
-            "isGeneratedName": true,
-            "namespace": "Type.Property.Optional",
-            "valueType": {
-              "$id": "33",
-              "kind": "float32",
-              "decorators": [],
-              "doc": "A 32 bit floating point number. (`±1.5 x 10^−45` to `±3.4 x 10^38`)",
-              "name": "float32",
-              "crossLanguageDefinitionId": "TypeSpec.float32"
-            },
-            "values": [
-              {
-                "$id": "34",
-                "kind": "enumvalue",
-                "decorators": [],
-                "name": "1.25",
-                "value": 1.25,
-                "valueType": {
-                  "$ref": "33"
-                },
-                "enumType": {
-                  "$ref": "32"
-                }
-              },
-              {
-                "$id": "35",
-                "kind": "enumvalue",
-                "decorators": [],
-                "name": "2.375",
-                "value": 2.375,
-                "valueType": {
-                  "$ref": "33"
-                },
-                "enumType": {
-                  "$ref": "32"
-                }
-              }
-            ],
-            "isFixed": true,
-            "isFlags": false,
-            "usage": "Input,Output,Json",
-            "access": "public",
-            "crossLanguageDefinitionId": "Type.Property.Optional.UnionFloatLiteralProperty.property.anonymous",
-            "apiVersions": [],
-            "isUnionAsEnum": true,
-            "__accessSet": true
-=======
             "$ref": "21"
->>>>>>> c9a4eff8
           },
           "decorators": []
         },
