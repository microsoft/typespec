{
 "$id": "1",
 "Name": "Type.Property.Nullable",
 "ApiVersions": [],
 "Enums": [],
 "Models": [
  {
   "$id": "2",
   "kind": "model",
   "name": "CollectionsStringProperty",
   "namespace": "Type.Property.Nullable",
   "crossLanguageDefinitionId": "Type.Property.Nullable.CollectionsStringProperty",
   "usage": "Input,Output,JsonMergePatch,Json",
   "doc": "Model with collection string properties",
   "decorators": [],
   "properties": [
    {
     "$id": "3",
     "kind": "property",
     "name": "requiredProperty",
     "serializedName": "requiredProperty",
     "doc": "Required property",
     "type": {
      "$id": "4",
      "kind": "string",
      "name": "string",
      "crossLanguageDefinitionId": "TypeSpec.string",
      "decorators": []
     },
     "optional": false,
     "readOnly": false,
     "discriminator": false,
     "flatten": false,
     "decorators": [],
     "crossLanguageDefinitionId": "Type.Property.Nullable.CollectionsStringProperty.requiredProperty",
     "serializationOptions": {
      "$id": "5",
      "json": {
       "$id": "6",
       "name": "requiredProperty"
      }
     }
    },
    {
     "$id": "7",
     "kind": "property",
     "name": "nullableProperty",
     "serializedName": "nullableProperty",
     "doc": "Property",
     "type": {
      "$id": "8",
      "kind": "nullable",
      "type": {
       "$id": "9",
       "kind": "array",
       "name": "Array",
       "valueType": {
        "$id": "10",
        "kind": "string",
        "name": "string",
        "crossLanguageDefinitionId": "TypeSpec.string",
        "decorators": []
       },
       "crossLanguageDefinitionId": "TypeSpec.Array",
       "decorators": []
      },
      "namespace": ""
     },
     "optional": false,
     "readOnly": false,
     "discriminator": false,
     "flatten": false,
     "decorators": [],
     "crossLanguageDefinitionId": "Type.Property.Nullable.CollectionsStringProperty.nullableProperty",
     "serializationOptions": {
      "$id": "11",
      "json": {
       "$id": "12",
       "name": "nullableProperty"
      }
     }
    }
   ]
  },
  {
   "$id": "13",
   "kind": "model",
   "name": "CollectionsModelProperty",
   "namespace": "Type.Property.Nullable",
   "crossLanguageDefinitionId": "Type.Property.Nullable.CollectionsModelProperty",
   "usage": "Input,Output,JsonMergePatch,Json",
   "doc": "Model with collection models properties",
   "decorators": [],
   "properties": [
    {
     "$id": "14",
     "kind": "property",
     "name": "requiredProperty",
     "serializedName": "requiredProperty",
     "doc": "Required property",
     "type": {
      "$id": "15",
      "kind": "string",
      "name": "string",
      "crossLanguageDefinitionId": "TypeSpec.string",
      "decorators": []
     },
     "optional": false,
     "readOnly": false,
     "discriminator": false,
     "flatten": false,
     "decorators": [],
     "crossLanguageDefinitionId": "Type.Property.Nullable.CollectionsModelProperty.requiredProperty",
     "serializationOptions": {
      "$id": "16",
      "json": {
       "$id": "17",
       "name": "requiredProperty"
      }
     }
    },
    {
     "$id": "18",
     "kind": "property",
     "name": "nullableProperty",
     "serializedName": "nullableProperty",
     "doc": "Property",
     "type": {
      "$id": "19",
      "kind": "nullable",
      "type": {
       "$id": "20",
       "kind": "array",
       "name": "ArrayInnerModel",
       "valueType": {
        "$id": "21",
        "kind": "model",
        "name": "InnerModel",
        "namespace": "Type.Property.Nullable",
        "crossLanguageDefinitionId": "Type.Property.Nullable.InnerModel",
        "usage": "Input,Output,JsonMergePatch,Json",
        "doc": "Inner model used in collections model property",
        "decorators": [],
        "properties": [
         {
          "$id": "22",
          "kind": "property",
          "name": "property",
          "serializedName": "property",
          "doc": "Inner model property",
          "type": {
           "$id": "23",
           "kind": "string",
           "name": "string",
           "crossLanguageDefinitionId": "TypeSpec.string",
           "decorators": []
          },
          "optional": false,
          "readOnly": false,
          "discriminator": false,
          "flatten": false,
          "decorators": [],
          "crossLanguageDefinitionId": "Type.Property.Nullable.InnerModel.property",
          "serializationOptions": {
           "$id": "24",
           "json": {
            "$id": "25",
            "name": "property"
           }
          }
         }
        ]
       },
       "crossLanguageDefinitionId": "TypeSpec.Array",
       "decorators": []
      },
      "namespace": ""
     },
     "optional": false,
     "readOnly": false,
     "discriminator": false,
     "flatten": false,
     "decorators": [],
     "crossLanguageDefinitionId": "Type.Property.Nullable.CollectionsModelProperty.nullableProperty",
     "serializationOptions": {
      "$id": "26",
      "json": {
       "$id": "27",
       "name": "nullableProperty"
      }
     }
    }
   ]
  },
  {
   "$ref": "21"
  },
  {
   "$id": "28",
   "kind": "model",
   "name": "CollectionsByteProperty",
   "namespace": "Type.Property.Nullable",
   "crossLanguageDefinitionId": "Type.Property.Nullable.CollectionsByteProperty",
   "usage": "Input,Output,JsonMergePatch,Json",
   "doc": "Model with collection bytes properties",
   "decorators": [],
   "properties": [
    {
     "$id": "29",
     "kind": "property",
     "name": "requiredProperty",
     "serializedName": "requiredProperty",
     "doc": "Required property",
     "type": {
      "$id": "30",
      "kind": "string",
      "name": "string",
      "crossLanguageDefinitionId": "TypeSpec.string",
      "decorators": []
     },
     "optional": false,
     "readOnly": false,
     "discriminator": false,
     "flatten": false,
     "decorators": [],
     "crossLanguageDefinitionId": "Type.Property.Nullable.CollectionsByteProperty.requiredProperty",
     "serializationOptions": {
      "$id": "31",
      "json": {
       "$id": "32",
       "name": "requiredProperty"
      }
     }
    },
    {
     "$id": "33",
     "kind": "property",
     "name": "nullableProperty",
     "serializedName": "nullableProperty",
     "doc": "Property",
     "type": {
      "$id": "34",
      "kind": "nullable",
      "type": {
       "$id": "35",
       "kind": "array",
       "name": "Array",
       "valueType": {
        "$id": "36",
        "kind": "bytes",
        "name": "bytes",
        "encode": "base64",
        "crossLanguageDefinitionId": "TypeSpec.bytes",
        "decorators": []
       },
       "crossLanguageDefinitionId": "TypeSpec.Array",
       "decorators": []
      },
      "namespace": ""
     },
     "optional": false,
     "readOnly": false,
     "discriminator": false,
     "flatten": false,
     "decorators": [],
     "crossLanguageDefinitionId": "Type.Property.Nullable.CollectionsByteProperty.nullableProperty",
     "serializationOptions": {
      "$id": "37",
      "json": {
       "$id": "38",
       "name": "nullableProperty"
      }
     }
    }
   ]
  },
  {
   "$id": "39",
   "kind": "model",
   "name": "DurationProperty",
   "namespace": "Type.Property.Nullable",
   "crossLanguageDefinitionId": "Type.Property.Nullable.DurationProperty",
   "usage": "Input,Output,JsonMergePatch,Json",
   "doc": "Model with a duration property",
   "decorators": [],
   "properties": [
    {
     "$id": "40",
     "kind": "property",
     "name": "requiredProperty",
     "serializedName": "requiredProperty",
     "doc": "Required property",
     "type": {
      "$id": "41",
      "kind": "string",
      "name": "string",
      "crossLanguageDefinitionId": "TypeSpec.string",
      "decorators": []
     },
     "optional": false,
     "readOnly": false,
     "discriminator": false,
     "flatten": false,
     "decorators": [],
     "crossLanguageDefinitionId": "Type.Property.Nullable.DurationProperty.requiredProperty",
     "serializationOptions": {
      "$id": "42",
      "json": {
       "$id": "43",
       "name": "requiredProperty"
      }
     }
    },
    {
     "$id": "44",
     "kind": "property",
     "name": "nullableProperty",
     "serializedName": "nullableProperty",
     "doc": "Property",
     "type": {
      "$id": "45",
      "kind": "nullable",
      "type": {
       "$id": "46",
       "kind": "duration",
       "name": "duration",
       "encode": "ISO8601",
       "wireType": {
        "$id": "47",
        "kind": "string",
        "name": "string",
        "crossLanguageDefinitionId": "TypeSpec.string",
        "decorators": []
       },
       "crossLanguageDefinitionId": "TypeSpec.duration",
       "decorators": []
      },
      "namespace": ""
     },
     "optional": false,
     "readOnly": false,
     "discriminator": false,
     "flatten": false,
     "decorators": [],
     "crossLanguageDefinitionId": "Type.Property.Nullable.DurationProperty.nullableProperty",
     "serializationOptions": {
      "$id": "48",
      "json": {
       "$id": "49",
       "name": "nullableProperty"
      }
     }
    }
   ]
  },
  {
   "$id": "50",
   "kind": "model",
   "name": "DatetimeProperty",
   "namespace": "Type.Property.Nullable",
   "crossLanguageDefinitionId": "Type.Property.Nullable.DatetimeProperty",
   "usage": "Input,Output,JsonMergePatch,Json",
   "doc": "Model with a datetime property",
   "decorators": [],
   "properties": [
    {
     "$id": "51",
     "kind": "property",
     "name": "requiredProperty",
     "serializedName": "requiredProperty",
     "doc": "Required property",
     "type": {
      "$id": "52",
      "kind": "string",
      "name": "string",
      "crossLanguageDefinitionId": "TypeSpec.string",
      "decorators": []
     },
     "optional": false,
     "readOnly": false,
     "discriminator": false,
     "flatten": false,
     "decorators": [],
     "crossLanguageDefinitionId": "Type.Property.Nullable.DatetimeProperty.requiredProperty",
     "serializationOptions": {
      "$id": "53",
      "json": {
       "$id": "54",
       "name": "requiredProperty"
      }
     }
    },
    {
     "$id": "55",
     "kind": "property",
     "name": "nullableProperty",
     "serializedName": "nullableProperty",
     "doc": "Property",
     "type": {
      "$id": "56",
      "kind": "nullable",
      "type": {
       "$id": "57",
       "kind": "utcDateTime",
       "name": "utcDateTime",
       "encode": "rfc3339",
       "wireType": {
        "$id": "58",
        "kind": "string",
        "name": "string",
        "crossLanguageDefinitionId": "TypeSpec.string",
        "decorators": []
       },
       "crossLanguageDefinitionId": "TypeSpec.utcDateTime",
       "decorators": []
      },
      "namespace": ""
     },
     "optional": false,
     "readOnly": false,
     "discriminator": false,
     "flatten": false,
     "decorators": [],
     "crossLanguageDefinitionId": "Type.Property.Nullable.DatetimeProperty.nullableProperty",
     "serializationOptions": {
      "$id": "59",
      "json": {
       "$id": "60",
       "name": "nullableProperty"
      }
     }
    }
   ]
  },
  {
   "$id": "61",
   "kind": "model",
   "name": "BytesProperty",
   "namespace": "Type.Property.Nullable",
   "crossLanguageDefinitionId": "Type.Property.Nullable.BytesProperty",
   "usage": "Input,Output,JsonMergePatch,Json",
   "doc": "Template type for testing models with nullable property. Pass in the type of the property you are looking for",
   "decorators": [],
   "properties": [
    {
     "$id": "62",
     "kind": "property",
     "name": "requiredProperty",
     "serializedName": "requiredProperty",
     "doc": "Required property",
     "type": {
      "$id": "63",
      "kind": "string",
      "name": "string",
      "crossLanguageDefinitionId": "TypeSpec.string",
      "decorators": []
     },
     "optional": false,
     "readOnly": false,
     "discriminator": false,
     "flatten": false,
     "decorators": [],
     "crossLanguageDefinitionId": "Type.Property.Nullable.BytesProperty.requiredProperty",
     "serializationOptions": {
      "$id": "64",
      "json": {
       "$id": "65",
       "name": "requiredProperty"
      }
     }
    },
    {
     "$id": "66",
     "kind": "property",
     "name": "nullableProperty",
     "serializedName": "nullableProperty",
     "doc": "Property",
     "type": {
      "$id": "67",
      "kind": "nullable",
      "type": {
       "$id": "68",
       "kind": "bytes",
       "name": "bytes",
       "encode": "base64",
       "crossLanguageDefinitionId": "TypeSpec.bytes",
       "decorators": []
      },
      "namespace": ""
     },
     "optional": false,
     "readOnly": false,
     "discriminator": false,
     "flatten": false,
     "decorators": [],
     "crossLanguageDefinitionId": "Type.Property.Nullable.BytesProperty.nullableProperty",
     "serializationOptions": {
      "$id": "69",
      "json": {
       "$id": "70",
       "name": "nullableProperty"
      }
     }
    }
   ]
  },
  {
   "$id": "71",
   "kind": "model",
   "name": "StringProperty",
   "namespace": "Type.Property.Nullable",
   "crossLanguageDefinitionId": "Type.Property.Nullable.StringProperty",
   "usage": "Input,Output,JsonMergePatch,Json",
   "doc": "Template type for testing models with nullable property. Pass in the type of the property you are looking for",
   "decorators": [],
   "properties": [
    {
     "$id": "72",
     "kind": "property",
     "name": "requiredProperty",
     "serializedName": "requiredProperty",
     "doc": "Required property",
     "type": {
      "$id": "73",
      "kind": "string",
      "name": "string",
      "crossLanguageDefinitionId": "TypeSpec.string",
      "decorators": []
     },
     "optional": false,
     "readOnly": false,
     "discriminator": false,
     "flatten": false,
     "decorators": [],
     "crossLanguageDefinitionId": "Type.Property.Nullable.StringProperty.requiredProperty",
     "serializationOptions": {
      "$id": "74",
      "json": {
       "$id": "75",
       "name": "requiredProperty"
      }
     }
    },
    {
     "$id": "76",
     "kind": "property",
     "name": "nullableProperty",
     "serializedName": "nullableProperty",
     "doc": "Property",
     "type": {
      "$id": "77",
      "kind": "nullable",
      "type": {
       "$id": "78",
       "kind": "string",
       "name": "string",
       "crossLanguageDefinitionId": "TypeSpec.string",
       "decorators": []
      },
      "namespace": ""
     },
     "optional": false,
     "readOnly": false,
     "discriminator": false,
     "flatten": false,
     "decorators": [],
     "crossLanguageDefinitionId": "Type.Property.Nullable.StringProperty.nullableProperty",
     "serializationOptions": {
      "$id": "79",
      "json": {
       "$id": "80",
       "name": "nullableProperty"
      }
     }
    }
   ]
  }
 ],
 "Clients": [
  {
   "$id": "81",
   "kind": "client",
   "name": "NullableClient",
   "namespace": "Type.Property.Nullable",
   "doc": "Illustrates models with nullable properties.",
   "parameters": [
    {
     "$id": "82",
     "Name": "endpoint",
     "NameInRequest": "endpoint",
     "Doc": "Service host",
     "Type": {
      "$id": "83",
      "kind": "url",
      "name": "url",
      "crossLanguageDefinitionId": "TypeSpec.url"
     },
     "Location": "Uri",
     "IsApiVersion": false,
     "IsResourceParameter": false,
     "IsContentType": false,
     "IsRequired": true,
     "IsEndpoint": true,
     "SkipUrlEncoding": false,
     "Explode": false,
     "Kind": "Client",
     "DefaultValue": {
      "$id": "84",
      "Type": {
       "$id": "85",
       "kind": "string",
       "name": "string",
       "crossLanguageDefinitionId": "TypeSpec.string"
      },
      "Value": "http://localhost:3000"
     }
    }
   ],
   "operations": [],
   "apiVersions": [],
   "crossLanguageDefinitionId": "Type.Property.Nullable",
   "children": [
    {
     "$id": "86",
     "kind": "client",
     "name": "String",
     "namespace": "Type.Property.Nullable",
     "parameters": [
      {
       "$id": "87",
       "Name": "endpoint",
       "NameInRequest": "endpoint",
       "Doc": "Service host",
       "Type": {
        "$id": "88",
        "kind": "url",
        "name": "url",
        "crossLanguageDefinitionId": "TypeSpec.url"
       },
       "Location": "Uri",
       "IsApiVersion": false,
       "IsResourceParameter": false,
       "IsContentType": false,
       "IsRequired": true,
       "IsEndpoint": true,
       "SkipUrlEncoding": false,
       "Explode": false,
       "Kind": "Client",
       "DefaultValue": {
        "$id": "89",
        "Type": {
         "$id": "90",
         "kind": "string",
         "name": "string",
         "crossLanguageDefinitionId": "TypeSpec.string"
        },
        "Value": "http://localhost:3000"
       }
      }
     ],
     "operations": [
      {
       "$id": "91",
       "Name": "getNonNull",
       "ResourceName": "String",
       "Doc": "Get models that will return all properties in the model",
       "Accessibility": "public",
       "Parameters": [
        {
         "$id": "92",
         "Name": "accept",
         "NameInRequest": "Accept",
         "Type": {
          "$id": "93",
          "kind": "constant",
          "valueType": {
           "$id": "94",
           "kind": "string",
           "name": "string",
           "crossLanguageDefinitionId": "TypeSpec.string",
           "decorators": []
          },
          "value": "application/json",
          "decorators": []
         },
         "Location": "Header",
         "IsApiVersion": false,
         "IsContentType": false,
         "IsEndpoint": false,
         "Explode": false,
         "IsRequired": true,
         "Kind": "Constant",
         "Decorators": [],
         "SkipUrlEncoding": false
        }
       ],
       "Responses": [
        {
         "$id": "95",
         "StatusCodes": [
          200
         ],
         "BodyType": {
          "$ref": "71"
         },
         "BodyMediaType": "Json",
         "Headers": [],
         "IsErrorResponse": false,
         "ContentTypes": [
          "application/json"
         ]
        }
       ],
       "HttpMethod": "GET",
       "RequestBodyMediaType": "None",
       "Uri": "{endpoint}",
       "Path": "/type/property/nullable/string/non-null",
       "BufferResponse": true,
       "GenerateProtocolMethod": true,
       "GenerateConvenienceMethod": true,
       "CrossLanguageDefinitionId": "Type.Property.Nullable.String.getNonNull",
       "Decorators": []
      },
      {
       "$id": "96",
       "Name": "getNull",
       "ResourceName": "String",
       "Doc": "Get models that will return the default object",
       "Accessibility": "public",
       "Parameters": [
        {
         "$id": "97",
         "Name": "accept",
         "NameInRequest": "Accept",
         "Type": {
          "$id": "98",
          "kind": "constant",
          "valueType": {
           "$id": "99",
           "kind": "string",
           "name": "string",
           "crossLanguageDefinitionId": "TypeSpec.string",
           "decorators": []
          },
          "value": "application/json",
          "decorators": []
         },
         "Location": "Header",
         "IsApiVersion": false,
         "IsContentType": false,
         "IsEndpoint": false,
         "Explode": false,
         "IsRequired": true,
         "Kind": "Constant",
         "Decorators": [],
         "SkipUrlEncoding": false
        }
       ],
<<<<<<< HEAD
       "Responses": [
        {
         "$id": "100",
         "StatusCodes": [
          200
         ],
         "BodyType": {
          "$ref": "71"
         },
         "BodyMediaType": "Json",
         "Headers": [],
         "IsErrorResponse": false,
         "ContentTypes": [
          "application/json"
         ]
        }
       ],
       "HttpMethod": "GET",
       "RequestBodyMediaType": "None",
       "Uri": "{endpoint}",
       "Path": "/type/property/nullable/string/null",
       "BufferResponse": true,
       "GenerateProtocolMethod": true,
       "GenerateConvenienceMethod": true,
       "CrossLanguageDefinitionId": "Type.Property.Nullable.String.getNull",
       "Decorators": []
      },
      {
       "$id": "101",
       "Name": "patchNonNull",
       "ResourceName": "String",
       "Doc": "Put a body with all properties present.",
       "Accessibility": "public",
       "Parameters": [
        {
         "$id": "102",
         "Name": "contentType",
         "NameInRequest": "Content-Type",
         "Doc": "content-type is application/merge-patch+json",
         "Type": {
          "$id": "103",
          "kind": "constant",
          "valueType": {
           "$id": "104",
           "kind": "string",
           "name": "string",
           "crossLanguageDefinitionId": "TypeSpec.string",
           "decorators": []
          },
          "value": "application/merge-patch+json",
          "decorators": []
         },
         "Location": "Header",
         "IsApiVersion": false,
         "IsContentType": true,
         "IsEndpoint": false,
         "Explode": false,
         "IsRequired": true,
         "Kind": "Constant",
         "Decorators": [],
         "SkipUrlEncoding": false
        },
        {
         "$id": "105",
         "Name": "body",
         "NameInRequest": "body",
         "Type": {
          "$ref": "71"
         },
         "Location": "Body",
         "IsApiVersion": false,
         "IsContentType": false,
         "IsEndpoint": false,
         "Explode": false,
         "IsRequired": true,
         "Kind": "Method",
         "Decorators": [],
         "SkipUrlEncoding": false
        }
       ],
       "Responses": [
        {
         "$id": "106",
         "StatusCodes": [
          204
         ],
         "BodyMediaType": "Json",
         "Headers": [],
         "IsErrorResponse": false
        }
       ],
       "HttpMethod": "PATCH",
       "RequestBodyMediaType": "Json",
       "Uri": "{endpoint}",
       "Path": "/type/property/nullable/string/non-null",
       "RequestMediaTypes": [
        "application/merge-patch+json"
       ],
       "BufferResponse": true,
       "GenerateProtocolMethod": true,
       "GenerateConvenienceMethod": false,
       "CrossLanguageDefinitionId": "Type.Property.Nullable.String.patchNonNull",
       "Decorators": []
      },
      {
       "$id": "107",
       "Name": "patchNull",
       "ResourceName": "String",
       "Doc": "Put a body with default properties.",
       "Accessibility": "public",
       "Parameters": [
        {
         "$id": "108",
         "Name": "contentType",
         "NameInRequest": "Content-Type",
         "Doc": "content-type is application/merge-patch+json",
         "Type": {
          "$id": "109",
          "kind": "constant",
          "valueType": {
           "$id": "110",
           "kind": "string",
           "name": "string",
           "crossLanguageDefinitionId": "TypeSpec.string",
           "decorators": []
          },
          "value": "application/merge-patch+json",
          "decorators": []
         },
         "Location": "Header",
         "IsApiVersion": false,
         "IsContentType": true,
         "IsEndpoint": false,
         "Explode": false,
         "IsRequired": true,
         "Kind": "Constant",
         "Decorators": [],
         "SkipUrlEncoding": false
        },
        {
         "$id": "111",
         "Name": "body",
         "NameInRequest": "body",
         "Type": {
          "$ref": "71"
         },
         "Location": "Body",
         "IsApiVersion": false,
         "IsContentType": false,
         "IsEndpoint": false,
         "Explode": false,
         "IsRequired": true,
         "Kind": "Method",
         "Decorators": [],
         "SkipUrlEncoding": false
        }
       ],
       "Responses": [
        {
         "$id": "112",
         "StatusCodes": [
          204
         ],
         "BodyMediaType": "Json",
         "Headers": [],
         "IsErrorResponse": false
        }
       ],
       "HttpMethod": "PATCH",
       "RequestBodyMediaType": "Json",
       "Uri": "{endpoint}",
       "Path": "/type/property/nullable/string/null",
       "RequestMediaTypes": [
        "application/merge-patch+json"
       ],
       "BufferResponse": true,
       "GenerateProtocolMethod": true,
       "GenerateConvenienceMethod": false,
       "CrossLanguageDefinitionId": "Type.Property.Nullable.String.patchNull",
       "Decorators": []
      }
     ],
     "apiVersions": [],
     "crossLanguageDefinitionId": "Type.Property.Nullable.String",
     "parent": {
      "$ref": "81"
     }
=======
       "BodyType": {
        "$ref": "71"
       },
       "Headers": [],
       "IsErrorResponse": false,
       "ContentTypes": [
        "application/json"
       ]
      }
     ],
     "HttpMethod": "GET",
     "Uri": "{endpoint}",
     "Path": "/type/property/nullable/string/non-null",
     "BufferResponse": true,
     "GenerateProtocolMethod": true,
     "GenerateConvenienceMethod": true,
     "CrossLanguageDefinitionId": "Type.Property.Nullable.String.getNonNull",
     "Decorators": []
>>>>>>> 41efd5f9
    },
    {
     "$id": "113",
     "kind": "client",
     "name": "Bytes",
     "namespace": "Type.Property.Nullable",
     "parameters": [
      {
       "$id": "114",
       "Name": "endpoint",
       "NameInRequest": "endpoint",
       "Doc": "Service host",
       "Type": {
        "$id": "115",
        "kind": "url",
        "name": "url",
        "crossLanguageDefinitionId": "TypeSpec.url"
       },
       "Location": "Uri",
       "IsApiVersion": false,
       "IsResourceParameter": false,
       "IsContentType": false,
       "IsRequired": true,
       "IsEndpoint": true,
       "SkipUrlEncoding": false,
       "Explode": false,
       "Kind": "Client",
       "DefaultValue": {
        "$id": "116",
        "Type": {
         "$id": "117",
         "kind": "string",
         "name": "string",
         "crossLanguageDefinitionId": "TypeSpec.string"
        },
        "Value": "http://localhost:3000"
       }
      }
     ],
     "operations": [
      {
       "$id": "118",
       "Name": "getNonNull",
       "ResourceName": "Bytes",
       "Doc": "Get models that will return all properties in the model",
       "Accessibility": "public",
       "Parameters": [
        {
         "$id": "119",
         "Name": "accept",
         "NameInRequest": "Accept",
         "Type": {
          "$id": "120",
          "kind": "constant",
          "valueType": {
           "$id": "121",
           "kind": "string",
           "name": "string",
           "crossLanguageDefinitionId": "TypeSpec.string",
           "decorators": []
          },
          "value": "application/json",
          "decorators": []
         },
         "Location": "Header",
         "IsApiVersion": false,
         "IsContentType": false,
         "IsEndpoint": false,
         "Explode": false,
         "IsRequired": true,
         "Kind": "Constant",
         "Decorators": [],
         "SkipUrlEncoding": false
        }
       ],
<<<<<<< HEAD
       "Responses": [
        {
         "$id": "122",
         "StatusCodes": [
          200
         ],
         "BodyType": {
          "$ref": "61"
         },
         "BodyMediaType": "Json",
         "Headers": [],
         "IsErrorResponse": false,
         "ContentTypes": [
          "application/json"
         ]
        }
       ],
       "HttpMethod": "GET",
       "RequestBodyMediaType": "None",
       "Uri": "{endpoint}",
       "Path": "/type/property/nullable/bytes/non-null",
       "BufferResponse": true,
       "GenerateProtocolMethod": true,
       "GenerateConvenienceMethod": true,
       "CrossLanguageDefinitionId": "Type.Property.Nullable.Bytes.getNonNull",
       "Decorators": []
      },
=======
       "BodyType": {
        "$ref": "71"
       },
       "Headers": [],
       "IsErrorResponse": false,
       "ContentTypes": [
        "application/json"
       ]
      }
     ],
     "HttpMethod": "GET",
     "Uri": "{endpoint}",
     "Path": "/type/property/nullable/string/null",
     "BufferResponse": true,
     "GenerateProtocolMethod": true,
     "GenerateConvenienceMethod": true,
     "CrossLanguageDefinitionId": "Type.Property.Nullable.String.getNull",
     "Decorators": []
    },
    {
     "$id": "98",
     "Name": "patchNonNull",
     "ResourceName": "String",
     "Doc": "Put a body with all properties present.",
     "Accessibility": "public",
     "Parameters": [
>>>>>>> 41efd5f9
      {
       "$id": "123",
       "Name": "getNull",
       "ResourceName": "Bytes",
       "Doc": "Get models that will return the default object",
       "Accessibility": "public",
       "Parameters": [
        {
         "$id": "124",
         "Name": "accept",
         "NameInRequest": "Accept",
         "Type": {
          "$id": "125",
          "kind": "constant",
          "valueType": {
           "$id": "126",
           "kind": "string",
           "name": "string",
           "crossLanguageDefinitionId": "TypeSpec.string",
           "decorators": []
          },
          "value": "application/json",
          "decorators": []
         },
         "Location": "Header",
         "IsApiVersion": false,
         "IsContentType": false,
         "IsEndpoint": false,
         "Explode": false,
         "IsRequired": true,
         "Kind": "Constant",
         "Decorators": [],
         "SkipUrlEncoding": false
        }
       ],
       "Responses": [
        {
         "$id": "127",
         "StatusCodes": [
          200
         ],
         "BodyType": {
          "$ref": "61"
         },
         "BodyMediaType": "Json",
         "Headers": [],
         "IsErrorResponse": false,
         "ContentTypes": [
          "application/json"
         ]
        }
       ],
       "HttpMethod": "GET",
       "RequestBodyMediaType": "None",
       "Uri": "{endpoint}",
       "Path": "/type/property/nullable/bytes/null",
       "BufferResponse": true,
       "GenerateProtocolMethod": true,
       "GenerateConvenienceMethod": true,
       "CrossLanguageDefinitionId": "Type.Property.Nullable.Bytes.getNull",
       "Decorators": []
      },
      {
       "$id": "128",
       "Name": "patchNonNull",
       "ResourceName": "Bytes",
       "Doc": "Put a body with all properties present.",
       "Accessibility": "public",
       "Parameters": [
        {
         "$id": "129",
         "Name": "contentType",
         "NameInRequest": "Content-Type",
         "Doc": "content-type is application/merge-patch+json",
         "Type": {
          "$id": "130",
          "kind": "constant",
          "valueType": {
           "$id": "131",
           "kind": "string",
           "name": "string",
           "crossLanguageDefinitionId": "TypeSpec.string",
           "decorators": []
          },
          "value": "application/merge-patch+json",
          "decorators": []
         },
         "Location": "Header",
         "IsApiVersion": false,
         "IsContentType": true,
         "IsEndpoint": false,
         "Explode": false,
         "IsRequired": true,
         "Kind": "Constant",
         "Decorators": [],
         "SkipUrlEncoding": false
        },
        {
         "$id": "132",
         "Name": "body",
         "NameInRequest": "body",
         "Type": {
          "$ref": "61"
         },
         "Location": "Body",
         "IsApiVersion": false,
         "IsContentType": false,
         "IsEndpoint": false,
         "Explode": false,
         "IsRequired": true,
         "Kind": "Method",
         "Decorators": [],
         "SkipUrlEncoding": false
        }
       ],
       "Responses": [
        {
         "$id": "133",
         "StatusCodes": [
          204
         ],
         "BodyMediaType": "Json",
         "Headers": [],
         "IsErrorResponse": false
        }
       ],
       "HttpMethod": "PATCH",
       "RequestBodyMediaType": "Json",
       "Uri": "{endpoint}",
       "Path": "/type/property/nullable/bytes/non-null",
       "RequestMediaTypes": [
        "application/merge-patch+json"
       ],
       "BufferResponse": true,
       "GenerateProtocolMethod": true,
       "GenerateConvenienceMethod": false,
       "CrossLanguageDefinitionId": "Type.Property.Nullable.Bytes.patchNonNull",
       "Decorators": []
      },
      {
       "$id": "134",
       "Name": "patchNull",
       "ResourceName": "Bytes",
       "Doc": "Put a body with default properties.",
       "Accessibility": "public",
       "Parameters": [
        {
         "$id": "135",
         "Name": "contentType",
         "NameInRequest": "Content-Type",
         "Doc": "content-type is application/merge-patch+json",
         "Type": {
          "$id": "136",
          "kind": "constant",
          "valueType": {
           "$id": "137",
           "kind": "string",
           "name": "string",
           "crossLanguageDefinitionId": "TypeSpec.string",
           "decorators": []
          },
          "value": "application/merge-patch+json",
          "decorators": []
         },
         "Location": "Header",
         "IsApiVersion": false,
         "IsContentType": true,
         "IsEndpoint": false,
         "Explode": false,
         "IsRequired": true,
         "Kind": "Constant",
         "Decorators": [],
         "SkipUrlEncoding": false
        },
        {
         "$id": "138",
         "Name": "body",
         "NameInRequest": "body",
         "Type": {
          "$ref": "61"
         },
         "Location": "Body",
         "IsApiVersion": false,
         "IsContentType": false,
         "IsEndpoint": false,
         "Explode": false,
         "IsRequired": true,
         "Kind": "Method",
         "Decorators": [],
         "SkipUrlEncoding": false
        }
       ],
       "Responses": [
        {
         "$id": "139",
         "StatusCodes": [
          204
         ],
         "BodyMediaType": "Json",
         "Headers": [],
         "IsErrorResponse": false
        }
       ],
<<<<<<< HEAD
       "HttpMethod": "PATCH",
       "RequestBodyMediaType": "Json",
       "Uri": "{endpoint}",
       "Path": "/type/property/nullable/bytes/null",
       "RequestMediaTypes": [
        "application/merge-patch+json"
       ],
       "BufferResponse": true,
       "GenerateProtocolMethod": true,
       "GenerateConvenienceMethod": false,
       "CrossLanguageDefinitionId": "Type.Property.Nullable.Bytes.patchNull",
       "Decorators": []
      }
     ],
     "apiVersions": [],
     "crossLanguageDefinitionId": "Type.Property.Nullable.Bytes",
     "parent": {
      "$ref": "81"
     }
=======
       "Headers": [],
       "IsErrorResponse": false
      }
     ],
     "HttpMethod": "PATCH",
     "Uri": "{endpoint}",
     "Path": "/type/property/nullable/string/non-null",
     "RequestMediaTypes": [
      "application/merge-patch+json"
     ],
     "BufferResponse": true,
     "GenerateProtocolMethod": true,
     "GenerateConvenienceMethod": false,
     "CrossLanguageDefinitionId": "Type.Property.Nullable.String.patchNonNull",
     "Decorators": []
>>>>>>> 41efd5f9
    },
    {
     "$id": "140",
     "kind": "client",
     "name": "Datetime",
     "namespace": "Type.Property.Nullable",
     "parameters": [
      {
       "$id": "141",
       "Name": "endpoint",
       "NameInRequest": "endpoint",
       "Doc": "Service host",
       "Type": {
        "$id": "142",
        "kind": "url",
        "name": "url",
        "crossLanguageDefinitionId": "TypeSpec.url"
       },
       "Location": "Uri",
       "IsApiVersion": false,
       "IsResourceParameter": false,
       "IsContentType": false,
       "IsRequired": true,
       "IsEndpoint": true,
       "SkipUrlEncoding": false,
       "Explode": false,
       "Kind": "Client",
       "DefaultValue": {
        "$id": "143",
        "Type": {
         "$id": "144",
         "kind": "string",
         "name": "string",
         "crossLanguageDefinitionId": "TypeSpec.string"
        },
        "Value": "http://localhost:3000"
       }
      }
     ],
     "operations": [
      {
       "$id": "145",
       "Name": "getNonNull",
       "ResourceName": "Datetime",
       "Doc": "Get models that will return all properties in the model",
       "Accessibility": "public",
       "Parameters": [
        {
         "$id": "146",
         "Name": "accept",
         "NameInRequest": "Accept",
         "Type": {
          "$id": "147",
          "kind": "constant",
          "valueType": {
           "$id": "148",
           "kind": "string",
           "name": "string",
           "crossLanguageDefinitionId": "TypeSpec.string",
           "decorators": []
          },
          "value": "application/json",
          "decorators": []
         },
         "Location": "Header",
         "IsApiVersion": false,
         "IsContentType": false,
         "IsEndpoint": false,
         "Explode": false,
         "IsRequired": true,
         "Kind": "Constant",
         "Decorators": [],
         "SkipUrlEncoding": false
        }
       ],
<<<<<<< HEAD
       "Responses": [
        {
         "$id": "149",
         "StatusCodes": [
          200
         ],
         "BodyType": {
          "$ref": "50"
         },
         "BodyMediaType": "Json",
         "Headers": [],
         "IsErrorResponse": false,
         "ContentTypes": [
          "application/json"
         ]
        }
       ],
       "HttpMethod": "GET",
       "RequestBodyMediaType": "None",
       "Uri": "{endpoint}",
       "Path": "/type/property/nullable/datetime/non-null",
       "BufferResponse": true,
       "GenerateProtocolMethod": true,
       "GenerateConvenienceMethod": true,
       "CrossLanguageDefinitionId": "Type.Property.Nullable.Datetime.getNonNull",
       "Decorators": []
=======
       "Headers": [],
       "IsErrorResponse": false
      }
     ],
     "HttpMethod": "PATCH",
     "Uri": "{endpoint}",
     "Path": "/type/property/nullable/string/null",
     "RequestMediaTypes": [
      "application/merge-patch+json"
     ],
     "BufferResponse": true,
     "GenerateProtocolMethod": true,
     "GenerateConvenienceMethod": false,
     "CrossLanguageDefinitionId": "Type.Property.Nullable.String.patchNull",
     "Decorators": []
    }
   ],
   "Protocol": {
    "$id": "110"
   },
   "Parent": "NullableClient",
   "Parameters": [
    {
     "$id": "111",
     "Name": "endpoint",
     "NameInRequest": "endpoint",
     "Doc": "Service host",
     "Type": {
      "$id": "112",
      "kind": "url",
      "name": "url",
      "crossLanguageDefinitionId": "TypeSpec.url"
     },
     "Location": "Uri",
     "IsApiVersion": false,
     "IsResourceParameter": false,
     "IsContentType": false,
     "IsRequired": true,
     "IsEndpoint": true,
     "SkipUrlEncoding": false,
     "Explode": false,
     "Kind": "Client",
     "DefaultValue": {
      "$id": "113",
      "Type": {
       "$id": "114",
       "kind": "string",
       "name": "string",
       "crossLanguageDefinitionId": "TypeSpec.string"
>>>>>>> 41efd5f9
      },
      {
       "$id": "150",
       "Name": "getNull",
       "ResourceName": "Datetime",
       "Doc": "Get models that will return the default object",
       "Accessibility": "public",
       "Parameters": [
        {
         "$id": "151",
         "Name": "accept",
         "NameInRequest": "Accept",
         "Type": {
          "$id": "152",
          "kind": "constant",
          "valueType": {
           "$id": "153",
           "kind": "string",
           "name": "string",
           "crossLanguageDefinitionId": "TypeSpec.string",
           "decorators": []
          },
          "value": "application/json",
          "decorators": []
         },
         "Location": "Header",
         "IsApiVersion": false,
         "IsContentType": false,
         "IsEndpoint": false,
         "Explode": false,
         "IsRequired": true,
         "Kind": "Constant",
         "Decorators": [],
         "SkipUrlEncoding": false
        }
       ],
       "Responses": [
        {
         "$id": "154",
         "StatusCodes": [
          200
         ],
         "BodyType": {
          "$ref": "50"
         },
         "BodyMediaType": "Json",
         "Headers": [],
         "IsErrorResponse": false,
         "ContentTypes": [
          "application/json"
         ]
        }
       ],
       "HttpMethod": "GET",
       "RequestBodyMediaType": "None",
       "Uri": "{endpoint}",
       "Path": "/type/property/nullable/datetime/null",
       "BufferResponse": true,
       "GenerateProtocolMethod": true,
       "GenerateConvenienceMethod": true,
       "CrossLanguageDefinitionId": "Type.Property.Nullable.Datetime.getNull",
       "Decorators": []
      },
      {
       "$id": "155",
       "Name": "patchNonNull",
       "ResourceName": "Datetime",
       "Doc": "Put a body with all properties present.",
       "Accessibility": "public",
       "Parameters": [
        {
         "$id": "156",
         "Name": "contentType",
         "NameInRequest": "Content-Type",
         "Doc": "content-type is application/merge-patch+json",
         "Type": {
          "$id": "157",
          "kind": "constant",
          "valueType": {
           "$id": "158",
           "kind": "string",
           "name": "string",
           "crossLanguageDefinitionId": "TypeSpec.string",
           "decorators": []
          },
          "value": "application/merge-patch+json",
          "decorators": []
         },
         "Location": "Header",
         "IsApiVersion": false,
         "IsContentType": true,
         "IsEndpoint": false,
         "Explode": false,
         "IsRequired": true,
         "Kind": "Constant",
         "Decorators": [],
         "SkipUrlEncoding": false
        },
        {
         "$id": "159",
         "Name": "body",
         "NameInRequest": "body",
         "Type": {
          "$ref": "50"
         },
         "Location": "Body",
         "IsApiVersion": false,
         "IsContentType": false,
         "IsEndpoint": false,
         "Explode": false,
         "IsRequired": true,
         "Kind": "Method",
         "Decorators": [],
         "SkipUrlEncoding": false
        }
       ],
       "Responses": [
        {
         "$id": "160",
         "StatusCodes": [
          204
         ],
         "BodyMediaType": "Json",
         "Headers": [],
         "IsErrorResponse": false
        }
       ],
       "HttpMethod": "PATCH",
       "RequestBodyMediaType": "Json",
       "Uri": "{endpoint}",
       "Path": "/type/property/nullable/datetime/non-null",
       "RequestMediaTypes": [
        "application/merge-patch+json"
       ],
       "BufferResponse": true,
       "GenerateProtocolMethod": true,
       "GenerateConvenienceMethod": false,
       "CrossLanguageDefinitionId": "Type.Property.Nullable.Datetime.patchNonNull",
       "Decorators": []
      },
      {
       "$id": "161",
       "Name": "patchNull",
       "ResourceName": "Datetime",
       "Doc": "Put a body with default properties.",
       "Accessibility": "public",
       "Parameters": [
        {
         "$id": "162",
         "Name": "contentType",
         "NameInRequest": "Content-Type",
         "Doc": "content-type is application/merge-patch+json",
         "Type": {
          "$id": "163",
          "kind": "constant",
          "valueType": {
           "$id": "164",
           "kind": "string",
           "name": "string",
           "crossLanguageDefinitionId": "TypeSpec.string",
           "decorators": []
          },
          "value": "application/merge-patch+json",
          "decorators": []
         },
         "Location": "Header",
         "IsApiVersion": false,
         "IsContentType": true,
         "IsEndpoint": false,
         "Explode": false,
         "IsRequired": true,
         "Kind": "Constant",
         "Decorators": [],
         "SkipUrlEncoding": false
        },
        {
         "$id": "165",
         "Name": "body",
         "NameInRequest": "body",
         "Type": {
          "$ref": "50"
         },
         "Location": "Body",
         "IsApiVersion": false,
         "IsContentType": false,
         "IsEndpoint": false,
         "Explode": false,
         "IsRequired": true,
         "Kind": "Method",
         "Decorators": [],
         "SkipUrlEncoding": false
        }
       ],
<<<<<<< HEAD
       "Responses": [
        {
         "$id": "166",
         "StatusCodes": [
          204
         ],
         "BodyMediaType": "Json",
         "Headers": [],
         "IsErrorResponse": false
        }
       ],
       "HttpMethod": "PATCH",
       "RequestBodyMediaType": "Json",
       "Uri": "{endpoint}",
       "Path": "/type/property/nullable/datetime/null",
       "RequestMediaTypes": [
        "application/merge-patch+json"
       ],
       "BufferResponse": true,
       "GenerateProtocolMethod": true,
       "GenerateConvenienceMethod": false,
       "CrossLanguageDefinitionId": "Type.Property.Nullable.Datetime.patchNull",
       "Decorators": []
      }
     ],
     "apiVersions": [],
     "crossLanguageDefinitionId": "Type.Property.Nullable.Datetime",
     "parent": {
      "$ref": "81"
     }
=======
       "BodyType": {
        "$ref": "61"
       },
       "Headers": [],
       "IsErrorResponse": false,
       "ContentTypes": [
        "application/json"
       ]
      }
     ],
     "HttpMethod": "GET",
     "Uri": "{endpoint}",
     "Path": "/type/property/nullable/bytes/non-null",
     "BufferResponse": true,
     "GenerateProtocolMethod": true,
     "GenerateConvenienceMethod": true,
     "CrossLanguageDefinitionId": "Type.Property.Nullable.Bytes.getNonNull",
     "Decorators": []
>>>>>>> 41efd5f9
    },
    {
     "$id": "167",
     "kind": "client",
     "name": "Duration",
     "namespace": "Type.Property.Nullable",
     "parameters": [
      {
       "$id": "168",
       "Name": "endpoint",
       "NameInRequest": "endpoint",
       "Doc": "Service host",
       "Type": {
        "$id": "169",
        "kind": "url",
        "name": "url",
        "crossLanguageDefinitionId": "TypeSpec.url"
       },
       "Location": "Uri",
       "IsApiVersion": false,
       "IsResourceParameter": false,
       "IsContentType": false,
       "IsRequired": true,
<<<<<<< HEAD
       "IsEndpoint": true,
       "SkipUrlEncoding": false,
       "Explode": false,
       "Kind": "Client",
       "DefaultValue": {
        "$id": "170",
        "Type": {
         "$id": "171",
=======
       "Kind": "Constant",
       "Decorators": [],
       "SkipUrlEncoding": false
      }
     ],
     "Responses": [
      {
       "$id": "125",
       "StatusCodes": [
        200
       ],
       "BodyType": {
        "$ref": "61"
       },
       "Headers": [],
       "IsErrorResponse": false,
       "ContentTypes": [
        "application/json"
       ]
      }
     ],
     "HttpMethod": "GET",
     "Uri": "{endpoint}",
     "Path": "/type/property/nullable/bytes/null",
     "BufferResponse": true,
     "GenerateProtocolMethod": true,
     "GenerateConvenienceMethod": true,
     "CrossLanguageDefinitionId": "Type.Property.Nullable.Bytes.getNull",
     "Decorators": []
    },
    {
     "$id": "126",
     "Name": "patchNonNull",
     "ResourceName": "Bytes",
     "Doc": "Put a body with all properties present.",
     "Accessibility": "public",
     "Parameters": [
      {
       "$id": "127",
       "Name": "contentType",
       "NameInRequest": "Content-Type",
       "Doc": "content-type is application/merge-patch+json",
       "Type": {
        "$id": "128",
        "kind": "constant",
        "valueType": {
         "$id": "129",
>>>>>>> 41efd5f9
         "kind": "string",
         "name": "string",
         "crossLanguageDefinitionId": "TypeSpec.string"
        },
<<<<<<< HEAD
        "Value": "http://localhost:3000"
       }
      }
     ],
     "operations": [
      {
       "$id": "172",
       "Name": "getNonNull",
       "ResourceName": "Duration",
       "Doc": "Get models that will return all properties in the model",
       "Accessibility": "public",
       "Parameters": [
        {
         "$id": "173",
         "Name": "accept",
         "NameInRequest": "Accept",
         "Type": {
          "$id": "174",
          "kind": "constant",
          "valueType": {
           "$id": "175",
           "kind": "string",
           "name": "string",
           "crossLanguageDefinitionId": "TypeSpec.string",
           "decorators": []
          },
          "value": "application/json",
          "decorators": []
         },
         "Location": "Header",
         "IsApiVersion": false,
         "IsContentType": false,
         "IsEndpoint": false,
         "Explode": false,
         "IsRequired": true,
         "Kind": "Constant",
         "Decorators": [],
         "SkipUrlEncoding": false
        }
       ],
       "Responses": [
        {
         "$id": "176",
         "StatusCodes": [
          200
         ],
         "BodyType": {
          "$ref": "39"
         },
         "BodyMediaType": "Json",
         "Headers": [],
         "IsErrorResponse": false,
         "ContentTypes": [
          "application/json"
         ]
        }
       ],
       "HttpMethod": "GET",
       "RequestBodyMediaType": "None",
       "Uri": "{endpoint}",
       "Path": "/type/property/nullable/duration/non-null",
       "BufferResponse": true,
       "GenerateProtocolMethod": true,
       "GenerateConvenienceMethod": true,
       "CrossLanguageDefinitionId": "Type.Property.Nullable.Duration.getNonNull",
       "Decorators": []
=======
        "value": "application/merge-patch+json",
        "decorators": []
       },
       "Location": "Header",
       "IsApiVersion": false,
       "IsContentType": true,
       "IsEndpoint": false,
       "Explode": false,
       "IsRequired": true,
       "Kind": "Constant",
       "Decorators": [],
       "SkipUrlEncoding": false
      },
      {
       "$id": "130",
       "Name": "body",
       "NameInRequest": "body",
       "Type": {
        "$ref": "61"
       },
       "Location": "Body",
       "IsApiVersion": false,
       "IsContentType": false,
       "IsEndpoint": false,
       "Explode": false,
       "IsRequired": true,
       "Kind": "Method",
       "Decorators": [],
       "SkipUrlEncoding": false
      }
     ],
     "Responses": [
      {
       "$id": "131",
       "StatusCodes": [
        204
       ],
       "Headers": [],
       "IsErrorResponse": false
      }
     ],
     "HttpMethod": "PATCH",
     "Uri": "{endpoint}",
     "Path": "/type/property/nullable/bytes/non-null",
     "RequestMediaTypes": [
      "application/merge-patch+json"
     ],
     "BufferResponse": true,
     "GenerateProtocolMethod": true,
     "GenerateConvenienceMethod": false,
     "CrossLanguageDefinitionId": "Type.Property.Nullable.Bytes.patchNonNull",
     "Decorators": []
    },
    {
     "$id": "132",
     "Name": "patchNull",
     "ResourceName": "Bytes",
     "Doc": "Put a body with default properties.",
     "Accessibility": "public",
     "Parameters": [
      {
       "$id": "133",
       "Name": "contentType",
       "NameInRequest": "Content-Type",
       "Doc": "content-type is application/merge-patch+json",
       "Type": {
        "$id": "134",
        "kind": "constant",
        "valueType": {
         "$id": "135",
         "kind": "string",
         "name": "string",
         "crossLanguageDefinitionId": "TypeSpec.string",
         "decorators": []
        },
        "value": "application/merge-patch+json",
        "decorators": []
       },
       "Location": "Header",
       "IsApiVersion": false,
       "IsContentType": true,
       "IsEndpoint": false,
       "Explode": false,
       "IsRequired": true,
       "Kind": "Constant",
       "Decorators": [],
       "SkipUrlEncoding": false
      },
      {
       "$id": "136",
       "Name": "body",
       "NameInRequest": "body",
       "Type": {
        "$ref": "61"
       },
       "Location": "Body",
       "IsApiVersion": false,
       "IsContentType": false,
       "IsEndpoint": false,
       "Explode": false,
       "IsRequired": true,
       "Kind": "Method",
       "Decorators": [],
       "SkipUrlEncoding": false
      }
     ],
     "Responses": [
      {
       "$id": "137",
       "StatusCodes": [
        204
       ],
       "Headers": [],
       "IsErrorResponse": false
      }
     ],
     "HttpMethod": "PATCH",
     "Uri": "{endpoint}",
     "Path": "/type/property/nullable/bytes/null",
     "RequestMediaTypes": [
      "application/merge-patch+json"
     ],
     "BufferResponse": true,
     "GenerateProtocolMethod": true,
     "GenerateConvenienceMethod": false,
     "CrossLanguageDefinitionId": "Type.Property.Nullable.Bytes.patchNull",
     "Decorators": []
    }
   ],
   "Protocol": {
    "$id": "138"
   },
   "Parent": "NullableClient",
   "Parameters": [
    {
     "$id": "139",
     "Name": "endpoint",
     "NameInRequest": "endpoint",
     "Doc": "Service host",
     "Type": {
      "$id": "140",
      "kind": "url",
      "name": "url",
      "crossLanguageDefinitionId": "TypeSpec.url"
     },
     "Location": "Uri",
     "IsApiVersion": false,
     "IsResourceParameter": false,
     "IsContentType": false,
     "IsRequired": true,
     "IsEndpoint": true,
     "SkipUrlEncoding": false,
     "Explode": false,
     "Kind": "Client",
     "DefaultValue": {
      "$id": "141",
      "Type": {
       "$id": "142",
       "kind": "string",
       "name": "string",
       "crossLanguageDefinitionId": "TypeSpec.string"
      },
      "Value": "http://localhost:3000"
     }
    }
   ],
   "Decorators": [],
   "CrossLanguageDefinitionId": "Type.Property.Nullable.Bytes"
  },
  {
   "$id": "143",
   "Name": "Datetime",
   "Namespace": "Type.Property.Nullable",
   "Operations": [
    {
     "$id": "144",
     "Name": "getNonNull",
     "ResourceName": "Datetime",
     "Doc": "Get models that will return all properties in the model",
     "Accessibility": "public",
     "Parameters": [
      {
       "$id": "145",
       "Name": "accept",
       "NameInRequest": "Accept",
       "Type": {
        "$id": "146",
        "kind": "constant",
        "valueType": {
         "$id": "147",
         "kind": "string",
         "name": "string",
         "crossLanguageDefinitionId": "TypeSpec.string",
         "decorators": []
        },
        "value": "application/json",
        "decorators": []
       },
       "Location": "Header",
       "IsApiVersion": false,
       "IsContentType": false,
       "IsEndpoint": false,
       "Explode": false,
       "IsRequired": true,
       "Kind": "Constant",
       "Decorators": [],
       "SkipUrlEncoding": false
      }
     ],
     "Responses": [
      {
       "$id": "148",
       "StatusCodes": [
        200
       ],
       "BodyType": {
        "$ref": "50"
       },
       "Headers": [],
       "IsErrorResponse": false,
       "ContentTypes": [
        "application/json"
       ]
      }
     ],
     "HttpMethod": "GET",
     "Uri": "{endpoint}",
     "Path": "/type/property/nullable/datetime/non-null",
     "BufferResponse": true,
     "GenerateProtocolMethod": true,
     "GenerateConvenienceMethod": true,
     "CrossLanguageDefinitionId": "Type.Property.Nullable.Datetime.getNonNull",
     "Decorators": []
    },
    {
     "$id": "149",
     "Name": "getNull",
     "ResourceName": "Datetime",
     "Doc": "Get models that will return the default object",
     "Accessibility": "public",
     "Parameters": [
      {
       "$id": "150",
       "Name": "accept",
       "NameInRequest": "Accept",
       "Type": {
        "$id": "151",
        "kind": "constant",
        "valueType": {
         "$id": "152",
         "kind": "string",
         "name": "string",
         "crossLanguageDefinitionId": "TypeSpec.string",
         "decorators": []
        },
        "value": "application/json",
        "decorators": []
       },
       "Location": "Header",
       "IsApiVersion": false,
       "IsContentType": false,
       "IsEndpoint": false,
       "Explode": false,
       "IsRequired": true,
       "Kind": "Constant",
       "Decorators": [],
       "SkipUrlEncoding": false
      }
     ],
     "Responses": [
      {
       "$id": "153",
       "StatusCodes": [
        200
       ],
       "BodyType": {
        "$ref": "50"
       },
       "Headers": [],
       "IsErrorResponse": false,
       "ContentTypes": [
        "application/json"
       ]
      }
     ],
     "HttpMethod": "GET",
     "Uri": "{endpoint}",
     "Path": "/type/property/nullable/datetime/null",
     "BufferResponse": true,
     "GenerateProtocolMethod": true,
     "GenerateConvenienceMethod": true,
     "CrossLanguageDefinitionId": "Type.Property.Nullable.Datetime.getNull",
     "Decorators": []
    },
    {
     "$id": "154",
     "Name": "patchNonNull",
     "ResourceName": "Datetime",
     "Doc": "Put a body with all properties present.",
     "Accessibility": "public",
     "Parameters": [
      {
       "$id": "155",
       "Name": "contentType",
       "NameInRequest": "Content-Type",
       "Doc": "content-type is application/merge-patch+json",
       "Type": {
        "$id": "156",
        "kind": "constant",
        "valueType": {
         "$id": "157",
         "kind": "string",
         "name": "string",
         "crossLanguageDefinitionId": "TypeSpec.string",
         "decorators": []
        },
        "value": "application/merge-patch+json",
        "decorators": []
       },
       "Location": "Header",
       "IsApiVersion": false,
       "IsContentType": true,
       "IsEndpoint": false,
       "Explode": false,
       "IsRequired": true,
       "Kind": "Constant",
       "Decorators": [],
       "SkipUrlEncoding": false
      },
      {
       "$id": "158",
       "Name": "body",
       "NameInRequest": "body",
       "Type": {
        "$ref": "50"
       },
       "Location": "Body",
       "IsApiVersion": false,
       "IsContentType": false,
       "IsEndpoint": false,
       "Explode": false,
       "IsRequired": true,
       "Kind": "Method",
       "Decorators": [],
       "SkipUrlEncoding": false
      }
     ],
     "Responses": [
      {
       "$id": "159",
       "StatusCodes": [
        204
       ],
       "Headers": [],
       "IsErrorResponse": false
      }
     ],
     "HttpMethod": "PATCH",
     "Uri": "{endpoint}",
     "Path": "/type/property/nullable/datetime/non-null",
     "RequestMediaTypes": [
      "application/merge-patch+json"
     ],
     "BufferResponse": true,
     "GenerateProtocolMethod": true,
     "GenerateConvenienceMethod": false,
     "CrossLanguageDefinitionId": "Type.Property.Nullable.Datetime.patchNonNull",
     "Decorators": []
    },
    {
     "$id": "160",
     "Name": "patchNull",
     "ResourceName": "Datetime",
     "Doc": "Put a body with default properties.",
     "Accessibility": "public",
     "Parameters": [
      {
       "$id": "161",
       "Name": "contentType",
       "NameInRequest": "Content-Type",
       "Doc": "content-type is application/merge-patch+json",
       "Type": {
        "$id": "162",
        "kind": "constant",
        "valueType": {
         "$id": "163",
         "kind": "string",
         "name": "string",
         "crossLanguageDefinitionId": "TypeSpec.string",
         "decorators": []
        },
        "value": "application/merge-patch+json",
        "decorators": []
       },
       "Location": "Header",
       "IsApiVersion": false,
       "IsContentType": true,
       "IsEndpoint": false,
       "Explode": false,
       "IsRequired": true,
       "Kind": "Constant",
       "Decorators": [],
       "SkipUrlEncoding": false
      },
      {
       "$id": "164",
       "Name": "body",
       "NameInRequest": "body",
       "Type": {
        "$ref": "50"
       },
       "Location": "Body",
       "IsApiVersion": false,
       "IsContentType": false,
       "IsEndpoint": false,
       "Explode": false,
       "IsRequired": true,
       "Kind": "Method",
       "Decorators": [],
       "SkipUrlEncoding": false
      }
     ],
     "Responses": [
      {
       "$id": "165",
       "StatusCodes": [
        204
       ],
       "Headers": [],
       "IsErrorResponse": false
      }
     ],
     "HttpMethod": "PATCH",
     "Uri": "{endpoint}",
     "Path": "/type/property/nullable/datetime/null",
     "RequestMediaTypes": [
      "application/merge-patch+json"
     ],
     "BufferResponse": true,
     "GenerateProtocolMethod": true,
     "GenerateConvenienceMethod": false,
     "CrossLanguageDefinitionId": "Type.Property.Nullable.Datetime.patchNull",
     "Decorators": []
    }
   ],
   "Protocol": {
    "$id": "166"
   },
   "Parent": "NullableClient",
   "Parameters": [
    {
     "$id": "167",
     "Name": "endpoint",
     "NameInRequest": "endpoint",
     "Doc": "Service host",
     "Type": {
      "$id": "168",
      "kind": "url",
      "name": "url",
      "crossLanguageDefinitionId": "TypeSpec.url"
     },
     "Location": "Uri",
     "IsApiVersion": false,
     "IsResourceParameter": false,
     "IsContentType": false,
     "IsRequired": true,
     "IsEndpoint": true,
     "SkipUrlEncoding": false,
     "Explode": false,
     "Kind": "Client",
     "DefaultValue": {
      "$id": "169",
      "Type": {
       "$id": "170",
       "kind": "string",
       "name": "string",
       "crossLanguageDefinitionId": "TypeSpec.string"
      },
      "Value": "http://localhost:3000"
     }
    }
   ],
   "Decorators": [],
   "CrossLanguageDefinitionId": "Type.Property.Nullable.Datetime"
  },
  {
   "$id": "171",
   "Name": "Duration",
   "Namespace": "Type.Property.Nullable",
   "Operations": [
    {
     "$id": "172",
     "Name": "getNonNull",
     "ResourceName": "Duration",
     "Doc": "Get models that will return all properties in the model",
     "Accessibility": "public",
     "Parameters": [
      {
       "$id": "173",
       "Name": "accept",
       "NameInRequest": "Accept",
       "Type": {
        "$id": "174",
        "kind": "constant",
        "valueType": {
         "$id": "175",
         "kind": "string",
         "name": "string",
         "crossLanguageDefinitionId": "TypeSpec.string",
         "decorators": []
        },
        "value": "application/json",
        "decorators": []
       },
       "Location": "Header",
       "IsApiVersion": false,
       "IsContentType": false,
       "IsEndpoint": false,
       "Explode": false,
       "IsRequired": true,
       "Kind": "Constant",
       "Decorators": [],
       "SkipUrlEncoding": false
      }
     ],
     "Responses": [
      {
       "$id": "176",
       "StatusCodes": [
        200
       ],
       "BodyType": {
        "$ref": "39"
       },
       "Headers": [],
       "IsErrorResponse": false,
       "ContentTypes": [
        "application/json"
       ]
      }
     ],
     "HttpMethod": "GET",
     "Uri": "{endpoint}",
     "Path": "/type/property/nullable/duration/non-null",
     "BufferResponse": true,
     "GenerateProtocolMethod": true,
     "GenerateConvenienceMethod": true,
     "CrossLanguageDefinitionId": "Type.Property.Nullable.Duration.getNonNull",
     "Decorators": []
    },
    {
     "$id": "177",
     "Name": "getNull",
     "ResourceName": "Duration",
     "Doc": "Get models that will return the default object",
     "Accessibility": "public",
     "Parameters": [
      {
       "$id": "178",
       "Name": "accept",
       "NameInRequest": "Accept",
       "Type": {
        "$id": "179",
        "kind": "constant",
        "valueType": {
         "$id": "180",
         "kind": "string",
         "name": "string",
         "crossLanguageDefinitionId": "TypeSpec.string",
         "decorators": []
        },
        "value": "application/json",
        "decorators": []
       },
       "Location": "Header",
       "IsApiVersion": false,
       "IsContentType": false,
       "IsEndpoint": false,
       "Explode": false,
       "IsRequired": true,
       "Kind": "Constant",
       "Decorators": [],
       "SkipUrlEncoding": false
      }
     ],
     "Responses": [
      {
       "$id": "181",
       "StatusCodes": [
        200
       ],
       "BodyType": {
        "$ref": "39"
       },
       "Headers": [],
       "IsErrorResponse": false,
       "ContentTypes": [
        "application/json"
       ]
      }
     ],
     "HttpMethod": "GET",
     "Uri": "{endpoint}",
     "Path": "/type/property/nullable/duration/null",
     "BufferResponse": true,
     "GenerateProtocolMethod": true,
     "GenerateConvenienceMethod": true,
     "CrossLanguageDefinitionId": "Type.Property.Nullable.Duration.getNull",
     "Decorators": []
    },
    {
     "$id": "182",
     "Name": "patchNonNull",
     "ResourceName": "Duration",
     "Doc": "Put a body with all properties present.",
     "Accessibility": "public",
     "Parameters": [
      {
       "$id": "183",
       "Name": "contentType",
       "NameInRequest": "Content-Type",
       "Doc": "content-type is application/merge-patch+json",
       "Type": {
        "$id": "184",
        "kind": "constant",
        "valueType": {
         "$id": "185",
         "kind": "string",
         "name": "string",
         "crossLanguageDefinitionId": "TypeSpec.string",
         "decorators": []
        },
        "value": "application/merge-patch+json",
        "decorators": []
       },
       "Location": "Header",
       "IsApiVersion": false,
       "IsContentType": true,
       "IsEndpoint": false,
       "Explode": false,
       "IsRequired": true,
       "Kind": "Constant",
       "Decorators": [],
       "SkipUrlEncoding": false
      },
      {
       "$id": "186",
       "Name": "body",
       "NameInRequest": "body",
       "Type": {
        "$ref": "39"
       },
       "Location": "Body",
       "IsApiVersion": false,
       "IsContentType": false,
       "IsEndpoint": false,
       "Explode": false,
       "IsRequired": true,
       "Kind": "Method",
       "Decorators": [],
       "SkipUrlEncoding": false
      }
     ],
     "Responses": [
      {
       "$id": "187",
       "StatusCodes": [
        204
       ],
       "Headers": [],
       "IsErrorResponse": false
      }
     ],
     "HttpMethod": "PATCH",
     "Uri": "{endpoint}",
     "Path": "/type/property/nullable/duration/non-null",
     "RequestMediaTypes": [
      "application/merge-patch+json"
     ],
     "BufferResponse": true,
     "GenerateProtocolMethod": true,
     "GenerateConvenienceMethod": false,
     "CrossLanguageDefinitionId": "Type.Property.Nullable.Duration.patchNonNull",
     "Decorators": []
    },
    {
     "$id": "188",
     "Name": "patchNull",
     "ResourceName": "Duration",
     "Doc": "Put a body with default properties.",
     "Accessibility": "public",
     "Parameters": [
      {
       "$id": "189",
       "Name": "contentType",
       "NameInRequest": "Content-Type",
       "Doc": "content-type is application/merge-patch+json",
       "Type": {
        "$id": "190",
        "kind": "constant",
        "valueType": {
         "$id": "191",
         "kind": "string",
         "name": "string",
         "crossLanguageDefinitionId": "TypeSpec.string",
         "decorators": []
        },
        "value": "application/merge-patch+json",
        "decorators": []
       },
       "Location": "Header",
       "IsApiVersion": false,
       "IsContentType": true,
       "IsEndpoint": false,
       "Explode": false,
       "IsRequired": true,
       "Kind": "Constant",
       "Decorators": [],
       "SkipUrlEncoding": false
      },
      {
       "$id": "192",
       "Name": "body",
       "NameInRequest": "body",
       "Type": {
        "$ref": "39"
       },
       "Location": "Body",
       "IsApiVersion": false,
       "IsContentType": false,
       "IsEndpoint": false,
       "Explode": false,
       "IsRequired": true,
       "Kind": "Method",
       "Decorators": [],
       "SkipUrlEncoding": false
      }
     ],
     "Responses": [
      {
       "$id": "193",
       "StatusCodes": [
        204
       ],
       "Headers": [],
       "IsErrorResponse": false
      }
     ],
     "HttpMethod": "PATCH",
     "Uri": "{endpoint}",
     "Path": "/type/property/nullable/duration/null",
     "RequestMediaTypes": [
      "application/merge-patch+json"
     ],
     "BufferResponse": true,
     "GenerateProtocolMethod": true,
     "GenerateConvenienceMethod": false,
     "CrossLanguageDefinitionId": "Type.Property.Nullable.Duration.patchNull",
     "Decorators": []
    }
   ],
   "Protocol": {
    "$id": "194"
   },
   "Parent": "NullableClient",
   "Parameters": [
    {
     "$id": "195",
     "Name": "endpoint",
     "NameInRequest": "endpoint",
     "Doc": "Service host",
     "Type": {
      "$id": "196",
      "kind": "url",
      "name": "url",
      "crossLanguageDefinitionId": "TypeSpec.url"
     },
     "Location": "Uri",
     "IsApiVersion": false,
     "IsResourceParameter": false,
     "IsContentType": false,
     "IsRequired": true,
     "IsEndpoint": true,
     "SkipUrlEncoding": false,
     "Explode": false,
     "Kind": "Client",
     "DefaultValue": {
      "$id": "197",
      "Type": {
       "$id": "198",
       "kind": "string",
       "name": "string",
       "crossLanguageDefinitionId": "TypeSpec.string"
      },
      "Value": "http://localhost:3000"
     }
    }
   ],
   "Decorators": [],
   "CrossLanguageDefinitionId": "Type.Property.Nullable.Duration"
  },
  {
   "$id": "199",
   "Name": "CollectionsByte",
   "Namespace": "Type.Property.Nullable",
   "Operations": [
    {
     "$id": "200",
     "Name": "getNonNull",
     "ResourceName": "CollectionsByte",
     "Doc": "Get models that will return all properties in the model",
     "Accessibility": "public",
     "Parameters": [
      {
       "$id": "201",
       "Name": "accept",
       "NameInRequest": "Accept",
       "Type": {
        "$id": "202",
        "kind": "constant",
        "valueType": {
         "$id": "203",
         "kind": "string",
         "name": "string",
         "crossLanguageDefinitionId": "TypeSpec.string",
         "decorators": []
        },
        "value": "application/json",
        "decorators": []
       },
       "Location": "Header",
       "IsApiVersion": false,
       "IsContentType": false,
       "IsEndpoint": false,
       "Explode": false,
       "IsRequired": true,
       "Kind": "Constant",
       "Decorators": [],
       "SkipUrlEncoding": false
      }
     ],
     "Responses": [
      {
       "$id": "204",
       "StatusCodes": [
        200
       ],
       "BodyType": {
        "$ref": "28"
       },
       "Headers": [],
       "IsErrorResponse": false,
       "ContentTypes": [
        "application/json"
       ]
      }
     ],
     "HttpMethod": "GET",
     "Uri": "{endpoint}",
     "Path": "/type/property/nullable/collections/bytes/non-null",
     "BufferResponse": true,
     "GenerateProtocolMethod": true,
     "GenerateConvenienceMethod": true,
     "CrossLanguageDefinitionId": "Type.Property.Nullable.CollectionsByte.getNonNull",
     "Decorators": []
    },
    {
     "$id": "205",
     "Name": "getNull",
     "ResourceName": "CollectionsByte",
     "Doc": "Get models that will return the default object",
     "Accessibility": "public",
     "Parameters": [
      {
       "$id": "206",
       "Name": "accept",
       "NameInRequest": "Accept",
       "Type": {
        "$id": "207",
        "kind": "constant",
        "valueType": {
         "$id": "208",
         "kind": "string",
         "name": "string",
         "crossLanguageDefinitionId": "TypeSpec.string",
         "decorators": []
        },
        "value": "application/json",
        "decorators": []
       },
       "Location": "Header",
       "IsApiVersion": false,
       "IsContentType": false,
       "IsEndpoint": false,
       "Explode": false,
       "IsRequired": true,
       "Kind": "Constant",
       "Decorators": [],
       "SkipUrlEncoding": false
      }
     ],
     "Responses": [
      {
       "$id": "209",
       "StatusCodes": [
        200
       ],
       "BodyType": {
        "$ref": "28"
       },
       "Headers": [],
       "IsErrorResponse": false,
       "ContentTypes": [
        "application/json"
       ]
      }
     ],
     "HttpMethod": "GET",
     "Uri": "{endpoint}",
     "Path": "/type/property/nullable/collections/bytes/null",
     "BufferResponse": true,
     "GenerateProtocolMethod": true,
     "GenerateConvenienceMethod": true,
     "CrossLanguageDefinitionId": "Type.Property.Nullable.CollectionsByte.getNull",
     "Decorators": []
    },
    {
     "$id": "210",
     "Name": "patchNonNull",
     "ResourceName": "CollectionsByte",
     "Doc": "Put a body with all properties present.",
     "Accessibility": "public",
     "Parameters": [
      {
       "$id": "211",
       "Name": "contentType",
       "NameInRequest": "Content-Type",
       "Doc": "content-type is application/merge-patch+json",
       "Type": {
        "$id": "212",
        "kind": "constant",
        "valueType": {
         "$id": "213",
         "kind": "string",
         "name": "string",
         "crossLanguageDefinitionId": "TypeSpec.string",
         "decorators": []
        },
        "value": "application/merge-patch+json",
        "decorators": []
       },
       "Location": "Header",
       "IsApiVersion": false,
       "IsContentType": true,
       "IsEndpoint": false,
       "Explode": false,
       "IsRequired": true,
       "Kind": "Constant",
       "Decorators": [],
       "SkipUrlEncoding": false
>>>>>>> 41efd5f9
      },
      {
       "$id": "177",
       "Name": "getNull",
       "ResourceName": "Duration",
       "Doc": "Get models that will return the default object",
       "Accessibility": "public",
       "Parameters": [
        {
         "$id": "178",
         "Name": "accept",
         "NameInRequest": "Accept",
         "Type": {
          "$id": "179",
          "kind": "constant",
          "valueType": {
           "$id": "180",
           "kind": "string",
           "name": "string",
           "crossLanguageDefinitionId": "TypeSpec.string",
           "decorators": []
          },
          "value": "application/json",
          "decorators": []
         },
         "Location": "Header",
         "IsApiVersion": false,
         "IsContentType": false,
         "IsEndpoint": false,
         "Explode": false,
         "IsRequired": true,
         "Kind": "Constant",
         "Decorators": [],
         "SkipUrlEncoding": false
        }
       ],
<<<<<<< HEAD
       "Responses": [
        {
         "$id": "181",
         "StatusCodes": [
          200
         ],
         "BodyType": {
          "$ref": "39"
         },
         "BodyMediaType": "Json",
         "Headers": [],
         "IsErrorResponse": false,
         "ContentTypes": [
          "application/json"
         ]
        }
       ],
       "HttpMethod": "GET",
       "RequestBodyMediaType": "None",
       "Uri": "{endpoint}",
       "Path": "/type/property/nullable/duration/null",
       "BufferResponse": true,
       "GenerateProtocolMethod": true,
       "GenerateConvenienceMethod": true,
       "CrossLanguageDefinitionId": "Type.Property.Nullable.Duration.getNull",
       "Decorators": []
=======
       "Headers": [],
       "IsErrorResponse": false
      }
     ],
     "HttpMethod": "PATCH",
     "Uri": "{endpoint}",
     "Path": "/type/property/nullable/collections/bytes/non-null",
     "RequestMediaTypes": [
      "application/merge-patch+json"
     ],
     "BufferResponse": true,
     "GenerateProtocolMethod": true,
     "GenerateConvenienceMethod": false,
     "CrossLanguageDefinitionId": "Type.Property.Nullable.CollectionsByte.patchNonNull",
     "Decorators": []
    },
    {
     "$id": "216",
     "Name": "patchNull",
     "ResourceName": "CollectionsByte",
     "Doc": "Put a body with default properties.",
     "Accessibility": "public",
     "Parameters": [
      {
       "$id": "217",
       "Name": "contentType",
       "NameInRequest": "Content-Type",
       "Doc": "content-type is application/merge-patch+json",
       "Type": {
        "$id": "218",
        "kind": "constant",
        "valueType": {
         "$id": "219",
         "kind": "string",
         "name": "string",
         "crossLanguageDefinitionId": "TypeSpec.string",
         "decorators": []
        },
        "value": "application/merge-patch+json",
        "decorators": []
       },
       "Location": "Header",
       "IsApiVersion": false,
       "IsContentType": true,
       "IsEndpoint": false,
       "Explode": false,
       "IsRequired": true,
       "Kind": "Constant",
       "Decorators": [],
       "SkipUrlEncoding": false
      },
      {
       "$id": "220",
       "Name": "body",
       "NameInRequest": "body",
       "Type": {
        "$ref": "28"
       },
       "Location": "Body",
       "IsApiVersion": false,
       "IsContentType": false,
       "IsEndpoint": false,
       "Explode": false,
       "IsRequired": true,
       "Kind": "Method",
       "Decorators": [],
       "SkipUrlEncoding": false
      }
     ],
     "Responses": [
      {
       "$id": "221",
       "StatusCodes": [
        204
       ],
       "Headers": [],
       "IsErrorResponse": false
      }
     ],
     "HttpMethod": "PATCH",
     "Uri": "{endpoint}",
     "Path": "/type/property/nullable/collections/bytes/null",
     "RequestMediaTypes": [
      "application/merge-patch+json"
     ],
     "BufferResponse": true,
     "GenerateProtocolMethod": true,
     "GenerateConvenienceMethod": false,
     "CrossLanguageDefinitionId": "Type.Property.Nullable.CollectionsByte.patchNull",
     "Decorators": []
    }
   ],
   "Protocol": {
    "$id": "222"
   },
   "Parent": "NullableClient",
   "Parameters": [
    {
     "$id": "223",
     "Name": "endpoint",
     "NameInRequest": "endpoint",
     "Doc": "Service host",
     "Type": {
      "$id": "224",
      "kind": "url",
      "name": "url",
      "crossLanguageDefinitionId": "TypeSpec.url"
     },
     "Location": "Uri",
     "IsApiVersion": false,
     "IsResourceParameter": false,
     "IsContentType": false,
     "IsRequired": true,
     "IsEndpoint": true,
     "SkipUrlEncoding": false,
     "Explode": false,
     "Kind": "Client",
     "DefaultValue": {
      "$id": "225",
      "Type": {
       "$id": "226",
       "kind": "string",
       "name": "string",
       "crossLanguageDefinitionId": "TypeSpec.string"
>>>>>>> 41efd5f9
      },
      {
       "$id": "182",
       "Name": "patchNonNull",
       "ResourceName": "Duration",
       "Doc": "Put a body with all properties present.",
       "Accessibility": "public",
       "Parameters": [
        {
         "$id": "183",
         "Name": "contentType",
         "NameInRequest": "Content-Type",
         "Doc": "content-type is application/merge-patch+json",
         "Type": {
          "$id": "184",
          "kind": "constant",
          "valueType": {
           "$id": "185",
           "kind": "string",
           "name": "string",
           "crossLanguageDefinitionId": "TypeSpec.string",
           "decorators": []
          },
          "value": "application/merge-patch+json",
          "decorators": []
         },
         "Location": "Header",
         "IsApiVersion": false,
         "IsContentType": true,
         "IsEndpoint": false,
         "Explode": false,
         "IsRequired": true,
         "Kind": "Constant",
         "Decorators": [],
         "SkipUrlEncoding": false
        },
        {
         "$id": "186",
         "Name": "body",
         "NameInRequest": "body",
         "Type": {
          "$ref": "39"
         },
         "Location": "Body",
         "IsApiVersion": false,
         "IsContentType": false,
         "IsEndpoint": false,
         "Explode": false,
         "IsRequired": true,
         "Kind": "Method",
         "Decorators": [],
         "SkipUrlEncoding": false
        }
       ],
<<<<<<< HEAD
       "Responses": [
        {
         "$id": "187",
         "StatusCodes": [
          204
         ],
         "BodyMediaType": "Json",
         "Headers": [],
         "IsErrorResponse": false
        }
       ],
       "HttpMethod": "PATCH",
       "RequestBodyMediaType": "Json",
       "Uri": "{endpoint}",
       "Path": "/type/property/nullable/duration/non-null",
       "RequestMediaTypes": [
        "application/merge-patch+json"
       ],
       "BufferResponse": true,
       "GenerateProtocolMethod": true,
       "GenerateConvenienceMethod": false,
       "CrossLanguageDefinitionId": "Type.Property.Nullable.Duration.patchNonNull",
       "Decorators": []
=======
       "BodyType": {
        "$ref": "13"
       },
       "Headers": [],
       "IsErrorResponse": false,
       "ContentTypes": [
        "application/json"
       ]
      }
     ],
     "HttpMethod": "GET",
     "Uri": "{endpoint}",
     "Path": "/type/property/nullable/collections/model/non-null",
     "BufferResponse": true,
     "GenerateProtocolMethod": true,
     "GenerateConvenienceMethod": true,
     "CrossLanguageDefinitionId": "Type.Property.Nullable.CollectionsModel.getNonNull",
     "Decorators": []
    },
    {
     "$id": "233",
     "Name": "getNull",
     "ResourceName": "CollectionsModel",
     "Doc": "Get models that will return the default object",
     "Accessibility": "public",
     "Parameters": [
      {
       "$id": "234",
       "Name": "accept",
       "NameInRequest": "Accept",
       "Type": {
        "$id": "235",
        "kind": "constant",
        "valueType": {
         "$id": "236",
         "kind": "string",
         "name": "string",
         "crossLanguageDefinitionId": "TypeSpec.string",
         "decorators": []
        },
        "value": "application/json",
        "decorators": []
       },
       "Location": "Header",
       "IsApiVersion": false,
       "IsContentType": false,
       "IsEndpoint": false,
       "Explode": false,
       "IsRequired": true,
       "Kind": "Constant",
       "Decorators": [],
       "SkipUrlEncoding": false
      }
     ],
     "Responses": [
      {
       "$id": "237",
       "StatusCodes": [
        200
       ],
       "BodyType": {
        "$ref": "13"
       },
       "Headers": [],
       "IsErrorResponse": false,
       "ContentTypes": [
        "application/json"
       ]
      }
     ],
     "HttpMethod": "GET",
     "Uri": "{endpoint}",
     "Path": "/type/property/nullable/collections/model/null",
     "BufferResponse": true,
     "GenerateProtocolMethod": true,
     "GenerateConvenienceMethod": true,
     "CrossLanguageDefinitionId": "Type.Property.Nullable.CollectionsModel.getNull",
     "Decorators": []
    },
    {
     "$id": "238",
     "Name": "patchNonNull",
     "ResourceName": "CollectionsModel",
     "Doc": "Put a body with all properties present.",
     "Accessibility": "public",
     "Parameters": [
      {
       "$id": "239",
       "Name": "contentType",
       "NameInRequest": "Content-Type",
       "Doc": "content-type is application/merge-patch+json",
       "Type": {
        "$id": "240",
        "kind": "constant",
        "valueType": {
         "$id": "241",
         "kind": "string",
         "name": "string",
         "crossLanguageDefinitionId": "TypeSpec.string",
         "decorators": []
        },
        "value": "application/merge-patch+json",
        "decorators": []
       },
       "Location": "Header",
       "IsApiVersion": false,
       "IsContentType": true,
       "IsEndpoint": false,
       "Explode": false,
       "IsRequired": true,
       "Kind": "Constant",
       "Decorators": [],
       "SkipUrlEncoding": false
      },
      {
       "$id": "242",
       "Name": "body",
       "NameInRequest": "body",
       "Type": {
        "$ref": "13"
       },
       "Location": "Body",
       "IsApiVersion": false,
       "IsContentType": false,
       "IsEndpoint": false,
       "Explode": false,
       "IsRequired": true,
       "Kind": "Method",
       "Decorators": [],
       "SkipUrlEncoding": false
      }
     ],
     "Responses": [
      {
       "$id": "243",
       "StatusCodes": [
        204
       ],
       "Headers": [],
       "IsErrorResponse": false
      }
     ],
     "HttpMethod": "PATCH",
     "Uri": "{endpoint}",
     "Path": "/type/property/nullable/collections/model/non-null",
     "RequestMediaTypes": [
      "application/merge-patch+json"
     ],
     "BufferResponse": true,
     "GenerateProtocolMethod": true,
     "GenerateConvenienceMethod": false,
     "CrossLanguageDefinitionId": "Type.Property.Nullable.CollectionsModel.patchNonNull",
     "Decorators": []
    },
    {
     "$id": "244",
     "Name": "patchNull",
     "ResourceName": "CollectionsModel",
     "Doc": "Put a body with default properties.",
     "Accessibility": "public",
     "Parameters": [
      {
       "$id": "245",
       "Name": "contentType",
       "NameInRequest": "Content-Type",
       "Doc": "content-type is application/merge-patch+json",
       "Type": {
        "$id": "246",
        "kind": "constant",
        "valueType": {
         "$id": "247",
         "kind": "string",
         "name": "string",
         "crossLanguageDefinitionId": "TypeSpec.string",
         "decorators": []
        },
        "value": "application/merge-patch+json",
        "decorators": []
       },
       "Location": "Header",
       "IsApiVersion": false,
       "IsContentType": true,
       "IsEndpoint": false,
       "Explode": false,
       "IsRequired": true,
       "Kind": "Constant",
       "Decorators": [],
       "SkipUrlEncoding": false
>>>>>>> 41efd5f9
      },
      {
       "$id": "188",
       "Name": "patchNull",
       "ResourceName": "Duration",
       "Doc": "Put a body with default properties.",
       "Accessibility": "public",
       "Parameters": [
        {
         "$id": "189",
         "Name": "contentType",
         "NameInRequest": "Content-Type",
         "Doc": "content-type is application/merge-patch+json",
         "Type": {
          "$id": "190",
          "kind": "constant",
          "valueType": {
           "$id": "191",
           "kind": "string",
           "name": "string",
           "crossLanguageDefinitionId": "TypeSpec.string",
           "decorators": []
          },
          "value": "application/merge-patch+json",
          "decorators": []
         },
         "Location": "Header",
         "IsApiVersion": false,
         "IsContentType": true,
         "IsEndpoint": false,
         "Explode": false,
         "IsRequired": true,
         "Kind": "Constant",
         "Decorators": [],
         "SkipUrlEncoding": false
        },
        {
         "$id": "192",
         "Name": "body",
         "NameInRequest": "body",
         "Type": {
          "$ref": "39"
         },
         "Location": "Body",
         "IsApiVersion": false,
         "IsContentType": false,
         "IsEndpoint": false,
         "Explode": false,
         "IsRequired": true,
         "Kind": "Method",
         "Decorators": [],
         "SkipUrlEncoding": false
        }
       ],
       "Responses": [
        {
         "$id": "193",
         "StatusCodes": [
          204
         ],
         "BodyMediaType": "Json",
         "Headers": [],
         "IsErrorResponse": false
        }
       ],
<<<<<<< HEAD
       "HttpMethod": "PATCH",
       "RequestBodyMediaType": "Json",
       "Uri": "{endpoint}",
       "Path": "/type/property/nullable/duration/null",
       "RequestMediaTypes": [
        "application/merge-patch+json"
       ],
       "BufferResponse": true,
       "GenerateProtocolMethod": true,
       "GenerateConvenienceMethod": false,
       "CrossLanguageDefinitionId": "Type.Property.Nullable.Duration.patchNull",
       "Decorators": []
      }
     ],
     "apiVersions": [],
     "crossLanguageDefinitionId": "Type.Property.Nullable.Duration",
     "parent": {
      "$ref": "81"
=======
       "Headers": [],
       "IsErrorResponse": false
      }
     ],
     "HttpMethod": "PATCH",
     "Uri": "{endpoint}",
     "Path": "/type/property/nullable/collections/model/null",
     "RequestMediaTypes": [
      "application/merge-patch+json"
     ],
     "BufferResponse": true,
     "GenerateProtocolMethod": true,
     "GenerateConvenienceMethod": false,
     "CrossLanguageDefinitionId": "Type.Property.Nullable.CollectionsModel.patchNull",
     "Decorators": []
    }
   ],
   "Protocol": {
    "$id": "250"
   },
   "Parent": "NullableClient",
   "Parameters": [
    {
     "$id": "251",
     "Name": "endpoint",
     "NameInRequest": "endpoint",
     "Doc": "Service host",
     "Type": {
      "$id": "252",
      "kind": "url",
      "name": "url",
      "crossLanguageDefinitionId": "TypeSpec.url"
     },
     "Location": "Uri",
     "IsApiVersion": false,
     "IsResourceParameter": false,
     "IsContentType": false,
     "IsRequired": true,
     "IsEndpoint": true,
     "SkipUrlEncoding": false,
     "Explode": false,
     "Kind": "Client",
     "DefaultValue": {
      "$id": "253",
      "Type": {
       "$id": "254",
       "kind": "string",
       "name": "string",
       "crossLanguageDefinitionId": "TypeSpec.string"
      },
      "Value": "http://localhost:3000"
>>>>>>> 41efd5f9
     }
    },
    {
     "$id": "194",
     "kind": "client",
     "name": "CollectionsByte",
     "namespace": "Type.Property.Nullable",
     "parameters": [
      {
       "$id": "195",
       "Name": "endpoint",
       "NameInRequest": "endpoint",
       "Doc": "Service host",
       "Type": {
        "$id": "196",
        "kind": "url",
        "name": "url",
        "crossLanguageDefinitionId": "TypeSpec.url"
       },
       "Location": "Uri",
       "IsApiVersion": false,
       "IsResourceParameter": false,
       "IsContentType": false,
       "IsRequired": true,
       "IsEndpoint": true,
       "SkipUrlEncoding": false,
       "Explode": false,
       "Kind": "Client",
       "DefaultValue": {
        "$id": "197",
        "Type": {
         "$id": "198",
         "kind": "string",
         "name": "string",
         "crossLanguageDefinitionId": "TypeSpec.string"
        },
        "Value": "http://localhost:3000"
       }
      }
     ],
     "operations": [
      {
       "$id": "199",
       "Name": "getNonNull",
       "ResourceName": "CollectionsByte",
       "Doc": "Get models that will return all properties in the model",
       "Accessibility": "public",
       "Parameters": [
        {
         "$id": "200",
         "Name": "accept",
         "NameInRequest": "Accept",
         "Type": {
          "$id": "201",
          "kind": "constant",
          "valueType": {
           "$id": "202",
           "kind": "string",
           "name": "string",
           "crossLanguageDefinitionId": "TypeSpec.string",
           "decorators": []
          },
          "value": "application/json",
          "decorators": []
         },
         "Location": "Header",
         "IsApiVersion": false,
         "IsContentType": false,
         "IsEndpoint": false,
         "Explode": false,
         "IsRequired": true,
         "Kind": "Constant",
         "Decorators": [],
         "SkipUrlEncoding": false
        }
       ],
       "Responses": [
        {
         "$id": "203",
         "StatusCodes": [
          200
         ],
         "BodyType": {
          "$ref": "28"
         },
         "BodyMediaType": "Json",
         "Headers": [],
         "IsErrorResponse": false,
         "ContentTypes": [
          "application/json"
         ]
        }
       ],
       "HttpMethod": "GET",
       "RequestBodyMediaType": "None",
       "Uri": "{endpoint}",
       "Path": "/type/property/nullable/collections/bytes/non-null",
       "BufferResponse": true,
       "GenerateProtocolMethod": true,
       "GenerateConvenienceMethod": true,
       "CrossLanguageDefinitionId": "Type.Property.Nullable.CollectionsByte.getNonNull",
       "Decorators": []
      },
      {
       "$id": "204",
       "Name": "getNull",
       "ResourceName": "CollectionsByte",
       "Doc": "Get models that will return the default object",
       "Accessibility": "public",
       "Parameters": [
        {
         "$id": "205",
         "Name": "accept",
         "NameInRequest": "Accept",
         "Type": {
          "$id": "206",
          "kind": "constant",
          "valueType": {
           "$id": "207",
           "kind": "string",
           "name": "string",
           "crossLanguageDefinitionId": "TypeSpec.string",
           "decorators": []
          },
          "value": "application/json",
          "decorators": []
         },
         "Location": "Header",
         "IsApiVersion": false,
         "IsContentType": false,
         "IsEndpoint": false,
         "Explode": false,
         "IsRequired": true,
         "Kind": "Constant",
         "Decorators": [],
         "SkipUrlEncoding": false
        }
       ],
<<<<<<< HEAD
       "Responses": [
        {
         "$id": "208",
         "StatusCodes": [
          200
         ],
         "BodyType": {
          "$ref": "28"
         },
         "BodyMediaType": "Json",
         "Headers": [],
         "IsErrorResponse": false,
         "ContentTypes": [
          "application/json"
         ]
        }
       ],
       "HttpMethod": "GET",
       "RequestBodyMediaType": "None",
       "Uri": "{endpoint}",
       "Path": "/type/property/nullable/collections/bytes/null",
       "BufferResponse": true,
       "GenerateProtocolMethod": true,
       "GenerateConvenienceMethod": true,
       "CrossLanguageDefinitionId": "Type.Property.Nullable.CollectionsByte.getNull",
       "Decorators": []
      },
      {
       "$id": "209",
       "Name": "patchNonNull",
       "ResourceName": "CollectionsByte",
       "Doc": "Put a body with all properties present.",
       "Accessibility": "public",
       "Parameters": [
        {
         "$id": "210",
         "Name": "contentType",
         "NameInRequest": "Content-Type",
         "Doc": "content-type is application/merge-patch+json",
         "Type": {
          "$id": "211",
          "kind": "constant",
          "valueType": {
           "$id": "212",
           "kind": "string",
           "name": "string",
           "crossLanguageDefinitionId": "TypeSpec.string",
           "decorators": []
          },
          "value": "application/merge-patch+json",
          "decorators": []
         },
         "Location": "Header",
         "IsApiVersion": false,
         "IsContentType": true,
         "IsEndpoint": false,
         "Explode": false,
         "IsRequired": true,
         "Kind": "Constant",
         "Decorators": [],
         "SkipUrlEncoding": false
        },
        {
         "$id": "213",
         "Name": "body",
         "NameInRequest": "body",
         "Type": {
          "$ref": "28"
         },
         "Location": "Body",
         "IsApiVersion": false,
         "IsContentType": false,
         "IsEndpoint": false,
         "Explode": false,
         "IsRequired": true,
         "Kind": "Method",
         "Decorators": [],
         "SkipUrlEncoding": false
        }
       ],
       "Responses": [
        {
         "$id": "214",
         "StatusCodes": [
          204
         ],
         "BodyMediaType": "Json",
         "Headers": [],
         "IsErrorResponse": false
        }
       ],
       "HttpMethod": "PATCH",
       "RequestBodyMediaType": "Json",
       "Uri": "{endpoint}",
       "Path": "/type/property/nullable/collections/bytes/non-null",
       "RequestMediaTypes": [
        "application/merge-patch+json"
       ],
       "BufferResponse": true,
       "GenerateProtocolMethod": true,
       "GenerateConvenienceMethod": false,
       "CrossLanguageDefinitionId": "Type.Property.Nullable.CollectionsByte.patchNonNull",
       "Decorators": []
      },
      {
       "$id": "215",
       "Name": "patchNull",
       "ResourceName": "CollectionsByte",
       "Doc": "Put a body with default properties.",
       "Accessibility": "public",
       "Parameters": [
        {
         "$id": "216",
         "Name": "contentType",
         "NameInRequest": "Content-Type",
         "Doc": "content-type is application/merge-patch+json",
         "Type": {
          "$id": "217",
          "kind": "constant",
          "valueType": {
           "$id": "218",
           "kind": "string",
           "name": "string",
           "crossLanguageDefinitionId": "TypeSpec.string",
           "decorators": []
          },
          "value": "application/merge-patch+json",
          "decorators": []
         },
         "Location": "Header",
         "IsApiVersion": false,
         "IsContentType": true,
         "IsEndpoint": false,
         "Explode": false,
         "IsRequired": true,
         "Kind": "Constant",
         "Decorators": [],
         "SkipUrlEncoding": false
        },
        {
         "$id": "219",
         "Name": "body",
         "NameInRequest": "body",
         "Type": {
          "$ref": "28"
         },
         "Location": "Body",
         "IsApiVersion": false,
         "IsContentType": false,
         "IsEndpoint": false,
         "Explode": false,
         "IsRequired": true,
         "Kind": "Method",
         "Decorators": [],
         "SkipUrlEncoding": false
        }
       ],
       "Responses": [
        {
         "$id": "220",
         "StatusCodes": [
          204
         ],
         "BodyMediaType": "Json",
         "Headers": [],
         "IsErrorResponse": false
        }
       ],
       "HttpMethod": "PATCH",
       "RequestBodyMediaType": "Json",
       "Uri": "{endpoint}",
       "Path": "/type/property/nullable/collections/bytes/null",
       "RequestMediaTypes": [
        "application/merge-patch+json"
       ],
       "BufferResponse": true,
       "GenerateProtocolMethod": true,
       "GenerateConvenienceMethod": false,
       "CrossLanguageDefinitionId": "Type.Property.Nullable.CollectionsByte.patchNull",
       "Decorators": []
      }
     ],
     "apiVersions": [],
     "crossLanguageDefinitionId": "Type.Property.Nullable.CollectionsByte",
     "parent": {
      "$ref": "81"
     }
=======
       "BodyType": {
        "$ref": "2"
       },
       "Headers": [],
       "IsErrorResponse": false,
       "ContentTypes": [
        "application/json"
       ]
      }
     ],
     "HttpMethod": "GET",
     "Uri": "{endpoint}",
     "Path": "/type/property/nullable/collections/string/non-null",
     "BufferResponse": true,
     "GenerateProtocolMethod": true,
     "GenerateConvenienceMethod": true,
     "CrossLanguageDefinitionId": "Type.Property.Nullable.CollectionsString.getNonNull",
     "Decorators": []
>>>>>>> 41efd5f9
    },
    {
     "$id": "221",
     "kind": "client",
     "name": "CollectionsModel",
     "namespace": "Type.Property.Nullable",
     "parameters": [
      {
       "$id": "222",
       "Name": "endpoint",
       "NameInRequest": "endpoint",
       "Doc": "Service host",
       "Type": {
        "$id": "223",
        "kind": "url",
        "name": "url",
        "crossLanguageDefinitionId": "TypeSpec.url"
       },
       "Location": "Uri",
       "IsApiVersion": false,
       "IsResourceParameter": false,
       "IsContentType": false,
       "IsRequired": true,
       "IsEndpoint": true,
       "SkipUrlEncoding": false,
       "Explode": false,
       "Kind": "Client",
       "DefaultValue": {
        "$id": "224",
        "Type": {
         "$id": "225",
         "kind": "string",
         "name": "string",
         "crossLanguageDefinitionId": "TypeSpec.string"
        },
        "Value": "http://localhost:3000"
       }
      }
     ],
     "operations": [
      {
       "$id": "226",
       "Name": "getNonNull",
       "ResourceName": "CollectionsModel",
       "Doc": "Get models that will return all properties in the model",
       "Accessibility": "public",
       "Parameters": [
        {
         "$id": "227",
         "Name": "accept",
         "NameInRequest": "Accept",
         "Type": {
          "$id": "228",
          "kind": "constant",
          "valueType": {
           "$id": "229",
           "kind": "string",
           "name": "string",
           "crossLanguageDefinitionId": "TypeSpec.string",
           "decorators": []
          },
          "value": "application/json",
          "decorators": []
         },
         "Location": "Header",
         "IsApiVersion": false,
         "IsContentType": false,
         "IsEndpoint": false,
         "Explode": false,
         "IsRequired": true,
         "Kind": "Constant",
         "Decorators": [],
         "SkipUrlEncoding": false
        }
       ],
<<<<<<< HEAD
       "Responses": [
        {
         "$id": "230",
         "StatusCodes": [
          200
         ],
         "BodyType": {
          "$ref": "13"
         },
         "BodyMediaType": "Json",
         "Headers": [],
         "IsErrorResponse": false,
         "ContentTypes": [
          "application/json"
         ]
        }
       ],
       "HttpMethod": "GET",
       "RequestBodyMediaType": "None",
       "Uri": "{endpoint}",
       "Path": "/type/property/nullable/collections/model/non-null",
       "BufferResponse": true,
       "GenerateProtocolMethod": true,
       "GenerateConvenienceMethod": true,
       "CrossLanguageDefinitionId": "Type.Property.Nullable.CollectionsModel.getNonNull",
       "Decorators": []
      },
=======
       "BodyType": {
        "$ref": "2"
       },
       "Headers": [],
       "IsErrorResponse": false,
       "ContentTypes": [
        "application/json"
       ]
      }
     ],
     "HttpMethod": "GET",
     "Uri": "{endpoint}",
     "Path": "/type/property/nullable/collections/string/null",
     "BufferResponse": true,
     "GenerateProtocolMethod": true,
     "GenerateConvenienceMethod": true,
     "CrossLanguageDefinitionId": "Type.Property.Nullable.CollectionsString.getNull",
     "Decorators": []
    },
    {
     "$id": "266",
     "Name": "patchNonNull",
     "ResourceName": "CollectionsString",
     "Doc": "Put a body with all properties present.",
     "Accessibility": "public",
     "Parameters": [
>>>>>>> 41efd5f9
      {
       "$id": "231",
       "Name": "getNull",
       "ResourceName": "CollectionsModel",
       "Doc": "Get models that will return the default object",
       "Accessibility": "public",
       "Parameters": [
        {
         "$id": "232",
         "Name": "accept",
         "NameInRequest": "Accept",
         "Type": {
          "$id": "233",
          "kind": "constant",
          "valueType": {
           "$id": "234",
           "kind": "string",
           "name": "string",
           "crossLanguageDefinitionId": "TypeSpec.string",
           "decorators": []
          },
          "value": "application/json",
          "decorators": []
         },
         "Location": "Header",
         "IsApiVersion": false,
         "IsContentType": false,
         "IsEndpoint": false,
         "Explode": false,
         "IsRequired": true,
         "Kind": "Constant",
         "Decorators": [],
         "SkipUrlEncoding": false
        }
       ],
       "Responses": [
        {
         "$id": "235",
         "StatusCodes": [
          200
         ],
         "BodyType": {
          "$ref": "13"
         },
         "BodyMediaType": "Json",
         "Headers": [],
         "IsErrorResponse": false,
         "ContentTypes": [
          "application/json"
         ]
        }
       ],
       "HttpMethod": "GET",
       "RequestBodyMediaType": "None",
       "Uri": "{endpoint}",
       "Path": "/type/property/nullable/collections/model/null",
       "BufferResponse": true,
       "GenerateProtocolMethod": true,
       "GenerateConvenienceMethod": true,
       "CrossLanguageDefinitionId": "Type.Property.Nullable.CollectionsModel.getNull",
       "Decorators": []
      },
      {
       "$id": "236",
       "Name": "patchNonNull",
       "ResourceName": "CollectionsModel",
       "Doc": "Put a body with all properties present.",
       "Accessibility": "public",
       "Parameters": [
        {
         "$id": "237",
         "Name": "contentType",
         "NameInRequest": "Content-Type",
         "Doc": "content-type is application/merge-patch+json",
         "Type": {
          "$id": "238",
          "kind": "constant",
          "valueType": {
           "$id": "239",
           "kind": "string",
           "name": "string",
           "crossLanguageDefinitionId": "TypeSpec.string",
           "decorators": []
          },
          "value": "application/merge-patch+json",
          "decorators": []
         },
         "Location": "Header",
         "IsApiVersion": false,
         "IsContentType": true,
         "IsEndpoint": false,
         "Explode": false,
         "IsRequired": true,
         "Kind": "Constant",
         "Decorators": [],
         "SkipUrlEncoding": false
        },
        {
         "$id": "240",
         "Name": "body",
         "NameInRequest": "body",
         "Type": {
          "$ref": "13"
         },
         "Location": "Body",
         "IsApiVersion": false,
         "IsContentType": false,
         "IsEndpoint": false,
         "Explode": false,
         "IsRequired": true,
         "Kind": "Method",
         "Decorators": [],
         "SkipUrlEncoding": false
        }
       ],
       "Responses": [
        {
         "$id": "241",
         "StatusCodes": [
          204
         ],
         "BodyMediaType": "Json",
         "Headers": [],
         "IsErrorResponse": false
        }
       ],
       "HttpMethod": "PATCH",
       "RequestBodyMediaType": "Json",
       "Uri": "{endpoint}",
       "Path": "/type/property/nullable/collections/model/non-null",
       "RequestMediaTypes": [
        "application/merge-patch+json"
       ],
       "BufferResponse": true,
       "GenerateProtocolMethod": true,
       "GenerateConvenienceMethod": false,
       "CrossLanguageDefinitionId": "Type.Property.Nullable.CollectionsModel.patchNonNull",
       "Decorators": []
      },
      {
       "$id": "242",
       "Name": "patchNull",
       "ResourceName": "CollectionsModel",
       "Doc": "Put a body with default properties.",
       "Accessibility": "public",
       "Parameters": [
        {
         "$id": "243",
         "Name": "contentType",
         "NameInRequest": "Content-Type",
         "Doc": "content-type is application/merge-patch+json",
         "Type": {
          "$id": "244",
          "kind": "constant",
          "valueType": {
           "$id": "245",
           "kind": "string",
           "name": "string",
           "crossLanguageDefinitionId": "TypeSpec.string",
           "decorators": []
          },
          "value": "application/merge-patch+json",
          "decorators": []
         },
         "Location": "Header",
         "IsApiVersion": false,
         "IsContentType": true,
         "IsEndpoint": false,
         "Explode": false,
         "IsRequired": true,
         "Kind": "Constant",
         "Decorators": [],
         "SkipUrlEncoding": false
        },
        {
         "$id": "246",
         "Name": "body",
         "NameInRequest": "body",
         "Type": {
          "$ref": "13"
         },
         "Location": "Body",
         "IsApiVersion": false,
         "IsContentType": false,
         "IsEndpoint": false,
         "Explode": false,
         "IsRequired": true,
         "Kind": "Method",
         "Decorators": [],
         "SkipUrlEncoding": false
        }
       ],
       "Responses": [
        {
         "$id": "247",
         "StatusCodes": [
          204
         ],
         "BodyMediaType": "Json",
         "Headers": [],
         "IsErrorResponse": false
        }
       ],
<<<<<<< HEAD
       "HttpMethod": "PATCH",
       "RequestBodyMediaType": "Json",
       "Uri": "{endpoint}",
       "Path": "/type/property/nullable/collections/model/null",
       "RequestMediaTypes": [
        "application/merge-patch+json"
       ],
       "BufferResponse": true,
       "GenerateProtocolMethod": true,
       "GenerateConvenienceMethod": false,
       "CrossLanguageDefinitionId": "Type.Property.Nullable.CollectionsModel.patchNull",
       "Decorators": []
      }
     ],
     "apiVersions": [],
     "crossLanguageDefinitionId": "Type.Property.Nullable.CollectionsModel",
     "parent": {
      "$ref": "81"
     }
=======
       "Headers": [],
       "IsErrorResponse": false
      }
     ],
     "HttpMethod": "PATCH",
     "Uri": "{endpoint}",
     "Path": "/type/property/nullable/collections/string/non-null",
     "RequestMediaTypes": [
      "application/merge-patch+json"
     ],
     "BufferResponse": true,
     "GenerateProtocolMethod": true,
     "GenerateConvenienceMethod": false,
     "CrossLanguageDefinitionId": "Type.Property.Nullable.CollectionsString.patchNonNull",
     "Decorators": []
>>>>>>> 41efd5f9
    },
    {
     "$id": "248",
     "kind": "client",
     "name": "CollectionsString",
     "namespace": "Type.Property.Nullable",
     "parameters": [
      {
       "$id": "249",
       "Name": "endpoint",
       "NameInRequest": "endpoint",
       "Doc": "Service host",
       "Type": {
        "$id": "250",
        "kind": "url",
        "name": "url",
        "crossLanguageDefinitionId": "TypeSpec.url"
       },
       "Location": "Uri",
       "IsApiVersion": false,
       "IsResourceParameter": false,
       "IsContentType": false,
       "IsRequired": true,
       "IsEndpoint": true,
       "SkipUrlEncoding": false,
       "Explode": false,
       "Kind": "Client",
       "DefaultValue": {
        "$id": "251",
        "Type": {
         "$id": "252",
         "kind": "string",
         "name": "string",
         "crossLanguageDefinitionId": "TypeSpec.string"
        },
        "Value": "http://localhost:3000"
       }
      }
     ],
     "operations": [
      {
       "$id": "253",
       "Name": "getNonNull",
       "ResourceName": "CollectionsString",
       "Doc": "Get models that will return all properties in the model",
       "Accessibility": "public",
       "Parameters": [
        {
         "$id": "254",
         "Name": "accept",
         "NameInRequest": "Accept",
         "Type": {
          "$id": "255",
          "kind": "constant",
          "valueType": {
           "$id": "256",
           "kind": "string",
           "name": "string",
           "crossLanguageDefinitionId": "TypeSpec.string",
           "decorators": []
          },
          "value": "application/json",
          "decorators": []
         },
         "Location": "Header",
         "IsApiVersion": false,
         "IsContentType": false,
         "IsEndpoint": false,
         "Explode": false,
         "IsRequired": true,
         "Kind": "Constant",
         "Decorators": [],
         "SkipUrlEncoding": false
        }
       ],
       "Responses": [
        {
         "$id": "257",
         "StatusCodes": [
          200
         ],
         "BodyType": {
          "$ref": "2"
         },
         "BodyMediaType": "Json",
         "Headers": [],
         "IsErrorResponse": false,
         "ContentTypes": [
          "application/json"
         ]
        }
       ],
       "HttpMethod": "GET",
       "RequestBodyMediaType": "None",
       "Uri": "{endpoint}",
       "Path": "/type/property/nullable/collections/string/non-null",
       "BufferResponse": true,
       "GenerateProtocolMethod": true,
       "GenerateConvenienceMethod": true,
       "CrossLanguageDefinitionId": "Type.Property.Nullable.CollectionsString.getNonNull",
       "Decorators": []
      },
      {
       "$id": "258",
       "Name": "getNull",
       "ResourceName": "CollectionsString",
       "Doc": "Get models that will return the default object",
       "Accessibility": "public",
       "Parameters": [
        {
         "$id": "259",
         "Name": "accept",
         "NameInRequest": "Accept",
         "Type": {
          "$id": "260",
          "kind": "constant",
          "valueType": {
           "$id": "261",
           "kind": "string",
           "name": "string",
           "crossLanguageDefinitionId": "TypeSpec.string",
           "decorators": []
          },
          "value": "application/json",
          "decorators": []
         },
         "Location": "Header",
         "IsApiVersion": false,
         "IsContentType": false,
         "IsEndpoint": false,
         "Explode": false,
         "IsRequired": true,
         "Kind": "Constant",
         "Decorators": [],
         "SkipUrlEncoding": false
        }
       ],
       "Responses": [
        {
         "$id": "262",
         "StatusCodes": [
          200
         ],
         "BodyType": {
          "$ref": "2"
         },
         "BodyMediaType": "Json",
         "Headers": [],
         "IsErrorResponse": false,
         "ContentTypes": [
          "application/json"
         ]
        }
       ],
       "HttpMethod": "GET",
       "RequestBodyMediaType": "None",
       "Uri": "{endpoint}",
       "Path": "/type/property/nullable/collections/string/null",
       "BufferResponse": true,
       "GenerateProtocolMethod": true,
       "GenerateConvenienceMethod": true,
       "CrossLanguageDefinitionId": "Type.Property.Nullable.CollectionsString.getNull",
       "Decorators": []
      },
      {
       "$id": "263",
       "Name": "patchNonNull",
       "ResourceName": "CollectionsString",
       "Doc": "Put a body with all properties present.",
       "Accessibility": "public",
       "Parameters": [
        {
         "$id": "264",
         "Name": "contentType",
         "NameInRequest": "Content-Type",
         "Doc": "content-type is application/merge-patch+json",
         "Type": {
          "$id": "265",
          "kind": "constant",
          "valueType": {
           "$id": "266",
           "kind": "string",
           "name": "string",
           "crossLanguageDefinitionId": "TypeSpec.string",
           "decorators": []
          },
          "value": "application/merge-patch+json",
          "decorators": []
         },
         "Location": "Header",
         "IsApiVersion": false,
         "IsContentType": true,
         "IsEndpoint": false,
         "Explode": false,
         "IsRequired": true,
         "Kind": "Constant",
         "Decorators": [],
         "SkipUrlEncoding": false
        },
        {
         "$id": "267",
         "Name": "body",
         "NameInRequest": "body",
         "Type": {
          "$ref": "2"
         },
         "Location": "Body",
         "IsApiVersion": false,
         "IsContentType": false,
         "IsEndpoint": false,
         "Explode": false,
         "IsRequired": true,
         "Kind": "Method",
         "Decorators": [],
         "SkipUrlEncoding": false
        }
       ],
       "Responses": [
        {
         "$id": "268",
         "StatusCodes": [
          204
         ],
         "BodyMediaType": "Json",
         "Headers": [],
         "IsErrorResponse": false
        }
       ],
       "HttpMethod": "PATCH",
       "RequestBodyMediaType": "Json",
       "Uri": "{endpoint}",
       "Path": "/type/property/nullable/collections/string/non-null",
       "RequestMediaTypes": [
        "application/merge-patch+json"
       ],
       "BufferResponse": true,
       "GenerateProtocolMethod": true,
       "GenerateConvenienceMethod": false,
       "CrossLanguageDefinitionId": "Type.Property.Nullable.CollectionsString.patchNonNull",
       "Decorators": []
      },
      {
       "$id": "269",
       "Name": "patchNull",
       "ResourceName": "CollectionsString",
       "Doc": "Put a body with default properties.",
       "Accessibility": "public",
       "Parameters": [
        {
         "$id": "270",
         "Name": "contentType",
         "NameInRequest": "Content-Type",
         "Doc": "content-type is application/merge-patch+json",
         "Type": {
          "$id": "271",
          "kind": "constant",
          "valueType": {
           "$id": "272",
           "kind": "string",
           "name": "string",
           "crossLanguageDefinitionId": "TypeSpec.string",
           "decorators": []
          },
          "value": "application/merge-patch+json",
          "decorators": []
         },
         "Location": "Header",
         "IsApiVersion": false,
         "IsContentType": true,
         "IsEndpoint": false,
         "Explode": false,
         "IsRequired": true,
         "Kind": "Constant",
         "Decorators": [],
         "SkipUrlEncoding": false
        },
        {
         "$id": "273",
         "Name": "body",
         "NameInRequest": "body",
         "Type": {
          "$ref": "2"
         },
         "Location": "Body",
         "IsApiVersion": false,
         "IsContentType": false,
         "IsEndpoint": false,
         "Explode": false,
         "IsRequired": true,
         "Kind": "Method",
         "Decorators": [],
         "SkipUrlEncoding": false
        }
       ],
<<<<<<< HEAD
       "Responses": [
        {
         "$id": "274",
         "StatusCodes": [
          204
         ],
         "BodyMediaType": "Json",
         "Headers": [],
         "IsErrorResponse": false
        }
       ],
       "HttpMethod": "PATCH",
       "RequestBodyMediaType": "Json",
       "Uri": "{endpoint}",
       "Path": "/type/property/nullable/collections/string/null",
       "RequestMediaTypes": [
        "application/merge-patch+json"
       ],
       "BufferResponse": true,
       "GenerateProtocolMethod": true,
       "GenerateConvenienceMethod": false,
       "CrossLanguageDefinitionId": "Type.Property.Nullable.CollectionsString.patchNull",
       "Decorators": []
      }
     ],
     "apiVersions": [],
     "crossLanguageDefinitionId": "Type.Property.Nullable.CollectionsString",
     "parent": {
      "$ref": "81"
=======
       "Headers": [],
       "IsErrorResponse": false
      }
     ],
     "HttpMethod": "PATCH",
     "Uri": "{endpoint}",
     "Path": "/type/property/nullable/collections/string/null",
     "RequestMediaTypes": [
      "application/merge-patch+json"
     ],
     "BufferResponse": true,
     "GenerateProtocolMethod": true,
     "GenerateConvenienceMethod": false,
     "CrossLanguageDefinitionId": "Type.Property.Nullable.CollectionsString.patchNull",
     "Decorators": []
    }
   ],
   "Protocol": {
    "$id": "278"
   },
   "Parent": "NullableClient",
   "Parameters": [
    {
     "$id": "279",
     "Name": "endpoint",
     "NameInRequest": "endpoint",
     "Doc": "Service host",
     "Type": {
      "$id": "280",
      "kind": "url",
      "name": "url",
      "crossLanguageDefinitionId": "TypeSpec.url"
     },
     "Location": "Uri",
     "IsApiVersion": false,
     "IsResourceParameter": false,
     "IsContentType": false,
     "IsRequired": true,
     "IsEndpoint": true,
     "SkipUrlEncoding": false,
     "Explode": false,
     "Kind": "Client",
     "DefaultValue": {
      "$id": "281",
      "Type": {
       "$id": "282",
       "kind": "string",
       "name": "string",
       "crossLanguageDefinitionId": "TypeSpec.string"
      },
      "Value": "http://localhost:3000"
>>>>>>> 41efd5f9
     }
    }
   ]
  }
 ]
}<|MERGE_RESOLUTION|>--- conflicted
+++ resolved
@@ -579,18 +579,21 @@
  "Clients": [
   {
    "$id": "81",
-   "kind": "client",
-   "name": "NullableClient",
-   "namespace": "Type.Property.Nullable",
-   "doc": "Illustrates models with nullable properties.",
-   "parameters": [
-    {
-     "$id": "82",
+   "Name": "NullableClient",
+   "Namespace": "Type.Property.Nullable",
+   "Doc": "Illustrates models with nullable properties.",
+   "Operations": [],
+   "Protocol": {
+    "$id": "82"
+   },
+   "Parameters": [
+    {
+     "$id": "83",
      "Name": "endpoint",
      "NameInRequest": "endpoint",
      "Doc": "Service host",
      "Type": {
-      "$id": "83",
+      "$id": "84",
       "kind": "url",
       "name": "url",
       "crossLanguageDefinitionId": "TypeSpec.url"
@@ -605,9 +608,9 @@
      "Explode": false,
      "Kind": "Client",
      "DefaultValue": {
-      "$id": "84",
+      "$id": "85",
       "Type": {
-       "$id": "85",
+       "$id": "86",
        "kind": "string",
        "name": "string",
        "crossLanguageDefinitionId": "TypeSpec.string"
@@ -616,335 +619,55 @@
      }
     }
    ],
-   "operations": [],
-   "apiVersions": [],
-   "crossLanguageDefinitionId": "Type.Property.Nullable",
-   "children": [
-    {
-     "$id": "86",
-     "kind": "client",
-     "name": "String",
-     "namespace": "Type.Property.Nullable",
-     "parameters": [
-      {
-       "$id": "87",
-       "Name": "endpoint",
-       "NameInRequest": "endpoint",
-       "Doc": "Service host",
-       "Type": {
-        "$id": "88",
-        "kind": "url",
-        "name": "url",
-        "crossLanguageDefinitionId": "TypeSpec.url"
-       },
-       "Location": "Uri",
-       "IsApiVersion": false,
-       "IsResourceParameter": false,
-       "IsContentType": false,
-       "IsRequired": true,
-       "IsEndpoint": true,
-       "SkipUrlEncoding": false,
-       "Explode": false,
-       "Kind": "Client",
-       "DefaultValue": {
-        "$id": "89",
-        "Type": {
-         "$id": "90",
+   "Decorators": [],
+   "CrossLanguageDefinitionId": "Type.Property.Nullable"
+  },
+  {
+   "$id": "87",
+   "Name": "String",
+   "Namespace": "Type.Property.Nullable",
+   "Operations": [
+    {
+     "$id": "88",
+     "Name": "getNonNull",
+     "ResourceName": "String",
+     "Doc": "Get models that will return all properties in the model",
+     "Accessibility": "public",
+     "Parameters": [
+      {
+       "$id": "89",
+       "Name": "accept",
+       "NameInRequest": "Accept",
+       "Type": {
+        "$id": "90",
+        "kind": "constant",
+        "valueType": {
+         "$id": "91",
          "kind": "string",
          "name": "string",
-         "crossLanguageDefinitionId": "TypeSpec.string"
+         "crossLanguageDefinitionId": "TypeSpec.string",
+         "decorators": []
         },
-        "Value": "http://localhost:3000"
-       }
-      }
-     ],
-     "operations": [
-      {
-       "$id": "91",
-       "Name": "getNonNull",
-       "ResourceName": "String",
-       "Doc": "Get models that will return all properties in the model",
-       "Accessibility": "public",
-       "Parameters": [
-        {
-         "$id": "92",
-         "Name": "accept",
-         "NameInRequest": "Accept",
-         "Type": {
-          "$id": "93",
-          "kind": "constant",
-          "valueType": {
-           "$id": "94",
-           "kind": "string",
-           "name": "string",
-           "crossLanguageDefinitionId": "TypeSpec.string",
-           "decorators": []
-          },
-          "value": "application/json",
-          "decorators": []
-         },
-         "Location": "Header",
-         "IsApiVersion": false,
-         "IsContentType": false,
-         "IsEndpoint": false,
-         "Explode": false,
-         "IsRequired": true,
-         "Kind": "Constant",
-         "Decorators": [],
-         "SkipUrlEncoding": false
-        }
+        "value": "application/json",
+        "decorators": []
+       },
+       "Location": "Header",
+       "IsApiVersion": false,
+       "IsContentType": false,
+       "IsEndpoint": false,
+       "Explode": false,
+       "IsRequired": true,
+       "Kind": "Constant",
+       "Decorators": [],
+       "SkipUrlEncoding": false
+      }
+     ],
+     "Responses": [
+      {
+       "$id": "92",
+       "StatusCodes": [
+        200
        ],
-       "Responses": [
-        {
-         "$id": "95",
-         "StatusCodes": [
-          200
-         ],
-         "BodyType": {
-          "$ref": "71"
-         },
-         "BodyMediaType": "Json",
-         "Headers": [],
-         "IsErrorResponse": false,
-         "ContentTypes": [
-          "application/json"
-         ]
-        }
-       ],
-       "HttpMethod": "GET",
-       "RequestBodyMediaType": "None",
-       "Uri": "{endpoint}",
-       "Path": "/type/property/nullable/string/non-null",
-       "BufferResponse": true,
-       "GenerateProtocolMethod": true,
-       "GenerateConvenienceMethod": true,
-       "CrossLanguageDefinitionId": "Type.Property.Nullable.String.getNonNull",
-       "Decorators": []
-      },
-      {
-       "$id": "96",
-       "Name": "getNull",
-       "ResourceName": "String",
-       "Doc": "Get models that will return the default object",
-       "Accessibility": "public",
-       "Parameters": [
-        {
-         "$id": "97",
-         "Name": "accept",
-         "NameInRequest": "Accept",
-         "Type": {
-          "$id": "98",
-          "kind": "constant",
-          "valueType": {
-           "$id": "99",
-           "kind": "string",
-           "name": "string",
-           "crossLanguageDefinitionId": "TypeSpec.string",
-           "decorators": []
-          },
-          "value": "application/json",
-          "decorators": []
-         },
-         "Location": "Header",
-         "IsApiVersion": false,
-         "IsContentType": false,
-         "IsEndpoint": false,
-         "Explode": false,
-         "IsRequired": true,
-         "Kind": "Constant",
-         "Decorators": [],
-         "SkipUrlEncoding": false
-        }
-       ],
-<<<<<<< HEAD
-       "Responses": [
-        {
-         "$id": "100",
-         "StatusCodes": [
-          200
-         ],
-         "BodyType": {
-          "$ref": "71"
-         },
-         "BodyMediaType": "Json",
-         "Headers": [],
-         "IsErrorResponse": false,
-         "ContentTypes": [
-          "application/json"
-         ]
-        }
-       ],
-       "HttpMethod": "GET",
-       "RequestBodyMediaType": "None",
-       "Uri": "{endpoint}",
-       "Path": "/type/property/nullable/string/null",
-       "BufferResponse": true,
-       "GenerateProtocolMethod": true,
-       "GenerateConvenienceMethod": true,
-       "CrossLanguageDefinitionId": "Type.Property.Nullable.String.getNull",
-       "Decorators": []
-      },
-      {
-       "$id": "101",
-       "Name": "patchNonNull",
-       "ResourceName": "String",
-       "Doc": "Put a body with all properties present.",
-       "Accessibility": "public",
-       "Parameters": [
-        {
-         "$id": "102",
-         "Name": "contentType",
-         "NameInRequest": "Content-Type",
-         "Doc": "content-type is application/merge-patch+json",
-         "Type": {
-          "$id": "103",
-          "kind": "constant",
-          "valueType": {
-           "$id": "104",
-           "kind": "string",
-           "name": "string",
-           "crossLanguageDefinitionId": "TypeSpec.string",
-           "decorators": []
-          },
-          "value": "application/merge-patch+json",
-          "decorators": []
-         },
-         "Location": "Header",
-         "IsApiVersion": false,
-         "IsContentType": true,
-         "IsEndpoint": false,
-         "Explode": false,
-         "IsRequired": true,
-         "Kind": "Constant",
-         "Decorators": [],
-         "SkipUrlEncoding": false
-        },
-        {
-         "$id": "105",
-         "Name": "body",
-         "NameInRequest": "body",
-         "Type": {
-          "$ref": "71"
-         },
-         "Location": "Body",
-         "IsApiVersion": false,
-         "IsContentType": false,
-         "IsEndpoint": false,
-         "Explode": false,
-         "IsRequired": true,
-         "Kind": "Method",
-         "Decorators": [],
-         "SkipUrlEncoding": false
-        }
-       ],
-       "Responses": [
-        {
-         "$id": "106",
-         "StatusCodes": [
-          204
-         ],
-         "BodyMediaType": "Json",
-         "Headers": [],
-         "IsErrorResponse": false
-        }
-       ],
-       "HttpMethod": "PATCH",
-       "RequestBodyMediaType": "Json",
-       "Uri": "{endpoint}",
-       "Path": "/type/property/nullable/string/non-null",
-       "RequestMediaTypes": [
-        "application/merge-patch+json"
-       ],
-       "BufferResponse": true,
-       "GenerateProtocolMethod": true,
-       "GenerateConvenienceMethod": false,
-       "CrossLanguageDefinitionId": "Type.Property.Nullable.String.patchNonNull",
-       "Decorators": []
-      },
-      {
-       "$id": "107",
-       "Name": "patchNull",
-       "ResourceName": "String",
-       "Doc": "Put a body with default properties.",
-       "Accessibility": "public",
-       "Parameters": [
-        {
-         "$id": "108",
-         "Name": "contentType",
-         "NameInRequest": "Content-Type",
-         "Doc": "content-type is application/merge-patch+json",
-         "Type": {
-          "$id": "109",
-          "kind": "constant",
-          "valueType": {
-           "$id": "110",
-           "kind": "string",
-           "name": "string",
-           "crossLanguageDefinitionId": "TypeSpec.string",
-           "decorators": []
-          },
-          "value": "application/merge-patch+json",
-          "decorators": []
-         },
-         "Location": "Header",
-         "IsApiVersion": false,
-         "IsContentType": true,
-         "IsEndpoint": false,
-         "Explode": false,
-         "IsRequired": true,
-         "Kind": "Constant",
-         "Decorators": [],
-         "SkipUrlEncoding": false
-        },
-        {
-         "$id": "111",
-         "Name": "body",
-         "NameInRequest": "body",
-         "Type": {
-          "$ref": "71"
-         },
-         "Location": "Body",
-         "IsApiVersion": false,
-         "IsContentType": false,
-         "IsEndpoint": false,
-         "Explode": false,
-         "IsRequired": true,
-         "Kind": "Method",
-         "Decorators": [],
-         "SkipUrlEncoding": false
-        }
-       ],
-       "Responses": [
-        {
-         "$id": "112",
-         "StatusCodes": [
-          204
-         ],
-         "BodyMediaType": "Json",
-         "Headers": [],
-         "IsErrorResponse": false
-        }
-       ],
-       "HttpMethod": "PATCH",
-       "RequestBodyMediaType": "Json",
-       "Uri": "{endpoint}",
-       "Path": "/type/property/nullable/string/null",
-       "RequestMediaTypes": [
-        "application/merge-patch+json"
-       ],
-       "BufferResponse": true,
-       "GenerateProtocolMethod": true,
-       "GenerateConvenienceMethod": false,
-       "CrossLanguageDefinitionId": "Type.Property.Nullable.String.patchNull",
-       "Decorators": []
-      }
-     ],
-     "apiVersions": [],
-     "crossLanguageDefinitionId": "Type.Property.Nullable.String",
-     "parent": {
-      "$ref": "81"
-     }
-=======
        "BodyType": {
         "$ref": "71"
        },
@@ -963,111 +686,48 @@
      "GenerateConvenienceMethod": true,
      "CrossLanguageDefinitionId": "Type.Property.Nullable.String.getNonNull",
      "Decorators": []
->>>>>>> 41efd5f9
     },
     {
-     "$id": "113",
-     "kind": "client",
-     "name": "Bytes",
-     "namespace": "Type.Property.Nullable",
-     "parameters": [
-      {
-       "$id": "114",
-       "Name": "endpoint",
-       "NameInRequest": "endpoint",
-       "Doc": "Service host",
-       "Type": {
-        "$id": "115",
-        "kind": "url",
-        "name": "url",
-        "crossLanguageDefinitionId": "TypeSpec.url"
-       },
-       "Location": "Uri",
-       "IsApiVersion": false,
-       "IsResourceParameter": false,
-       "IsContentType": false,
-       "IsRequired": true,
-       "IsEndpoint": true,
-       "SkipUrlEncoding": false,
-       "Explode": false,
-       "Kind": "Client",
-       "DefaultValue": {
-        "$id": "116",
-        "Type": {
-         "$id": "117",
+     "$id": "93",
+     "Name": "getNull",
+     "ResourceName": "String",
+     "Doc": "Get models that will return the default object",
+     "Accessibility": "public",
+     "Parameters": [
+      {
+       "$id": "94",
+       "Name": "accept",
+       "NameInRequest": "Accept",
+       "Type": {
+        "$id": "95",
+        "kind": "constant",
+        "valueType": {
+         "$id": "96",
          "kind": "string",
          "name": "string",
-         "crossLanguageDefinitionId": "TypeSpec.string"
+         "crossLanguageDefinitionId": "TypeSpec.string",
+         "decorators": []
         },
-        "Value": "http://localhost:3000"
-       }
-      }
-     ],
-     "operations": [
-      {
-       "$id": "118",
-       "Name": "getNonNull",
-       "ResourceName": "Bytes",
-       "Doc": "Get models that will return all properties in the model",
-       "Accessibility": "public",
-       "Parameters": [
-        {
-         "$id": "119",
-         "Name": "accept",
-         "NameInRequest": "Accept",
-         "Type": {
-          "$id": "120",
-          "kind": "constant",
-          "valueType": {
-           "$id": "121",
-           "kind": "string",
-           "name": "string",
-           "crossLanguageDefinitionId": "TypeSpec.string",
-           "decorators": []
-          },
-          "value": "application/json",
-          "decorators": []
-         },
-         "Location": "Header",
-         "IsApiVersion": false,
-         "IsContentType": false,
-         "IsEndpoint": false,
-         "Explode": false,
-         "IsRequired": true,
-         "Kind": "Constant",
-         "Decorators": [],
-         "SkipUrlEncoding": false
-        }
+        "value": "application/json",
+        "decorators": []
+       },
+       "Location": "Header",
+       "IsApiVersion": false,
+       "IsContentType": false,
+       "IsEndpoint": false,
+       "Explode": false,
+       "IsRequired": true,
+       "Kind": "Constant",
+       "Decorators": [],
+       "SkipUrlEncoding": false
+      }
+     ],
+     "Responses": [
+      {
+       "$id": "97",
+       "StatusCodes": [
+        200
        ],
-<<<<<<< HEAD
-       "Responses": [
-        {
-         "$id": "122",
-         "StatusCodes": [
-          200
-         ],
-         "BodyType": {
-          "$ref": "61"
-         },
-         "BodyMediaType": "Json",
-         "Headers": [],
-         "IsErrorResponse": false,
-         "ContentTypes": [
-          "application/json"
-         ]
-        }
-       ],
-       "HttpMethod": "GET",
-       "RequestBodyMediaType": "None",
-       "Uri": "{endpoint}",
-       "Path": "/type/property/nullable/bytes/non-null",
-       "BufferResponse": true,
-       "GenerateProtocolMethod": true,
-       "GenerateConvenienceMethod": true,
-       "CrossLanguageDefinitionId": "Type.Property.Nullable.Bytes.getNonNull",
-       "Decorators": []
-      },
-=======
        "BodyType": {
         "$ref": "71"
        },
@@ -1094,231 +754,58 @@
      "Doc": "Put a body with all properties present.",
      "Accessibility": "public",
      "Parameters": [
->>>>>>> 41efd5f9
-      {
-       "$id": "123",
-       "Name": "getNull",
-       "ResourceName": "Bytes",
-       "Doc": "Get models that will return the default object",
-       "Accessibility": "public",
-       "Parameters": [
-        {
-         "$id": "124",
-         "Name": "accept",
-         "NameInRequest": "Accept",
-         "Type": {
-          "$id": "125",
-          "kind": "constant",
-          "valueType": {
-           "$id": "126",
-           "kind": "string",
-           "name": "string",
-           "crossLanguageDefinitionId": "TypeSpec.string",
-           "decorators": []
-          },
-          "value": "application/json",
-          "decorators": []
-         },
-         "Location": "Header",
-         "IsApiVersion": false,
-         "IsContentType": false,
-         "IsEndpoint": false,
-         "Explode": false,
-         "IsRequired": true,
-         "Kind": "Constant",
-         "Decorators": [],
-         "SkipUrlEncoding": false
-        }
+      {
+       "$id": "99",
+       "Name": "contentType",
+       "NameInRequest": "Content-Type",
+       "Doc": "content-type is application/merge-patch+json",
+       "Type": {
+        "$id": "100",
+        "kind": "constant",
+        "valueType": {
+         "$id": "101",
+         "kind": "string",
+         "name": "string",
+         "crossLanguageDefinitionId": "TypeSpec.string",
+         "decorators": []
+        },
+        "value": "application/merge-patch+json",
+        "decorators": []
+       },
+       "Location": "Header",
+       "IsApiVersion": false,
+       "IsContentType": true,
+       "IsEndpoint": false,
+       "Explode": false,
+       "IsRequired": true,
+       "Kind": "Constant",
+       "Decorators": [],
+       "SkipUrlEncoding": false
+      },
+      {
+       "$id": "102",
+       "Name": "body",
+       "NameInRequest": "body",
+       "Type": {
+        "$ref": "71"
+       },
+       "Location": "Body",
+       "IsApiVersion": false,
+       "IsContentType": false,
+       "IsEndpoint": false,
+       "Explode": false,
+       "IsRequired": true,
+       "Kind": "Method",
+       "Decorators": [],
+       "SkipUrlEncoding": false
+      }
+     ],
+     "Responses": [
+      {
+       "$id": "103",
+       "StatusCodes": [
+        204
        ],
-       "Responses": [
-        {
-         "$id": "127",
-         "StatusCodes": [
-          200
-         ],
-         "BodyType": {
-          "$ref": "61"
-         },
-         "BodyMediaType": "Json",
-         "Headers": [],
-         "IsErrorResponse": false,
-         "ContentTypes": [
-          "application/json"
-         ]
-        }
-       ],
-       "HttpMethod": "GET",
-       "RequestBodyMediaType": "None",
-       "Uri": "{endpoint}",
-       "Path": "/type/property/nullable/bytes/null",
-       "BufferResponse": true,
-       "GenerateProtocolMethod": true,
-       "GenerateConvenienceMethod": true,
-       "CrossLanguageDefinitionId": "Type.Property.Nullable.Bytes.getNull",
-       "Decorators": []
-      },
-      {
-       "$id": "128",
-       "Name": "patchNonNull",
-       "ResourceName": "Bytes",
-       "Doc": "Put a body with all properties present.",
-       "Accessibility": "public",
-       "Parameters": [
-        {
-         "$id": "129",
-         "Name": "contentType",
-         "NameInRequest": "Content-Type",
-         "Doc": "content-type is application/merge-patch+json",
-         "Type": {
-          "$id": "130",
-          "kind": "constant",
-          "valueType": {
-           "$id": "131",
-           "kind": "string",
-           "name": "string",
-           "crossLanguageDefinitionId": "TypeSpec.string",
-           "decorators": []
-          },
-          "value": "application/merge-patch+json",
-          "decorators": []
-         },
-         "Location": "Header",
-         "IsApiVersion": false,
-         "IsContentType": true,
-         "IsEndpoint": false,
-         "Explode": false,
-         "IsRequired": true,
-         "Kind": "Constant",
-         "Decorators": [],
-         "SkipUrlEncoding": false
-        },
-        {
-         "$id": "132",
-         "Name": "body",
-         "NameInRequest": "body",
-         "Type": {
-          "$ref": "61"
-         },
-         "Location": "Body",
-         "IsApiVersion": false,
-         "IsContentType": false,
-         "IsEndpoint": false,
-         "Explode": false,
-         "IsRequired": true,
-         "Kind": "Method",
-         "Decorators": [],
-         "SkipUrlEncoding": false
-        }
-       ],
-       "Responses": [
-        {
-         "$id": "133",
-         "StatusCodes": [
-          204
-         ],
-         "BodyMediaType": "Json",
-         "Headers": [],
-         "IsErrorResponse": false
-        }
-       ],
-       "HttpMethod": "PATCH",
-       "RequestBodyMediaType": "Json",
-       "Uri": "{endpoint}",
-       "Path": "/type/property/nullable/bytes/non-null",
-       "RequestMediaTypes": [
-        "application/merge-patch+json"
-       ],
-       "BufferResponse": true,
-       "GenerateProtocolMethod": true,
-       "GenerateConvenienceMethod": false,
-       "CrossLanguageDefinitionId": "Type.Property.Nullable.Bytes.patchNonNull",
-       "Decorators": []
-      },
-      {
-       "$id": "134",
-       "Name": "patchNull",
-       "ResourceName": "Bytes",
-       "Doc": "Put a body with default properties.",
-       "Accessibility": "public",
-       "Parameters": [
-        {
-         "$id": "135",
-         "Name": "contentType",
-         "NameInRequest": "Content-Type",
-         "Doc": "content-type is application/merge-patch+json",
-         "Type": {
-          "$id": "136",
-          "kind": "constant",
-          "valueType": {
-           "$id": "137",
-           "kind": "string",
-           "name": "string",
-           "crossLanguageDefinitionId": "TypeSpec.string",
-           "decorators": []
-          },
-          "value": "application/merge-patch+json",
-          "decorators": []
-         },
-         "Location": "Header",
-         "IsApiVersion": false,
-         "IsContentType": true,
-         "IsEndpoint": false,
-         "Explode": false,
-         "IsRequired": true,
-         "Kind": "Constant",
-         "Decorators": [],
-         "SkipUrlEncoding": false
-        },
-        {
-         "$id": "138",
-         "Name": "body",
-         "NameInRequest": "body",
-         "Type": {
-          "$ref": "61"
-         },
-         "Location": "Body",
-         "IsApiVersion": false,
-         "IsContentType": false,
-         "IsEndpoint": false,
-         "Explode": false,
-         "IsRequired": true,
-         "Kind": "Method",
-         "Decorators": [],
-         "SkipUrlEncoding": false
-        }
-       ],
-       "Responses": [
-        {
-         "$id": "139",
-         "StatusCodes": [
-          204
-         ],
-         "BodyMediaType": "Json",
-         "Headers": [],
-         "IsErrorResponse": false
-        }
-       ],
-<<<<<<< HEAD
-       "HttpMethod": "PATCH",
-       "RequestBodyMediaType": "Json",
-       "Uri": "{endpoint}",
-       "Path": "/type/property/nullable/bytes/null",
-       "RequestMediaTypes": [
-        "application/merge-patch+json"
-       ],
-       "BufferResponse": true,
-       "GenerateProtocolMethod": true,
-       "GenerateConvenienceMethod": false,
-       "CrossLanguageDefinitionId": "Type.Property.Nullable.Bytes.patchNull",
-       "Decorators": []
-      }
-     ],
-     "apiVersions": [],
-     "crossLanguageDefinitionId": "Type.Property.Nullable.Bytes",
-     "parent": {
-      "$ref": "81"
-     }
-=======
        "Headers": [],
        "IsErrorResponse": false
       }
@@ -1334,110 +821,66 @@
      "GenerateConvenienceMethod": false,
      "CrossLanguageDefinitionId": "Type.Property.Nullable.String.patchNonNull",
      "Decorators": []
->>>>>>> 41efd5f9
     },
     {
-     "$id": "140",
-     "kind": "client",
-     "name": "Datetime",
-     "namespace": "Type.Property.Nullable",
-     "parameters": [
-      {
-       "$id": "141",
-       "Name": "endpoint",
-       "NameInRequest": "endpoint",
-       "Doc": "Service host",
-       "Type": {
-        "$id": "142",
-        "kind": "url",
-        "name": "url",
-        "crossLanguageDefinitionId": "TypeSpec.url"
-       },
-       "Location": "Uri",
-       "IsApiVersion": false,
-       "IsResourceParameter": false,
-       "IsContentType": false,
-       "IsRequired": true,
-       "IsEndpoint": true,
-       "SkipUrlEncoding": false,
-       "Explode": false,
-       "Kind": "Client",
-       "DefaultValue": {
-        "$id": "143",
-        "Type": {
-         "$id": "144",
+     "$id": "104",
+     "Name": "patchNull",
+     "ResourceName": "String",
+     "Doc": "Put a body with default properties.",
+     "Accessibility": "public",
+     "Parameters": [
+      {
+       "$id": "105",
+       "Name": "contentType",
+       "NameInRequest": "Content-Type",
+       "Doc": "content-type is application/merge-patch+json",
+       "Type": {
+        "$id": "106",
+        "kind": "constant",
+        "valueType": {
+         "$id": "107",
          "kind": "string",
          "name": "string",
-         "crossLanguageDefinitionId": "TypeSpec.string"
+         "crossLanguageDefinitionId": "TypeSpec.string",
+         "decorators": []
         },
-        "Value": "http://localhost:3000"
-       }
-      }
-     ],
-     "operations": [
-      {
-       "$id": "145",
-       "Name": "getNonNull",
-       "ResourceName": "Datetime",
-       "Doc": "Get models that will return all properties in the model",
-       "Accessibility": "public",
-       "Parameters": [
-        {
-         "$id": "146",
-         "Name": "accept",
-         "NameInRequest": "Accept",
-         "Type": {
-          "$id": "147",
-          "kind": "constant",
-          "valueType": {
-           "$id": "148",
-           "kind": "string",
-           "name": "string",
-           "crossLanguageDefinitionId": "TypeSpec.string",
-           "decorators": []
-          },
-          "value": "application/json",
-          "decorators": []
-         },
-         "Location": "Header",
-         "IsApiVersion": false,
-         "IsContentType": false,
-         "IsEndpoint": false,
-         "Explode": false,
-         "IsRequired": true,
-         "Kind": "Constant",
-         "Decorators": [],
-         "SkipUrlEncoding": false
-        }
+        "value": "application/merge-patch+json",
+        "decorators": []
+       },
+       "Location": "Header",
+       "IsApiVersion": false,
+       "IsContentType": true,
+       "IsEndpoint": false,
+       "Explode": false,
+       "IsRequired": true,
+       "Kind": "Constant",
+       "Decorators": [],
+       "SkipUrlEncoding": false
+      },
+      {
+       "$id": "108",
+       "Name": "body",
+       "NameInRequest": "body",
+       "Type": {
+        "$ref": "71"
+       },
+       "Location": "Body",
+       "IsApiVersion": false,
+       "IsContentType": false,
+       "IsEndpoint": false,
+       "Explode": false,
+       "IsRequired": true,
+       "Kind": "Method",
+       "Decorators": [],
+       "SkipUrlEncoding": false
+      }
+     ],
+     "Responses": [
+      {
+       "$id": "109",
+       "StatusCodes": [
+        204
        ],
-<<<<<<< HEAD
-       "Responses": [
-        {
-         "$id": "149",
-         "StatusCodes": [
-          200
-         ],
-         "BodyType": {
-          "$ref": "50"
-         },
-         "BodyMediaType": "Json",
-         "Headers": [],
-         "IsErrorResponse": false,
-         "ContentTypes": [
-          "application/json"
-         ]
-        }
-       ],
-       "HttpMethod": "GET",
-       "RequestBodyMediaType": "None",
-       "Uri": "{endpoint}",
-       "Path": "/type/property/nullable/datetime/non-null",
-       "BufferResponse": true,
-       "GenerateProtocolMethod": true,
-       "GenerateConvenienceMethod": true,
-       "CrossLanguageDefinitionId": "Type.Property.Nullable.Datetime.getNonNull",
-       "Decorators": []
-=======
        "Headers": [],
        "IsErrorResponse": false
       }
@@ -1487,232 +930,60 @@
        "kind": "string",
        "name": "string",
        "crossLanguageDefinitionId": "TypeSpec.string"
->>>>>>> 41efd5f9
       },
-      {
-       "$id": "150",
-       "Name": "getNull",
-       "ResourceName": "Datetime",
-       "Doc": "Get models that will return the default object",
-       "Accessibility": "public",
-       "Parameters": [
-        {
-         "$id": "151",
-         "Name": "accept",
-         "NameInRequest": "Accept",
-         "Type": {
-          "$id": "152",
-          "kind": "constant",
-          "valueType": {
-           "$id": "153",
-           "kind": "string",
-           "name": "string",
-           "crossLanguageDefinitionId": "TypeSpec.string",
-           "decorators": []
-          },
-          "value": "application/json",
-          "decorators": []
-         },
-         "Location": "Header",
-         "IsApiVersion": false,
-         "IsContentType": false,
-         "IsEndpoint": false,
-         "Explode": false,
-         "IsRequired": true,
-         "Kind": "Constant",
-         "Decorators": [],
-         "SkipUrlEncoding": false
-        }
+      "Value": "http://localhost:3000"
+     }
+    }
+   ],
+   "Decorators": [],
+   "CrossLanguageDefinitionId": "Type.Property.Nullable.String"
+  },
+  {
+   "$id": "115",
+   "Name": "Bytes",
+   "Namespace": "Type.Property.Nullable",
+   "Operations": [
+    {
+     "$id": "116",
+     "Name": "getNonNull",
+     "ResourceName": "Bytes",
+     "Doc": "Get models that will return all properties in the model",
+     "Accessibility": "public",
+     "Parameters": [
+      {
+       "$id": "117",
+       "Name": "accept",
+       "NameInRequest": "Accept",
+       "Type": {
+        "$id": "118",
+        "kind": "constant",
+        "valueType": {
+         "$id": "119",
+         "kind": "string",
+         "name": "string",
+         "crossLanguageDefinitionId": "TypeSpec.string",
+         "decorators": []
+        },
+        "value": "application/json",
+        "decorators": []
+       },
+       "Location": "Header",
+       "IsApiVersion": false,
+       "IsContentType": false,
+       "IsEndpoint": false,
+       "Explode": false,
+       "IsRequired": true,
+       "Kind": "Constant",
+       "Decorators": [],
+       "SkipUrlEncoding": false
+      }
+     ],
+     "Responses": [
+      {
+       "$id": "120",
+       "StatusCodes": [
+        200
        ],
-       "Responses": [
-        {
-         "$id": "154",
-         "StatusCodes": [
-          200
-         ],
-         "BodyType": {
-          "$ref": "50"
-         },
-         "BodyMediaType": "Json",
-         "Headers": [],
-         "IsErrorResponse": false,
-         "ContentTypes": [
-          "application/json"
-         ]
-        }
-       ],
-       "HttpMethod": "GET",
-       "RequestBodyMediaType": "None",
-       "Uri": "{endpoint}",
-       "Path": "/type/property/nullable/datetime/null",
-       "BufferResponse": true,
-       "GenerateProtocolMethod": true,
-       "GenerateConvenienceMethod": true,
-       "CrossLanguageDefinitionId": "Type.Property.Nullable.Datetime.getNull",
-       "Decorators": []
-      },
-      {
-       "$id": "155",
-       "Name": "patchNonNull",
-       "ResourceName": "Datetime",
-       "Doc": "Put a body with all properties present.",
-       "Accessibility": "public",
-       "Parameters": [
-        {
-         "$id": "156",
-         "Name": "contentType",
-         "NameInRequest": "Content-Type",
-         "Doc": "content-type is application/merge-patch+json",
-         "Type": {
-          "$id": "157",
-          "kind": "constant",
-          "valueType": {
-           "$id": "158",
-           "kind": "string",
-           "name": "string",
-           "crossLanguageDefinitionId": "TypeSpec.string",
-           "decorators": []
-          },
-          "value": "application/merge-patch+json",
-          "decorators": []
-         },
-         "Location": "Header",
-         "IsApiVersion": false,
-         "IsContentType": true,
-         "IsEndpoint": false,
-         "Explode": false,
-         "IsRequired": true,
-         "Kind": "Constant",
-         "Decorators": [],
-         "SkipUrlEncoding": false
-        },
-        {
-         "$id": "159",
-         "Name": "body",
-         "NameInRequest": "body",
-         "Type": {
-          "$ref": "50"
-         },
-         "Location": "Body",
-         "IsApiVersion": false,
-         "IsContentType": false,
-         "IsEndpoint": false,
-         "Explode": false,
-         "IsRequired": true,
-         "Kind": "Method",
-         "Decorators": [],
-         "SkipUrlEncoding": false
-        }
-       ],
-       "Responses": [
-        {
-         "$id": "160",
-         "StatusCodes": [
-          204
-         ],
-         "BodyMediaType": "Json",
-         "Headers": [],
-         "IsErrorResponse": false
-        }
-       ],
-       "HttpMethod": "PATCH",
-       "RequestBodyMediaType": "Json",
-       "Uri": "{endpoint}",
-       "Path": "/type/property/nullable/datetime/non-null",
-       "RequestMediaTypes": [
-        "application/merge-patch+json"
-       ],
-       "BufferResponse": true,
-       "GenerateProtocolMethod": true,
-       "GenerateConvenienceMethod": false,
-       "CrossLanguageDefinitionId": "Type.Property.Nullable.Datetime.patchNonNull",
-       "Decorators": []
-      },
-      {
-       "$id": "161",
-       "Name": "patchNull",
-       "ResourceName": "Datetime",
-       "Doc": "Put a body with default properties.",
-       "Accessibility": "public",
-       "Parameters": [
-        {
-         "$id": "162",
-         "Name": "contentType",
-         "NameInRequest": "Content-Type",
-         "Doc": "content-type is application/merge-patch+json",
-         "Type": {
-          "$id": "163",
-          "kind": "constant",
-          "valueType": {
-           "$id": "164",
-           "kind": "string",
-           "name": "string",
-           "crossLanguageDefinitionId": "TypeSpec.string",
-           "decorators": []
-          },
-          "value": "application/merge-patch+json",
-          "decorators": []
-         },
-         "Location": "Header",
-         "IsApiVersion": false,
-         "IsContentType": true,
-         "IsEndpoint": false,
-         "Explode": false,
-         "IsRequired": true,
-         "Kind": "Constant",
-         "Decorators": [],
-         "SkipUrlEncoding": false
-        },
-        {
-         "$id": "165",
-         "Name": "body",
-         "NameInRequest": "body",
-         "Type": {
-          "$ref": "50"
-         },
-         "Location": "Body",
-         "IsApiVersion": false,
-         "IsContentType": false,
-         "IsEndpoint": false,
-         "Explode": false,
-         "IsRequired": true,
-         "Kind": "Method",
-         "Decorators": [],
-         "SkipUrlEncoding": false
-        }
-       ],
-<<<<<<< HEAD
-       "Responses": [
-        {
-         "$id": "166",
-         "StatusCodes": [
-          204
-         ],
-         "BodyMediaType": "Json",
-         "Headers": [],
-         "IsErrorResponse": false
-        }
-       ],
-       "HttpMethod": "PATCH",
-       "RequestBodyMediaType": "Json",
-       "Uri": "{endpoint}",
-       "Path": "/type/property/nullable/datetime/null",
-       "RequestMediaTypes": [
-        "application/merge-patch+json"
-       ],
-       "BufferResponse": true,
-       "GenerateProtocolMethod": true,
-       "GenerateConvenienceMethod": false,
-       "CrossLanguageDefinitionId": "Type.Property.Nullable.Datetime.patchNull",
-       "Decorators": []
-      }
-     ],
-     "apiVersions": [],
-     "crossLanguageDefinitionId": "Type.Property.Nullable.Datetime",
-     "parent": {
-      "$ref": "81"
-     }
-=======
        "BodyType": {
         "$ref": "61"
        },
@@ -1731,40 +1002,37 @@
      "GenerateConvenienceMethod": true,
      "CrossLanguageDefinitionId": "Type.Property.Nullable.Bytes.getNonNull",
      "Decorators": []
->>>>>>> 41efd5f9
     },
     {
-     "$id": "167",
-     "kind": "client",
-     "name": "Duration",
-     "namespace": "Type.Property.Nullable",
-     "parameters": [
-      {
-       "$id": "168",
-       "Name": "endpoint",
-       "NameInRequest": "endpoint",
-       "Doc": "Service host",
-       "Type": {
-        "$id": "169",
-        "kind": "url",
-        "name": "url",
-        "crossLanguageDefinitionId": "TypeSpec.url"
-       },
-       "Location": "Uri",
-       "IsApiVersion": false,
-       "IsResourceParameter": false,
+     "$id": "121",
+     "Name": "getNull",
+     "ResourceName": "Bytes",
+     "Doc": "Get models that will return the default object",
+     "Accessibility": "public",
+     "Parameters": [
+      {
+       "$id": "122",
+       "Name": "accept",
+       "NameInRequest": "Accept",
+       "Type": {
+        "$id": "123",
+        "kind": "constant",
+        "valueType": {
+         "$id": "124",
+         "kind": "string",
+         "name": "string",
+         "crossLanguageDefinitionId": "TypeSpec.string",
+         "decorators": []
+        },
+        "value": "application/json",
+        "decorators": []
+       },
+       "Location": "Header",
+       "IsApiVersion": false,
        "IsContentType": false,
-       "IsRequired": true,
-<<<<<<< HEAD
-       "IsEndpoint": true,
-       "SkipUrlEncoding": false,
-       "Explode": false,
-       "Kind": "Client",
-       "DefaultValue": {
-        "$id": "170",
-        "Type": {
-         "$id": "171",
-=======
+       "IsEndpoint": false,
+       "Explode": false,
+       "IsRequired": true,
        "Kind": "Constant",
        "Decorators": [],
        "SkipUrlEncoding": false
@@ -1812,79 +1080,11 @@
         "kind": "constant",
         "valueType": {
          "$id": "129",
->>>>>>> 41efd5f9
          "kind": "string",
          "name": "string",
-         "crossLanguageDefinitionId": "TypeSpec.string"
+         "crossLanguageDefinitionId": "TypeSpec.string",
+         "decorators": []
         },
-<<<<<<< HEAD
-        "Value": "http://localhost:3000"
-       }
-      }
-     ],
-     "operations": [
-      {
-       "$id": "172",
-       "Name": "getNonNull",
-       "ResourceName": "Duration",
-       "Doc": "Get models that will return all properties in the model",
-       "Accessibility": "public",
-       "Parameters": [
-        {
-         "$id": "173",
-         "Name": "accept",
-         "NameInRequest": "Accept",
-         "Type": {
-          "$id": "174",
-          "kind": "constant",
-          "valueType": {
-           "$id": "175",
-           "kind": "string",
-           "name": "string",
-           "crossLanguageDefinitionId": "TypeSpec.string",
-           "decorators": []
-          },
-          "value": "application/json",
-          "decorators": []
-         },
-         "Location": "Header",
-         "IsApiVersion": false,
-         "IsContentType": false,
-         "IsEndpoint": false,
-         "Explode": false,
-         "IsRequired": true,
-         "Kind": "Constant",
-         "Decorators": [],
-         "SkipUrlEncoding": false
-        }
-       ],
-       "Responses": [
-        {
-         "$id": "176",
-         "StatusCodes": [
-          200
-         ],
-         "BodyType": {
-          "$ref": "39"
-         },
-         "BodyMediaType": "Json",
-         "Headers": [],
-         "IsErrorResponse": false,
-         "ContentTypes": [
-          "application/json"
-         ]
-        }
-       ],
-       "HttpMethod": "GET",
-       "RequestBodyMediaType": "None",
-       "Uri": "{endpoint}",
-       "Path": "/type/property/nullable/duration/non-null",
-       "BufferResponse": true,
-       "GenerateProtocolMethod": true,
-       "GenerateConvenienceMethod": true,
-       "CrossLanguageDefinitionId": "Type.Property.Nullable.Duration.getNonNull",
-       "Decorators": []
-=======
         "value": "application/merge-patch+json",
         "decorators": []
        },
@@ -2845,71 +2045,31 @@
        "Kind": "Constant",
        "Decorators": [],
        "SkipUrlEncoding": false
->>>>>>> 41efd5f9
       },
       {
-       "$id": "177",
-       "Name": "getNull",
-       "ResourceName": "Duration",
-       "Doc": "Get models that will return the default object",
-       "Accessibility": "public",
-       "Parameters": [
-        {
-         "$id": "178",
-         "Name": "accept",
-         "NameInRequest": "Accept",
-         "Type": {
-          "$id": "179",
-          "kind": "constant",
-          "valueType": {
-           "$id": "180",
-           "kind": "string",
-           "name": "string",
-           "crossLanguageDefinitionId": "TypeSpec.string",
-           "decorators": []
-          },
-          "value": "application/json",
-          "decorators": []
-         },
-         "Location": "Header",
-         "IsApiVersion": false,
-         "IsContentType": false,
-         "IsEndpoint": false,
-         "Explode": false,
-         "IsRequired": true,
-         "Kind": "Constant",
-         "Decorators": [],
-         "SkipUrlEncoding": false
-        }
+       "$id": "214",
+       "Name": "body",
+       "NameInRequest": "body",
+       "Type": {
+        "$ref": "28"
+       },
+       "Location": "Body",
+       "IsApiVersion": false,
+       "IsContentType": false,
+       "IsEndpoint": false,
+       "Explode": false,
+       "IsRequired": true,
+       "Kind": "Method",
+       "Decorators": [],
+       "SkipUrlEncoding": false
+      }
+     ],
+     "Responses": [
+      {
+       "$id": "215",
+       "StatusCodes": [
+        204
        ],
-<<<<<<< HEAD
-       "Responses": [
-        {
-         "$id": "181",
-         "StatusCodes": [
-          200
-         ],
-         "BodyType": {
-          "$ref": "39"
-         },
-         "BodyMediaType": "Json",
-         "Headers": [],
-         "IsErrorResponse": false,
-         "ContentTypes": [
-          "application/json"
-         ]
-        }
-       ],
-       "HttpMethod": "GET",
-       "RequestBodyMediaType": "None",
-       "Uri": "{endpoint}",
-       "Path": "/type/property/nullable/duration/null",
-       "BufferResponse": true,
-       "GenerateProtocolMethod": true,
-       "GenerateConvenienceMethod": true,
-       "CrossLanguageDefinitionId": "Type.Property.Nullable.Duration.getNull",
-       "Decorators": []
-=======
        "Headers": [],
        "IsErrorResponse": false
       }
@@ -3034,86 +2194,60 @@
        "kind": "string",
        "name": "string",
        "crossLanguageDefinitionId": "TypeSpec.string"
->>>>>>> 41efd5f9
       },
-      {
-       "$id": "182",
-       "Name": "patchNonNull",
-       "ResourceName": "Duration",
-       "Doc": "Put a body with all properties present.",
-       "Accessibility": "public",
-       "Parameters": [
-        {
-         "$id": "183",
-         "Name": "contentType",
-         "NameInRequest": "Content-Type",
-         "Doc": "content-type is application/merge-patch+json",
-         "Type": {
-          "$id": "184",
-          "kind": "constant",
-          "valueType": {
-           "$id": "185",
-           "kind": "string",
-           "name": "string",
-           "crossLanguageDefinitionId": "TypeSpec.string",
-           "decorators": []
-          },
-          "value": "application/merge-patch+json",
-          "decorators": []
-         },
-         "Location": "Header",
-         "IsApiVersion": false,
-         "IsContentType": true,
-         "IsEndpoint": false,
-         "Explode": false,
-         "IsRequired": true,
-         "Kind": "Constant",
-         "Decorators": [],
-         "SkipUrlEncoding": false
+      "Value": "http://localhost:3000"
+     }
+    }
+   ],
+   "Decorators": [],
+   "CrossLanguageDefinitionId": "Type.Property.Nullable.CollectionsByte"
+  },
+  {
+   "$id": "227",
+   "Name": "CollectionsModel",
+   "Namespace": "Type.Property.Nullable",
+   "Operations": [
+    {
+     "$id": "228",
+     "Name": "getNonNull",
+     "ResourceName": "CollectionsModel",
+     "Doc": "Get models that will return all properties in the model",
+     "Accessibility": "public",
+     "Parameters": [
+      {
+       "$id": "229",
+       "Name": "accept",
+       "NameInRequest": "Accept",
+       "Type": {
+        "$id": "230",
+        "kind": "constant",
+        "valueType": {
+         "$id": "231",
+         "kind": "string",
+         "name": "string",
+         "crossLanguageDefinitionId": "TypeSpec.string",
+         "decorators": []
         },
-        {
-         "$id": "186",
-         "Name": "body",
-         "NameInRequest": "body",
-         "Type": {
-          "$ref": "39"
-         },
-         "Location": "Body",
-         "IsApiVersion": false,
-         "IsContentType": false,
-         "IsEndpoint": false,
-         "Explode": false,
-         "IsRequired": true,
-         "Kind": "Method",
-         "Decorators": [],
-         "SkipUrlEncoding": false
-        }
+        "value": "application/json",
+        "decorators": []
+       },
+       "Location": "Header",
+       "IsApiVersion": false,
+       "IsContentType": false,
+       "IsEndpoint": false,
+       "Explode": false,
+       "IsRequired": true,
+       "Kind": "Constant",
+       "Decorators": [],
+       "SkipUrlEncoding": false
+      }
+     ],
+     "Responses": [
+      {
+       "$id": "232",
+       "StatusCodes": [
+        200
        ],
-<<<<<<< HEAD
-       "Responses": [
-        {
-         "$id": "187",
-         "StatusCodes": [
-          204
-         ],
-         "BodyMediaType": "Json",
-         "Headers": [],
-         "IsErrorResponse": false
-        }
-       ],
-       "HttpMethod": "PATCH",
-       "RequestBodyMediaType": "Json",
-       "Uri": "{endpoint}",
-       "Path": "/type/property/nullable/duration/non-null",
-       "RequestMediaTypes": [
-        "application/merge-patch+json"
-       ],
-       "BufferResponse": true,
-       "GenerateProtocolMethod": true,
-       "GenerateConvenienceMethod": false,
-       "CrossLanguageDefinitionId": "Type.Property.Nullable.Duration.patchNonNull",
-       "Decorators": []
-=======
        "BodyType": {
         "$ref": "13"
        },
@@ -3302,92 +2436,31 @@
        "Kind": "Constant",
        "Decorators": [],
        "SkipUrlEncoding": false
->>>>>>> 41efd5f9
       },
       {
-       "$id": "188",
-       "Name": "patchNull",
-       "ResourceName": "Duration",
-       "Doc": "Put a body with default properties.",
-       "Accessibility": "public",
-       "Parameters": [
-        {
-         "$id": "189",
-         "Name": "contentType",
-         "NameInRequest": "Content-Type",
-         "Doc": "content-type is application/merge-patch+json",
-         "Type": {
-          "$id": "190",
-          "kind": "constant",
-          "valueType": {
-           "$id": "191",
-           "kind": "string",
-           "name": "string",
-           "crossLanguageDefinitionId": "TypeSpec.string",
-           "decorators": []
-          },
-          "value": "application/merge-patch+json",
-          "decorators": []
-         },
-         "Location": "Header",
-         "IsApiVersion": false,
-         "IsContentType": true,
-         "IsEndpoint": false,
-         "Explode": false,
-         "IsRequired": true,
-         "Kind": "Constant",
-         "Decorators": [],
-         "SkipUrlEncoding": false
-        },
-        {
-         "$id": "192",
-         "Name": "body",
-         "NameInRequest": "body",
-         "Type": {
-          "$ref": "39"
-         },
-         "Location": "Body",
-         "IsApiVersion": false,
-         "IsContentType": false,
-         "IsEndpoint": false,
-         "Explode": false,
-         "IsRequired": true,
-         "Kind": "Method",
-         "Decorators": [],
-         "SkipUrlEncoding": false
-        }
+       "$id": "248",
+       "Name": "body",
+       "NameInRequest": "body",
+       "Type": {
+        "$ref": "13"
+       },
+       "Location": "Body",
+       "IsApiVersion": false,
+       "IsContentType": false,
+       "IsEndpoint": false,
+       "Explode": false,
+       "IsRequired": true,
+       "Kind": "Method",
+       "Decorators": [],
+       "SkipUrlEncoding": false
+      }
+     ],
+     "Responses": [
+      {
+       "$id": "249",
+       "StatusCodes": [
+        204
        ],
-       "Responses": [
-        {
-         "$id": "193",
-         "StatusCodes": [
-          204
-         ],
-         "BodyMediaType": "Json",
-         "Headers": [],
-         "IsErrorResponse": false
-        }
-       ],
-<<<<<<< HEAD
-       "HttpMethod": "PATCH",
-       "RequestBodyMediaType": "Json",
-       "Uri": "{endpoint}",
-       "Path": "/type/property/nullable/duration/null",
-       "RequestMediaTypes": [
-        "application/merge-patch+json"
-       ],
-       "BufferResponse": true,
-       "GenerateProtocolMethod": true,
-       "GenerateConvenienceMethod": false,
-       "CrossLanguageDefinitionId": "Type.Property.Nullable.Duration.patchNull",
-       "Decorators": []
-      }
-     ],
-     "apiVersions": [],
-     "crossLanguageDefinitionId": "Type.Property.Nullable.Duration",
-     "parent": {
-      "$ref": "81"
-=======
        "Headers": [],
        "IsErrorResponse": false
       }
@@ -3439,334 +2512,58 @@
        "crossLanguageDefinitionId": "TypeSpec.string"
       },
       "Value": "http://localhost:3000"
->>>>>>> 41efd5f9
      }
-    },
-    {
-     "$id": "194",
-     "kind": "client",
-     "name": "CollectionsByte",
-     "namespace": "Type.Property.Nullable",
-     "parameters": [
-      {
-       "$id": "195",
-       "Name": "endpoint",
-       "NameInRequest": "endpoint",
-       "Doc": "Service host",
-       "Type": {
-        "$id": "196",
-        "kind": "url",
-        "name": "url",
-        "crossLanguageDefinitionId": "TypeSpec.url"
-       },
-       "Location": "Uri",
-       "IsApiVersion": false,
-       "IsResourceParameter": false,
-       "IsContentType": false,
-       "IsRequired": true,
-       "IsEndpoint": true,
-       "SkipUrlEncoding": false,
-       "Explode": false,
-       "Kind": "Client",
-       "DefaultValue": {
-        "$id": "197",
-        "Type": {
-         "$id": "198",
+    }
+   ],
+   "Decorators": [],
+   "CrossLanguageDefinitionId": "Type.Property.Nullable.CollectionsModel"
+  },
+  {
+   "$id": "255",
+   "Name": "CollectionsString",
+   "Namespace": "Type.Property.Nullable",
+   "Operations": [
+    {
+     "$id": "256",
+     "Name": "getNonNull",
+     "ResourceName": "CollectionsString",
+     "Doc": "Get models that will return all properties in the model",
+     "Accessibility": "public",
+     "Parameters": [
+      {
+       "$id": "257",
+       "Name": "accept",
+       "NameInRequest": "Accept",
+       "Type": {
+        "$id": "258",
+        "kind": "constant",
+        "valueType": {
+         "$id": "259",
          "kind": "string",
          "name": "string",
-         "crossLanguageDefinitionId": "TypeSpec.string"
+         "crossLanguageDefinitionId": "TypeSpec.string",
+         "decorators": []
         },
-        "Value": "http://localhost:3000"
-       }
-      }
-     ],
-     "operations": [
-      {
-       "$id": "199",
-       "Name": "getNonNull",
-       "ResourceName": "CollectionsByte",
-       "Doc": "Get models that will return all properties in the model",
-       "Accessibility": "public",
-       "Parameters": [
-        {
-         "$id": "200",
-         "Name": "accept",
-         "NameInRequest": "Accept",
-         "Type": {
-          "$id": "201",
-          "kind": "constant",
-          "valueType": {
-           "$id": "202",
-           "kind": "string",
-           "name": "string",
-           "crossLanguageDefinitionId": "TypeSpec.string",
-           "decorators": []
-          },
-          "value": "application/json",
-          "decorators": []
-         },
-         "Location": "Header",
-         "IsApiVersion": false,
-         "IsContentType": false,
-         "IsEndpoint": false,
-         "Explode": false,
-         "IsRequired": true,
-         "Kind": "Constant",
-         "Decorators": [],
-         "SkipUrlEncoding": false
-        }
+        "value": "application/json",
+        "decorators": []
+       },
+       "Location": "Header",
+       "IsApiVersion": false,
+       "IsContentType": false,
+       "IsEndpoint": false,
+       "Explode": false,
+       "IsRequired": true,
+       "Kind": "Constant",
+       "Decorators": [],
+       "SkipUrlEncoding": false
+      }
+     ],
+     "Responses": [
+      {
+       "$id": "260",
+       "StatusCodes": [
+        200
        ],
-       "Responses": [
-        {
-         "$id": "203",
-         "StatusCodes": [
-          200
-         ],
-         "BodyType": {
-          "$ref": "28"
-         },
-         "BodyMediaType": "Json",
-         "Headers": [],
-         "IsErrorResponse": false,
-         "ContentTypes": [
-          "application/json"
-         ]
-        }
-       ],
-       "HttpMethod": "GET",
-       "RequestBodyMediaType": "None",
-       "Uri": "{endpoint}",
-       "Path": "/type/property/nullable/collections/bytes/non-null",
-       "BufferResponse": true,
-       "GenerateProtocolMethod": true,
-       "GenerateConvenienceMethod": true,
-       "CrossLanguageDefinitionId": "Type.Property.Nullable.CollectionsByte.getNonNull",
-       "Decorators": []
-      },
-      {
-       "$id": "204",
-       "Name": "getNull",
-       "ResourceName": "CollectionsByte",
-       "Doc": "Get models that will return the default object",
-       "Accessibility": "public",
-       "Parameters": [
-        {
-         "$id": "205",
-         "Name": "accept",
-         "NameInRequest": "Accept",
-         "Type": {
-          "$id": "206",
-          "kind": "constant",
-          "valueType": {
-           "$id": "207",
-           "kind": "string",
-           "name": "string",
-           "crossLanguageDefinitionId": "TypeSpec.string",
-           "decorators": []
-          },
-          "value": "application/json",
-          "decorators": []
-         },
-         "Location": "Header",
-         "IsApiVersion": false,
-         "IsContentType": false,
-         "IsEndpoint": false,
-         "Explode": false,
-         "IsRequired": true,
-         "Kind": "Constant",
-         "Decorators": [],
-         "SkipUrlEncoding": false
-        }
-       ],
-<<<<<<< HEAD
-       "Responses": [
-        {
-         "$id": "208",
-         "StatusCodes": [
-          200
-         ],
-         "BodyType": {
-          "$ref": "28"
-         },
-         "BodyMediaType": "Json",
-         "Headers": [],
-         "IsErrorResponse": false,
-         "ContentTypes": [
-          "application/json"
-         ]
-        }
-       ],
-       "HttpMethod": "GET",
-       "RequestBodyMediaType": "None",
-       "Uri": "{endpoint}",
-       "Path": "/type/property/nullable/collections/bytes/null",
-       "BufferResponse": true,
-       "GenerateProtocolMethod": true,
-       "GenerateConvenienceMethod": true,
-       "CrossLanguageDefinitionId": "Type.Property.Nullable.CollectionsByte.getNull",
-       "Decorators": []
-      },
-      {
-       "$id": "209",
-       "Name": "patchNonNull",
-       "ResourceName": "CollectionsByte",
-       "Doc": "Put a body with all properties present.",
-       "Accessibility": "public",
-       "Parameters": [
-        {
-         "$id": "210",
-         "Name": "contentType",
-         "NameInRequest": "Content-Type",
-         "Doc": "content-type is application/merge-patch+json",
-         "Type": {
-          "$id": "211",
-          "kind": "constant",
-          "valueType": {
-           "$id": "212",
-           "kind": "string",
-           "name": "string",
-           "crossLanguageDefinitionId": "TypeSpec.string",
-           "decorators": []
-          },
-          "value": "application/merge-patch+json",
-          "decorators": []
-         },
-         "Location": "Header",
-         "IsApiVersion": false,
-         "IsContentType": true,
-         "IsEndpoint": false,
-         "Explode": false,
-         "IsRequired": true,
-         "Kind": "Constant",
-         "Decorators": [],
-         "SkipUrlEncoding": false
-        },
-        {
-         "$id": "213",
-         "Name": "body",
-         "NameInRequest": "body",
-         "Type": {
-          "$ref": "28"
-         },
-         "Location": "Body",
-         "IsApiVersion": false,
-         "IsContentType": false,
-         "IsEndpoint": false,
-         "Explode": false,
-         "IsRequired": true,
-         "Kind": "Method",
-         "Decorators": [],
-         "SkipUrlEncoding": false
-        }
-       ],
-       "Responses": [
-        {
-         "$id": "214",
-         "StatusCodes": [
-          204
-         ],
-         "BodyMediaType": "Json",
-         "Headers": [],
-         "IsErrorResponse": false
-        }
-       ],
-       "HttpMethod": "PATCH",
-       "RequestBodyMediaType": "Json",
-       "Uri": "{endpoint}",
-       "Path": "/type/property/nullable/collections/bytes/non-null",
-       "RequestMediaTypes": [
-        "application/merge-patch+json"
-       ],
-       "BufferResponse": true,
-       "GenerateProtocolMethod": true,
-       "GenerateConvenienceMethod": false,
-       "CrossLanguageDefinitionId": "Type.Property.Nullable.CollectionsByte.patchNonNull",
-       "Decorators": []
-      },
-      {
-       "$id": "215",
-       "Name": "patchNull",
-       "ResourceName": "CollectionsByte",
-       "Doc": "Put a body with default properties.",
-       "Accessibility": "public",
-       "Parameters": [
-        {
-         "$id": "216",
-         "Name": "contentType",
-         "NameInRequest": "Content-Type",
-         "Doc": "content-type is application/merge-patch+json",
-         "Type": {
-          "$id": "217",
-          "kind": "constant",
-          "valueType": {
-           "$id": "218",
-           "kind": "string",
-           "name": "string",
-           "crossLanguageDefinitionId": "TypeSpec.string",
-           "decorators": []
-          },
-          "value": "application/merge-patch+json",
-          "decorators": []
-         },
-         "Location": "Header",
-         "IsApiVersion": false,
-         "IsContentType": true,
-         "IsEndpoint": false,
-         "Explode": false,
-         "IsRequired": true,
-         "Kind": "Constant",
-         "Decorators": [],
-         "SkipUrlEncoding": false
-        },
-        {
-         "$id": "219",
-         "Name": "body",
-         "NameInRequest": "body",
-         "Type": {
-          "$ref": "28"
-         },
-         "Location": "Body",
-         "IsApiVersion": false,
-         "IsContentType": false,
-         "IsEndpoint": false,
-         "Explode": false,
-         "IsRequired": true,
-         "Kind": "Method",
-         "Decorators": [],
-         "SkipUrlEncoding": false
-        }
-       ],
-       "Responses": [
-        {
-         "$id": "220",
-         "StatusCodes": [
-          204
-         ],
-         "BodyMediaType": "Json",
-         "Headers": [],
-         "IsErrorResponse": false
-        }
-       ],
-       "HttpMethod": "PATCH",
-       "RequestBodyMediaType": "Json",
-       "Uri": "{endpoint}",
-       "Path": "/type/property/nullable/collections/bytes/null",
-       "RequestMediaTypes": [
-        "application/merge-patch+json"
-       ],
-       "BufferResponse": true,
-       "GenerateProtocolMethod": true,
-       "GenerateConvenienceMethod": false,
-       "CrossLanguageDefinitionId": "Type.Property.Nullable.CollectionsByte.patchNull",
-       "Decorators": []
-      }
-     ],
-     "apiVersions": [],
-     "crossLanguageDefinitionId": "Type.Property.Nullable.CollectionsByte",
-     "parent": {
-      "$ref": "81"
-     }
-=======
        "BodyType": {
         "$ref": "2"
        },
@@ -3785,111 +2582,48 @@
      "GenerateConvenienceMethod": true,
      "CrossLanguageDefinitionId": "Type.Property.Nullable.CollectionsString.getNonNull",
      "Decorators": []
->>>>>>> 41efd5f9
     },
     {
-     "$id": "221",
-     "kind": "client",
-     "name": "CollectionsModel",
-     "namespace": "Type.Property.Nullable",
-     "parameters": [
-      {
-       "$id": "222",
-       "Name": "endpoint",
-       "NameInRequest": "endpoint",
-       "Doc": "Service host",
-       "Type": {
-        "$id": "223",
-        "kind": "url",
-        "name": "url",
-        "crossLanguageDefinitionId": "TypeSpec.url"
-       },
-       "Location": "Uri",
-       "IsApiVersion": false,
-       "IsResourceParameter": false,
-       "IsContentType": false,
-       "IsRequired": true,
-       "IsEndpoint": true,
-       "SkipUrlEncoding": false,
-       "Explode": false,
-       "Kind": "Client",
-       "DefaultValue": {
-        "$id": "224",
-        "Type": {
-         "$id": "225",
+     "$id": "261",
+     "Name": "getNull",
+     "ResourceName": "CollectionsString",
+     "Doc": "Get models that will return the default object",
+     "Accessibility": "public",
+     "Parameters": [
+      {
+       "$id": "262",
+       "Name": "accept",
+       "NameInRequest": "Accept",
+       "Type": {
+        "$id": "263",
+        "kind": "constant",
+        "valueType": {
+         "$id": "264",
          "kind": "string",
          "name": "string",
-         "crossLanguageDefinitionId": "TypeSpec.string"
+         "crossLanguageDefinitionId": "TypeSpec.string",
+         "decorators": []
         },
-        "Value": "http://localhost:3000"
-       }
-      }
-     ],
-     "operations": [
-      {
-       "$id": "226",
-       "Name": "getNonNull",
-       "ResourceName": "CollectionsModel",
-       "Doc": "Get models that will return all properties in the model",
-       "Accessibility": "public",
-       "Parameters": [
-        {
-         "$id": "227",
-         "Name": "accept",
-         "NameInRequest": "Accept",
-         "Type": {
-          "$id": "228",
-          "kind": "constant",
-          "valueType": {
-           "$id": "229",
-           "kind": "string",
-           "name": "string",
-           "crossLanguageDefinitionId": "TypeSpec.string",
-           "decorators": []
-          },
-          "value": "application/json",
-          "decorators": []
-         },
-         "Location": "Header",
-         "IsApiVersion": false,
-         "IsContentType": false,
-         "IsEndpoint": false,
-         "Explode": false,
-         "IsRequired": true,
-         "Kind": "Constant",
-         "Decorators": [],
-         "SkipUrlEncoding": false
-        }
+        "value": "application/json",
+        "decorators": []
+       },
+       "Location": "Header",
+       "IsApiVersion": false,
+       "IsContentType": false,
+       "IsEndpoint": false,
+       "Explode": false,
+       "IsRequired": true,
+       "Kind": "Constant",
+       "Decorators": [],
+       "SkipUrlEncoding": false
+      }
+     ],
+     "Responses": [
+      {
+       "$id": "265",
+       "StatusCodes": [
+        200
        ],
-<<<<<<< HEAD
-       "Responses": [
-        {
-         "$id": "230",
-         "StatusCodes": [
-          200
-         ],
-         "BodyType": {
-          "$ref": "13"
-         },
-         "BodyMediaType": "Json",
-         "Headers": [],
-         "IsErrorResponse": false,
-         "ContentTypes": [
-          "application/json"
-         ]
-        }
-       ],
-       "HttpMethod": "GET",
-       "RequestBodyMediaType": "None",
-       "Uri": "{endpoint}",
-       "Path": "/type/property/nullable/collections/model/non-null",
-       "BufferResponse": true,
-       "GenerateProtocolMethod": true,
-       "GenerateConvenienceMethod": true,
-       "CrossLanguageDefinitionId": "Type.Property.Nullable.CollectionsModel.getNonNull",
-       "Decorators": []
-      },
-=======
        "BodyType": {
         "$ref": "2"
        },
@@ -3916,231 +2650,58 @@
      "Doc": "Put a body with all properties present.",
      "Accessibility": "public",
      "Parameters": [
->>>>>>> 41efd5f9
-      {
-       "$id": "231",
-       "Name": "getNull",
-       "ResourceName": "CollectionsModel",
-       "Doc": "Get models that will return the default object",
-       "Accessibility": "public",
-       "Parameters": [
-        {
-         "$id": "232",
-         "Name": "accept",
-         "NameInRequest": "Accept",
-         "Type": {
-          "$id": "233",
-          "kind": "constant",
-          "valueType": {
-           "$id": "234",
-           "kind": "string",
-           "name": "string",
-           "crossLanguageDefinitionId": "TypeSpec.string",
-           "decorators": []
-          },
-          "value": "application/json",
-          "decorators": []
-         },
-         "Location": "Header",
-         "IsApiVersion": false,
-         "IsContentType": false,
-         "IsEndpoint": false,
-         "Explode": false,
-         "IsRequired": true,
-         "Kind": "Constant",
-         "Decorators": [],
-         "SkipUrlEncoding": false
-        }
+      {
+       "$id": "267",
+       "Name": "contentType",
+       "NameInRequest": "Content-Type",
+       "Doc": "content-type is application/merge-patch+json",
+       "Type": {
+        "$id": "268",
+        "kind": "constant",
+        "valueType": {
+         "$id": "269",
+         "kind": "string",
+         "name": "string",
+         "crossLanguageDefinitionId": "TypeSpec.string",
+         "decorators": []
+        },
+        "value": "application/merge-patch+json",
+        "decorators": []
+       },
+       "Location": "Header",
+       "IsApiVersion": false,
+       "IsContentType": true,
+       "IsEndpoint": false,
+       "Explode": false,
+       "IsRequired": true,
+       "Kind": "Constant",
+       "Decorators": [],
+       "SkipUrlEncoding": false
+      },
+      {
+       "$id": "270",
+       "Name": "body",
+       "NameInRequest": "body",
+       "Type": {
+        "$ref": "2"
+       },
+       "Location": "Body",
+       "IsApiVersion": false,
+       "IsContentType": false,
+       "IsEndpoint": false,
+       "Explode": false,
+       "IsRequired": true,
+       "Kind": "Method",
+       "Decorators": [],
+       "SkipUrlEncoding": false
+      }
+     ],
+     "Responses": [
+      {
+       "$id": "271",
+       "StatusCodes": [
+        204
        ],
-       "Responses": [
-        {
-         "$id": "235",
-         "StatusCodes": [
-          200
-         ],
-         "BodyType": {
-          "$ref": "13"
-         },
-         "BodyMediaType": "Json",
-         "Headers": [],
-         "IsErrorResponse": false,
-         "ContentTypes": [
-          "application/json"
-         ]
-        }
-       ],
-       "HttpMethod": "GET",
-       "RequestBodyMediaType": "None",
-       "Uri": "{endpoint}",
-       "Path": "/type/property/nullable/collections/model/null",
-       "BufferResponse": true,
-       "GenerateProtocolMethod": true,
-       "GenerateConvenienceMethod": true,
-       "CrossLanguageDefinitionId": "Type.Property.Nullable.CollectionsModel.getNull",
-       "Decorators": []
-      },
-      {
-       "$id": "236",
-       "Name": "patchNonNull",
-       "ResourceName": "CollectionsModel",
-       "Doc": "Put a body with all properties present.",
-       "Accessibility": "public",
-       "Parameters": [
-        {
-         "$id": "237",
-         "Name": "contentType",
-         "NameInRequest": "Content-Type",
-         "Doc": "content-type is application/merge-patch+json",
-         "Type": {
-          "$id": "238",
-          "kind": "constant",
-          "valueType": {
-           "$id": "239",
-           "kind": "string",
-           "name": "string",
-           "crossLanguageDefinitionId": "TypeSpec.string",
-           "decorators": []
-          },
-          "value": "application/merge-patch+json",
-          "decorators": []
-         },
-         "Location": "Header",
-         "IsApiVersion": false,
-         "IsContentType": true,
-         "IsEndpoint": false,
-         "Explode": false,
-         "IsRequired": true,
-         "Kind": "Constant",
-         "Decorators": [],
-         "SkipUrlEncoding": false
-        },
-        {
-         "$id": "240",
-         "Name": "body",
-         "NameInRequest": "body",
-         "Type": {
-          "$ref": "13"
-         },
-         "Location": "Body",
-         "IsApiVersion": false,
-         "IsContentType": false,
-         "IsEndpoint": false,
-         "Explode": false,
-         "IsRequired": true,
-         "Kind": "Method",
-         "Decorators": [],
-         "SkipUrlEncoding": false
-        }
-       ],
-       "Responses": [
-        {
-         "$id": "241",
-         "StatusCodes": [
-          204
-         ],
-         "BodyMediaType": "Json",
-         "Headers": [],
-         "IsErrorResponse": false
-        }
-       ],
-       "HttpMethod": "PATCH",
-       "RequestBodyMediaType": "Json",
-       "Uri": "{endpoint}",
-       "Path": "/type/property/nullable/collections/model/non-null",
-       "RequestMediaTypes": [
-        "application/merge-patch+json"
-       ],
-       "BufferResponse": true,
-       "GenerateProtocolMethod": true,
-       "GenerateConvenienceMethod": false,
-       "CrossLanguageDefinitionId": "Type.Property.Nullable.CollectionsModel.patchNonNull",
-       "Decorators": []
-      },
-      {
-       "$id": "242",
-       "Name": "patchNull",
-       "ResourceName": "CollectionsModel",
-       "Doc": "Put a body with default properties.",
-       "Accessibility": "public",
-       "Parameters": [
-        {
-         "$id": "243",
-         "Name": "contentType",
-         "NameInRequest": "Content-Type",
-         "Doc": "content-type is application/merge-patch+json",
-         "Type": {
-          "$id": "244",
-          "kind": "constant",
-          "valueType": {
-           "$id": "245",
-           "kind": "string",
-           "name": "string",
-           "crossLanguageDefinitionId": "TypeSpec.string",
-           "decorators": []
-          },
-          "value": "application/merge-patch+json",
-          "decorators": []
-         },
-         "Location": "Header",
-         "IsApiVersion": false,
-         "IsContentType": true,
-         "IsEndpoint": false,
-         "Explode": false,
-         "IsRequired": true,
-         "Kind": "Constant",
-         "Decorators": [],
-         "SkipUrlEncoding": false
-        },
-        {
-         "$id": "246",
-         "Name": "body",
-         "NameInRequest": "body",
-         "Type": {
-          "$ref": "13"
-         },
-         "Location": "Body",
-         "IsApiVersion": false,
-         "IsContentType": false,
-         "IsEndpoint": false,
-         "Explode": false,
-         "IsRequired": true,
-         "Kind": "Method",
-         "Decorators": [],
-         "SkipUrlEncoding": false
-        }
-       ],
-       "Responses": [
-        {
-         "$id": "247",
-         "StatusCodes": [
-          204
-         ],
-         "BodyMediaType": "Json",
-         "Headers": [],
-         "IsErrorResponse": false
-        }
-       ],
-<<<<<<< HEAD
-       "HttpMethod": "PATCH",
-       "RequestBodyMediaType": "Json",
-       "Uri": "{endpoint}",
-       "Path": "/type/property/nullable/collections/model/null",
-       "RequestMediaTypes": [
-        "application/merge-patch+json"
-       ],
-       "BufferResponse": true,
-       "GenerateProtocolMethod": true,
-       "GenerateConvenienceMethod": false,
-       "CrossLanguageDefinitionId": "Type.Property.Nullable.CollectionsModel.patchNull",
-       "Decorators": []
-      }
-     ],
-     "apiVersions": [],
-     "crossLanguageDefinitionId": "Type.Property.Nullable.CollectionsModel",
-     "parent": {
-      "$ref": "81"
-     }
-=======
        "Headers": [],
        "IsErrorResponse": false
       }
@@ -4156,332 +2717,66 @@
      "GenerateConvenienceMethod": false,
      "CrossLanguageDefinitionId": "Type.Property.Nullable.CollectionsString.patchNonNull",
      "Decorators": []
->>>>>>> 41efd5f9
     },
     {
-     "$id": "248",
-     "kind": "client",
-     "name": "CollectionsString",
-     "namespace": "Type.Property.Nullable",
-     "parameters": [
-      {
-       "$id": "249",
-       "Name": "endpoint",
-       "NameInRequest": "endpoint",
-       "Doc": "Service host",
-       "Type": {
-        "$id": "250",
-        "kind": "url",
-        "name": "url",
-        "crossLanguageDefinitionId": "TypeSpec.url"
-       },
-       "Location": "Uri",
-       "IsApiVersion": false,
-       "IsResourceParameter": false,
-       "IsContentType": false,
-       "IsRequired": true,
-       "IsEndpoint": true,
-       "SkipUrlEncoding": false,
-       "Explode": false,
-       "Kind": "Client",
-       "DefaultValue": {
-        "$id": "251",
-        "Type": {
-         "$id": "252",
+     "$id": "272",
+     "Name": "patchNull",
+     "ResourceName": "CollectionsString",
+     "Doc": "Put a body with default properties.",
+     "Accessibility": "public",
+     "Parameters": [
+      {
+       "$id": "273",
+       "Name": "contentType",
+       "NameInRequest": "Content-Type",
+       "Doc": "content-type is application/merge-patch+json",
+       "Type": {
+        "$id": "274",
+        "kind": "constant",
+        "valueType": {
+         "$id": "275",
          "kind": "string",
          "name": "string",
-         "crossLanguageDefinitionId": "TypeSpec.string"
+         "crossLanguageDefinitionId": "TypeSpec.string",
+         "decorators": []
         },
-        "Value": "http://localhost:3000"
-       }
-      }
-     ],
-     "operations": [
-      {
-       "$id": "253",
-       "Name": "getNonNull",
-       "ResourceName": "CollectionsString",
-       "Doc": "Get models that will return all properties in the model",
-       "Accessibility": "public",
-       "Parameters": [
-        {
-         "$id": "254",
-         "Name": "accept",
-         "NameInRequest": "Accept",
-         "Type": {
-          "$id": "255",
-          "kind": "constant",
-          "valueType": {
-           "$id": "256",
-           "kind": "string",
-           "name": "string",
-           "crossLanguageDefinitionId": "TypeSpec.string",
-           "decorators": []
-          },
-          "value": "application/json",
-          "decorators": []
-         },
-         "Location": "Header",
-         "IsApiVersion": false,
-         "IsContentType": false,
-         "IsEndpoint": false,
-         "Explode": false,
-         "IsRequired": true,
-         "Kind": "Constant",
-         "Decorators": [],
-         "SkipUrlEncoding": false
-        }
+        "value": "application/merge-patch+json",
+        "decorators": []
+       },
+       "Location": "Header",
+       "IsApiVersion": false,
+       "IsContentType": true,
+       "IsEndpoint": false,
+       "Explode": false,
+       "IsRequired": true,
+       "Kind": "Constant",
+       "Decorators": [],
+       "SkipUrlEncoding": false
+      },
+      {
+       "$id": "276",
+       "Name": "body",
+       "NameInRequest": "body",
+       "Type": {
+        "$ref": "2"
+       },
+       "Location": "Body",
+       "IsApiVersion": false,
+       "IsContentType": false,
+       "IsEndpoint": false,
+       "Explode": false,
+       "IsRequired": true,
+       "Kind": "Method",
+       "Decorators": [],
+       "SkipUrlEncoding": false
+      }
+     ],
+     "Responses": [
+      {
+       "$id": "277",
+       "StatusCodes": [
+        204
        ],
-       "Responses": [
-        {
-         "$id": "257",
-         "StatusCodes": [
-          200
-         ],
-         "BodyType": {
-          "$ref": "2"
-         },
-         "BodyMediaType": "Json",
-         "Headers": [],
-         "IsErrorResponse": false,
-         "ContentTypes": [
-          "application/json"
-         ]
-        }
-       ],
-       "HttpMethod": "GET",
-       "RequestBodyMediaType": "None",
-       "Uri": "{endpoint}",
-       "Path": "/type/property/nullable/collections/string/non-null",
-       "BufferResponse": true,
-       "GenerateProtocolMethod": true,
-       "GenerateConvenienceMethod": true,
-       "CrossLanguageDefinitionId": "Type.Property.Nullable.CollectionsString.getNonNull",
-       "Decorators": []
-      },
-      {
-       "$id": "258",
-       "Name": "getNull",
-       "ResourceName": "CollectionsString",
-       "Doc": "Get models that will return the default object",
-       "Accessibility": "public",
-       "Parameters": [
-        {
-         "$id": "259",
-         "Name": "accept",
-         "NameInRequest": "Accept",
-         "Type": {
-          "$id": "260",
-          "kind": "constant",
-          "valueType": {
-           "$id": "261",
-           "kind": "string",
-           "name": "string",
-           "crossLanguageDefinitionId": "TypeSpec.string",
-           "decorators": []
-          },
-          "value": "application/json",
-          "decorators": []
-         },
-         "Location": "Header",
-         "IsApiVersion": false,
-         "IsContentType": false,
-         "IsEndpoint": false,
-         "Explode": false,
-         "IsRequired": true,
-         "Kind": "Constant",
-         "Decorators": [],
-         "SkipUrlEncoding": false
-        }
-       ],
-       "Responses": [
-        {
-         "$id": "262",
-         "StatusCodes": [
-          200
-         ],
-         "BodyType": {
-          "$ref": "2"
-         },
-         "BodyMediaType": "Json",
-         "Headers": [],
-         "IsErrorResponse": false,
-         "ContentTypes": [
-          "application/json"
-         ]
-        }
-       ],
-       "HttpMethod": "GET",
-       "RequestBodyMediaType": "None",
-       "Uri": "{endpoint}",
-       "Path": "/type/property/nullable/collections/string/null",
-       "BufferResponse": true,
-       "GenerateProtocolMethod": true,
-       "GenerateConvenienceMethod": true,
-       "CrossLanguageDefinitionId": "Type.Property.Nullable.CollectionsString.getNull",
-       "Decorators": []
-      },
-      {
-       "$id": "263",
-       "Name": "patchNonNull",
-       "ResourceName": "CollectionsString",
-       "Doc": "Put a body with all properties present.",
-       "Accessibility": "public",
-       "Parameters": [
-        {
-         "$id": "264",
-         "Name": "contentType",
-         "NameInRequest": "Content-Type",
-         "Doc": "content-type is application/merge-patch+json",
-         "Type": {
-          "$id": "265",
-          "kind": "constant",
-          "valueType": {
-           "$id": "266",
-           "kind": "string",
-           "name": "string",
-           "crossLanguageDefinitionId": "TypeSpec.string",
-           "decorators": []
-          },
-          "value": "application/merge-patch+json",
-          "decorators": []
-         },
-         "Location": "Header",
-         "IsApiVersion": false,
-         "IsContentType": true,
-         "IsEndpoint": false,
-         "Explode": false,
-         "IsRequired": true,
-         "Kind": "Constant",
-         "Decorators": [],
-         "SkipUrlEncoding": false
-        },
-        {
-         "$id": "267",
-         "Name": "body",
-         "NameInRequest": "body",
-         "Type": {
-          "$ref": "2"
-         },
-         "Location": "Body",
-         "IsApiVersion": false,
-         "IsContentType": false,
-         "IsEndpoint": false,
-         "Explode": false,
-         "IsRequired": true,
-         "Kind": "Method",
-         "Decorators": [],
-         "SkipUrlEncoding": false
-        }
-       ],
-       "Responses": [
-        {
-         "$id": "268",
-         "StatusCodes": [
-          204
-         ],
-         "BodyMediaType": "Json",
-         "Headers": [],
-         "IsErrorResponse": false
-        }
-       ],
-       "HttpMethod": "PATCH",
-       "RequestBodyMediaType": "Json",
-       "Uri": "{endpoint}",
-       "Path": "/type/property/nullable/collections/string/non-null",
-       "RequestMediaTypes": [
-        "application/merge-patch+json"
-       ],
-       "BufferResponse": true,
-       "GenerateProtocolMethod": true,
-       "GenerateConvenienceMethod": false,
-       "CrossLanguageDefinitionId": "Type.Property.Nullable.CollectionsString.patchNonNull",
-       "Decorators": []
-      },
-      {
-       "$id": "269",
-       "Name": "patchNull",
-       "ResourceName": "CollectionsString",
-       "Doc": "Put a body with default properties.",
-       "Accessibility": "public",
-       "Parameters": [
-        {
-         "$id": "270",
-         "Name": "contentType",
-         "NameInRequest": "Content-Type",
-         "Doc": "content-type is application/merge-patch+json",
-         "Type": {
-          "$id": "271",
-          "kind": "constant",
-          "valueType": {
-           "$id": "272",
-           "kind": "string",
-           "name": "string",
-           "crossLanguageDefinitionId": "TypeSpec.string",
-           "decorators": []
-          },
-          "value": "application/merge-patch+json",
-          "decorators": []
-         },
-         "Location": "Header",
-         "IsApiVersion": false,
-         "IsContentType": true,
-         "IsEndpoint": false,
-         "Explode": false,
-         "IsRequired": true,
-         "Kind": "Constant",
-         "Decorators": [],
-         "SkipUrlEncoding": false
-        },
-        {
-         "$id": "273",
-         "Name": "body",
-         "NameInRequest": "body",
-         "Type": {
-          "$ref": "2"
-         },
-         "Location": "Body",
-         "IsApiVersion": false,
-         "IsContentType": false,
-         "IsEndpoint": false,
-         "Explode": false,
-         "IsRequired": true,
-         "Kind": "Method",
-         "Decorators": [],
-         "SkipUrlEncoding": false
-        }
-       ],
-<<<<<<< HEAD
-       "Responses": [
-        {
-         "$id": "274",
-         "StatusCodes": [
-          204
-         ],
-         "BodyMediaType": "Json",
-         "Headers": [],
-         "IsErrorResponse": false
-        }
-       ],
-       "HttpMethod": "PATCH",
-       "RequestBodyMediaType": "Json",
-       "Uri": "{endpoint}",
-       "Path": "/type/property/nullable/collections/string/null",
-       "RequestMediaTypes": [
-        "application/merge-patch+json"
-       ],
-       "BufferResponse": true,
-       "GenerateProtocolMethod": true,
-       "GenerateConvenienceMethod": false,
-       "CrossLanguageDefinitionId": "Type.Property.Nullable.CollectionsString.patchNull",
-       "Decorators": []
-      }
-     ],
-     "apiVersions": [],
-     "crossLanguageDefinitionId": "Type.Property.Nullable.CollectionsString",
-     "parent": {
-      "$ref": "81"
-=======
        "Headers": [],
        "IsErrorResponse": false
       }
@@ -4533,10 +2828,11 @@
        "crossLanguageDefinitionId": "TypeSpec.string"
       },
       "Value": "http://localhost:3000"
->>>>>>> 41efd5f9
      }
     }
-   ]
+   ],
+   "Decorators": [],
+   "CrossLanguageDefinitionId": "Type.Property.Nullable.CollectionsString"
   }
  ]
 }