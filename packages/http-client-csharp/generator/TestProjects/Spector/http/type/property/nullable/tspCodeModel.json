{
 "$id": "1",
 "name": "Type.Property.Nullable",
 "apiVersions": [],
 "enums": [],
 "models": [
  {
   "$id": "2",
   "kind": "model",
   "name": "CollectionsStringProperty",
   "namespace": "Type.Property.Nullable",
   "crossLanguageDefinitionId": "Type.Property.Nullable.CollectionsStringProperty",
   "usage": "Input,Output,JsonMergePatch,Json",
   "doc": "Model with collection string properties",
   "decorators": [],
   "properties": [
    {
     "$id": "3",
     "kind": "property",
     "name": "requiredProperty",
     "serializedName": "requiredProperty",
     "doc": "Required property",
     "type": {
      "$id": "4",
      "kind": "string",
      "name": "string",
      "crossLanguageDefinitionId": "TypeSpec.string",
      "decorators": []
     },
     "optional": false,
     "readOnly": false,
     "discriminator": false,
     "flatten": false,
     "decorators": [],
     "crossLanguageDefinitionId": "Type.Property.Nullable.CollectionsStringProperty.requiredProperty",
     "serializationOptions": {
      "$id": "5",
      "json": {
       "$id": "6",
       "name": "requiredProperty"
      }
     }
    },
    {
     "$id": "7",
     "kind": "property",
     "name": "nullableProperty",
     "serializedName": "nullableProperty",
     "doc": "Property",
     "type": {
      "$id": "8",
      "kind": "nullable",
      "type": {
       "$id": "9",
       "kind": "array",
       "name": "Array",
       "valueType": {
        "$id": "10",
        "kind": "string",
        "name": "string",
        "crossLanguageDefinitionId": "TypeSpec.string",
        "decorators": []
       },
       "crossLanguageDefinitionId": "TypeSpec.Array",
       "decorators": []
      },
      "namespace": ""
     },
     "optional": false,
     "readOnly": false,
     "discriminator": false,
     "flatten": false,
     "decorators": [],
     "crossLanguageDefinitionId": "Type.Property.Nullable.CollectionsStringProperty.nullableProperty",
     "serializationOptions": {
      "$id": "11",
      "json": {
       "$id": "12",
       "name": "nullableProperty"
      }
     }
    }
   ]
  },
  {
   "$id": "13",
   "kind": "model",
   "name": "CollectionsModelProperty",
   "namespace": "Type.Property.Nullable",
   "crossLanguageDefinitionId": "Type.Property.Nullable.CollectionsModelProperty",
   "usage": "Input,Output,JsonMergePatch,Json",
   "doc": "Model with collection models properties",
   "decorators": [],
   "properties": [
    {
     "$id": "14",
     "kind": "property",
     "name": "requiredProperty",
     "serializedName": "requiredProperty",
     "doc": "Required property",
     "type": {
      "$id": "15",
      "kind": "string",
      "name": "string",
      "crossLanguageDefinitionId": "TypeSpec.string",
      "decorators": []
     },
     "optional": false,
     "readOnly": false,
     "discriminator": false,
     "flatten": false,
     "decorators": [],
     "crossLanguageDefinitionId": "Type.Property.Nullable.CollectionsModelProperty.requiredProperty",
     "serializationOptions": {
      "$id": "16",
      "json": {
       "$id": "17",
       "name": "requiredProperty"
      }
     }
    },
    {
     "$id": "18",
     "kind": "property",
     "name": "nullableProperty",
     "serializedName": "nullableProperty",
     "doc": "Property",
     "type": {
      "$id": "19",
      "kind": "nullable",
      "type": {
       "$id": "20",
       "kind": "array",
       "name": "ArrayInnerModel",
       "valueType": {
        "$id": "21",
        "kind": "model",
        "name": "InnerModel",
        "namespace": "Type.Property.Nullable",
        "crossLanguageDefinitionId": "Type.Property.Nullable.InnerModel",
        "usage": "Input,Output,JsonMergePatch,Json",
        "doc": "Inner model used in collections model property",
        "decorators": [],
        "properties": [
         {
          "$id": "22",
          "kind": "property",
          "name": "property",
          "serializedName": "property",
          "doc": "Inner model property",
          "type": {
           "$id": "23",
           "kind": "string",
           "name": "string",
           "crossLanguageDefinitionId": "TypeSpec.string",
           "decorators": []
          },
          "optional": false,
          "readOnly": false,
          "discriminator": false,
          "flatten": false,
          "decorators": [],
          "crossLanguageDefinitionId": "Type.Property.Nullable.InnerModel.property",
          "serializationOptions": {
           "$id": "24",
           "json": {
            "$id": "25",
            "name": "property"
           }
          }
         }
        ]
       },
       "crossLanguageDefinitionId": "TypeSpec.Array",
       "decorators": []
      },
      "namespace": ""
     },
     "optional": false,
     "readOnly": false,
     "discriminator": false,
     "flatten": false,
     "decorators": [],
     "crossLanguageDefinitionId": "Type.Property.Nullable.CollectionsModelProperty.nullableProperty",
     "serializationOptions": {
      "$id": "26",
      "json": {
       "$id": "27",
       "name": "nullableProperty"
      }
     }
    }
   ]
  },
  {
   "$ref": "21"
  },
  {
   "$id": "28",
   "kind": "model",
   "name": "CollectionsByteProperty",
   "namespace": "Type.Property.Nullable",
   "crossLanguageDefinitionId": "Type.Property.Nullable.CollectionsByteProperty",
   "usage": "Input,Output,JsonMergePatch,Json",
   "doc": "Model with collection bytes properties",
   "decorators": [],
   "properties": [
    {
     "$id": "29",
     "kind": "property",
     "name": "requiredProperty",
     "serializedName": "requiredProperty",
     "doc": "Required property",
     "type": {
      "$id": "30",
      "kind": "string",
      "name": "string",
      "crossLanguageDefinitionId": "TypeSpec.string",
      "decorators": []
     },
     "optional": false,
     "readOnly": false,
     "discriminator": false,
     "flatten": false,
     "decorators": [],
     "crossLanguageDefinitionId": "Type.Property.Nullable.CollectionsByteProperty.requiredProperty",
     "serializationOptions": {
      "$id": "31",
      "json": {
       "$id": "32",
       "name": "requiredProperty"
      }
     }
    },
    {
     "$id": "33",
     "kind": "property",
     "name": "nullableProperty",
     "serializedName": "nullableProperty",
     "doc": "Property",
     "type": {
      "$id": "34",
      "kind": "nullable",
      "type": {
       "$id": "35",
       "kind": "array",
       "name": "Array",
       "valueType": {
        "$id": "36",
        "kind": "bytes",
        "name": "bytes",
        "encode": "base64",
        "crossLanguageDefinitionId": "TypeSpec.bytes",
        "decorators": []
       },
       "crossLanguageDefinitionId": "TypeSpec.Array",
       "decorators": []
      },
      "namespace": ""
     },
     "optional": false,
     "readOnly": false,
     "discriminator": false,
     "flatten": false,
     "decorators": [],
     "crossLanguageDefinitionId": "Type.Property.Nullable.CollectionsByteProperty.nullableProperty",
     "serializationOptions": {
      "$id": "37",
      "json": {
       "$id": "38",
       "name": "nullableProperty"
      }
     }
    }
   ]
  },
  {
   "$id": "39",
   "kind": "model",
   "name": "DurationProperty",
   "namespace": "Type.Property.Nullable",
   "crossLanguageDefinitionId": "Type.Property.Nullable.DurationProperty",
   "usage": "Input,Output,JsonMergePatch,Json",
   "doc": "Model with a duration property",
   "decorators": [],
   "properties": [
    {
     "$id": "40",
     "kind": "property",
     "name": "requiredProperty",
     "serializedName": "requiredProperty",
     "doc": "Required property",
     "type": {
      "$id": "41",
      "kind": "string",
      "name": "string",
      "crossLanguageDefinitionId": "TypeSpec.string",
      "decorators": []
     },
     "optional": false,
     "readOnly": false,
     "discriminator": false,
     "flatten": false,
     "decorators": [],
     "crossLanguageDefinitionId": "Type.Property.Nullable.DurationProperty.requiredProperty",
     "serializationOptions": {
      "$id": "42",
      "json": {
       "$id": "43",
       "name": "requiredProperty"
      }
     }
    },
    {
     "$id": "44",
     "kind": "property",
     "name": "nullableProperty",
     "serializedName": "nullableProperty",
     "doc": "Property",
     "type": {
      "$id": "45",
      "kind": "nullable",
      "type": {
       "$id": "46",
       "kind": "duration",
       "name": "duration",
       "encode": "ISO8601",
       "wireType": {
        "$id": "47",
        "kind": "string",
        "name": "string",
        "crossLanguageDefinitionId": "TypeSpec.string",
        "decorators": []
       },
       "crossLanguageDefinitionId": "TypeSpec.duration",
       "decorators": []
      },
      "namespace": ""
     },
     "optional": false,
     "readOnly": false,
     "discriminator": false,
     "flatten": false,
     "decorators": [],
     "crossLanguageDefinitionId": "Type.Property.Nullable.DurationProperty.nullableProperty",
     "serializationOptions": {
      "$id": "48",
      "json": {
       "$id": "49",
       "name": "nullableProperty"
      }
     }
    }
   ]
  },
  {
   "$id": "50",
   "kind": "model",
   "name": "DatetimeProperty",
   "namespace": "Type.Property.Nullable",
   "crossLanguageDefinitionId": "Type.Property.Nullable.DatetimeProperty",
   "usage": "Input,Output,JsonMergePatch,Json",
   "doc": "Model with a datetime property",
   "decorators": [],
   "properties": [
    {
     "$id": "51",
     "kind": "property",
     "name": "requiredProperty",
     "serializedName": "requiredProperty",
     "doc": "Required property",
     "type": {
      "$id": "52",
      "kind": "string",
      "name": "string",
      "crossLanguageDefinitionId": "TypeSpec.string",
      "decorators": []
     },
     "optional": false,
     "readOnly": false,
     "discriminator": false,
     "flatten": false,
     "decorators": [],
     "crossLanguageDefinitionId": "Type.Property.Nullable.DatetimeProperty.requiredProperty",
     "serializationOptions": {
      "$id": "53",
      "json": {
       "$id": "54",
       "name": "requiredProperty"
      }
     }
    },
    {
     "$id": "55",
     "kind": "property",
     "name": "nullableProperty",
     "serializedName": "nullableProperty",
     "doc": "Property",
     "type": {
      "$id": "56",
      "kind": "nullable",
      "type": {
       "$id": "57",
       "kind": "utcDateTime",
       "name": "utcDateTime",
       "encode": "rfc3339",
       "wireType": {
        "$id": "58",
        "kind": "string",
        "name": "string",
        "crossLanguageDefinitionId": "TypeSpec.string",
        "decorators": []
       },
       "crossLanguageDefinitionId": "TypeSpec.utcDateTime",
       "decorators": []
      },
      "namespace": ""
     },
     "optional": false,
     "readOnly": false,
     "discriminator": false,
     "flatten": false,
     "decorators": [],
     "crossLanguageDefinitionId": "Type.Property.Nullable.DatetimeProperty.nullableProperty",
     "serializationOptions": {
      "$id": "59",
      "json": {
       "$id": "60",
       "name": "nullableProperty"
      }
     }
    }
   ]
  },
  {
   "$id": "61",
   "kind": "model",
   "name": "BytesProperty",
   "namespace": "Type.Property.Nullable",
   "crossLanguageDefinitionId": "Type.Property.Nullable.BytesProperty",
   "usage": "Input,Output,JsonMergePatch,Json",
   "doc": "Template type for testing models with nullable property. Pass in the type of the property you are looking for",
   "decorators": [],
   "properties": [
    {
     "$id": "62",
     "kind": "property",
     "name": "requiredProperty",
     "serializedName": "requiredProperty",
     "doc": "Required property",
     "type": {
      "$id": "63",
      "kind": "string",
      "name": "string",
      "crossLanguageDefinitionId": "TypeSpec.string",
      "decorators": []
     },
     "optional": false,
     "readOnly": false,
     "discriminator": false,
     "flatten": false,
     "decorators": [],
     "crossLanguageDefinitionId": "Type.Property.Nullable.BytesProperty.requiredProperty",
     "serializationOptions": {
      "$id": "64",
      "json": {
       "$id": "65",
       "name": "requiredProperty"
      }
     }
    },
    {
     "$id": "66",
     "kind": "property",
     "name": "nullableProperty",
     "serializedName": "nullableProperty",
     "doc": "Property",
     "type": {
      "$id": "67",
      "kind": "nullable",
      "type": {
       "$id": "68",
       "kind": "bytes",
       "name": "bytes",
       "encode": "base64",
       "crossLanguageDefinitionId": "TypeSpec.bytes",
       "decorators": []
      },
      "namespace": ""
     },
     "optional": false,
     "readOnly": false,
     "discriminator": false,
     "flatten": false,
     "decorators": [],
     "crossLanguageDefinitionId": "Type.Property.Nullable.BytesProperty.nullableProperty",
     "serializationOptions": {
      "$id": "69",
      "json": {
       "$id": "70",
       "name": "nullableProperty"
      }
     }
    }
   ]
  },
  {
   "$id": "71",
   "kind": "model",
   "name": "StringProperty",
   "namespace": "Type.Property.Nullable",
   "crossLanguageDefinitionId": "Type.Property.Nullable.StringProperty",
   "usage": "Input,Output,JsonMergePatch,Json",
   "doc": "Template type for testing models with nullable property. Pass in the type of the property you are looking for",
   "decorators": [],
   "properties": [
    {
     "$id": "72",
     "kind": "property",
     "name": "requiredProperty",
     "serializedName": "requiredProperty",
     "doc": "Required property",
     "type": {
      "$id": "73",
      "kind": "string",
      "name": "string",
      "crossLanguageDefinitionId": "TypeSpec.string",
      "decorators": []
     },
     "optional": false,
     "readOnly": false,
     "discriminator": false,
     "flatten": false,
     "decorators": [],
     "crossLanguageDefinitionId": "Type.Property.Nullable.StringProperty.requiredProperty",
     "serializationOptions": {
      "$id": "74",
      "json": {
       "$id": "75",
       "name": "requiredProperty"
      }
     }
    },
    {
     "$id": "76",
     "kind": "property",
     "name": "nullableProperty",
     "serializedName": "nullableProperty",
     "doc": "Property",
     "type": {
      "$id": "77",
      "kind": "nullable",
      "type": {
       "$id": "78",
       "kind": "string",
       "name": "string",
       "crossLanguageDefinitionId": "TypeSpec.string",
       "decorators": []
      },
      "namespace": ""
     },
     "optional": false,
     "readOnly": false,
     "discriminator": false,
     "flatten": false,
     "decorators": [],
     "crossLanguageDefinitionId": "Type.Property.Nullable.StringProperty.nullableProperty",
     "serializationOptions": {
      "$id": "79",
      "json": {
       "$id": "80",
       "name": "nullableProperty"
      }
     }
    }
   ]
  }
 ],
 "clients": [
  {
   "$id": "81",
<<<<<<< HEAD
   "kind": "client",
   "name": "NullableClient",
   "namespace": "Type.Property.Nullable",
   "doc": "Illustrates models with nullable properties.",
   "parameters": [
    {
     "$id": "82",
     "Name": "endpoint",
     "NameInRequest": "endpoint",
     "Doc": "Service host",
     "Type": {
=======
   "name": "NullableClient",
   "namespace": "Type.Property.Nullable",
   "doc": "Illustrates models with nullable properties.",
   "operations": [],
   "parameters": [
    {
     "$id": "82",
     "name": "endpoint",
     "nameInRequest": "endpoint",
     "doc": "Service host",
     "type": {
>>>>>>> 586a120e
      "$id": "83",
      "kind": "url",
      "name": "url",
      "crossLanguageDefinitionId": "TypeSpec.url"
     },
<<<<<<< HEAD
     "Location": "Uri",
     "IsApiVersion": false,
     "IsResourceParameter": false,
     "IsContentType": false,
     "IsRequired": true,
     "IsEndpoint": true,
     "SkipUrlEncoding": false,
     "Explode": false,
     "Kind": "Client",
     "DefaultValue": {
      "$id": "84",
      "Type": {
=======
     "location": "Uri",
     "isApiVersion": false,
     "isContentType": false,
     "isRequired": true,
     "isEndpoint": true,
     "skipUrlEncoding": false,
     "explode": false,
     "kind": "Client",
     "defaultValue": {
      "$id": "84",
      "type": {
>>>>>>> 586a120e
       "$id": "85",
       "kind": "string",
       "name": "string",
       "crossLanguageDefinitionId": "TypeSpec.string"
      },
      "value": "http://localhost:3000"
     }
    }
   ],
<<<<<<< HEAD
   "operations": [],
   "apiVersions": [],
   "crossLanguageDefinitionId": "Type.Property.Nullable",
   "decorators": [],
   "children": [
    {
     "$id": "86",
     "kind": "client",
     "name": "String",
     "namespace": "Type.Property.Nullable",
     "parameters": [
      {
       "$id": "87",
       "Name": "endpoint",
       "NameInRequest": "endpoint",
       "Doc": "Service host",
       "Type": {
        "$id": "88",
        "kind": "url",
        "name": "url",
        "crossLanguageDefinitionId": "TypeSpec.url"
       },
       "Location": "Uri",
       "IsApiVersion": false,
       "IsResourceParameter": false,
       "IsContentType": false,
       "IsRequired": true,
       "IsEndpoint": true,
       "SkipUrlEncoding": false,
       "Explode": false,
       "Kind": "Client",
       "DefaultValue": {
        "$id": "89",
        "Type": {
         "$id": "90",
         "kind": "string",
         "name": "string",
         "crossLanguageDefinitionId": "TypeSpec.string"
        },
        "Value": "http://localhost:3000"
       }
      }
     ],
     "operations": [
      {
       "$id": "91",
       "Name": "getNonNull",
       "ResourceName": "String",
       "Doc": "Get models that will return all properties in the model",
       "Accessibility": "public",
       "Parameters": [
        {
         "$id": "92",
         "Name": "accept",
         "NameInRequest": "Accept",
         "Type": {
          "$id": "93",
          "kind": "constant",
          "valueType": {
           "$id": "94",
           "kind": "string",
           "name": "string",
           "crossLanguageDefinitionId": "TypeSpec.string",
           "decorators": []
          },
          "value": "application/json",
          "decorators": []
         },
         "Location": "Header",
         "IsApiVersion": false,
         "IsContentType": false,
         "IsEndpoint": false,
         "Explode": false,
         "IsRequired": true,
         "Kind": "Constant",
         "Decorators": [],
         "SkipUrlEncoding": false
        }
       ],
       "Responses": [
        {
         "$id": "95",
         "StatusCodes": [
          200
         ],
         "BodyType": {
          "$ref": "71"
         },
         "Headers": [],
         "IsErrorResponse": false,
         "ContentTypes": [
          "application/json"
         ]
        }
       ],
       "HttpMethod": "GET",
       "Uri": "{endpoint}",
       "Path": "/type/property/nullable/string/non-null",
       "BufferResponse": true,
       "GenerateProtocolMethod": true,
       "GenerateConvenienceMethod": true,
       "CrossLanguageDefinitionId": "Type.Property.Nullable.String.getNonNull",
       "Decorators": []
      },
      {
       "$id": "96",
       "Name": "getNull",
       "ResourceName": "String",
       "Doc": "Get models that will return the default object",
       "Accessibility": "public",
       "Parameters": [
        {
         "$id": "97",
         "Name": "accept",
         "NameInRequest": "Accept",
         "Type": {
          "$id": "98",
          "kind": "constant",
          "valueType": {
           "$id": "99",
           "kind": "string",
           "name": "string",
           "crossLanguageDefinitionId": "TypeSpec.string",
           "decorators": []
          },
          "value": "application/json",
          "decorators": []
         },
         "Location": "Header",
         "IsApiVersion": false,
         "IsContentType": false,
         "IsEndpoint": false,
         "Explode": false,
         "IsRequired": true,
         "Kind": "Constant",
         "Decorators": [],
         "SkipUrlEncoding": false
        }
       ],
       "Responses": [
        {
         "$id": "100",
         "StatusCodes": [
          200
         ],
         "BodyType": {
          "$ref": "71"
         },
         "Headers": [],
         "IsErrorResponse": false,
         "ContentTypes": [
          "application/json"
         ]
        }
       ],
       "HttpMethod": "GET",
       "Uri": "{endpoint}",
       "Path": "/type/property/nullable/string/null",
       "BufferResponse": true,
       "GenerateProtocolMethod": true,
       "GenerateConvenienceMethod": true,
       "CrossLanguageDefinitionId": "Type.Property.Nullable.String.getNull",
       "Decorators": []
      },
      {
       "$id": "101",
       "Name": "patchNonNull",
       "ResourceName": "String",
       "Doc": "Put a body with all properties present.",
       "Accessibility": "public",
       "Parameters": [
        {
         "$id": "102",
         "Name": "contentType",
         "NameInRequest": "Content-Type",
         "Doc": "content-type is application/merge-patch+json",
         "Type": {
          "$id": "103",
          "kind": "constant",
          "valueType": {
           "$id": "104",
           "kind": "string",
           "name": "string",
           "crossLanguageDefinitionId": "TypeSpec.string",
           "decorators": []
          },
          "value": "application/merge-patch+json",
          "decorators": []
         },
         "Location": "Header",
         "IsApiVersion": false,
         "IsContentType": true,
         "IsEndpoint": false,
         "Explode": false,
         "IsRequired": true,
         "Kind": "Constant",
         "Decorators": [],
         "SkipUrlEncoding": false
        },
        {
         "$id": "105",
         "Name": "body",
         "NameInRequest": "body",
         "Type": {
          "$ref": "71"
         },
         "Location": "Body",
         "IsApiVersion": false,
         "IsContentType": false,
         "IsEndpoint": false,
         "Explode": false,
         "IsRequired": true,
         "Kind": "Method",
         "Decorators": [],
         "SkipUrlEncoding": false
        }
       ],
       "Responses": [
        {
         "$id": "106",
         "StatusCodes": [
          204
         ],
         "Headers": [],
         "IsErrorResponse": false
        }
       ],
       "HttpMethod": "PATCH",
       "Uri": "{endpoint}",
       "Path": "/type/property/nullable/string/non-null",
       "RequestMediaTypes": [
        "application/merge-patch+json"
       ],
       "BufferResponse": true,
       "GenerateProtocolMethod": true,
       "GenerateConvenienceMethod": false,
       "CrossLanguageDefinitionId": "Type.Property.Nullable.String.patchNonNull",
       "Decorators": []
      },
      {
       "$id": "107",
       "Name": "patchNull",
       "ResourceName": "String",
       "Doc": "Put a body with default properties.",
       "Accessibility": "public",
       "Parameters": [
        {
         "$id": "108",
         "Name": "contentType",
         "NameInRequest": "Content-Type",
         "Doc": "content-type is application/merge-patch+json",
         "Type": {
          "$id": "109",
          "kind": "constant",
          "valueType": {
           "$id": "110",
           "kind": "string",
           "name": "string",
           "crossLanguageDefinitionId": "TypeSpec.string",
           "decorators": []
          },
          "value": "application/merge-patch+json",
          "decorators": []
         },
         "Location": "Header",
         "IsApiVersion": false,
         "IsContentType": true,
         "IsEndpoint": false,
         "Explode": false,
         "IsRequired": true,
         "Kind": "Constant",
         "Decorators": [],
         "SkipUrlEncoding": false
        },
        {
         "$id": "111",
         "Name": "body",
         "NameInRequest": "body",
         "Type": {
          "$ref": "71"
         },
         "Location": "Body",
         "IsApiVersion": false,
         "IsContentType": false,
         "IsEndpoint": false,
         "Explode": false,
         "IsRequired": true,
         "Kind": "Method",
         "Decorators": [],
         "SkipUrlEncoding": false
        }
       ],
       "Responses": [
        {
         "$id": "112",
         "StatusCodes": [
          204
         ],
         "Headers": [],
         "IsErrorResponse": false
        }
       ],
       "HttpMethod": "PATCH",
       "Uri": "{endpoint}",
       "Path": "/type/property/nullable/string/null",
       "RequestMediaTypes": [
        "application/merge-patch+json"
       ],
       "BufferResponse": true,
       "GenerateProtocolMethod": true,
       "GenerateConvenienceMethod": false,
       "CrossLanguageDefinitionId": "Type.Property.Nullable.String.patchNull",
       "Decorators": []
      }
     ],
     "apiVersions": [],
     "crossLanguageDefinitionId": "Type.Property.Nullable.String",
     "decorators": [],
     "parent": {
      "$ref": "81"
     }
    },
    {
     "$id": "113",
     "kind": "client",
     "name": "Bytes",
     "namespace": "Type.Property.Nullable",
     "parameters": [
      {
       "$id": "114",
       "Name": "endpoint",
       "NameInRequest": "endpoint",
       "Doc": "Service host",
       "Type": {
        "$id": "115",
        "kind": "url",
        "name": "url",
        "crossLanguageDefinitionId": "TypeSpec.url"
       },
       "Location": "Uri",
       "IsApiVersion": false,
       "IsResourceParameter": false,
       "IsContentType": false,
       "IsRequired": true,
       "IsEndpoint": true,
       "SkipUrlEncoding": false,
       "Explode": false,
       "Kind": "Client",
       "DefaultValue": {
        "$id": "116",
        "Type": {
         "$id": "117",
         "kind": "string",
         "name": "string",
         "crossLanguageDefinitionId": "TypeSpec.string"
        },
        "Value": "http://localhost:3000"
       }
      }
     ],
     "operations": [
      {
       "$id": "118",
       "Name": "getNonNull",
       "ResourceName": "Bytes",
       "Doc": "Get models that will return all properties in the model",
       "Accessibility": "public",
       "Parameters": [
        {
         "$id": "119",
         "Name": "accept",
         "NameInRequest": "Accept",
         "Type": {
          "$id": "120",
          "kind": "constant",
          "valueType": {
           "$id": "121",
           "kind": "string",
           "name": "string",
           "crossLanguageDefinitionId": "TypeSpec.string",
           "decorators": []
          },
          "value": "application/json",
          "decorators": []
         },
         "Location": "Header",
         "IsApiVersion": false,
         "IsContentType": false,
         "IsEndpoint": false,
         "Explode": false,
         "IsRequired": true,
         "Kind": "Constant",
         "Decorators": [],
         "SkipUrlEncoding": false
        }
       ],
       "Responses": [
        {
         "$id": "122",
         "StatusCodes": [
          200
         ],
         "BodyType": {
          "$ref": "61"
         },
         "Headers": [],
         "IsErrorResponse": false,
         "ContentTypes": [
          "application/json"
         ]
        }
       ],
       "HttpMethod": "GET",
       "Uri": "{endpoint}",
       "Path": "/type/property/nullable/bytes/non-null",
       "BufferResponse": true,
       "GenerateProtocolMethod": true,
       "GenerateConvenienceMethod": true,
       "CrossLanguageDefinitionId": "Type.Property.Nullable.Bytes.getNonNull",
       "Decorators": []
      },
      {
       "$id": "123",
       "Name": "getNull",
       "ResourceName": "Bytes",
       "Doc": "Get models that will return the default object",
       "Accessibility": "public",
       "Parameters": [
        {
         "$id": "124",
         "Name": "accept",
         "NameInRequest": "Accept",
         "Type": {
          "$id": "125",
          "kind": "constant",
          "valueType": {
           "$id": "126",
           "kind": "string",
           "name": "string",
           "crossLanguageDefinitionId": "TypeSpec.string",
           "decorators": []
          },
          "value": "application/json",
          "decorators": []
         },
         "Location": "Header",
         "IsApiVersion": false,
         "IsContentType": false,
         "IsEndpoint": false,
         "Explode": false,
         "IsRequired": true,
         "Kind": "Constant",
         "Decorators": [],
         "SkipUrlEncoding": false
        }
       ],
       "Responses": [
        {
         "$id": "127",
         "StatusCodes": [
          200
         ],
         "BodyType": {
          "$ref": "61"
         },
         "Headers": [],
         "IsErrorResponse": false,
         "ContentTypes": [
          "application/json"
         ]
        }
       ],
       "HttpMethod": "GET",
       "Uri": "{endpoint}",
       "Path": "/type/property/nullable/bytes/null",
       "BufferResponse": true,
       "GenerateProtocolMethod": true,
       "GenerateConvenienceMethod": true,
       "CrossLanguageDefinitionId": "Type.Property.Nullable.Bytes.getNull",
       "Decorators": []
      },
      {
       "$id": "128",
       "Name": "patchNonNull",
       "ResourceName": "Bytes",
       "Doc": "Put a body with all properties present.",
       "Accessibility": "public",
       "Parameters": [
        {
         "$id": "129",
         "Name": "contentType",
         "NameInRequest": "Content-Type",
         "Doc": "content-type is application/merge-patch+json",
         "Type": {
          "$id": "130",
          "kind": "constant",
          "valueType": {
           "$id": "131",
           "kind": "string",
           "name": "string",
           "crossLanguageDefinitionId": "TypeSpec.string",
           "decorators": []
          },
          "value": "application/merge-patch+json",
          "decorators": []
         },
         "Location": "Header",
         "IsApiVersion": false,
         "IsContentType": true,
         "IsEndpoint": false,
         "Explode": false,
         "IsRequired": true,
         "Kind": "Constant",
         "Decorators": [],
         "SkipUrlEncoding": false
        },
        {
         "$id": "132",
         "Name": "body",
         "NameInRequest": "body",
         "Type": {
          "$ref": "61"
         },
         "Location": "Body",
         "IsApiVersion": false,
         "IsContentType": false,
         "IsEndpoint": false,
         "Explode": false,
         "IsRequired": true,
         "Kind": "Method",
         "Decorators": [],
         "SkipUrlEncoding": false
        }
       ],
       "Responses": [
        {
         "$id": "133",
         "StatusCodes": [
          204
         ],
         "Headers": [],
         "IsErrorResponse": false
        }
       ],
       "HttpMethod": "PATCH",
       "Uri": "{endpoint}",
       "Path": "/type/property/nullable/bytes/non-null",
       "RequestMediaTypes": [
        "application/merge-patch+json"
       ],
       "BufferResponse": true,
       "GenerateProtocolMethod": true,
       "GenerateConvenienceMethod": false,
       "CrossLanguageDefinitionId": "Type.Property.Nullable.Bytes.patchNonNull",
       "Decorators": []
      },
      {
       "$id": "134",
       "Name": "patchNull",
       "ResourceName": "Bytes",
       "Doc": "Put a body with default properties.",
       "Accessibility": "public",
       "Parameters": [
        {
         "$id": "135",
         "Name": "contentType",
         "NameInRequest": "Content-Type",
         "Doc": "content-type is application/merge-patch+json",
         "Type": {
          "$id": "136",
          "kind": "constant",
          "valueType": {
           "$id": "137",
           "kind": "string",
           "name": "string",
           "crossLanguageDefinitionId": "TypeSpec.string",
           "decorators": []
          },
          "value": "application/merge-patch+json",
          "decorators": []
         },
         "Location": "Header",
         "IsApiVersion": false,
         "IsContentType": true,
         "IsEndpoint": false,
         "Explode": false,
         "IsRequired": true,
         "Kind": "Constant",
         "Decorators": [],
         "SkipUrlEncoding": false
        },
        {
         "$id": "138",
         "Name": "body",
         "NameInRequest": "body",
         "Type": {
          "$ref": "61"
         },
         "Location": "Body",
         "IsApiVersion": false,
         "IsContentType": false,
         "IsEndpoint": false,
         "Explode": false,
         "IsRequired": true,
         "Kind": "Method",
         "Decorators": [],
         "SkipUrlEncoding": false
        }
       ],
       "Responses": [
        {
         "$id": "139",
         "StatusCodes": [
          204
         ],
         "Headers": [],
         "IsErrorResponse": false
        }
       ],
       "HttpMethod": "PATCH",
       "Uri": "{endpoint}",
       "Path": "/type/property/nullable/bytes/null",
       "RequestMediaTypes": [
        "application/merge-patch+json"
       ],
       "BufferResponse": true,
       "GenerateProtocolMethod": true,
       "GenerateConvenienceMethod": false,
       "CrossLanguageDefinitionId": "Type.Property.Nullable.Bytes.patchNull",
       "Decorators": []
      }
     ],
     "apiVersions": [],
     "crossLanguageDefinitionId": "Type.Property.Nullable.Bytes",
     "decorators": [],
     "parent": {
      "$ref": "81"
     }
    },
    {
     "$id": "140",
     "kind": "client",
     "name": "Datetime",
     "namespace": "Type.Property.Nullable",
     "parameters": [
      {
       "$id": "141",
       "Name": "endpoint",
       "NameInRequest": "endpoint",
       "Doc": "Service host",
       "Type": {
        "$id": "142",
        "kind": "url",
        "name": "url",
        "crossLanguageDefinitionId": "TypeSpec.url"
       },
       "Location": "Uri",
       "IsApiVersion": false,
       "IsResourceParameter": false,
       "IsContentType": false,
       "IsRequired": true,
       "IsEndpoint": true,
       "SkipUrlEncoding": false,
       "Explode": false,
       "Kind": "Client",
       "DefaultValue": {
        "$id": "143",
        "Type": {
         "$id": "144",
         "kind": "string",
         "name": "string",
         "crossLanguageDefinitionId": "TypeSpec.string"
        },
        "Value": "http://localhost:3000"
       }
      }
     ],
     "operations": [
      {
       "$id": "145",
       "Name": "getNonNull",
       "ResourceName": "Datetime",
       "Doc": "Get models that will return all properties in the model",
       "Accessibility": "public",
       "Parameters": [
        {
         "$id": "146",
         "Name": "accept",
         "NameInRequest": "Accept",
         "Type": {
          "$id": "147",
          "kind": "constant",
          "valueType": {
           "$id": "148",
           "kind": "string",
           "name": "string",
           "crossLanguageDefinitionId": "TypeSpec.string",
           "decorators": []
          },
          "value": "application/json",
          "decorators": []
         },
         "Location": "Header",
         "IsApiVersion": false,
         "IsContentType": false,
         "IsEndpoint": false,
         "Explode": false,
         "IsRequired": true,
         "Kind": "Constant",
         "Decorators": [],
         "SkipUrlEncoding": false
        }
       ],
       "Responses": [
        {
         "$id": "149",
         "StatusCodes": [
          200
         ],
         "BodyType": {
          "$ref": "50"
         },
         "Headers": [],
         "IsErrorResponse": false,
         "ContentTypes": [
          "application/json"
         ]
        }
       ],
       "HttpMethod": "GET",
       "Uri": "{endpoint}",
       "Path": "/type/property/nullable/datetime/non-null",
       "BufferResponse": true,
       "GenerateProtocolMethod": true,
       "GenerateConvenienceMethod": true,
       "CrossLanguageDefinitionId": "Type.Property.Nullable.Datetime.getNonNull",
       "Decorators": []
      },
      {
       "$id": "150",
       "Name": "getNull",
       "ResourceName": "Datetime",
       "Doc": "Get models that will return the default object",
       "Accessibility": "public",
       "Parameters": [
        {
         "$id": "151",
         "Name": "accept",
         "NameInRequest": "Accept",
         "Type": {
          "$id": "152",
          "kind": "constant",
          "valueType": {
           "$id": "153",
           "kind": "string",
           "name": "string",
           "crossLanguageDefinitionId": "TypeSpec.string",
           "decorators": []
          },
          "value": "application/json",
          "decorators": []
         },
         "Location": "Header",
         "IsApiVersion": false,
         "IsContentType": false,
         "IsEndpoint": false,
         "Explode": false,
         "IsRequired": true,
         "Kind": "Constant",
         "Decorators": [],
         "SkipUrlEncoding": false
        }
       ],
       "Responses": [
        {
         "$id": "154",
         "StatusCodes": [
          200
         ],
         "BodyType": {
          "$ref": "50"
         },
         "Headers": [],
         "IsErrorResponse": false,
         "ContentTypes": [
          "application/json"
         ]
        }
       ],
       "HttpMethod": "GET",
       "Uri": "{endpoint}",
       "Path": "/type/property/nullable/datetime/null",
       "BufferResponse": true,
       "GenerateProtocolMethod": true,
       "GenerateConvenienceMethod": true,
       "CrossLanguageDefinitionId": "Type.Property.Nullable.Datetime.getNull",
       "Decorators": []
      },
      {
       "$id": "155",
       "Name": "patchNonNull",
       "ResourceName": "Datetime",
       "Doc": "Put a body with all properties present.",
       "Accessibility": "public",
       "Parameters": [
        {
         "$id": "156",
         "Name": "contentType",
         "NameInRequest": "Content-Type",
         "Doc": "content-type is application/merge-patch+json",
         "Type": {
          "$id": "157",
          "kind": "constant",
          "valueType": {
           "$id": "158",
           "kind": "string",
           "name": "string",
           "crossLanguageDefinitionId": "TypeSpec.string",
           "decorators": []
          },
          "value": "application/merge-patch+json",
          "decorators": []
         },
         "Location": "Header",
         "IsApiVersion": false,
         "IsContentType": true,
         "IsEndpoint": false,
         "Explode": false,
         "IsRequired": true,
         "Kind": "Constant",
         "Decorators": [],
         "SkipUrlEncoding": false
        },
        {
         "$id": "159",
         "Name": "body",
         "NameInRequest": "body",
         "Type": {
          "$ref": "50"
         },
         "Location": "Body",
         "IsApiVersion": false,
         "IsContentType": false,
         "IsEndpoint": false,
         "Explode": false,
         "IsRequired": true,
         "Kind": "Method",
         "Decorators": [],
         "SkipUrlEncoding": false
        }
       ],
       "Responses": [
        {
         "$id": "160",
         "StatusCodes": [
          204
         ],
         "Headers": [],
         "IsErrorResponse": false
        }
       ],
       "HttpMethod": "PATCH",
       "Uri": "{endpoint}",
       "Path": "/type/property/nullable/datetime/non-null",
       "RequestMediaTypes": [
        "application/merge-patch+json"
       ],
       "BufferResponse": true,
       "GenerateProtocolMethod": true,
       "GenerateConvenienceMethod": false,
       "CrossLanguageDefinitionId": "Type.Property.Nullable.Datetime.patchNonNull",
       "Decorators": []
      },
      {
       "$id": "161",
       "Name": "patchNull",
       "ResourceName": "Datetime",
       "Doc": "Put a body with default properties.",
       "Accessibility": "public",
       "Parameters": [
        {
         "$id": "162",
         "Name": "contentType",
         "NameInRequest": "Content-Type",
         "Doc": "content-type is application/merge-patch+json",
         "Type": {
          "$id": "163",
          "kind": "constant",
          "valueType": {
           "$id": "164",
           "kind": "string",
           "name": "string",
           "crossLanguageDefinitionId": "TypeSpec.string",
           "decorators": []
          },
          "value": "application/merge-patch+json",
          "decorators": []
         },
         "Location": "Header",
         "IsApiVersion": false,
         "IsContentType": true,
         "IsEndpoint": false,
         "Explode": false,
         "IsRequired": true,
         "Kind": "Constant",
         "Decorators": [],
         "SkipUrlEncoding": false
        },
        {
         "$id": "165",
         "Name": "body",
         "NameInRequest": "body",
         "Type": {
          "$ref": "50"
         },
         "Location": "Body",
         "IsApiVersion": false,
         "IsContentType": false,
         "IsEndpoint": false,
         "Explode": false,
         "IsRequired": true,
         "Kind": "Method",
         "Decorators": [],
         "SkipUrlEncoding": false
        }
       ],
       "Responses": [
        {
         "$id": "166",
         "StatusCodes": [
          204
         ],
         "Headers": [],
         "IsErrorResponse": false
        }
       ],
       "HttpMethod": "PATCH",
       "Uri": "{endpoint}",
       "Path": "/type/property/nullable/datetime/null",
       "RequestMediaTypes": [
        "application/merge-patch+json"
       ],
       "BufferResponse": true,
       "GenerateProtocolMethod": true,
       "GenerateConvenienceMethod": false,
       "CrossLanguageDefinitionId": "Type.Property.Nullable.Datetime.patchNull",
       "Decorators": []
      }
     ],
     "apiVersions": [],
     "crossLanguageDefinitionId": "Type.Property.Nullable.Datetime",
     "decorators": [],
     "parent": {
      "$ref": "81"
     }
    },
    {
     "$id": "167",
     "kind": "client",
     "name": "Duration",
     "namespace": "Type.Property.Nullable",
     "parameters": [
      {
       "$id": "168",
       "Name": "endpoint",
       "NameInRequest": "endpoint",
       "Doc": "Service host",
       "Type": {
        "$id": "169",
        "kind": "url",
        "name": "url",
        "crossLanguageDefinitionId": "TypeSpec.url"
       },
       "Location": "Uri",
       "IsApiVersion": false,
       "IsResourceParameter": false,
       "IsContentType": false,
       "IsRequired": true,
       "IsEndpoint": true,
       "SkipUrlEncoding": false,
       "Explode": false,
       "Kind": "Client",
       "DefaultValue": {
        "$id": "170",
        "Type": {
         "$id": "171",
=======
   "decorators": [],
   "crossLanguageDefinitionId": "Type.Property.Nullable"
  },
  {
   "$id": "86",
   "name": "String",
   "namespace": "Type.Property.Nullable",
   "operations": [
    {
     "$id": "87",
     "name": "getNonNull",
     "resourceName": "String",
     "doc": "Get models that will return all properties in the model",
     "accessibility": "public",
     "parameters": [
      {
       "$id": "88",
       "name": "accept",
       "nameInRequest": "Accept",
       "type": {
        "$id": "89",
        "kind": "constant",
        "valueType": {
         "$id": "90",
         "kind": "string",
         "name": "string",
         "crossLanguageDefinitionId": "TypeSpec.string",
         "decorators": []
        },
        "value": "application/json",
        "decorators": []
       },
       "location": "Header",
       "isApiVersion": false,
       "isContentType": false,
       "isEndpoint": false,
       "explode": false,
       "isRequired": true,
       "kind": "Constant",
       "decorators": [],
       "skipUrlEncoding": false
      }
     ],
     "responses": [
      {
       "$id": "91",
       "statusCodes": [
        200
       ],
       "bodyType": {
        "$ref": "71"
       },
       "headers": [],
       "isErrorResponse": false,
       "contentTypes": [
        "application/json"
       ]
      }
     ],
     "httpMethod": "GET",
     "uri": "{endpoint}",
     "path": "/type/property/nullable/string/non-null",
     "bufferResponse": true,
     "generateProtocolMethod": true,
     "generateConvenienceMethod": true,
     "crossLanguageDefinitionId": "Type.Property.Nullable.String.getNonNull",
     "decorators": []
    },
    {
     "$id": "92",
     "name": "getNull",
     "resourceName": "String",
     "doc": "Get models that will return the default object",
     "accessibility": "public",
     "parameters": [
      {
       "$id": "93",
       "name": "accept",
       "nameInRequest": "Accept",
       "type": {
        "$id": "94",
        "kind": "constant",
        "valueType": {
         "$id": "95",
         "kind": "string",
         "name": "string",
         "crossLanguageDefinitionId": "TypeSpec.string",
         "decorators": []
        },
        "value": "application/json",
        "decorators": []
       },
       "location": "Header",
       "isApiVersion": false,
       "isContentType": false,
       "isEndpoint": false,
       "explode": false,
       "isRequired": true,
       "kind": "Constant",
       "decorators": [],
       "skipUrlEncoding": false
      }
     ],
     "responses": [
      {
       "$id": "96",
       "statusCodes": [
        200
       ],
       "bodyType": {
        "$ref": "71"
       },
       "headers": [],
       "isErrorResponse": false,
       "contentTypes": [
        "application/json"
       ]
      }
     ],
     "httpMethod": "GET",
     "uri": "{endpoint}",
     "path": "/type/property/nullable/string/null",
     "bufferResponse": true,
     "generateProtocolMethod": true,
     "generateConvenienceMethod": true,
     "crossLanguageDefinitionId": "Type.Property.Nullable.String.getNull",
     "decorators": []
    },
    {
     "$id": "97",
     "name": "patchNonNull",
     "resourceName": "String",
     "doc": "Put a body with all properties present.",
     "accessibility": "public",
     "parameters": [
      {
       "$id": "98",
       "name": "contentType",
       "nameInRequest": "Content-Type",
       "doc": "content-type is application/merge-patch+json",
       "type": {
        "$id": "99",
        "kind": "constant",
        "valueType": {
         "$id": "100",
         "kind": "string",
         "name": "string",
         "crossLanguageDefinitionId": "TypeSpec.string",
         "decorators": []
        },
        "value": "application/merge-patch+json",
        "decorators": []
       },
       "location": "Header",
       "isApiVersion": false,
       "isContentType": true,
       "isEndpoint": false,
       "explode": false,
       "isRequired": true,
       "kind": "Constant",
       "decorators": [],
       "skipUrlEncoding": false
      },
      {
       "$id": "101",
       "name": "body",
       "nameInRequest": "body",
       "type": {
        "$ref": "71"
       },
       "location": "Body",
       "isApiVersion": false,
       "isContentType": false,
       "isEndpoint": false,
       "explode": false,
       "isRequired": true,
       "kind": "Method",
       "decorators": [],
       "skipUrlEncoding": false
      }
     ],
     "responses": [
      {
       "$id": "102",
       "statusCodes": [
        204
       ],
       "headers": [],
       "isErrorResponse": false
      }
     ],
     "httpMethod": "PATCH",
     "uri": "{endpoint}",
     "path": "/type/property/nullable/string/non-null",
     "requestMediaTypes": [
      "application/merge-patch+json"
     ],
     "bufferResponse": true,
     "generateProtocolMethod": true,
     "generateConvenienceMethod": false,
     "crossLanguageDefinitionId": "Type.Property.Nullable.String.patchNonNull",
     "decorators": []
    },
    {
     "$id": "103",
     "name": "patchNull",
     "resourceName": "String",
     "doc": "Put a body with default properties.",
     "accessibility": "public",
     "parameters": [
      {
       "$id": "104",
       "name": "contentType",
       "nameInRequest": "Content-Type",
       "doc": "content-type is application/merge-patch+json",
       "type": {
        "$id": "105",
        "kind": "constant",
        "valueType": {
         "$id": "106",
         "kind": "string",
         "name": "string",
         "crossLanguageDefinitionId": "TypeSpec.string",
         "decorators": []
        },
        "value": "application/merge-patch+json",
        "decorators": []
       },
       "location": "Header",
       "isApiVersion": false,
       "isContentType": true,
       "isEndpoint": false,
       "explode": false,
       "isRequired": true,
       "kind": "Constant",
       "decorators": [],
       "skipUrlEncoding": false
      },
      {
       "$id": "107",
       "name": "body",
       "nameInRequest": "body",
       "type": {
        "$ref": "71"
       },
       "location": "Body",
       "isApiVersion": false,
       "isContentType": false,
       "isEndpoint": false,
       "explode": false,
       "isRequired": true,
       "kind": "Method",
       "decorators": [],
       "skipUrlEncoding": false
      }
     ],
     "responses": [
      {
       "$id": "108",
       "statusCodes": [
        204
       ],
       "headers": [],
       "isErrorResponse": false
      }
     ],
     "httpMethod": "PATCH",
     "uri": "{endpoint}",
     "path": "/type/property/nullable/string/null",
     "requestMediaTypes": [
      "application/merge-patch+json"
     ],
     "bufferResponse": true,
     "generateProtocolMethod": true,
     "generateConvenienceMethod": false,
     "crossLanguageDefinitionId": "Type.Property.Nullable.String.patchNull",
     "decorators": []
    }
   ],
   "parent": "NullableClient",
   "parameters": [
    {
     "$id": "109",
     "name": "endpoint",
     "nameInRequest": "endpoint",
     "doc": "Service host",
     "type": {
      "$id": "110",
      "kind": "url",
      "name": "url",
      "crossLanguageDefinitionId": "TypeSpec.url"
     },
     "location": "Uri",
     "isApiVersion": false,
     "isContentType": false,
     "isRequired": true,
     "isEndpoint": true,
     "skipUrlEncoding": false,
     "explode": false,
     "kind": "Client",
     "defaultValue": {
      "$id": "111",
      "type": {
       "$id": "112",
       "kind": "string",
       "name": "string",
       "crossLanguageDefinitionId": "TypeSpec.string"
      },
      "value": "http://localhost:3000"
     }
    }
   ],
   "decorators": [],
   "crossLanguageDefinitionId": "Type.Property.Nullable.String"
  },
  {
   "$id": "113",
   "name": "Bytes",
   "namespace": "Type.Property.Nullable",
   "operations": [
    {
     "$id": "114",
     "name": "getNonNull",
     "resourceName": "Bytes",
     "doc": "Get models that will return all properties in the model",
     "accessibility": "public",
     "parameters": [
      {
       "$id": "115",
       "name": "accept",
       "nameInRequest": "Accept",
       "type": {
        "$id": "116",
        "kind": "constant",
        "valueType": {
         "$id": "117",
         "kind": "string",
         "name": "string",
         "crossLanguageDefinitionId": "TypeSpec.string",
         "decorators": []
        },
        "value": "application/json",
        "decorators": []
       },
       "location": "Header",
       "isApiVersion": false,
       "isContentType": false,
       "isEndpoint": false,
       "explode": false,
       "isRequired": true,
       "kind": "Constant",
       "decorators": [],
       "skipUrlEncoding": false
      }
     ],
     "responses": [
      {
       "$id": "118",
       "statusCodes": [
        200
       ],
       "bodyType": {
        "$ref": "61"
       },
       "headers": [],
       "isErrorResponse": false,
       "contentTypes": [
        "application/json"
       ]
      }
     ],
     "httpMethod": "GET",
     "uri": "{endpoint}",
     "path": "/type/property/nullable/bytes/non-null",
     "bufferResponse": true,
     "generateProtocolMethod": true,
     "generateConvenienceMethod": true,
     "crossLanguageDefinitionId": "Type.Property.Nullable.Bytes.getNonNull",
     "decorators": []
    },
    {
     "$id": "119",
     "name": "getNull",
     "resourceName": "Bytes",
     "doc": "Get models that will return the default object",
     "accessibility": "public",
     "parameters": [
      {
       "$id": "120",
       "name": "accept",
       "nameInRequest": "Accept",
       "type": {
        "$id": "121",
        "kind": "constant",
        "valueType": {
         "$id": "122",
         "kind": "string",
         "name": "string",
         "crossLanguageDefinitionId": "TypeSpec.string",
         "decorators": []
        },
        "value": "application/json",
        "decorators": []
       },
       "location": "Header",
       "isApiVersion": false,
       "isContentType": false,
       "isEndpoint": false,
       "explode": false,
       "isRequired": true,
       "kind": "Constant",
       "decorators": [],
       "skipUrlEncoding": false
      }
     ],
     "responses": [
      {
       "$id": "123",
       "statusCodes": [
        200
       ],
       "bodyType": {
        "$ref": "61"
       },
       "headers": [],
       "isErrorResponse": false,
       "contentTypes": [
        "application/json"
       ]
      }
     ],
     "httpMethod": "GET",
     "uri": "{endpoint}",
     "path": "/type/property/nullable/bytes/null",
     "bufferResponse": true,
     "generateProtocolMethod": true,
     "generateConvenienceMethod": true,
     "crossLanguageDefinitionId": "Type.Property.Nullable.Bytes.getNull",
     "decorators": []
    },
    {
     "$id": "124",
     "name": "patchNonNull",
     "resourceName": "Bytes",
     "doc": "Put a body with all properties present.",
     "accessibility": "public",
     "parameters": [
      {
       "$id": "125",
       "name": "contentType",
       "nameInRequest": "Content-Type",
       "doc": "content-type is application/merge-patch+json",
       "type": {
        "$id": "126",
        "kind": "constant",
        "valueType": {
         "$id": "127",
>>>>>>> 586a120e
         "kind": "string",
         "name": "string",
         "crossLanguageDefinitionId": "TypeSpec.string"
        },
<<<<<<< HEAD
        "Value": "http://localhost:3000"
       }
      }
     ],
     "operations": [
      {
       "$id": "172",
       "Name": "getNonNull",
       "ResourceName": "Duration",
       "Doc": "Get models that will return all properties in the model",
       "Accessibility": "public",
       "Parameters": [
        {
         "$id": "173",
         "Name": "accept",
         "NameInRequest": "Accept",
         "Type": {
          "$id": "174",
          "kind": "constant",
          "valueType": {
           "$id": "175",
           "kind": "string",
           "name": "string",
           "crossLanguageDefinitionId": "TypeSpec.string",
           "decorators": []
          },
          "value": "application/json",
          "decorators": []
         },
         "Location": "Header",
         "IsApiVersion": false,
         "IsContentType": false,
         "IsEndpoint": false,
         "Explode": false,
         "IsRequired": true,
         "Kind": "Constant",
         "Decorators": [],
         "SkipUrlEncoding": false
        }
       ],
       "Responses": [
        {
         "$id": "176",
         "StatusCodes": [
          200
         ],
         "BodyType": {
          "$ref": "39"
         },
         "Headers": [],
         "IsErrorResponse": false,
         "ContentTypes": [
          "application/json"
         ]
        }
       ],
       "HttpMethod": "GET",
       "Uri": "{endpoint}",
       "Path": "/type/property/nullable/duration/non-null",
       "BufferResponse": true,
       "GenerateProtocolMethod": true,
       "GenerateConvenienceMethod": true,
       "CrossLanguageDefinitionId": "Type.Property.Nullable.Duration.getNonNull",
       "Decorators": []
      },
      {
       "$id": "177",
       "Name": "getNull",
       "ResourceName": "Duration",
       "Doc": "Get models that will return the default object",
       "Accessibility": "public",
       "Parameters": [
        {
         "$id": "178",
         "Name": "accept",
         "NameInRequest": "Accept",
         "Type": {
          "$id": "179",
          "kind": "constant",
          "valueType": {
           "$id": "180",
           "kind": "string",
           "name": "string",
           "crossLanguageDefinitionId": "TypeSpec.string",
           "decorators": []
          },
          "value": "application/json",
          "decorators": []
         },
         "Location": "Header",
         "IsApiVersion": false,
         "IsContentType": false,
         "IsEndpoint": false,
         "Explode": false,
         "IsRequired": true,
         "Kind": "Constant",
         "Decorators": [],
         "SkipUrlEncoding": false
        }
       ],
       "Responses": [
        {
         "$id": "181",
         "StatusCodes": [
          200
         ],
         "BodyType": {
          "$ref": "39"
         },
         "Headers": [],
         "IsErrorResponse": false,
         "ContentTypes": [
          "application/json"
         ]
        }
       ],
       "HttpMethod": "GET",
       "Uri": "{endpoint}",
       "Path": "/type/property/nullable/duration/null",
       "BufferResponse": true,
       "GenerateProtocolMethod": true,
       "GenerateConvenienceMethod": true,
       "CrossLanguageDefinitionId": "Type.Property.Nullable.Duration.getNull",
       "Decorators": []
      },
      {
       "$id": "182",
       "Name": "patchNonNull",
       "ResourceName": "Duration",
       "Doc": "Put a body with all properties present.",
       "Accessibility": "public",
       "Parameters": [
        {
         "$id": "183",
         "Name": "contentType",
         "NameInRequest": "Content-Type",
         "Doc": "content-type is application/merge-patch+json",
         "Type": {
          "$id": "184",
          "kind": "constant",
          "valueType": {
           "$id": "185",
           "kind": "string",
           "name": "string",
           "crossLanguageDefinitionId": "TypeSpec.string",
           "decorators": []
          },
          "value": "application/merge-patch+json",
          "decorators": []
         },
         "Location": "Header",
         "IsApiVersion": false,
         "IsContentType": true,
         "IsEndpoint": false,
         "Explode": false,
         "IsRequired": true,
         "Kind": "Constant",
         "Decorators": [],
         "SkipUrlEncoding": false
        },
        {
         "$id": "186",
         "Name": "body",
         "NameInRequest": "body",
         "Type": {
          "$ref": "39"
         },
         "Location": "Body",
         "IsApiVersion": false,
         "IsContentType": false,
         "IsEndpoint": false,
         "Explode": false,
         "IsRequired": true,
         "Kind": "Method",
         "Decorators": [],
         "SkipUrlEncoding": false
        }
       ],
       "Responses": [
        {
         "$id": "187",
         "StatusCodes": [
          204
         ],
         "Headers": [],
         "IsErrorResponse": false
        }
       ],
       "HttpMethod": "PATCH",
       "Uri": "{endpoint}",
       "Path": "/type/property/nullable/duration/non-null",
       "RequestMediaTypes": [
        "application/merge-patch+json"
       ],
       "BufferResponse": true,
       "GenerateProtocolMethod": true,
       "GenerateConvenienceMethod": false,
       "CrossLanguageDefinitionId": "Type.Property.Nullable.Duration.patchNonNull",
       "Decorators": []
      },
      {
       "$id": "188",
       "Name": "patchNull",
       "ResourceName": "Duration",
       "Doc": "Put a body with default properties.",
       "Accessibility": "public",
       "Parameters": [
        {
         "$id": "189",
         "Name": "contentType",
         "NameInRequest": "Content-Type",
         "Doc": "content-type is application/merge-patch+json",
         "Type": {
          "$id": "190",
          "kind": "constant",
          "valueType": {
           "$id": "191",
           "kind": "string",
           "name": "string",
           "crossLanguageDefinitionId": "TypeSpec.string",
           "decorators": []
          },
          "value": "application/merge-patch+json",
          "decorators": []
         },
         "Location": "Header",
         "IsApiVersion": false,
         "IsContentType": true,
         "IsEndpoint": false,
         "Explode": false,
         "IsRequired": true,
         "Kind": "Constant",
         "Decorators": [],
         "SkipUrlEncoding": false
        },
        {
         "$id": "192",
         "Name": "body",
         "NameInRequest": "body",
         "Type": {
          "$ref": "39"
         },
         "Location": "Body",
         "IsApiVersion": false,
         "IsContentType": false,
         "IsEndpoint": false,
         "Explode": false,
         "IsRequired": true,
         "Kind": "Method",
         "Decorators": [],
         "SkipUrlEncoding": false
        }
       ],
       "Responses": [
        {
         "$id": "193",
         "StatusCodes": [
          204
         ],
         "Headers": [],
         "IsErrorResponse": false
        }
       ],
       "HttpMethod": "PATCH",
       "Uri": "{endpoint}",
       "Path": "/type/property/nullable/duration/null",
       "RequestMediaTypes": [
        "application/merge-patch+json"
       ],
       "BufferResponse": true,
       "GenerateProtocolMethod": true,
       "GenerateConvenienceMethod": false,
       "CrossLanguageDefinitionId": "Type.Property.Nullable.Duration.patchNull",
       "Decorators": []
      }
     ],
     "apiVersions": [],
     "crossLanguageDefinitionId": "Type.Property.Nullable.Duration",
     "decorators": [],
     "parent": {
      "$ref": "81"
     }
    },
    {
     "$id": "194",
     "kind": "client",
     "name": "CollectionsByte",
     "namespace": "Type.Property.Nullable",
     "parameters": [
      {
       "$id": "195",
       "Name": "endpoint",
       "NameInRequest": "endpoint",
       "Doc": "Service host",
       "Type": {
        "$id": "196",
        "kind": "url",
        "name": "url",
        "crossLanguageDefinitionId": "TypeSpec.url"
       },
       "Location": "Uri",
       "IsApiVersion": false,
       "IsResourceParameter": false,
       "IsContentType": false,
       "IsRequired": true,
       "IsEndpoint": true,
       "SkipUrlEncoding": false,
       "Explode": false,
       "Kind": "Client",
       "DefaultValue": {
        "$id": "197",
        "Type": {
         "$id": "198",
         "kind": "string",
         "name": "string",
         "crossLanguageDefinitionId": "TypeSpec.string"
        },
        "Value": "http://localhost:3000"
       }
      }
     ],
     "operations": [
      {
       "$id": "199",
       "Name": "getNonNull",
       "ResourceName": "CollectionsByte",
       "Doc": "Get models that will return all properties in the model",
       "Accessibility": "public",
       "Parameters": [
        {
         "$id": "200",
         "Name": "accept",
         "NameInRequest": "Accept",
         "Type": {
          "$id": "201",
          "kind": "constant",
          "valueType": {
           "$id": "202",
           "kind": "string",
           "name": "string",
           "crossLanguageDefinitionId": "TypeSpec.string",
           "decorators": []
          },
          "value": "application/json",
          "decorators": []
         },
         "Location": "Header",
         "IsApiVersion": false,
         "IsContentType": false,
         "IsEndpoint": false,
         "Explode": false,
         "IsRequired": true,
         "Kind": "Constant",
         "Decorators": [],
         "SkipUrlEncoding": false
        }
       ],
       "Responses": [
        {
         "$id": "203",
         "StatusCodes": [
          200
         ],
         "BodyType": {
          "$ref": "28"
         },
         "Headers": [],
         "IsErrorResponse": false,
         "ContentTypes": [
          "application/json"
         ]
        }
       ],
       "HttpMethod": "GET",
       "Uri": "{endpoint}",
       "Path": "/type/property/nullable/collections/bytes/non-null",
       "BufferResponse": true,
       "GenerateProtocolMethod": true,
       "GenerateConvenienceMethod": true,
       "CrossLanguageDefinitionId": "Type.Property.Nullable.CollectionsByte.getNonNull",
       "Decorators": []
      },
      {
       "$id": "204",
       "Name": "getNull",
       "ResourceName": "CollectionsByte",
       "Doc": "Get models that will return the default object",
       "Accessibility": "public",
       "Parameters": [
        {
         "$id": "205",
         "Name": "accept",
         "NameInRequest": "Accept",
         "Type": {
          "$id": "206",
          "kind": "constant",
          "valueType": {
           "$id": "207",
           "kind": "string",
           "name": "string",
           "crossLanguageDefinitionId": "TypeSpec.string",
           "decorators": []
          },
          "value": "application/json",
          "decorators": []
         },
         "Location": "Header",
         "IsApiVersion": false,
         "IsContentType": false,
         "IsEndpoint": false,
         "Explode": false,
         "IsRequired": true,
         "Kind": "Constant",
         "Decorators": [],
         "SkipUrlEncoding": false
        }
       ],
       "Responses": [
        {
         "$id": "208",
         "StatusCodes": [
          200
         ],
         "BodyType": {
          "$ref": "28"
         },
         "Headers": [],
         "IsErrorResponse": false,
         "ContentTypes": [
          "application/json"
         ]
        }
       ],
       "HttpMethod": "GET",
       "Uri": "{endpoint}",
       "Path": "/type/property/nullable/collections/bytes/null",
       "BufferResponse": true,
       "GenerateProtocolMethod": true,
       "GenerateConvenienceMethod": true,
       "CrossLanguageDefinitionId": "Type.Property.Nullable.CollectionsByte.getNull",
       "Decorators": []
      },
      {
       "$id": "209",
       "Name": "patchNonNull",
       "ResourceName": "CollectionsByte",
       "Doc": "Put a body with all properties present.",
       "Accessibility": "public",
       "Parameters": [
        {
         "$id": "210",
         "Name": "contentType",
         "NameInRequest": "Content-Type",
         "Doc": "content-type is application/merge-patch+json",
         "Type": {
          "$id": "211",
          "kind": "constant",
          "valueType": {
           "$id": "212",
           "kind": "string",
           "name": "string",
           "crossLanguageDefinitionId": "TypeSpec.string",
           "decorators": []
          },
          "value": "application/merge-patch+json",
          "decorators": []
         },
         "Location": "Header",
         "IsApiVersion": false,
         "IsContentType": true,
         "IsEndpoint": false,
         "Explode": false,
         "IsRequired": true,
         "Kind": "Constant",
         "Decorators": [],
         "SkipUrlEncoding": false
        },
        {
         "$id": "213",
         "Name": "body",
         "NameInRequest": "body",
         "Type": {
          "$ref": "28"
         },
         "Location": "Body",
         "IsApiVersion": false,
         "IsContentType": false,
         "IsEndpoint": false,
         "Explode": false,
         "IsRequired": true,
         "Kind": "Method",
         "Decorators": [],
         "SkipUrlEncoding": false
        }
       ],
       "Responses": [
        {
         "$id": "214",
         "StatusCodes": [
          204
         ],
         "Headers": [],
         "IsErrorResponse": false
        }
       ],
       "HttpMethod": "PATCH",
       "Uri": "{endpoint}",
       "Path": "/type/property/nullable/collections/bytes/non-null",
       "RequestMediaTypes": [
        "application/merge-patch+json"
       ],
       "BufferResponse": true,
       "GenerateProtocolMethod": true,
       "GenerateConvenienceMethod": false,
       "CrossLanguageDefinitionId": "Type.Property.Nullable.CollectionsByte.patchNonNull",
       "Decorators": []
      },
      {
       "$id": "215",
       "Name": "patchNull",
       "ResourceName": "CollectionsByte",
       "Doc": "Put a body with default properties.",
       "Accessibility": "public",
       "Parameters": [
        {
         "$id": "216",
         "Name": "contentType",
         "NameInRequest": "Content-Type",
         "Doc": "content-type is application/merge-patch+json",
         "Type": {
          "$id": "217",
          "kind": "constant",
          "valueType": {
           "$id": "218",
           "kind": "string",
           "name": "string",
           "crossLanguageDefinitionId": "TypeSpec.string",
           "decorators": []
          },
          "value": "application/merge-patch+json",
          "decorators": []
         },
         "Location": "Header",
         "IsApiVersion": false,
         "IsContentType": true,
         "IsEndpoint": false,
         "Explode": false,
         "IsRequired": true,
         "Kind": "Constant",
         "Decorators": [],
         "SkipUrlEncoding": false
        },
        {
         "$id": "219",
         "Name": "body",
         "NameInRequest": "body",
         "Type": {
          "$ref": "28"
         },
         "Location": "Body",
         "IsApiVersion": false,
         "IsContentType": false,
         "IsEndpoint": false,
         "Explode": false,
         "IsRequired": true,
         "Kind": "Method",
         "Decorators": [],
         "SkipUrlEncoding": false
        }
       ],
       "Responses": [
        {
         "$id": "220",
         "StatusCodes": [
          204
         ],
         "Headers": [],
         "IsErrorResponse": false
        }
       ],
       "HttpMethod": "PATCH",
       "Uri": "{endpoint}",
       "Path": "/type/property/nullable/collections/bytes/null",
       "RequestMediaTypes": [
        "application/merge-patch+json"
       ],
       "BufferResponse": true,
       "GenerateProtocolMethod": true,
       "GenerateConvenienceMethod": false,
       "CrossLanguageDefinitionId": "Type.Property.Nullable.CollectionsByte.patchNull",
       "Decorators": []
      }
     ],
     "apiVersions": [],
     "crossLanguageDefinitionId": "Type.Property.Nullable.CollectionsByte",
     "decorators": [],
     "parent": {
      "$ref": "81"
     }
    },
    {
     "$id": "221",
     "kind": "client",
     "name": "CollectionsModel",
     "namespace": "Type.Property.Nullable",
     "parameters": [
      {
       "$id": "222",
       "Name": "endpoint",
       "NameInRequest": "endpoint",
       "Doc": "Service host",
       "Type": {
        "$id": "223",
        "kind": "url",
        "name": "url",
        "crossLanguageDefinitionId": "TypeSpec.url"
       },
       "Location": "Uri",
       "IsApiVersion": false,
       "IsResourceParameter": false,
       "IsContentType": false,
       "IsRequired": true,
       "IsEndpoint": true,
       "SkipUrlEncoding": false,
       "Explode": false,
       "Kind": "Client",
       "DefaultValue": {
        "$id": "224",
        "Type": {
         "$id": "225",
         "kind": "string",
         "name": "string",
         "crossLanguageDefinitionId": "TypeSpec.string"
        },
        "Value": "http://localhost:3000"
       }
      }
     ],
     "operations": [
      {
       "$id": "226",
       "Name": "getNonNull",
       "ResourceName": "CollectionsModel",
       "Doc": "Get models that will return all properties in the model",
       "Accessibility": "public",
       "Parameters": [
        {
         "$id": "227",
         "Name": "accept",
         "NameInRequest": "Accept",
         "Type": {
          "$id": "228",
          "kind": "constant",
          "valueType": {
           "$id": "229",
           "kind": "string",
           "name": "string",
           "crossLanguageDefinitionId": "TypeSpec.string",
           "decorators": []
          },
          "value": "application/json",
          "decorators": []
         },
         "Location": "Header",
         "IsApiVersion": false,
         "IsContentType": false,
         "IsEndpoint": false,
         "Explode": false,
         "IsRequired": true,
         "Kind": "Constant",
         "Decorators": [],
         "SkipUrlEncoding": false
        }
       ],
       "Responses": [
        {
         "$id": "230",
         "StatusCodes": [
          200
         ],
         "BodyType": {
          "$ref": "13"
         },
         "Headers": [],
         "IsErrorResponse": false,
         "ContentTypes": [
          "application/json"
         ]
        }
       ],
       "HttpMethod": "GET",
       "Uri": "{endpoint}",
       "Path": "/type/property/nullable/collections/model/non-null",
       "BufferResponse": true,
       "GenerateProtocolMethod": true,
       "GenerateConvenienceMethod": true,
       "CrossLanguageDefinitionId": "Type.Property.Nullable.CollectionsModel.getNonNull",
       "Decorators": []
      },
      {
       "$id": "231",
       "Name": "getNull",
       "ResourceName": "CollectionsModel",
       "Doc": "Get models that will return the default object",
       "Accessibility": "public",
       "Parameters": [
        {
         "$id": "232",
         "Name": "accept",
         "NameInRequest": "Accept",
         "Type": {
          "$id": "233",
          "kind": "constant",
          "valueType": {
           "$id": "234",
           "kind": "string",
           "name": "string",
           "crossLanguageDefinitionId": "TypeSpec.string",
           "decorators": []
          },
          "value": "application/json",
          "decorators": []
         },
         "Location": "Header",
         "IsApiVersion": false,
         "IsContentType": false,
         "IsEndpoint": false,
         "Explode": false,
         "IsRequired": true,
         "Kind": "Constant",
         "Decorators": [],
         "SkipUrlEncoding": false
        }
       ],
       "Responses": [
        {
         "$id": "235",
         "StatusCodes": [
          200
         ],
         "BodyType": {
          "$ref": "13"
         },
         "Headers": [],
         "IsErrorResponse": false,
         "ContentTypes": [
          "application/json"
         ]
        }
       ],
       "HttpMethod": "GET",
       "Uri": "{endpoint}",
       "Path": "/type/property/nullable/collections/model/null",
       "BufferResponse": true,
       "GenerateProtocolMethod": true,
       "GenerateConvenienceMethod": true,
       "CrossLanguageDefinitionId": "Type.Property.Nullable.CollectionsModel.getNull",
       "Decorators": []
      },
      {
       "$id": "236",
       "Name": "patchNonNull",
       "ResourceName": "CollectionsModel",
       "Doc": "Put a body with all properties present.",
       "Accessibility": "public",
       "Parameters": [
        {
         "$id": "237",
         "Name": "contentType",
         "NameInRequest": "Content-Type",
         "Doc": "content-type is application/merge-patch+json",
         "Type": {
          "$id": "238",
          "kind": "constant",
          "valueType": {
           "$id": "239",
           "kind": "string",
           "name": "string",
           "crossLanguageDefinitionId": "TypeSpec.string",
           "decorators": []
          },
          "value": "application/merge-patch+json",
          "decorators": []
         },
         "Location": "Header",
         "IsApiVersion": false,
         "IsContentType": true,
         "IsEndpoint": false,
         "Explode": false,
         "IsRequired": true,
         "Kind": "Constant",
         "Decorators": [],
         "SkipUrlEncoding": false
        },
        {
         "$id": "240",
         "Name": "body",
         "NameInRequest": "body",
         "Type": {
          "$ref": "13"
         },
         "Location": "Body",
         "IsApiVersion": false,
         "IsContentType": false,
         "IsEndpoint": false,
         "Explode": false,
         "IsRequired": true,
         "Kind": "Method",
         "Decorators": [],
         "SkipUrlEncoding": false
        }
       ],
       "Responses": [
        {
         "$id": "241",
         "StatusCodes": [
          204
         ],
         "Headers": [],
         "IsErrorResponse": false
        }
       ],
       "HttpMethod": "PATCH",
       "Uri": "{endpoint}",
       "Path": "/type/property/nullable/collections/model/non-null",
       "RequestMediaTypes": [
        "application/merge-patch+json"
       ],
       "BufferResponse": true,
       "GenerateProtocolMethod": true,
       "GenerateConvenienceMethod": false,
       "CrossLanguageDefinitionId": "Type.Property.Nullable.CollectionsModel.patchNonNull",
       "Decorators": []
      },
      {
       "$id": "242",
       "Name": "patchNull",
       "ResourceName": "CollectionsModel",
       "Doc": "Put a body with default properties.",
       "Accessibility": "public",
       "Parameters": [
        {
         "$id": "243",
         "Name": "contentType",
         "NameInRequest": "Content-Type",
         "Doc": "content-type is application/merge-patch+json",
         "Type": {
          "$id": "244",
          "kind": "constant",
          "valueType": {
           "$id": "245",
           "kind": "string",
           "name": "string",
           "crossLanguageDefinitionId": "TypeSpec.string",
           "decorators": []
          },
          "value": "application/merge-patch+json",
          "decorators": []
         },
         "Location": "Header",
         "IsApiVersion": false,
         "IsContentType": true,
         "IsEndpoint": false,
         "Explode": false,
         "IsRequired": true,
         "Kind": "Constant",
         "Decorators": [],
         "SkipUrlEncoding": false
        },
        {
         "$id": "246",
         "Name": "body",
         "NameInRequest": "body",
         "Type": {
          "$ref": "13"
         },
         "Location": "Body",
         "IsApiVersion": false,
         "IsContentType": false,
         "IsEndpoint": false,
         "Explode": false,
         "IsRequired": true,
         "Kind": "Method",
         "Decorators": [],
         "SkipUrlEncoding": false
        }
       ],
       "Responses": [
        {
         "$id": "247",
         "StatusCodes": [
          204
         ],
         "Headers": [],
         "IsErrorResponse": false
        }
       ],
       "HttpMethod": "PATCH",
       "Uri": "{endpoint}",
       "Path": "/type/property/nullable/collections/model/null",
       "RequestMediaTypes": [
        "application/merge-patch+json"
       ],
       "BufferResponse": true,
       "GenerateProtocolMethod": true,
       "GenerateConvenienceMethod": false,
       "CrossLanguageDefinitionId": "Type.Property.Nullable.CollectionsModel.patchNull",
       "Decorators": []
      }
     ],
     "apiVersions": [],
     "crossLanguageDefinitionId": "Type.Property.Nullable.CollectionsModel",
     "decorators": [],
     "parent": {
      "$ref": "81"
     }
    },
    {
     "$id": "248",
     "kind": "client",
     "name": "CollectionsString",
     "namespace": "Type.Property.Nullable",
     "parameters": [
      {
       "$id": "249",
       "Name": "endpoint",
       "NameInRequest": "endpoint",
       "Doc": "Service host",
       "Type": {
        "$id": "250",
        "kind": "url",
        "name": "url",
        "crossLanguageDefinitionId": "TypeSpec.url"
       },
       "Location": "Uri",
       "IsApiVersion": false,
       "IsResourceParameter": false,
       "IsContentType": false,
       "IsRequired": true,
       "IsEndpoint": true,
       "SkipUrlEncoding": false,
       "Explode": false,
       "Kind": "Client",
       "DefaultValue": {
        "$id": "251",
        "Type": {
         "$id": "252",
         "kind": "string",
         "name": "string",
         "crossLanguageDefinitionId": "TypeSpec.string"
        },
        "Value": "http://localhost:3000"
       }
      }
     ],
     "operations": [
      {
       "$id": "253",
       "Name": "getNonNull",
       "ResourceName": "CollectionsString",
       "Doc": "Get models that will return all properties in the model",
       "Accessibility": "public",
       "Parameters": [
        {
         "$id": "254",
         "Name": "accept",
         "NameInRequest": "Accept",
         "Type": {
          "$id": "255",
          "kind": "constant",
          "valueType": {
           "$id": "256",
           "kind": "string",
           "name": "string",
           "crossLanguageDefinitionId": "TypeSpec.string",
           "decorators": []
          },
          "value": "application/json",
          "decorators": []
         },
         "Location": "Header",
         "IsApiVersion": false,
         "IsContentType": false,
         "IsEndpoint": false,
         "Explode": false,
         "IsRequired": true,
         "Kind": "Constant",
         "Decorators": [],
         "SkipUrlEncoding": false
        }
       ],
       "Responses": [
        {
         "$id": "257",
         "StatusCodes": [
          200
         ],
         "BodyType": {
          "$ref": "2"
         },
         "Headers": [],
         "IsErrorResponse": false,
         "ContentTypes": [
          "application/json"
         ]
        }
       ],
       "HttpMethod": "GET",
       "Uri": "{endpoint}",
       "Path": "/type/property/nullable/collections/string/non-null",
       "BufferResponse": true,
       "GenerateProtocolMethod": true,
       "GenerateConvenienceMethod": true,
       "CrossLanguageDefinitionId": "Type.Property.Nullable.CollectionsString.getNonNull",
       "Decorators": []
      },
      {
       "$id": "258",
       "Name": "getNull",
       "ResourceName": "CollectionsString",
       "Doc": "Get models that will return the default object",
       "Accessibility": "public",
       "Parameters": [
        {
         "$id": "259",
         "Name": "accept",
         "NameInRequest": "Accept",
         "Type": {
          "$id": "260",
          "kind": "constant",
          "valueType": {
           "$id": "261",
           "kind": "string",
           "name": "string",
           "crossLanguageDefinitionId": "TypeSpec.string",
           "decorators": []
          },
          "value": "application/json",
          "decorators": []
         },
         "Location": "Header",
         "IsApiVersion": false,
         "IsContentType": false,
         "IsEndpoint": false,
         "Explode": false,
         "IsRequired": true,
         "Kind": "Constant",
         "Decorators": [],
         "SkipUrlEncoding": false
        }
       ],
       "Responses": [
        {
         "$id": "262",
         "StatusCodes": [
          200
         ],
         "BodyType": {
          "$ref": "2"
         },
         "Headers": [],
         "IsErrorResponse": false,
         "ContentTypes": [
          "application/json"
         ]
        }
       ],
       "HttpMethod": "GET",
       "Uri": "{endpoint}",
       "Path": "/type/property/nullable/collections/string/null",
       "BufferResponse": true,
       "GenerateProtocolMethod": true,
       "GenerateConvenienceMethod": true,
       "CrossLanguageDefinitionId": "Type.Property.Nullable.CollectionsString.getNull",
       "Decorators": []
      },
      {
       "$id": "263",
       "Name": "patchNonNull",
       "ResourceName": "CollectionsString",
       "Doc": "Put a body with all properties present.",
       "Accessibility": "public",
       "Parameters": [
        {
         "$id": "264",
         "Name": "contentType",
         "NameInRequest": "Content-Type",
         "Doc": "content-type is application/merge-patch+json",
         "Type": {
          "$id": "265",
          "kind": "constant",
          "valueType": {
           "$id": "266",
           "kind": "string",
           "name": "string",
           "crossLanguageDefinitionId": "TypeSpec.string",
           "decorators": []
          },
          "value": "application/merge-patch+json",
          "decorators": []
         },
         "Location": "Header",
         "IsApiVersion": false,
         "IsContentType": true,
         "IsEndpoint": false,
         "Explode": false,
         "IsRequired": true,
         "Kind": "Constant",
         "Decorators": [],
         "SkipUrlEncoding": false
        },
        {
         "$id": "267",
         "Name": "body",
         "NameInRequest": "body",
         "Type": {
          "$ref": "2"
         },
         "Location": "Body",
         "IsApiVersion": false,
         "IsContentType": false,
         "IsEndpoint": false,
         "Explode": false,
         "IsRequired": true,
         "Kind": "Method",
         "Decorators": [],
         "SkipUrlEncoding": false
        }
       ],
       "Responses": [
        {
         "$id": "268",
         "StatusCodes": [
          204
         ],
         "Headers": [],
         "IsErrorResponse": false
        }
       ],
       "HttpMethod": "PATCH",
       "Uri": "{endpoint}",
       "Path": "/type/property/nullable/collections/string/non-null",
       "RequestMediaTypes": [
        "application/merge-patch+json"
       ],
       "BufferResponse": true,
       "GenerateProtocolMethod": true,
       "GenerateConvenienceMethod": false,
       "CrossLanguageDefinitionId": "Type.Property.Nullable.CollectionsString.patchNonNull",
       "Decorators": []
      },
      {
       "$id": "269",
       "Name": "patchNull",
       "ResourceName": "CollectionsString",
       "Doc": "Put a body with default properties.",
       "Accessibility": "public",
       "Parameters": [
        {
         "$id": "270",
         "Name": "contentType",
         "NameInRequest": "Content-Type",
         "Doc": "content-type is application/merge-patch+json",
         "Type": {
          "$id": "271",
          "kind": "constant",
          "valueType": {
           "$id": "272",
           "kind": "string",
           "name": "string",
           "crossLanguageDefinitionId": "TypeSpec.string",
           "decorators": []
          },
          "value": "application/merge-patch+json",
          "decorators": []
         },
         "Location": "Header",
         "IsApiVersion": false,
         "IsContentType": true,
         "IsEndpoint": false,
         "Explode": false,
         "IsRequired": true,
         "Kind": "Constant",
         "Decorators": [],
         "SkipUrlEncoding": false
        },
        {
         "$id": "273",
         "Name": "body",
         "NameInRequest": "body",
         "Type": {
          "$ref": "2"
         },
         "Location": "Body",
         "IsApiVersion": false,
         "IsContentType": false,
         "IsEndpoint": false,
         "Explode": false,
         "IsRequired": true,
         "Kind": "Method",
         "Decorators": [],
         "SkipUrlEncoding": false
        }
       ],
       "Responses": [
        {
         "$id": "274",
         "StatusCodes": [
          204
         ],
         "Headers": [],
         "IsErrorResponse": false
        }
       ],
       "HttpMethod": "PATCH",
       "Uri": "{endpoint}",
       "Path": "/type/property/nullable/collections/string/null",
       "RequestMediaTypes": [
        "application/merge-patch+json"
       ],
       "BufferResponse": true,
       "GenerateProtocolMethod": true,
       "GenerateConvenienceMethod": false,
       "CrossLanguageDefinitionId": "Type.Property.Nullable.CollectionsString.patchNull",
       "Decorators": []
      }
     ],
     "apiVersions": [],
     "crossLanguageDefinitionId": "Type.Property.Nullable.CollectionsString",
     "decorators": [],
     "parent": {
      "$ref": "81"
     }
    }
   ]
=======
        "value": "application/merge-patch+json",
        "decorators": []
       },
       "location": "Header",
       "isApiVersion": false,
       "isContentType": true,
       "isEndpoint": false,
       "explode": false,
       "isRequired": true,
       "kind": "Constant",
       "decorators": [],
       "skipUrlEncoding": false
      },
      {
       "$id": "128",
       "name": "body",
       "nameInRequest": "body",
       "type": {
        "$ref": "61"
       },
       "location": "Body",
       "isApiVersion": false,
       "isContentType": false,
       "isEndpoint": false,
       "explode": false,
       "isRequired": true,
       "kind": "Method",
       "decorators": [],
       "skipUrlEncoding": false
      }
     ],
     "responses": [
      {
       "$id": "129",
       "statusCodes": [
        204
       ],
       "headers": [],
       "isErrorResponse": false
      }
     ],
     "httpMethod": "PATCH",
     "uri": "{endpoint}",
     "path": "/type/property/nullable/bytes/non-null",
     "requestMediaTypes": [
      "application/merge-patch+json"
     ],
     "bufferResponse": true,
     "generateProtocolMethod": true,
     "generateConvenienceMethod": false,
     "crossLanguageDefinitionId": "Type.Property.Nullable.Bytes.patchNonNull",
     "decorators": []
    },
    {
     "$id": "130",
     "name": "patchNull",
     "resourceName": "Bytes",
     "doc": "Put a body with default properties.",
     "accessibility": "public",
     "parameters": [
      {
       "$id": "131",
       "name": "contentType",
       "nameInRequest": "Content-Type",
       "doc": "content-type is application/merge-patch+json",
       "type": {
        "$id": "132",
        "kind": "constant",
        "valueType": {
         "$id": "133",
         "kind": "string",
         "name": "string",
         "crossLanguageDefinitionId": "TypeSpec.string",
         "decorators": []
        },
        "value": "application/merge-patch+json",
        "decorators": []
       },
       "location": "Header",
       "isApiVersion": false,
       "isContentType": true,
       "isEndpoint": false,
       "explode": false,
       "isRequired": true,
       "kind": "Constant",
       "decorators": [],
       "skipUrlEncoding": false
      },
      {
       "$id": "134",
       "name": "body",
       "nameInRequest": "body",
       "type": {
        "$ref": "61"
       },
       "location": "Body",
       "isApiVersion": false,
       "isContentType": false,
       "isEndpoint": false,
       "explode": false,
       "isRequired": true,
       "kind": "Method",
       "decorators": [],
       "skipUrlEncoding": false
      }
     ],
     "responses": [
      {
       "$id": "135",
       "statusCodes": [
        204
       ],
       "headers": [],
       "isErrorResponse": false
      }
     ],
     "httpMethod": "PATCH",
     "uri": "{endpoint}",
     "path": "/type/property/nullable/bytes/null",
     "requestMediaTypes": [
      "application/merge-patch+json"
     ],
     "bufferResponse": true,
     "generateProtocolMethod": true,
     "generateConvenienceMethod": false,
     "crossLanguageDefinitionId": "Type.Property.Nullable.Bytes.patchNull",
     "decorators": []
    }
   ],
   "parent": "NullableClient",
   "parameters": [
    {
     "$id": "136",
     "name": "endpoint",
     "nameInRequest": "endpoint",
     "doc": "Service host",
     "type": {
      "$id": "137",
      "kind": "url",
      "name": "url",
      "crossLanguageDefinitionId": "TypeSpec.url"
     },
     "location": "Uri",
     "isApiVersion": false,
     "isContentType": false,
     "isRequired": true,
     "isEndpoint": true,
     "skipUrlEncoding": false,
     "explode": false,
     "kind": "Client",
     "defaultValue": {
      "$id": "138",
      "type": {
       "$id": "139",
       "kind": "string",
       "name": "string",
       "crossLanguageDefinitionId": "TypeSpec.string"
      },
      "value": "http://localhost:3000"
     }
    }
   ],
   "decorators": [],
   "crossLanguageDefinitionId": "Type.Property.Nullable.Bytes"
  },
  {
   "$id": "140",
   "name": "Datetime",
   "namespace": "Type.Property.Nullable",
   "operations": [
    {
     "$id": "141",
     "name": "getNonNull",
     "resourceName": "Datetime",
     "doc": "Get models that will return all properties in the model",
     "accessibility": "public",
     "parameters": [
      {
       "$id": "142",
       "name": "accept",
       "nameInRequest": "Accept",
       "type": {
        "$id": "143",
        "kind": "constant",
        "valueType": {
         "$id": "144",
         "kind": "string",
         "name": "string",
         "crossLanguageDefinitionId": "TypeSpec.string",
         "decorators": []
        },
        "value": "application/json",
        "decorators": []
       },
       "location": "Header",
       "isApiVersion": false,
       "isContentType": false,
       "isEndpoint": false,
       "explode": false,
       "isRequired": true,
       "kind": "Constant",
       "decorators": [],
       "skipUrlEncoding": false
      }
     ],
     "responses": [
      {
       "$id": "145",
       "statusCodes": [
        200
       ],
       "bodyType": {
        "$ref": "50"
       },
       "headers": [],
       "isErrorResponse": false,
       "contentTypes": [
        "application/json"
       ]
      }
     ],
     "httpMethod": "GET",
     "uri": "{endpoint}",
     "path": "/type/property/nullable/datetime/non-null",
     "bufferResponse": true,
     "generateProtocolMethod": true,
     "generateConvenienceMethod": true,
     "crossLanguageDefinitionId": "Type.Property.Nullable.Datetime.getNonNull",
     "decorators": []
    },
    {
     "$id": "146",
     "name": "getNull",
     "resourceName": "Datetime",
     "doc": "Get models that will return the default object",
     "accessibility": "public",
     "parameters": [
      {
       "$id": "147",
       "name": "accept",
       "nameInRequest": "Accept",
       "type": {
        "$id": "148",
        "kind": "constant",
        "valueType": {
         "$id": "149",
         "kind": "string",
         "name": "string",
         "crossLanguageDefinitionId": "TypeSpec.string",
         "decorators": []
        },
        "value": "application/json",
        "decorators": []
       },
       "location": "Header",
       "isApiVersion": false,
       "isContentType": false,
       "isEndpoint": false,
       "explode": false,
       "isRequired": true,
       "kind": "Constant",
       "decorators": [],
       "skipUrlEncoding": false
      }
     ],
     "responses": [
      {
       "$id": "150",
       "statusCodes": [
        200
       ],
       "bodyType": {
        "$ref": "50"
       },
       "headers": [],
       "isErrorResponse": false,
       "contentTypes": [
        "application/json"
       ]
      }
     ],
     "httpMethod": "GET",
     "uri": "{endpoint}",
     "path": "/type/property/nullable/datetime/null",
     "bufferResponse": true,
     "generateProtocolMethod": true,
     "generateConvenienceMethod": true,
     "crossLanguageDefinitionId": "Type.Property.Nullable.Datetime.getNull",
     "decorators": []
    },
    {
     "$id": "151",
     "name": "patchNonNull",
     "resourceName": "Datetime",
     "doc": "Put a body with all properties present.",
     "accessibility": "public",
     "parameters": [
      {
       "$id": "152",
       "name": "contentType",
       "nameInRequest": "Content-Type",
       "doc": "content-type is application/merge-patch+json",
       "type": {
        "$id": "153",
        "kind": "constant",
        "valueType": {
         "$id": "154",
         "kind": "string",
         "name": "string",
         "crossLanguageDefinitionId": "TypeSpec.string",
         "decorators": []
        },
        "value": "application/merge-patch+json",
        "decorators": []
       },
       "location": "Header",
       "isApiVersion": false,
       "isContentType": true,
       "isEndpoint": false,
       "explode": false,
       "isRequired": true,
       "kind": "Constant",
       "decorators": [],
       "skipUrlEncoding": false
      },
      {
       "$id": "155",
       "name": "body",
       "nameInRequest": "body",
       "type": {
        "$ref": "50"
       },
       "location": "Body",
       "isApiVersion": false,
       "isContentType": false,
       "isEndpoint": false,
       "explode": false,
       "isRequired": true,
       "kind": "Method",
       "decorators": [],
       "skipUrlEncoding": false
      }
     ],
     "responses": [
      {
       "$id": "156",
       "statusCodes": [
        204
       ],
       "headers": [],
       "isErrorResponse": false
      }
     ],
     "httpMethod": "PATCH",
     "uri": "{endpoint}",
     "path": "/type/property/nullable/datetime/non-null",
     "requestMediaTypes": [
      "application/merge-patch+json"
     ],
     "bufferResponse": true,
     "generateProtocolMethod": true,
     "generateConvenienceMethod": false,
     "crossLanguageDefinitionId": "Type.Property.Nullable.Datetime.patchNonNull",
     "decorators": []
    },
    {
     "$id": "157",
     "name": "patchNull",
     "resourceName": "Datetime",
     "doc": "Put a body with default properties.",
     "accessibility": "public",
     "parameters": [
      {
       "$id": "158",
       "name": "contentType",
       "nameInRequest": "Content-Type",
       "doc": "content-type is application/merge-patch+json",
       "type": {
        "$id": "159",
        "kind": "constant",
        "valueType": {
         "$id": "160",
         "kind": "string",
         "name": "string",
         "crossLanguageDefinitionId": "TypeSpec.string",
         "decorators": []
        },
        "value": "application/merge-patch+json",
        "decorators": []
       },
       "location": "Header",
       "isApiVersion": false,
       "isContentType": true,
       "isEndpoint": false,
       "explode": false,
       "isRequired": true,
       "kind": "Constant",
       "decorators": [],
       "skipUrlEncoding": false
      },
      {
       "$id": "161",
       "name": "body",
       "nameInRequest": "body",
       "type": {
        "$ref": "50"
       },
       "location": "Body",
       "isApiVersion": false,
       "isContentType": false,
       "isEndpoint": false,
       "explode": false,
       "isRequired": true,
       "kind": "Method",
       "decorators": [],
       "skipUrlEncoding": false
      }
     ],
     "responses": [
      {
       "$id": "162",
       "statusCodes": [
        204
       ],
       "headers": [],
       "isErrorResponse": false
      }
     ],
     "httpMethod": "PATCH",
     "uri": "{endpoint}",
     "path": "/type/property/nullable/datetime/null",
     "requestMediaTypes": [
      "application/merge-patch+json"
     ],
     "bufferResponse": true,
     "generateProtocolMethod": true,
     "generateConvenienceMethod": false,
     "crossLanguageDefinitionId": "Type.Property.Nullable.Datetime.patchNull",
     "decorators": []
    }
   ],
   "parent": "NullableClient",
   "parameters": [
    {
     "$id": "163",
     "name": "endpoint",
     "nameInRequest": "endpoint",
     "doc": "Service host",
     "type": {
      "$id": "164",
      "kind": "url",
      "name": "url",
      "crossLanguageDefinitionId": "TypeSpec.url"
     },
     "location": "Uri",
     "isApiVersion": false,
     "isContentType": false,
     "isRequired": true,
     "isEndpoint": true,
     "skipUrlEncoding": false,
     "explode": false,
     "kind": "Client",
     "defaultValue": {
      "$id": "165",
      "type": {
       "$id": "166",
       "kind": "string",
       "name": "string",
       "crossLanguageDefinitionId": "TypeSpec.string"
      },
      "value": "http://localhost:3000"
     }
    }
   ],
   "decorators": [],
   "crossLanguageDefinitionId": "Type.Property.Nullable.Datetime"
  },
  {
   "$id": "167",
   "name": "Duration",
   "namespace": "Type.Property.Nullable",
   "operations": [
    {
     "$id": "168",
     "name": "getNonNull",
     "resourceName": "Duration",
     "doc": "Get models that will return all properties in the model",
     "accessibility": "public",
     "parameters": [
      {
       "$id": "169",
       "name": "accept",
       "nameInRequest": "Accept",
       "type": {
        "$id": "170",
        "kind": "constant",
        "valueType": {
         "$id": "171",
         "kind": "string",
         "name": "string",
         "crossLanguageDefinitionId": "TypeSpec.string",
         "decorators": []
        },
        "value": "application/json",
        "decorators": []
       },
       "location": "Header",
       "isApiVersion": false,
       "isContentType": false,
       "isEndpoint": false,
       "explode": false,
       "isRequired": true,
       "kind": "Constant",
       "decorators": [],
       "skipUrlEncoding": false
      }
     ],
     "responses": [
      {
       "$id": "172",
       "statusCodes": [
        200
       ],
       "bodyType": {
        "$ref": "39"
       },
       "headers": [],
       "isErrorResponse": false,
       "contentTypes": [
        "application/json"
       ]
      }
     ],
     "httpMethod": "GET",
     "uri": "{endpoint}",
     "path": "/type/property/nullable/duration/non-null",
     "bufferResponse": true,
     "generateProtocolMethod": true,
     "generateConvenienceMethod": true,
     "crossLanguageDefinitionId": "Type.Property.Nullable.Duration.getNonNull",
     "decorators": []
    },
    {
     "$id": "173",
     "name": "getNull",
     "resourceName": "Duration",
     "doc": "Get models that will return the default object",
     "accessibility": "public",
     "parameters": [
      {
       "$id": "174",
       "name": "accept",
       "nameInRequest": "Accept",
       "type": {
        "$id": "175",
        "kind": "constant",
        "valueType": {
         "$id": "176",
         "kind": "string",
         "name": "string",
         "crossLanguageDefinitionId": "TypeSpec.string",
         "decorators": []
        },
        "value": "application/json",
        "decorators": []
       },
       "location": "Header",
       "isApiVersion": false,
       "isContentType": false,
       "isEndpoint": false,
       "explode": false,
       "isRequired": true,
       "kind": "Constant",
       "decorators": [],
       "skipUrlEncoding": false
      }
     ],
     "responses": [
      {
       "$id": "177",
       "statusCodes": [
        200
       ],
       "bodyType": {
        "$ref": "39"
       },
       "headers": [],
       "isErrorResponse": false,
       "contentTypes": [
        "application/json"
       ]
      }
     ],
     "httpMethod": "GET",
     "uri": "{endpoint}",
     "path": "/type/property/nullable/duration/null",
     "bufferResponse": true,
     "generateProtocolMethod": true,
     "generateConvenienceMethod": true,
     "crossLanguageDefinitionId": "Type.Property.Nullable.Duration.getNull",
     "decorators": []
    },
    {
     "$id": "178",
     "name": "patchNonNull",
     "resourceName": "Duration",
     "doc": "Put a body with all properties present.",
     "accessibility": "public",
     "parameters": [
      {
       "$id": "179",
       "name": "contentType",
       "nameInRequest": "Content-Type",
       "doc": "content-type is application/merge-patch+json",
       "type": {
        "$id": "180",
        "kind": "constant",
        "valueType": {
         "$id": "181",
         "kind": "string",
         "name": "string",
         "crossLanguageDefinitionId": "TypeSpec.string",
         "decorators": []
        },
        "value": "application/merge-patch+json",
        "decorators": []
       },
       "location": "Header",
       "isApiVersion": false,
       "isContentType": true,
       "isEndpoint": false,
       "explode": false,
       "isRequired": true,
       "kind": "Constant",
       "decorators": [],
       "skipUrlEncoding": false
      },
      {
       "$id": "182",
       "name": "body",
       "nameInRequest": "body",
       "type": {
        "$ref": "39"
       },
       "location": "Body",
       "isApiVersion": false,
       "isContentType": false,
       "isEndpoint": false,
       "explode": false,
       "isRequired": true,
       "kind": "Method",
       "decorators": [],
       "skipUrlEncoding": false
      }
     ],
     "responses": [
      {
       "$id": "183",
       "statusCodes": [
        204
       ],
       "headers": [],
       "isErrorResponse": false
      }
     ],
     "httpMethod": "PATCH",
     "uri": "{endpoint}",
     "path": "/type/property/nullable/duration/non-null",
     "requestMediaTypes": [
      "application/merge-patch+json"
     ],
     "bufferResponse": true,
     "generateProtocolMethod": true,
     "generateConvenienceMethod": false,
     "crossLanguageDefinitionId": "Type.Property.Nullable.Duration.patchNonNull",
     "decorators": []
    },
    {
     "$id": "184",
     "name": "patchNull",
     "resourceName": "Duration",
     "doc": "Put a body with default properties.",
     "accessibility": "public",
     "parameters": [
      {
       "$id": "185",
       "name": "contentType",
       "nameInRequest": "Content-Type",
       "doc": "content-type is application/merge-patch+json",
       "type": {
        "$id": "186",
        "kind": "constant",
        "valueType": {
         "$id": "187",
         "kind": "string",
         "name": "string",
         "crossLanguageDefinitionId": "TypeSpec.string",
         "decorators": []
        },
        "value": "application/merge-patch+json",
        "decorators": []
       },
       "location": "Header",
       "isApiVersion": false,
       "isContentType": true,
       "isEndpoint": false,
       "explode": false,
       "isRequired": true,
       "kind": "Constant",
       "decorators": [],
       "skipUrlEncoding": false
      },
      {
       "$id": "188",
       "name": "body",
       "nameInRequest": "body",
       "type": {
        "$ref": "39"
       },
       "location": "Body",
       "isApiVersion": false,
       "isContentType": false,
       "isEndpoint": false,
       "explode": false,
       "isRequired": true,
       "kind": "Method",
       "decorators": [],
       "skipUrlEncoding": false
      }
     ],
     "responses": [
      {
       "$id": "189",
       "statusCodes": [
        204
       ],
       "headers": [],
       "isErrorResponse": false
      }
     ],
     "httpMethod": "PATCH",
     "uri": "{endpoint}",
     "path": "/type/property/nullable/duration/null",
     "requestMediaTypes": [
      "application/merge-patch+json"
     ],
     "bufferResponse": true,
     "generateProtocolMethod": true,
     "generateConvenienceMethod": false,
     "crossLanguageDefinitionId": "Type.Property.Nullable.Duration.patchNull",
     "decorators": []
    }
   ],
   "parent": "NullableClient",
   "parameters": [
    {
     "$id": "190",
     "name": "endpoint",
     "nameInRequest": "endpoint",
     "doc": "Service host",
     "type": {
      "$id": "191",
      "kind": "url",
      "name": "url",
      "crossLanguageDefinitionId": "TypeSpec.url"
     },
     "location": "Uri",
     "isApiVersion": false,
     "isContentType": false,
     "isRequired": true,
     "isEndpoint": true,
     "skipUrlEncoding": false,
     "explode": false,
     "kind": "Client",
     "defaultValue": {
      "$id": "192",
      "type": {
       "$id": "193",
       "kind": "string",
       "name": "string",
       "crossLanguageDefinitionId": "TypeSpec.string"
      },
      "value": "http://localhost:3000"
     }
    }
   ],
   "decorators": [],
   "crossLanguageDefinitionId": "Type.Property.Nullable.Duration"
  },
  {
   "$id": "194",
   "name": "CollectionsByte",
   "namespace": "Type.Property.Nullable",
   "operations": [
    {
     "$id": "195",
     "name": "getNonNull",
     "resourceName": "CollectionsByte",
     "doc": "Get models that will return all properties in the model",
     "accessibility": "public",
     "parameters": [
      {
       "$id": "196",
       "name": "accept",
       "nameInRequest": "Accept",
       "type": {
        "$id": "197",
        "kind": "constant",
        "valueType": {
         "$id": "198",
         "kind": "string",
         "name": "string",
         "crossLanguageDefinitionId": "TypeSpec.string",
         "decorators": []
        },
        "value": "application/json",
        "decorators": []
       },
       "location": "Header",
       "isApiVersion": false,
       "isContentType": false,
       "isEndpoint": false,
       "explode": false,
       "isRequired": true,
       "kind": "Constant",
       "decorators": [],
       "skipUrlEncoding": false
      }
     ],
     "responses": [
      {
       "$id": "199",
       "statusCodes": [
        200
       ],
       "bodyType": {
        "$ref": "28"
       },
       "headers": [],
       "isErrorResponse": false,
       "contentTypes": [
        "application/json"
       ]
      }
     ],
     "httpMethod": "GET",
     "uri": "{endpoint}",
     "path": "/type/property/nullable/collections/bytes/non-null",
     "bufferResponse": true,
     "generateProtocolMethod": true,
     "generateConvenienceMethod": true,
     "crossLanguageDefinitionId": "Type.Property.Nullable.CollectionsByte.getNonNull",
     "decorators": []
    },
    {
     "$id": "200",
     "name": "getNull",
     "resourceName": "CollectionsByte",
     "doc": "Get models that will return the default object",
     "accessibility": "public",
     "parameters": [
      {
       "$id": "201",
       "name": "accept",
       "nameInRequest": "Accept",
       "type": {
        "$id": "202",
        "kind": "constant",
        "valueType": {
         "$id": "203",
         "kind": "string",
         "name": "string",
         "crossLanguageDefinitionId": "TypeSpec.string",
         "decorators": []
        },
        "value": "application/json",
        "decorators": []
       },
       "location": "Header",
       "isApiVersion": false,
       "isContentType": false,
       "isEndpoint": false,
       "explode": false,
       "isRequired": true,
       "kind": "Constant",
       "decorators": [],
       "skipUrlEncoding": false
      }
     ],
     "responses": [
      {
       "$id": "204",
       "statusCodes": [
        200
       ],
       "bodyType": {
        "$ref": "28"
       },
       "headers": [],
       "isErrorResponse": false,
       "contentTypes": [
        "application/json"
       ]
      }
     ],
     "httpMethod": "GET",
     "uri": "{endpoint}",
     "path": "/type/property/nullable/collections/bytes/null",
     "bufferResponse": true,
     "generateProtocolMethod": true,
     "generateConvenienceMethod": true,
     "crossLanguageDefinitionId": "Type.Property.Nullable.CollectionsByte.getNull",
     "decorators": []
    },
    {
     "$id": "205",
     "name": "patchNonNull",
     "resourceName": "CollectionsByte",
     "doc": "Put a body with all properties present.",
     "accessibility": "public",
     "parameters": [
      {
       "$id": "206",
       "name": "contentType",
       "nameInRequest": "Content-Type",
       "doc": "content-type is application/merge-patch+json",
       "type": {
        "$id": "207",
        "kind": "constant",
        "valueType": {
         "$id": "208",
         "kind": "string",
         "name": "string",
         "crossLanguageDefinitionId": "TypeSpec.string",
         "decorators": []
        },
        "value": "application/merge-patch+json",
        "decorators": []
       },
       "location": "Header",
       "isApiVersion": false,
       "isContentType": true,
       "isEndpoint": false,
       "explode": false,
       "isRequired": true,
       "kind": "Constant",
       "decorators": [],
       "skipUrlEncoding": false
      },
      {
       "$id": "209",
       "name": "body",
       "nameInRequest": "body",
       "type": {
        "$ref": "28"
       },
       "location": "Body",
       "isApiVersion": false,
       "isContentType": false,
       "isEndpoint": false,
       "explode": false,
       "isRequired": true,
       "kind": "Method",
       "decorators": [],
       "skipUrlEncoding": false
      }
     ],
     "responses": [
      {
       "$id": "210",
       "statusCodes": [
        204
       ],
       "headers": [],
       "isErrorResponse": false
      }
     ],
     "httpMethod": "PATCH",
     "uri": "{endpoint}",
     "path": "/type/property/nullable/collections/bytes/non-null",
     "requestMediaTypes": [
      "application/merge-patch+json"
     ],
     "bufferResponse": true,
     "generateProtocolMethod": true,
     "generateConvenienceMethod": false,
     "crossLanguageDefinitionId": "Type.Property.Nullable.CollectionsByte.patchNonNull",
     "decorators": []
    },
    {
     "$id": "211",
     "name": "patchNull",
     "resourceName": "CollectionsByte",
     "doc": "Put a body with default properties.",
     "accessibility": "public",
     "parameters": [
      {
       "$id": "212",
       "name": "contentType",
       "nameInRequest": "Content-Type",
       "doc": "content-type is application/merge-patch+json",
       "type": {
        "$id": "213",
        "kind": "constant",
        "valueType": {
         "$id": "214",
         "kind": "string",
         "name": "string",
         "crossLanguageDefinitionId": "TypeSpec.string",
         "decorators": []
        },
        "value": "application/merge-patch+json",
        "decorators": []
       },
       "location": "Header",
       "isApiVersion": false,
       "isContentType": true,
       "isEndpoint": false,
       "explode": false,
       "isRequired": true,
       "kind": "Constant",
       "decorators": [],
       "skipUrlEncoding": false
      },
      {
       "$id": "215",
       "name": "body",
       "nameInRequest": "body",
       "type": {
        "$ref": "28"
       },
       "location": "Body",
       "isApiVersion": false,
       "isContentType": false,
       "isEndpoint": false,
       "explode": false,
       "isRequired": true,
       "kind": "Method",
       "decorators": [],
       "skipUrlEncoding": false
      }
     ],
     "responses": [
      {
       "$id": "216",
       "statusCodes": [
        204
       ],
       "headers": [],
       "isErrorResponse": false
      }
     ],
     "httpMethod": "PATCH",
     "uri": "{endpoint}",
     "path": "/type/property/nullable/collections/bytes/null",
     "requestMediaTypes": [
      "application/merge-patch+json"
     ],
     "bufferResponse": true,
     "generateProtocolMethod": true,
     "generateConvenienceMethod": false,
     "crossLanguageDefinitionId": "Type.Property.Nullable.CollectionsByte.patchNull",
     "decorators": []
    }
   ],
   "parent": "NullableClient",
   "parameters": [
    {
     "$id": "217",
     "name": "endpoint",
     "nameInRequest": "endpoint",
     "doc": "Service host",
     "type": {
      "$id": "218",
      "kind": "url",
      "name": "url",
      "crossLanguageDefinitionId": "TypeSpec.url"
     },
     "location": "Uri",
     "isApiVersion": false,
     "isContentType": false,
     "isRequired": true,
     "isEndpoint": true,
     "skipUrlEncoding": false,
     "explode": false,
     "kind": "Client",
     "defaultValue": {
      "$id": "219",
      "type": {
       "$id": "220",
       "kind": "string",
       "name": "string",
       "crossLanguageDefinitionId": "TypeSpec.string"
      },
      "value": "http://localhost:3000"
     }
    }
   ],
   "decorators": [],
   "crossLanguageDefinitionId": "Type.Property.Nullable.CollectionsByte"
  },
  {
   "$id": "221",
   "name": "CollectionsModel",
   "namespace": "Type.Property.Nullable",
   "operations": [
    {
     "$id": "222",
     "name": "getNonNull",
     "resourceName": "CollectionsModel",
     "doc": "Get models that will return all properties in the model",
     "accessibility": "public",
     "parameters": [
      {
       "$id": "223",
       "name": "accept",
       "nameInRequest": "Accept",
       "type": {
        "$id": "224",
        "kind": "constant",
        "valueType": {
         "$id": "225",
         "kind": "string",
         "name": "string",
         "crossLanguageDefinitionId": "TypeSpec.string",
         "decorators": []
        },
        "value": "application/json",
        "decorators": []
       },
       "location": "Header",
       "isApiVersion": false,
       "isContentType": false,
       "isEndpoint": false,
       "explode": false,
       "isRequired": true,
       "kind": "Constant",
       "decorators": [],
       "skipUrlEncoding": false
      }
     ],
     "responses": [
      {
       "$id": "226",
       "statusCodes": [
        200
       ],
       "bodyType": {
        "$ref": "13"
       },
       "headers": [],
       "isErrorResponse": false,
       "contentTypes": [
        "application/json"
       ]
      }
     ],
     "httpMethod": "GET",
     "uri": "{endpoint}",
     "path": "/type/property/nullable/collections/model/non-null",
     "bufferResponse": true,
     "generateProtocolMethod": true,
     "generateConvenienceMethod": true,
     "crossLanguageDefinitionId": "Type.Property.Nullable.CollectionsModel.getNonNull",
     "decorators": []
    },
    {
     "$id": "227",
     "name": "getNull",
     "resourceName": "CollectionsModel",
     "doc": "Get models that will return the default object",
     "accessibility": "public",
     "parameters": [
      {
       "$id": "228",
       "name": "accept",
       "nameInRequest": "Accept",
       "type": {
        "$id": "229",
        "kind": "constant",
        "valueType": {
         "$id": "230",
         "kind": "string",
         "name": "string",
         "crossLanguageDefinitionId": "TypeSpec.string",
         "decorators": []
        },
        "value": "application/json",
        "decorators": []
       },
       "location": "Header",
       "isApiVersion": false,
       "isContentType": false,
       "isEndpoint": false,
       "explode": false,
       "isRequired": true,
       "kind": "Constant",
       "decorators": [],
       "skipUrlEncoding": false
      }
     ],
     "responses": [
      {
       "$id": "231",
       "statusCodes": [
        200
       ],
       "bodyType": {
        "$ref": "13"
       },
       "headers": [],
       "isErrorResponse": false,
       "contentTypes": [
        "application/json"
       ]
      }
     ],
     "httpMethod": "GET",
     "uri": "{endpoint}",
     "path": "/type/property/nullable/collections/model/null",
     "bufferResponse": true,
     "generateProtocolMethod": true,
     "generateConvenienceMethod": true,
     "crossLanguageDefinitionId": "Type.Property.Nullable.CollectionsModel.getNull",
     "decorators": []
    },
    {
     "$id": "232",
     "name": "patchNonNull",
     "resourceName": "CollectionsModel",
     "doc": "Put a body with all properties present.",
     "accessibility": "public",
     "parameters": [
      {
       "$id": "233",
       "name": "contentType",
       "nameInRequest": "Content-Type",
       "doc": "content-type is application/merge-patch+json",
       "type": {
        "$id": "234",
        "kind": "constant",
        "valueType": {
         "$id": "235",
         "kind": "string",
         "name": "string",
         "crossLanguageDefinitionId": "TypeSpec.string",
         "decorators": []
        },
        "value": "application/merge-patch+json",
        "decorators": []
       },
       "location": "Header",
       "isApiVersion": false,
       "isContentType": true,
       "isEndpoint": false,
       "explode": false,
       "isRequired": true,
       "kind": "Constant",
       "decorators": [],
       "skipUrlEncoding": false
      },
      {
       "$id": "236",
       "name": "body",
       "nameInRequest": "body",
       "type": {
        "$ref": "13"
       },
       "location": "Body",
       "isApiVersion": false,
       "isContentType": false,
       "isEndpoint": false,
       "explode": false,
       "isRequired": true,
       "kind": "Method",
       "decorators": [],
       "skipUrlEncoding": false
      }
     ],
     "responses": [
      {
       "$id": "237",
       "statusCodes": [
        204
       ],
       "headers": [],
       "isErrorResponse": false
      }
     ],
     "httpMethod": "PATCH",
     "uri": "{endpoint}",
     "path": "/type/property/nullable/collections/model/non-null",
     "requestMediaTypes": [
      "application/merge-patch+json"
     ],
     "bufferResponse": true,
     "generateProtocolMethod": true,
     "generateConvenienceMethod": false,
     "crossLanguageDefinitionId": "Type.Property.Nullable.CollectionsModel.patchNonNull",
     "decorators": []
    },
    {
     "$id": "238",
     "name": "patchNull",
     "resourceName": "CollectionsModel",
     "doc": "Put a body with default properties.",
     "accessibility": "public",
     "parameters": [
      {
       "$id": "239",
       "name": "contentType",
       "nameInRequest": "Content-Type",
       "doc": "content-type is application/merge-patch+json",
       "type": {
        "$id": "240",
        "kind": "constant",
        "valueType": {
         "$id": "241",
         "kind": "string",
         "name": "string",
         "crossLanguageDefinitionId": "TypeSpec.string",
         "decorators": []
        },
        "value": "application/merge-patch+json",
        "decorators": []
       },
       "location": "Header",
       "isApiVersion": false,
       "isContentType": true,
       "isEndpoint": false,
       "explode": false,
       "isRequired": true,
       "kind": "Constant",
       "decorators": [],
       "skipUrlEncoding": false
      },
      {
       "$id": "242",
       "name": "body",
       "nameInRequest": "body",
       "type": {
        "$ref": "13"
       },
       "location": "Body",
       "isApiVersion": false,
       "isContentType": false,
       "isEndpoint": false,
       "explode": false,
       "isRequired": true,
       "kind": "Method",
       "decorators": [],
       "skipUrlEncoding": false
      }
     ],
     "responses": [
      {
       "$id": "243",
       "statusCodes": [
        204
       ],
       "headers": [],
       "isErrorResponse": false
      }
     ],
     "httpMethod": "PATCH",
     "uri": "{endpoint}",
     "path": "/type/property/nullable/collections/model/null",
     "requestMediaTypes": [
      "application/merge-patch+json"
     ],
     "bufferResponse": true,
     "generateProtocolMethod": true,
     "generateConvenienceMethod": false,
     "crossLanguageDefinitionId": "Type.Property.Nullable.CollectionsModel.patchNull",
     "decorators": []
    }
   ],
   "parent": "NullableClient",
   "parameters": [
    {
     "$id": "244",
     "name": "endpoint",
     "nameInRequest": "endpoint",
     "doc": "Service host",
     "type": {
      "$id": "245",
      "kind": "url",
      "name": "url",
      "crossLanguageDefinitionId": "TypeSpec.url"
     },
     "location": "Uri",
     "isApiVersion": false,
     "isContentType": false,
     "isRequired": true,
     "isEndpoint": true,
     "skipUrlEncoding": false,
     "explode": false,
     "kind": "Client",
     "defaultValue": {
      "$id": "246",
      "type": {
       "$id": "247",
       "kind": "string",
       "name": "string",
       "crossLanguageDefinitionId": "TypeSpec.string"
      },
      "value": "http://localhost:3000"
     }
    }
   ],
   "decorators": [],
   "crossLanguageDefinitionId": "Type.Property.Nullable.CollectionsModel"
  },
  {
   "$id": "248",
   "name": "CollectionsString",
   "namespace": "Type.Property.Nullable",
   "operations": [
    {
     "$id": "249",
     "name": "getNonNull",
     "resourceName": "CollectionsString",
     "doc": "Get models that will return all properties in the model",
     "accessibility": "public",
     "parameters": [
      {
       "$id": "250",
       "name": "accept",
       "nameInRequest": "Accept",
       "type": {
        "$id": "251",
        "kind": "constant",
        "valueType": {
         "$id": "252",
         "kind": "string",
         "name": "string",
         "crossLanguageDefinitionId": "TypeSpec.string",
         "decorators": []
        },
        "value": "application/json",
        "decorators": []
       },
       "location": "Header",
       "isApiVersion": false,
       "isContentType": false,
       "isEndpoint": false,
       "explode": false,
       "isRequired": true,
       "kind": "Constant",
       "decorators": [],
       "skipUrlEncoding": false
      }
     ],
     "responses": [
      {
       "$id": "253",
       "statusCodes": [
        200
       ],
       "bodyType": {
        "$ref": "2"
       },
       "headers": [],
       "isErrorResponse": false,
       "contentTypes": [
        "application/json"
       ]
      }
     ],
     "httpMethod": "GET",
     "uri": "{endpoint}",
     "path": "/type/property/nullable/collections/string/non-null",
     "bufferResponse": true,
     "generateProtocolMethod": true,
     "generateConvenienceMethod": true,
     "crossLanguageDefinitionId": "Type.Property.Nullable.CollectionsString.getNonNull",
     "decorators": []
    },
    {
     "$id": "254",
     "name": "getNull",
     "resourceName": "CollectionsString",
     "doc": "Get models that will return the default object",
     "accessibility": "public",
     "parameters": [
      {
       "$id": "255",
       "name": "accept",
       "nameInRequest": "Accept",
       "type": {
        "$id": "256",
        "kind": "constant",
        "valueType": {
         "$id": "257",
         "kind": "string",
         "name": "string",
         "crossLanguageDefinitionId": "TypeSpec.string",
         "decorators": []
        },
        "value": "application/json",
        "decorators": []
       },
       "location": "Header",
       "isApiVersion": false,
       "isContentType": false,
       "isEndpoint": false,
       "explode": false,
       "isRequired": true,
       "kind": "Constant",
       "decorators": [],
       "skipUrlEncoding": false
      }
     ],
     "responses": [
      {
       "$id": "258",
       "statusCodes": [
        200
       ],
       "bodyType": {
        "$ref": "2"
       },
       "headers": [],
       "isErrorResponse": false,
       "contentTypes": [
        "application/json"
       ]
      }
     ],
     "httpMethod": "GET",
     "uri": "{endpoint}",
     "path": "/type/property/nullable/collections/string/null",
     "bufferResponse": true,
     "generateProtocolMethod": true,
     "generateConvenienceMethod": true,
     "crossLanguageDefinitionId": "Type.Property.Nullable.CollectionsString.getNull",
     "decorators": []
    },
    {
     "$id": "259",
     "name": "patchNonNull",
     "resourceName": "CollectionsString",
     "doc": "Put a body with all properties present.",
     "accessibility": "public",
     "parameters": [
      {
       "$id": "260",
       "name": "contentType",
       "nameInRequest": "Content-Type",
       "doc": "content-type is application/merge-patch+json",
       "type": {
        "$id": "261",
        "kind": "constant",
        "valueType": {
         "$id": "262",
         "kind": "string",
         "name": "string",
         "crossLanguageDefinitionId": "TypeSpec.string",
         "decorators": []
        },
        "value": "application/merge-patch+json",
        "decorators": []
       },
       "location": "Header",
       "isApiVersion": false,
       "isContentType": true,
       "isEndpoint": false,
       "explode": false,
       "isRequired": true,
       "kind": "Constant",
       "decorators": [],
       "skipUrlEncoding": false
      },
      {
       "$id": "263",
       "name": "body",
       "nameInRequest": "body",
       "type": {
        "$ref": "2"
       },
       "location": "Body",
       "isApiVersion": false,
       "isContentType": false,
       "isEndpoint": false,
       "explode": false,
       "isRequired": true,
       "kind": "Method",
       "decorators": [],
       "skipUrlEncoding": false
      }
     ],
     "responses": [
      {
       "$id": "264",
       "statusCodes": [
        204
       ],
       "headers": [],
       "isErrorResponse": false
      }
     ],
     "httpMethod": "PATCH",
     "uri": "{endpoint}",
     "path": "/type/property/nullable/collections/string/non-null",
     "requestMediaTypes": [
      "application/merge-patch+json"
     ],
     "bufferResponse": true,
     "generateProtocolMethod": true,
     "generateConvenienceMethod": false,
     "crossLanguageDefinitionId": "Type.Property.Nullable.CollectionsString.patchNonNull",
     "decorators": []
    },
    {
     "$id": "265",
     "name": "patchNull",
     "resourceName": "CollectionsString",
     "doc": "Put a body with default properties.",
     "accessibility": "public",
     "parameters": [
      {
       "$id": "266",
       "name": "contentType",
       "nameInRequest": "Content-Type",
       "doc": "content-type is application/merge-patch+json",
       "type": {
        "$id": "267",
        "kind": "constant",
        "valueType": {
         "$id": "268",
         "kind": "string",
         "name": "string",
         "crossLanguageDefinitionId": "TypeSpec.string",
         "decorators": []
        },
        "value": "application/merge-patch+json",
        "decorators": []
       },
       "location": "Header",
       "isApiVersion": false,
       "isContentType": true,
       "isEndpoint": false,
       "explode": false,
       "isRequired": true,
       "kind": "Constant",
       "decorators": [],
       "skipUrlEncoding": false
      },
      {
       "$id": "269",
       "name": "body",
       "nameInRequest": "body",
       "type": {
        "$ref": "2"
       },
       "location": "Body",
       "isApiVersion": false,
       "isContentType": false,
       "isEndpoint": false,
       "explode": false,
       "isRequired": true,
       "kind": "Method",
       "decorators": [],
       "skipUrlEncoding": false
      }
     ],
     "responses": [
      {
       "$id": "270",
       "statusCodes": [
        204
       ],
       "headers": [],
       "isErrorResponse": false
      }
     ],
     "httpMethod": "PATCH",
     "uri": "{endpoint}",
     "path": "/type/property/nullable/collections/string/null",
     "requestMediaTypes": [
      "application/merge-patch+json"
     ],
     "bufferResponse": true,
     "generateProtocolMethod": true,
     "generateConvenienceMethod": false,
     "crossLanguageDefinitionId": "Type.Property.Nullable.CollectionsString.patchNull",
     "decorators": []
    }
   ],
   "parent": "NullableClient",
   "parameters": [
    {
     "$id": "271",
     "name": "endpoint",
     "nameInRequest": "endpoint",
     "doc": "Service host",
     "type": {
      "$id": "272",
      "kind": "url",
      "name": "url",
      "crossLanguageDefinitionId": "TypeSpec.url"
     },
     "location": "Uri",
     "isApiVersion": false,
     "isContentType": false,
     "isRequired": true,
     "isEndpoint": true,
     "skipUrlEncoding": false,
     "explode": false,
     "kind": "Client",
     "defaultValue": {
      "$id": "273",
      "type": {
       "$id": "274",
       "kind": "string",
       "name": "string",
       "crossLanguageDefinitionId": "TypeSpec.string"
      },
      "value": "http://localhost:3000"
     }
    }
   ],
   "decorators": [],
   "crossLanguageDefinitionId": "Type.Property.Nullable.CollectionsString"
>>>>>>> 586a120e
  }
 ]
}<|MERGE_RESOLUTION|>--- conflicted
+++ resolved
@@ -579,7 +579,6 @@
  "clients": [
   {
    "$id": "81",
-<<<<<<< HEAD
    "kind": "client",
    "name": "NullableClient",
    "namespace": "Type.Property.Nullable",
@@ -587,42 +586,15 @@
    "parameters": [
     {
      "$id": "82",
-     "Name": "endpoint",
-     "NameInRequest": "endpoint",
-     "Doc": "Service host",
-     "Type": {
-=======
-   "name": "NullableClient",
-   "namespace": "Type.Property.Nullable",
-   "doc": "Illustrates models with nullable properties.",
-   "operations": [],
-   "parameters": [
-    {
-     "$id": "82",
      "name": "endpoint",
      "nameInRequest": "endpoint",
      "doc": "Service host",
      "type": {
->>>>>>> 586a120e
       "$id": "83",
       "kind": "url",
       "name": "url",
       "crossLanguageDefinitionId": "TypeSpec.url"
      },
-<<<<<<< HEAD
-     "Location": "Uri",
-     "IsApiVersion": false,
-     "IsResourceParameter": false,
-     "IsContentType": false,
-     "IsRequired": true,
-     "IsEndpoint": true,
-     "SkipUrlEncoding": false,
-     "Explode": false,
-     "Kind": "Client",
-     "DefaultValue": {
-      "$id": "84",
-      "Type": {
-=======
      "location": "Uri",
      "isApiVersion": false,
      "isContentType": false,
@@ -634,7 +606,6 @@
      "defaultValue": {
       "$id": "84",
       "type": {
->>>>>>> 586a120e
        "$id": "85",
        "kind": "string",
        "name": "string",
@@ -644,7 +615,6 @@
      }
     }
    ],
-<<<<<<< HEAD
    "operations": [],
    "apiVersions": [],
    "crossLanguageDefinitionId": "Type.Property.Nullable",
@@ -658,49 +628,48 @@
      "parameters": [
       {
        "$id": "87",
-       "Name": "endpoint",
-       "NameInRequest": "endpoint",
-       "Doc": "Service host",
-       "Type": {
+       "name": "endpoint",
+       "nameInRequest": "endpoint",
+       "doc": "Service host",
+       "type": {
         "$id": "88",
         "kind": "url",
         "name": "url",
         "crossLanguageDefinitionId": "TypeSpec.url"
        },
-       "Location": "Uri",
-       "IsApiVersion": false,
-       "IsResourceParameter": false,
-       "IsContentType": false,
-       "IsRequired": true,
-       "IsEndpoint": true,
-       "SkipUrlEncoding": false,
-       "Explode": false,
-       "Kind": "Client",
-       "DefaultValue": {
+       "location": "Uri",
+       "isApiVersion": false,
+       "isContentType": false,
+       "isRequired": true,
+       "isEndpoint": true,
+       "skipUrlEncoding": false,
+       "explode": false,
+       "kind": "Client",
+       "defaultValue": {
         "$id": "89",
-        "Type": {
+        "type": {
          "$id": "90",
          "kind": "string",
          "name": "string",
          "crossLanguageDefinitionId": "TypeSpec.string"
         },
-        "Value": "http://localhost:3000"
+        "value": "http://localhost:3000"
        }
       }
      ],
      "operations": [
       {
        "$id": "91",
-       "Name": "getNonNull",
-       "ResourceName": "String",
-       "Doc": "Get models that will return all properties in the model",
-       "Accessibility": "public",
-       "Parameters": [
+       "name": "getNonNull",
+       "resourceName": "String",
+       "doc": "Get models that will return all properties in the model",
+       "accessibility": "public",
+       "parameters": [
         {
          "$id": "92",
-         "Name": "accept",
-         "NameInRequest": "Accept",
-         "Type": {
+         "name": "accept",
+         "nameInRequest": "Accept",
+         "type": {
           "$id": "93",
           "kind": "constant",
           "valueType": {
@@ -713,54 +682,54 @@
           "value": "application/json",
           "decorators": []
          },
-         "Location": "Header",
-         "IsApiVersion": false,
-         "IsContentType": false,
-         "IsEndpoint": false,
-         "Explode": false,
-         "IsRequired": true,
-         "Kind": "Constant",
-         "Decorators": [],
-         "SkipUrlEncoding": false
-        }
-       ],
-       "Responses": [
+         "location": "Header",
+         "isApiVersion": false,
+         "isContentType": false,
+         "isEndpoint": false,
+         "explode": false,
+         "isRequired": true,
+         "kind": "Constant",
+         "decorators": [],
+         "skipUrlEncoding": false
+        }
+       ],
+       "responses": [
         {
          "$id": "95",
-         "StatusCodes": [
+         "statusCodes": [
           200
          ],
-         "BodyType": {
+         "bodyType": {
           "$ref": "71"
          },
-         "Headers": [],
-         "IsErrorResponse": false,
-         "ContentTypes": [
+         "headers": [],
+         "isErrorResponse": false,
+         "contentTypes": [
           "application/json"
          ]
         }
        ],
-       "HttpMethod": "GET",
-       "Uri": "{endpoint}",
-       "Path": "/type/property/nullable/string/non-null",
-       "BufferResponse": true,
-       "GenerateProtocolMethod": true,
-       "GenerateConvenienceMethod": true,
-       "CrossLanguageDefinitionId": "Type.Property.Nullable.String.getNonNull",
-       "Decorators": []
+       "httpMethod": "GET",
+       "uri": "{endpoint}",
+       "path": "/type/property/nullable/string/non-null",
+       "bufferResponse": true,
+       "generateProtocolMethod": true,
+       "generateConvenienceMethod": true,
+       "crossLanguageDefinitionId": "Type.Property.Nullable.String.getNonNull",
+       "decorators": []
       },
       {
        "$id": "96",
-       "Name": "getNull",
-       "ResourceName": "String",
-       "Doc": "Get models that will return the default object",
-       "Accessibility": "public",
-       "Parameters": [
+       "name": "getNull",
+       "resourceName": "String",
+       "doc": "Get models that will return the default object",
+       "accessibility": "public",
+       "parameters": [
         {
          "$id": "97",
-         "Name": "accept",
-         "NameInRequest": "Accept",
-         "Type": {
+         "name": "accept",
+         "nameInRequest": "Accept",
+         "type": {
           "$id": "98",
           "kind": "constant",
           "valueType": {
@@ -773,55 +742,55 @@
           "value": "application/json",
           "decorators": []
          },
-         "Location": "Header",
-         "IsApiVersion": false,
-         "IsContentType": false,
-         "IsEndpoint": false,
-         "Explode": false,
-         "IsRequired": true,
-         "Kind": "Constant",
-         "Decorators": [],
-         "SkipUrlEncoding": false
-        }
-       ],
-       "Responses": [
+         "location": "Header",
+         "isApiVersion": false,
+         "isContentType": false,
+         "isEndpoint": false,
+         "explode": false,
+         "isRequired": true,
+         "kind": "Constant",
+         "decorators": [],
+         "skipUrlEncoding": false
+        }
+       ],
+       "responses": [
         {
          "$id": "100",
-         "StatusCodes": [
+         "statusCodes": [
           200
          ],
-         "BodyType": {
+         "bodyType": {
           "$ref": "71"
          },
-         "Headers": [],
-         "IsErrorResponse": false,
-         "ContentTypes": [
+         "headers": [],
+         "isErrorResponse": false,
+         "contentTypes": [
           "application/json"
          ]
         }
        ],
-       "HttpMethod": "GET",
-       "Uri": "{endpoint}",
-       "Path": "/type/property/nullable/string/null",
-       "BufferResponse": true,
-       "GenerateProtocolMethod": true,
-       "GenerateConvenienceMethod": true,
-       "CrossLanguageDefinitionId": "Type.Property.Nullable.String.getNull",
-       "Decorators": []
+       "httpMethod": "GET",
+       "uri": "{endpoint}",
+       "path": "/type/property/nullable/string/null",
+       "bufferResponse": true,
+       "generateProtocolMethod": true,
+       "generateConvenienceMethod": true,
+       "crossLanguageDefinitionId": "Type.Property.Nullable.String.getNull",
+       "decorators": []
       },
       {
        "$id": "101",
-       "Name": "patchNonNull",
-       "ResourceName": "String",
-       "Doc": "Put a body with all properties present.",
-       "Accessibility": "public",
-       "Parameters": [
+       "name": "patchNonNull",
+       "resourceName": "String",
+       "doc": "Put a body with all properties present.",
+       "accessibility": "public",
+       "parameters": [
         {
          "$id": "102",
-         "Name": "contentType",
-         "NameInRequest": "Content-Type",
-         "Doc": "content-type is application/merge-patch+json",
-         "Type": {
+         "name": "contentType",
+         "nameInRequest": "Content-Type",
+         "doc": "content-type is application/merge-patch+json",
+         "type": {
           "$id": "103",
           "kind": "constant",
           "valueType": {
@@ -834,69 +803,69 @@
           "value": "application/merge-patch+json",
           "decorators": []
          },
-         "Location": "Header",
-         "IsApiVersion": false,
-         "IsContentType": true,
-         "IsEndpoint": false,
-         "Explode": false,
-         "IsRequired": true,
-         "Kind": "Constant",
-         "Decorators": [],
-         "SkipUrlEncoding": false
+         "location": "Header",
+         "isApiVersion": false,
+         "isContentType": true,
+         "isEndpoint": false,
+         "explode": false,
+         "isRequired": true,
+         "kind": "Constant",
+         "decorators": [],
+         "skipUrlEncoding": false
         },
         {
          "$id": "105",
-         "Name": "body",
-         "NameInRequest": "body",
-         "Type": {
+         "name": "body",
+         "nameInRequest": "body",
+         "type": {
           "$ref": "71"
          },
-         "Location": "Body",
-         "IsApiVersion": false,
-         "IsContentType": false,
-         "IsEndpoint": false,
-         "Explode": false,
-         "IsRequired": true,
-         "Kind": "Method",
-         "Decorators": [],
-         "SkipUrlEncoding": false
-        }
-       ],
-       "Responses": [
+         "location": "Body",
+         "isApiVersion": false,
+         "isContentType": false,
+         "isEndpoint": false,
+         "explode": false,
+         "isRequired": true,
+         "kind": "Method",
+         "decorators": [],
+         "skipUrlEncoding": false
+        }
+       ],
+       "responses": [
         {
          "$id": "106",
-         "StatusCodes": [
+         "statusCodes": [
           204
          ],
-         "Headers": [],
-         "IsErrorResponse": false
-        }
-       ],
-       "HttpMethod": "PATCH",
-       "Uri": "{endpoint}",
-       "Path": "/type/property/nullable/string/non-null",
-       "RequestMediaTypes": [
+         "headers": [],
+         "isErrorResponse": false
+        }
+       ],
+       "httpMethod": "PATCH",
+       "uri": "{endpoint}",
+       "path": "/type/property/nullable/string/non-null",
+       "requestMediaTypes": [
         "application/merge-patch+json"
        ],
-       "BufferResponse": true,
-       "GenerateProtocolMethod": true,
-       "GenerateConvenienceMethod": false,
-       "CrossLanguageDefinitionId": "Type.Property.Nullable.String.patchNonNull",
-       "Decorators": []
+       "bufferResponse": true,
+       "generateProtocolMethod": true,
+       "generateConvenienceMethod": false,
+       "crossLanguageDefinitionId": "Type.Property.Nullable.String.patchNonNull",
+       "decorators": []
       },
       {
        "$id": "107",
-       "Name": "patchNull",
-       "ResourceName": "String",
-       "Doc": "Put a body with default properties.",
-       "Accessibility": "public",
-       "Parameters": [
+       "name": "patchNull",
+       "resourceName": "String",
+       "doc": "Put a body with default properties.",
+       "accessibility": "public",
+       "parameters": [
         {
          "$id": "108",
-         "Name": "contentType",
-         "NameInRequest": "Content-Type",
-         "Doc": "content-type is application/merge-patch+json",
-         "Type": {
+         "name": "contentType",
+         "nameInRequest": "Content-Type",
+         "doc": "content-type is application/merge-patch+json",
+         "type": {
           "$id": "109",
           "kind": "constant",
           "valueType": {
@@ -909,55 +878,55 @@
           "value": "application/merge-patch+json",
           "decorators": []
          },
-         "Location": "Header",
-         "IsApiVersion": false,
-         "IsContentType": true,
-         "IsEndpoint": false,
-         "Explode": false,
-         "IsRequired": true,
-         "Kind": "Constant",
-         "Decorators": [],
-         "SkipUrlEncoding": false
+         "location": "Header",
+         "isApiVersion": false,
+         "isContentType": true,
+         "isEndpoint": false,
+         "explode": false,
+         "isRequired": true,
+         "kind": "Constant",
+         "decorators": [],
+         "skipUrlEncoding": false
         },
         {
          "$id": "111",
-         "Name": "body",
-         "NameInRequest": "body",
-         "Type": {
+         "name": "body",
+         "nameInRequest": "body",
+         "type": {
           "$ref": "71"
          },
-         "Location": "Body",
-         "IsApiVersion": false,
-         "IsContentType": false,
-         "IsEndpoint": false,
-         "Explode": false,
-         "IsRequired": true,
-         "Kind": "Method",
-         "Decorators": [],
-         "SkipUrlEncoding": false
-        }
-       ],
-       "Responses": [
+         "location": "Body",
+         "isApiVersion": false,
+         "isContentType": false,
+         "isEndpoint": false,
+         "explode": false,
+         "isRequired": true,
+         "kind": "Method",
+         "decorators": [],
+         "skipUrlEncoding": false
+        }
+       ],
+       "responses": [
         {
          "$id": "112",
-         "StatusCodes": [
+         "statusCodes": [
           204
          ],
-         "Headers": [],
-         "IsErrorResponse": false
-        }
-       ],
-       "HttpMethod": "PATCH",
-       "Uri": "{endpoint}",
-       "Path": "/type/property/nullable/string/null",
-       "RequestMediaTypes": [
+         "headers": [],
+         "isErrorResponse": false
+        }
+       ],
+       "httpMethod": "PATCH",
+       "uri": "{endpoint}",
+       "path": "/type/property/nullable/string/null",
+       "requestMediaTypes": [
         "application/merge-patch+json"
        ],
-       "BufferResponse": true,
-       "GenerateProtocolMethod": true,
-       "GenerateConvenienceMethod": false,
-       "CrossLanguageDefinitionId": "Type.Property.Nullable.String.patchNull",
-       "Decorators": []
+       "bufferResponse": true,
+       "generateProtocolMethod": true,
+       "generateConvenienceMethod": false,
+       "crossLanguageDefinitionId": "Type.Property.Nullable.String.patchNull",
+       "decorators": []
       }
      ],
      "apiVersions": [],
@@ -975,49 +944,48 @@
      "parameters": [
       {
        "$id": "114",
-       "Name": "endpoint",
-       "NameInRequest": "endpoint",
-       "Doc": "Service host",
-       "Type": {
+       "name": "endpoint",
+       "nameInRequest": "endpoint",
+       "doc": "Service host",
+       "type": {
         "$id": "115",
         "kind": "url",
         "name": "url",
         "crossLanguageDefinitionId": "TypeSpec.url"
        },
-       "Location": "Uri",
-       "IsApiVersion": false,
-       "IsResourceParameter": false,
-       "IsContentType": false,
-       "IsRequired": true,
-       "IsEndpoint": true,
-       "SkipUrlEncoding": false,
-       "Explode": false,
-       "Kind": "Client",
-       "DefaultValue": {
+       "location": "Uri",
+       "isApiVersion": false,
+       "isContentType": false,
+       "isRequired": true,
+       "isEndpoint": true,
+       "skipUrlEncoding": false,
+       "explode": false,
+       "kind": "Client",
+       "defaultValue": {
         "$id": "116",
-        "Type": {
+        "type": {
          "$id": "117",
          "kind": "string",
          "name": "string",
          "crossLanguageDefinitionId": "TypeSpec.string"
         },
-        "Value": "http://localhost:3000"
+        "value": "http://localhost:3000"
        }
       }
      ],
      "operations": [
       {
        "$id": "118",
-       "Name": "getNonNull",
-       "ResourceName": "Bytes",
-       "Doc": "Get models that will return all properties in the model",
-       "Accessibility": "public",
-       "Parameters": [
+       "name": "getNonNull",
+       "resourceName": "Bytes",
+       "doc": "Get models that will return all properties in the model",
+       "accessibility": "public",
+       "parameters": [
         {
          "$id": "119",
-         "Name": "accept",
-         "NameInRequest": "Accept",
-         "Type": {
+         "name": "accept",
+         "nameInRequest": "Accept",
+         "type": {
           "$id": "120",
           "kind": "constant",
           "valueType": {
@@ -1030,54 +998,54 @@
           "value": "application/json",
           "decorators": []
          },
-         "Location": "Header",
-         "IsApiVersion": false,
-         "IsContentType": false,
-         "IsEndpoint": false,
-         "Explode": false,
-         "IsRequired": true,
-         "Kind": "Constant",
-         "Decorators": [],
-         "SkipUrlEncoding": false
-        }
-       ],
-       "Responses": [
+         "location": "Header",
+         "isApiVersion": false,
+         "isContentType": false,
+         "isEndpoint": false,
+         "explode": false,
+         "isRequired": true,
+         "kind": "Constant",
+         "decorators": [],
+         "skipUrlEncoding": false
+        }
+       ],
+       "responses": [
         {
          "$id": "122",
-         "StatusCodes": [
+         "statusCodes": [
           200
          ],
-         "BodyType": {
+         "bodyType": {
           "$ref": "61"
          },
-         "Headers": [],
-         "IsErrorResponse": false,
-         "ContentTypes": [
+         "headers": [],
+         "isErrorResponse": false,
+         "contentTypes": [
           "application/json"
          ]
         }
        ],
-       "HttpMethod": "GET",
-       "Uri": "{endpoint}",
-       "Path": "/type/property/nullable/bytes/non-null",
-       "BufferResponse": true,
-       "GenerateProtocolMethod": true,
-       "GenerateConvenienceMethod": true,
-       "CrossLanguageDefinitionId": "Type.Property.Nullable.Bytes.getNonNull",
-       "Decorators": []
+       "httpMethod": "GET",
+       "uri": "{endpoint}",
+       "path": "/type/property/nullable/bytes/non-null",
+       "bufferResponse": true,
+       "generateProtocolMethod": true,
+       "generateConvenienceMethod": true,
+       "crossLanguageDefinitionId": "Type.Property.Nullable.Bytes.getNonNull",
+       "decorators": []
       },
       {
        "$id": "123",
-       "Name": "getNull",
-       "ResourceName": "Bytes",
-       "Doc": "Get models that will return the default object",
-       "Accessibility": "public",
-       "Parameters": [
+       "name": "getNull",
+       "resourceName": "Bytes",
+       "doc": "Get models that will return the default object",
+       "accessibility": "public",
+       "parameters": [
         {
          "$id": "124",
-         "Name": "accept",
-         "NameInRequest": "Accept",
-         "Type": {
+         "name": "accept",
+         "nameInRequest": "Accept",
+         "type": {
           "$id": "125",
           "kind": "constant",
           "valueType": {
@@ -1090,55 +1058,55 @@
           "value": "application/json",
           "decorators": []
          },
-         "Location": "Header",
-         "IsApiVersion": false,
-         "IsContentType": false,
-         "IsEndpoint": false,
-         "Explode": false,
-         "IsRequired": true,
-         "Kind": "Constant",
-         "Decorators": [],
-         "SkipUrlEncoding": false
-        }
-       ],
-       "Responses": [
+         "location": "Header",
+         "isApiVersion": false,
+         "isContentType": false,
+         "isEndpoint": false,
+         "explode": false,
+         "isRequired": true,
+         "kind": "Constant",
+         "decorators": [],
+         "skipUrlEncoding": false
+        }
+       ],
+       "responses": [
         {
          "$id": "127",
-         "StatusCodes": [
+         "statusCodes": [
           200
          ],
-         "BodyType": {
+         "bodyType": {
           "$ref": "61"
          },
-         "Headers": [],
-         "IsErrorResponse": false,
-         "ContentTypes": [
+         "headers": [],
+         "isErrorResponse": false,
+         "contentTypes": [
           "application/json"
          ]
         }
        ],
-       "HttpMethod": "GET",
-       "Uri": "{endpoint}",
-       "Path": "/type/property/nullable/bytes/null",
-       "BufferResponse": true,
-       "GenerateProtocolMethod": true,
-       "GenerateConvenienceMethod": true,
-       "CrossLanguageDefinitionId": "Type.Property.Nullable.Bytes.getNull",
-       "Decorators": []
+       "httpMethod": "GET",
+       "uri": "{endpoint}",
+       "path": "/type/property/nullable/bytes/null",
+       "bufferResponse": true,
+       "generateProtocolMethod": true,
+       "generateConvenienceMethod": true,
+       "crossLanguageDefinitionId": "Type.Property.Nullable.Bytes.getNull",
+       "decorators": []
       },
       {
        "$id": "128",
-       "Name": "patchNonNull",
-       "ResourceName": "Bytes",
-       "Doc": "Put a body with all properties present.",
-       "Accessibility": "public",
-       "Parameters": [
+       "name": "patchNonNull",
+       "resourceName": "Bytes",
+       "doc": "Put a body with all properties present.",
+       "accessibility": "public",
+       "parameters": [
         {
          "$id": "129",
-         "Name": "contentType",
-         "NameInRequest": "Content-Type",
-         "Doc": "content-type is application/merge-patch+json",
-         "Type": {
+         "name": "contentType",
+         "nameInRequest": "Content-Type",
+         "doc": "content-type is application/merge-patch+json",
+         "type": {
           "$id": "130",
           "kind": "constant",
           "valueType": {
@@ -1151,69 +1119,69 @@
           "value": "application/merge-patch+json",
           "decorators": []
          },
-         "Location": "Header",
-         "IsApiVersion": false,
-         "IsContentType": true,
-         "IsEndpoint": false,
-         "Explode": false,
-         "IsRequired": true,
-         "Kind": "Constant",
-         "Decorators": [],
-         "SkipUrlEncoding": false
+         "location": "Header",
+         "isApiVersion": false,
+         "isContentType": true,
+         "isEndpoint": false,
+         "explode": false,
+         "isRequired": true,
+         "kind": "Constant",
+         "decorators": [],
+         "skipUrlEncoding": false
         },
         {
          "$id": "132",
-         "Name": "body",
-         "NameInRequest": "body",
-         "Type": {
+         "name": "body",
+         "nameInRequest": "body",
+         "type": {
           "$ref": "61"
          },
-         "Location": "Body",
-         "IsApiVersion": false,
-         "IsContentType": false,
-         "IsEndpoint": false,
-         "Explode": false,
-         "IsRequired": true,
-         "Kind": "Method",
-         "Decorators": [],
-         "SkipUrlEncoding": false
-        }
-       ],
-       "Responses": [
+         "location": "Body",
+         "isApiVersion": false,
+         "isContentType": false,
+         "isEndpoint": false,
+         "explode": false,
+         "isRequired": true,
+         "kind": "Method",
+         "decorators": [],
+         "skipUrlEncoding": false
+        }
+       ],
+       "responses": [
         {
          "$id": "133",
-         "StatusCodes": [
+         "statusCodes": [
           204
          ],
-         "Headers": [],
-         "IsErrorResponse": false
-        }
-       ],
-       "HttpMethod": "PATCH",
-       "Uri": "{endpoint}",
-       "Path": "/type/property/nullable/bytes/non-null",
-       "RequestMediaTypes": [
+         "headers": [],
+         "isErrorResponse": false
+        }
+       ],
+       "httpMethod": "PATCH",
+       "uri": "{endpoint}",
+       "path": "/type/property/nullable/bytes/non-null",
+       "requestMediaTypes": [
         "application/merge-patch+json"
        ],
-       "BufferResponse": true,
-       "GenerateProtocolMethod": true,
-       "GenerateConvenienceMethod": false,
-       "CrossLanguageDefinitionId": "Type.Property.Nullable.Bytes.patchNonNull",
-       "Decorators": []
+       "bufferResponse": true,
+       "generateProtocolMethod": true,
+       "generateConvenienceMethod": false,
+       "crossLanguageDefinitionId": "Type.Property.Nullable.Bytes.patchNonNull",
+       "decorators": []
       },
       {
        "$id": "134",
-       "Name": "patchNull",
-       "ResourceName": "Bytes",
-       "Doc": "Put a body with default properties.",
-       "Accessibility": "public",
-       "Parameters": [
+       "name": "patchNull",
+       "resourceName": "Bytes",
+       "doc": "Put a body with default properties.",
+       "accessibility": "public",
+       "parameters": [
         {
          "$id": "135",
-         "Name": "contentType",
-         "NameInRequest": "Content-Type",
-         "Doc": "content-type is application/merge-patch+json",
-         "Type": {
+         "name": "contentType",
+         "nameInRequest": "Content-Type",
+         "doc": "content-type is application/merge-patch+json",
+         "type": {
           "$id": "136",
           "kind": "constant",
           "valueType": {
@@ -1226,55 +1194,55 @@
           "value": "application/merge-patch+json",
           "decorators": []
          },
-         "Location": "Header",
-         "IsApiVersion": false,
-         "IsContentType": true,
-         "IsEndpoint": false,
-         "Explode": false,
-         "IsRequired": true,
-         "Kind": "Constant",
-         "Decorators": [],
-         "SkipUrlEncoding": false
+         "location": "Header",
+         "isApiVersion": false,
+         "isContentType": true,
+         "isEndpoint": false,
+         "explode": false,
+         "isRequired": true,
+         "kind": "Constant",
+         "decorators": [],
+         "skipUrlEncoding": false
         },
         {
          "$id": "138",
-         "Name": "body",
-         "NameInRequest": "body",
-         "Type": {
+         "name": "body",
+         "nameInRequest": "body",
+         "type": {
           "$ref": "61"
          },
-         "Location": "Body",
-         "IsApiVersion": false,
-         "IsContentType": false,
-         "IsEndpoint": false,
-         "Explode": false,
-         "IsRequired": true,
-         "Kind": "Method",
-         "Decorators": [],
-         "SkipUrlEncoding": false
-        }
-       ],
-       "Responses": [
+         "location": "Body",
+         "isApiVersion": false,
+         "isContentType": false,
+         "isEndpoint": false,
+         "explode": false,
+         "isRequired": true,
+         "kind": "Method",
+         "decorators": [],
+         "skipUrlEncoding": false
+        }
+       ],
+       "responses": [
         {
          "$id": "139",
-         "StatusCodes": [
+         "statusCodes": [
           204
          ],
-         "Headers": [],
-         "IsErrorResponse": false
-        }
-       ],
-       "HttpMethod": "PATCH",
-       "Uri": "{endpoint}",
-       "Path": "/type/property/nullable/bytes/null",
-       "RequestMediaTypes": [
+         "headers": [],
+         "isErrorResponse": false
+        }
+       ],
+       "httpMethod": "PATCH",
+       "uri": "{endpoint}",
+       "path": "/type/property/nullable/bytes/null",
+       "requestMediaTypes": [
         "application/merge-patch+json"
        ],
-       "BufferResponse": true,
-       "GenerateProtocolMethod": true,
-       "GenerateConvenienceMethod": false,
-       "CrossLanguageDefinitionId": "Type.Property.Nullable.Bytes.patchNull",
-       "Decorators": []
+       "bufferResponse": true,
+       "generateProtocolMethod": true,
+       "generateConvenienceMethod": false,
+       "crossLanguageDefinitionId": "Type.Property.Nullable.Bytes.patchNull",
+       "decorators": []
       }
      ],
      "apiVersions": [],
@@ -1292,49 +1260,48 @@
      "parameters": [
       {
        "$id": "141",
-       "Name": "endpoint",
-       "NameInRequest": "endpoint",
-       "Doc": "Service host",
-       "Type": {
+       "name": "endpoint",
+       "nameInRequest": "endpoint",
+       "doc": "Service host",
+       "type": {
         "$id": "142",
         "kind": "url",
         "name": "url",
         "crossLanguageDefinitionId": "TypeSpec.url"
        },
-       "Location": "Uri",
-       "IsApiVersion": false,
-       "IsResourceParameter": false,
-       "IsContentType": false,
-       "IsRequired": true,
-       "IsEndpoint": true,
-       "SkipUrlEncoding": false,
-       "Explode": false,
-       "Kind": "Client",
-       "DefaultValue": {
+       "location": "Uri",
+       "isApiVersion": false,
+       "isContentType": false,
+       "isRequired": true,
+       "isEndpoint": true,
+       "skipUrlEncoding": false,
+       "explode": false,
+       "kind": "Client",
+       "defaultValue": {
         "$id": "143",
-        "Type": {
+        "type": {
          "$id": "144",
          "kind": "string",
          "name": "string",
          "crossLanguageDefinitionId": "TypeSpec.string"
         },
-        "Value": "http://localhost:3000"
+        "value": "http://localhost:3000"
        }
       }
      ],
      "operations": [
       {
        "$id": "145",
-       "Name": "getNonNull",
-       "ResourceName": "Datetime",
-       "Doc": "Get models that will return all properties in the model",
-       "Accessibility": "public",
-       "Parameters": [
+       "name": "getNonNull",
+       "resourceName": "Datetime",
+       "doc": "Get models that will return all properties in the model",
+       "accessibility": "public",
+       "parameters": [
         {
          "$id": "146",
-         "Name": "accept",
-         "NameInRequest": "Accept",
-         "Type": {
+         "name": "accept",
+         "nameInRequest": "Accept",
+         "type": {
           "$id": "147",
           "kind": "constant",
           "valueType": {
@@ -1347,54 +1314,54 @@
           "value": "application/json",
           "decorators": []
          },
-         "Location": "Header",
-         "IsApiVersion": false,
-         "IsContentType": false,
-         "IsEndpoint": false,
-         "Explode": false,
-         "IsRequired": true,
-         "Kind": "Constant",
-         "Decorators": [],
-         "SkipUrlEncoding": false
-        }
-       ],
-       "Responses": [
+         "location": "Header",
+         "isApiVersion": false,
+         "isContentType": false,
+         "isEndpoint": false,
+         "explode": false,
+         "isRequired": true,
+         "kind": "Constant",
+         "decorators": [],
+         "skipUrlEncoding": false
+        }
+       ],
+       "responses": [
         {
          "$id": "149",
-         "StatusCodes": [
+         "statusCodes": [
           200
          ],
-         "BodyType": {
+         "bodyType": {
           "$ref": "50"
          },
-         "Headers": [],
-         "IsErrorResponse": false,
-         "ContentTypes": [
+         "headers": [],
+         "isErrorResponse": false,
+         "contentTypes": [
           "application/json"
          ]
         }
        ],
-       "HttpMethod": "GET",
-       "Uri": "{endpoint}",
-       "Path": "/type/property/nullable/datetime/non-null",
-       "BufferResponse": true,
-       "GenerateProtocolMethod": true,
-       "GenerateConvenienceMethod": true,
-       "CrossLanguageDefinitionId": "Type.Property.Nullable.Datetime.getNonNull",
-       "Decorators": []
+       "httpMethod": "GET",
+       "uri": "{endpoint}",
+       "path": "/type/property/nullable/datetime/non-null",
+       "bufferResponse": true,
+       "generateProtocolMethod": true,
+       "generateConvenienceMethod": true,
+       "crossLanguageDefinitionId": "Type.Property.Nullable.Datetime.getNonNull",
+       "decorators": []
       },
       {
        "$id": "150",
-       "Name": "getNull",
-       "ResourceName": "Datetime",
-       "Doc": "Get models that will return the default object",
-       "Accessibility": "public",
-       "Parameters": [
+       "name": "getNull",
+       "resourceName": "Datetime",
+       "doc": "Get models that will return the default object",
+       "accessibility": "public",
+       "parameters": [
         {
          "$id": "151",
-         "Name": "accept",
-         "NameInRequest": "Accept",
-         "Type": {
+         "name": "accept",
+         "nameInRequest": "Accept",
+         "type": {
           "$id": "152",
           "kind": "constant",
           "valueType": {
@@ -1407,55 +1374,55 @@
           "value": "application/json",
           "decorators": []
          },
-         "Location": "Header",
-         "IsApiVersion": false,
-         "IsContentType": false,
-         "IsEndpoint": false,
-         "Explode": false,
-         "IsRequired": true,
-         "Kind": "Constant",
-         "Decorators": [],
-         "SkipUrlEncoding": false
-        }
-       ],
-       "Responses": [
+         "location": "Header",
+         "isApiVersion": false,
+         "isContentType": false,
+         "isEndpoint": false,
+         "explode": false,
+         "isRequired": true,
+         "kind": "Constant",
+         "decorators": [],
+         "skipUrlEncoding": false
+        }
+       ],
+       "responses": [
         {
          "$id": "154",
-         "StatusCodes": [
+         "statusCodes": [
           200
          ],
-         "BodyType": {
+         "bodyType": {
           "$ref": "50"
          },
-         "Headers": [],
-         "IsErrorResponse": false,
-         "ContentTypes": [
+         "headers": [],
+         "isErrorResponse": false,
+         "contentTypes": [
           "application/json"
          ]
         }
        ],
-       "HttpMethod": "GET",
-       "Uri": "{endpoint}",
-       "Path": "/type/property/nullable/datetime/null",
-       "BufferResponse": true,
-       "GenerateProtocolMethod": true,
-       "GenerateConvenienceMethod": true,
-       "CrossLanguageDefinitionId": "Type.Property.Nullable.Datetime.getNull",
-       "Decorators": []
+       "httpMethod": "GET",
+       "uri": "{endpoint}",
+       "path": "/type/property/nullable/datetime/null",
+       "bufferResponse": true,
+       "generateProtocolMethod": true,
+       "generateConvenienceMethod": true,
+       "crossLanguageDefinitionId": "Type.Property.Nullable.Datetime.getNull",
+       "decorators": []
       },
       {
        "$id": "155",
-       "Name": "patchNonNull",
-       "ResourceName": "Datetime",
-       "Doc": "Put a body with all properties present.",
-       "Accessibility": "public",
-       "Parameters": [
+       "name": "patchNonNull",
+       "resourceName": "Datetime",
+       "doc": "Put a body with all properties present.",
+       "accessibility": "public",
+       "parameters": [
         {
          "$id": "156",
-         "Name": "contentType",
-         "NameInRequest": "Content-Type",
-         "Doc": "content-type is application/merge-patch+json",
-         "Type": {
+         "name": "contentType",
+         "nameInRequest": "Content-Type",
+         "doc": "content-type is application/merge-patch+json",
+         "type": {
           "$id": "157",
           "kind": "constant",
           "valueType": {
@@ -1468,69 +1435,69 @@
           "value": "application/merge-patch+json",
           "decorators": []
          },
-         "Location": "Header",
-         "IsApiVersion": false,
-         "IsContentType": true,
-         "IsEndpoint": false,
-         "Explode": false,
-         "IsRequired": true,
-         "Kind": "Constant",
-         "Decorators": [],
-         "SkipUrlEncoding": false
+         "location": "Header",
+         "isApiVersion": false,
+         "isContentType": true,
+         "isEndpoint": false,
+         "explode": false,
+         "isRequired": true,
+         "kind": "Constant",
+         "decorators": [],
+         "skipUrlEncoding": false
         },
         {
          "$id": "159",
-         "Name": "body",
-         "NameInRequest": "body",
-         "Type": {
+         "name": "body",
+         "nameInRequest": "body",
+         "type": {
           "$ref": "50"
          },
-         "Location": "Body",
-         "IsApiVersion": false,
-         "IsContentType": false,
-         "IsEndpoint": false,
-         "Explode": false,
-         "IsRequired": true,
-         "Kind": "Method",
-         "Decorators": [],
-         "SkipUrlEncoding": false
-        }
-       ],
-       "Responses": [
+         "location": "Body",
+         "isApiVersion": false,
+         "isContentType": false,
+         "isEndpoint": false,
+         "explode": false,
+         "isRequired": true,
+         "kind": "Method",
+         "decorators": [],
+         "skipUrlEncoding": false
+        }
+       ],
+       "responses": [
         {
          "$id": "160",
-         "StatusCodes": [
+         "statusCodes": [
           204
          ],
-         "Headers": [],
-         "IsErrorResponse": false
-        }
-       ],
-       "HttpMethod": "PATCH",
-       "Uri": "{endpoint}",
-       "Path": "/type/property/nullable/datetime/non-null",
-       "RequestMediaTypes": [
+         "headers": [],
+         "isErrorResponse": false
+        }
+       ],
+       "httpMethod": "PATCH",
+       "uri": "{endpoint}",
+       "path": "/type/property/nullable/datetime/non-null",
+       "requestMediaTypes": [
         "application/merge-patch+json"
        ],
-       "BufferResponse": true,
-       "GenerateProtocolMethod": true,
-       "GenerateConvenienceMethod": false,
-       "CrossLanguageDefinitionId": "Type.Property.Nullable.Datetime.patchNonNull",
-       "Decorators": []
+       "bufferResponse": true,
+       "generateProtocolMethod": true,
+       "generateConvenienceMethod": false,
+       "crossLanguageDefinitionId": "Type.Property.Nullable.Datetime.patchNonNull",
+       "decorators": []
       },
       {
        "$id": "161",
-       "Name": "patchNull",
-       "ResourceName": "Datetime",
-       "Doc": "Put a body with default properties.",
-       "Accessibility": "public",
-       "Parameters": [
+       "name": "patchNull",
+       "resourceName": "Datetime",
+       "doc": "Put a body with default properties.",
+       "accessibility": "public",
+       "parameters": [
         {
          "$id": "162",
-         "Name": "contentType",
-         "NameInRequest": "Content-Type",
-         "Doc": "content-type is application/merge-patch+json",
-         "Type": {
+         "name": "contentType",
+         "nameInRequest": "Content-Type",
+         "doc": "content-type is application/merge-patch+json",
+         "type": {
           "$id": "163",
           "kind": "constant",
           "valueType": {
@@ -1543,55 +1510,55 @@
           "value": "application/merge-patch+json",
           "decorators": []
          },
-         "Location": "Header",
-         "IsApiVersion": false,
-         "IsContentType": true,
-         "IsEndpoint": false,
-         "Explode": false,
-         "IsRequired": true,
-         "Kind": "Constant",
-         "Decorators": [],
-         "SkipUrlEncoding": false
+         "location": "Header",
+         "isApiVersion": false,
+         "isContentType": true,
+         "isEndpoint": false,
+         "explode": false,
+         "isRequired": true,
+         "kind": "Constant",
+         "decorators": [],
+         "skipUrlEncoding": false
         },
         {
          "$id": "165",
-         "Name": "body",
-         "NameInRequest": "body",
-         "Type": {
+         "name": "body",
+         "nameInRequest": "body",
+         "type": {
           "$ref": "50"
          },
-         "Location": "Body",
-         "IsApiVersion": false,
-         "IsContentType": false,
-         "IsEndpoint": false,
-         "Explode": false,
-         "IsRequired": true,
-         "Kind": "Method",
-         "Decorators": [],
-         "SkipUrlEncoding": false
-        }
-       ],
-       "Responses": [
+         "location": "Body",
+         "isApiVersion": false,
+         "isContentType": false,
+         "isEndpoint": false,
+         "explode": false,
+         "isRequired": true,
+         "kind": "Method",
+         "decorators": [],
+         "skipUrlEncoding": false
+        }
+       ],
+       "responses": [
         {
          "$id": "166",
-         "StatusCodes": [
+         "statusCodes": [
           204
          ],
-         "Headers": [],
-         "IsErrorResponse": false
-        }
-       ],
-       "HttpMethod": "PATCH",
-       "Uri": "{endpoint}",
-       "Path": "/type/property/nullable/datetime/null",
-       "RequestMediaTypes": [
+         "headers": [],
+         "isErrorResponse": false
+        }
+       ],
+       "httpMethod": "PATCH",
+       "uri": "{endpoint}",
+       "path": "/type/property/nullable/datetime/null",
+       "requestMediaTypes": [
         "application/merge-patch+json"
        ],
-       "BufferResponse": true,
-       "GenerateProtocolMethod": true,
-       "GenerateConvenienceMethod": false,
-       "CrossLanguageDefinitionId": "Type.Property.Nullable.Datetime.patchNull",
-       "Decorators": []
+       "bufferResponse": true,
+       "generateProtocolMethod": true,
+       "generateConvenienceMethod": false,
+       "crossLanguageDefinitionId": "Type.Property.Nullable.Datetime.patchNull",
+       "decorators": []
       }
      ],
      "apiVersions": [],
@@ -1609,509 +1576,48 @@
      "parameters": [
       {
        "$id": "168",
-       "Name": "endpoint",
-       "NameInRequest": "endpoint",
-       "Doc": "Service host",
-       "Type": {
+       "name": "endpoint",
+       "nameInRequest": "endpoint",
+       "doc": "Service host",
+       "type": {
         "$id": "169",
         "kind": "url",
         "name": "url",
         "crossLanguageDefinitionId": "TypeSpec.url"
        },
-       "Location": "Uri",
-       "IsApiVersion": false,
-       "IsResourceParameter": false,
-       "IsContentType": false,
-       "IsRequired": true,
-       "IsEndpoint": true,
-       "SkipUrlEncoding": false,
-       "Explode": false,
-       "Kind": "Client",
-       "DefaultValue": {
-        "$id": "170",
-        "Type": {
-         "$id": "171",
-=======
-   "decorators": [],
-   "crossLanguageDefinitionId": "Type.Property.Nullable"
-  },
-  {
-   "$id": "86",
-   "name": "String",
-   "namespace": "Type.Property.Nullable",
-   "operations": [
-    {
-     "$id": "87",
-     "name": "getNonNull",
-     "resourceName": "String",
-     "doc": "Get models that will return all properties in the model",
-     "accessibility": "public",
-     "parameters": [
-      {
-       "$id": "88",
-       "name": "accept",
-       "nameInRequest": "Accept",
-       "type": {
-        "$id": "89",
-        "kind": "constant",
-        "valueType": {
-         "$id": "90",
-         "kind": "string",
-         "name": "string",
-         "crossLanguageDefinitionId": "TypeSpec.string",
-         "decorators": []
-        },
-        "value": "application/json",
-        "decorators": []
-       },
-       "location": "Header",
+       "location": "Uri",
        "isApiVersion": false,
        "isContentType": false,
-       "isEndpoint": false,
+       "isRequired": true,
+       "isEndpoint": true,
+       "skipUrlEncoding": false,
        "explode": false,
-       "isRequired": true,
-       "kind": "Constant",
-       "decorators": [],
-       "skipUrlEncoding": false
-      }
-     ],
-     "responses": [
-      {
-       "$id": "91",
-       "statusCodes": [
-        200
-       ],
-       "bodyType": {
-        "$ref": "71"
-       },
-       "headers": [],
-       "isErrorResponse": false,
-       "contentTypes": [
-        "application/json"
-       ]
-      }
-     ],
-     "httpMethod": "GET",
-     "uri": "{endpoint}",
-     "path": "/type/property/nullable/string/non-null",
-     "bufferResponse": true,
-     "generateProtocolMethod": true,
-     "generateConvenienceMethod": true,
-     "crossLanguageDefinitionId": "Type.Property.Nullable.String.getNonNull",
-     "decorators": []
-    },
-    {
-     "$id": "92",
-     "name": "getNull",
-     "resourceName": "String",
-     "doc": "Get models that will return the default object",
-     "accessibility": "public",
-     "parameters": [
-      {
-       "$id": "93",
-       "name": "accept",
-       "nameInRequest": "Accept",
-       "type": {
-        "$id": "94",
-        "kind": "constant",
-        "valueType": {
-         "$id": "95",
-         "kind": "string",
-         "name": "string",
-         "crossLanguageDefinitionId": "TypeSpec.string",
-         "decorators": []
-        },
-        "value": "application/json",
-        "decorators": []
-       },
-       "location": "Header",
-       "isApiVersion": false,
-       "isContentType": false,
-       "isEndpoint": false,
-       "explode": false,
-       "isRequired": true,
-       "kind": "Constant",
-       "decorators": [],
-       "skipUrlEncoding": false
-      }
-     ],
-     "responses": [
-      {
-       "$id": "96",
-       "statusCodes": [
-        200
-       ],
-       "bodyType": {
-        "$ref": "71"
-       },
-       "headers": [],
-       "isErrorResponse": false,
-       "contentTypes": [
-        "application/json"
-       ]
-      }
-     ],
-     "httpMethod": "GET",
-     "uri": "{endpoint}",
-     "path": "/type/property/nullable/string/null",
-     "bufferResponse": true,
-     "generateProtocolMethod": true,
-     "generateConvenienceMethod": true,
-     "crossLanguageDefinitionId": "Type.Property.Nullable.String.getNull",
-     "decorators": []
-    },
-    {
-     "$id": "97",
-     "name": "patchNonNull",
-     "resourceName": "String",
-     "doc": "Put a body with all properties present.",
-     "accessibility": "public",
-     "parameters": [
-      {
-       "$id": "98",
-       "name": "contentType",
-       "nameInRequest": "Content-Type",
-       "doc": "content-type is application/merge-patch+json",
-       "type": {
-        "$id": "99",
-        "kind": "constant",
-        "valueType": {
-         "$id": "100",
-         "kind": "string",
-         "name": "string",
-         "crossLanguageDefinitionId": "TypeSpec.string",
-         "decorators": []
-        },
-        "value": "application/merge-patch+json",
-        "decorators": []
-       },
-       "location": "Header",
-       "isApiVersion": false,
-       "isContentType": true,
-       "isEndpoint": false,
-       "explode": false,
-       "isRequired": true,
-       "kind": "Constant",
-       "decorators": [],
-       "skipUrlEncoding": false
-      },
-      {
-       "$id": "101",
-       "name": "body",
-       "nameInRequest": "body",
-       "type": {
-        "$ref": "71"
-       },
-       "location": "Body",
-       "isApiVersion": false,
-       "isContentType": false,
-       "isEndpoint": false,
-       "explode": false,
-       "isRequired": true,
-       "kind": "Method",
-       "decorators": [],
-       "skipUrlEncoding": false
-      }
-     ],
-     "responses": [
-      {
-       "$id": "102",
-       "statusCodes": [
-        204
-       ],
-       "headers": [],
-       "isErrorResponse": false
-      }
-     ],
-     "httpMethod": "PATCH",
-     "uri": "{endpoint}",
-     "path": "/type/property/nullable/string/non-null",
-     "requestMediaTypes": [
-      "application/merge-patch+json"
-     ],
-     "bufferResponse": true,
-     "generateProtocolMethod": true,
-     "generateConvenienceMethod": false,
-     "crossLanguageDefinitionId": "Type.Property.Nullable.String.patchNonNull",
-     "decorators": []
-    },
-    {
-     "$id": "103",
-     "name": "patchNull",
-     "resourceName": "String",
-     "doc": "Put a body with default properties.",
-     "accessibility": "public",
-     "parameters": [
-      {
-       "$id": "104",
-       "name": "contentType",
-       "nameInRequest": "Content-Type",
-       "doc": "content-type is application/merge-patch+json",
-       "type": {
-        "$id": "105",
-        "kind": "constant",
-        "valueType": {
-         "$id": "106",
-         "kind": "string",
-         "name": "string",
-         "crossLanguageDefinitionId": "TypeSpec.string",
-         "decorators": []
-        },
-        "value": "application/merge-patch+json",
-        "decorators": []
-       },
-       "location": "Header",
-       "isApiVersion": false,
-       "isContentType": true,
-       "isEndpoint": false,
-       "explode": false,
-       "isRequired": true,
-       "kind": "Constant",
-       "decorators": [],
-       "skipUrlEncoding": false
-      },
-      {
-       "$id": "107",
-       "name": "body",
-       "nameInRequest": "body",
-       "type": {
-        "$ref": "71"
-       },
-       "location": "Body",
-       "isApiVersion": false,
-       "isContentType": false,
-       "isEndpoint": false,
-       "explode": false,
-       "isRequired": true,
-       "kind": "Method",
-       "decorators": [],
-       "skipUrlEncoding": false
-      }
-     ],
-     "responses": [
-      {
-       "$id": "108",
-       "statusCodes": [
-        204
-       ],
-       "headers": [],
-       "isErrorResponse": false
-      }
-     ],
-     "httpMethod": "PATCH",
-     "uri": "{endpoint}",
-     "path": "/type/property/nullable/string/null",
-     "requestMediaTypes": [
-      "application/merge-patch+json"
-     ],
-     "bufferResponse": true,
-     "generateProtocolMethod": true,
-     "generateConvenienceMethod": false,
-     "crossLanguageDefinitionId": "Type.Property.Nullable.String.patchNull",
-     "decorators": []
-    }
-   ],
-   "parent": "NullableClient",
-   "parameters": [
-    {
-     "$id": "109",
-     "name": "endpoint",
-     "nameInRequest": "endpoint",
-     "doc": "Service host",
-     "type": {
-      "$id": "110",
-      "kind": "url",
-      "name": "url",
-      "crossLanguageDefinitionId": "TypeSpec.url"
-     },
-     "location": "Uri",
-     "isApiVersion": false,
-     "isContentType": false,
-     "isRequired": true,
-     "isEndpoint": true,
-     "skipUrlEncoding": false,
-     "explode": false,
-     "kind": "Client",
-     "defaultValue": {
-      "$id": "111",
-      "type": {
-       "$id": "112",
-       "kind": "string",
-       "name": "string",
-       "crossLanguageDefinitionId": "TypeSpec.string"
-      },
-      "value": "http://localhost:3000"
-     }
-    }
-   ],
-   "decorators": [],
-   "crossLanguageDefinitionId": "Type.Property.Nullable.String"
-  },
-  {
-   "$id": "113",
-   "name": "Bytes",
-   "namespace": "Type.Property.Nullable",
-   "operations": [
-    {
-     "$id": "114",
-     "name": "getNonNull",
-     "resourceName": "Bytes",
-     "doc": "Get models that will return all properties in the model",
-     "accessibility": "public",
-     "parameters": [
-      {
-       "$id": "115",
-       "name": "accept",
-       "nameInRequest": "Accept",
-       "type": {
-        "$id": "116",
-        "kind": "constant",
-        "valueType": {
-         "$id": "117",
-         "kind": "string",
-         "name": "string",
-         "crossLanguageDefinitionId": "TypeSpec.string",
-         "decorators": []
-        },
-        "value": "application/json",
-        "decorators": []
-       },
-       "location": "Header",
-       "isApiVersion": false,
-       "isContentType": false,
-       "isEndpoint": false,
-       "explode": false,
-       "isRequired": true,
-       "kind": "Constant",
-       "decorators": [],
-       "skipUrlEncoding": false
-      }
-     ],
-     "responses": [
-      {
-       "$id": "118",
-       "statusCodes": [
-        200
-       ],
-       "bodyType": {
-        "$ref": "61"
-       },
-       "headers": [],
-       "isErrorResponse": false,
-       "contentTypes": [
-        "application/json"
-       ]
-      }
-     ],
-     "httpMethod": "GET",
-     "uri": "{endpoint}",
-     "path": "/type/property/nullable/bytes/non-null",
-     "bufferResponse": true,
-     "generateProtocolMethod": true,
-     "generateConvenienceMethod": true,
-     "crossLanguageDefinitionId": "Type.Property.Nullable.Bytes.getNonNull",
-     "decorators": []
-    },
-    {
-     "$id": "119",
-     "name": "getNull",
-     "resourceName": "Bytes",
-     "doc": "Get models that will return the default object",
-     "accessibility": "public",
-     "parameters": [
-      {
-       "$id": "120",
-       "name": "accept",
-       "nameInRequest": "Accept",
-       "type": {
-        "$id": "121",
-        "kind": "constant",
-        "valueType": {
-         "$id": "122",
-         "kind": "string",
-         "name": "string",
-         "crossLanguageDefinitionId": "TypeSpec.string",
-         "decorators": []
-        },
-        "value": "application/json",
-        "decorators": []
-       },
-       "location": "Header",
-       "isApiVersion": false,
-       "isContentType": false,
-       "isEndpoint": false,
-       "explode": false,
-       "isRequired": true,
-       "kind": "Constant",
-       "decorators": [],
-       "skipUrlEncoding": false
-      }
-     ],
-     "responses": [
-      {
-       "$id": "123",
-       "statusCodes": [
-        200
-       ],
-       "bodyType": {
-        "$ref": "61"
-       },
-       "headers": [],
-       "isErrorResponse": false,
-       "contentTypes": [
-        "application/json"
-       ]
-      }
-     ],
-     "httpMethod": "GET",
-     "uri": "{endpoint}",
-     "path": "/type/property/nullable/bytes/null",
-     "bufferResponse": true,
-     "generateProtocolMethod": true,
-     "generateConvenienceMethod": true,
-     "crossLanguageDefinitionId": "Type.Property.Nullable.Bytes.getNull",
-     "decorators": []
-    },
-    {
-     "$id": "124",
-     "name": "patchNonNull",
-     "resourceName": "Bytes",
-     "doc": "Put a body with all properties present.",
-     "accessibility": "public",
-     "parameters": [
-      {
-       "$id": "125",
-       "name": "contentType",
-       "nameInRequest": "Content-Type",
-       "doc": "content-type is application/merge-patch+json",
-       "type": {
-        "$id": "126",
-        "kind": "constant",
-        "valueType": {
-         "$id": "127",
->>>>>>> 586a120e
+       "kind": "Client",
+       "defaultValue": {
+        "$id": "170",
+        "type": {
+         "$id": "171",
          "kind": "string",
          "name": "string",
          "crossLanguageDefinitionId": "TypeSpec.string"
         },
-<<<<<<< HEAD
-        "Value": "http://localhost:3000"
+        "value": "http://localhost:3000"
        }
       }
      ],
      "operations": [
       {
        "$id": "172",
-       "Name": "getNonNull",
-       "ResourceName": "Duration",
-       "Doc": "Get models that will return all properties in the model",
-       "Accessibility": "public",
-       "Parameters": [
+       "name": "getNonNull",
+       "resourceName": "Duration",
+       "doc": "Get models that will return all properties in the model",
+       "accessibility": "public",
+       "parameters": [
         {
          "$id": "173",
-         "Name": "accept",
-         "NameInRequest": "Accept",
-         "Type": {
+         "name": "accept",
+         "nameInRequest": "Accept",
+         "type": {
           "$id": "174",
           "kind": "constant",
           "valueType": {
@@ -2124,54 +1630,54 @@
           "value": "application/json",
           "decorators": []
          },
-         "Location": "Header",
-         "IsApiVersion": false,
-         "IsContentType": false,
-         "IsEndpoint": false,
-         "Explode": false,
-         "IsRequired": true,
-         "Kind": "Constant",
-         "Decorators": [],
-         "SkipUrlEncoding": false
-        }
-       ],
-       "Responses": [
+         "location": "Header",
+         "isApiVersion": false,
+         "isContentType": false,
+         "isEndpoint": false,
+         "explode": false,
+         "isRequired": true,
+         "kind": "Constant",
+         "decorators": [],
+         "skipUrlEncoding": false
+        }
+       ],
+       "responses": [
         {
          "$id": "176",
-         "StatusCodes": [
+         "statusCodes": [
           200
          ],
-         "BodyType": {
+         "bodyType": {
           "$ref": "39"
          },
-         "Headers": [],
-         "IsErrorResponse": false,
-         "ContentTypes": [
+         "headers": [],
+         "isErrorResponse": false,
+         "contentTypes": [
           "application/json"
          ]
         }
        ],
-       "HttpMethod": "GET",
-       "Uri": "{endpoint}",
-       "Path": "/type/property/nullable/duration/non-null",
-       "BufferResponse": true,
-       "GenerateProtocolMethod": true,
-       "GenerateConvenienceMethod": true,
-       "CrossLanguageDefinitionId": "Type.Property.Nullable.Duration.getNonNull",
-       "Decorators": []
+       "httpMethod": "GET",
+       "uri": "{endpoint}",
+       "path": "/type/property/nullable/duration/non-null",
+       "bufferResponse": true,
+       "generateProtocolMethod": true,
+       "generateConvenienceMethod": true,
+       "crossLanguageDefinitionId": "Type.Property.Nullable.Duration.getNonNull",
+       "decorators": []
       },
       {
        "$id": "177",
-       "Name": "getNull",
-       "ResourceName": "Duration",
-       "Doc": "Get models that will return the default object",
-       "Accessibility": "public",
-       "Parameters": [
+       "name": "getNull",
+       "resourceName": "Duration",
+       "doc": "Get models that will return the default object",
+       "accessibility": "public",
+       "parameters": [
         {
          "$id": "178",
-         "Name": "accept",
-         "NameInRequest": "Accept",
-         "Type": {
+         "name": "accept",
+         "nameInRequest": "Accept",
+         "type": {
           "$id": "179",
           "kind": "constant",
           "valueType": {
@@ -2184,55 +1690,55 @@
           "value": "application/json",
           "decorators": []
          },
-         "Location": "Header",
-         "IsApiVersion": false,
-         "IsContentType": false,
-         "IsEndpoint": false,
-         "Explode": false,
-         "IsRequired": true,
-         "Kind": "Constant",
-         "Decorators": [],
-         "SkipUrlEncoding": false
-        }
-       ],
-       "Responses": [
+         "location": "Header",
+         "isApiVersion": false,
+         "isContentType": false,
+         "isEndpoint": false,
+         "explode": false,
+         "isRequired": true,
+         "kind": "Constant",
+         "decorators": [],
+         "skipUrlEncoding": false
+        }
+       ],
+       "responses": [
         {
          "$id": "181",
-         "StatusCodes": [
+         "statusCodes": [
           200
          ],
-         "BodyType": {
+         "bodyType": {
           "$ref": "39"
          },
-         "Headers": [],
-         "IsErrorResponse": false,
-         "ContentTypes": [
+         "headers": [],
+         "isErrorResponse": false,
+         "contentTypes": [
           "application/json"
          ]
         }
        ],
-       "HttpMethod": "GET",
-       "Uri": "{endpoint}",
-       "Path": "/type/property/nullable/duration/null",
-       "BufferResponse": true,
-       "GenerateProtocolMethod": true,
-       "GenerateConvenienceMethod": true,
-       "CrossLanguageDefinitionId": "Type.Property.Nullable.Duration.getNull",
-       "Decorators": []
+       "httpMethod": "GET",
+       "uri": "{endpoint}",
+       "path": "/type/property/nullable/duration/null",
+       "bufferResponse": true,
+       "generateProtocolMethod": true,
+       "generateConvenienceMethod": true,
+       "crossLanguageDefinitionId": "Type.Property.Nullable.Duration.getNull",
+       "decorators": []
       },
       {
        "$id": "182",
-       "Name": "patchNonNull",
-       "ResourceName": "Duration",
-       "Doc": "Put a body with all properties present.",
-       "Accessibility": "public",
-       "Parameters": [
+       "name": "patchNonNull",
+       "resourceName": "Duration",
+       "doc": "Put a body with all properties present.",
+       "accessibility": "public",
+       "parameters": [
         {
          "$id": "183",
-         "Name": "contentType",
-         "NameInRequest": "Content-Type",
-         "Doc": "content-type is application/merge-patch+json",
-         "Type": {
+         "name": "contentType",
+         "nameInRequest": "Content-Type",
+         "doc": "content-type is application/merge-patch+json",
+         "type": {
           "$id": "184",
           "kind": "constant",
           "valueType": {
@@ -2245,69 +1751,69 @@
           "value": "application/merge-patch+json",
           "decorators": []
          },
-         "Location": "Header",
-         "IsApiVersion": false,
-         "IsContentType": true,
-         "IsEndpoint": false,
-         "Explode": false,
-         "IsRequired": true,
-         "Kind": "Constant",
-         "Decorators": [],
-         "SkipUrlEncoding": false
+         "location": "Header",
+         "isApiVersion": false,
+         "isContentType": true,
+         "isEndpoint": false,
+         "explode": false,
+         "isRequired": true,
+         "kind": "Constant",
+         "decorators": [],
+         "skipUrlEncoding": false
         },
         {
          "$id": "186",
-         "Name": "body",
-         "NameInRequest": "body",
-         "Type": {
+         "name": "body",
+         "nameInRequest": "body",
+         "type": {
           "$ref": "39"
          },
-         "Location": "Body",
-         "IsApiVersion": false,
-         "IsContentType": false,
-         "IsEndpoint": false,
-         "Explode": false,
-         "IsRequired": true,
-         "Kind": "Method",
-         "Decorators": [],
-         "SkipUrlEncoding": false
-        }
-       ],
-       "Responses": [
+         "location": "Body",
+         "isApiVersion": false,
+         "isContentType": false,
+         "isEndpoint": false,
+         "explode": false,
+         "isRequired": true,
+         "kind": "Method",
+         "decorators": [],
+         "skipUrlEncoding": false
+        }
+       ],
+       "responses": [
         {
          "$id": "187",
-         "StatusCodes": [
+         "statusCodes": [
           204
          ],
-         "Headers": [],
-         "IsErrorResponse": false
-        }
-       ],
-       "HttpMethod": "PATCH",
-       "Uri": "{endpoint}",
-       "Path": "/type/property/nullable/duration/non-null",
-       "RequestMediaTypes": [
+         "headers": [],
+         "isErrorResponse": false
+        }
+       ],
+       "httpMethod": "PATCH",
+       "uri": "{endpoint}",
+       "path": "/type/property/nullable/duration/non-null",
+       "requestMediaTypes": [
         "application/merge-patch+json"
        ],
-       "BufferResponse": true,
-       "GenerateProtocolMethod": true,
-       "GenerateConvenienceMethod": false,
-       "CrossLanguageDefinitionId": "Type.Property.Nullable.Duration.patchNonNull",
-       "Decorators": []
+       "bufferResponse": true,
+       "generateProtocolMethod": true,
+       "generateConvenienceMethod": false,
+       "crossLanguageDefinitionId": "Type.Property.Nullable.Duration.patchNonNull",
+       "decorators": []
       },
       {
        "$id": "188",
-       "Name": "patchNull",
-       "ResourceName": "Duration",
-       "Doc": "Put a body with default properties.",
-       "Accessibility": "public",
-       "Parameters": [
+       "name": "patchNull",
+       "resourceName": "Duration",
+       "doc": "Put a body with default properties.",
+       "accessibility": "public",
+       "parameters": [
         {
          "$id": "189",
-         "Name": "contentType",
-         "NameInRequest": "Content-Type",
-         "Doc": "content-type is application/merge-patch+json",
-         "Type": {
+         "name": "contentType",
+         "nameInRequest": "Content-Type",
+         "doc": "content-type is application/merge-patch+json",
+         "type": {
           "$id": "190",
           "kind": "constant",
           "valueType": {
@@ -2320,55 +1826,55 @@
           "value": "application/merge-patch+json",
           "decorators": []
          },
-         "Location": "Header",
-         "IsApiVersion": false,
-         "IsContentType": true,
-         "IsEndpoint": false,
-         "Explode": false,
-         "IsRequired": true,
-         "Kind": "Constant",
-         "Decorators": [],
-         "SkipUrlEncoding": false
+         "location": "Header",
+         "isApiVersion": false,
+         "isContentType": true,
+         "isEndpoint": false,
+         "explode": false,
+         "isRequired": true,
+         "kind": "Constant",
+         "decorators": [],
+         "skipUrlEncoding": false
         },
         {
          "$id": "192",
-         "Name": "body",
-         "NameInRequest": "body",
-         "Type": {
+         "name": "body",
+         "nameInRequest": "body",
+         "type": {
           "$ref": "39"
          },
-         "Location": "Body",
-         "IsApiVersion": false,
-         "IsContentType": false,
-         "IsEndpoint": false,
-         "Explode": false,
-         "IsRequired": true,
-         "Kind": "Method",
-         "Decorators": [],
-         "SkipUrlEncoding": false
-        }
-       ],
-       "Responses": [
+         "location": "Body",
+         "isApiVersion": false,
+         "isContentType": false,
+         "isEndpoint": false,
+         "explode": false,
+         "isRequired": true,
+         "kind": "Method",
+         "decorators": [],
+         "skipUrlEncoding": false
+        }
+       ],
+       "responses": [
         {
          "$id": "193",
-         "StatusCodes": [
+         "statusCodes": [
           204
          ],
-         "Headers": [],
-         "IsErrorResponse": false
-        }
-       ],
-       "HttpMethod": "PATCH",
-       "Uri": "{endpoint}",
-       "Path": "/type/property/nullable/duration/null",
-       "RequestMediaTypes": [
+         "headers": [],
+         "isErrorResponse": false
+        }
+       ],
+       "httpMethod": "PATCH",
+       "uri": "{endpoint}",
+       "path": "/type/property/nullable/duration/null",
+       "requestMediaTypes": [
         "application/merge-patch+json"
        ],
-       "BufferResponse": true,
-       "GenerateProtocolMethod": true,
-       "GenerateConvenienceMethod": false,
-       "CrossLanguageDefinitionId": "Type.Property.Nullable.Duration.patchNull",
-       "Decorators": []
+       "bufferResponse": true,
+       "generateProtocolMethod": true,
+       "generateConvenienceMethod": false,
+       "crossLanguageDefinitionId": "Type.Property.Nullable.Duration.patchNull",
+       "decorators": []
       }
      ],
      "apiVersions": [],
@@ -2386,49 +1892,48 @@
      "parameters": [
       {
        "$id": "195",
-       "Name": "endpoint",
-       "NameInRequest": "endpoint",
-       "Doc": "Service host",
-       "Type": {
+       "name": "endpoint",
+       "nameInRequest": "endpoint",
+       "doc": "Service host",
+       "type": {
         "$id": "196",
         "kind": "url",
         "name": "url",
         "crossLanguageDefinitionId": "TypeSpec.url"
        },
-       "Location": "Uri",
-       "IsApiVersion": false,
-       "IsResourceParameter": false,
-       "IsContentType": false,
-       "IsRequired": true,
-       "IsEndpoint": true,
-       "SkipUrlEncoding": false,
-       "Explode": false,
-       "Kind": "Client",
-       "DefaultValue": {
+       "location": "Uri",
+       "isApiVersion": false,
+       "isContentType": false,
+       "isRequired": true,
+       "isEndpoint": true,
+       "skipUrlEncoding": false,
+       "explode": false,
+       "kind": "Client",
+       "defaultValue": {
         "$id": "197",
-        "Type": {
+        "type": {
          "$id": "198",
          "kind": "string",
          "name": "string",
          "crossLanguageDefinitionId": "TypeSpec.string"
         },
-        "Value": "http://localhost:3000"
+        "value": "http://localhost:3000"
        }
       }
      ],
      "operations": [
       {
        "$id": "199",
-       "Name": "getNonNull",
-       "ResourceName": "CollectionsByte",
-       "Doc": "Get models that will return all properties in the model",
-       "Accessibility": "public",
-       "Parameters": [
+       "name": "getNonNull",
+       "resourceName": "CollectionsByte",
+       "doc": "Get models that will return all properties in the model",
+       "accessibility": "public",
+       "parameters": [
         {
          "$id": "200",
-         "Name": "accept",
-         "NameInRequest": "Accept",
-         "Type": {
+         "name": "accept",
+         "nameInRequest": "Accept",
+         "type": {
           "$id": "201",
           "kind": "constant",
           "valueType": {
@@ -2441,54 +1946,54 @@
           "value": "application/json",
           "decorators": []
          },
-         "Location": "Header",
-         "IsApiVersion": false,
-         "IsContentType": false,
-         "IsEndpoint": false,
-         "Explode": false,
-         "IsRequired": true,
-         "Kind": "Constant",
-         "Decorators": [],
-         "SkipUrlEncoding": false
-        }
-       ],
-       "Responses": [
+         "location": "Header",
+         "isApiVersion": false,
+         "isContentType": false,
+         "isEndpoint": false,
+         "explode": false,
+         "isRequired": true,
+         "kind": "Constant",
+         "decorators": [],
+         "skipUrlEncoding": false
+        }
+       ],
+       "responses": [
         {
          "$id": "203",
-         "StatusCodes": [
+         "statusCodes": [
           200
          ],
-         "BodyType": {
+         "bodyType": {
           "$ref": "28"
          },
-         "Headers": [],
-         "IsErrorResponse": false,
-         "ContentTypes": [
+         "headers": [],
+         "isErrorResponse": false,
+         "contentTypes": [
           "application/json"
          ]
         }
        ],
-       "HttpMethod": "GET",
-       "Uri": "{endpoint}",
-       "Path": "/type/property/nullable/collections/bytes/non-null",
-       "BufferResponse": true,
-       "GenerateProtocolMethod": true,
-       "GenerateConvenienceMethod": true,
-       "CrossLanguageDefinitionId": "Type.Property.Nullable.CollectionsByte.getNonNull",
-       "Decorators": []
+       "httpMethod": "GET",
+       "uri": "{endpoint}",
+       "path": "/type/property/nullable/collections/bytes/non-null",
+       "bufferResponse": true,
+       "generateProtocolMethod": true,
+       "generateConvenienceMethod": true,
+       "crossLanguageDefinitionId": "Type.Property.Nullable.CollectionsByte.getNonNull",
+       "decorators": []
       },
       {
        "$id": "204",
-       "Name": "getNull",
-       "ResourceName": "CollectionsByte",
-       "Doc": "Get models that will return the default object",
-       "Accessibility": "public",
-       "Parameters": [
+       "name": "getNull",
+       "resourceName": "CollectionsByte",
+       "doc": "Get models that will return the default object",
+       "accessibility": "public",
+       "parameters": [
         {
          "$id": "205",
-         "Name": "accept",
-         "NameInRequest": "Accept",
-         "Type": {
+         "name": "accept",
+         "nameInRequest": "Accept",
+         "type": {
           "$id": "206",
           "kind": "constant",
           "valueType": {
@@ -2501,55 +2006,55 @@
           "value": "application/json",
           "decorators": []
          },
-         "Location": "Header",
-         "IsApiVersion": false,
-         "IsContentType": false,
-         "IsEndpoint": false,
-         "Explode": false,
-         "IsRequired": true,
-         "Kind": "Constant",
-         "Decorators": [],
-         "SkipUrlEncoding": false
-        }
-       ],
-       "Responses": [
+         "location": "Header",
+         "isApiVersion": false,
+         "isContentType": false,
+         "isEndpoint": false,
+         "explode": false,
+         "isRequired": true,
+         "kind": "Constant",
+         "decorators": [],
+         "skipUrlEncoding": false
+        }
+       ],
+       "responses": [
         {
          "$id": "208",
-         "StatusCodes": [
+         "statusCodes": [
           200
          ],
-         "BodyType": {
+         "bodyType": {
           "$ref": "28"
          },
-         "Headers": [],
-         "IsErrorResponse": false,
-         "ContentTypes": [
+         "headers": [],
+         "isErrorResponse": false,
+         "contentTypes": [
           "application/json"
          ]
         }
        ],
-       "HttpMethod": "GET",
-       "Uri": "{endpoint}",
-       "Path": "/type/property/nullable/collections/bytes/null",
-       "BufferResponse": true,
-       "GenerateProtocolMethod": true,
-       "GenerateConvenienceMethod": true,
-       "CrossLanguageDefinitionId": "Type.Property.Nullable.CollectionsByte.getNull",
-       "Decorators": []
+       "httpMethod": "GET",
+       "uri": "{endpoint}",
+       "path": "/type/property/nullable/collections/bytes/null",
+       "bufferResponse": true,
+       "generateProtocolMethod": true,
+       "generateConvenienceMethod": true,
+       "crossLanguageDefinitionId": "Type.Property.Nullable.CollectionsByte.getNull",
+       "decorators": []
       },
       {
        "$id": "209",
-       "Name": "patchNonNull",
-       "ResourceName": "CollectionsByte",
-       "Doc": "Put a body with all properties present.",
-       "Accessibility": "public",
-       "Parameters": [
+       "name": "patchNonNull",
+       "resourceName": "CollectionsByte",
+       "doc": "Put a body with all properties present.",
+       "accessibility": "public",
+       "parameters": [
         {
          "$id": "210",
-         "Name": "contentType",
-         "NameInRequest": "Content-Type",
-         "Doc": "content-type is application/merge-patch+json",
-         "Type": {
+         "name": "contentType",
+         "nameInRequest": "Content-Type",
+         "doc": "content-type is application/merge-patch+json",
+         "type": {
           "$id": "211",
           "kind": "constant",
           "valueType": {
@@ -2562,69 +2067,69 @@
           "value": "application/merge-patch+json",
           "decorators": []
          },
-         "Location": "Header",
-         "IsApiVersion": false,
-         "IsContentType": true,
-         "IsEndpoint": false,
-         "Explode": false,
-         "IsRequired": true,
-         "Kind": "Constant",
-         "Decorators": [],
-         "SkipUrlEncoding": false
+         "location": "Header",
+         "isApiVersion": false,
+         "isContentType": true,
+         "isEndpoint": false,
+         "explode": false,
+         "isRequired": true,
+         "kind": "Constant",
+         "decorators": [],
+         "skipUrlEncoding": false
         },
         {
          "$id": "213",
-         "Name": "body",
-         "NameInRequest": "body",
-         "Type": {
+         "name": "body",
+         "nameInRequest": "body",
+         "type": {
           "$ref": "28"
          },
-         "Location": "Body",
-         "IsApiVersion": false,
-         "IsContentType": false,
-         "IsEndpoint": false,
-         "Explode": false,
-         "IsRequired": true,
-         "Kind": "Method",
-         "Decorators": [],
-         "SkipUrlEncoding": false
-        }
-       ],
-       "Responses": [
+         "location": "Body",
+         "isApiVersion": false,
+         "isContentType": false,
+         "isEndpoint": false,
+         "explode": false,
+         "isRequired": true,
+         "kind": "Method",
+         "decorators": [],
+         "skipUrlEncoding": false
+        }
+       ],
+       "responses": [
         {
          "$id": "214",
-         "StatusCodes": [
+         "statusCodes": [
           204
          ],
-         "Headers": [],
-         "IsErrorResponse": false
-        }
-       ],
-       "HttpMethod": "PATCH",
-       "Uri": "{endpoint}",
-       "Path": "/type/property/nullable/collections/bytes/non-null",
-       "RequestMediaTypes": [
+         "headers": [],
+         "isErrorResponse": false
+        }
+       ],
+       "httpMethod": "PATCH",
+       "uri": "{endpoint}",
+       "path": "/type/property/nullable/collections/bytes/non-null",
+       "requestMediaTypes": [
         "application/merge-patch+json"
        ],
-       "BufferResponse": true,
-       "GenerateProtocolMethod": true,
-       "GenerateConvenienceMethod": false,
-       "CrossLanguageDefinitionId": "Type.Property.Nullable.CollectionsByte.patchNonNull",
-       "Decorators": []
+       "bufferResponse": true,
+       "generateProtocolMethod": true,
+       "generateConvenienceMethod": false,
+       "crossLanguageDefinitionId": "Type.Property.Nullable.CollectionsByte.patchNonNull",
+       "decorators": []
       },
       {
        "$id": "215",
-       "Name": "patchNull",
-       "ResourceName": "CollectionsByte",
-       "Doc": "Put a body with default properties.",
-       "Accessibility": "public",
-       "Parameters": [
+       "name": "patchNull",
+       "resourceName": "CollectionsByte",
+       "doc": "Put a body with default properties.",
+       "accessibility": "public",
+       "parameters": [
         {
          "$id": "216",
-         "Name": "contentType",
-         "NameInRequest": "Content-Type",
-         "Doc": "content-type is application/merge-patch+json",
-         "Type": {
+         "name": "contentType",
+         "nameInRequest": "Content-Type",
+         "doc": "content-type is application/merge-patch+json",
+         "type": {
           "$id": "217",
           "kind": "constant",
           "valueType": {
@@ -2637,55 +2142,55 @@
           "value": "application/merge-patch+json",
           "decorators": []
          },
-         "Location": "Header",
-         "IsApiVersion": false,
-         "IsContentType": true,
-         "IsEndpoint": false,
-         "Explode": false,
-         "IsRequired": true,
-         "Kind": "Constant",
-         "Decorators": [],
-         "SkipUrlEncoding": false
+         "location": "Header",
+         "isApiVersion": false,
+         "isContentType": true,
+         "isEndpoint": false,
+         "explode": false,
+         "isRequired": true,
+         "kind": "Constant",
+         "decorators": [],
+         "skipUrlEncoding": false
         },
         {
          "$id": "219",
-         "Name": "body",
-         "NameInRequest": "body",
-         "Type": {
+         "name": "body",
+         "nameInRequest": "body",
+         "type": {
           "$ref": "28"
          },
-         "Location": "Body",
-         "IsApiVersion": false,
-         "IsContentType": false,
-         "IsEndpoint": false,
-         "Explode": false,
-         "IsRequired": true,
-         "Kind": "Method",
-         "Decorators": [],
-         "SkipUrlEncoding": false
-        }
-       ],
-       "Responses": [
+         "location": "Body",
+         "isApiVersion": false,
+         "isContentType": false,
+         "isEndpoint": false,
+         "explode": false,
+         "isRequired": true,
+         "kind": "Method",
+         "decorators": [],
+         "skipUrlEncoding": false
+        }
+       ],
+       "responses": [
         {
          "$id": "220",
-         "StatusCodes": [
+         "statusCodes": [
           204
          ],
-         "Headers": [],
-         "IsErrorResponse": false
-        }
-       ],
-       "HttpMethod": "PATCH",
-       "Uri": "{endpoint}",
-       "Path": "/type/property/nullable/collections/bytes/null",
-       "RequestMediaTypes": [
+         "headers": [],
+         "isErrorResponse": false
+        }
+       ],
+       "httpMethod": "PATCH",
+       "uri": "{endpoint}",
+       "path": "/type/property/nullable/collections/bytes/null",
+       "requestMediaTypes": [
         "application/merge-patch+json"
        ],
-       "BufferResponse": true,
-       "GenerateProtocolMethod": true,
-       "GenerateConvenienceMethod": false,
-       "CrossLanguageDefinitionId": "Type.Property.Nullable.CollectionsByte.patchNull",
-       "Decorators": []
+       "bufferResponse": true,
+       "generateProtocolMethod": true,
+       "generateConvenienceMethod": false,
+       "crossLanguageDefinitionId": "Type.Property.Nullable.CollectionsByte.patchNull",
+       "decorators": []
       }
      ],
      "apiVersions": [],
@@ -2703,49 +2208,48 @@
      "parameters": [
       {
        "$id": "222",
-       "Name": "endpoint",
-       "NameInRequest": "endpoint",
-       "Doc": "Service host",
-       "Type": {
+       "name": "endpoint",
+       "nameInRequest": "endpoint",
+       "doc": "Service host",
+       "type": {
         "$id": "223",
         "kind": "url",
         "name": "url",
         "crossLanguageDefinitionId": "TypeSpec.url"
        },
-       "Location": "Uri",
-       "IsApiVersion": false,
-       "IsResourceParameter": false,
-       "IsContentType": false,
-       "IsRequired": true,
-       "IsEndpoint": true,
-       "SkipUrlEncoding": false,
-       "Explode": false,
-       "Kind": "Client",
-       "DefaultValue": {
+       "location": "Uri",
+       "isApiVersion": false,
+       "isContentType": false,
+       "isRequired": true,
+       "isEndpoint": true,
+       "skipUrlEncoding": false,
+       "explode": false,
+       "kind": "Client",
+       "defaultValue": {
         "$id": "224",
-        "Type": {
+        "type": {
          "$id": "225",
          "kind": "string",
          "name": "string",
          "crossLanguageDefinitionId": "TypeSpec.string"
         },
-        "Value": "http://localhost:3000"
+        "value": "http://localhost:3000"
        }
       }
      ],
      "operations": [
       {
        "$id": "226",
-       "Name": "getNonNull",
-       "ResourceName": "CollectionsModel",
-       "Doc": "Get models that will return all properties in the model",
-       "Accessibility": "public",
-       "Parameters": [
+       "name": "getNonNull",
+       "resourceName": "CollectionsModel",
+       "doc": "Get models that will return all properties in the model",
+       "accessibility": "public",
+       "parameters": [
         {
          "$id": "227",
-         "Name": "accept",
-         "NameInRequest": "Accept",
-         "Type": {
+         "name": "accept",
+         "nameInRequest": "Accept",
+         "type": {
           "$id": "228",
           "kind": "constant",
           "valueType": {
@@ -2758,54 +2262,54 @@
           "value": "application/json",
           "decorators": []
          },
-         "Location": "Header",
-         "IsApiVersion": false,
-         "IsContentType": false,
-         "IsEndpoint": false,
-         "Explode": false,
-         "IsRequired": true,
-         "Kind": "Constant",
-         "Decorators": [],
-         "SkipUrlEncoding": false
-        }
-       ],
-       "Responses": [
+         "location": "Header",
+         "isApiVersion": false,
+         "isContentType": false,
+         "isEndpoint": false,
+         "explode": false,
+         "isRequired": true,
+         "kind": "Constant",
+         "decorators": [],
+         "skipUrlEncoding": false
+        }
+       ],
+       "responses": [
         {
          "$id": "230",
-         "StatusCodes": [
+         "statusCodes": [
           200
          ],
-         "BodyType": {
+         "bodyType": {
           "$ref": "13"
          },
-         "Headers": [],
-         "IsErrorResponse": false,
-         "ContentTypes": [
+         "headers": [],
+         "isErrorResponse": false,
+         "contentTypes": [
           "application/json"
          ]
         }
        ],
-       "HttpMethod": "GET",
-       "Uri": "{endpoint}",
-       "Path": "/type/property/nullable/collections/model/non-null",
-       "BufferResponse": true,
-       "GenerateProtocolMethod": true,
-       "GenerateConvenienceMethod": true,
-       "CrossLanguageDefinitionId": "Type.Property.Nullable.CollectionsModel.getNonNull",
-       "Decorators": []
+       "httpMethod": "GET",
+       "uri": "{endpoint}",
+       "path": "/type/property/nullable/collections/model/non-null",
+       "bufferResponse": true,
+       "generateProtocolMethod": true,
+       "generateConvenienceMethod": true,
+       "crossLanguageDefinitionId": "Type.Property.Nullable.CollectionsModel.getNonNull",
+       "decorators": []
       },
       {
        "$id": "231",
-       "Name": "getNull",
-       "ResourceName": "CollectionsModel",
-       "Doc": "Get models that will return the default object",
-       "Accessibility": "public",
-       "Parameters": [
+       "name": "getNull",
+       "resourceName": "CollectionsModel",
+       "doc": "Get models that will return the default object",
+       "accessibility": "public",
+       "parameters": [
         {
          "$id": "232",
-         "Name": "accept",
-         "NameInRequest": "Accept",
-         "Type": {
+         "name": "accept",
+         "nameInRequest": "Accept",
+         "type": {
           "$id": "233",
           "kind": "constant",
           "valueType": {
@@ -2818,55 +2322,55 @@
           "value": "application/json",
           "decorators": []
          },
-         "Location": "Header",
-         "IsApiVersion": false,
-         "IsContentType": false,
-         "IsEndpoint": false,
-         "Explode": false,
-         "IsRequired": true,
-         "Kind": "Constant",
-         "Decorators": [],
-         "SkipUrlEncoding": false
-        }
-       ],
-       "Responses": [
+         "location": "Header",
+         "isApiVersion": false,
+         "isContentType": false,
+         "isEndpoint": false,
+         "explode": false,
+         "isRequired": true,
+         "kind": "Constant",
+         "decorators": [],
+         "skipUrlEncoding": false
+        }
+       ],
+       "responses": [
         {
          "$id": "235",
-         "StatusCodes": [
+         "statusCodes": [
           200
          ],
-         "BodyType": {
+         "bodyType": {
           "$ref": "13"
          },
-         "Headers": [],
-         "IsErrorResponse": false,
-         "ContentTypes": [
+         "headers": [],
+         "isErrorResponse": false,
+         "contentTypes": [
           "application/json"
          ]
         }
        ],
-       "HttpMethod": "GET",
-       "Uri": "{endpoint}",
-       "Path": "/type/property/nullable/collections/model/null",
-       "BufferResponse": true,
-       "GenerateProtocolMethod": true,
-       "GenerateConvenienceMethod": true,
-       "CrossLanguageDefinitionId": "Type.Property.Nullable.CollectionsModel.getNull",
-       "Decorators": []
+       "httpMethod": "GET",
+       "uri": "{endpoint}",
+       "path": "/type/property/nullable/collections/model/null",
+       "bufferResponse": true,
+       "generateProtocolMethod": true,
+       "generateConvenienceMethod": true,
+       "crossLanguageDefinitionId": "Type.Property.Nullable.CollectionsModel.getNull",
+       "decorators": []
       },
       {
        "$id": "236",
-       "Name": "patchNonNull",
-       "ResourceName": "CollectionsModel",
-       "Doc": "Put a body with all properties present.",
-       "Accessibility": "public",
-       "Parameters": [
+       "name": "patchNonNull",
+       "resourceName": "CollectionsModel",
+       "doc": "Put a body with all properties present.",
+       "accessibility": "public",
+       "parameters": [
         {
          "$id": "237",
-         "Name": "contentType",
-         "NameInRequest": "Content-Type",
-         "Doc": "content-type is application/merge-patch+json",
-         "Type": {
+         "name": "contentType",
+         "nameInRequest": "Content-Type",
+         "doc": "content-type is application/merge-patch+json",
+         "type": {
           "$id": "238",
           "kind": "constant",
           "valueType": {
@@ -2879,69 +2383,69 @@
           "value": "application/merge-patch+json",
           "decorators": []
          },
-         "Location": "Header",
-         "IsApiVersion": false,
-         "IsContentType": true,
-         "IsEndpoint": false,
-         "Explode": false,
-         "IsRequired": true,
-         "Kind": "Constant",
-         "Decorators": [],
-         "SkipUrlEncoding": false
+         "location": "Header",
+         "isApiVersion": false,
+         "isContentType": true,
+         "isEndpoint": false,
+         "explode": false,
+         "isRequired": true,
+         "kind": "Constant",
+         "decorators": [],
+         "skipUrlEncoding": false
         },
         {
          "$id": "240",
-         "Name": "body",
-         "NameInRequest": "body",
-         "Type": {
+         "name": "body",
+         "nameInRequest": "body",
+         "type": {
           "$ref": "13"
          },
-         "Location": "Body",
-         "IsApiVersion": false,
-         "IsContentType": false,
-         "IsEndpoint": false,
-         "Explode": false,
-         "IsRequired": true,
-         "Kind": "Method",
-         "Decorators": [],
-         "SkipUrlEncoding": false
-        }
-       ],
-       "Responses": [
+         "location": "Body",
+         "isApiVersion": false,
+         "isContentType": false,
+         "isEndpoint": false,
+         "explode": false,
+         "isRequired": true,
+         "kind": "Method",
+         "decorators": [],
+         "skipUrlEncoding": false
+        }
+       ],
+       "responses": [
         {
          "$id": "241",
-         "StatusCodes": [
+         "statusCodes": [
           204
          ],
-         "Headers": [],
-         "IsErrorResponse": false
-        }
-       ],
-       "HttpMethod": "PATCH",
-       "Uri": "{endpoint}",
-       "Path": "/type/property/nullable/collections/model/non-null",
-       "RequestMediaTypes": [
+         "headers": [],
+         "isErrorResponse": false
+        }
+       ],
+       "httpMethod": "PATCH",
+       "uri": "{endpoint}",
+       "path": "/type/property/nullable/collections/model/non-null",
+       "requestMediaTypes": [
         "application/merge-patch+json"
        ],
-       "BufferResponse": true,
-       "GenerateProtocolMethod": true,
-       "GenerateConvenienceMethod": false,
-       "CrossLanguageDefinitionId": "Type.Property.Nullable.CollectionsModel.patchNonNull",
-       "Decorators": []
+       "bufferResponse": true,
+       "generateProtocolMethod": true,
+       "generateConvenienceMethod": false,
+       "crossLanguageDefinitionId": "Type.Property.Nullable.CollectionsModel.patchNonNull",
+       "decorators": []
       },
       {
        "$id": "242",
-       "Name": "patchNull",
-       "ResourceName": "CollectionsModel",
-       "Doc": "Put a body with default properties.",
-       "Accessibility": "public",
-       "Parameters": [
+       "name": "patchNull",
+       "resourceName": "CollectionsModel",
+       "doc": "Put a body with default properties.",
+       "accessibility": "public",
+       "parameters": [
         {
          "$id": "243",
-         "Name": "contentType",
-         "NameInRequest": "Content-Type",
-         "Doc": "content-type is application/merge-patch+json",
-         "Type": {
+         "name": "contentType",
+         "nameInRequest": "Content-Type",
+         "doc": "content-type is application/merge-patch+json",
+         "type": {
           "$id": "244",
           "kind": "constant",
           "valueType": {
@@ -2954,55 +2458,55 @@
           "value": "application/merge-patch+json",
           "decorators": []
          },
-         "Location": "Header",
-         "IsApiVersion": false,
-         "IsContentType": true,
-         "IsEndpoint": false,
-         "Explode": false,
-         "IsRequired": true,
-         "Kind": "Constant",
-         "Decorators": [],
-         "SkipUrlEncoding": false
+         "location": "Header",
+         "isApiVersion": false,
+         "isContentType": true,
+         "isEndpoint": false,
+         "explode": false,
+         "isRequired": true,
+         "kind": "Constant",
+         "decorators": [],
+         "skipUrlEncoding": false
         },
         {
          "$id": "246",
-         "Name": "body",
-         "NameInRequest": "body",
-         "Type": {
+         "name": "body",
+         "nameInRequest": "body",
+         "type": {
           "$ref": "13"
          },
-         "Location": "Body",
-         "IsApiVersion": false,
-         "IsContentType": false,
-         "IsEndpoint": false,
-         "Explode": false,
-         "IsRequired": true,
-         "Kind": "Method",
-         "Decorators": [],
-         "SkipUrlEncoding": false
-        }
-       ],
-       "Responses": [
+         "location": "Body",
+         "isApiVersion": false,
+         "isContentType": false,
+         "isEndpoint": false,
+         "explode": false,
+         "isRequired": true,
+         "kind": "Method",
+         "decorators": [],
+         "skipUrlEncoding": false
+        }
+       ],
+       "responses": [
         {
          "$id": "247",
-         "StatusCodes": [
+         "statusCodes": [
           204
          ],
-         "Headers": [],
-         "IsErrorResponse": false
-        }
-       ],
-       "HttpMethod": "PATCH",
-       "Uri": "{endpoint}",
-       "Path": "/type/property/nullable/collections/model/null",
-       "RequestMediaTypes": [
+         "headers": [],
+         "isErrorResponse": false
+        }
+       ],
+       "httpMethod": "PATCH",
+       "uri": "{endpoint}",
+       "path": "/type/property/nullable/collections/model/null",
+       "requestMediaTypes": [
         "application/merge-patch+json"
        ],
-       "BufferResponse": true,
-       "GenerateProtocolMethod": true,
-       "GenerateConvenienceMethod": false,
-       "CrossLanguageDefinitionId": "Type.Property.Nullable.CollectionsModel.patchNull",
-       "Decorators": []
+       "bufferResponse": true,
+       "generateProtocolMethod": true,
+       "generateConvenienceMethod": false,
+       "crossLanguageDefinitionId": "Type.Property.Nullable.CollectionsModel.patchNull",
+       "decorators": []
       }
      ],
      "apiVersions": [],
@@ -3020,49 +2524,48 @@
      "parameters": [
       {
        "$id": "249",
-       "Name": "endpoint",
-       "NameInRequest": "endpoint",
-       "Doc": "Service host",
-       "Type": {
+       "name": "endpoint",
+       "nameInRequest": "endpoint",
+       "doc": "Service host",
+       "type": {
         "$id": "250",
         "kind": "url",
         "name": "url",
         "crossLanguageDefinitionId": "TypeSpec.url"
        },
-       "Location": "Uri",
-       "IsApiVersion": false,
-       "IsResourceParameter": false,
-       "IsContentType": false,
-       "IsRequired": true,
-       "IsEndpoint": true,
-       "SkipUrlEncoding": false,
-       "Explode": false,
-       "Kind": "Client",
-       "DefaultValue": {
+       "location": "Uri",
+       "isApiVersion": false,
+       "isContentType": false,
+       "isRequired": true,
+       "isEndpoint": true,
+       "skipUrlEncoding": false,
+       "explode": false,
+       "kind": "Client",
+       "defaultValue": {
         "$id": "251",
-        "Type": {
+        "type": {
          "$id": "252",
          "kind": "string",
          "name": "string",
          "crossLanguageDefinitionId": "TypeSpec.string"
         },
-        "Value": "http://localhost:3000"
+        "value": "http://localhost:3000"
        }
       }
      ],
      "operations": [
       {
        "$id": "253",
-       "Name": "getNonNull",
-       "ResourceName": "CollectionsString",
-       "Doc": "Get models that will return all properties in the model",
-       "Accessibility": "public",
-       "Parameters": [
+       "name": "getNonNull",
+       "resourceName": "CollectionsString",
+       "doc": "Get models that will return all properties in the model",
+       "accessibility": "public",
+       "parameters": [
         {
          "$id": "254",
-         "Name": "accept",
-         "NameInRequest": "Accept",
-         "Type": {
+         "name": "accept",
+         "nameInRequest": "Accept",
+         "type": {
           "$id": "255",
           "kind": "constant",
           "valueType": {
@@ -3075,54 +2578,54 @@
           "value": "application/json",
           "decorators": []
          },
-         "Location": "Header",
-         "IsApiVersion": false,
-         "IsContentType": false,
-         "IsEndpoint": false,
-         "Explode": false,
-         "IsRequired": true,
-         "Kind": "Constant",
-         "Decorators": [],
-         "SkipUrlEncoding": false
-        }
-       ],
-       "Responses": [
+         "location": "Header",
+         "isApiVersion": false,
+         "isContentType": false,
+         "isEndpoint": false,
+         "explode": false,
+         "isRequired": true,
+         "kind": "Constant",
+         "decorators": [],
+         "skipUrlEncoding": false
+        }
+       ],
+       "responses": [
         {
          "$id": "257",
-         "StatusCodes": [
+         "statusCodes": [
           200
          ],
-         "BodyType": {
+         "bodyType": {
           "$ref": "2"
          },
-         "Headers": [],
-         "IsErrorResponse": false,
-         "ContentTypes": [
+         "headers": [],
+         "isErrorResponse": false,
+         "contentTypes": [
           "application/json"
          ]
         }
        ],
-       "HttpMethod": "GET",
-       "Uri": "{endpoint}",
-       "Path": "/type/property/nullable/collections/string/non-null",
-       "BufferResponse": true,
-       "GenerateProtocolMethod": true,
-       "GenerateConvenienceMethod": true,
-       "CrossLanguageDefinitionId": "Type.Property.Nullable.CollectionsString.getNonNull",
-       "Decorators": []
+       "httpMethod": "GET",
+       "uri": "{endpoint}",
+       "path": "/type/property/nullable/collections/string/non-null",
+       "bufferResponse": true,
+       "generateProtocolMethod": true,
+       "generateConvenienceMethod": true,
+       "crossLanguageDefinitionId": "Type.Property.Nullable.CollectionsString.getNonNull",
+       "decorators": []
       },
       {
        "$id": "258",
-       "Name": "getNull",
-       "ResourceName": "CollectionsString",
-       "Doc": "Get models that will return the default object",
-       "Accessibility": "public",
-       "Parameters": [
+       "name": "getNull",
+       "resourceName": "CollectionsString",
+       "doc": "Get models that will return the default object",
+       "accessibility": "public",
+       "parameters": [
         {
          "$id": "259",
-         "Name": "accept",
-         "NameInRequest": "Accept",
-         "Type": {
+         "name": "accept",
+         "nameInRequest": "Accept",
+         "type": {
           "$id": "260",
           "kind": "constant",
           "valueType": {
@@ -3135,55 +2638,55 @@
           "value": "application/json",
           "decorators": []
          },
-         "Location": "Header",
-         "IsApiVersion": false,
-         "IsContentType": false,
-         "IsEndpoint": false,
-         "Explode": false,
-         "IsRequired": true,
-         "Kind": "Constant",
-         "Decorators": [],
-         "SkipUrlEncoding": false
-        }
-       ],
-       "Responses": [
+         "location": "Header",
+         "isApiVersion": false,
+         "isContentType": false,
+         "isEndpoint": false,
+         "explode": false,
+         "isRequired": true,
+         "kind": "Constant",
+         "decorators": [],
+         "skipUrlEncoding": false
+        }
+       ],
+       "responses": [
         {
          "$id": "262",
-         "StatusCodes": [
+         "statusCodes": [
           200
          ],
-         "BodyType": {
+         "bodyType": {
           "$ref": "2"
          },
-         "Headers": [],
-         "IsErrorResponse": false,
-         "ContentTypes": [
+         "headers": [],
+         "isErrorResponse": false,
+         "contentTypes": [
           "application/json"
          ]
         }
        ],
-       "HttpMethod": "GET",
-       "Uri": "{endpoint}",
-       "Path": "/type/property/nullable/collections/string/null",
-       "BufferResponse": true,
-       "GenerateProtocolMethod": true,
-       "GenerateConvenienceMethod": true,
-       "CrossLanguageDefinitionId": "Type.Property.Nullable.CollectionsString.getNull",
-       "Decorators": []
+       "httpMethod": "GET",
+       "uri": "{endpoint}",
+       "path": "/type/property/nullable/collections/string/null",
+       "bufferResponse": true,
+       "generateProtocolMethod": true,
+       "generateConvenienceMethod": true,
+       "crossLanguageDefinitionId": "Type.Property.Nullable.CollectionsString.getNull",
+       "decorators": []
       },
       {
        "$id": "263",
-       "Name": "patchNonNull",
-       "ResourceName": "CollectionsString",
-       "Doc": "Put a body with all properties present.",
-       "Accessibility": "public",
-       "Parameters": [
+       "name": "patchNonNull",
+       "resourceName": "CollectionsString",
+       "doc": "Put a body with all properties present.",
+       "accessibility": "public",
+       "parameters": [
         {
          "$id": "264",
-         "Name": "contentType",
-         "NameInRequest": "Content-Type",
-         "Doc": "content-type is application/merge-patch+json",
-         "Type": {
+         "name": "contentType",
+         "nameInRequest": "Content-Type",
+         "doc": "content-type is application/merge-patch+json",
+         "type": {
           "$id": "265",
           "kind": "constant",
           "valueType": {
@@ -3196,69 +2699,69 @@
           "value": "application/merge-patch+json",
           "decorators": []
          },
-         "Location": "Header",
-         "IsApiVersion": false,
-         "IsContentType": true,
-         "IsEndpoint": false,
-         "Explode": false,
-         "IsRequired": true,
-         "Kind": "Constant",
-         "Decorators": [],
-         "SkipUrlEncoding": false
+         "location": "Header",
+         "isApiVersion": false,
+         "isContentType": true,
+         "isEndpoint": false,
+         "explode": false,
+         "isRequired": true,
+         "kind": "Constant",
+         "decorators": [],
+         "skipUrlEncoding": false
         },
         {
          "$id": "267",
-         "Name": "body",
-         "NameInRequest": "body",
-         "Type": {
+         "name": "body",
+         "nameInRequest": "body",
+         "type": {
           "$ref": "2"
          },
-         "Location": "Body",
-         "IsApiVersion": false,
-         "IsContentType": false,
-         "IsEndpoint": false,
-         "Explode": false,
-         "IsRequired": true,
-         "Kind": "Method",
-         "Decorators": [],
-         "SkipUrlEncoding": false
-        }
-       ],
-       "Responses": [
+         "location": "Body",
+         "isApiVersion": false,
+         "isContentType": false,
+         "isEndpoint": false,
+         "explode": false,
+         "isRequired": true,
+         "kind": "Method",
+         "decorators": [],
+         "skipUrlEncoding": false
+        }
+       ],
+       "responses": [
         {
          "$id": "268",
-         "StatusCodes": [
+         "statusCodes": [
           204
          ],
-         "Headers": [],
-         "IsErrorResponse": false
-        }
-       ],
-       "HttpMethod": "PATCH",
-       "Uri": "{endpoint}",
-       "Path": "/type/property/nullable/collections/string/non-null",
-       "RequestMediaTypes": [
+         "headers": [],
+         "isErrorResponse": false
+        }
+       ],
+       "httpMethod": "PATCH",
+       "uri": "{endpoint}",
+       "path": "/type/property/nullable/collections/string/non-null",
+       "requestMediaTypes": [
         "application/merge-patch+json"
        ],
-       "BufferResponse": true,
-       "GenerateProtocolMethod": true,
-       "GenerateConvenienceMethod": false,
-       "CrossLanguageDefinitionId": "Type.Property.Nullable.CollectionsString.patchNonNull",
-       "Decorators": []
+       "bufferResponse": true,
+       "generateProtocolMethod": true,
+       "generateConvenienceMethod": false,
+       "crossLanguageDefinitionId": "Type.Property.Nullable.CollectionsString.patchNonNull",
+       "decorators": []
       },
       {
        "$id": "269",
-       "Name": "patchNull",
-       "ResourceName": "CollectionsString",
-       "Doc": "Put a body with default properties.",
-       "Accessibility": "public",
-       "Parameters": [
+       "name": "patchNull",
+       "resourceName": "CollectionsString",
+       "doc": "Put a body with default properties.",
+       "accessibility": "public",
+       "parameters": [
         {
          "$id": "270",
-         "Name": "contentType",
-         "NameInRequest": "Content-Type",
-         "Doc": "content-type is application/merge-patch+json",
-         "Type": {
+         "name": "contentType",
+         "nameInRequest": "Content-Type",
+         "doc": "content-type is application/merge-patch+json",
+         "type": {
           "$id": "271",
           "kind": "constant",
           "valueType": {
@@ -3271,55 +2774,55 @@
           "value": "application/merge-patch+json",
           "decorators": []
          },
-         "Location": "Header",
-         "IsApiVersion": false,
-         "IsContentType": true,
-         "IsEndpoint": false,
-         "Explode": false,
-         "IsRequired": true,
-         "Kind": "Constant",
-         "Decorators": [],
-         "SkipUrlEncoding": false
+         "location": "Header",
+         "isApiVersion": false,
+         "isContentType": true,
+         "isEndpoint": false,
+         "explode": false,
+         "isRequired": true,
+         "kind": "Constant",
+         "decorators": [],
+         "skipUrlEncoding": false
         },
         {
          "$id": "273",
-         "Name": "body",
-         "NameInRequest": "body",
-         "Type": {
+         "name": "body",
+         "nameInRequest": "body",
+         "type": {
           "$ref": "2"
          },
-         "Location": "Body",
-         "IsApiVersion": false,
-         "IsContentType": false,
-         "IsEndpoint": false,
-         "Explode": false,
-         "IsRequired": true,
-         "Kind": "Method",
-         "Decorators": [],
-         "SkipUrlEncoding": false
-        }
-       ],
-       "Responses": [
+         "location": "Body",
+         "isApiVersion": false,
+         "isContentType": false,
+         "isEndpoint": false,
+         "explode": false,
+         "isRequired": true,
+         "kind": "Method",
+         "decorators": [],
+         "skipUrlEncoding": false
+        }
+       ],
+       "responses": [
         {
          "$id": "274",
-         "StatusCodes": [
+         "statusCodes": [
           204
          ],
-         "Headers": [],
-         "IsErrorResponse": false
-        }
-       ],
-       "HttpMethod": "PATCH",
-       "Uri": "{endpoint}",
-       "Path": "/type/property/nullable/collections/string/null",
-       "RequestMediaTypes": [
+         "headers": [],
+         "isErrorResponse": false
+        }
+       ],
+       "httpMethod": "PATCH",
+       "uri": "{endpoint}",
+       "path": "/type/property/nullable/collections/string/null",
+       "requestMediaTypes": [
         "application/merge-patch+json"
        ],
-       "BufferResponse": true,
-       "GenerateProtocolMethod": true,
-       "GenerateConvenienceMethod": false,
-       "CrossLanguageDefinitionId": "Type.Property.Nullable.CollectionsString.patchNull",
-       "Decorators": []
+       "bufferResponse": true,
+       "generateProtocolMethod": true,
+       "generateConvenienceMethod": false,
+       "crossLanguageDefinitionId": "Type.Property.Nullable.CollectionsString.patchNull",
+       "decorators": []
       }
      ],
      "apiVersions": [],
@@ -3330,1732 +2833,6 @@
      }
     }
    ]
-=======
-        "value": "application/merge-patch+json",
-        "decorators": []
-       },
-       "location": "Header",
-       "isApiVersion": false,
-       "isContentType": true,
-       "isEndpoint": false,
-       "explode": false,
-       "isRequired": true,
-       "kind": "Constant",
-       "decorators": [],
-       "skipUrlEncoding": false
-      },
-      {
-       "$id": "128",
-       "name": "body",
-       "nameInRequest": "body",
-       "type": {
-        "$ref": "61"
-       },
-       "location": "Body",
-       "isApiVersion": false,
-       "isContentType": false,
-       "isEndpoint": false,
-       "explode": false,
-       "isRequired": true,
-       "kind": "Method",
-       "decorators": [],
-       "skipUrlEncoding": false
-      }
-     ],
-     "responses": [
-      {
-       "$id": "129",
-       "statusCodes": [
-        204
-       ],
-       "headers": [],
-       "isErrorResponse": false
-      }
-     ],
-     "httpMethod": "PATCH",
-     "uri": "{endpoint}",
-     "path": "/type/property/nullable/bytes/non-null",
-     "requestMediaTypes": [
-      "application/merge-patch+json"
-     ],
-     "bufferResponse": true,
-     "generateProtocolMethod": true,
-     "generateConvenienceMethod": false,
-     "crossLanguageDefinitionId": "Type.Property.Nullable.Bytes.patchNonNull",
-     "decorators": []
-    },
-    {
-     "$id": "130",
-     "name": "patchNull",
-     "resourceName": "Bytes",
-     "doc": "Put a body with default properties.",
-     "accessibility": "public",
-     "parameters": [
-      {
-       "$id": "131",
-       "name": "contentType",
-       "nameInRequest": "Content-Type",
-       "doc": "content-type is application/merge-patch+json",
-       "type": {
-        "$id": "132",
-        "kind": "constant",
-        "valueType": {
-         "$id": "133",
-         "kind": "string",
-         "name": "string",
-         "crossLanguageDefinitionId": "TypeSpec.string",
-         "decorators": []
-        },
-        "value": "application/merge-patch+json",
-        "decorators": []
-       },
-       "location": "Header",
-       "isApiVersion": false,
-       "isContentType": true,
-       "isEndpoint": false,
-       "explode": false,
-       "isRequired": true,
-       "kind": "Constant",
-       "decorators": [],
-       "skipUrlEncoding": false
-      },
-      {
-       "$id": "134",
-       "name": "body",
-       "nameInRequest": "body",
-       "type": {
-        "$ref": "61"
-       },
-       "location": "Body",
-       "isApiVersion": false,
-       "isContentType": false,
-       "isEndpoint": false,
-       "explode": false,
-       "isRequired": true,
-       "kind": "Method",
-       "decorators": [],
-       "skipUrlEncoding": false
-      }
-     ],
-     "responses": [
-      {
-       "$id": "135",
-       "statusCodes": [
-        204
-       ],
-       "headers": [],
-       "isErrorResponse": false
-      }
-     ],
-     "httpMethod": "PATCH",
-     "uri": "{endpoint}",
-     "path": "/type/property/nullable/bytes/null",
-     "requestMediaTypes": [
-      "application/merge-patch+json"
-     ],
-     "bufferResponse": true,
-     "generateProtocolMethod": true,
-     "generateConvenienceMethod": false,
-     "crossLanguageDefinitionId": "Type.Property.Nullable.Bytes.patchNull",
-     "decorators": []
-    }
-   ],
-   "parent": "NullableClient",
-   "parameters": [
-    {
-     "$id": "136",
-     "name": "endpoint",
-     "nameInRequest": "endpoint",
-     "doc": "Service host",
-     "type": {
-      "$id": "137",
-      "kind": "url",
-      "name": "url",
-      "crossLanguageDefinitionId": "TypeSpec.url"
-     },
-     "location": "Uri",
-     "isApiVersion": false,
-     "isContentType": false,
-     "isRequired": true,
-     "isEndpoint": true,
-     "skipUrlEncoding": false,
-     "explode": false,
-     "kind": "Client",
-     "defaultValue": {
-      "$id": "138",
-      "type": {
-       "$id": "139",
-       "kind": "string",
-       "name": "string",
-       "crossLanguageDefinitionId": "TypeSpec.string"
-      },
-      "value": "http://localhost:3000"
-     }
-    }
-   ],
-   "decorators": [],
-   "crossLanguageDefinitionId": "Type.Property.Nullable.Bytes"
-  },
-  {
-   "$id": "140",
-   "name": "Datetime",
-   "namespace": "Type.Property.Nullable",
-   "operations": [
-    {
-     "$id": "141",
-     "name": "getNonNull",
-     "resourceName": "Datetime",
-     "doc": "Get models that will return all properties in the model",
-     "accessibility": "public",
-     "parameters": [
-      {
-       "$id": "142",
-       "name": "accept",
-       "nameInRequest": "Accept",
-       "type": {
-        "$id": "143",
-        "kind": "constant",
-        "valueType": {
-         "$id": "144",
-         "kind": "string",
-         "name": "string",
-         "crossLanguageDefinitionId": "TypeSpec.string",
-         "decorators": []
-        },
-        "value": "application/json",
-        "decorators": []
-       },
-       "location": "Header",
-       "isApiVersion": false,
-       "isContentType": false,
-       "isEndpoint": false,
-       "explode": false,
-       "isRequired": true,
-       "kind": "Constant",
-       "decorators": [],
-       "skipUrlEncoding": false
-      }
-     ],
-     "responses": [
-      {
-       "$id": "145",
-       "statusCodes": [
-        200
-       ],
-       "bodyType": {
-        "$ref": "50"
-       },
-       "headers": [],
-       "isErrorResponse": false,
-       "contentTypes": [
-        "application/json"
-       ]
-      }
-     ],
-     "httpMethod": "GET",
-     "uri": "{endpoint}",
-     "path": "/type/property/nullable/datetime/non-null",
-     "bufferResponse": true,
-     "generateProtocolMethod": true,
-     "generateConvenienceMethod": true,
-     "crossLanguageDefinitionId": "Type.Property.Nullable.Datetime.getNonNull",
-     "decorators": []
-    },
-    {
-     "$id": "146",
-     "name": "getNull",
-     "resourceName": "Datetime",
-     "doc": "Get models that will return the default object",
-     "accessibility": "public",
-     "parameters": [
-      {
-       "$id": "147",
-       "name": "accept",
-       "nameInRequest": "Accept",
-       "type": {
-        "$id": "148",
-        "kind": "constant",
-        "valueType": {
-         "$id": "149",
-         "kind": "string",
-         "name": "string",
-         "crossLanguageDefinitionId": "TypeSpec.string",
-         "decorators": []
-        },
-        "value": "application/json",
-        "decorators": []
-       },
-       "location": "Header",
-       "isApiVersion": false,
-       "isContentType": false,
-       "isEndpoint": false,
-       "explode": false,
-       "isRequired": true,
-       "kind": "Constant",
-       "decorators": [],
-       "skipUrlEncoding": false
-      }
-     ],
-     "responses": [
-      {
-       "$id": "150",
-       "statusCodes": [
-        200
-       ],
-       "bodyType": {
-        "$ref": "50"
-       },
-       "headers": [],
-       "isErrorResponse": false,
-       "contentTypes": [
-        "application/json"
-       ]
-      }
-     ],
-     "httpMethod": "GET",
-     "uri": "{endpoint}",
-     "path": "/type/property/nullable/datetime/null",
-     "bufferResponse": true,
-     "generateProtocolMethod": true,
-     "generateConvenienceMethod": true,
-     "crossLanguageDefinitionId": "Type.Property.Nullable.Datetime.getNull",
-     "decorators": []
-    },
-    {
-     "$id": "151",
-     "name": "patchNonNull",
-     "resourceName": "Datetime",
-     "doc": "Put a body with all properties present.",
-     "accessibility": "public",
-     "parameters": [
-      {
-       "$id": "152",
-       "name": "contentType",
-       "nameInRequest": "Content-Type",
-       "doc": "content-type is application/merge-patch+json",
-       "type": {
-        "$id": "153",
-        "kind": "constant",
-        "valueType": {
-         "$id": "154",
-         "kind": "string",
-         "name": "string",
-         "crossLanguageDefinitionId": "TypeSpec.string",
-         "decorators": []
-        },
-        "value": "application/merge-patch+json",
-        "decorators": []
-       },
-       "location": "Header",
-       "isApiVersion": false,
-       "isContentType": true,
-       "isEndpoint": false,
-       "explode": false,
-       "isRequired": true,
-       "kind": "Constant",
-       "decorators": [],
-       "skipUrlEncoding": false
-      },
-      {
-       "$id": "155",
-       "name": "body",
-       "nameInRequest": "body",
-       "type": {
-        "$ref": "50"
-       },
-       "location": "Body",
-       "isApiVersion": false,
-       "isContentType": false,
-       "isEndpoint": false,
-       "explode": false,
-       "isRequired": true,
-       "kind": "Method",
-       "decorators": [],
-       "skipUrlEncoding": false
-      }
-     ],
-     "responses": [
-      {
-       "$id": "156",
-       "statusCodes": [
-        204
-       ],
-       "headers": [],
-       "isErrorResponse": false
-      }
-     ],
-     "httpMethod": "PATCH",
-     "uri": "{endpoint}",
-     "path": "/type/property/nullable/datetime/non-null",
-     "requestMediaTypes": [
-      "application/merge-patch+json"
-     ],
-     "bufferResponse": true,
-     "generateProtocolMethod": true,
-     "generateConvenienceMethod": false,
-     "crossLanguageDefinitionId": "Type.Property.Nullable.Datetime.patchNonNull",
-     "decorators": []
-    },
-    {
-     "$id": "157",
-     "name": "patchNull",
-     "resourceName": "Datetime",
-     "doc": "Put a body with default properties.",
-     "accessibility": "public",
-     "parameters": [
-      {
-       "$id": "158",
-       "name": "contentType",
-       "nameInRequest": "Content-Type",
-       "doc": "content-type is application/merge-patch+json",
-       "type": {
-        "$id": "159",
-        "kind": "constant",
-        "valueType": {
-         "$id": "160",
-         "kind": "string",
-         "name": "string",
-         "crossLanguageDefinitionId": "TypeSpec.string",
-         "decorators": []
-        },
-        "value": "application/merge-patch+json",
-        "decorators": []
-       },
-       "location": "Header",
-       "isApiVersion": false,
-       "isContentType": true,
-       "isEndpoint": false,
-       "explode": false,
-       "isRequired": true,
-       "kind": "Constant",
-       "decorators": [],
-       "skipUrlEncoding": false
-      },
-      {
-       "$id": "161",
-       "name": "body",
-       "nameInRequest": "body",
-       "type": {
-        "$ref": "50"
-       },
-       "location": "Body",
-       "isApiVersion": false,
-       "isContentType": false,
-       "isEndpoint": false,
-       "explode": false,
-       "isRequired": true,
-       "kind": "Method",
-       "decorators": [],
-       "skipUrlEncoding": false
-      }
-     ],
-     "responses": [
-      {
-       "$id": "162",
-       "statusCodes": [
-        204
-       ],
-       "headers": [],
-       "isErrorResponse": false
-      }
-     ],
-     "httpMethod": "PATCH",
-     "uri": "{endpoint}",
-     "path": "/type/property/nullable/datetime/null",
-     "requestMediaTypes": [
-      "application/merge-patch+json"
-     ],
-     "bufferResponse": true,
-     "generateProtocolMethod": true,
-     "generateConvenienceMethod": false,
-     "crossLanguageDefinitionId": "Type.Property.Nullable.Datetime.patchNull",
-     "decorators": []
-    }
-   ],
-   "parent": "NullableClient",
-   "parameters": [
-    {
-     "$id": "163",
-     "name": "endpoint",
-     "nameInRequest": "endpoint",
-     "doc": "Service host",
-     "type": {
-      "$id": "164",
-      "kind": "url",
-      "name": "url",
-      "crossLanguageDefinitionId": "TypeSpec.url"
-     },
-     "location": "Uri",
-     "isApiVersion": false,
-     "isContentType": false,
-     "isRequired": true,
-     "isEndpoint": true,
-     "skipUrlEncoding": false,
-     "explode": false,
-     "kind": "Client",
-     "defaultValue": {
-      "$id": "165",
-      "type": {
-       "$id": "166",
-       "kind": "string",
-       "name": "string",
-       "crossLanguageDefinitionId": "TypeSpec.string"
-      },
-      "value": "http://localhost:3000"
-     }
-    }
-   ],
-   "decorators": [],
-   "crossLanguageDefinitionId": "Type.Property.Nullable.Datetime"
-  },
-  {
-   "$id": "167",
-   "name": "Duration",
-   "namespace": "Type.Property.Nullable",
-   "operations": [
-    {
-     "$id": "168",
-     "name": "getNonNull",
-     "resourceName": "Duration",
-     "doc": "Get models that will return all properties in the model",
-     "accessibility": "public",
-     "parameters": [
-      {
-       "$id": "169",
-       "name": "accept",
-       "nameInRequest": "Accept",
-       "type": {
-        "$id": "170",
-        "kind": "constant",
-        "valueType": {
-         "$id": "171",
-         "kind": "string",
-         "name": "string",
-         "crossLanguageDefinitionId": "TypeSpec.string",
-         "decorators": []
-        },
-        "value": "application/json",
-        "decorators": []
-       },
-       "location": "Header",
-       "isApiVersion": false,
-       "isContentType": false,
-       "isEndpoint": false,
-       "explode": false,
-       "isRequired": true,
-       "kind": "Constant",
-       "decorators": [],
-       "skipUrlEncoding": false
-      }
-     ],
-     "responses": [
-      {
-       "$id": "172",
-       "statusCodes": [
-        200
-       ],
-       "bodyType": {
-        "$ref": "39"
-       },
-       "headers": [],
-       "isErrorResponse": false,
-       "contentTypes": [
-        "application/json"
-       ]
-      }
-     ],
-     "httpMethod": "GET",
-     "uri": "{endpoint}",
-     "path": "/type/property/nullable/duration/non-null",
-     "bufferResponse": true,
-     "generateProtocolMethod": true,
-     "generateConvenienceMethod": true,
-     "crossLanguageDefinitionId": "Type.Property.Nullable.Duration.getNonNull",
-     "decorators": []
-    },
-    {
-     "$id": "173",
-     "name": "getNull",
-     "resourceName": "Duration",
-     "doc": "Get models that will return the default object",
-     "accessibility": "public",
-     "parameters": [
-      {
-       "$id": "174",
-       "name": "accept",
-       "nameInRequest": "Accept",
-       "type": {
-        "$id": "175",
-        "kind": "constant",
-        "valueType": {
-         "$id": "176",
-         "kind": "string",
-         "name": "string",
-         "crossLanguageDefinitionId": "TypeSpec.string",
-         "decorators": []
-        },
-        "value": "application/json",
-        "decorators": []
-       },
-       "location": "Header",
-       "isApiVersion": false,
-       "isContentType": false,
-       "isEndpoint": false,
-       "explode": false,
-       "isRequired": true,
-       "kind": "Constant",
-       "decorators": [],
-       "skipUrlEncoding": false
-      }
-     ],
-     "responses": [
-      {
-       "$id": "177",
-       "statusCodes": [
-        200
-       ],
-       "bodyType": {
-        "$ref": "39"
-       },
-       "headers": [],
-       "isErrorResponse": false,
-       "contentTypes": [
-        "application/json"
-       ]
-      }
-     ],
-     "httpMethod": "GET",
-     "uri": "{endpoint}",
-     "path": "/type/property/nullable/duration/null",
-     "bufferResponse": true,
-     "generateProtocolMethod": true,
-     "generateConvenienceMethod": true,
-     "crossLanguageDefinitionId": "Type.Property.Nullable.Duration.getNull",
-     "decorators": []
-    },
-    {
-     "$id": "178",
-     "name": "patchNonNull",
-     "resourceName": "Duration",
-     "doc": "Put a body with all properties present.",
-     "accessibility": "public",
-     "parameters": [
-      {
-       "$id": "179",
-       "name": "contentType",
-       "nameInRequest": "Content-Type",
-       "doc": "content-type is application/merge-patch+json",
-       "type": {
-        "$id": "180",
-        "kind": "constant",
-        "valueType": {
-         "$id": "181",
-         "kind": "string",
-         "name": "string",
-         "crossLanguageDefinitionId": "TypeSpec.string",
-         "decorators": []
-        },
-        "value": "application/merge-patch+json",
-        "decorators": []
-       },
-       "location": "Header",
-       "isApiVersion": false,
-       "isContentType": true,
-       "isEndpoint": false,
-       "explode": false,
-       "isRequired": true,
-       "kind": "Constant",
-       "decorators": [],
-       "skipUrlEncoding": false
-      },
-      {
-       "$id": "182",
-       "name": "body",
-       "nameInRequest": "body",
-       "type": {
-        "$ref": "39"
-       },
-       "location": "Body",
-       "isApiVersion": false,
-       "isContentType": false,
-       "isEndpoint": false,
-       "explode": false,
-       "isRequired": true,
-       "kind": "Method",
-       "decorators": [],
-       "skipUrlEncoding": false
-      }
-     ],
-     "responses": [
-      {
-       "$id": "183",
-       "statusCodes": [
-        204
-       ],
-       "headers": [],
-       "isErrorResponse": false
-      }
-     ],
-     "httpMethod": "PATCH",
-     "uri": "{endpoint}",
-     "path": "/type/property/nullable/duration/non-null",
-     "requestMediaTypes": [
-      "application/merge-patch+json"
-     ],
-     "bufferResponse": true,
-     "generateProtocolMethod": true,
-     "generateConvenienceMethod": false,
-     "crossLanguageDefinitionId": "Type.Property.Nullable.Duration.patchNonNull",
-     "decorators": []
-    },
-    {
-     "$id": "184",
-     "name": "patchNull",
-     "resourceName": "Duration",
-     "doc": "Put a body with default properties.",
-     "accessibility": "public",
-     "parameters": [
-      {
-       "$id": "185",
-       "name": "contentType",
-       "nameInRequest": "Content-Type",
-       "doc": "content-type is application/merge-patch+json",
-       "type": {
-        "$id": "186",
-        "kind": "constant",
-        "valueType": {
-         "$id": "187",
-         "kind": "string",
-         "name": "string",
-         "crossLanguageDefinitionId": "TypeSpec.string",
-         "decorators": []
-        },
-        "value": "application/merge-patch+json",
-        "decorators": []
-       },
-       "location": "Header",
-       "isApiVersion": false,
-       "isContentType": true,
-       "isEndpoint": false,
-       "explode": false,
-       "isRequired": true,
-       "kind": "Constant",
-       "decorators": [],
-       "skipUrlEncoding": false
-      },
-      {
-       "$id": "188",
-       "name": "body",
-       "nameInRequest": "body",
-       "type": {
-        "$ref": "39"
-       },
-       "location": "Body",
-       "isApiVersion": false,
-       "isContentType": false,
-       "isEndpoint": false,
-       "explode": false,
-       "isRequired": true,
-       "kind": "Method",
-       "decorators": [],
-       "skipUrlEncoding": false
-      }
-     ],
-     "responses": [
-      {
-       "$id": "189",
-       "statusCodes": [
-        204
-       ],
-       "headers": [],
-       "isErrorResponse": false
-      }
-     ],
-     "httpMethod": "PATCH",
-     "uri": "{endpoint}",
-     "path": "/type/property/nullable/duration/null",
-     "requestMediaTypes": [
-      "application/merge-patch+json"
-     ],
-     "bufferResponse": true,
-     "generateProtocolMethod": true,
-     "generateConvenienceMethod": false,
-     "crossLanguageDefinitionId": "Type.Property.Nullable.Duration.patchNull",
-     "decorators": []
-    }
-   ],
-   "parent": "NullableClient",
-   "parameters": [
-    {
-     "$id": "190",
-     "name": "endpoint",
-     "nameInRequest": "endpoint",
-     "doc": "Service host",
-     "type": {
-      "$id": "191",
-      "kind": "url",
-      "name": "url",
-      "crossLanguageDefinitionId": "TypeSpec.url"
-     },
-     "location": "Uri",
-     "isApiVersion": false,
-     "isContentType": false,
-     "isRequired": true,
-     "isEndpoint": true,
-     "skipUrlEncoding": false,
-     "explode": false,
-     "kind": "Client",
-     "defaultValue": {
-      "$id": "192",
-      "type": {
-       "$id": "193",
-       "kind": "string",
-       "name": "string",
-       "crossLanguageDefinitionId": "TypeSpec.string"
-      },
-      "value": "http://localhost:3000"
-     }
-    }
-   ],
-   "decorators": [],
-   "crossLanguageDefinitionId": "Type.Property.Nullable.Duration"
-  },
-  {
-   "$id": "194",
-   "name": "CollectionsByte",
-   "namespace": "Type.Property.Nullable",
-   "operations": [
-    {
-     "$id": "195",
-     "name": "getNonNull",
-     "resourceName": "CollectionsByte",
-     "doc": "Get models that will return all properties in the model",
-     "accessibility": "public",
-     "parameters": [
-      {
-       "$id": "196",
-       "name": "accept",
-       "nameInRequest": "Accept",
-       "type": {
-        "$id": "197",
-        "kind": "constant",
-        "valueType": {
-         "$id": "198",
-         "kind": "string",
-         "name": "string",
-         "crossLanguageDefinitionId": "TypeSpec.string",
-         "decorators": []
-        },
-        "value": "application/json",
-        "decorators": []
-       },
-       "location": "Header",
-       "isApiVersion": false,
-       "isContentType": false,
-       "isEndpoint": false,
-       "explode": false,
-       "isRequired": true,
-       "kind": "Constant",
-       "decorators": [],
-       "skipUrlEncoding": false
-      }
-     ],
-     "responses": [
-      {
-       "$id": "199",
-       "statusCodes": [
-        200
-       ],
-       "bodyType": {
-        "$ref": "28"
-       },
-       "headers": [],
-       "isErrorResponse": false,
-       "contentTypes": [
-        "application/json"
-       ]
-      }
-     ],
-     "httpMethod": "GET",
-     "uri": "{endpoint}",
-     "path": "/type/property/nullable/collections/bytes/non-null",
-     "bufferResponse": true,
-     "generateProtocolMethod": true,
-     "generateConvenienceMethod": true,
-     "crossLanguageDefinitionId": "Type.Property.Nullable.CollectionsByte.getNonNull",
-     "decorators": []
-    },
-    {
-     "$id": "200",
-     "name": "getNull",
-     "resourceName": "CollectionsByte",
-     "doc": "Get models that will return the default object",
-     "accessibility": "public",
-     "parameters": [
-      {
-       "$id": "201",
-       "name": "accept",
-       "nameInRequest": "Accept",
-       "type": {
-        "$id": "202",
-        "kind": "constant",
-        "valueType": {
-         "$id": "203",
-         "kind": "string",
-         "name": "string",
-         "crossLanguageDefinitionId": "TypeSpec.string",
-         "decorators": []
-        },
-        "value": "application/json",
-        "decorators": []
-       },
-       "location": "Header",
-       "isApiVersion": false,
-       "isContentType": false,
-       "isEndpoint": false,
-       "explode": false,
-       "isRequired": true,
-       "kind": "Constant",
-       "decorators": [],
-       "skipUrlEncoding": false
-      }
-     ],
-     "responses": [
-      {
-       "$id": "204",
-       "statusCodes": [
-        200
-       ],
-       "bodyType": {
-        "$ref": "28"
-       },
-       "headers": [],
-       "isErrorResponse": false,
-       "contentTypes": [
-        "application/json"
-       ]
-      }
-     ],
-     "httpMethod": "GET",
-     "uri": "{endpoint}",
-     "path": "/type/property/nullable/collections/bytes/null",
-     "bufferResponse": true,
-     "generateProtocolMethod": true,
-     "generateConvenienceMethod": true,
-     "crossLanguageDefinitionId": "Type.Property.Nullable.CollectionsByte.getNull",
-     "decorators": []
-    },
-    {
-     "$id": "205",
-     "name": "patchNonNull",
-     "resourceName": "CollectionsByte",
-     "doc": "Put a body with all properties present.",
-     "accessibility": "public",
-     "parameters": [
-      {
-       "$id": "206",
-       "name": "contentType",
-       "nameInRequest": "Content-Type",
-       "doc": "content-type is application/merge-patch+json",
-       "type": {
-        "$id": "207",
-        "kind": "constant",
-        "valueType": {
-         "$id": "208",
-         "kind": "string",
-         "name": "string",
-         "crossLanguageDefinitionId": "TypeSpec.string",
-         "decorators": []
-        },
-        "value": "application/merge-patch+json",
-        "decorators": []
-       },
-       "location": "Header",
-       "isApiVersion": false,
-       "isContentType": true,
-       "isEndpoint": false,
-       "explode": false,
-       "isRequired": true,
-       "kind": "Constant",
-       "decorators": [],
-       "skipUrlEncoding": false
-      },
-      {
-       "$id": "209",
-       "name": "body",
-       "nameInRequest": "body",
-       "type": {
-        "$ref": "28"
-       },
-       "location": "Body",
-       "isApiVersion": false,
-       "isContentType": false,
-       "isEndpoint": false,
-       "explode": false,
-       "isRequired": true,
-       "kind": "Method",
-       "decorators": [],
-       "skipUrlEncoding": false
-      }
-     ],
-     "responses": [
-      {
-       "$id": "210",
-       "statusCodes": [
-        204
-       ],
-       "headers": [],
-       "isErrorResponse": false
-      }
-     ],
-     "httpMethod": "PATCH",
-     "uri": "{endpoint}",
-     "path": "/type/property/nullable/collections/bytes/non-null",
-     "requestMediaTypes": [
-      "application/merge-patch+json"
-     ],
-     "bufferResponse": true,
-     "generateProtocolMethod": true,
-     "generateConvenienceMethod": false,
-     "crossLanguageDefinitionId": "Type.Property.Nullable.CollectionsByte.patchNonNull",
-     "decorators": []
-    },
-    {
-     "$id": "211",
-     "name": "patchNull",
-     "resourceName": "CollectionsByte",
-     "doc": "Put a body with default properties.",
-     "accessibility": "public",
-     "parameters": [
-      {
-       "$id": "212",
-       "name": "contentType",
-       "nameInRequest": "Content-Type",
-       "doc": "content-type is application/merge-patch+json",
-       "type": {
-        "$id": "213",
-        "kind": "constant",
-        "valueType": {
-         "$id": "214",
-         "kind": "string",
-         "name": "string",
-         "crossLanguageDefinitionId": "TypeSpec.string",
-         "decorators": []
-        },
-        "value": "application/merge-patch+json",
-        "decorators": []
-       },
-       "location": "Header",
-       "isApiVersion": false,
-       "isContentType": true,
-       "isEndpoint": false,
-       "explode": false,
-       "isRequired": true,
-       "kind": "Constant",
-       "decorators": [],
-       "skipUrlEncoding": false
-      },
-      {
-       "$id": "215",
-       "name": "body",
-       "nameInRequest": "body",
-       "type": {
-        "$ref": "28"
-       },
-       "location": "Body",
-       "isApiVersion": false,
-       "isContentType": false,
-       "isEndpoint": false,
-       "explode": false,
-       "isRequired": true,
-       "kind": "Method",
-       "decorators": [],
-       "skipUrlEncoding": false
-      }
-     ],
-     "responses": [
-      {
-       "$id": "216",
-       "statusCodes": [
-        204
-       ],
-       "headers": [],
-       "isErrorResponse": false
-      }
-     ],
-     "httpMethod": "PATCH",
-     "uri": "{endpoint}",
-     "path": "/type/property/nullable/collections/bytes/null",
-     "requestMediaTypes": [
-      "application/merge-patch+json"
-     ],
-     "bufferResponse": true,
-     "generateProtocolMethod": true,
-     "generateConvenienceMethod": false,
-     "crossLanguageDefinitionId": "Type.Property.Nullable.CollectionsByte.patchNull",
-     "decorators": []
-    }
-   ],
-   "parent": "NullableClient",
-   "parameters": [
-    {
-     "$id": "217",
-     "name": "endpoint",
-     "nameInRequest": "endpoint",
-     "doc": "Service host",
-     "type": {
-      "$id": "218",
-      "kind": "url",
-      "name": "url",
-      "crossLanguageDefinitionId": "TypeSpec.url"
-     },
-     "location": "Uri",
-     "isApiVersion": false,
-     "isContentType": false,
-     "isRequired": true,
-     "isEndpoint": true,
-     "skipUrlEncoding": false,
-     "explode": false,
-     "kind": "Client",
-     "defaultValue": {
-      "$id": "219",
-      "type": {
-       "$id": "220",
-       "kind": "string",
-       "name": "string",
-       "crossLanguageDefinitionId": "TypeSpec.string"
-      },
-      "value": "http://localhost:3000"
-     }
-    }
-   ],
-   "decorators": [],
-   "crossLanguageDefinitionId": "Type.Property.Nullable.CollectionsByte"
-  },
-  {
-   "$id": "221",
-   "name": "CollectionsModel",
-   "namespace": "Type.Property.Nullable",
-   "operations": [
-    {
-     "$id": "222",
-     "name": "getNonNull",
-     "resourceName": "CollectionsModel",
-     "doc": "Get models that will return all properties in the model",
-     "accessibility": "public",
-     "parameters": [
-      {
-       "$id": "223",
-       "name": "accept",
-       "nameInRequest": "Accept",
-       "type": {
-        "$id": "224",
-        "kind": "constant",
-        "valueType": {
-         "$id": "225",
-         "kind": "string",
-         "name": "string",
-         "crossLanguageDefinitionId": "TypeSpec.string",
-         "decorators": []
-        },
-        "value": "application/json",
-        "decorators": []
-       },
-       "location": "Header",
-       "isApiVersion": false,
-       "isContentType": false,
-       "isEndpoint": false,
-       "explode": false,
-       "isRequired": true,
-       "kind": "Constant",
-       "decorators": [],
-       "skipUrlEncoding": false
-      }
-     ],
-     "responses": [
-      {
-       "$id": "226",
-       "statusCodes": [
-        200
-       ],
-       "bodyType": {
-        "$ref": "13"
-       },
-       "headers": [],
-       "isErrorResponse": false,
-       "contentTypes": [
-        "application/json"
-       ]
-      }
-     ],
-     "httpMethod": "GET",
-     "uri": "{endpoint}",
-     "path": "/type/property/nullable/collections/model/non-null",
-     "bufferResponse": true,
-     "generateProtocolMethod": true,
-     "generateConvenienceMethod": true,
-     "crossLanguageDefinitionId": "Type.Property.Nullable.CollectionsModel.getNonNull",
-     "decorators": []
-    },
-    {
-     "$id": "227",
-     "name": "getNull",
-     "resourceName": "CollectionsModel",
-     "doc": "Get models that will return the default object",
-     "accessibility": "public",
-     "parameters": [
-      {
-       "$id": "228",
-       "name": "accept",
-       "nameInRequest": "Accept",
-       "type": {
-        "$id": "229",
-        "kind": "constant",
-        "valueType": {
-         "$id": "230",
-         "kind": "string",
-         "name": "string",
-         "crossLanguageDefinitionId": "TypeSpec.string",
-         "decorators": []
-        },
-        "value": "application/json",
-        "decorators": []
-       },
-       "location": "Header",
-       "isApiVersion": false,
-       "isContentType": false,
-       "isEndpoint": false,
-       "explode": false,
-       "isRequired": true,
-       "kind": "Constant",
-       "decorators": [],
-       "skipUrlEncoding": false
-      }
-     ],
-     "responses": [
-      {
-       "$id": "231",
-       "statusCodes": [
-        200
-       ],
-       "bodyType": {
-        "$ref": "13"
-       },
-       "headers": [],
-       "isErrorResponse": false,
-       "contentTypes": [
-        "application/json"
-       ]
-      }
-     ],
-     "httpMethod": "GET",
-     "uri": "{endpoint}",
-     "path": "/type/property/nullable/collections/model/null",
-     "bufferResponse": true,
-     "generateProtocolMethod": true,
-     "generateConvenienceMethod": true,
-     "crossLanguageDefinitionId": "Type.Property.Nullable.CollectionsModel.getNull",
-     "decorators": []
-    },
-    {
-     "$id": "232",
-     "name": "patchNonNull",
-     "resourceName": "CollectionsModel",
-     "doc": "Put a body with all properties present.",
-     "accessibility": "public",
-     "parameters": [
-      {
-       "$id": "233",
-       "name": "contentType",
-       "nameInRequest": "Content-Type",
-       "doc": "content-type is application/merge-patch+json",
-       "type": {
-        "$id": "234",
-        "kind": "constant",
-        "valueType": {
-         "$id": "235",
-         "kind": "string",
-         "name": "string",
-         "crossLanguageDefinitionId": "TypeSpec.string",
-         "decorators": []
-        },
-        "value": "application/merge-patch+json",
-        "decorators": []
-       },
-       "location": "Header",
-       "isApiVersion": false,
-       "isContentType": true,
-       "isEndpoint": false,
-       "explode": false,
-       "isRequired": true,
-       "kind": "Constant",
-       "decorators": [],
-       "skipUrlEncoding": false
-      },
-      {
-       "$id": "236",
-       "name": "body",
-       "nameInRequest": "body",
-       "type": {
-        "$ref": "13"
-       },
-       "location": "Body",
-       "isApiVersion": false,
-       "isContentType": false,
-       "isEndpoint": false,
-       "explode": false,
-       "isRequired": true,
-       "kind": "Method",
-       "decorators": [],
-       "skipUrlEncoding": false
-      }
-     ],
-     "responses": [
-      {
-       "$id": "237",
-       "statusCodes": [
-        204
-       ],
-       "headers": [],
-       "isErrorResponse": false
-      }
-     ],
-     "httpMethod": "PATCH",
-     "uri": "{endpoint}",
-     "path": "/type/property/nullable/collections/model/non-null",
-     "requestMediaTypes": [
-      "application/merge-patch+json"
-     ],
-     "bufferResponse": true,
-     "generateProtocolMethod": true,
-     "generateConvenienceMethod": false,
-     "crossLanguageDefinitionId": "Type.Property.Nullable.CollectionsModel.patchNonNull",
-     "decorators": []
-    },
-    {
-     "$id": "238",
-     "name": "patchNull",
-     "resourceName": "CollectionsModel",
-     "doc": "Put a body with default properties.",
-     "accessibility": "public",
-     "parameters": [
-      {
-       "$id": "239",
-       "name": "contentType",
-       "nameInRequest": "Content-Type",
-       "doc": "content-type is application/merge-patch+json",
-       "type": {
-        "$id": "240",
-        "kind": "constant",
-        "valueType": {
-         "$id": "241",
-         "kind": "string",
-         "name": "string",
-         "crossLanguageDefinitionId": "TypeSpec.string",
-         "decorators": []
-        },
-        "value": "application/merge-patch+json",
-        "decorators": []
-       },
-       "location": "Header",
-       "isApiVersion": false,
-       "isContentType": true,
-       "isEndpoint": false,
-       "explode": false,
-       "isRequired": true,
-       "kind": "Constant",
-       "decorators": [],
-       "skipUrlEncoding": false
-      },
-      {
-       "$id": "242",
-       "name": "body",
-       "nameInRequest": "body",
-       "type": {
-        "$ref": "13"
-       },
-       "location": "Body",
-       "isApiVersion": false,
-       "isContentType": false,
-       "isEndpoint": false,
-       "explode": false,
-       "isRequired": true,
-       "kind": "Method",
-       "decorators": [],
-       "skipUrlEncoding": false
-      }
-     ],
-     "responses": [
-      {
-       "$id": "243",
-       "statusCodes": [
-        204
-       ],
-       "headers": [],
-       "isErrorResponse": false
-      }
-     ],
-     "httpMethod": "PATCH",
-     "uri": "{endpoint}",
-     "path": "/type/property/nullable/collections/model/null",
-     "requestMediaTypes": [
-      "application/merge-patch+json"
-     ],
-     "bufferResponse": true,
-     "generateProtocolMethod": true,
-     "generateConvenienceMethod": false,
-     "crossLanguageDefinitionId": "Type.Property.Nullable.CollectionsModel.patchNull",
-     "decorators": []
-    }
-   ],
-   "parent": "NullableClient",
-   "parameters": [
-    {
-     "$id": "244",
-     "name": "endpoint",
-     "nameInRequest": "endpoint",
-     "doc": "Service host",
-     "type": {
-      "$id": "245",
-      "kind": "url",
-      "name": "url",
-      "crossLanguageDefinitionId": "TypeSpec.url"
-     },
-     "location": "Uri",
-     "isApiVersion": false,
-     "isContentType": false,
-     "isRequired": true,
-     "isEndpoint": true,
-     "skipUrlEncoding": false,
-     "explode": false,
-     "kind": "Client",
-     "defaultValue": {
-      "$id": "246",
-      "type": {
-       "$id": "247",
-       "kind": "string",
-       "name": "string",
-       "crossLanguageDefinitionId": "TypeSpec.string"
-      },
-      "value": "http://localhost:3000"
-     }
-    }
-   ],
-   "decorators": [],
-   "crossLanguageDefinitionId": "Type.Property.Nullable.CollectionsModel"
-  },
-  {
-   "$id": "248",
-   "name": "CollectionsString",
-   "namespace": "Type.Property.Nullable",
-   "operations": [
-    {
-     "$id": "249",
-     "name": "getNonNull",
-     "resourceName": "CollectionsString",
-     "doc": "Get models that will return all properties in the model",
-     "accessibility": "public",
-     "parameters": [
-      {
-       "$id": "250",
-       "name": "accept",
-       "nameInRequest": "Accept",
-       "type": {
-        "$id": "251",
-        "kind": "constant",
-        "valueType": {
-         "$id": "252",
-         "kind": "string",
-         "name": "string",
-         "crossLanguageDefinitionId": "TypeSpec.string",
-         "decorators": []
-        },
-        "value": "application/json",
-        "decorators": []
-       },
-       "location": "Header",
-       "isApiVersion": false,
-       "isContentType": false,
-       "isEndpoint": false,
-       "explode": false,
-       "isRequired": true,
-       "kind": "Constant",
-       "decorators": [],
-       "skipUrlEncoding": false
-      }
-     ],
-     "responses": [
-      {
-       "$id": "253",
-       "statusCodes": [
-        200
-       ],
-       "bodyType": {
-        "$ref": "2"
-       },
-       "headers": [],
-       "isErrorResponse": false,
-       "contentTypes": [
-        "application/json"
-       ]
-      }
-     ],
-     "httpMethod": "GET",
-     "uri": "{endpoint}",
-     "path": "/type/property/nullable/collections/string/non-null",
-     "bufferResponse": true,
-     "generateProtocolMethod": true,
-     "generateConvenienceMethod": true,
-     "crossLanguageDefinitionId": "Type.Property.Nullable.CollectionsString.getNonNull",
-     "decorators": []
-    },
-    {
-     "$id": "254",
-     "name": "getNull",
-     "resourceName": "CollectionsString",
-     "doc": "Get models that will return the default object",
-     "accessibility": "public",
-     "parameters": [
-      {
-       "$id": "255",
-       "name": "accept",
-       "nameInRequest": "Accept",
-       "type": {
-        "$id": "256",
-        "kind": "constant",
-        "valueType": {
-         "$id": "257",
-         "kind": "string",
-         "name": "string",
-         "crossLanguageDefinitionId": "TypeSpec.string",
-         "decorators": []
-        },
-        "value": "application/json",
-        "decorators": []
-       },
-       "location": "Header",
-       "isApiVersion": false,
-       "isContentType": false,
-       "isEndpoint": false,
-       "explode": false,
-       "isRequired": true,
-       "kind": "Constant",
-       "decorators": [],
-       "skipUrlEncoding": false
-      }
-     ],
-     "responses": [
-      {
-       "$id": "258",
-       "statusCodes": [
-        200
-       ],
-       "bodyType": {
-        "$ref": "2"
-       },
-       "headers": [],
-       "isErrorResponse": false,
-       "contentTypes": [
-        "application/json"
-       ]
-      }
-     ],
-     "httpMethod": "GET",
-     "uri": "{endpoint}",
-     "path": "/type/property/nullable/collections/string/null",
-     "bufferResponse": true,
-     "generateProtocolMethod": true,
-     "generateConvenienceMethod": true,
-     "crossLanguageDefinitionId": "Type.Property.Nullable.CollectionsString.getNull",
-     "decorators": []
-    },
-    {
-     "$id": "259",
-     "name": "patchNonNull",
-     "resourceName": "CollectionsString",
-     "doc": "Put a body with all properties present.",
-     "accessibility": "public",
-     "parameters": [
-      {
-       "$id": "260",
-       "name": "contentType",
-       "nameInRequest": "Content-Type",
-       "doc": "content-type is application/merge-patch+json",
-       "type": {
-        "$id": "261",
-        "kind": "constant",
-        "valueType": {
-         "$id": "262",
-         "kind": "string",
-         "name": "string",
-         "crossLanguageDefinitionId": "TypeSpec.string",
-         "decorators": []
-        },
-        "value": "application/merge-patch+json",
-        "decorators": []
-       },
-       "location": "Header",
-       "isApiVersion": false,
-       "isContentType": true,
-       "isEndpoint": false,
-       "explode": false,
-       "isRequired": true,
-       "kind": "Constant",
-       "decorators": [],
-       "skipUrlEncoding": false
-      },
-      {
-       "$id": "263",
-       "name": "body",
-       "nameInRequest": "body",
-       "type": {
-        "$ref": "2"
-       },
-       "location": "Body",
-       "isApiVersion": false,
-       "isContentType": false,
-       "isEndpoint": false,
-       "explode": false,
-       "isRequired": true,
-       "kind": "Method",
-       "decorators": [],
-       "skipUrlEncoding": false
-      }
-     ],
-     "responses": [
-      {
-       "$id": "264",
-       "statusCodes": [
-        204
-       ],
-       "headers": [],
-       "isErrorResponse": false
-      }
-     ],
-     "httpMethod": "PATCH",
-     "uri": "{endpoint}",
-     "path": "/type/property/nullable/collections/string/non-null",
-     "requestMediaTypes": [
-      "application/merge-patch+json"
-     ],
-     "bufferResponse": true,
-     "generateProtocolMethod": true,
-     "generateConvenienceMethod": false,
-     "crossLanguageDefinitionId": "Type.Property.Nullable.CollectionsString.patchNonNull",
-     "decorators": []
-    },
-    {
-     "$id": "265",
-     "name": "patchNull",
-     "resourceName": "CollectionsString",
-     "doc": "Put a body with default properties.",
-     "accessibility": "public",
-     "parameters": [
-      {
-       "$id": "266",
-       "name": "contentType",
-       "nameInRequest": "Content-Type",
-       "doc": "content-type is application/merge-patch+json",
-       "type": {
-        "$id": "267",
-        "kind": "constant",
-        "valueType": {
-         "$id": "268",
-         "kind": "string",
-         "name": "string",
-         "crossLanguageDefinitionId": "TypeSpec.string",
-         "decorators": []
-        },
-        "value": "application/merge-patch+json",
-        "decorators": []
-       },
-       "location": "Header",
-       "isApiVersion": false,
-       "isContentType": true,
-       "isEndpoint": false,
-       "explode": false,
-       "isRequired": true,
-       "kind": "Constant",
-       "decorators": [],
-       "skipUrlEncoding": false
-      },
-      {
-       "$id": "269",
-       "name": "body",
-       "nameInRequest": "body",
-       "type": {
-        "$ref": "2"
-       },
-       "location": "Body",
-       "isApiVersion": false,
-       "isContentType": false,
-       "isEndpoint": false,
-       "explode": false,
-       "isRequired": true,
-       "kind": "Method",
-       "decorators": [],
-       "skipUrlEncoding": false
-      }
-     ],
-     "responses": [
-      {
-       "$id": "270",
-       "statusCodes": [
-        204
-       ],
-       "headers": [],
-       "isErrorResponse": false
-      }
-     ],
-     "httpMethod": "PATCH",
-     "uri": "{endpoint}",
-     "path": "/type/property/nullable/collections/string/null",
-     "requestMediaTypes": [
-      "application/merge-patch+json"
-     ],
-     "bufferResponse": true,
-     "generateProtocolMethod": true,
-     "generateConvenienceMethod": false,
-     "crossLanguageDefinitionId": "Type.Property.Nullable.CollectionsString.patchNull",
-     "decorators": []
-    }
-   ],
-   "parent": "NullableClient",
-   "parameters": [
-    {
-     "$id": "271",
-     "name": "endpoint",
-     "nameInRequest": "endpoint",
-     "doc": "Service host",
-     "type": {
-      "$id": "272",
-      "kind": "url",
-      "name": "url",
-      "crossLanguageDefinitionId": "TypeSpec.url"
-     },
-     "location": "Uri",
-     "isApiVersion": false,
-     "isContentType": false,
-     "isRequired": true,
-     "isEndpoint": true,
-     "skipUrlEncoding": false,
-     "explode": false,
-     "kind": "Client",
-     "defaultValue": {
-      "$id": "273",
-      "type": {
-       "$id": "274",
-       "kind": "string",
-       "name": "string",
-       "crossLanguageDefinitionId": "TypeSpec.string"
-      },
-      "value": "http://localhost:3000"
-     }
-    }
-   ],
-   "decorators": [],
-   "crossLanguageDefinitionId": "Type.Property.Nullable.CollectionsString"
->>>>>>> 586a120e
   }
  ]
 }