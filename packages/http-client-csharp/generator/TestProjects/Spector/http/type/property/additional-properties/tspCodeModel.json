{
 "$id": "1",
 "name": "Type.Property.AdditionalProperties",
 "apiVersions": [],
 "enums": [
  {
   "$id": "2",
   "kind": "enum",
   "name": "WidgetData2_kind",
   "valueType": {
    "$id": "3",
    "kind": "string",
    "name": "string",
    "crossLanguageDefinitionId": "TypeSpec.string",
    "decorators": []
   },
   "values": [
    {
     "$id": "4",
     "kind": "enumvalue",
     "name": "kind1",
     "value": "kind1",
     "doc": "kind1",
     "valueType": {
      "$ref": "3"
     },
     "enumType": {
      "$ref": "2"
     }
    }
   ],
   "crossLanguageDefinitionId": "",
   "namespace": "Type.Property.AdditionalProperties",
   "doc": "The WidgetData2_kind",
   "isFixed": false,
   "isFlags": false,
   "usage": "Input,Output,Json",
   "decorators": []
  },
  {
   "$id": "5",
   "kind": "enum",
   "name": "WidgetData1_kind",
   "valueType": {
    "$id": "6",
    "kind": "string",
    "name": "string",
    "crossLanguageDefinitionId": "TypeSpec.string",
    "decorators": []
   },
   "values": [
    {
     "$id": "7",
     "kind": "enumvalue",
     "name": "kind1",
     "value": "kind1",
     "doc": "kind1",
     "valueType": {
      "$ref": "6"
     },
     "enumType": {
      "$ref": "5"
     }
    }
   ],
   "crossLanguageDefinitionId": "",
   "namespace": "Type.Property.AdditionalProperties",
   "doc": "The WidgetData1_kind",
   "isFixed": false,
   "isFlags": false,
   "usage": "Input,Output,Json",
   "decorators": []
  },
  {
   "$id": "8",
   "kind": "enum",
   "name": "WidgetData0_kind",
   "valueType": {
    "$id": "9",
    "kind": "string",
    "name": "string",
    "crossLanguageDefinitionId": "TypeSpec.string",
    "decorators": []
   },
   "values": [
    {
     "$id": "10",
     "kind": "enumvalue",
     "name": "kind0",
     "value": "kind0",
     "doc": "kind0",
     "valueType": {
      "$ref": "9"
     },
     "enumType": {
      "$ref": "8"
     }
    }
   ],
   "crossLanguageDefinitionId": "",
   "namespace": "Type.Property.AdditionalProperties",
   "doc": "The WidgetData0_kind",
   "isFixed": false,
   "isFlags": false,
   "usage": "Input,Output,Json",
   "decorators": []
  }
 ],
 "models": [
  {
   "$id": "11",
   "kind": "model",
   "name": "SpreadRecordForNonDiscriminatedUnion3",
   "namespace": "Type.Property.AdditionalProperties",
   "crossLanguageDefinitionId": "Type.Property.AdditionalProperties.SpreadRecordForNonDiscriminatedUnion3",
   "usage": "Input,Output,Json",
   "doc": "The model spread Record<WidgetData2[] | WidgetData1>",
   "decorators": [],
   "additionalProperties": {
    "$id": "12",
    "kind": "union",
    "name": "SpreadRecordForNonDiscriminatedUnion3AdditionalProperty",
    "variantTypes": [
     {
      "$id": "13",
      "kind": "array",
      "name": "ArrayWidgetData2",
      "valueType": {
       "$id": "14",
       "kind": "model",
       "name": "WidgetData2",
       "namespace": "Type.Property.AdditionalProperties",
       "crossLanguageDefinitionId": "Type.Property.AdditionalProperties.WidgetData2",
       "usage": "Input,Output,Json",
       "decorators": [],
       "properties": [
        {
         "$id": "15",
         "kind": "property",
         "name": "kind",
         "serializedName": "kind",
         "type": {
          "$id": "16",
          "kind": "constant",
          "valueType": {
           "$ref": "2"
          },
          "value": "kind1",
          "decorators": []
         },
         "optional": false,
         "readOnly": false,
         "discriminator": false,
         "flatten": false,
         "decorators": [],
         "crossLanguageDefinitionId": "Type.Property.AdditionalProperties.WidgetData2.kind",
         "serializationOptions": {
          "$id": "17",
          "json": {
           "$id": "18",
           "name": "kind"
          }
         }
        },
        {
         "$id": "19",
         "kind": "property",
         "name": "start",
         "serializedName": "start",
         "type": {
          "$id": "20",
          "kind": "string",
          "name": "string",
          "crossLanguageDefinitionId": "TypeSpec.string",
          "decorators": []
         },
         "optional": false,
         "readOnly": false,
         "discriminator": false,
         "flatten": false,
         "decorators": [],
         "crossLanguageDefinitionId": "Type.Property.AdditionalProperties.WidgetData2.start",
         "serializationOptions": {
          "$id": "21",
          "json": {
           "$id": "22",
           "name": "start"
          }
         }
        }
       ]
      },
      "crossLanguageDefinitionId": "TypeSpec.Array",
      "decorators": []
     },
     {
      "$id": "23",
      "kind": "model",
      "name": "WidgetData1",
      "namespace": "Type.Property.AdditionalProperties",
      "crossLanguageDefinitionId": "Type.Property.AdditionalProperties.WidgetData1",
      "usage": "Input,Output,Json",
      "decorators": [],
      "properties": [
       {
        "$id": "24",
        "kind": "property",
        "name": "kind",
        "serializedName": "kind",
        "type": {
         "$id": "25",
         "kind": "constant",
         "valueType": {
          "$ref": "5"
         },
         "value": "kind1",
         "decorators": []
        },
        "optional": false,
        "readOnly": false,
        "discriminator": false,
        "flatten": false,
        "decorators": [],
        "crossLanguageDefinitionId": "Type.Property.AdditionalProperties.WidgetData1.kind",
        "serializationOptions": {
         "$id": "26",
         "json": {
          "$id": "27",
          "name": "kind"
         }
        }
       },
       {
        "$id": "28",
        "kind": "property",
        "name": "start",
        "serializedName": "start",
        "type": {
         "$id": "29",
         "kind": "utcDateTime",
         "name": "utcDateTime",
         "encode": "rfc3339",
         "wireType": {
          "$id": "30",
          "kind": "string",
          "name": "string",
          "crossLanguageDefinitionId": "TypeSpec.string",
          "decorators": []
         },
         "crossLanguageDefinitionId": "TypeSpec.utcDateTime",
         "decorators": []
        },
        "optional": false,
        "readOnly": false,
        "discriminator": false,
        "flatten": false,
        "decorators": [],
        "crossLanguageDefinitionId": "Type.Property.AdditionalProperties.WidgetData1.start",
        "serializationOptions": {
         "$id": "31",
         "json": {
          "$id": "32",
          "name": "start"
         }
        }
       },
       {
        "$id": "33",
        "kind": "property",
        "name": "end",
        "serializedName": "end",
        "type": {
         "$id": "34",
         "kind": "utcDateTime",
         "name": "utcDateTime",
         "encode": "rfc3339",
         "wireType": {
          "$id": "35",
          "kind": "string",
          "name": "string",
          "crossLanguageDefinitionId": "TypeSpec.string",
          "decorators": []
         },
         "crossLanguageDefinitionId": "TypeSpec.utcDateTime",
         "decorators": []
        },
        "optional": true,
        "readOnly": false,
        "discriminator": false,
        "flatten": false,
        "decorators": [],
        "crossLanguageDefinitionId": "Type.Property.AdditionalProperties.WidgetData1.end",
        "serializationOptions": {
         "$id": "36",
         "json": {
          "$id": "37",
          "name": "end"
         }
        }
       }
      ]
     }
    ],
    "namespace": "",
    "decorators": []
   },
   "properties": [
    {
     "$id": "38",
     "kind": "property",
     "name": "name",
     "serializedName": "name",
     "doc": "The name property",
     "type": {
      "$id": "39",
      "kind": "string",
      "name": "string",
      "crossLanguageDefinitionId": "TypeSpec.string",
      "decorators": []
     },
     "optional": false,
     "readOnly": false,
     "discriminator": false,
     "flatten": false,
     "decorators": [],
     "crossLanguageDefinitionId": "Type.Property.AdditionalProperties.SpreadRecordForNonDiscriminatedUnion3.name",
     "serializationOptions": {
      "$id": "40",
      "json": {
       "$id": "41",
       "name": "name"
      }
     }
    }
   ]
  },
  {
   "$ref": "14"
  },
  {
   "$ref": "23"
  },
  {
   "$id": "42",
   "kind": "model",
   "name": "SpreadRecordForNonDiscriminatedUnion2",
   "namespace": "Type.Property.AdditionalProperties",
   "crossLanguageDefinitionId": "Type.Property.AdditionalProperties.SpreadRecordForNonDiscriminatedUnion2",
   "usage": "Input,Output,Json",
   "doc": "The model spread Record<WidgetData2 | WidgetData1>",
   "decorators": [],
   "additionalProperties": {
    "$id": "43",
    "kind": "union",
    "name": "SpreadRecordForNonDiscriminatedUnion2AdditionalProperty",
    "variantTypes": [
     {
      "$ref": "14"
     },
     {
      "$ref": "23"
     }
    ],
    "namespace": "",
    "decorators": []
   },
   "properties": [
    {
     "$id": "44",
     "kind": "property",
     "name": "name",
     "serializedName": "name",
     "doc": "The name property",
     "type": {
      "$id": "45",
      "kind": "string",
      "name": "string",
      "crossLanguageDefinitionId": "TypeSpec.string",
      "decorators": []
     },
     "optional": false,
     "readOnly": false,
     "discriminator": false,
     "flatten": false,
     "decorators": [],
     "crossLanguageDefinitionId": "Type.Property.AdditionalProperties.SpreadRecordForNonDiscriminatedUnion2.name",
     "serializationOptions": {
      "$id": "46",
      "json": {
       "$id": "47",
       "name": "name"
      }
     }
    }
   ]
  },
  {
   "$id": "48",
   "kind": "model",
   "name": "SpreadRecordForNonDiscriminatedUnion",
   "namespace": "Type.Property.AdditionalProperties",
   "crossLanguageDefinitionId": "Type.Property.AdditionalProperties.SpreadRecordForNonDiscriminatedUnion",
   "usage": "Input,Output,Json",
   "doc": "The model spread Record<WidgetData0 | WidgetData1>",
   "decorators": [],
   "additionalProperties": {
    "$id": "49",
    "kind": "union",
    "name": "SpreadRecordForNonDiscriminatedUnionAdditionalProperty",
    "variantTypes": [
     {
      "$id": "50",
      "kind": "model",
      "name": "WidgetData0",
      "namespace": "Type.Property.AdditionalProperties",
      "crossLanguageDefinitionId": "Type.Property.AdditionalProperties.WidgetData0",
      "usage": "Input,Output,Json",
      "decorators": [],
      "properties": [
       {
        "$id": "51",
        "kind": "property",
        "name": "kind",
        "serializedName": "kind",
        "type": {
         "$id": "52",
         "kind": "constant",
         "valueType": {
          "$ref": "8"
         },
         "value": "kind0",
         "decorators": []
        },
        "optional": false,
        "readOnly": false,
        "discriminator": false,
        "flatten": false,
        "decorators": [],
        "crossLanguageDefinitionId": "Type.Property.AdditionalProperties.WidgetData0.kind",
        "serializationOptions": {
         "$id": "53",
         "json": {
          "$id": "54",
          "name": "kind"
         }
        }
       },
       {
        "$id": "55",
        "kind": "property",
        "name": "fooProp",
        "serializedName": "fooProp",
        "type": {
         "$id": "56",
         "kind": "string",
         "name": "string",
         "crossLanguageDefinitionId": "TypeSpec.string",
         "decorators": []
        },
        "optional": false,
        "readOnly": false,
        "discriminator": false,
        "flatten": false,
        "decorators": [],
        "crossLanguageDefinitionId": "Type.Property.AdditionalProperties.WidgetData0.fooProp",
        "serializationOptions": {
         "$id": "57",
         "json": {
          "$id": "58",
          "name": "fooProp"
         }
        }
       }
      ]
     },
     {
      "$ref": "23"
     }
    ],
    "namespace": "",
    "decorators": []
   },
   "properties": [
    {
     "$id": "59",
     "kind": "property",
     "name": "name",
     "serializedName": "name",
     "doc": "The name property",
     "type": {
      "$id": "60",
      "kind": "string",
      "name": "string",
      "crossLanguageDefinitionId": "TypeSpec.string",
      "decorators": []
     },
     "optional": false,
     "readOnly": false,
     "discriminator": false,
     "flatten": false,
     "decorators": [],
     "crossLanguageDefinitionId": "Type.Property.AdditionalProperties.SpreadRecordForNonDiscriminatedUnion.name",
     "serializationOptions": {
      "$id": "61",
      "json": {
       "$id": "62",
       "name": "name"
      }
     }
    }
   ]
  },
  {
   "$ref": "50"
  },
  {
   "$id": "63",
   "kind": "model",
   "name": "SpreadRecordForUnion",
   "namespace": "Type.Property.AdditionalProperties",
   "crossLanguageDefinitionId": "Type.Property.AdditionalProperties.SpreadRecordForUnion",
   "usage": "Input,Output,Json",
   "doc": "The model spread Record<string | float32>",
   "decorators": [],
   "additionalProperties": {
    "$id": "64",
    "kind": "union",
    "name": "SpreadRecordForUnionAdditionalProperty",
    "variantTypes": [
     {
      "$id": "65",
      "kind": "string",
      "name": "string",
      "crossLanguageDefinitionId": "TypeSpec.string",
      "decorators": []
     },
     {
      "$id": "66",
      "kind": "float32",
      "name": "float32",
      "crossLanguageDefinitionId": "TypeSpec.float32",
      "decorators": []
     }
    ],
    "namespace": "",
    "decorators": []
   },
   "properties": [
    {
     "$id": "67",
     "kind": "property",
     "name": "flag",
     "serializedName": "flag",
     "doc": "The name property",
     "type": {
      "$id": "68",
      "kind": "boolean",
      "name": "boolean",
      "crossLanguageDefinitionId": "TypeSpec.boolean",
      "decorators": []
     },
     "optional": false,
     "readOnly": false,
     "discriminator": false,
     "flatten": false,
     "decorators": [],
     "crossLanguageDefinitionId": "Type.Property.AdditionalProperties.SpreadRecordForUnion.flag",
     "serializationOptions": {
      "$id": "69",
      "json": {
       "$id": "70",
       "name": "flag"
      }
     }
    }
   ]
  },
  {
   "$id": "71",
   "kind": "model",
   "name": "MultipleSpreadRecord",
   "namespace": "Type.Property.AdditionalProperties",
   "crossLanguageDefinitionId": "Type.Property.AdditionalProperties.MultipleSpreadRecord",
   "usage": "Input,Output,Json",
   "doc": "The model spread Record<string> and Record<float32>",
   "decorators": [],
   "additionalProperties": {
    "$id": "72",
    "kind": "union",
    "name": "MultipleSpreadRecordAdditionalProperty",
    "variantTypes": [
     {
      "$id": "73",
      "kind": "string",
      "name": "string",
      "crossLanguageDefinitionId": "TypeSpec.string",
      "decorators": []
     },
     {
      "$id": "74",
      "kind": "float32",
      "name": "float32",
      "crossLanguageDefinitionId": "TypeSpec.float32",
      "decorators": []
     }
    ],
    "namespace": "",
    "decorators": []
   },
   "properties": [
    {
     "$id": "75",
     "kind": "property",
     "name": "flag",
     "serializedName": "flag",
     "doc": "The name property",
     "type": {
      "$id": "76",
      "kind": "boolean",
      "name": "boolean",
      "crossLanguageDefinitionId": "TypeSpec.boolean",
      "decorators": []
     },
     "optional": false,
     "readOnly": false,
     "discriminator": false,
     "flatten": false,
     "decorators": [],
     "crossLanguageDefinitionId": "Type.Property.AdditionalProperties.MultipleSpreadRecord.flag",
     "serializationOptions": {
      "$id": "77",
      "json": {
       "$id": "78",
       "name": "flag"
      }
     }
    }
   ]
  },
  {
   "$id": "79",
   "kind": "model",
   "name": "DifferentSpreadModelArrayDerived",
   "namespace": "Type.Property.AdditionalProperties",
   "crossLanguageDefinitionId": "Type.Property.AdditionalProperties.DifferentSpreadModelArrayDerived",
   "usage": "Input,Output,Json",
   "doc": "The model extends from a model that spread Record<ModelForRecord[]> with the different known property type",
   "decorators": [],
   "baseModel": {
    "$id": "80",
    "kind": "model",
    "name": "DifferentSpreadModelArrayRecord",
    "namespace": "Type.Property.AdditionalProperties",
    "crossLanguageDefinitionId": "Type.Property.AdditionalProperties.DifferentSpreadModelArrayRecord",
    "usage": "Input,Output,Json",
    "doc": "The model spread Record<ModelForRecord[]> with the different known property type",
    "decorators": [],
    "additionalProperties": {
     "$id": "81",
     "kind": "array",
     "name": "ArrayModelForRecord",
     "valueType": {
      "$id": "82",
      "kind": "model",
      "name": "ModelForRecord",
      "namespace": "Type.Property.AdditionalProperties",
      "crossLanguageDefinitionId": "Type.Property.AdditionalProperties.ModelForRecord",
      "usage": "Input,Output,Json",
      "doc": "model for record",
      "decorators": [],
      "properties": [
       {
        "$id": "83",
        "kind": "property",
        "name": "state",
        "serializedName": "state",
        "doc": "The state property",
        "type": {
         "$id": "84",
         "kind": "string",
         "name": "string",
         "crossLanguageDefinitionId": "TypeSpec.string",
         "decorators": []
        },
        "optional": false,
        "readOnly": false,
        "discriminator": false,
        "flatten": false,
        "decorators": [],
        "crossLanguageDefinitionId": "Type.Property.AdditionalProperties.ModelForRecord.state",
        "serializationOptions": {
         "$id": "85",
         "json": {
          "$id": "86",
          "name": "state"
         }
        }
       }
      ]
     },
     "crossLanguageDefinitionId": "TypeSpec.Array",
     "decorators": []
    },
    "properties": [
     {
      "$id": "87",
      "kind": "property",
      "name": "knownProp",
      "serializedName": "knownProp",
      "type": {
       "$id": "88",
       "kind": "string",
       "name": "string",
       "crossLanguageDefinitionId": "TypeSpec.string",
       "decorators": []
      },
      "optional": false,
      "readOnly": false,
      "discriminator": false,
      "flatten": false,
      "decorators": [],
      "crossLanguageDefinitionId": "Type.Property.AdditionalProperties.DifferentSpreadModelArrayRecord.knownProp",
      "serializationOptions": {
       "$id": "89",
       "json": {
        "$id": "90",
        "name": "knownProp"
       }
      }
     }
    ]
   },
   "properties": [
    {
     "$id": "91",
     "kind": "property",
     "name": "derivedProp",
     "serializedName": "derivedProp",
     "doc": "The index property",
     "type": {
      "$id": "92",
      "kind": "array",
      "name": "ArrayModelForRecord",
      "valueType": {
       "$ref": "82"
      },
      "crossLanguageDefinitionId": "TypeSpec.Array",
      "decorators": []
     },
     "optional": false,
     "readOnly": false,
     "discriminator": false,
     "flatten": false,
     "decorators": [],
     "crossLanguageDefinitionId": "Type.Property.AdditionalProperties.DifferentSpreadModelArrayDerived.derivedProp",
     "serializationOptions": {
      "$id": "93",
      "json": {
       "$id": "94",
       "name": "derivedProp"
      }
     }
    }
   ]
  },
  {
   "$ref": "82"
  },
  {
   "$ref": "80"
  },
  {
   "$id": "95",
   "kind": "model",
   "name": "DifferentSpreadModelDerived",
   "namespace": "Type.Property.AdditionalProperties",
   "crossLanguageDefinitionId": "Type.Property.AdditionalProperties.DifferentSpreadModelDerived",
   "usage": "Input,Output,Json",
   "doc": "The model extends from a model that spread Record<ModelForRecord> with the different known property type",
   "decorators": [],
   "baseModel": {
    "$id": "96",
    "kind": "model",
    "name": "DifferentSpreadModelRecord",
    "namespace": "Type.Property.AdditionalProperties",
    "crossLanguageDefinitionId": "Type.Property.AdditionalProperties.DifferentSpreadModelRecord",
    "usage": "Input,Output,Json",
    "doc": "The model spread Record<ModelForRecord> with the different known property type",
    "decorators": [],
    "additionalProperties": {
     "$ref": "82"
    },
    "properties": [
     {
      "$id": "97",
      "kind": "property",
      "name": "knownProp",
      "serializedName": "knownProp",
      "type": {
       "$id": "98",
       "kind": "string",
       "name": "string",
       "crossLanguageDefinitionId": "TypeSpec.string",
       "decorators": []
      },
      "optional": false,
      "readOnly": false,
      "discriminator": false,
      "flatten": false,
      "decorators": [],
      "crossLanguageDefinitionId": "Type.Property.AdditionalProperties.DifferentSpreadModelRecord.knownProp",
      "serializationOptions": {
       "$id": "99",
       "json": {
        "$id": "100",
        "name": "knownProp"
       }
      }
     }
    ]
   },
   "properties": [
    {
     "$id": "101",
     "kind": "property",
     "name": "derivedProp",
     "serializedName": "derivedProp",
     "doc": "The index property",
     "type": {
      "$ref": "82"
     },
     "optional": false,
     "readOnly": false,
     "discriminator": false,
     "flatten": false,
     "decorators": [],
     "crossLanguageDefinitionId": "Type.Property.AdditionalProperties.DifferentSpreadModelDerived.derivedProp",
     "serializationOptions": {
      "$id": "102",
      "json": {
       "$id": "103",
       "name": "derivedProp"
      }
     }
    }
   ]
  },
  {
   "$ref": "96"
  },
  {
   "$id": "104",
   "kind": "model",
   "name": "DifferentSpreadFloatDerived",
   "namespace": "Type.Property.AdditionalProperties",
   "crossLanguageDefinitionId": "Type.Property.AdditionalProperties.DifferentSpreadFloatDerived",
   "usage": "Input,Output,Json",
   "doc": "The model extends from a model that spread Record<float32> with the different known property type",
   "decorators": [],
   "baseModel": {
    "$id": "105",
    "kind": "model",
    "name": "DifferentSpreadFloatRecord",
    "namespace": "Type.Property.AdditionalProperties",
    "crossLanguageDefinitionId": "Type.Property.AdditionalProperties.DifferentSpreadFloatRecord",
    "usage": "Input,Output,Json",
    "doc": "The model spread Record<float32> with the different known property type",
    "decorators": [],
    "additionalProperties": {
     "$id": "106",
     "kind": "float32",
     "name": "float32",
     "crossLanguageDefinitionId": "TypeSpec.float32",
     "decorators": []
    },
    "properties": [
     {
      "$id": "107",
      "kind": "property",
      "name": "name",
      "serializedName": "name",
      "doc": "The id property",
      "type": {
       "$id": "108",
       "kind": "string",
       "name": "string",
       "crossLanguageDefinitionId": "TypeSpec.string",
       "decorators": []
      },
      "optional": false,
      "readOnly": false,
      "discriminator": false,
      "flatten": false,
      "decorators": [],
      "crossLanguageDefinitionId": "Type.Property.AdditionalProperties.DifferentSpreadFloatRecord.name",
      "serializationOptions": {
       "$id": "109",
       "json": {
        "$id": "110",
        "name": "name"
       }
      }
     }
    ]
   },
   "properties": [
    {
     "$id": "111",
     "kind": "property",
     "name": "derivedProp",
     "serializedName": "derivedProp",
     "doc": "The index property",
     "type": {
      "$id": "112",
      "kind": "float32",
      "name": "float32",
      "crossLanguageDefinitionId": "TypeSpec.float32",
      "decorators": []
     },
     "optional": false,
     "readOnly": false,
     "discriminator": false,
     "flatten": false,
     "decorators": [],
     "crossLanguageDefinitionId": "Type.Property.AdditionalProperties.DifferentSpreadFloatDerived.derivedProp",
     "serializationOptions": {
      "$id": "113",
      "json": {
       "$id": "114",
       "name": "derivedProp"
      }
     }
    }
   ]
  },
  {
   "$ref": "105"
  },
  {
   "$id": "115",
   "kind": "model",
   "name": "DifferentSpreadStringDerived",
   "namespace": "Type.Property.AdditionalProperties",
   "crossLanguageDefinitionId": "Type.Property.AdditionalProperties.DifferentSpreadStringDerived",
   "usage": "Input,Output,Json",
   "doc": "The model extends from a model that spread Record<string> with the different known property type",
   "decorators": [],
   "baseModel": {
    "$id": "116",
    "kind": "model",
    "name": "DifferentSpreadStringRecord",
    "namespace": "Type.Property.AdditionalProperties",
    "crossLanguageDefinitionId": "Type.Property.AdditionalProperties.DifferentSpreadStringRecord",
    "usage": "Input,Output,Json",
    "doc": "The model spread Record<string> with the different known property type",
    "decorators": [],
    "additionalProperties": {
     "$id": "117",
     "kind": "string",
     "name": "string",
     "crossLanguageDefinitionId": "TypeSpec.string",
     "decorators": []
    },
    "properties": [
     {
      "$id": "118",
      "kind": "property",
      "name": "id",
      "serializedName": "id",
      "doc": "The name property",
      "type": {
       "$id": "119",
       "kind": "float32",
       "name": "float32",
       "crossLanguageDefinitionId": "TypeSpec.float32",
       "decorators": []
      },
      "optional": false,
      "readOnly": false,
      "discriminator": false,
      "flatten": false,
      "decorators": [],
      "crossLanguageDefinitionId": "Type.Property.AdditionalProperties.DifferentSpreadStringRecord.id",
      "serializationOptions": {
       "$id": "120",
       "json": {
        "$id": "121",
        "name": "id"
       }
      }
     }
    ]
   },
   "properties": [
    {
     "$id": "122",
     "kind": "property",
     "name": "derivedProp",
     "serializedName": "derivedProp",
     "doc": "The index property",
     "type": {
      "$id": "123",
      "kind": "string",
      "name": "string",
      "crossLanguageDefinitionId": "TypeSpec.string",
      "decorators": []
     },
     "optional": false,
     "readOnly": false,
     "discriminator": false,
     "flatten": false,
     "decorators": [],
     "crossLanguageDefinitionId": "Type.Property.AdditionalProperties.DifferentSpreadStringDerived.derivedProp",
     "serializationOptions": {
      "$id": "124",
      "json": {
       "$id": "125",
       "name": "derivedProp"
      }
     }
    }
   ]
  },
  {
   "$ref": "116"
  },
  {
   "$id": "126",
   "kind": "model",
   "name": "SpreadModelArrayRecord",
   "namespace": "Type.Property.AdditionalProperties",
   "crossLanguageDefinitionId": "Type.Property.AdditionalProperties.SpreadModelArrayRecord",
   "usage": "Input,Output,Json",
   "decorators": [],
   "additionalProperties": {
    "$id": "127",
    "kind": "array",
    "name": "ArrayModelForRecord",
    "valueType": {
     "$ref": "82"
    },
    "crossLanguageDefinitionId": "TypeSpec.Array",
    "decorators": []
   },
   "properties": [
    {
     "$id": "128",
     "kind": "property",
     "name": "knownProp",
     "serializedName": "knownProp",
     "type": {
      "$id": "129",
      "kind": "array",
      "name": "ArrayModelForRecord",
      "valueType": {
       "$ref": "82"
      },
      "crossLanguageDefinitionId": "TypeSpec.Array",
      "decorators": []
     },
     "optional": false,
     "readOnly": false,
     "discriminator": false,
     "flatten": false,
     "decorators": [],
     "crossLanguageDefinitionId": "Type.Property.AdditionalProperties.SpreadModelArrayRecord.knownProp",
     "serializationOptions": {
      "$id": "130",
      "json": {
       "$id": "131",
       "name": "knownProp"
      }
     }
    }
   ]
  },
  {
   "$id": "132",
   "kind": "model",
   "name": "IsModelArrayAdditionalProperties",
   "namespace": "Type.Property.AdditionalProperties",
   "crossLanguageDefinitionId": "Type.Property.AdditionalProperties.IsModelArrayAdditionalProperties",
   "usage": "Input,Output,Json",
   "doc": "The model is from Record<ModelForRecord[]> type.",
   "decorators": [],
   "additionalProperties": {
    "$id": "133",
    "kind": "array",
    "name": "ArrayModelForRecord",
    "valueType": {
     "$ref": "82"
    },
    "crossLanguageDefinitionId": "TypeSpec.Array",
    "decorators": []
   },
   "properties": [
    {
     "$id": "134",
     "kind": "property",
     "name": "knownProp",
     "serializedName": "knownProp",
     "type": {
      "$id": "135",
      "kind": "array",
      "name": "ArrayModelForRecord",
      "valueType": {
       "$ref": "82"
      },
      "crossLanguageDefinitionId": "TypeSpec.Array",
      "decorators": []
     },
     "optional": false,
     "readOnly": false,
     "discriminator": false,
     "flatten": false,
     "decorators": [],
     "crossLanguageDefinitionId": "Type.Property.AdditionalProperties.IsModelArrayAdditionalProperties.knownProp",
     "serializationOptions": {
      "$id": "136",
      "json": {
       "$id": "137",
       "name": "knownProp"
      }
     }
    }
   ]
  },
  {
   "$id": "138",
   "kind": "model",
   "name": "ExtendsModelArrayAdditionalProperties",
   "namespace": "Type.Property.AdditionalProperties",
   "crossLanguageDefinitionId": "Type.Property.AdditionalProperties.ExtendsModelArrayAdditionalProperties",
   "usage": "Input,Output,Json",
   "doc": "The model extends from Record<ModelForRecord[]> type.",
   "decorators": [],
   "additionalProperties": {
    "$id": "139",
    "kind": "array",
    "name": "ArrayModelForRecord",
    "valueType": {
     "$ref": "82"
    },
    "crossLanguageDefinitionId": "TypeSpec.Array",
    "decorators": []
   },
   "properties": [
    {
     "$id": "140",
     "kind": "property",
     "name": "knownProp",
     "serializedName": "knownProp",
     "type": {
      "$id": "141",
      "kind": "array",
      "name": "ArrayModelForRecord",
      "valueType": {
       "$ref": "82"
      },
      "crossLanguageDefinitionId": "TypeSpec.Array",
      "decorators": []
     },
     "optional": false,
     "readOnly": false,
     "discriminator": false,
     "flatten": false,
     "decorators": [],
     "crossLanguageDefinitionId": "Type.Property.AdditionalProperties.ExtendsModelArrayAdditionalProperties.knownProp",
     "serializationOptions": {
      "$id": "142",
      "json": {
       "$id": "143",
       "name": "knownProp"
      }
     }
    }
   ]
  },
  {
   "$id": "144",
   "kind": "model",
   "name": "SpreadModelRecord",
   "namespace": "Type.Property.AdditionalProperties",
   "crossLanguageDefinitionId": "Type.Property.AdditionalProperties.SpreadModelRecord",
   "usage": "Input,Output,Json",
   "doc": "The model spread Record<ModelForRecord> with the same known property type",
   "decorators": [],
   "additionalProperties": {
    "$ref": "82"
   },
   "properties": [
    {
     "$id": "145",
     "kind": "property",
     "name": "knownProp",
     "serializedName": "knownProp",
     "type": {
      "$ref": "82"
     },
     "optional": false,
     "readOnly": false,
     "discriminator": false,
     "flatten": false,
     "decorators": [],
     "crossLanguageDefinitionId": "Type.Property.AdditionalProperties.SpreadModelRecord.knownProp",
     "serializationOptions": {
      "$id": "146",
      "json": {
       "$id": "147",
       "name": "knownProp"
      }
     }
    }
   ]
  },
  {
   "$id": "148",
   "kind": "model",
   "name": "IsModelAdditionalProperties",
   "namespace": "Type.Property.AdditionalProperties",
   "crossLanguageDefinitionId": "Type.Property.AdditionalProperties.IsModelAdditionalProperties",
   "usage": "Input,Output,Json",
   "doc": "The model is from Record<ModelForRecord> type.",
   "decorators": [],
   "additionalProperties": {
    "$ref": "82"
   },
   "properties": [
    {
     "$id": "149",
     "kind": "property",
     "name": "knownProp",
     "serializedName": "knownProp",
     "type": {
      "$ref": "82"
     },
     "optional": false,
     "readOnly": false,
     "discriminator": false,
     "flatten": false,
     "decorators": [],
     "crossLanguageDefinitionId": "Type.Property.AdditionalProperties.IsModelAdditionalProperties.knownProp",
     "serializationOptions": {
      "$id": "150",
      "json": {
       "$id": "151",
       "name": "knownProp"
      }
     }
    }
   ]
  },
  {
   "$id": "152",
   "kind": "model",
   "name": "ExtendsModelAdditionalProperties",
   "namespace": "Type.Property.AdditionalProperties",
   "crossLanguageDefinitionId": "Type.Property.AdditionalProperties.ExtendsModelAdditionalProperties",
   "usage": "Input,Output,Json",
   "doc": "The model extends from Record<ModelForRecord> type.",
   "decorators": [],
   "additionalProperties": {
    "$ref": "82"
   },
   "properties": [
    {
     "$id": "153",
     "kind": "property",
     "name": "knownProp",
     "serializedName": "knownProp",
     "type": {
      "$ref": "82"
     },
     "optional": false,
     "readOnly": false,
     "discriminator": false,
     "flatten": false,
     "decorators": [],
     "crossLanguageDefinitionId": "Type.Property.AdditionalProperties.ExtendsModelAdditionalProperties.knownProp",
     "serializationOptions": {
      "$id": "154",
      "json": {
       "$id": "155",
       "name": "knownProp"
      }
     }
    }
   ]
  },
  {
   "$id": "156",
   "kind": "model",
   "name": "SpreadFloatRecord",
   "namespace": "Type.Property.AdditionalProperties",
   "crossLanguageDefinitionId": "Type.Property.AdditionalProperties.SpreadFloatRecord",
   "usage": "Input,Output,Json",
   "doc": "The model spread Record<float32> with the same known property type",
   "decorators": [],
   "additionalProperties": {
    "$id": "157",
    "kind": "float32",
    "name": "float32",
    "crossLanguageDefinitionId": "TypeSpec.float32",
    "decorators": []
   },
   "properties": [
    {
     "$id": "158",
     "kind": "property",
     "name": "id",
     "serializedName": "id",
     "doc": "The id property",
     "type": {
      "$id": "159",
      "kind": "float32",
      "name": "float32",
      "crossLanguageDefinitionId": "TypeSpec.float32",
      "decorators": []
     },
     "optional": false,
     "readOnly": false,
     "discriminator": false,
     "flatten": false,
     "decorators": [],
     "crossLanguageDefinitionId": "Type.Property.AdditionalProperties.SpreadFloatRecord.id",
     "serializationOptions": {
      "$id": "160",
      "json": {
       "$id": "161",
       "name": "id"
      }
     }
    }
   ]
  },
  {
   "$id": "162",
   "kind": "model",
   "name": "IsFloatAdditionalProperties",
   "namespace": "Type.Property.AdditionalProperties",
   "crossLanguageDefinitionId": "Type.Property.AdditionalProperties.IsFloatAdditionalProperties",
   "usage": "Input,Output,Json",
   "doc": "The model is from Record<float32> type.",
   "decorators": [],
   "additionalProperties": {
    "$id": "163",
    "kind": "float32",
    "name": "float32",
    "crossLanguageDefinitionId": "TypeSpec.float32",
    "decorators": []
   },
   "properties": [
    {
     "$id": "164",
     "kind": "property",
     "name": "id",
     "serializedName": "id",
     "doc": "The id property",
     "type": {
      "$id": "165",
      "kind": "float32",
      "name": "float32",
      "crossLanguageDefinitionId": "TypeSpec.float32",
      "decorators": []
     },
     "optional": false,
     "readOnly": false,
     "discriminator": false,
     "flatten": false,
     "decorators": [],
     "crossLanguageDefinitionId": "Type.Property.AdditionalProperties.IsFloatAdditionalProperties.id",
     "serializationOptions": {
      "$id": "166",
      "json": {
       "$id": "167",
       "name": "id"
      }
     }
    }
   ]
  },
  {
   "$id": "168",
   "kind": "model",
   "name": "ExtendsFloatAdditionalProperties",
   "namespace": "Type.Property.AdditionalProperties",
   "crossLanguageDefinitionId": "Type.Property.AdditionalProperties.ExtendsFloatAdditionalProperties",
   "usage": "Input,Output,Json",
   "doc": "The model extends from Record<float32> type.",
   "decorators": [],
   "additionalProperties": {
    "$id": "169",
    "kind": "float32",
    "name": "float32",
    "crossLanguageDefinitionId": "TypeSpec.float32",
    "decorators": []
   },
   "properties": [
    {
     "$id": "170",
     "kind": "property",
     "name": "id",
     "serializedName": "id",
     "doc": "The id property",
     "type": {
      "$id": "171",
      "kind": "float32",
      "name": "float32",
      "crossLanguageDefinitionId": "TypeSpec.float32",
      "decorators": []
     },
     "optional": false,
     "readOnly": false,
     "discriminator": false,
     "flatten": false,
     "decorators": [],
     "crossLanguageDefinitionId": "Type.Property.AdditionalProperties.ExtendsFloatAdditionalProperties.id",
     "serializationOptions": {
      "$id": "172",
      "json": {
       "$id": "173",
       "name": "id"
      }
     }
    }
   ]
  },
  {
   "$id": "174",
   "kind": "model",
   "name": "SpreadStringRecord",
   "namespace": "Type.Property.AdditionalProperties",
   "crossLanguageDefinitionId": "Type.Property.AdditionalProperties.SpreadStringRecord",
   "usage": "Input,Output,Json",
   "doc": "The model spread Record<string> with the same known property type",
   "decorators": [],
   "additionalProperties": {
    "$id": "175",
    "kind": "string",
    "name": "string",
    "crossLanguageDefinitionId": "TypeSpec.string",
    "decorators": []
   },
   "properties": [
    {
     "$id": "176",
     "kind": "property",
     "name": "name",
     "serializedName": "name",
     "doc": "The name property",
     "type": {
      "$id": "177",
      "kind": "string",
      "name": "string",
      "crossLanguageDefinitionId": "TypeSpec.string",
      "decorators": []
     },
     "optional": false,
     "readOnly": false,
     "discriminator": false,
     "flatten": false,
     "decorators": [],
     "crossLanguageDefinitionId": "Type.Property.AdditionalProperties.SpreadStringRecord.name",
     "serializationOptions": {
      "$id": "178",
      "json": {
       "$id": "179",
       "name": "name"
      }
     }
    }
   ]
  },
  {
   "$id": "180",
   "kind": "model",
   "name": "IsStringAdditionalProperties",
   "namespace": "Type.Property.AdditionalProperties",
   "crossLanguageDefinitionId": "Type.Property.AdditionalProperties.IsStringAdditionalProperties",
   "usage": "Input,Output,Json",
   "doc": "The model is from Record<string> type.",
   "decorators": [],
   "additionalProperties": {
    "$id": "181",
    "kind": "string",
    "name": "string",
    "crossLanguageDefinitionId": "TypeSpec.string",
    "decorators": []
   },
   "properties": [
    {
     "$id": "182",
     "kind": "property",
     "name": "name",
     "serializedName": "name",
     "doc": "The name property",
     "type": {
      "$id": "183",
      "kind": "string",
      "name": "string",
      "crossLanguageDefinitionId": "TypeSpec.string",
      "decorators": []
     },
     "optional": false,
     "readOnly": false,
     "discriminator": false,
     "flatten": false,
     "decorators": [],
     "crossLanguageDefinitionId": "Type.Property.AdditionalProperties.IsStringAdditionalProperties.name",
     "serializationOptions": {
      "$id": "184",
      "json": {
       "$id": "185",
       "name": "name"
      }
     }
    }
   ]
  },
  {
   "$id": "186",
   "kind": "model",
   "name": "ExtendsStringAdditionalProperties",
   "namespace": "Type.Property.AdditionalProperties",
   "crossLanguageDefinitionId": "Type.Property.AdditionalProperties.ExtendsStringAdditionalProperties",
   "usage": "Input,Output,Json",
   "doc": "The model extends from Record<string> type.",
   "decorators": [],
   "additionalProperties": {
    "$id": "187",
    "kind": "string",
    "name": "string",
    "crossLanguageDefinitionId": "TypeSpec.string",
    "decorators": []
   },
   "properties": [
    {
     "$id": "188",
     "kind": "property",
     "name": "name",
     "serializedName": "name",
     "doc": "The name property",
     "type": {
      "$id": "189",
      "kind": "string",
      "name": "string",
      "crossLanguageDefinitionId": "TypeSpec.string",
      "decorators": []
     },
     "optional": false,
     "readOnly": false,
     "discriminator": false,
     "flatten": false,
     "decorators": [],
     "crossLanguageDefinitionId": "Type.Property.AdditionalProperties.ExtendsStringAdditionalProperties.name",
     "serializationOptions": {
      "$id": "190",
      "json": {
       "$id": "191",
       "name": "name"
      }
     }
    }
   ]
  },
  {
   "$id": "192",
   "kind": "model",
   "name": "IsUnknownAdditionalPropertiesDiscriminated",
   "namespace": "Type.Property.AdditionalProperties",
   "crossLanguageDefinitionId": "Type.Property.AdditionalProperties.IsUnknownAdditionalPropertiesDiscriminated",
   "usage": "Input,Output,Json",
   "doc": "The model is Record<unknown> with a discriminator.",
   "decorators": [],
   "additionalProperties": {
    "$id": "193",
    "kind": "unknown",
    "name": "unknown",
    "crossLanguageDefinitionId": "",
    "decorators": []
   },
   "discriminatorProperty": {
    "$id": "194",
    "kind": "property",
    "name": "kind",
    "serializedName": "kind",
    "doc": "The discriminator",
    "type": {
     "$id": "195",
     "kind": "string",
     "name": "string",
     "crossLanguageDefinitionId": "TypeSpec.string",
     "decorators": []
    },
    "optional": false,
    "readOnly": false,
    "discriminator": true,
    "flatten": false,
    "decorators": [],
    "crossLanguageDefinitionId": "Type.Property.AdditionalProperties.IsUnknownAdditionalPropertiesDiscriminated.kind",
    "serializationOptions": {
     "$id": "196",
     "json": {
      "$id": "197",
      "name": "kind"
     }
    }
   },
   "properties": [
    {
     "$id": "198",
     "kind": "property",
     "name": "name",
     "serializedName": "name",
     "doc": "The name property",
     "type": {
      "$id": "199",
      "kind": "string",
      "name": "string",
      "crossLanguageDefinitionId": "TypeSpec.string",
      "decorators": []
     },
     "optional": false,
     "readOnly": false,
     "discriminator": false,
     "flatten": false,
     "decorators": [],
     "crossLanguageDefinitionId": "Type.Property.AdditionalProperties.IsUnknownAdditionalPropertiesDiscriminated.name",
     "serializationOptions": {
      "$id": "200",
      "json": {
       "$id": "201",
       "name": "name"
      }
     }
    },
    {
     "$ref": "194"
    }
   ],
   "discriminatedSubtypes": {
    "$id": "202",
    "derived": {
     "$id": "203",
     "kind": "model",
     "name": "IsUnknownAdditionalPropertiesDiscriminatedDerived",
     "namespace": "Type.Property.AdditionalProperties",
     "crossLanguageDefinitionId": "Type.Property.AdditionalProperties.IsUnknownAdditionalPropertiesDiscriminatedDerived",
     "usage": "Input,Output,Json",
     "doc": "The derived discriminated type",
     "discriminatorValue": "derived",
     "decorators": [],
     "baseModel": {
      "$ref": "192"
     },
     "properties": [
      {
       "$id": "204",
       "kind": "property",
       "name": "kind",
       "serializedName": "kind",
       "type": {
        "$id": "205",
        "kind": "constant",
        "valueType": {
         "$id": "206",
         "kind": "string",
         "name": "string",
         "crossLanguageDefinitionId": "TypeSpec.string",
         "decorators": []
        },
        "value": "derived",
        "decorators": []
       },
       "optional": false,
       "readOnly": false,
       "discriminator": true,
       "flatten": false,
       "decorators": [],
       "crossLanguageDefinitionId": "Type.Property.AdditionalProperties.IsUnknownAdditionalPropertiesDiscriminatedDerived.kind",
       "serializationOptions": {
        "$id": "207",
        "json": {
         "$id": "208",
         "name": "kind"
        }
       }
      },
      {
       "$id": "209",
       "kind": "property",
       "name": "index",
       "serializedName": "index",
       "doc": "The index property",
       "type": {
        "$id": "210",
        "kind": "int32",
        "name": "int32",
        "crossLanguageDefinitionId": "TypeSpec.int32",
        "decorators": []
       },
       "optional": false,
       "readOnly": false,
       "discriminator": false,
       "flatten": false,
       "decorators": [],
       "crossLanguageDefinitionId": "Type.Property.AdditionalProperties.IsUnknownAdditionalPropertiesDiscriminatedDerived.index",
       "serializationOptions": {
        "$id": "211",
        "json": {
         "$id": "212",
         "name": "index"
        }
       }
      },
      {
       "$id": "213",
       "kind": "property",
       "name": "age",
       "serializedName": "age",
       "doc": "The age property",
       "type": {
        "$id": "214",
        "kind": "float32",
        "name": "float32",
        "crossLanguageDefinitionId": "TypeSpec.float32",
        "decorators": []
       },
       "optional": true,
       "readOnly": false,
       "discriminator": false,
       "flatten": false,
       "decorators": [],
       "crossLanguageDefinitionId": "Type.Property.AdditionalProperties.IsUnknownAdditionalPropertiesDiscriminatedDerived.age",
       "serializationOptions": {
        "$id": "215",
        "json": {
         "$id": "216",
         "name": "age"
        }
       }
      }
     ]
    }
   }
  },
  {
   "$ref": "203"
  },
  {
   "$id": "217",
   "kind": "model",
   "name": "IsUnknownAdditionalPropertiesDerived",
   "namespace": "Type.Property.AdditionalProperties",
   "crossLanguageDefinitionId": "Type.Property.AdditionalProperties.IsUnknownAdditionalPropertiesDerived",
   "usage": "Input,Output,Json",
   "doc": "The model extends from a type that is Record<unknown> type",
   "decorators": [],
   "baseModel": {
    "$id": "218",
    "kind": "model",
    "name": "IsUnknownAdditionalProperties",
    "namespace": "Type.Property.AdditionalProperties",
    "crossLanguageDefinitionId": "Type.Property.AdditionalProperties.IsUnknownAdditionalProperties",
    "usage": "Input,Output,Json",
    "doc": "The model is from Record<unknown> type.",
    "decorators": [],
    "additionalProperties": {
     "$id": "219",
     "kind": "unknown",
     "name": "unknown",
     "crossLanguageDefinitionId": "",
     "decorators": []
    },
    "properties": [
     {
      "$id": "220",
      "kind": "property",
      "name": "name",
      "serializedName": "name",
      "doc": "The name property",
      "type": {
       "$id": "221",
       "kind": "string",
       "name": "string",
       "crossLanguageDefinitionId": "TypeSpec.string",
       "decorators": []
      },
      "optional": false,
      "readOnly": false,
      "discriminator": false,
      "flatten": false,
      "decorators": [],
      "crossLanguageDefinitionId": "Type.Property.AdditionalProperties.IsUnknownAdditionalProperties.name",
      "serializationOptions": {
       "$id": "222",
       "json": {
        "$id": "223",
        "name": "name"
       }
      }
     }
    ]
   },
   "properties": [
    {
     "$id": "224",
     "kind": "property",
     "name": "index",
     "serializedName": "index",
     "doc": "The index property",
     "type": {
      "$id": "225",
      "kind": "int32",
      "name": "int32",
      "crossLanguageDefinitionId": "TypeSpec.int32",
      "decorators": []
     },
     "optional": false,
     "readOnly": false,
     "discriminator": false,
     "flatten": false,
     "decorators": [],
     "crossLanguageDefinitionId": "Type.Property.AdditionalProperties.IsUnknownAdditionalPropertiesDerived.index",
     "serializationOptions": {
      "$id": "226",
      "json": {
       "$id": "227",
       "name": "index"
      }
     }
    },
    {
     "$id": "228",
     "kind": "property",
     "name": "age",
     "serializedName": "age",
     "doc": "The age property",
     "type": {
      "$id": "229",
      "kind": "float32",
      "name": "float32",
      "crossLanguageDefinitionId": "TypeSpec.float32",
      "decorators": []
     },
     "optional": true,
     "readOnly": false,
     "discriminator": false,
     "flatten": false,
     "decorators": [],
     "crossLanguageDefinitionId": "Type.Property.AdditionalProperties.IsUnknownAdditionalPropertiesDerived.age",
     "serializationOptions": {
      "$id": "230",
      "json": {
       "$id": "231",
       "name": "age"
      }
     }
    }
   ]
  },
  {
   "$ref": "218"
  },
  {
   "$id": "232",
   "kind": "model",
   "name": "ExtendsUnknownAdditionalPropertiesDiscriminated",
   "namespace": "Type.Property.AdditionalProperties",
   "crossLanguageDefinitionId": "Type.Property.AdditionalProperties.ExtendsUnknownAdditionalPropertiesDiscriminated",
   "usage": "Input,Output,Json",
   "doc": "The model extends from Record<unknown> with a discriminator.",
   "decorators": [],
   "additionalProperties": {
    "$id": "233",
    "kind": "unknown",
    "name": "unknown",
    "crossLanguageDefinitionId": "",
    "decorators": []
   },
   "discriminatorProperty": {
    "$id": "234",
    "kind": "property",
    "name": "kind",
    "serializedName": "kind",
    "doc": "The discriminator",
    "type": {
     "$id": "235",
     "kind": "string",
     "name": "string",
     "crossLanguageDefinitionId": "TypeSpec.string",
     "decorators": []
    },
    "optional": false,
    "readOnly": false,
    "discriminator": true,
    "flatten": false,
    "decorators": [],
    "crossLanguageDefinitionId": "Type.Property.AdditionalProperties.ExtendsUnknownAdditionalPropertiesDiscriminated.kind",
    "serializationOptions": {
     "$id": "236",
     "json": {
      "$id": "237",
      "name": "kind"
     }
    }
   },
   "properties": [
    {
     "$id": "238",
     "kind": "property",
     "name": "name",
     "serializedName": "name",
     "doc": "The name property",
     "type": {
      "$id": "239",
      "kind": "string",
      "name": "string",
      "crossLanguageDefinitionId": "TypeSpec.string",
      "decorators": []
     },
     "optional": false,
     "readOnly": false,
     "discriminator": false,
     "flatten": false,
     "decorators": [],
     "crossLanguageDefinitionId": "Type.Property.AdditionalProperties.ExtendsUnknownAdditionalPropertiesDiscriminated.name",
     "serializationOptions": {
      "$id": "240",
      "json": {
       "$id": "241",
       "name": "name"
      }
     }
    },
    {
     "$ref": "234"
    }
   ],
   "discriminatedSubtypes": {
    "$id": "242",
    "derived": {
     "$id": "243",
     "kind": "model",
     "name": "ExtendsUnknownAdditionalPropertiesDiscriminatedDerived",
     "namespace": "Type.Property.AdditionalProperties",
     "crossLanguageDefinitionId": "Type.Property.AdditionalProperties.ExtendsUnknownAdditionalPropertiesDiscriminatedDerived",
     "usage": "Input,Output,Json",
     "doc": "The derived discriminated type",
     "discriminatorValue": "derived",
     "decorators": [],
     "baseModel": {
      "$ref": "232"
     },
     "properties": [
      {
       "$id": "244",
       "kind": "property",
       "name": "kind",
       "serializedName": "kind",
       "type": {
        "$id": "245",
        "kind": "constant",
        "valueType": {
         "$id": "246",
         "kind": "string",
         "name": "string",
         "crossLanguageDefinitionId": "TypeSpec.string",
         "decorators": []
        },
        "value": "derived",
        "decorators": []
       },
       "optional": false,
       "readOnly": false,
       "discriminator": true,
       "flatten": false,
       "decorators": [],
       "crossLanguageDefinitionId": "Type.Property.AdditionalProperties.ExtendsUnknownAdditionalPropertiesDiscriminatedDerived.kind",
       "serializationOptions": {
        "$id": "247",
        "json": {
         "$id": "248",
         "name": "kind"
        }
       }
      },
      {
       "$id": "249",
       "kind": "property",
       "name": "index",
       "serializedName": "index",
       "doc": "The index property",
       "type": {
        "$id": "250",
        "kind": "int32",
        "name": "int32",
        "crossLanguageDefinitionId": "TypeSpec.int32",
        "decorators": []
       },
       "optional": false,
       "readOnly": false,
       "discriminator": false,
       "flatten": false,
       "decorators": [],
       "crossLanguageDefinitionId": "Type.Property.AdditionalProperties.ExtendsUnknownAdditionalPropertiesDiscriminatedDerived.index",
       "serializationOptions": {
        "$id": "251",
        "json": {
         "$id": "252",
         "name": "index"
        }
       }
      },
      {
       "$id": "253",
       "kind": "property",
       "name": "age",
       "serializedName": "age",
       "doc": "The age property",
       "type": {
        "$id": "254",
        "kind": "float32",
        "name": "float32",
        "crossLanguageDefinitionId": "TypeSpec.float32",
        "decorators": []
       },
       "optional": true,
       "readOnly": false,
       "discriminator": false,
       "flatten": false,
       "decorators": [],
       "crossLanguageDefinitionId": "Type.Property.AdditionalProperties.ExtendsUnknownAdditionalPropertiesDiscriminatedDerived.age",
       "serializationOptions": {
        "$id": "255",
        "json": {
         "$id": "256",
         "name": "age"
        }
       }
      }
     ]
    }
   }
  },
  {
   "$ref": "243"
  },
  {
   "$id": "257",
   "kind": "model",
   "name": "ExtendsUnknownAdditionalPropertiesDerived",
   "namespace": "Type.Property.AdditionalProperties",
   "crossLanguageDefinitionId": "Type.Property.AdditionalProperties.ExtendsUnknownAdditionalPropertiesDerived",
   "usage": "Input,Output,Json",
   "doc": "The model extends from a type that extends from Record<unknown>.",
   "decorators": [],
   "baseModel": {
    "$id": "258",
    "kind": "model",
    "name": "ExtendsUnknownAdditionalProperties",
    "namespace": "Type.Property.AdditionalProperties",
    "crossLanguageDefinitionId": "Type.Property.AdditionalProperties.ExtendsUnknownAdditionalProperties",
    "usage": "Input,Output,Json",
    "doc": "The model extends from Record<unknown> type.",
    "decorators": [],
    "additionalProperties": {
     "$id": "259",
     "kind": "unknown",
     "name": "unknown",
     "crossLanguageDefinitionId": "",
     "decorators": []
    },
    "properties": [
     {
      "$id": "260",
      "kind": "property",
      "name": "name",
      "serializedName": "name",
      "doc": "The name property",
      "type": {
       "$id": "261",
       "kind": "string",
       "name": "string",
       "crossLanguageDefinitionId": "TypeSpec.string",
       "decorators": []
      },
      "optional": false,
      "readOnly": false,
      "discriminator": false,
      "flatten": false,
      "decorators": [],
      "crossLanguageDefinitionId": "Type.Property.AdditionalProperties.ExtendsUnknownAdditionalProperties.name",
      "serializationOptions": {
       "$id": "262",
       "json": {
        "$id": "263",
        "name": "name"
       }
      }
     }
    ]
   },
   "properties": [
    {
     "$id": "264",
     "kind": "property",
     "name": "index",
     "serializedName": "index",
     "doc": "The index property",
     "type": {
      "$id": "265",
      "kind": "int32",
      "name": "int32",
      "crossLanguageDefinitionId": "TypeSpec.int32",
      "decorators": []
     },
     "optional": false,
     "readOnly": false,
     "discriminator": false,
     "flatten": false,
     "decorators": [],
     "crossLanguageDefinitionId": "Type.Property.AdditionalProperties.ExtendsUnknownAdditionalPropertiesDerived.index",
     "serializationOptions": {
      "$id": "266",
      "json": {
       "$id": "267",
       "name": "index"
      }
     }
    },
    {
     "$id": "268",
     "kind": "property",
     "name": "age",
     "serializedName": "age",
     "doc": "The age property",
     "type": {
      "$id": "269",
      "kind": "float32",
      "name": "float32",
      "crossLanguageDefinitionId": "TypeSpec.float32",
      "decorators": []
     },
     "optional": true,
     "readOnly": false,
     "discriminator": false,
     "flatten": false,
     "decorators": [],
     "crossLanguageDefinitionId": "Type.Property.AdditionalProperties.ExtendsUnknownAdditionalPropertiesDerived.age",
     "serializationOptions": {
      "$id": "270",
      "json": {
       "$id": "271",
       "name": "age"
      }
     }
    }
   ]
  },
  {
   "$ref": "258"
  }
 ],
 "clients": [
  {
<<<<<<< HEAD
   "$id": "272",
   "Name": "AdditionalPropertiesClient",
   "Namespace": "Type.Property.AdditionalProperties",
   "Doc": "Tests for additional properties of models",
   "Operations": [],
   "Protocol": {
    "$id": "273"
   },
   "Parameters": [
    {
     "$id": "274",
     "Name": "endpoint",
     "NameInRequest": "endpoint",
     "Doc": "Service host",
     "Type": {
      "$id": "275",
=======
   "$id": "264",
   "name": "AdditionalPropertiesClient",
   "namespace": "Type.Property.AdditionalProperties",
   "doc": "Tests for additional properties of models",
   "operations": [],
   "parameters": [
    {
     "$id": "265",
     "name": "endpoint",
     "nameInRequest": "endpoint",
     "doc": "Service host",
     "type": {
      "$id": "266",
>>>>>>> 586a120e
      "kind": "url",
      "name": "url",
      "crossLanguageDefinitionId": "TypeSpec.url"
     },
<<<<<<< HEAD
     "Location": "Uri",
     "IsApiVersion": false,
     "IsResourceParameter": false,
     "IsContentType": false,
     "IsRequired": true,
     "IsEndpoint": true,
     "SkipUrlEncoding": false,
     "Explode": false,
     "Kind": "Client",
     "DefaultValue": {
      "$id": "276",
      "Type": {
       "$id": "277",
=======
     "location": "Uri",
     "isApiVersion": false,
     "isContentType": false,
     "isRequired": true,
     "isEndpoint": true,
     "skipUrlEncoding": false,
     "explode": false,
     "kind": "Client",
     "defaultValue": {
      "$id": "267",
      "type": {
       "$id": "268",
>>>>>>> 586a120e
       "kind": "string",
       "name": "string",
       "crossLanguageDefinitionId": "TypeSpec.string"
      },
      "value": "http://localhost:3000"
     }
    }
   ],
   "decorators": [],
   "crossLanguageDefinitionId": "Type.Property.AdditionalProperties"
  },
  {
<<<<<<< HEAD
   "$id": "278",
   "Name": "ExtendsUnknown",
   "Namespace": "Type.Property.AdditionalProperties",
   "Operations": [
    {
     "$id": "279",
     "Name": "get",
     "ResourceName": "ExtendsUnknown",
     "Doc": "Get call",
     "Accessibility": "public",
     "Parameters": [
      {
       "$id": "280",
       "Name": "accept",
       "NameInRequest": "Accept",
       "Type": {
        "$id": "281",
        "kind": "constant",
        "valueType": {
         "$id": "282",
=======
   "$id": "269",
   "name": "ExtendsUnknown",
   "namespace": "Type.Property.AdditionalProperties",
   "operations": [
    {
     "$id": "270",
     "name": "get",
     "resourceName": "ExtendsUnknown",
     "doc": "Get call",
     "accessibility": "public",
     "parameters": [
      {
       "$id": "271",
       "name": "accept",
       "nameInRequest": "Accept",
       "type": {
        "$id": "272",
        "kind": "constant",
        "valueType": {
         "$id": "273",
>>>>>>> 586a120e
         "kind": "string",
         "name": "string",
         "crossLanguageDefinitionId": "TypeSpec.string",
         "decorators": []
        },
        "value": "application/json",
        "decorators": []
       },
       "location": "Header",
       "isApiVersion": false,
       "isContentType": false,
       "isEndpoint": false,
       "explode": false,
       "isRequired": true,
       "kind": "Constant",
       "decorators": [],
       "skipUrlEncoding": false
      }
     ],
     "responses": [
      {
<<<<<<< HEAD
       "$id": "283",
       "StatusCodes": [
        200
       ],
       "BodyType": {
        "$ref": "258"
=======
       "$id": "274",
       "statusCodes": [
        200
       ],
       "bodyType": {
        "$ref": "250"
>>>>>>> 586a120e
       },
       "headers": [],
       "isErrorResponse": false,
       "contentTypes": [
        "application/json"
       ]
      }
     ],
     "httpMethod": "GET",
     "uri": "{endpoint}",
     "path": "/type/property/additionalProperties/extendsRecordUnknown",
     "bufferResponse": true,
     "generateProtocolMethod": true,
     "generateConvenienceMethod": true,
     "crossLanguageDefinitionId": "Type.Property.AdditionalProperties.ExtendsUnknown.get",
     "decorators": []
    },
    {
<<<<<<< HEAD
     "$id": "284",
     "Name": "put",
     "ResourceName": "ExtendsUnknown",
     "Doc": "Put operation",
     "Accessibility": "public",
     "Parameters": [
      {
       "$id": "285",
       "Name": "contentType",
       "NameInRequest": "Content-Type",
       "Doc": "Body parameter's content type. Known values are application/json",
       "Type": {
        "$id": "286",
        "kind": "constant",
        "valueType": {
         "$id": "287",
=======
     "$id": "275",
     "name": "put",
     "resourceName": "ExtendsUnknown",
     "doc": "Put operation",
     "accessibility": "public",
     "parameters": [
      {
       "$id": "276",
       "name": "contentType",
       "nameInRequest": "Content-Type",
       "doc": "Body parameter's content type. Known values are application/json",
       "type": {
        "$id": "277",
        "kind": "constant",
        "valueType": {
         "$id": "278",
>>>>>>> 586a120e
         "kind": "string",
         "name": "string",
         "crossLanguageDefinitionId": "TypeSpec.string",
         "decorators": []
        },
        "value": "application/json",
        "decorators": []
       },
       "location": "Header",
       "isApiVersion": false,
       "isContentType": true,
       "isEndpoint": false,
       "explode": false,
       "isRequired": true,
       "kind": "Constant",
       "decorators": [],
       "skipUrlEncoding": false
      },
      {
<<<<<<< HEAD
       "$id": "288",
       "Name": "body",
       "NameInRequest": "body",
       "Doc": "body",
       "Type": {
        "$ref": "258"
=======
       "$id": "279",
       "name": "body",
       "nameInRequest": "body",
       "doc": "body",
       "type": {
        "$ref": "250"
>>>>>>> 586a120e
       },
       "location": "Body",
       "isApiVersion": false,
       "isContentType": false,
       "isEndpoint": false,
       "explode": false,
       "isRequired": true,
       "kind": "Method",
       "decorators": [],
       "skipUrlEncoding": false
      }
     ],
     "responses": [
      {
<<<<<<< HEAD
       "$id": "289",
       "StatusCodes": [
=======
       "$id": "280",
       "statusCodes": [
>>>>>>> 586a120e
        204
       ],
       "headers": [],
       "isErrorResponse": false
      }
     ],
     "httpMethod": "PUT",
     "uri": "{endpoint}",
     "path": "/type/property/additionalProperties/extendsRecordUnknown",
     "requestMediaTypes": [
      "application/json"
     ],
     "bufferResponse": true,
     "generateProtocolMethod": true,
     "generateConvenienceMethod": true,
     "crossLanguageDefinitionId": "Type.Property.AdditionalProperties.ExtendsUnknown.put",
     "decorators": []
    }
   ],
<<<<<<< HEAD
   "Protocol": {
    "$id": "290"
   },
   "Parent": "AdditionalPropertiesClient",
   "Parameters": [
    {
     "$id": "291",
     "Name": "endpoint",
     "NameInRequest": "endpoint",
     "Doc": "Service host",
     "Type": {
      "$id": "292",
=======
   "parent": "AdditionalPropertiesClient",
   "parameters": [
    {
     "$id": "281",
     "name": "endpoint",
     "nameInRequest": "endpoint",
     "doc": "Service host",
     "type": {
      "$id": "282",
>>>>>>> 586a120e
      "kind": "url",
      "name": "url",
      "crossLanguageDefinitionId": "TypeSpec.url"
     },
<<<<<<< HEAD
     "Location": "Uri",
     "IsApiVersion": false,
     "IsResourceParameter": false,
     "IsContentType": false,
     "IsRequired": true,
     "IsEndpoint": true,
     "SkipUrlEncoding": false,
     "Explode": false,
     "Kind": "Client",
     "DefaultValue": {
      "$id": "293",
      "Type": {
       "$id": "294",
=======
     "location": "Uri",
     "isApiVersion": false,
     "isContentType": false,
     "isRequired": true,
     "isEndpoint": true,
     "skipUrlEncoding": false,
     "explode": false,
     "kind": "Client",
     "defaultValue": {
      "$id": "283",
      "type": {
       "$id": "284",
>>>>>>> 586a120e
       "kind": "string",
       "name": "string",
       "crossLanguageDefinitionId": "TypeSpec.string"
      },
      "value": "http://localhost:3000"
     }
    }
   ],
   "decorators": [],
   "crossLanguageDefinitionId": "Type.Property.AdditionalProperties.ExtendsUnknown"
  },
  {
<<<<<<< HEAD
   "$id": "295",
   "Name": "ExtendsUnknownDerived",
   "Namespace": "Type.Property.AdditionalProperties",
   "Operations": [
    {
     "$id": "296",
     "Name": "get",
     "ResourceName": "ExtendsUnknownDerived",
     "Doc": "Get call",
     "Accessibility": "public",
     "Parameters": [
      {
       "$id": "297",
       "Name": "accept",
       "NameInRequest": "Accept",
       "Type": {
        "$id": "298",
        "kind": "constant",
        "valueType": {
         "$id": "299",
=======
   "$id": "285",
   "name": "ExtendsUnknownDerived",
   "namespace": "Type.Property.AdditionalProperties",
   "operations": [
    {
     "$id": "286",
     "name": "get",
     "resourceName": "ExtendsUnknownDerived",
     "doc": "Get call",
     "accessibility": "public",
     "parameters": [
      {
       "$id": "287",
       "name": "accept",
       "nameInRequest": "Accept",
       "type": {
        "$id": "288",
        "kind": "constant",
        "valueType": {
         "$id": "289",
>>>>>>> 586a120e
         "kind": "string",
         "name": "string",
         "crossLanguageDefinitionId": "TypeSpec.string",
         "decorators": []
        },
        "value": "application/json",
        "decorators": []
       },
       "location": "Header",
       "isApiVersion": false,
       "isContentType": false,
       "isEndpoint": false,
       "explode": false,
       "isRequired": true,
       "kind": "Constant",
       "decorators": [],
       "skipUrlEncoding": false
      }
     ],
     "responses": [
      {
<<<<<<< HEAD
       "$id": "300",
       "StatusCodes": [
        200
       ],
       "BodyType": {
        "$ref": "257"
=======
       "$id": "290",
       "statusCodes": [
        200
       ],
       "bodyType": {
        "$ref": "249"
>>>>>>> 586a120e
       },
       "headers": [],
       "isErrorResponse": false,
       "contentTypes": [
        "application/json"
       ]
      }
     ],
     "httpMethod": "GET",
     "uri": "{endpoint}",
     "path": "/type/property/additionalProperties/extendsRecordUnknownDerived",
     "bufferResponse": true,
     "generateProtocolMethod": true,
     "generateConvenienceMethod": true,
     "crossLanguageDefinitionId": "Type.Property.AdditionalProperties.ExtendsUnknownDerived.get",
     "decorators": []
    },
    {
<<<<<<< HEAD
     "$id": "301",
     "Name": "put",
     "ResourceName": "ExtendsUnknownDerived",
     "Doc": "Put operation",
     "Accessibility": "public",
     "Parameters": [
      {
       "$id": "302",
       "Name": "contentType",
       "NameInRequest": "Content-Type",
       "Doc": "Body parameter's content type. Known values are application/json",
       "Type": {
        "$id": "303",
        "kind": "constant",
        "valueType": {
         "$id": "304",
=======
     "$id": "291",
     "name": "put",
     "resourceName": "ExtendsUnknownDerived",
     "doc": "Put operation",
     "accessibility": "public",
     "parameters": [
      {
       "$id": "292",
       "name": "contentType",
       "nameInRequest": "Content-Type",
       "doc": "Body parameter's content type. Known values are application/json",
       "type": {
        "$id": "293",
        "kind": "constant",
        "valueType": {
         "$id": "294",
>>>>>>> 586a120e
         "kind": "string",
         "name": "string",
         "crossLanguageDefinitionId": "TypeSpec.string",
         "decorators": []
        },
        "value": "application/json",
        "decorators": []
       },
       "location": "Header",
       "isApiVersion": false,
       "isContentType": true,
       "isEndpoint": false,
       "explode": false,
       "isRequired": true,
       "kind": "Constant",
       "decorators": [],
       "skipUrlEncoding": false
      },
      {
<<<<<<< HEAD
       "$id": "305",
       "Name": "body",
       "NameInRequest": "body",
       "Doc": "body",
       "Type": {
        "$ref": "257"
=======
       "$id": "295",
       "name": "body",
       "nameInRequest": "body",
       "doc": "body",
       "type": {
        "$ref": "249"
>>>>>>> 586a120e
       },
       "location": "Body",
       "isApiVersion": false,
       "isContentType": false,
       "isEndpoint": false,
       "explode": false,
       "isRequired": true,
       "kind": "Method",
       "decorators": [],
       "skipUrlEncoding": false
      }
     ],
     "responses": [
      {
<<<<<<< HEAD
       "$id": "306",
       "StatusCodes": [
=======
       "$id": "296",
       "statusCodes": [
>>>>>>> 586a120e
        204
       ],
       "headers": [],
       "isErrorResponse": false
      }
     ],
     "httpMethod": "PUT",
     "uri": "{endpoint}",
     "path": "/type/property/additionalProperties/extendsRecordUnknownDerived",
     "requestMediaTypes": [
      "application/json"
     ],
     "bufferResponse": true,
     "generateProtocolMethod": true,
     "generateConvenienceMethod": true,
     "crossLanguageDefinitionId": "Type.Property.AdditionalProperties.ExtendsUnknownDerived.put",
     "decorators": []
    }
   ],
<<<<<<< HEAD
   "Protocol": {
    "$id": "307"
   },
   "Parent": "AdditionalPropertiesClient",
   "Parameters": [
    {
     "$id": "308",
     "Name": "endpoint",
     "NameInRequest": "endpoint",
     "Doc": "Service host",
     "Type": {
      "$id": "309",
=======
   "parent": "AdditionalPropertiesClient",
   "parameters": [
    {
     "$id": "297",
     "name": "endpoint",
     "nameInRequest": "endpoint",
     "doc": "Service host",
     "type": {
      "$id": "298",
>>>>>>> 586a120e
      "kind": "url",
      "name": "url",
      "crossLanguageDefinitionId": "TypeSpec.url"
     },
<<<<<<< HEAD
     "Location": "Uri",
     "IsApiVersion": false,
     "IsResourceParameter": false,
     "IsContentType": false,
     "IsRequired": true,
     "IsEndpoint": true,
     "SkipUrlEncoding": false,
     "Explode": false,
     "Kind": "Client",
     "DefaultValue": {
      "$id": "310",
      "Type": {
       "$id": "311",
=======
     "location": "Uri",
     "isApiVersion": false,
     "isContentType": false,
     "isRequired": true,
     "isEndpoint": true,
     "skipUrlEncoding": false,
     "explode": false,
     "kind": "Client",
     "defaultValue": {
      "$id": "299",
      "type": {
       "$id": "300",
>>>>>>> 586a120e
       "kind": "string",
       "name": "string",
       "crossLanguageDefinitionId": "TypeSpec.string"
      },
      "value": "http://localhost:3000"
     }
    }
   ],
   "decorators": [],
   "crossLanguageDefinitionId": "Type.Property.AdditionalProperties.ExtendsUnknownDerived"
  },
  {
<<<<<<< HEAD
   "$id": "312",
   "Name": "ExtendsUnknownDiscriminated",
   "Namespace": "Type.Property.AdditionalProperties",
   "Operations": [
    {
     "$id": "313",
     "Name": "get",
     "ResourceName": "ExtendsUnknownDiscriminated",
     "Doc": "Get call",
     "Accessibility": "public",
     "Parameters": [
      {
       "$id": "314",
       "Name": "accept",
       "NameInRequest": "Accept",
       "Type": {
        "$id": "315",
        "kind": "constant",
        "valueType": {
         "$id": "316",
=======
   "$id": "301",
   "name": "ExtendsUnknownDiscriminated",
   "namespace": "Type.Property.AdditionalProperties",
   "operations": [
    {
     "$id": "302",
     "name": "get",
     "resourceName": "ExtendsUnknownDiscriminated",
     "doc": "Get call",
     "accessibility": "public",
     "parameters": [
      {
       "$id": "303",
       "name": "accept",
       "nameInRequest": "Accept",
       "type": {
        "$id": "304",
        "kind": "constant",
        "valueType": {
         "$id": "305",
>>>>>>> 586a120e
         "kind": "string",
         "name": "string",
         "crossLanguageDefinitionId": "TypeSpec.string",
         "decorators": []
        },
        "value": "application/json",
        "decorators": []
       },
       "location": "Header",
       "isApiVersion": false,
       "isContentType": false,
       "isEndpoint": false,
       "explode": false,
       "isRequired": true,
       "kind": "Constant",
       "decorators": [],
       "skipUrlEncoding": false
      }
     ],
     "responses": [
      {
<<<<<<< HEAD
       "$id": "317",
       "StatusCodes": [
        200
       ],
       "BodyType": {
        "$ref": "232"
=======
       "$id": "306",
       "statusCodes": [
        200
       ],
       "bodyType": {
        "$ref": "224"
>>>>>>> 586a120e
       },
       "headers": [],
       "isErrorResponse": false,
       "contentTypes": [
        "application/json"
       ]
      }
     ],
     "httpMethod": "GET",
     "uri": "{endpoint}",
     "path": "/type/property/additionalProperties/extendsUnknownDiscriminated",
     "bufferResponse": true,
     "generateProtocolMethod": true,
     "generateConvenienceMethod": true,
     "crossLanguageDefinitionId": "Type.Property.AdditionalProperties.ExtendsUnknownDiscriminated.get",
     "decorators": []
    },
    {
<<<<<<< HEAD
     "$id": "318",
     "Name": "put",
     "ResourceName": "ExtendsUnknownDiscriminated",
     "Doc": "Put operation",
     "Accessibility": "public",
     "Parameters": [
      {
       "$id": "319",
       "Name": "contentType",
       "NameInRequest": "Content-Type",
       "Doc": "Body parameter's content type. Known values are application/json",
       "Type": {
        "$id": "320",
        "kind": "constant",
        "valueType": {
         "$id": "321",
=======
     "$id": "307",
     "name": "put",
     "resourceName": "ExtendsUnknownDiscriminated",
     "doc": "Put operation",
     "accessibility": "public",
     "parameters": [
      {
       "$id": "308",
       "name": "contentType",
       "nameInRequest": "Content-Type",
       "doc": "Body parameter's content type. Known values are application/json",
       "type": {
        "$id": "309",
        "kind": "constant",
        "valueType": {
         "$id": "310",
>>>>>>> 586a120e
         "kind": "string",
         "name": "string",
         "crossLanguageDefinitionId": "TypeSpec.string",
         "decorators": []
        },
        "value": "application/json",
        "decorators": []
       },
       "location": "Header",
       "isApiVersion": false,
       "isContentType": true,
       "isEndpoint": false,
       "explode": false,
       "isRequired": true,
       "kind": "Constant",
       "decorators": [],
       "skipUrlEncoding": false
      },
      {
<<<<<<< HEAD
       "$id": "322",
       "Name": "body",
       "NameInRequest": "body",
       "Doc": "body",
       "Type": {
        "$ref": "232"
=======
       "$id": "311",
       "name": "body",
       "nameInRequest": "body",
       "doc": "body",
       "type": {
        "$ref": "224"
>>>>>>> 586a120e
       },
       "location": "Body",
       "isApiVersion": false,
       "isContentType": false,
       "isEndpoint": false,
       "explode": false,
       "isRequired": true,
       "kind": "Method",
       "decorators": [],
       "skipUrlEncoding": false
      }
     ],
     "responses": [
      {
<<<<<<< HEAD
       "$id": "323",
       "StatusCodes": [
=======
       "$id": "312",
       "statusCodes": [
>>>>>>> 586a120e
        204
       ],
       "headers": [],
       "isErrorResponse": false
      }
     ],
     "httpMethod": "PUT",
     "uri": "{endpoint}",
     "path": "/type/property/additionalProperties/extendsUnknownDiscriminated",
     "requestMediaTypes": [
      "application/json"
     ],
     "bufferResponse": true,
     "generateProtocolMethod": true,
     "generateConvenienceMethod": true,
     "crossLanguageDefinitionId": "Type.Property.AdditionalProperties.ExtendsUnknownDiscriminated.put",
     "decorators": []
    }
   ],
<<<<<<< HEAD
   "Protocol": {
    "$id": "324"
   },
   "Parent": "AdditionalPropertiesClient",
   "Parameters": [
    {
     "$id": "325",
     "Name": "endpoint",
     "NameInRequest": "endpoint",
     "Doc": "Service host",
     "Type": {
      "$id": "326",
=======
   "parent": "AdditionalPropertiesClient",
   "parameters": [
    {
     "$id": "313",
     "name": "endpoint",
     "nameInRequest": "endpoint",
     "doc": "Service host",
     "type": {
      "$id": "314",
>>>>>>> 586a120e
      "kind": "url",
      "name": "url",
      "crossLanguageDefinitionId": "TypeSpec.url"
     },
<<<<<<< HEAD
     "Location": "Uri",
     "IsApiVersion": false,
     "IsResourceParameter": false,
     "IsContentType": false,
     "IsRequired": true,
     "IsEndpoint": true,
     "SkipUrlEncoding": false,
     "Explode": false,
     "Kind": "Client",
     "DefaultValue": {
      "$id": "327",
      "Type": {
       "$id": "328",
=======
     "location": "Uri",
     "isApiVersion": false,
     "isContentType": false,
     "isRequired": true,
     "isEndpoint": true,
     "skipUrlEncoding": false,
     "explode": false,
     "kind": "Client",
     "defaultValue": {
      "$id": "315",
      "type": {
       "$id": "316",
>>>>>>> 586a120e
       "kind": "string",
       "name": "string",
       "crossLanguageDefinitionId": "TypeSpec.string"
      },
      "value": "http://localhost:3000"
     }
    }
   ],
   "decorators": [],
   "crossLanguageDefinitionId": "Type.Property.AdditionalProperties.ExtendsUnknownDiscriminated"
  },
  {
<<<<<<< HEAD
   "$id": "329",
   "Name": "IsUnknown",
   "Namespace": "Type.Property.AdditionalProperties",
   "Operations": [
    {
     "$id": "330",
     "Name": "get",
     "ResourceName": "IsUnknown",
     "Doc": "Get call",
     "Accessibility": "public",
     "Parameters": [
      {
       "$id": "331",
       "Name": "accept",
       "NameInRequest": "Accept",
       "Type": {
        "$id": "332",
        "kind": "constant",
        "valueType": {
         "$id": "333",
=======
   "$id": "317",
   "name": "IsUnknown",
   "namespace": "Type.Property.AdditionalProperties",
   "operations": [
    {
     "$id": "318",
     "name": "get",
     "resourceName": "IsUnknown",
     "doc": "Get call",
     "accessibility": "public",
     "parameters": [
      {
       "$id": "319",
       "name": "accept",
       "nameInRequest": "Accept",
       "type": {
        "$id": "320",
        "kind": "constant",
        "valueType": {
         "$id": "321",
>>>>>>> 586a120e
         "kind": "string",
         "name": "string",
         "crossLanguageDefinitionId": "TypeSpec.string",
         "decorators": []
        },
        "value": "application/json",
        "decorators": []
       },
       "location": "Header",
       "isApiVersion": false,
       "isContentType": false,
       "isEndpoint": false,
       "explode": false,
       "isRequired": true,
       "kind": "Constant",
       "decorators": [],
       "skipUrlEncoding": false
      }
     ],
     "responses": [
      {
<<<<<<< HEAD
       "$id": "334",
       "StatusCodes": [
        200
       ],
       "BodyType": {
        "$ref": "218"
=======
       "$id": "322",
       "statusCodes": [
        200
       ],
       "bodyType": {
        "$ref": "210"
>>>>>>> 586a120e
       },
       "headers": [],
       "isErrorResponse": false,
       "contentTypes": [
        "application/json"
       ]
      }
     ],
     "httpMethod": "GET",
     "uri": "{endpoint}",
     "path": "/type/property/additionalProperties/isRecordUnknown",
     "bufferResponse": true,
     "generateProtocolMethod": true,
     "generateConvenienceMethod": true,
     "crossLanguageDefinitionId": "Type.Property.AdditionalProperties.IsUnknown.get",
     "decorators": []
    },
    {
<<<<<<< HEAD
     "$id": "335",
     "Name": "put",
     "ResourceName": "IsUnknown",
     "Doc": "Put operation",
     "Accessibility": "public",
     "Parameters": [
      {
       "$id": "336",
       "Name": "contentType",
       "NameInRequest": "Content-Type",
       "Doc": "Body parameter's content type. Known values are application/json",
       "Type": {
        "$id": "337",
        "kind": "constant",
        "valueType": {
         "$id": "338",
=======
     "$id": "323",
     "name": "put",
     "resourceName": "IsUnknown",
     "doc": "Put operation",
     "accessibility": "public",
     "parameters": [
      {
       "$id": "324",
       "name": "contentType",
       "nameInRequest": "Content-Type",
       "doc": "Body parameter's content type. Known values are application/json",
       "type": {
        "$id": "325",
        "kind": "constant",
        "valueType": {
         "$id": "326",
>>>>>>> 586a120e
         "kind": "string",
         "name": "string",
         "crossLanguageDefinitionId": "TypeSpec.string",
         "decorators": []
        },
        "value": "application/json",
        "decorators": []
       },
       "location": "Header",
       "isApiVersion": false,
       "isContentType": true,
       "isEndpoint": false,
       "explode": false,
       "isRequired": true,
       "kind": "Constant",
       "decorators": [],
       "skipUrlEncoding": false
      },
      {
<<<<<<< HEAD
       "$id": "339",
       "Name": "body",
       "NameInRequest": "body",
       "Doc": "body",
       "Type": {
        "$ref": "218"
=======
       "$id": "327",
       "name": "body",
       "nameInRequest": "body",
       "doc": "body",
       "type": {
        "$ref": "210"
>>>>>>> 586a120e
       },
       "location": "Body",
       "isApiVersion": false,
       "isContentType": false,
       "isEndpoint": false,
       "explode": false,
       "isRequired": true,
       "kind": "Method",
       "decorators": [],
       "skipUrlEncoding": false
      }
     ],
     "responses": [
      {
<<<<<<< HEAD
       "$id": "340",
       "StatusCodes": [
=======
       "$id": "328",
       "statusCodes": [
>>>>>>> 586a120e
        204
       ],
       "headers": [],
       "isErrorResponse": false
      }
     ],
     "httpMethod": "PUT",
     "uri": "{endpoint}",
     "path": "/type/property/additionalProperties/isRecordUnknown",
     "requestMediaTypes": [
      "application/json"
     ],
     "bufferResponse": true,
     "generateProtocolMethod": true,
     "generateConvenienceMethod": true,
     "crossLanguageDefinitionId": "Type.Property.AdditionalProperties.IsUnknown.put",
     "decorators": []
    }
   ],
<<<<<<< HEAD
   "Protocol": {
    "$id": "341"
   },
   "Parent": "AdditionalPropertiesClient",
   "Parameters": [
    {
     "$id": "342",
     "Name": "endpoint",
     "NameInRequest": "endpoint",
     "Doc": "Service host",
     "Type": {
      "$id": "343",
=======
   "parent": "AdditionalPropertiesClient",
   "parameters": [
    {
     "$id": "329",
     "name": "endpoint",
     "nameInRequest": "endpoint",
     "doc": "Service host",
     "type": {
      "$id": "330",
>>>>>>> 586a120e
      "kind": "url",
      "name": "url",
      "crossLanguageDefinitionId": "TypeSpec.url"
     },
<<<<<<< HEAD
     "Location": "Uri",
     "IsApiVersion": false,
     "IsResourceParameter": false,
     "IsContentType": false,
     "IsRequired": true,
     "IsEndpoint": true,
     "SkipUrlEncoding": false,
     "Explode": false,
     "Kind": "Client",
     "DefaultValue": {
      "$id": "344",
      "Type": {
       "$id": "345",
=======
     "location": "Uri",
     "isApiVersion": false,
     "isContentType": false,
     "isRequired": true,
     "isEndpoint": true,
     "skipUrlEncoding": false,
     "explode": false,
     "kind": "Client",
     "defaultValue": {
      "$id": "331",
      "type": {
       "$id": "332",
>>>>>>> 586a120e
       "kind": "string",
       "name": "string",
       "crossLanguageDefinitionId": "TypeSpec.string"
      },
      "value": "http://localhost:3000"
     }
    }
   ],
   "decorators": [],
   "crossLanguageDefinitionId": "Type.Property.AdditionalProperties.IsUnknown"
  },
  {
<<<<<<< HEAD
   "$id": "346",
   "Name": "IsUnknownDerived",
   "Namespace": "Type.Property.AdditionalProperties",
   "Operations": [
    {
     "$id": "347",
     "Name": "get",
     "ResourceName": "IsUnknownDerived",
     "Doc": "Get call",
     "Accessibility": "public",
     "Parameters": [
      {
       "$id": "348",
       "Name": "accept",
       "NameInRequest": "Accept",
       "Type": {
        "$id": "349",
        "kind": "constant",
        "valueType": {
         "$id": "350",
=======
   "$id": "333",
   "name": "IsUnknownDerived",
   "namespace": "Type.Property.AdditionalProperties",
   "operations": [
    {
     "$id": "334",
     "name": "get",
     "resourceName": "IsUnknownDerived",
     "doc": "Get call",
     "accessibility": "public",
     "parameters": [
      {
       "$id": "335",
       "name": "accept",
       "nameInRequest": "Accept",
       "type": {
        "$id": "336",
        "kind": "constant",
        "valueType": {
         "$id": "337",
>>>>>>> 586a120e
         "kind": "string",
         "name": "string",
         "crossLanguageDefinitionId": "TypeSpec.string",
         "decorators": []
        },
        "value": "application/json",
        "decorators": []
       },
       "location": "Header",
       "isApiVersion": false,
       "isContentType": false,
       "isEndpoint": false,
       "explode": false,
       "isRequired": true,
       "kind": "Constant",
       "decorators": [],
       "skipUrlEncoding": false
      }
     ],
     "responses": [
      {
<<<<<<< HEAD
       "$id": "351",
       "StatusCodes": [
        200
       ],
       "BodyType": {
        "$ref": "217"
=======
       "$id": "338",
       "statusCodes": [
        200
       ],
       "bodyType": {
        "$ref": "209"
>>>>>>> 586a120e
       },
       "headers": [],
       "isErrorResponse": false,
       "contentTypes": [
        "application/json"
       ]
      }
     ],
     "httpMethod": "GET",
     "uri": "{endpoint}",
     "path": "/type/property/additionalProperties/isRecordUnknownDerived",
     "bufferResponse": true,
     "generateProtocolMethod": true,
     "generateConvenienceMethod": true,
     "crossLanguageDefinitionId": "Type.Property.AdditionalProperties.IsUnknownDerived.get",
     "decorators": []
    },
    {
<<<<<<< HEAD
     "$id": "352",
     "Name": "put",
     "ResourceName": "IsUnknownDerived",
     "Doc": "Put operation",
     "Accessibility": "public",
     "Parameters": [
      {
       "$id": "353",
       "Name": "contentType",
       "NameInRequest": "Content-Type",
       "Doc": "Body parameter's content type. Known values are application/json",
       "Type": {
        "$id": "354",
        "kind": "constant",
        "valueType": {
         "$id": "355",
=======
     "$id": "339",
     "name": "put",
     "resourceName": "IsUnknownDerived",
     "doc": "Put operation",
     "accessibility": "public",
     "parameters": [
      {
       "$id": "340",
       "name": "contentType",
       "nameInRequest": "Content-Type",
       "doc": "Body parameter's content type. Known values are application/json",
       "type": {
        "$id": "341",
        "kind": "constant",
        "valueType": {
         "$id": "342",
>>>>>>> 586a120e
         "kind": "string",
         "name": "string",
         "crossLanguageDefinitionId": "TypeSpec.string",
         "decorators": []
        },
        "value": "application/json",
        "decorators": []
       },
       "location": "Header",
       "isApiVersion": false,
       "isContentType": true,
       "isEndpoint": false,
       "explode": false,
       "isRequired": true,
       "kind": "Constant",
       "decorators": [],
       "skipUrlEncoding": false
      },
      {
<<<<<<< HEAD
       "$id": "356",
       "Name": "body",
       "NameInRequest": "body",
       "Doc": "body",
       "Type": {
        "$ref": "217"
=======
       "$id": "343",
       "name": "body",
       "nameInRequest": "body",
       "doc": "body",
       "type": {
        "$ref": "209"
>>>>>>> 586a120e
       },
       "location": "Body",
       "isApiVersion": false,
       "isContentType": false,
       "isEndpoint": false,
       "explode": false,
       "isRequired": true,
       "kind": "Method",
       "decorators": [],
       "skipUrlEncoding": false
      }
     ],
     "responses": [
      {
<<<<<<< HEAD
       "$id": "357",
       "StatusCodes": [
=======
       "$id": "344",
       "statusCodes": [
>>>>>>> 586a120e
        204
       ],
       "headers": [],
       "isErrorResponse": false
      }
     ],
     "httpMethod": "PUT",
     "uri": "{endpoint}",
     "path": "/type/property/additionalProperties/isRecordUnknownDerived",
     "requestMediaTypes": [
      "application/json"
     ],
     "bufferResponse": true,
     "generateProtocolMethod": true,
     "generateConvenienceMethod": true,
     "crossLanguageDefinitionId": "Type.Property.AdditionalProperties.IsUnknownDerived.put",
     "decorators": []
    }
   ],
<<<<<<< HEAD
   "Protocol": {
    "$id": "358"
   },
   "Parent": "AdditionalPropertiesClient",
   "Parameters": [
    {
     "$id": "359",
     "Name": "endpoint",
     "NameInRequest": "endpoint",
     "Doc": "Service host",
     "Type": {
      "$id": "360",
=======
   "parent": "AdditionalPropertiesClient",
   "parameters": [
    {
     "$id": "345",
     "name": "endpoint",
     "nameInRequest": "endpoint",
     "doc": "Service host",
     "type": {
      "$id": "346",
>>>>>>> 586a120e
      "kind": "url",
      "name": "url",
      "crossLanguageDefinitionId": "TypeSpec.url"
     },
<<<<<<< HEAD
     "Location": "Uri",
     "IsApiVersion": false,
     "IsResourceParameter": false,
     "IsContentType": false,
     "IsRequired": true,
     "IsEndpoint": true,
     "SkipUrlEncoding": false,
     "Explode": false,
     "Kind": "Client",
     "DefaultValue": {
      "$id": "361",
      "Type": {
       "$id": "362",
=======
     "location": "Uri",
     "isApiVersion": false,
     "isContentType": false,
     "isRequired": true,
     "isEndpoint": true,
     "skipUrlEncoding": false,
     "explode": false,
     "kind": "Client",
     "defaultValue": {
      "$id": "347",
      "type": {
       "$id": "348",
>>>>>>> 586a120e
       "kind": "string",
       "name": "string",
       "crossLanguageDefinitionId": "TypeSpec.string"
      },
      "value": "http://localhost:3000"
     }
    }
   ],
   "decorators": [],
   "crossLanguageDefinitionId": "Type.Property.AdditionalProperties.IsUnknownDerived"
  },
  {
<<<<<<< HEAD
   "$id": "363",
   "Name": "IsUnknownDiscriminated",
   "Namespace": "Type.Property.AdditionalProperties",
   "Operations": [
    {
     "$id": "364",
     "Name": "get",
     "ResourceName": "IsUnknownDiscriminated",
     "Doc": "Get call",
     "Accessibility": "public",
     "Parameters": [
      {
       "$id": "365",
       "Name": "accept",
       "NameInRequest": "Accept",
       "Type": {
        "$id": "366",
        "kind": "constant",
        "valueType": {
         "$id": "367",
=======
   "$id": "349",
   "name": "IsUnknownDiscriminated",
   "namespace": "Type.Property.AdditionalProperties",
   "operations": [
    {
     "$id": "350",
     "name": "get",
     "resourceName": "IsUnknownDiscriminated",
     "doc": "Get call",
     "accessibility": "public",
     "parameters": [
      {
       "$id": "351",
       "name": "accept",
       "nameInRequest": "Accept",
       "type": {
        "$id": "352",
        "kind": "constant",
        "valueType": {
         "$id": "353",
>>>>>>> 586a120e
         "kind": "string",
         "name": "string",
         "crossLanguageDefinitionId": "TypeSpec.string",
         "decorators": []
        },
        "value": "application/json",
        "decorators": []
       },
       "location": "Header",
       "isApiVersion": false,
       "isContentType": false,
       "isEndpoint": false,
       "explode": false,
       "isRequired": true,
       "kind": "Constant",
       "decorators": [],
       "skipUrlEncoding": false
      }
     ],
     "responses": [
      {
<<<<<<< HEAD
       "$id": "368",
       "StatusCodes": [
        200
       ],
       "BodyType": {
        "$ref": "192"
=======
       "$id": "354",
       "statusCodes": [
        200
       ],
       "bodyType": {
        "$ref": "184"
>>>>>>> 586a120e
       },
       "headers": [],
       "isErrorResponse": false,
       "contentTypes": [
        "application/json"
       ]
      }
     ],
     "httpMethod": "GET",
     "uri": "{endpoint}",
     "path": "/type/property/additionalProperties/isUnknownDiscriminated",
     "bufferResponse": true,
     "generateProtocolMethod": true,
     "generateConvenienceMethod": true,
     "crossLanguageDefinitionId": "Type.Property.AdditionalProperties.IsUnknownDiscriminated.get",
     "decorators": []
    },
    {
<<<<<<< HEAD
     "$id": "369",
     "Name": "put",
     "ResourceName": "IsUnknownDiscriminated",
     "Doc": "Put operation",
     "Accessibility": "public",
     "Parameters": [
      {
       "$id": "370",
       "Name": "contentType",
       "NameInRequest": "Content-Type",
       "Doc": "Body parameter's content type. Known values are application/json",
       "Type": {
        "$id": "371",
        "kind": "constant",
        "valueType": {
         "$id": "372",
=======
     "$id": "355",
     "name": "put",
     "resourceName": "IsUnknownDiscriminated",
     "doc": "Put operation",
     "accessibility": "public",
     "parameters": [
      {
       "$id": "356",
       "name": "contentType",
       "nameInRequest": "Content-Type",
       "doc": "Body parameter's content type. Known values are application/json",
       "type": {
        "$id": "357",
        "kind": "constant",
        "valueType": {
         "$id": "358",
>>>>>>> 586a120e
         "kind": "string",
         "name": "string",
         "crossLanguageDefinitionId": "TypeSpec.string",
         "decorators": []
        },
        "value": "application/json",
        "decorators": []
       },
       "location": "Header",
       "isApiVersion": false,
       "isContentType": true,
       "isEndpoint": false,
       "explode": false,
       "isRequired": true,
       "kind": "Constant",
       "decorators": [],
       "skipUrlEncoding": false
      },
      {
<<<<<<< HEAD
       "$id": "373",
       "Name": "body",
       "NameInRequest": "body",
       "Doc": "body",
       "Type": {
        "$ref": "192"
=======
       "$id": "359",
       "name": "body",
       "nameInRequest": "body",
       "doc": "body",
       "type": {
        "$ref": "184"
>>>>>>> 586a120e
       },
       "location": "Body",
       "isApiVersion": false,
       "isContentType": false,
       "isEndpoint": false,
       "explode": false,
       "isRequired": true,
       "kind": "Method",
       "decorators": [],
       "skipUrlEncoding": false
      }
     ],
     "responses": [
      {
<<<<<<< HEAD
       "$id": "374",
       "StatusCodes": [
=======
       "$id": "360",
       "statusCodes": [
>>>>>>> 586a120e
        204
       ],
       "headers": [],
       "isErrorResponse": false
      }
     ],
     "httpMethod": "PUT",
     "uri": "{endpoint}",
     "path": "/type/property/additionalProperties/isUnknownDiscriminated",
     "requestMediaTypes": [
      "application/json"
     ],
     "bufferResponse": true,
     "generateProtocolMethod": true,
     "generateConvenienceMethod": true,
     "crossLanguageDefinitionId": "Type.Property.AdditionalProperties.IsUnknownDiscriminated.put",
     "decorators": []
    }
   ],
<<<<<<< HEAD
   "Protocol": {
    "$id": "375"
   },
   "Parent": "AdditionalPropertiesClient",
   "Parameters": [
    {
     "$id": "376",
     "Name": "endpoint",
     "NameInRequest": "endpoint",
     "Doc": "Service host",
     "Type": {
      "$id": "377",
=======
   "parent": "AdditionalPropertiesClient",
   "parameters": [
    {
     "$id": "361",
     "name": "endpoint",
     "nameInRequest": "endpoint",
     "doc": "Service host",
     "type": {
      "$id": "362",
>>>>>>> 586a120e
      "kind": "url",
      "name": "url",
      "crossLanguageDefinitionId": "TypeSpec.url"
     },
<<<<<<< HEAD
     "Location": "Uri",
     "IsApiVersion": false,
     "IsResourceParameter": false,
     "IsContentType": false,
     "IsRequired": true,
     "IsEndpoint": true,
     "SkipUrlEncoding": false,
     "Explode": false,
     "Kind": "Client",
     "DefaultValue": {
      "$id": "378",
      "Type": {
       "$id": "379",
=======
     "location": "Uri",
     "isApiVersion": false,
     "isContentType": false,
     "isRequired": true,
     "isEndpoint": true,
     "skipUrlEncoding": false,
     "explode": false,
     "kind": "Client",
     "defaultValue": {
      "$id": "363",
      "type": {
       "$id": "364",
>>>>>>> 586a120e
       "kind": "string",
       "name": "string",
       "crossLanguageDefinitionId": "TypeSpec.string"
      },
      "value": "http://localhost:3000"
     }
    }
   ],
   "decorators": [],
   "crossLanguageDefinitionId": "Type.Property.AdditionalProperties.IsUnknownDiscriminated"
  },
  {
<<<<<<< HEAD
   "$id": "380",
   "Name": "ExtendsString",
   "Namespace": "Type.Property.AdditionalProperties",
   "Operations": [
    {
     "$id": "381",
     "Name": "get",
     "ResourceName": "ExtendsString",
     "Doc": "Get call",
     "Accessibility": "public",
     "Parameters": [
      {
       "$id": "382",
       "Name": "accept",
       "NameInRequest": "Accept",
       "Type": {
        "$id": "383",
        "kind": "constant",
        "valueType": {
         "$id": "384",
=======
   "$id": "365",
   "name": "ExtendsString",
   "namespace": "Type.Property.AdditionalProperties",
   "operations": [
    {
     "$id": "366",
     "name": "get",
     "resourceName": "ExtendsString",
     "doc": "Get call",
     "accessibility": "public",
     "parameters": [
      {
       "$id": "367",
       "name": "accept",
       "nameInRequest": "Accept",
       "type": {
        "$id": "368",
        "kind": "constant",
        "valueType": {
         "$id": "369",
>>>>>>> 586a120e
         "kind": "string",
         "name": "string",
         "crossLanguageDefinitionId": "TypeSpec.string",
         "decorators": []
        },
        "value": "application/json",
        "decorators": []
       },
       "location": "Header",
       "isApiVersion": false,
       "isContentType": false,
       "isEndpoint": false,
       "explode": false,
       "isRequired": true,
       "kind": "Constant",
       "decorators": [],
       "skipUrlEncoding": false
      }
     ],
     "responses": [
      {
<<<<<<< HEAD
       "$id": "385",
       "StatusCodes": [
        200
       ],
       "BodyType": {
        "$ref": "186"
=======
       "$id": "370",
       "statusCodes": [
        200
       ],
       "bodyType": {
        "$ref": "178"
>>>>>>> 586a120e
       },
       "headers": [],
       "isErrorResponse": false,
       "contentTypes": [
        "application/json"
       ]
      }
     ],
     "httpMethod": "GET",
     "uri": "{endpoint}",
     "path": "/type/property/additionalProperties/extendsRecordString",
     "bufferResponse": true,
     "generateProtocolMethod": true,
     "generateConvenienceMethod": true,
     "crossLanguageDefinitionId": "Type.Property.AdditionalProperties.ExtendsString.get",
     "decorators": []
    },
    {
<<<<<<< HEAD
     "$id": "386",
     "Name": "put",
     "ResourceName": "ExtendsString",
     "Doc": "Put operation",
     "Accessibility": "public",
     "Parameters": [
      {
       "$id": "387",
       "Name": "contentType",
       "NameInRequest": "Content-Type",
       "Doc": "Body parameter's content type. Known values are application/json",
       "Type": {
        "$id": "388",
        "kind": "constant",
        "valueType": {
         "$id": "389",
=======
     "$id": "371",
     "name": "put",
     "resourceName": "ExtendsString",
     "doc": "Put operation",
     "accessibility": "public",
     "parameters": [
      {
       "$id": "372",
       "name": "contentType",
       "nameInRequest": "Content-Type",
       "doc": "Body parameter's content type. Known values are application/json",
       "type": {
        "$id": "373",
        "kind": "constant",
        "valueType": {
         "$id": "374",
>>>>>>> 586a120e
         "kind": "string",
         "name": "string",
         "crossLanguageDefinitionId": "TypeSpec.string",
         "decorators": []
        },
        "value": "application/json",
        "decorators": []
       },
       "location": "Header",
       "isApiVersion": false,
       "isContentType": true,
       "isEndpoint": false,
       "explode": false,
       "isRequired": true,
       "kind": "Constant",
       "decorators": [],
       "skipUrlEncoding": false
      },
      {
<<<<<<< HEAD
       "$id": "390",
       "Name": "body",
       "NameInRequest": "body",
       "Doc": "body",
       "Type": {
        "$ref": "186"
=======
       "$id": "375",
       "name": "body",
       "nameInRequest": "body",
       "doc": "body",
       "type": {
        "$ref": "178"
>>>>>>> 586a120e
       },
       "location": "Body",
       "isApiVersion": false,
       "isContentType": false,
       "isEndpoint": false,
       "explode": false,
       "isRequired": true,
       "kind": "Method",
       "decorators": [],
       "skipUrlEncoding": false
      }
     ],
     "responses": [
      {
<<<<<<< HEAD
       "$id": "391",
       "StatusCodes": [
=======
       "$id": "376",
       "statusCodes": [
>>>>>>> 586a120e
        204
       ],
       "headers": [],
       "isErrorResponse": false
      }
     ],
     "httpMethod": "PUT",
     "uri": "{endpoint}",
     "path": "/type/property/additionalProperties/extendsRecordString",
     "requestMediaTypes": [
      "application/json"
     ],
     "bufferResponse": true,
     "generateProtocolMethod": true,
     "generateConvenienceMethod": true,
     "crossLanguageDefinitionId": "Type.Property.AdditionalProperties.ExtendsString.put",
     "decorators": []
    }
   ],
<<<<<<< HEAD
   "Protocol": {
    "$id": "392"
   },
   "Parent": "AdditionalPropertiesClient",
   "Parameters": [
    {
     "$id": "393",
     "Name": "endpoint",
     "NameInRequest": "endpoint",
     "Doc": "Service host",
     "Type": {
      "$id": "394",
=======
   "parent": "AdditionalPropertiesClient",
   "parameters": [
    {
     "$id": "377",
     "name": "endpoint",
     "nameInRequest": "endpoint",
     "doc": "Service host",
     "type": {
      "$id": "378",
>>>>>>> 586a120e
      "kind": "url",
      "name": "url",
      "crossLanguageDefinitionId": "TypeSpec.url"
     },
<<<<<<< HEAD
     "Location": "Uri",
     "IsApiVersion": false,
     "IsResourceParameter": false,
     "IsContentType": false,
     "IsRequired": true,
     "IsEndpoint": true,
     "SkipUrlEncoding": false,
     "Explode": false,
     "Kind": "Client",
     "DefaultValue": {
      "$id": "395",
      "Type": {
       "$id": "396",
=======
     "location": "Uri",
     "isApiVersion": false,
     "isContentType": false,
     "isRequired": true,
     "isEndpoint": true,
     "skipUrlEncoding": false,
     "explode": false,
     "kind": "Client",
     "defaultValue": {
      "$id": "379",
      "type": {
       "$id": "380",
>>>>>>> 586a120e
       "kind": "string",
       "name": "string",
       "crossLanguageDefinitionId": "TypeSpec.string"
      },
      "value": "http://localhost:3000"
     }
    }
   ],
   "decorators": [],
   "crossLanguageDefinitionId": "Type.Property.AdditionalProperties.ExtendsString"
  },
  {
<<<<<<< HEAD
   "$id": "397",
   "Name": "IsString",
   "Namespace": "Type.Property.AdditionalProperties",
   "Operations": [
    {
     "$id": "398",
     "Name": "get",
     "ResourceName": "IsString",
     "Doc": "Get call",
     "Accessibility": "public",
     "Parameters": [
      {
       "$id": "399",
       "Name": "accept",
       "NameInRequest": "Accept",
       "Type": {
        "$id": "400",
        "kind": "constant",
        "valueType": {
         "$id": "401",
=======
   "$id": "381",
   "name": "IsString",
   "namespace": "Type.Property.AdditionalProperties",
   "operations": [
    {
     "$id": "382",
     "name": "get",
     "resourceName": "IsString",
     "doc": "Get call",
     "accessibility": "public",
     "parameters": [
      {
       "$id": "383",
       "name": "accept",
       "nameInRequest": "Accept",
       "type": {
        "$id": "384",
        "kind": "constant",
        "valueType": {
         "$id": "385",
>>>>>>> 586a120e
         "kind": "string",
         "name": "string",
         "crossLanguageDefinitionId": "TypeSpec.string",
         "decorators": []
        },
        "value": "application/json",
        "decorators": []
       },
       "location": "Header",
       "isApiVersion": false,
       "isContentType": false,
       "isEndpoint": false,
       "explode": false,
       "isRequired": true,
       "kind": "Constant",
       "decorators": [],
       "skipUrlEncoding": false
      }
     ],
     "responses": [
      {
<<<<<<< HEAD
       "$id": "402",
       "StatusCodes": [
        200
       ],
       "BodyType": {
        "$ref": "180"
=======
       "$id": "386",
       "statusCodes": [
        200
       ],
       "bodyType": {
        "$ref": "172"
>>>>>>> 586a120e
       },
       "headers": [],
       "isErrorResponse": false,
       "contentTypes": [
        "application/json"
       ]
      }
     ],
     "httpMethod": "GET",
     "uri": "{endpoint}",
     "path": "/type/property/additionalProperties/isRecordstring",
     "bufferResponse": true,
     "generateProtocolMethod": true,
     "generateConvenienceMethod": true,
     "crossLanguageDefinitionId": "Type.Property.AdditionalProperties.IsString.get",
     "decorators": []
    },
    {
<<<<<<< HEAD
     "$id": "403",
     "Name": "put",
     "ResourceName": "IsString",
     "Doc": "Put operation",
     "Accessibility": "public",
     "Parameters": [
      {
       "$id": "404",
       "Name": "contentType",
       "NameInRequest": "Content-Type",
       "Doc": "Body parameter's content type. Known values are application/json",
       "Type": {
        "$id": "405",
        "kind": "constant",
        "valueType": {
         "$id": "406",
=======
     "$id": "387",
     "name": "put",
     "resourceName": "IsString",
     "doc": "Put operation",
     "accessibility": "public",
     "parameters": [
      {
       "$id": "388",
       "name": "contentType",
       "nameInRequest": "Content-Type",
       "doc": "Body parameter's content type. Known values are application/json",
       "type": {
        "$id": "389",
        "kind": "constant",
        "valueType": {
         "$id": "390",
>>>>>>> 586a120e
         "kind": "string",
         "name": "string",
         "crossLanguageDefinitionId": "TypeSpec.string",
         "decorators": []
        },
        "value": "application/json",
        "decorators": []
       },
       "location": "Header",
       "isApiVersion": false,
       "isContentType": true,
       "isEndpoint": false,
       "explode": false,
       "isRequired": true,
       "kind": "Constant",
       "decorators": [],
       "skipUrlEncoding": false
      },
      {
<<<<<<< HEAD
       "$id": "407",
       "Name": "body",
       "NameInRequest": "body",
       "Doc": "body",
       "Type": {
        "$ref": "180"
=======
       "$id": "391",
       "name": "body",
       "nameInRequest": "body",
       "doc": "body",
       "type": {
        "$ref": "172"
>>>>>>> 586a120e
       },
       "location": "Body",
       "isApiVersion": false,
       "isContentType": false,
       "isEndpoint": false,
       "explode": false,
       "isRequired": true,
       "kind": "Method",
       "decorators": [],
       "skipUrlEncoding": false
      }
     ],
     "responses": [
      {
<<<<<<< HEAD
       "$id": "408",
       "StatusCodes": [
=======
       "$id": "392",
       "statusCodes": [
>>>>>>> 586a120e
        204
       ],
       "headers": [],
       "isErrorResponse": false
      }
     ],
     "httpMethod": "PUT",
     "uri": "{endpoint}",
     "path": "/type/property/additionalProperties/isRecordstring",
     "requestMediaTypes": [
      "application/json"
     ],
     "bufferResponse": true,
     "generateProtocolMethod": true,
     "generateConvenienceMethod": true,
     "crossLanguageDefinitionId": "Type.Property.AdditionalProperties.IsString.put",
     "decorators": []
    }
   ],
<<<<<<< HEAD
   "Protocol": {
    "$id": "409"
   },
   "Parent": "AdditionalPropertiesClient",
   "Parameters": [
    {
     "$id": "410",
     "Name": "endpoint",
     "NameInRequest": "endpoint",
     "Doc": "Service host",
     "Type": {
      "$id": "411",
=======
   "parent": "AdditionalPropertiesClient",
   "parameters": [
    {
     "$id": "393",
     "name": "endpoint",
     "nameInRequest": "endpoint",
     "doc": "Service host",
     "type": {
      "$id": "394",
>>>>>>> 586a120e
      "kind": "url",
      "name": "url",
      "crossLanguageDefinitionId": "TypeSpec.url"
     },
<<<<<<< HEAD
     "Location": "Uri",
     "IsApiVersion": false,
     "IsResourceParameter": false,
     "IsContentType": false,
     "IsRequired": true,
     "IsEndpoint": true,
     "SkipUrlEncoding": false,
     "Explode": false,
     "Kind": "Client",
     "DefaultValue": {
      "$id": "412",
      "Type": {
       "$id": "413",
=======
     "location": "Uri",
     "isApiVersion": false,
     "isContentType": false,
     "isRequired": true,
     "isEndpoint": true,
     "skipUrlEncoding": false,
     "explode": false,
     "kind": "Client",
     "defaultValue": {
      "$id": "395",
      "type": {
       "$id": "396",
>>>>>>> 586a120e
       "kind": "string",
       "name": "string",
       "crossLanguageDefinitionId": "TypeSpec.string"
      },
      "value": "http://localhost:3000"
     }
    }
   ],
   "decorators": [],
   "crossLanguageDefinitionId": "Type.Property.AdditionalProperties.IsString"
  },
  {
<<<<<<< HEAD
   "$id": "414",
   "Name": "SpreadString",
   "Namespace": "Type.Property.AdditionalProperties",
   "Operations": [
    {
     "$id": "415",
     "Name": "get",
     "ResourceName": "SpreadString",
     "Doc": "Get call",
     "Accessibility": "public",
     "Parameters": [
      {
       "$id": "416",
       "Name": "accept",
       "NameInRequest": "Accept",
       "Type": {
        "$id": "417",
        "kind": "constant",
        "valueType": {
         "$id": "418",
=======
   "$id": "397",
   "name": "SpreadString",
   "namespace": "Type.Property.AdditionalProperties",
   "operations": [
    {
     "$id": "398",
     "name": "get",
     "resourceName": "SpreadString",
     "doc": "Get call",
     "accessibility": "public",
     "parameters": [
      {
       "$id": "399",
       "name": "accept",
       "nameInRequest": "Accept",
       "type": {
        "$id": "400",
        "kind": "constant",
        "valueType": {
         "$id": "401",
>>>>>>> 586a120e
         "kind": "string",
         "name": "string",
         "crossLanguageDefinitionId": "TypeSpec.string",
         "decorators": []
        },
        "value": "application/json",
        "decorators": []
       },
       "location": "Header",
       "isApiVersion": false,
       "isContentType": false,
       "isEndpoint": false,
       "explode": false,
       "isRequired": true,
       "kind": "Constant",
       "decorators": [],
       "skipUrlEncoding": false
      }
     ],
     "responses": [
      {
<<<<<<< HEAD
       "$id": "419",
       "StatusCodes": [
        200
       ],
       "BodyType": {
        "$ref": "174"
=======
       "$id": "402",
       "statusCodes": [
        200
       ],
       "bodyType": {
        "$ref": "166"
>>>>>>> 586a120e
       },
       "headers": [],
       "isErrorResponse": false,
       "contentTypes": [
        "application/json"
       ]
      }
     ],
     "httpMethod": "GET",
     "uri": "{endpoint}",
     "path": "/type/property/additionalProperties/spreadRecordString",
     "bufferResponse": true,
     "generateProtocolMethod": true,
     "generateConvenienceMethod": true,
     "crossLanguageDefinitionId": "Type.Property.AdditionalProperties.SpreadString.get",
     "decorators": []
    },
    {
<<<<<<< HEAD
     "$id": "420",
     "Name": "put",
     "ResourceName": "SpreadString",
     "Doc": "Put operation",
     "Accessibility": "public",
     "Parameters": [
      {
       "$id": "421",
       "Name": "contentType",
       "NameInRequest": "Content-Type",
       "Doc": "Body parameter's content type. Known values are application/json",
       "Type": {
        "$id": "422",
        "kind": "constant",
        "valueType": {
         "$id": "423",
=======
     "$id": "403",
     "name": "put",
     "resourceName": "SpreadString",
     "doc": "Put operation",
     "accessibility": "public",
     "parameters": [
      {
       "$id": "404",
       "name": "contentType",
       "nameInRequest": "Content-Type",
       "doc": "Body parameter's content type. Known values are application/json",
       "type": {
        "$id": "405",
        "kind": "constant",
        "valueType": {
         "$id": "406",
>>>>>>> 586a120e
         "kind": "string",
         "name": "string",
         "crossLanguageDefinitionId": "TypeSpec.string",
         "decorators": []
        },
        "value": "application/json",
        "decorators": []
       },
       "location": "Header",
       "isApiVersion": false,
       "isContentType": true,
       "isEndpoint": false,
       "explode": false,
       "isRequired": true,
       "kind": "Constant",
       "decorators": [],
       "skipUrlEncoding": false
      },
      {
<<<<<<< HEAD
       "$id": "424",
       "Name": "body",
       "NameInRequest": "body",
       "Doc": "body",
       "Type": {
        "$ref": "174"
=======
       "$id": "407",
       "name": "body",
       "nameInRequest": "body",
       "doc": "body",
       "type": {
        "$ref": "166"
>>>>>>> 586a120e
       },
       "location": "Body",
       "isApiVersion": false,
       "isContentType": false,
       "isEndpoint": false,
       "explode": false,
       "isRequired": true,
       "kind": "Method",
       "decorators": [],
       "skipUrlEncoding": false
      }
     ],
     "responses": [
      {
<<<<<<< HEAD
       "$id": "425",
       "StatusCodes": [
=======
       "$id": "408",
       "statusCodes": [
>>>>>>> 586a120e
        204
       ],
       "headers": [],
       "isErrorResponse": false
      }
     ],
     "httpMethod": "PUT",
     "uri": "{endpoint}",
     "path": "/type/property/additionalProperties/spreadRecordString",
     "requestMediaTypes": [
      "application/json"
     ],
     "bufferResponse": true,
     "generateProtocolMethod": true,
     "generateConvenienceMethod": true,
     "crossLanguageDefinitionId": "Type.Property.AdditionalProperties.SpreadString.put",
     "decorators": []
    }
   ],
<<<<<<< HEAD
   "Protocol": {
    "$id": "426"
   },
   "Parent": "AdditionalPropertiesClient",
   "Parameters": [
    {
     "$id": "427",
     "Name": "endpoint",
     "NameInRequest": "endpoint",
     "Doc": "Service host",
     "Type": {
      "$id": "428",
=======
   "parent": "AdditionalPropertiesClient",
   "parameters": [
    {
     "$id": "409",
     "name": "endpoint",
     "nameInRequest": "endpoint",
     "doc": "Service host",
     "type": {
      "$id": "410",
>>>>>>> 586a120e
      "kind": "url",
      "name": "url",
      "crossLanguageDefinitionId": "TypeSpec.url"
     },
<<<<<<< HEAD
     "Location": "Uri",
     "IsApiVersion": false,
     "IsResourceParameter": false,
     "IsContentType": false,
     "IsRequired": true,
     "IsEndpoint": true,
     "SkipUrlEncoding": false,
     "Explode": false,
     "Kind": "Client",
     "DefaultValue": {
      "$id": "429",
      "Type": {
       "$id": "430",
=======
     "location": "Uri",
     "isApiVersion": false,
     "isContentType": false,
     "isRequired": true,
     "isEndpoint": true,
     "skipUrlEncoding": false,
     "explode": false,
     "kind": "Client",
     "defaultValue": {
      "$id": "411",
      "type": {
       "$id": "412",
>>>>>>> 586a120e
       "kind": "string",
       "name": "string",
       "crossLanguageDefinitionId": "TypeSpec.string"
      },
      "value": "http://localhost:3000"
     }
    }
   ],
   "decorators": [],
   "crossLanguageDefinitionId": "Type.Property.AdditionalProperties.SpreadString"
  },
  {
<<<<<<< HEAD
   "$id": "431",
   "Name": "ExtendsFloat",
   "Namespace": "Type.Property.AdditionalProperties",
   "Operations": [
    {
     "$id": "432",
     "Name": "get",
     "ResourceName": "ExtendsFloat",
     "Doc": "Get call",
     "Accessibility": "public",
     "Parameters": [
      {
       "$id": "433",
       "Name": "accept",
       "NameInRequest": "Accept",
       "Type": {
        "$id": "434",
        "kind": "constant",
        "valueType": {
         "$id": "435",
=======
   "$id": "413",
   "name": "ExtendsFloat",
   "namespace": "Type.Property.AdditionalProperties",
   "operations": [
    {
     "$id": "414",
     "name": "get",
     "resourceName": "ExtendsFloat",
     "doc": "Get call",
     "accessibility": "public",
     "parameters": [
      {
       "$id": "415",
       "name": "accept",
       "nameInRequest": "Accept",
       "type": {
        "$id": "416",
        "kind": "constant",
        "valueType": {
         "$id": "417",
>>>>>>> 586a120e
         "kind": "string",
         "name": "string",
         "crossLanguageDefinitionId": "TypeSpec.string",
         "decorators": []
        },
        "value": "application/json",
        "decorators": []
       },
       "location": "Header",
       "isApiVersion": false,
       "isContentType": false,
       "isEndpoint": false,
       "explode": false,
       "isRequired": true,
       "kind": "Constant",
       "decorators": [],
       "skipUrlEncoding": false
      }
     ],
     "responses": [
      {
<<<<<<< HEAD
       "$id": "436",
       "StatusCodes": [
        200
       ],
       "BodyType": {
        "$ref": "168"
=======
       "$id": "418",
       "statusCodes": [
        200
       ],
       "bodyType": {
        "$ref": "160"
>>>>>>> 586a120e
       },
       "headers": [],
       "isErrorResponse": false,
       "contentTypes": [
        "application/json"
       ]
      }
     ],
     "httpMethod": "GET",
     "uri": "{endpoint}",
     "path": "/type/property/additionalProperties/extendsRecordFloat",
     "bufferResponse": true,
     "generateProtocolMethod": true,
     "generateConvenienceMethod": true,
     "crossLanguageDefinitionId": "Type.Property.AdditionalProperties.ExtendsFloat.get",
     "decorators": []
    },
    {
<<<<<<< HEAD
     "$id": "437",
     "Name": "put",
     "ResourceName": "ExtendsFloat",
     "Doc": "Put operation",
     "Accessibility": "public",
     "Parameters": [
      {
       "$id": "438",
       "Name": "contentType",
       "NameInRequest": "Content-Type",
       "Doc": "Body parameter's content type. Known values are application/json",
       "Type": {
        "$id": "439",
        "kind": "constant",
        "valueType": {
         "$id": "440",
=======
     "$id": "419",
     "name": "put",
     "resourceName": "ExtendsFloat",
     "doc": "Put operation",
     "accessibility": "public",
     "parameters": [
      {
       "$id": "420",
       "name": "contentType",
       "nameInRequest": "Content-Type",
       "doc": "Body parameter's content type. Known values are application/json",
       "type": {
        "$id": "421",
        "kind": "constant",
        "valueType": {
         "$id": "422",
>>>>>>> 586a120e
         "kind": "string",
         "name": "string",
         "crossLanguageDefinitionId": "TypeSpec.string",
         "decorators": []
        },
        "value": "application/json",
        "decorators": []
       },
       "location": "Header",
       "isApiVersion": false,
       "isContentType": true,
       "isEndpoint": false,
       "explode": false,
       "isRequired": true,
       "kind": "Constant",
       "decorators": [],
       "skipUrlEncoding": false
      },
      {
<<<<<<< HEAD
       "$id": "441",
       "Name": "body",
       "NameInRequest": "body",
       "Doc": "body",
       "Type": {
        "$ref": "168"
=======
       "$id": "423",
       "name": "body",
       "nameInRequest": "body",
       "doc": "body",
       "type": {
        "$ref": "160"
>>>>>>> 586a120e
       },
       "location": "Body",
       "isApiVersion": false,
       "isContentType": false,
       "isEndpoint": false,
       "explode": false,
       "isRequired": true,
       "kind": "Method",
       "decorators": [],
       "skipUrlEncoding": false
      }
     ],
     "responses": [
      {
<<<<<<< HEAD
       "$id": "442",
       "StatusCodes": [
=======
       "$id": "424",
       "statusCodes": [
>>>>>>> 586a120e
        204
       ],
       "headers": [],
       "isErrorResponse": false
      }
     ],
     "httpMethod": "PUT",
     "uri": "{endpoint}",
     "path": "/type/property/additionalProperties/extendsRecordFloat",
     "requestMediaTypes": [
      "application/json"
     ],
     "bufferResponse": true,
     "generateProtocolMethod": true,
     "generateConvenienceMethod": true,
     "crossLanguageDefinitionId": "Type.Property.AdditionalProperties.ExtendsFloat.put",
     "decorators": []
    }
   ],
<<<<<<< HEAD
   "Protocol": {
    "$id": "443"
   },
   "Parent": "AdditionalPropertiesClient",
   "Parameters": [
    {
     "$id": "444",
     "Name": "endpoint",
     "NameInRequest": "endpoint",
     "Doc": "Service host",
     "Type": {
      "$id": "445",
=======
   "parent": "AdditionalPropertiesClient",
   "parameters": [
    {
     "$id": "425",
     "name": "endpoint",
     "nameInRequest": "endpoint",
     "doc": "Service host",
     "type": {
      "$id": "426",
>>>>>>> 586a120e
      "kind": "url",
      "name": "url",
      "crossLanguageDefinitionId": "TypeSpec.url"
     },
<<<<<<< HEAD
     "Location": "Uri",
     "IsApiVersion": false,
     "IsResourceParameter": false,
     "IsContentType": false,
     "IsRequired": true,
     "IsEndpoint": true,
     "SkipUrlEncoding": false,
     "Explode": false,
     "Kind": "Client",
     "DefaultValue": {
      "$id": "446",
      "Type": {
       "$id": "447",
=======
     "location": "Uri",
     "isApiVersion": false,
     "isContentType": false,
     "isRequired": true,
     "isEndpoint": true,
     "skipUrlEncoding": false,
     "explode": false,
     "kind": "Client",
     "defaultValue": {
      "$id": "427",
      "type": {
       "$id": "428",
>>>>>>> 586a120e
       "kind": "string",
       "name": "string",
       "crossLanguageDefinitionId": "TypeSpec.string"
      },
      "value": "http://localhost:3000"
     }
    }
   ],
   "decorators": [],
   "crossLanguageDefinitionId": "Type.Property.AdditionalProperties.ExtendsFloat"
  },
  {
<<<<<<< HEAD
   "$id": "448",
   "Name": "IsFloat",
   "Namespace": "Type.Property.AdditionalProperties",
   "Operations": [
    {
     "$id": "449",
     "Name": "get",
     "ResourceName": "IsFloat",
     "Doc": "Get call",
     "Accessibility": "public",
     "Parameters": [
      {
       "$id": "450",
       "Name": "accept",
       "NameInRequest": "Accept",
       "Type": {
        "$id": "451",
        "kind": "constant",
        "valueType": {
         "$id": "452",
=======
   "$id": "429",
   "name": "IsFloat",
   "namespace": "Type.Property.AdditionalProperties",
   "operations": [
    {
     "$id": "430",
     "name": "get",
     "resourceName": "IsFloat",
     "doc": "Get call",
     "accessibility": "public",
     "parameters": [
      {
       "$id": "431",
       "name": "accept",
       "nameInRequest": "Accept",
       "type": {
        "$id": "432",
        "kind": "constant",
        "valueType": {
         "$id": "433",
>>>>>>> 586a120e
         "kind": "string",
         "name": "string",
         "crossLanguageDefinitionId": "TypeSpec.string",
         "decorators": []
        },
        "value": "application/json",
        "decorators": []
       },
       "location": "Header",
       "isApiVersion": false,
       "isContentType": false,
       "isEndpoint": false,
       "explode": false,
       "isRequired": true,
       "kind": "Constant",
       "decorators": [],
       "skipUrlEncoding": false
      }
     ],
     "responses": [
      {
<<<<<<< HEAD
       "$id": "453",
       "StatusCodes": [
        200
       ],
       "BodyType": {
        "$ref": "162"
=======
       "$id": "434",
       "statusCodes": [
        200
       ],
       "bodyType": {
        "$ref": "154"
>>>>>>> 586a120e
       },
       "headers": [],
       "isErrorResponse": false,
       "contentTypes": [
        "application/json"
       ]
      }
     ],
     "httpMethod": "GET",
     "uri": "{endpoint}",
     "path": "/type/property/additionalProperties/isRecordFloat",
     "bufferResponse": true,
     "generateProtocolMethod": true,
     "generateConvenienceMethod": true,
     "crossLanguageDefinitionId": "Type.Property.AdditionalProperties.IsFloat.get",
     "decorators": []
    },
    {
<<<<<<< HEAD
     "$id": "454",
     "Name": "put",
     "ResourceName": "IsFloat",
     "Doc": "Put operation",
     "Accessibility": "public",
     "Parameters": [
      {
       "$id": "455",
       "Name": "contentType",
       "NameInRequest": "Content-Type",
       "Doc": "Body parameter's content type. Known values are application/json",
       "Type": {
        "$id": "456",
        "kind": "constant",
        "valueType": {
         "$id": "457",
=======
     "$id": "435",
     "name": "put",
     "resourceName": "IsFloat",
     "doc": "Put operation",
     "accessibility": "public",
     "parameters": [
      {
       "$id": "436",
       "name": "contentType",
       "nameInRequest": "Content-Type",
       "doc": "Body parameter's content type. Known values are application/json",
       "type": {
        "$id": "437",
        "kind": "constant",
        "valueType": {
         "$id": "438",
>>>>>>> 586a120e
         "kind": "string",
         "name": "string",
         "crossLanguageDefinitionId": "TypeSpec.string",
         "decorators": []
        },
        "value": "application/json",
        "decorators": []
       },
       "location": "Header",
       "isApiVersion": false,
       "isContentType": true,
       "isEndpoint": false,
       "explode": false,
       "isRequired": true,
       "kind": "Constant",
       "decorators": [],
       "skipUrlEncoding": false
      },
      {
<<<<<<< HEAD
       "$id": "458",
       "Name": "body",
       "NameInRequest": "body",
       "Doc": "body",
       "Type": {
        "$ref": "162"
=======
       "$id": "439",
       "name": "body",
       "nameInRequest": "body",
       "doc": "body",
       "type": {
        "$ref": "154"
>>>>>>> 586a120e
       },
       "location": "Body",
       "isApiVersion": false,
       "isContentType": false,
       "isEndpoint": false,
       "explode": false,
       "isRequired": true,
       "kind": "Method",
       "decorators": [],
       "skipUrlEncoding": false
      }
     ],
     "responses": [
      {
<<<<<<< HEAD
       "$id": "459",
       "StatusCodes": [
=======
       "$id": "440",
       "statusCodes": [
>>>>>>> 586a120e
        204
       ],
       "headers": [],
       "isErrorResponse": false
      }
     ],
     "httpMethod": "PUT",
     "uri": "{endpoint}",
     "path": "/type/property/additionalProperties/isRecordFloat",
     "requestMediaTypes": [
      "application/json"
     ],
     "bufferResponse": true,
     "generateProtocolMethod": true,
     "generateConvenienceMethod": true,
     "crossLanguageDefinitionId": "Type.Property.AdditionalProperties.IsFloat.put",
     "decorators": []
    }
   ],
<<<<<<< HEAD
   "Protocol": {
    "$id": "460"
   },
   "Parent": "AdditionalPropertiesClient",
   "Parameters": [
    {
     "$id": "461",
     "Name": "endpoint",
     "NameInRequest": "endpoint",
     "Doc": "Service host",
     "Type": {
      "$id": "462",
=======
   "parent": "AdditionalPropertiesClient",
   "parameters": [
    {
     "$id": "441",
     "name": "endpoint",
     "nameInRequest": "endpoint",
     "doc": "Service host",
     "type": {
      "$id": "442",
>>>>>>> 586a120e
      "kind": "url",
      "name": "url",
      "crossLanguageDefinitionId": "TypeSpec.url"
     },
<<<<<<< HEAD
     "Location": "Uri",
     "IsApiVersion": false,
     "IsResourceParameter": false,
     "IsContentType": false,
     "IsRequired": true,
     "IsEndpoint": true,
     "SkipUrlEncoding": false,
     "Explode": false,
     "Kind": "Client",
     "DefaultValue": {
      "$id": "463",
      "Type": {
       "$id": "464",
=======
     "location": "Uri",
     "isApiVersion": false,
     "isContentType": false,
     "isRequired": true,
     "isEndpoint": true,
     "skipUrlEncoding": false,
     "explode": false,
     "kind": "Client",
     "defaultValue": {
      "$id": "443",
      "type": {
       "$id": "444",
>>>>>>> 586a120e
       "kind": "string",
       "name": "string",
       "crossLanguageDefinitionId": "TypeSpec.string"
      },
      "value": "http://localhost:3000"
     }
    }
   ],
   "decorators": [],
   "crossLanguageDefinitionId": "Type.Property.AdditionalProperties.IsFloat"
  },
  {
<<<<<<< HEAD
   "$id": "465",
   "Name": "SpreadFloat",
   "Namespace": "Type.Property.AdditionalProperties",
   "Operations": [
    {
     "$id": "466",
     "Name": "get",
     "ResourceName": "SpreadFloat",
     "Doc": "Get call",
     "Accessibility": "public",
     "Parameters": [
      {
       "$id": "467",
       "Name": "accept",
       "NameInRequest": "Accept",
       "Type": {
        "$id": "468",
        "kind": "constant",
        "valueType": {
         "$id": "469",
=======
   "$id": "445",
   "name": "SpreadFloat",
   "namespace": "Type.Property.AdditionalProperties",
   "operations": [
    {
     "$id": "446",
     "name": "get",
     "resourceName": "SpreadFloat",
     "doc": "Get call",
     "accessibility": "public",
     "parameters": [
      {
       "$id": "447",
       "name": "accept",
       "nameInRequest": "Accept",
       "type": {
        "$id": "448",
        "kind": "constant",
        "valueType": {
         "$id": "449",
>>>>>>> 586a120e
         "kind": "string",
         "name": "string",
         "crossLanguageDefinitionId": "TypeSpec.string",
         "decorators": []
        },
        "value": "application/json",
        "decorators": []
       },
       "location": "Header",
       "isApiVersion": false,
       "isContentType": false,
       "isEndpoint": false,
       "explode": false,
       "isRequired": true,
       "kind": "Constant",
       "decorators": [],
       "skipUrlEncoding": false
      }
     ],
     "responses": [
      {
<<<<<<< HEAD
       "$id": "470",
       "StatusCodes": [
        200
       ],
       "BodyType": {
        "$ref": "156"
=======
       "$id": "450",
       "statusCodes": [
        200
       ],
       "bodyType": {
        "$ref": "148"
>>>>>>> 586a120e
       },
       "headers": [],
       "isErrorResponse": false,
       "contentTypes": [
        "application/json"
       ]
      }
     ],
     "httpMethod": "GET",
     "uri": "{endpoint}",
     "path": "/type/property/additionalProperties/spreadRecordFloat",
     "bufferResponse": true,
     "generateProtocolMethod": true,
     "generateConvenienceMethod": true,
     "crossLanguageDefinitionId": "Type.Property.AdditionalProperties.SpreadFloat.get",
     "decorators": []
    },
    {
<<<<<<< HEAD
     "$id": "471",
     "Name": "put",
     "ResourceName": "SpreadFloat",
     "Doc": "Put operation",
     "Accessibility": "public",
     "Parameters": [
      {
       "$id": "472",
       "Name": "contentType",
       "NameInRequest": "Content-Type",
       "Doc": "Body parameter's content type. Known values are application/json",
       "Type": {
        "$id": "473",
        "kind": "constant",
        "valueType": {
         "$id": "474",
=======
     "$id": "451",
     "name": "put",
     "resourceName": "SpreadFloat",
     "doc": "Put operation",
     "accessibility": "public",
     "parameters": [
      {
       "$id": "452",
       "name": "contentType",
       "nameInRequest": "Content-Type",
       "doc": "Body parameter's content type. Known values are application/json",
       "type": {
        "$id": "453",
        "kind": "constant",
        "valueType": {
         "$id": "454",
>>>>>>> 586a120e
         "kind": "string",
         "name": "string",
         "crossLanguageDefinitionId": "TypeSpec.string",
         "decorators": []
        },
        "value": "application/json",
        "decorators": []
       },
       "location": "Header",
       "isApiVersion": false,
       "isContentType": true,
       "isEndpoint": false,
       "explode": false,
       "isRequired": true,
       "kind": "Constant",
       "decorators": [],
       "skipUrlEncoding": false
      },
      {
<<<<<<< HEAD
       "$id": "475",
       "Name": "body",
       "NameInRequest": "body",
       "Doc": "body",
       "Type": {
        "$ref": "156"
=======
       "$id": "455",
       "name": "body",
       "nameInRequest": "body",
       "doc": "body",
       "type": {
        "$ref": "148"
>>>>>>> 586a120e
       },
       "location": "Body",
       "isApiVersion": false,
       "isContentType": false,
       "isEndpoint": false,
       "explode": false,
       "isRequired": true,
       "kind": "Method",
       "decorators": [],
       "skipUrlEncoding": false
      }
     ],
     "responses": [
      {
<<<<<<< HEAD
       "$id": "476",
       "StatusCodes": [
=======
       "$id": "456",
       "statusCodes": [
>>>>>>> 586a120e
        204
       ],
       "headers": [],
       "isErrorResponse": false
      }
     ],
     "httpMethod": "PUT",
     "uri": "{endpoint}",
     "path": "/type/property/additionalProperties/spreadRecordFloat",
     "requestMediaTypes": [
      "application/json"
     ],
     "bufferResponse": true,
     "generateProtocolMethod": true,
     "generateConvenienceMethod": true,
     "crossLanguageDefinitionId": "Type.Property.AdditionalProperties.SpreadFloat.put",
     "decorators": []
    }
   ],
<<<<<<< HEAD
   "Protocol": {
    "$id": "477"
   },
   "Parent": "AdditionalPropertiesClient",
   "Parameters": [
    {
     "$id": "478",
     "Name": "endpoint",
     "NameInRequest": "endpoint",
     "Doc": "Service host",
     "Type": {
      "$id": "479",
=======
   "parent": "AdditionalPropertiesClient",
   "parameters": [
    {
     "$id": "457",
     "name": "endpoint",
     "nameInRequest": "endpoint",
     "doc": "Service host",
     "type": {
      "$id": "458",
>>>>>>> 586a120e
      "kind": "url",
      "name": "url",
      "crossLanguageDefinitionId": "TypeSpec.url"
     },
<<<<<<< HEAD
     "Location": "Uri",
     "IsApiVersion": false,
     "IsResourceParameter": false,
     "IsContentType": false,
     "IsRequired": true,
     "IsEndpoint": true,
     "SkipUrlEncoding": false,
     "Explode": false,
     "Kind": "Client",
     "DefaultValue": {
      "$id": "480",
      "Type": {
       "$id": "481",
=======
     "location": "Uri",
     "isApiVersion": false,
     "isContentType": false,
     "isRequired": true,
     "isEndpoint": true,
     "skipUrlEncoding": false,
     "explode": false,
     "kind": "Client",
     "defaultValue": {
      "$id": "459",
      "type": {
       "$id": "460",
>>>>>>> 586a120e
       "kind": "string",
       "name": "string",
       "crossLanguageDefinitionId": "TypeSpec.string"
      },
      "value": "http://localhost:3000"
     }
    }
   ],
   "decorators": [],
   "crossLanguageDefinitionId": "Type.Property.AdditionalProperties.SpreadFloat"
  },
  {
<<<<<<< HEAD
   "$id": "482",
   "Name": "ExtendsModel",
   "Namespace": "Type.Property.AdditionalProperties",
   "Operations": [
    {
     "$id": "483",
     "Name": "get",
     "ResourceName": "ExtendsModel",
     "Doc": "Get call",
     "Accessibility": "public",
     "Parameters": [
      {
       "$id": "484",
       "Name": "accept",
       "NameInRequest": "Accept",
       "Type": {
        "$id": "485",
        "kind": "constant",
        "valueType": {
         "$id": "486",
=======
   "$id": "461",
   "name": "ExtendsModel",
   "namespace": "Type.Property.AdditionalProperties",
   "operations": [
    {
     "$id": "462",
     "name": "get",
     "resourceName": "ExtendsModel",
     "doc": "Get call",
     "accessibility": "public",
     "parameters": [
      {
       "$id": "463",
       "name": "accept",
       "nameInRequest": "Accept",
       "type": {
        "$id": "464",
        "kind": "constant",
        "valueType": {
         "$id": "465",
>>>>>>> 586a120e
         "kind": "string",
         "name": "string",
         "crossLanguageDefinitionId": "TypeSpec.string",
         "decorators": []
        },
        "value": "application/json",
        "decorators": []
       },
       "location": "Header",
       "isApiVersion": false,
       "isContentType": false,
       "isEndpoint": false,
       "explode": false,
       "isRequired": true,
       "kind": "Constant",
       "decorators": [],
       "skipUrlEncoding": false
      }
     ],
     "responses": [
      {
<<<<<<< HEAD
       "$id": "487",
       "StatusCodes": [
        200
       ],
       "BodyType": {
        "$ref": "152"
=======
       "$id": "466",
       "statusCodes": [
        200
       ],
       "bodyType": {
        "$ref": "144"
>>>>>>> 586a120e
       },
       "headers": [],
       "isErrorResponse": false,
       "contentTypes": [
        "application/json"
       ]
      }
     ],
     "httpMethod": "GET",
     "uri": "{endpoint}",
     "path": "/type/property/additionalProperties/extendsRecordModel",
     "bufferResponse": true,
     "generateProtocolMethod": true,
     "generateConvenienceMethod": true,
     "crossLanguageDefinitionId": "Type.Property.AdditionalProperties.ExtendsModel.get",
     "decorators": []
    },
    {
<<<<<<< HEAD
     "$id": "488",
     "Name": "put",
     "ResourceName": "ExtendsModel",
     "Doc": "Put operation",
     "Accessibility": "public",
     "Parameters": [
      {
       "$id": "489",
       "Name": "contentType",
       "NameInRequest": "Content-Type",
       "Doc": "Body parameter's content type. Known values are application/json",
       "Type": {
        "$id": "490",
        "kind": "constant",
        "valueType": {
         "$id": "491",
=======
     "$id": "467",
     "name": "put",
     "resourceName": "ExtendsModel",
     "doc": "Put operation",
     "accessibility": "public",
     "parameters": [
      {
       "$id": "468",
       "name": "contentType",
       "nameInRequest": "Content-Type",
       "doc": "Body parameter's content type. Known values are application/json",
       "type": {
        "$id": "469",
        "kind": "constant",
        "valueType": {
         "$id": "470",
>>>>>>> 586a120e
         "kind": "string",
         "name": "string",
         "crossLanguageDefinitionId": "TypeSpec.string",
         "decorators": []
        },
        "value": "application/json",
        "decorators": []
       },
       "location": "Header",
       "isApiVersion": false,
       "isContentType": true,
       "isEndpoint": false,
       "explode": false,
       "isRequired": true,
       "kind": "Constant",
       "decorators": [],
       "skipUrlEncoding": false
      },
      {
<<<<<<< HEAD
       "$id": "492",
       "Name": "body",
       "NameInRequest": "body",
       "Doc": "body",
       "Type": {
        "$ref": "152"
=======
       "$id": "471",
       "name": "body",
       "nameInRequest": "body",
       "doc": "body",
       "type": {
        "$ref": "144"
>>>>>>> 586a120e
       },
       "location": "Body",
       "isApiVersion": false,
       "isContentType": false,
       "isEndpoint": false,
       "explode": false,
       "isRequired": true,
       "kind": "Method",
       "decorators": [],
       "skipUrlEncoding": false
      }
     ],
     "responses": [
      {
<<<<<<< HEAD
       "$id": "493",
       "StatusCodes": [
=======
       "$id": "472",
       "statusCodes": [
>>>>>>> 586a120e
        204
       ],
       "headers": [],
       "isErrorResponse": false
      }
     ],
     "httpMethod": "PUT",
     "uri": "{endpoint}",
     "path": "/type/property/additionalProperties/extendsRecordModel",
     "requestMediaTypes": [
      "application/json"
     ],
     "bufferResponse": true,
     "generateProtocolMethod": true,
     "generateConvenienceMethod": true,
     "crossLanguageDefinitionId": "Type.Property.AdditionalProperties.ExtendsModel.put",
     "decorators": []
    }
   ],
<<<<<<< HEAD
   "Protocol": {
    "$id": "494"
   },
   "Parent": "AdditionalPropertiesClient",
   "Parameters": [
    {
     "$id": "495",
     "Name": "endpoint",
     "NameInRequest": "endpoint",
     "Doc": "Service host",
     "Type": {
      "$id": "496",
=======
   "parent": "AdditionalPropertiesClient",
   "parameters": [
    {
     "$id": "473",
     "name": "endpoint",
     "nameInRequest": "endpoint",
     "doc": "Service host",
     "type": {
      "$id": "474",
>>>>>>> 586a120e
      "kind": "url",
      "name": "url",
      "crossLanguageDefinitionId": "TypeSpec.url"
     },
<<<<<<< HEAD
     "Location": "Uri",
     "IsApiVersion": false,
     "IsResourceParameter": false,
     "IsContentType": false,
     "IsRequired": true,
     "IsEndpoint": true,
     "SkipUrlEncoding": false,
     "Explode": false,
     "Kind": "Client",
     "DefaultValue": {
      "$id": "497",
      "Type": {
       "$id": "498",
=======
     "location": "Uri",
     "isApiVersion": false,
     "isContentType": false,
     "isRequired": true,
     "isEndpoint": true,
     "skipUrlEncoding": false,
     "explode": false,
     "kind": "Client",
     "defaultValue": {
      "$id": "475",
      "type": {
       "$id": "476",
>>>>>>> 586a120e
       "kind": "string",
       "name": "string",
       "crossLanguageDefinitionId": "TypeSpec.string"
      },
      "value": "http://localhost:3000"
     }
    }
   ],
   "decorators": [],
   "crossLanguageDefinitionId": "Type.Property.AdditionalProperties.ExtendsModel"
  },
  {
<<<<<<< HEAD
   "$id": "499",
   "Name": "IsModel",
   "Namespace": "Type.Property.AdditionalProperties",
   "Operations": [
    {
     "$id": "500",
     "Name": "get",
     "ResourceName": "IsModel",
     "Doc": "Get call",
     "Accessibility": "public",
     "Parameters": [
      {
       "$id": "501",
       "Name": "accept",
       "NameInRequest": "Accept",
       "Type": {
        "$id": "502",
        "kind": "constant",
        "valueType": {
         "$id": "503",
=======
   "$id": "477",
   "name": "IsModel",
   "namespace": "Type.Property.AdditionalProperties",
   "operations": [
    {
     "$id": "478",
     "name": "get",
     "resourceName": "IsModel",
     "doc": "Get call",
     "accessibility": "public",
     "parameters": [
      {
       "$id": "479",
       "name": "accept",
       "nameInRequest": "Accept",
       "type": {
        "$id": "480",
        "kind": "constant",
        "valueType": {
         "$id": "481",
>>>>>>> 586a120e
         "kind": "string",
         "name": "string",
         "crossLanguageDefinitionId": "TypeSpec.string",
         "decorators": []
        },
        "value": "application/json",
        "decorators": []
       },
       "location": "Header",
       "isApiVersion": false,
       "isContentType": false,
       "isEndpoint": false,
       "explode": false,
       "isRequired": true,
       "kind": "Constant",
       "decorators": [],
       "skipUrlEncoding": false
      }
     ],
     "responses": [
      {
<<<<<<< HEAD
       "$id": "504",
       "StatusCodes": [
        200
       ],
       "BodyType": {
        "$ref": "148"
=======
       "$id": "482",
       "statusCodes": [
        200
       ],
       "bodyType": {
        "$ref": "140"
>>>>>>> 586a120e
       },
       "headers": [],
       "isErrorResponse": false,
       "contentTypes": [
        "application/json"
       ]
      }
     ],
     "httpMethod": "GET",
     "uri": "{endpoint}",
     "path": "/type/property/additionalProperties/isRecordModel",
     "bufferResponse": true,
     "generateProtocolMethod": true,
     "generateConvenienceMethod": true,
     "crossLanguageDefinitionId": "Type.Property.AdditionalProperties.IsModel.get",
     "decorators": []
    },
    {
<<<<<<< HEAD
     "$id": "505",
     "Name": "put",
     "ResourceName": "IsModel",
     "Doc": "Put operation",
     "Accessibility": "public",
     "Parameters": [
      {
       "$id": "506",
       "Name": "contentType",
       "NameInRequest": "Content-Type",
       "Doc": "Body parameter's content type. Known values are application/json",
       "Type": {
        "$id": "507",
        "kind": "constant",
        "valueType": {
         "$id": "508",
=======
     "$id": "483",
     "name": "put",
     "resourceName": "IsModel",
     "doc": "Put operation",
     "accessibility": "public",
     "parameters": [
      {
       "$id": "484",
       "name": "contentType",
       "nameInRequest": "Content-Type",
       "doc": "Body parameter's content type. Known values are application/json",
       "type": {
        "$id": "485",
        "kind": "constant",
        "valueType": {
         "$id": "486",
>>>>>>> 586a120e
         "kind": "string",
         "name": "string",
         "crossLanguageDefinitionId": "TypeSpec.string",
         "decorators": []
        },
        "value": "application/json",
        "decorators": []
       },
       "location": "Header",
       "isApiVersion": false,
       "isContentType": true,
       "isEndpoint": false,
       "explode": false,
       "isRequired": true,
       "kind": "Constant",
       "decorators": [],
       "skipUrlEncoding": false
      },
      {
<<<<<<< HEAD
       "$id": "509",
       "Name": "body",
       "NameInRequest": "body",
       "Doc": "body",
       "Type": {
        "$ref": "148"
=======
       "$id": "487",
       "name": "body",
       "nameInRequest": "body",
       "doc": "body",
       "type": {
        "$ref": "140"
>>>>>>> 586a120e
       },
       "location": "Body",
       "isApiVersion": false,
       "isContentType": false,
       "isEndpoint": false,
       "explode": false,
       "isRequired": true,
       "kind": "Method",
       "decorators": [],
       "skipUrlEncoding": false
      }
     ],
     "responses": [
      {
<<<<<<< HEAD
       "$id": "510",
       "StatusCodes": [
=======
       "$id": "488",
       "statusCodes": [
>>>>>>> 586a120e
        204
       ],
       "headers": [],
       "isErrorResponse": false
      }
     ],
     "httpMethod": "PUT",
     "uri": "{endpoint}",
     "path": "/type/property/additionalProperties/isRecordModel",
     "requestMediaTypes": [
      "application/json"
     ],
     "bufferResponse": true,
     "generateProtocolMethod": true,
     "generateConvenienceMethod": true,
     "crossLanguageDefinitionId": "Type.Property.AdditionalProperties.IsModel.put",
     "decorators": []
    }
   ],
<<<<<<< HEAD
   "Protocol": {
    "$id": "511"
   },
   "Parent": "AdditionalPropertiesClient",
   "Parameters": [
    {
     "$id": "512",
     "Name": "endpoint",
     "NameInRequest": "endpoint",
     "Doc": "Service host",
     "Type": {
      "$id": "513",
=======
   "parent": "AdditionalPropertiesClient",
   "parameters": [
    {
     "$id": "489",
     "name": "endpoint",
     "nameInRequest": "endpoint",
     "doc": "Service host",
     "type": {
      "$id": "490",
>>>>>>> 586a120e
      "kind": "url",
      "name": "url",
      "crossLanguageDefinitionId": "TypeSpec.url"
     },
<<<<<<< HEAD
     "Location": "Uri",
     "IsApiVersion": false,
     "IsResourceParameter": false,
     "IsContentType": false,
     "IsRequired": true,
     "IsEndpoint": true,
     "SkipUrlEncoding": false,
     "Explode": false,
     "Kind": "Client",
     "DefaultValue": {
      "$id": "514",
      "Type": {
       "$id": "515",
=======
     "location": "Uri",
     "isApiVersion": false,
     "isContentType": false,
     "isRequired": true,
     "isEndpoint": true,
     "skipUrlEncoding": false,
     "explode": false,
     "kind": "Client",
     "defaultValue": {
      "$id": "491",
      "type": {
       "$id": "492",
>>>>>>> 586a120e
       "kind": "string",
       "name": "string",
       "crossLanguageDefinitionId": "TypeSpec.string"
      },
      "value": "http://localhost:3000"
     }
    }
   ],
   "decorators": [],
   "crossLanguageDefinitionId": "Type.Property.AdditionalProperties.IsModel"
  },
  {
<<<<<<< HEAD
   "$id": "516",
   "Name": "SpreadModel",
   "Namespace": "Type.Property.AdditionalProperties",
   "Operations": [
    {
     "$id": "517",
     "Name": "get",
     "ResourceName": "SpreadModel",
     "Doc": "Get call",
     "Accessibility": "public",
     "Parameters": [
      {
       "$id": "518",
       "Name": "accept",
       "NameInRequest": "Accept",
       "Type": {
        "$id": "519",
        "kind": "constant",
        "valueType": {
         "$id": "520",
=======
   "$id": "493",
   "name": "SpreadModel",
   "namespace": "Type.Property.AdditionalProperties",
   "operations": [
    {
     "$id": "494",
     "name": "get",
     "resourceName": "SpreadModel",
     "doc": "Get call",
     "accessibility": "public",
     "parameters": [
      {
       "$id": "495",
       "name": "accept",
       "nameInRequest": "Accept",
       "type": {
        "$id": "496",
        "kind": "constant",
        "valueType": {
         "$id": "497",
>>>>>>> 586a120e
         "kind": "string",
         "name": "string",
         "crossLanguageDefinitionId": "TypeSpec.string",
         "decorators": []
        },
        "value": "application/json",
        "decorators": []
       },
       "location": "Header",
       "isApiVersion": false,
       "isContentType": false,
       "isEndpoint": false,
       "explode": false,
       "isRequired": true,
       "kind": "Constant",
       "decorators": [],
       "skipUrlEncoding": false
      }
     ],
     "responses": [
      {
<<<<<<< HEAD
       "$id": "521",
       "StatusCodes": [
        200
       ],
       "BodyType": {
        "$ref": "144"
=======
       "$id": "498",
       "statusCodes": [
        200
       ],
       "bodyType": {
        "$ref": "136"
>>>>>>> 586a120e
       },
       "headers": [],
       "isErrorResponse": false,
       "contentTypes": [
        "application/json"
       ]
      }
     ],
     "httpMethod": "GET",
     "uri": "{endpoint}",
     "path": "/type/property/additionalProperties/spreadRecordModel",
     "bufferResponse": true,
     "generateProtocolMethod": true,
     "generateConvenienceMethod": true,
     "crossLanguageDefinitionId": "Type.Property.AdditionalProperties.SpreadModel.get",
     "decorators": []
    },
    {
<<<<<<< HEAD
     "$id": "522",
     "Name": "put",
     "ResourceName": "SpreadModel",
     "Doc": "Put operation",
     "Accessibility": "public",
     "Parameters": [
      {
       "$id": "523",
       "Name": "contentType",
       "NameInRequest": "Content-Type",
       "Doc": "Body parameter's content type. Known values are application/json",
       "Type": {
        "$id": "524",
        "kind": "constant",
        "valueType": {
         "$id": "525",
=======
     "$id": "499",
     "name": "put",
     "resourceName": "SpreadModel",
     "doc": "Put operation",
     "accessibility": "public",
     "parameters": [
      {
       "$id": "500",
       "name": "contentType",
       "nameInRequest": "Content-Type",
       "doc": "Body parameter's content type. Known values are application/json",
       "type": {
        "$id": "501",
        "kind": "constant",
        "valueType": {
         "$id": "502",
>>>>>>> 586a120e
         "kind": "string",
         "name": "string",
         "crossLanguageDefinitionId": "TypeSpec.string",
         "decorators": []
        },
        "value": "application/json",
        "decorators": []
       },
       "location": "Header",
       "isApiVersion": false,
       "isContentType": true,
       "isEndpoint": false,
       "explode": false,
       "isRequired": true,
       "kind": "Constant",
       "decorators": [],
       "skipUrlEncoding": false
      },
      {
<<<<<<< HEAD
       "$id": "526",
       "Name": "body",
       "NameInRequest": "body",
       "Doc": "body",
       "Type": {
        "$ref": "144"
=======
       "$id": "503",
       "name": "body",
       "nameInRequest": "body",
       "doc": "body",
       "type": {
        "$ref": "136"
>>>>>>> 586a120e
       },
       "location": "Body",
       "isApiVersion": false,
       "isContentType": false,
       "isEndpoint": false,
       "explode": false,
       "isRequired": true,
       "kind": "Method",
       "decorators": [],
       "skipUrlEncoding": false
      }
     ],
     "responses": [
      {
<<<<<<< HEAD
       "$id": "527",
       "StatusCodes": [
=======
       "$id": "504",
       "statusCodes": [
>>>>>>> 586a120e
        204
       ],
       "headers": [],
       "isErrorResponse": false
      }
     ],
     "httpMethod": "PUT",
     "uri": "{endpoint}",
     "path": "/type/property/additionalProperties/spreadRecordModel",
     "requestMediaTypes": [
      "application/json"
     ],
     "bufferResponse": true,
     "generateProtocolMethod": true,
     "generateConvenienceMethod": true,
     "crossLanguageDefinitionId": "Type.Property.AdditionalProperties.SpreadModel.put",
     "decorators": []
    }
   ],
<<<<<<< HEAD
   "Protocol": {
    "$id": "528"
   },
   "Parent": "AdditionalPropertiesClient",
   "Parameters": [
    {
     "$id": "529",
     "Name": "endpoint",
     "NameInRequest": "endpoint",
     "Doc": "Service host",
     "Type": {
      "$id": "530",
=======
   "parent": "AdditionalPropertiesClient",
   "parameters": [
    {
     "$id": "505",
     "name": "endpoint",
     "nameInRequest": "endpoint",
     "doc": "Service host",
     "type": {
      "$id": "506",
>>>>>>> 586a120e
      "kind": "url",
      "name": "url",
      "crossLanguageDefinitionId": "TypeSpec.url"
     },
<<<<<<< HEAD
     "Location": "Uri",
     "IsApiVersion": false,
     "IsResourceParameter": false,
     "IsContentType": false,
     "IsRequired": true,
     "IsEndpoint": true,
     "SkipUrlEncoding": false,
     "Explode": false,
     "Kind": "Client",
     "DefaultValue": {
      "$id": "531",
      "Type": {
       "$id": "532",
=======
     "location": "Uri",
     "isApiVersion": false,
     "isContentType": false,
     "isRequired": true,
     "isEndpoint": true,
     "skipUrlEncoding": false,
     "explode": false,
     "kind": "Client",
     "defaultValue": {
      "$id": "507",
      "type": {
       "$id": "508",
>>>>>>> 586a120e
       "kind": "string",
       "name": "string",
       "crossLanguageDefinitionId": "TypeSpec.string"
      },
      "value": "http://localhost:3000"
     }
    }
   ],
   "decorators": [],
   "crossLanguageDefinitionId": "Type.Property.AdditionalProperties.SpreadModel"
  },
  {
<<<<<<< HEAD
   "$id": "533",
   "Name": "ExtendsModelArray",
   "Namespace": "Type.Property.AdditionalProperties",
   "Operations": [
    {
     "$id": "534",
     "Name": "get",
     "ResourceName": "ExtendsModelArray",
     "Doc": "Get call",
     "Accessibility": "public",
     "Parameters": [
      {
       "$id": "535",
       "Name": "accept",
       "NameInRequest": "Accept",
       "Type": {
        "$id": "536",
        "kind": "constant",
        "valueType": {
         "$id": "537",
=======
   "$id": "509",
   "name": "ExtendsModelArray",
   "namespace": "Type.Property.AdditionalProperties",
   "operations": [
    {
     "$id": "510",
     "name": "get",
     "resourceName": "ExtendsModelArray",
     "doc": "Get call",
     "accessibility": "public",
     "parameters": [
      {
       "$id": "511",
       "name": "accept",
       "nameInRequest": "Accept",
       "type": {
        "$id": "512",
        "kind": "constant",
        "valueType": {
         "$id": "513",
>>>>>>> 586a120e
         "kind": "string",
         "name": "string",
         "crossLanguageDefinitionId": "TypeSpec.string",
         "decorators": []
        },
        "value": "application/json",
        "decorators": []
       },
       "location": "Header",
       "isApiVersion": false,
       "isContentType": false,
       "isEndpoint": false,
       "explode": false,
       "isRequired": true,
       "kind": "Constant",
       "decorators": [],
       "skipUrlEncoding": false
      }
     ],
     "responses": [
      {
<<<<<<< HEAD
       "$id": "538",
       "StatusCodes": [
        200
       ],
       "BodyType": {
        "$ref": "138"
=======
       "$id": "514",
       "statusCodes": [
        200
       ],
       "bodyType": {
        "$ref": "130"
>>>>>>> 586a120e
       },
       "headers": [],
       "isErrorResponse": false,
       "contentTypes": [
        "application/json"
       ]
      }
     ],
     "httpMethod": "GET",
     "uri": "{endpoint}",
     "path": "/type/property/additionalProperties/extendsRecordModelArray",
     "bufferResponse": true,
     "generateProtocolMethod": true,
     "generateConvenienceMethod": true,
     "crossLanguageDefinitionId": "Type.Property.AdditionalProperties.ExtendsModelArray.get",
     "decorators": []
    },
    {
<<<<<<< HEAD
     "$id": "539",
     "Name": "put",
     "ResourceName": "ExtendsModelArray",
     "Doc": "Put operation",
     "Accessibility": "public",
     "Parameters": [
      {
       "$id": "540",
       "Name": "contentType",
       "NameInRequest": "Content-Type",
       "Doc": "Body parameter's content type. Known values are application/json",
       "Type": {
        "$id": "541",
        "kind": "constant",
        "valueType": {
         "$id": "542",
=======
     "$id": "515",
     "name": "put",
     "resourceName": "ExtendsModelArray",
     "doc": "Put operation",
     "accessibility": "public",
     "parameters": [
      {
       "$id": "516",
       "name": "contentType",
       "nameInRequest": "Content-Type",
       "doc": "Body parameter's content type. Known values are application/json",
       "type": {
        "$id": "517",
        "kind": "constant",
        "valueType": {
         "$id": "518",
>>>>>>> 586a120e
         "kind": "string",
         "name": "string",
         "crossLanguageDefinitionId": "TypeSpec.string",
         "decorators": []
        },
        "value": "application/json",
        "decorators": []
       },
       "location": "Header",
       "isApiVersion": false,
       "isContentType": true,
       "isEndpoint": false,
       "explode": false,
       "isRequired": true,
       "kind": "Constant",
       "decorators": [],
       "skipUrlEncoding": false
      },
      {
<<<<<<< HEAD
       "$id": "543",
       "Name": "body",
       "NameInRequest": "body",
       "Doc": "body",
       "Type": {
        "$ref": "138"
=======
       "$id": "519",
       "name": "body",
       "nameInRequest": "body",
       "doc": "body",
       "type": {
        "$ref": "130"
>>>>>>> 586a120e
       },
       "location": "Body",
       "isApiVersion": false,
       "isContentType": false,
       "isEndpoint": false,
       "explode": false,
       "isRequired": true,
       "kind": "Method",
       "decorators": [],
       "skipUrlEncoding": false
      }
     ],
     "responses": [
      {
<<<<<<< HEAD
       "$id": "544",
       "StatusCodes": [
=======
       "$id": "520",
       "statusCodes": [
>>>>>>> 586a120e
        204
       ],
       "headers": [],
       "isErrorResponse": false
      }
     ],
     "httpMethod": "PUT",
     "uri": "{endpoint}",
     "path": "/type/property/additionalProperties/extendsRecordModelArray",
     "requestMediaTypes": [
      "application/json"
     ],
     "bufferResponse": true,
     "generateProtocolMethod": true,
     "generateConvenienceMethod": true,
     "crossLanguageDefinitionId": "Type.Property.AdditionalProperties.ExtendsModelArray.put",
     "decorators": []
    }
   ],
<<<<<<< HEAD
   "Protocol": {
    "$id": "545"
   },
   "Parent": "AdditionalPropertiesClient",
   "Parameters": [
    {
     "$id": "546",
     "Name": "endpoint",
     "NameInRequest": "endpoint",
     "Doc": "Service host",
     "Type": {
      "$id": "547",
=======
   "parent": "AdditionalPropertiesClient",
   "parameters": [
    {
     "$id": "521",
     "name": "endpoint",
     "nameInRequest": "endpoint",
     "doc": "Service host",
     "type": {
      "$id": "522",
>>>>>>> 586a120e
      "kind": "url",
      "name": "url",
      "crossLanguageDefinitionId": "TypeSpec.url"
     },
<<<<<<< HEAD
     "Location": "Uri",
     "IsApiVersion": false,
     "IsResourceParameter": false,
     "IsContentType": false,
     "IsRequired": true,
     "IsEndpoint": true,
     "SkipUrlEncoding": false,
     "Explode": false,
     "Kind": "Client",
     "DefaultValue": {
      "$id": "548",
      "Type": {
       "$id": "549",
=======
     "location": "Uri",
     "isApiVersion": false,
     "isContentType": false,
     "isRequired": true,
     "isEndpoint": true,
     "skipUrlEncoding": false,
     "explode": false,
     "kind": "Client",
     "defaultValue": {
      "$id": "523",
      "type": {
       "$id": "524",
>>>>>>> 586a120e
       "kind": "string",
       "name": "string",
       "crossLanguageDefinitionId": "TypeSpec.string"
      },
      "value": "http://localhost:3000"
     }
    }
   ],
   "decorators": [],
   "crossLanguageDefinitionId": "Type.Property.AdditionalProperties.ExtendsModelArray"
  },
  {
<<<<<<< HEAD
   "$id": "550",
   "Name": "IsModelArray",
   "Namespace": "Type.Property.AdditionalProperties",
   "Operations": [
    {
     "$id": "551",
     "Name": "get",
     "ResourceName": "IsModelArray",
     "Doc": "Get call",
     "Accessibility": "public",
     "Parameters": [
      {
       "$id": "552",
       "Name": "accept",
       "NameInRequest": "Accept",
       "Type": {
        "$id": "553",
        "kind": "constant",
        "valueType": {
         "$id": "554",
=======
   "$id": "525",
   "name": "IsModelArray",
   "namespace": "Type.Property.AdditionalProperties",
   "operations": [
    {
     "$id": "526",
     "name": "get",
     "resourceName": "IsModelArray",
     "doc": "Get call",
     "accessibility": "public",
     "parameters": [
      {
       "$id": "527",
       "name": "accept",
       "nameInRequest": "Accept",
       "type": {
        "$id": "528",
        "kind": "constant",
        "valueType": {
         "$id": "529",
>>>>>>> 586a120e
         "kind": "string",
         "name": "string",
         "crossLanguageDefinitionId": "TypeSpec.string",
         "decorators": []
        },
        "value": "application/json",
        "decorators": []
       },
       "location": "Header",
       "isApiVersion": false,
       "isContentType": false,
       "isEndpoint": false,
       "explode": false,
       "isRequired": true,
       "kind": "Constant",
       "decorators": [],
       "skipUrlEncoding": false
      }
     ],
     "responses": [
      {
<<<<<<< HEAD
       "$id": "555",
       "StatusCodes": [
        200
       ],
       "BodyType": {
        "$ref": "132"
=======
       "$id": "530",
       "statusCodes": [
        200
       ],
       "bodyType": {
        "$ref": "124"
>>>>>>> 586a120e
       },
       "headers": [],
       "isErrorResponse": false,
       "contentTypes": [
        "application/json"
       ]
      }
     ],
     "httpMethod": "GET",
     "uri": "{endpoint}",
     "path": "/type/property/additionalProperties/isRecordModelArray",
     "bufferResponse": true,
     "generateProtocolMethod": true,
     "generateConvenienceMethod": true,
     "crossLanguageDefinitionId": "Type.Property.AdditionalProperties.IsModelArray.get",
     "decorators": []
    },
    {
<<<<<<< HEAD
     "$id": "556",
     "Name": "put",
     "ResourceName": "IsModelArray",
     "Doc": "Put operation",
     "Accessibility": "public",
     "Parameters": [
      {
       "$id": "557",
       "Name": "contentType",
       "NameInRequest": "Content-Type",
       "Doc": "Body parameter's content type. Known values are application/json",
       "Type": {
        "$id": "558",
        "kind": "constant",
        "valueType": {
         "$id": "559",
=======
     "$id": "531",
     "name": "put",
     "resourceName": "IsModelArray",
     "doc": "Put operation",
     "accessibility": "public",
     "parameters": [
      {
       "$id": "532",
       "name": "contentType",
       "nameInRequest": "Content-Type",
       "doc": "Body parameter's content type. Known values are application/json",
       "type": {
        "$id": "533",
        "kind": "constant",
        "valueType": {
         "$id": "534",
>>>>>>> 586a120e
         "kind": "string",
         "name": "string",
         "crossLanguageDefinitionId": "TypeSpec.string",
         "decorators": []
        },
        "value": "application/json",
        "decorators": []
       },
       "location": "Header",
       "isApiVersion": false,
       "isContentType": true,
       "isEndpoint": false,
       "explode": false,
       "isRequired": true,
       "kind": "Constant",
       "decorators": [],
       "skipUrlEncoding": false
      },
      {
<<<<<<< HEAD
       "$id": "560",
       "Name": "body",
       "NameInRequest": "body",
       "Doc": "body",
       "Type": {
        "$ref": "132"
=======
       "$id": "535",
       "name": "body",
       "nameInRequest": "body",
       "doc": "body",
       "type": {
        "$ref": "124"
>>>>>>> 586a120e
       },
       "location": "Body",
       "isApiVersion": false,
       "isContentType": false,
       "isEndpoint": false,
       "explode": false,
       "isRequired": true,
       "kind": "Method",
       "decorators": [],
       "skipUrlEncoding": false
      }
     ],
     "responses": [
      {
<<<<<<< HEAD
       "$id": "561",
       "StatusCodes": [
=======
       "$id": "536",
       "statusCodes": [
>>>>>>> 586a120e
        204
       ],
       "headers": [],
       "isErrorResponse": false
      }
     ],
     "httpMethod": "PUT",
     "uri": "{endpoint}",
     "path": "/type/property/additionalProperties/isRecordModelArray",
     "requestMediaTypes": [
      "application/json"
     ],
     "bufferResponse": true,
     "generateProtocolMethod": true,
     "generateConvenienceMethod": true,
     "crossLanguageDefinitionId": "Type.Property.AdditionalProperties.IsModelArray.put",
     "decorators": []
    }
   ],
<<<<<<< HEAD
   "Protocol": {
    "$id": "562"
   },
   "Parent": "AdditionalPropertiesClient",
   "Parameters": [
    {
     "$id": "563",
     "Name": "endpoint",
     "NameInRequest": "endpoint",
     "Doc": "Service host",
     "Type": {
      "$id": "564",
=======
   "parent": "AdditionalPropertiesClient",
   "parameters": [
    {
     "$id": "537",
     "name": "endpoint",
     "nameInRequest": "endpoint",
     "doc": "Service host",
     "type": {
      "$id": "538",
>>>>>>> 586a120e
      "kind": "url",
      "name": "url",
      "crossLanguageDefinitionId": "TypeSpec.url"
     },
<<<<<<< HEAD
     "Location": "Uri",
     "IsApiVersion": false,
     "IsResourceParameter": false,
     "IsContentType": false,
     "IsRequired": true,
     "IsEndpoint": true,
     "SkipUrlEncoding": false,
     "Explode": false,
     "Kind": "Client",
     "DefaultValue": {
      "$id": "565",
      "Type": {
       "$id": "566",
=======
     "location": "Uri",
     "isApiVersion": false,
     "isContentType": false,
     "isRequired": true,
     "isEndpoint": true,
     "skipUrlEncoding": false,
     "explode": false,
     "kind": "Client",
     "defaultValue": {
      "$id": "539",
      "type": {
       "$id": "540",
>>>>>>> 586a120e
       "kind": "string",
       "name": "string",
       "crossLanguageDefinitionId": "TypeSpec.string"
      },
      "value": "http://localhost:3000"
     }
    }
   ],
   "decorators": [],
   "crossLanguageDefinitionId": "Type.Property.AdditionalProperties.IsModelArray"
  },
  {
<<<<<<< HEAD
   "$id": "567",
   "Name": "SpreadModelArray",
   "Namespace": "Type.Property.AdditionalProperties",
   "Operations": [
    {
     "$id": "568",
     "Name": "get",
     "ResourceName": "SpreadModelArray",
     "Doc": "Get call",
     "Accessibility": "public",
     "Parameters": [
      {
       "$id": "569",
       "Name": "accept",
       "NameInRequest": "Accept",
       "Type": {
        "$id": "570",
        "kind": "constant",
        "valueType": {
         "$id": "571",
=======
   "$id": "541",
   "name": "SpreadModelArray",
   "namespace": "Type.Property.AdditionalProperties",
   "operations": [
    {
     "$id": "542",
     "name": "get",
     "resourceName": "SpreadModelArray",
     "doc": "Get call",
     "accessibility": "public",
     "parameters": [
      {
       "$id": "543",
       "name": "accept",
       "nameInRequest": "Accept",
       "type": {
        "$id": "544",
        "kind": "constant",
        "valueType": {
         "$id": "545",
>>>>>>> 586a120e
         "kind": "string",
         "name": "string",
         "crossLanguageDefinitionId": "TypeSpec.string",
         "decorators": []
        },
        "value": "application/json",
        "decorators": []
       },
       "location": "Header",
       "isApiVersion": false,
       "isContentType": false,
       "isEndpoint": false,
       "explode": false,
       "isRequired": true,
       "kind": "Constant",
       "decorators": [],
       "skipUrlEncoding": false
      }
     ],
     "responses": [
      {
<<<<<<< HEAD
       "$id": "572",
       "StatusCodes": [
        200
       ],
       "BodyType": {
        "$ref": "126"
=======
       "$id": "546",
       "statusCodes": [
        200
       ],
       "bodyType": {
        "$ref": "118"
>>>>>>> 586a120e
       },
       "headers": [],
       "isErrorResponse": false,
       "contentTypes": [
        "application/json"
       ]
      }
     ],
     "httpMethod": "GET",
     "uri": "{endpoint}",
     "path": "/type/property/additionalProperties/spreadRecordModelArray",
     "bufferResponse": true,
     "generateProtocolMethod": true,
     "generateConvenienceMethod": true,
     "crossLanguageDefinitionId": "Type.Property.AdditionalProperties.SpreadModelArray.get",
     "decorators": []
    },
    {
<<<<<<< HEAD
     "$id": "573",
     "Name": "put",
     "ResourceName": "SpreadModelArray",
     "Doc": "Put operation",
     "Accessibility": "public",
     "Parameters": [
      {
       "$id": "574",
       "Name": "contentType",
       "NameInRequest": "Content-Type",
       "Doc": "Body parameter's content type. Known values are application/json",
       "Type": {
        "$id": "575",
        "kind": "constant",
        "valueType": {
         "$id": "576",
=======
     "$id": "547",
     "name": "put",
     "resourceName": "SpreadModelArray",
     "doc": "Put operation",
     "accessibility": "public",
     "parameters": [
      {
       "$id": "548",
       "name": "contentType",
       "nameInRequest": "Content-Type",
       "doc": "Body parameter's content type. Known values are application/json",
       "type": {
        "$id": "549",
        "kind": "constant",
        "valueType": {
         "$id": "550",
>>>>>>> 586a120e
         "kind": "string",
         "name": "string",
         "crossLanguageDefinitionId": "TypeSpec.string",
         "decorators": []
        },
        "value": "application/json",
        "decorators": []
       },
       "location": "Header",
       "isApiVersion": false,
       "isContentType": true,
       "isEndpoint": false,
       "explode": false,
       "isRequired": true,
       "kind": "Constant",
       "decorators": [],
       "skipUrlEncoding": false
      },
      {
<<<<<<< HEAD
       "$id": "577",
       "Name": "body",
       "NameInRequest": "body",
       "Doc": "body",
       "Type": {
        "$ref": "126"
=======
       "$id": "551",
       "name": "body",
       "nameInRequest": "body",
       "doc": "body",
       "type": {
        "$ref": "118"
>>>>>>> 586a120e
       },
       "location": "Body",
       "isApiVersion": false,
       "isContentType": false,
       "isEndpoint": false,
       "explode": false,
       "isRequired": true,
       "kind": "Method",
       "decorators": [],
       "skipUrlEncoding": false
      }
     ],
     "responses": [
      {
<<<<<<< HEAD
       "$id": "578",
       "StatusCodes": [
=======
       "$id": "552",
       "statusCodes": [
>>>>>>> 586a120e
        204
       ],
       "headers": [],
       "isErrorResponse": false
      }
     ],
     "httpMethod": "PUT",
     "uri": "{endpoint}",
     "path": "/type/property/additionalProperties/spreadRecordModelArray",
     "requestMediaTypes": [
      "application/json"
     ],
     "bufferResponse": true,
     "generateProtocolMethod": true,
     "generateConvenienceMethod": true,
     "crossLanguageDefinitionId": "Type.Property.AdditionalProperties.SpreadModelArray.put",
     "decorators": []
    }
   ],
<<<<<<< HEAD
   "Protocol": {
    "$id": "579"
   },
   "Parent": "AdditionalPropertiesClient",
   "Parameters": [
    {
     "$id": "580",
     "Name": "endpoint",
     "NameInRequest": "endpoint",
     "Doc": "Service host",
     "Type": {
      "$id": "581",
=======
   "parent": "AdditionalPropertiesClient",
   "parameters": [
    {
     "$id": "553",
     "name": "endpoint",
     "nameInRequest": "endpoint",
     "doc": "Service host",
     "type": {
      "$id": "554",
>>>>>>> 586a120e
      "kind": "url",
      "name": "url",
      "crossLanguageDefinitionId": "TypeSpec.url"
     },
<<<<<<< HEAD
     "Location": "Uri",
     "IsApiVersion": false,
     "IsResourceParameter": false,
     "IsContentType": false,
     "IsRequired": true,
     "IsEndpoint": true,
     "SkipUrlEncoding": false,
     "Explode": false,
     "Kind": "Client",
     "DefaultValue": {
      "$id": "582",
      "Type": {
       "$id": "583",
=======
     "location": "Uri",
     "isApiVersion": false,
     "isContentType": false,
     "isRequired": true,
     "isEndpoint": true,
     "skipUrlEncoding": false,
     "explode": false,
     "kind": "Client",
     "defaultValue": {
      "$id": "555",
      "type": {
       "$id": "556",
>>>>>>> 586a120e
       "kind": "string",
       "name": "string",
       "crossLanguageDefinitionId": "TypeSpec.string"
      },
      "value": "http://localhost:3000"
     }
    }
   ],
   "decorators": [],
   "crossLanguageDefinitionId": "Type.Property.AdditionalProperties.SpreadModelArray"
  },
  {
<<<<<<< HEAD
   "$id": "584",
   "Name": "SpreadDifferentString",
   "Namespace": "Type.Property.AdditionalProperties",
   "Operations": [
    {
     "$id": "585",
     "Name": "get",
     "ResourceName": "SpreadDifferentString",
     "Doc": "Get call",
     "Accessibility": "public",
     "Parameters": [
      {
       "$id": "586",
       "Name": "accept",
       "NameInRequest": "Accept",
       "Type": {
        "$id": "587",
        "kind": "constant",
        "valueType": {
         "$id": "588",
=======
   "$id": "557",
   "name": "SpreadDifferentString",
   "namespace": "Type.Property.AdditionalProperties",
   "operations": [
    {
     "$id": "558",
     "name": "get",
     "resourceName": "SpreadDifferentString",
     "doc": "Get call",
     "accessibility": "public",
     "parameters": [
      {
       "$id": "559",
       "name": "accept",
       "nameInRequest": "Accept",
       "type": {
        "$id": "560",
        "kind": "constant",
        "valueType": {
         "$id": "561",
>>>>>>> 586a120e
         "kind": "string",
         "name": "string",
         "crossLanguageDefinitionId": "TypeSpec.string",
         "decorators": []
        },
        "value": "application/json",
        "decorators": []
       },
       "location": "Header",
       "isApiVersion": false,
       "isContentType": false,
       "isEndpoint": false,
       "explode": false,
       "isRequired": true,
       "kind": "Constant",
       "decorators": [],
       "skipUrlEncoding": false
      }
     ],
     "responses": [
      {
<<<<<<< HEAD
       "$id": "589",
       "StatusCodes": [
        200
       ],
       "BodyType": {
        "$ref": "116"
=======
       "$id": "562",
       "statusCodes": [
        200
       ],
       "bodyType": {
        "$ref": "108"
>>>>>>> 586a120e
       },
       "headers": [],
       "isErrorResponse": false,
       "contentTypes": [
        "application/json"
       ]
      }
     ],
     "httpMethod": "GET",
     "uri": "{endpoint}",
     "path": "/type/property/additionalProperties/spreadDifferentRecordString",
     "bufferResponse": true,
     "generateProtocolMethod": true,
     "generateConvenienceMethod": true,
     "crossLanguageDefinitionId": "Type.Property.AdditionalProperties.SpreadDifferentString.get",
     "decorators": []
    },
    {
<<<<<<< HEAD
     "$id": "590",
     "Name": "put",
     "ResourceName": "SpreadDifferentString",
     "Doc": "Put operation",
     "Accessibility": "public",
     "Parameters": [
      {
       "$id": "591",
       "Name": "contentType",
       "NameInRequest": "Content-Type",
       "Doc": "Body parameter's content type. Known values are application/json",
       "Type": {
        "$id": "592",
        "kind": "constant",
        "valueType": {
         "$id": "593",
=======
     "$id": "563",
     "name": "put",
     "resourceName": "SpreadDifferentString",
     "doc": "Put operation",
     "accessibility": "public",
     "parameters": [
      {
       "$id": "564",
       "name": "contentType",
       "nameInRequest": "Content-Type",
       "doc": "Body parameter's content type. Known values are application/json",
       "type": {
        "$id": "565",
        "kind": "constant",
        "valueType": {
         "$id": "566",
>>>>>>> 586a120e
         "kind": "string",
         "name": "string",
         "crossLanguageDefinitionId": "TypeSpec.string",
         "decorators": []
        },
        "value": "application/json",
        "decorators": []
       },
       "location": "Header",
       "isApiVersion": false,
       "isContentType": true,
       "isEndpoint": false,
       "explode": false,
       "isRequired": true,
       "kind": "Constant",
       "decorators": [],
       "skipUrlEncoding": false
      },
      {
<<<<<<< HEAD
       "$id": "594",
       "Name": "body",
       "NameInRequest": "body",
       "Doc": "body",
       "Type": {
        "$ref": "116"
=======
       "$id": "567",
       "name": "body",
       "nameInRequest": "body",
       "doc": "body",
       "type": {
        "$ref": "108"
>>>>>>> 586a120e
       },
       "location": "Body",
       "isApiVersion": false,
       "isContentType": false,
       "isEndpoint": false,
       "explode": false,
       "isRequired": true,
       "kind": "Method",
       "decorators": [],
       "skipUrlEncoding": false
      }
     ],
     "responses": [
      {
<<<<<<< HEAD
       "$id": "595",
       "StatusCodes": [
=======
       "$id": "568",
       "statusCodes": [
>>>>>>> 586a120e
        204
       ],
       "headers": [],
       "isErrorResponse": false
      }
     ],
     "httpMethod": "PUT",
     "uri": "{endpoint}",
     "path": "/type/property/additionalProperties/spreadDifferentRecordString",
     "requestMediaTypes": [
      "application/json"
     ],
     "bufferResponse": true,
     "generateProtocolMethod": true,
     "generateConvenienceMethod": true,
     "crossLanguageDefinitionId": "Type.Property.AdditionalProperties.SpreadDifferentString.put",
     "decorators": []
    }
   ],
<<<<<<< HEAD
   "Protocol": {
    "$id": "596"
   },
   "Parent": "AdditionalPropertiesClient",
   "Parameters": [
    {
     "$id": "597",
     "Name": "endpoint",
     "NameInRequest": "endpoint",
     "Doc": "Service host",
     "Type": {
      "$id": "598",
=======
   "parent": "AdditionalPropertiesClient",
   "parameters": [
    {
     "$id": "569",
     "name": "endpoint",
     "nameInRequest": "endpoint",
     "doc": "Service host",
     "type": {
      "$id": "570",
>>>>>>> 586a120e
      "kind": "url",
      "name": "url",
      "crossLanguageDefinitionId": "TypeSpec.url"
     },
<<<<<<< HEAD
     "Location": "Uri",
     "IsApiVersion": false,
     "IsResourceParameter": false,
     "IsContentType": false,
     "IsRequired": true,
     "IsEndpoint": true,
     "SkipUrlEncoding": false,
     "Explode": false,
     "Kind": "Client",
     "DefaultValue": {
      "$id": "599",
      "Type": {
       "$id": "600",
=======
     "location": "Uri",
     "isApiVersion": false,
     "isContentType": false,
     "isRequired": true,
     "isEndpoint": true,
     "skipUrlEncoding": false,
     "explode": false,
     "kind": "Client",
     "defaultValue": {
      "$id": "571",
      "type": {
       "$id": "572",
>>>>>>> 586a120e
       "kind": "string",
       "name": "string",
       "crossLanguageDefinitionId": "TypeSpec.string"
      },
      "value": "http://localhost:3000"
     }
    }
   ],
   "decorators": [],
   "crossLanguageDefinitionId": "Type.Property.AdditionalProperties.SpreadDifferentString"
  },
  {
<<<<<<< HEAD
   "$id": "601",
   "Name": "SpreadDifferentFloat",
   "Namespace": "Type.Property.AdditionalProperties",
   "Operations": [
    {
     "$id": "602",
     "Name": "get",
     "ResourceName": "SpreadDifferentFloat",
     "Doc": "Get call",
     "Accessibility": "public",
     "Parameters": [
      {
       "$id": "603",
       "Name": "accept",
       "NameInRequest": "Accept",
       "Type": {
        "$id": "604",
        "kind": "constant",
        "valueType": {
         "$id": "605",
=======
   "$id": "573",
   "name": "SpreadDifferentFloat",
   "namespace": "Type.Property.AdditionalProperties",
   "operations": [
    {
     "$id": "574",
     "name": "get",
     "resourceName": "SpreadDifferentFloat",
     "doc": "Get call",
     "accessibility": "public",
     "parameters": [
      {
       "$id": "575",
       "name": "accept",
       "nameInRequest": "Accept",
       "type": {
        "$id": "576",
        "kind": "constant",
        "valueType": {
         "$id": "577",
>>>>>>> 586a120e
         "kind": "string",
         "name": "string",
         "crossLanguageDefinitionId": "TypeSpec.string",
         "decorators": []
        },
        "value": "application/json",
        "decorators": []
       },
       "location": "Header",
       "isApiVersion": false,
       "isContentType": false,
       "isEndpoint": false,
       "explode": false,
       "isRequired": true,
       "kind": "Constant",
       "decorators": [],
       "skipUrlEncoding": false
      }
     ],
     "responses": [
      {
<<<<<<< HEAD
       "$id": "606",
       "StatusCodes": [
        200
       ],
       "BodyType": {
        "$ref": "105"
=======
       "$id": "578",
       "statusCodes": [
        200
       ],
       "bodyType": {
        "$ref": "97"
>>>>>>> 586a120e
       },
       "headers": [],
       "isErrorResponse": false,
       "contentTypes": [
        "application/json"
       ]
      }
     ],
     "httpMethod": "GET",
     "uri": "{endpoint}",
     "path": "/type/property/additionalProperties/spreadDifferentRecordFloat",
     "bufferResponse": true,
     "generateProtocolMethod": true,
     "generateConvenienceMethod": true,
     "crossLanguageDefinitionId": "Type.Property.AdditionalProperties.SpreadDifferentFloat.get",
     "decorators": []
    },
    {
<<<<<<< HEAD
     "$id": "607",
     "Name": "put",
     "ResourceName": "SpreadDifferentFloat",
     "Doc": "Put operation",
     "Accessibility": "public",
     "Parameters": [
      {
       "$id": "608",
       "Name": "contentType",
       "NameInRequest": "Content-Type",
       "Doc": "Body parameter's content type. Known values are application/json",
       "Type": {
        "$id": "609",
        "kind": "constant",
        "valueType": {
         "$id": "610",
=======
     "$id": "579",
     "name": "put",
     "resourceName": "SpreadDifferentFloat",
     "doc": "Put operation",
     "accessibility": "public",
     "parameters": [
      {
       "$id": "580",
       "name": "contentType",
       "nameInRequest": "Content-Type",
       "doc": "Body parameter's content type. Known values are application/json",
       "type": {
        "$id": "581",
        "kind": "constant",
        "valueType": {
         "$id": "582",
>>>>>>> 586a120e
         "kind": "string",
         "name": "string",
         "crossLanguageDefinitionId": "TypeSpec.string",
         "decorators": []
        },
        "value": "application/json",
        "decorators": []
       },
       "location": "Header",
       "isApiVersion": false,
       "isContentType": true,
       "isEndpoint": false,
       "explode": false,
       "isRequired": true,
       "kind": "Constant",
       "decorators": [],
       "skipUrlEncoding": false
      },
      {
<<<<<<< HEAD
       "$id": "611",
       "Name": "body",
       "NameInRequest": "body",
       "Doc": "body",
       "Type": {
        "$ref": "105"
=======
       "$id": "583",
       "name": "body",
       "nameInRequest": "body",
       "doc": "body",
       "type": {
        "$ref": "97"
>>>>>>> 586a120e
       },
       "location": "Body",
       "isApiVersion": false,
       "isContentType": false,
       "isEndpoint": false,
       "explode": false,
       "isRequired": true,
       "kind": "Method",
       "decorators": [],
       "skipUrlEncoding": false
      }
     ],
     "responses": [
      {
<<<<<<< HEAD
       "$id": "612",
       "StatusCodes": [
=======
       "$id": "584",
       "statusCodes": [
>>>>>>> 586a120e
        204
       ],
       "headers": [],
       "isErrorResponse": false
      }
     ],
     "httpMethod": "PUT",
     "uri": "{endpoint}",
     "path": "/type/property/additionalProperties/spreadDifferentRecordFloat",
     "requestMediaTypes": [
      "application/json"
     ],
     "bufferResponse": true,
     "generateProtocolMethod": true,
     "generateConvenienceMethod": true,
     "crossLanguageDefinitionId": "Type.Property.AdditionalProperties.SpreadDifferentFloat.put",
     "decorators": []
    }
   ],
<<<<<<< HEAD
   "Protocol": {
    "$id": "613"
   },
   "Parent": "AdditionalPropertiesClient",
   "Parameters": [
    {
     "$id": "614",
     "Name": "endpoint",
     "NameInRequest": "endpoint",
     "Doc": "Service host",
     "Type": {
      "$id": "615",
=======
   "parent": "AdditionalPropertiesClient",
   "parameters": [
    {
     "$id": "585",
     "name": "endpoint",
     "nameInRequest": "endpoint",
     "doc": "Service host",
     "type": {
      "$id": "586",
>>>>>>> 586a120e
      "kind": "url",
      "name": "url",
      "crossLanguageDefinitionId": "TypeSpec.url"
     },
<<<<<<< HEAD
     "Location": "Uri",
     "IsApiVersion": false,
     "IsResourceParameter": false,
     "IsContentType": false,
     "IsRequired": true,
     "IsEndpoint": true,
     "SkipUrlEncoding": false,
     "Explode": false,
     "Kind": "Client",
     "DefaultValue": {
      "$id": "616",
      "Type": {
       "$id": "617",
=======
     "location": "Uri",
     "isApiVersion": false,
     "isContentType": false,
     "isRequired": true,
     "isEndpoint": true,
     "skipUrlEncoding": false,
     "explode": false,
     "kind": "Client",
     "defaultValue": {
      "$id": "587",
      "type": {
       "$id": "588",
>>>>>>> 586a120e
       "kind": "string",
       "name": "string",
       "crossLanguageDefinitionId": "TypeSpec.string"
      },
      "value": "http://localhost:3000"
     }
    }
   ],
   "decorators": [],
   "crossLanguageDefinitionId": "Type.Property.AdditionalProperties.SpreadDifferentFloat"
  },
  {
<<<<<<< HEAD
   "$id": "618",
   "Name": "SpreadDifferentModel",
   "Namespace": "Type.Property.AdditionalProperties",
   "Operations": [
    {
     "$id": "619",
     "Name": "get",
     "ResourceName": "SpreadDifferentModel",
     "Doc": "Get call",
     "Accessibility": "public",
     "Parameters": [
      {
       "$id": "620",
       "Name": "accept",
       "NameInRequest": "Accept",
       "Type": {
        "$id": "621",
        "kind": "constant",
        "valueType": {
         "$id": "622",
=======
   "$id": "589",
   "name": "SpreadDifferentModel",
   "namespace": "Type.Property.AdditionalProperties",
   "operations": [
    {
     "$id": "590",
     "name": "get",
     "resourceName": "SpreadDifferentModel",
     "doc": "Get call",
     "accessibility": "public",
     "parameters": [
      {
       "$id": "591",
       "name": "accept",
       "nameInRequest": "Accept",
       "type": {
        "$id": "592",
        "kind": "constant",
        "valueType": {
         "$id": "593",
>>>>>>> 586a120e
         "kind": "string",
         "name": "string",
         "crossLanguageDefinitionId": "TypeSpec.string",
         "decorators": []
        },
        "value": "application/json",
        "decorators": []
       },
       "location": "Header",
       "isApiVersion": false,
       "isContentType": false,
       "isEndpoint": false,
       "explode": false,
       "isRequired": true,
       "kind": "Constant",
       "decorators": [],
       "skipUrlEncoding": false
      }
     ],
     "responses": [
      {
<<<<<<< HEAD
       "$id": "623",
       "StatusCodes": [
        200
       ],
       "BodyType": {
        "$ref": "96"
=======
       "$id": "594",
       "statusCodes": [
        200
       ],
       "bodyType": {
        "$ref": "88"
>>>>>>> 586a120e
       },
       "headers": [],
       "isErrorResponse": false,
       "contentTypes": [
        "application/json"
       ]
      }
     ],
     "httpMethod": "GET",
     "uri": "{endpoint}",
     "path": "/type/property/additionalProperties/spreadDifferentRecordModel",
     "bufferResponse": true,
     "generateProtocolMethod": true,
     "generateConvenienceMethod": true,
     "crossLanguageDefinitionId": "Type.Property.AdditionalProperties.SpreadDifferentModel.get",
     "decorators": []
    },
    {
<<<<<<< HEAD
     "$id": "624",
     "Name": "put",
     "ResourceName": "SpreadDifferentModel",
     "Doc": "Put operation",
     "Accessibility": "public",
     "Parameters": [
      {
       "$id": "625",
       "Name": "contentType",
       "NameInRequest": "Content-Type",
       "Doc": "Body parameter's content type. Known values are application/json",
       "Type": {
        "$id": "626",
        "kind": "constant",
        "valueType": {
         "$id": "627",
=======
     "$id": "595",
     "name": "put",
     "resourceName": "SpreadDifferentModel",
     "doc": "Put operation",
     "accessibility": "public",
     "parameters": [
      {
       "$id": "596",
       "name": "contentType",
       "nameInRequest": "Content-Type",
       "doc": "Body parameter's content type. Known values are application/json",
       "type": {
        "$id": "597",
        "kind": "constant",
        "valueType": {
         "$id": "598",
>>>>>>> 586a120e
         "kind": "string",
         "name": "string",
         "crossLanguageDefinitionId": "TypeSpec.string",
         "decorators": []
        },
        "value": "application/json",
        "decorators": []
       },
       "location": "Header",
       "isApiVersion": false,
       "isContentType": true,
       "isEndpoint": false,
       "explode": false,
       "isRequired": true,
       "kind": "Constant",
       "decorators": [],
       "skipUrlEncoding": false
      },
      {
<<<<<<< HEAD
       "$id": "628",
       "Name": "body",
       "NameInRequest": "body",
       "Doc": "body",
       "Type": {
        "$ref": "96"
=======
       "$id": "599",
       "name": "body",
       "nameInRequest": "body",
       "doc": "body",
       "type": {
        "$ref": "88"
>>>>>>> 586a120e
       },
       "location": "Body",
       "isApiVersion": false,
       "isContentType": false,
       "isEndpoint": false,
       "explode": false,
       "isRequired": true,
       "kind": "Method",
       "decorators": [],
       "skipUrlEncoding": false
      }
     ],
     "responses": [
      {
<<<<<<< HEAD
       "$id": "629",
       "StatusCodes": [
=======
       "$id": "600",
       "statusCodes": [
>>>>>>> 586a120e
        204
       ],
       "headers": [],
       "isErrorResponse": false
      }
     ],
     "httpMethod": "PUT",
     "uri": "{endpoint}",
     "path": "/type/property/additionalProperties/spreadDifferentRecordModel",
     "requestMediaTypes": [
      "application/json"
     ],
     "bufferResponse": true,
     "generateProtocolMethod": true,
     "generateConvenienceMethod": true,
     "crossLanguageDefinitionId": "Type.Property.AdditionalProperties.SpreadDifferentModel.put",
     "decorators": []
    }
   ],
<<<<<<< HEAD
   "Protocol": {
    "$id": "630"
   },
   "Parent": "AdditionalPropertiesClient",
   "Parameters": [
    {
     "$id": "631",
     "Name": "endpoint",
     "NameInRequest": "endpoint",
     "Doc": "Service host",
     "Type": {
      "$id": "632",
=======
   "parent": "AdditionalPropertiesClient",
   "parameters": [
    {
     "$id": "601",
     "name": "endpoint",
     "nameInRequest": "endpoint",
     "doc": "Service host",
     "type": {
      "$id": "602",
>>>>>>> 586a120e
      "kind": "url",
      "name": "url",
      "crossLanguageDefinitionId": "TypeSpec.url"
     },
<<<<<<< HEAD
     "Location": "Uri",
     "IsApiVersion": false,
     "IsResourceParameter": false,
     "IsContentType": false,
     "IsRequired": true,
     "IsEndpoint": true,
     "SkipUrlEncoding": false,
     "Explode": false,
     "Kind": "Client",
     "DefaultValue": {
      "$id": "633",
      "Type": {
       "$id": "634",
=======
     "location": "Uri",
     "isApiVersion": false,
     "isContentType": false,
     "isRequired": true,
     "isEndpoint": true,
     "skipUrlEncoding": false,
     "explode": false,
     "kind": "Client",
     "defaultValue": {
      "$id": "603",
      "type": {
       "$id": "604",
>>>>>>> 586a120e
       "kind": "string",
       "name": "string",
       "crossLanguageDefinitionId": "TypeSpec.string"
      },
      "value": "http://localhost:3000"
     }
    }
   ],
   "decorators": [],
   "crossLanguageDefinitionId": "Type.Property.AdditionalProperties.SpreadDifferentModel"
  },
  {
<<<<<<< HEAD
   "$id": "635",
   "Name": "SpreadDifferentModelArray",
   "Namespace": "Type.Property.AdditionalProperties",
   "Operations": [
    {
     "$id": "636",
     "Name": "get",
     "ResourceName": "SpreadDifferentModelArray",
     "Doc": "Get call",
     "Accessibility": "public",
     "Parameters": [
      {
       "$id": "637",
       "Name": "accept",
       "NameInRequest": "Accept",
       "Type": {
        "$id": "638",
        "kind": "constant",
        "valueType": {
         "$id": "639",
=======
   "$id": "605",
   "name": "SpreadDifferentModelArray",
   "namespace": "Type.Property.AdditionalProperties",
   "operations": [
    {
     "$id": "606",
     "name": "get",
     "resourceName": "SpreadDifferentModelArray",
     "doc": "Get call",
     "accessibility": "public",
     "parameters": [
      {
       "$id": "607",
       "name": "accept",
       "nameInRequest": "Accept",
       "type": {
        "$id": "608",
        "kind": "constant",
        "valueType": {
         "$id": "609",
>>>>>>> 586a120e
         "kind": "string",
         "name": "string",
         "crossLanguageDefinitionId": "TypeSpec.string",
         "decorators": []
        },
        "value": "application/json",
        "decorators": []
       },
       "location": "Header",
       "isApiVersion": false,
       "isContentType": false,
       "isEndpoint": false,
       "explode": false,
       "isRequired": true,
       "kind": "Constant",
       "decorators": [],
       "skipUrlEncoding": false
      }
     ],
     "responses": [
      {
<<<<<<< HEAD
       "$id": "640",
       "StatusCodes": [
        200
       ],
       "BodyType": {
        "$ref": "80"
=======
       "$id": "610",
       "statusCodes": [
        200
       ],
       "bodyType": {
        "$ref": "72"
>>>>>>> 586a120e
       },
       "headers": [],
       "isErrorResponse": false,
       "contentTypes": [
        "application/json"
       ]
      }
     ],
     "httpMethod": "GET",
     "uri": "{endpoint}",
     "path": "/type/property/additionalProperties/spreadDifferentRecordModelArray",
     "bufferResponse": true,
     "generateProtocolMethod": true,
     "generateConvenienceMethod": true,
     "crossLanguageDefinitionId": "Type.Property.AdditionalProperties.SpreadDifferentModelArray.get",
     "decorators": []
    },
    {
<<<<<<< HEAD
     "$id": "641",
     "Name": "put",
     "ResourceName": "SpreadDifferentModelArray",
     "Doc": "Put operation",
     "Accessibility": "public",
     "Parameters": [
      {
       "$id": "642",
       "Name": "contentType",
       "NameInRequest": "Content-Type",
       "Doc": "Body parameter's content type. Known values are application/json",
       "Type": {
        "$id": "643",
        "kind": "constant",
        "valueType": {
         "$id": "644",
=======
     "$id": "611",
     "name": "put",
     "resourceName": "SpreadDifferentModelArray",
     "doc": "Put operation",
     "accessibility": "public",
     "parameters": [
      {
       "$id": "612",
       "name": "contentType",
       "nameInRequest": "Content-Type",
       "doc": "Body parameter's content type. Known values are application/json",
       "type": {
        "$id": "613",
        "kind": "constant",
        "valueType": {
         "$id": "614",
>>>>>>> 586a120e
         "kind": "string",
         "name": "string",
         "crossLanguageDefinitionId": "TypeSpec.string",
         "decorators": []
        },
        "value": "application/json",
        "decorators": []
       },
       "location": "Header",
       "isApiVersion": false,
       "isContentType": true,
       "isEndpoint": false,
       "explode": false,
       "isRequired": true,
       "kind": "Constant",
       "decorators": [],
       "skipUrlEncoding": false
      },
      {
<<<<<<< HEAD
       "$id": "645",
       "Name": "body",
       "NameInRequest": "body",
       "Doc": "body",
       "Type": {
        "$ref": "80"
=======
       "$id": "615",
       "name": "body",
       "nameInRequest": "body",
       "doc": "body",
       "type": {
        "$ref": "72"
>>>>>>> 586a120e
       },
       "location": "Body",
       "isApiVersion": false,
       "isContentType": false,
       "isEndpoint": false,
       "explode": false,
       "isRequired": true,
       "kind": "Method",
       "decorators": [],
       "skipUrlEncoding": false
      }
     ],
     "responses": [
      {
<<<<<<< HEAD
       "$id": "646",
       "StatusCodes": [
=======
       "$id": "616",
       "statusCodes": [
>>>>>>> 586a120e
        204
       ],
       "headers": [],
       "isErrorResponse": false
      }
     ],
     "httpMethod": "PUT",
     "uri": "{endpoint}",
     "path": "/type/property/additionalProperties/spreadDifferentRecordModelArray",
     "requestMediaTypes": [
      "application/json"
     ],
     "bufferResponse": true,
     "generateProtocolMethod": true,
     "generateConvenienceMethod": true,
     "crossLanguageDefinitionId": "Type.Property.AdditionalProperties.SpreadDifferentModelArray.put",
     "decorators": []
    }
   ],
<<<<<<< HEAD
   "Protocol": {
    "$id": "647"
   },
   "Parent": "AdditionalPropertiesClient",
   "Parameters": [
    {
     "$id": "648",
     "Name": "endpoint",
     "NameInRequest": "endpoint",
     "Doc": "Service host",
     "Type": {
      "$id": "649",
=======
   "parent": "AdditionalPropertiesClient",
   "parameters": [
    {
     "$id": "617",
     "name": "endpoint",
     "nameInRequest": "endpoint",
     "doc": "Service host",
     "type": {
      "$id": "618",
>>>>>>> 586a120e
      "kind": "url",
      "name": "url",
      "crossLanguageDefinitionId": "TypeSpec.url"
     },
<<<<<<< HEAD
     "Location": "Uri",
     "IsApiVersion": false,
     "IsResourceParameter": false,
     "IsContentType": false,
     "IsRequired": true,
     "IsEndpoint": true,
     "SkipUrlEncoding": false,
     "Explode": false,
     "Kind": "Client",
     "DefaultValue": {
      "$id": "650",
      "Type": {
       "$id": "651",
=======
     "location": "Uri",
     "isApiVersion": false,
     "isContentType": false,
     "isRequired": true,
     "isEndpoint": true,
     "skipUrlEncoding": false,
     "explode": false,
     "kind": "Client",
     "defaultValue": {
      "$id": "619",
      "type": {
       "$id": "620",
>>>>>>> 586a120e
       "kind": "string",
       "name": "string",
       "crossLanguageDefinitionId": "TypeSpec.string"
      },
      "value": "http://localhost:3000"
     }
    }
   ],
   "decorators": [],
   "crossLanguageDefinitionId": "Type.Property.AdditionalProperties.SpreadDifferentModelArray"
  },
  {
<<<<<<< HEAD
   "$id": "652",
   "Name": "ExtendsDifferentSpreadString",
   "Namespace": "Type.Property.AdditionalProperties",
   "Operations": [
    {
     "$id": "653",
     "Name": "get",
     "ResourceName": "ExtendsDifferentSpreadString",
     "Doc": "Get call",
     "Accessibility": "public",
     "Parameters": [
      {
       "$id": "654",
       "Name": "accept",
       "NameInRequest": "Accept",
       "Type": {
        "$id": "655",
        "kind": "constant",
        "valueType": {
         "$id": "656",
=======
   "$id": "621",
   "name": "ExtendsDifferentSpreadString",
   "namespace": "Type.Property.AdditionalProperties",
   "operations": [
    {
     "$id": "622",
     "name": "get",
     "resourceName": "ExtendsDifferentSpreadString",
     "doc": "Get call",
     "accessibility": "public",
     "parameters": [
      {
       "$id": "623",
       "name": "accept",
       "nameInRequest": "Accept",
       "type": {
        "$id": "624",
        "kind": "constant",
        "valueType": {
         "$id": "625",
>>>>>>> 586a120e
         "kind": "string",
         "name": "string",
         "crossLanguageDefinitionId": "TypeSpec.string",
         "decorators": []
        },
        "value": "application/json",
        "decorators": []
       },
       "location": "Header",
       "isApiVersion": false,
       "isContentType": false,
       "isEndpoint": false,
       "explode": false,
       "isRequired": true,
       "kind": "Constant",
       "decorators": [],
       "skipUrlEncoding": false
      }
     ],
     "responses": [
      {
<<<<<<< HEAD
       "$id": "657",
       "StatusCodes": [
        200
       ],
       "BodyType": {
        "$ref": "115"
=======
       "$id": "626",
       "statusCodes": [
        200
       ],
       "bodyType": {
        "$ref": "107"
>>>>>>> 586a120e
       },
       "headers": [],
       "isErrorResponse": false,
       "contentTypes": [
        "application/json"
       ]
      }
     ],
     "httpMethod": "GET",
     "uri": "{endpoint}",
     "path": "/type/property/additionalProperties/extendsDifferentSpreadString",
     "bufferResponse": true,
     "generateProtocolMethod": true,
     "generateConvenienceMethod": true,
     "crossLanguageDefinitionId": "Type.Property.AdditionalProperties.ExtendsDifferentSpreadString.get",
     "decorators": []
    },
    {
<<<<<<< HEAD
     "$id": "658",
     "Name": "put",
     "ResourceName": "ExtendsDifferentSpreadString",
     "Doc": "Put operation",
     "Accessibility": "public",
     "Parameters": [
      {
       "$id": "659",
       "Name": "contentType",
       "NameInRequest": "Content-Type",
       "Doc": "Body parameter's content type. Known values are application/json",
       "Type": {
        "$id": "660",
        "kind": "constant",
        "valueType": {
         "$id": "661",
=======
     "$id": "627",
     "name": "put",
     "resourceName": "ExtendsDifferentSpreadString",
     "doc": "Put operation",
     "accessibility": "public",
     "parameters": [
      {
       "$id": "628",
       "name": "contentType",
       "nameInRequest": "Content-Type",
       "doc": "Body parameter's content type. Known values are application/json",
       "type": {
        "$id": "629",
        "kind": "constant",
        "valueType": {
         "$id": "630",
>>>>>>> 586a120e
         "kind": "string",
         "name": "string",
         "crossLanguageDefinitionId": "TypeSpec.string",
         "decorators": []
        },
        "value": "application/json",
        "decorators": []
       },
       "location": "Header",
       "isApiVersion": false,
       "isContentType": true,
       "isEndpoint": false,
       "explode": false,
       "isRequired": true,
       "kind": "Constant",
       "decorators": [],
       "skipUrlEncoding": false
      },
      {
<<<<<<< HEAD
       "$id": "662",
       "Name": "body",
       "NameInRequest": "body",
       "Doc": "body",
       "Type": {
        "$ref": "115"
=======
       "$id": "631",
       "name": "body",
       "nameInRequest": "body",
       "doc": "body",
       "type": {
        "$ref": "107"
>>>>>>> 586a120e
       },
       "location": "Body",
       "isApiVersion": false,
       "isContentType": false,
       "isEndpoint": false,
       "explode": false,
       "isRequired": true,
       "kind": "Method",
       "decorators": [],
       "skipUrlEncoding": false
      }
     ],
     "responses": [
      {
<<<<<<< HEAD
       "$id": "663",
       "StatusCodes": [
=======
       "$id": "632",
       "statusCodes": [
>>>>>>> 586a120e
        204
       ],
       "headers": [],
       "isErrorResponse": false
      }
     ],
     "httpMethod": "PUT",
     "uri": "{endpoint}",
     "path": "/type/property/additionalProperties/extendsDifferentSpreadString",
     "requestMediaTypes": [
      "application/json"
     ],
     "bufferResponse": true,
     "generateProtocolMethod": true,
     "generateConvenienceMethod": true,
     "crossLanguageDefinitionId": "Type.Property.AdditionalProperties.ExtendsDifferentSpreadString.put",
     "decorators": []
    }
   ],
<<<<<<< HEAD
   "Protocol": {
    "$id": "664"
   },
   "Parent": "AdditionalPropertiesClient",
   "Parameters": [
    {
     "$id": "665",
     "Name": "endpoint",
     "NameInRequest": "endpoint",
     "Doc": "Service host",
     "Type": {
      "$id": "666",
=======
   "parent": "AdditionalPropertiesClient",
   "parameters": [
    {
     "$id": "633",
     "name": "endpoint",
     "nameInRequest": "endpoint",
     "doc": "Service host",
     "type": {
      "$id": "634",
>>>>>>> 586a120e
      "kind": "url",
      "name": "url",
      "crossLanguageDefinitionId": "TypeSpec.url"
     },
<<<<<<< HEAD
     "Location": "Uri",
     "IsApiVersion": false,
     "IsResourceParameter": false,
     "IsContentType": false,
     "IsRequired": true,
     "IsEndpoint": true,
     "SkipUrlEncoding": false,
     "Explode": false,
     "Kind": "Client",
     "DefaultValue": {
      "$id": "667",
      "Type": {
       "$id": "668",
=======
     "location": "Uri",
     "isApiVersion": false,
     "isContentType": false,
     "isRequired": true,
     "isEndpoint": true,
     "skipUrlEncoding": false,
     "explode": false,
     "kind": "Client",
     "defaultValue": {
      "$id": "635",
      "type": {
       "$id": "636",
>>>>>>> 586a120e
       "kind": "string",
       "name": "string",
       "crossLanguageDefinitionId": "TypeSpec.string"
      },
      "value": "http://localhost:3000"
     }
    }
   ],
   "decorators": [],
   "crossLanguageDefinitionId": "Type.Property.AdditionalProperties.ExtendsDifferentSpreadString"
  },
  {
<<<<<<< HEAD
   "$id": "669",
   "Name": "ExtendsDifferentSpreadFloat",
   "Namespace": "Type.Property.AdditionalProperties",
   "Operations": [
    {
     "$id": "670",
     "Name": "get",
     "ResourceName": "ExtendsDifferentSpreadFloat",
     "Doc": "Get call",
     "Accessibility": "public",
     "Parameters": [
      {
       "$id": "671",
       "Name": "accept",
       "NameInRequest": "Accept",
       "Type": {
        "$id": "672",
        "kind": "constant",
        "valueType": {
         "$id": "673",
=======
   "$id": "637",
   "name": "ExtendsDifferentSpreadFloat",
   "namespace": "Type.Property.AdditionalProperties",
   "operations": [
    {
     "$id": "638",
     "name": "get",
     "resourceName": "ExtendsDifferentSpreadFloat",
     "doc": "Get call",
     "accessibility": "public",
     "parameters": [
      {
       "$id": "639",
       "name": "accept",
       "nameInRequest": "Accept",
       "type": {
        "$id": "640",
        "kind": "constant",
        "valueType": {
         "$id": "641",
>>>>>>> 586a120e
         "kind": "string",
         "name": "string",
         "crossLanguageDefinitionId": "TypeSpec.string",
         "decorators": []
        },
        "value": "application/json",
        "decorators": []
       },
       "location": "Header",
       "isApiVersion": false,
       "isContentType": false,
       "isEndpoint": false,
       "explode": false,
       "isRequired": true,
       "kind": "Constant",
       "decorators": [],
       "skipUrlEncoding": false
      }
     ],
     "responses": [
      {
<<<<<<< HEAD
       "$id": "674",
       "StatusCodes": [
        200
       ],
       "BodyType": {
        "$ref": "104"
=======
       "$id": "642",
       "statusCodes": [
        200
       ],
       "bodyType": {
        "$ref": "96"
>>>>>>> 586a120e
       },
       "headers": [],
       "isErrorResponse": false,
       "contentTypes": [
        "application/json"
       ]
      }
     ],
     "httpMethod": "GET",
     "uri": "{endpoint}",
     "path": "/type/property/additionalProperties/extendsDifferentSpreadFloat",
     "bufferResponse": true,
     "generateProtocolMethod": true,
     "generateConvenienceMethod": true,
     "crossLanguageDefinitionId": "Type.Property.AdditionalProperties.ExtendsDifferentSpreadFloat.get",
     "decorators": []
    },
    {
<<<<<<< HEAD
     "$id": "675",
     "Name": "put",
     "ResourceName": "ExtendsDifferentSpreadFloat",
     "Doc": "Put operation",
     "Accessibility": "public",
     "Parameters": [
      {
       "$id": "676",
       "Name": "contentType",
       "NameInRequest": "Content-Type",
       "Doc": "Body parameter's content type. Known values are application/json",
       "Type": {
        "$id": "677",
        "kind": "constant",
        "valueType": {
         "$id": "678",
=======
     "$id": "643",
     "name": "put",
     "resourceName": "ExtendsDifferentSpreadFloat",
     "doc": "Put operation",
     "accessibility": "public",
     "parameters": [
      {
       "$id": "644",
       "name": "contentType",
       "nameInRequest": "Content-Type",
       "doc": "Body parameter's content type. Known values are application/json",
       "type": {
        "$id": "645",
        "kind": "constant",
        "valueType": {
         "$id": "646",
>>>>>>> 586a120e
         "kind": "string",
         "name": "string",
         "crossLanguageDefinitionId": "TypeSpec.string",
         "decorators": []
        },
        "value": "application/json",
        "decorators": []
       },
       "location": "Header",
       "isApiVersion": false,
       "isContentType": true,
       "isEndpoint": false,
       "explode": false,
       "isRequired": true,
       "kind": "Constant",
       "decorators": [],
       "skipUrlEncoding": false
      },
      {
<<<<<<< HEAD
       "$id": "679",
       "Name": "body",
       "NameInRequest": "body",
       "Doc": "body",
       "Type": {
        "$ref": "104"
=======
       "$id": "647",
       "name": "body",
       "nameInRequest": "body",
       "doc": "body",
       "type": {
        "$ref": "96"
>>>>>>> 586a120e
       },
       "location": "Body",
       "isApiVersion": false,
       "isContentType": false,
       "isEndpoint": false,
       "explode": false,
       "isRequired": true,
       "kind": "Method",
       "decorators": [],
       "skipUrlEncoding": false
      }
     ],
     "responses": [
      {
<<<<<<< HEAD
       "$id": "680",
       "StatusCodes": [
=======
       "$id": "648",
       "statusCodes": [
>>>>>>> 586a120e
        204
       ],
       "headers": [],
       "isErrorResponse": false
      }
     ],
     "httpMethod": "PUT",
     "uri": "{endpoint}",
     "path": "/type/property/additionalProperties/extendsDifferentSpreadFloat",
     "requestMediaTypes": [
      "application/json"
     ],
     "bufferResponse": true,
     "generateProtocolMethod": true,
     "generateConvenienceMethod": true,
     "crossLanguageDefinitionId": "Type.Property.AdditionalProperties.ExtendsDifferentSpreadFloat.put",
     "decorators": []
    }
   ],
<<<<<<< HEAD
   "Protocol": {
    "$id": "681"
   },
   "Parent": "AdditionalPropertiesClient",
   "Parameters": [
    {
     "$id": "682",
     "Name": "endpoint",
     "NameInRequest": "endpoint",
     "Doc": "Service host",
     "Type": {
      "$id": "683",
=======
   "parent": "AdditionalPropertiesClient",
   "parameters": [
    {
     "$id": "649",
     "name": "endpoint",
     "nameInRequest": "endpoint",
     "doc": "Service host",
     "type": {
      "$id": "650",
>>>>>>> 586a120e
      "kind": "url",
      "name": "url",
      "crossLanguageDefinitionId": "TypeSpec.url"
     },
<<<<<<< HEAD
     "Location": "Uri",
     "IsApiVersion": false,
     "IsResourceParameter": false,
     "IsContentType": false,
     "IsRequired": true,
     "IsEndpoint": true,
     "SkipUrlEncoding": false,
     "Explode": false,
     "Kind": "Client",
     "DefaultValue": {
      "$id": "684",
      "Type": {
       "$id": "685",
=======
     "location": "Uri",
     "isApiVersion": false,
     "isContentType": false,
     "isRequired": true,
     "isEndpoint": true,
     "skipUrlEncoding": false,
     "explode": false,
     "kind": "Client",
     "defaultValue": {
      "$id": "651",
      "type": {
       "$id": "652",
>>>>>>> 586a120e
       "kind": "string",
       "name": "string",
       "crossLanguageDefinitionId": "TypeSpec.string"
      },
      "value": "http://localhost:3000"
     }
    }
   ],
   "decorators": [],
   "crossLanguageDefinitionId": "Type.Property.AdditionalProperties.ExtendsDifferentSpreadFloat"
  },
  {
<<<<<<< HEAD
   "$id": "686",
   "Name": "ExtendsDifferentSpreadModel",
   "Namespace": "Type.Property.AdditionalProperties",
   "Operations": [
    {
     "$id": "687",
     "Name": "get",
     "ResourceName": "ExtendsDifferentSpreadModel",
     "Doc": "Get call",
     "Accessibility": "public",
     "Parameters": [
      {
       "$id": "688",
       "Name": "accept",
       "NameInRequest": "Accept",
       "Type": {
        "$id": "689",
        "kind": "constant",
        "valueType": {
         "$id": "690",
=======
   "$id": "653",
   "name": "ExtendsDifferentSpreadModel",
   "namespace": "Type.Property.AdditionalProperties",
   "operations": [
    {
     "$id": "654",
     "name": "get",
     "resourceName": "ExtendsDifferentSpreadModel",
     "doc": "Get call",
     "accessibility": "public",
     "parameters": [
      {
       "$id": "655",
       "name": "accept",
       "nameInRequest": "Accept",
       "type": {
        "$id": "656",
        "kind": "constant",
        "valueType": {
         "$id": "657",
>>>>>>> 586a120e
         "kind": "string",
         "name": "string",
         "crossLanguageDefinitionId": "TypeSpec.string",
         "decorators": []
        },
        "value": "application/json",
        "decorators": []
       },
       "location": "Header",
       "isApiVersion": false,
       "isContentType": false,
       "isEndpoint": false,
       "explode": false,
       "isRequired": true,
       "kind": "Constant",
       "decorators": [],
       "skipUrlEncoding": false
      }
     ],
     "responses": [
      {
<<<<<<< HEAD
       "$id": "691",
       "StatusCodes": [
        200
       ],
       "BodyType": {
        "$ref": "95"
=======
       "$id": "658",
       "statusCodes": [
        200
       ],
       "bodyType": {
        "$ref": "87"
>>>>>>> 586a120e
       },
       "headers": [],
       "isErrorResponse": false,
       "contentTypes": [
        "application/json"
       ]
      }
     ],
     "httpMethod": "GET",
     "uri": "{endpoint}",
     "path": "/type/property/additionalProperties/extendsDifferentSpreadModel",
     "bufferResponse": true,
     "generateProtocolMethod": true,
     "generateConvenienceMethod": true,
     "crossLanguageDefinitionId": "Type.Property.AdditionalProperties.ExtendsDifferentSpreadModel.get",
     "decorators": []
    },
    {
<<<<<<< HEAD
     "$id": "692",
     "Name": "put",
     "ResourceName": "ExtendsDifferentSpreadModel",
     "Doc": "Put operation",
     "Accessibility": "public",
     "Parameters": [
      {
       "$id": "693",
       "Name": "contentType",
       "NameInRequest": "Content-Type",
       "Doc": "Body parameter's content type. Known values are application/json",
       "Type": {
        "$id": "694",
        "kind": "constant",
        "valueType": {
         "$id": "695",
=======
     "$id": "659",
     "name": "put",
     "resourceName": "ExtendsDifferentSpreadModel",
     "doc": "Put operation",
     "accessibility": "public",
     "parameters": [
      {
       "$id": "660",
       "name": "contentType",
       "nameInRequest": "Content-Type",
       "doc": "Body parameter's content type. Known values are application/json",
       "type": {
        "$id": "661",
        "kind": "constant",
        "valueType": {
         "$id": "662",
>>>>>>> 586a120e
         "kind": "string",
         "name": "string",
         "crossLanguageDefinitionId": "TypeSpec.string",
         "decorators": []
        },
        "value": "application/json",
        "decorators": []
       },
       "location": "Header",
       "isApiVersion": false,
       "isContentType": true,
       "isEndpoint": false,
       "explode": false,
       "isRequired": true,
       "kind": "Constant",
       "decorators": [],
       "skipUrlEncoding": false
      },
      {
<<<<<<< HEAD
       "$id": "696",
       "Name": "body",
       "NameInRequest": "body",
       "Doc": "body",
       "Type": {
        "$ref": "95"
=======
       "$id": "663",
       "name": "body",
       "nameInRequest": "body",
       "doc": "body",
       "type": {
        "$ref": "87"
>>>>>>> 586a120e
       },
       "location": "Body",
       "isApiVersion": false,
       "isContentType": false,
       "isEndpoint": false,
       "explode": false,
       "isRequired": true,
       "kind": "Method",
       "decorators": [],
       "skipUrlEncoding": false
      }
     ],
     "responses": [
      {
<<<<<<< HEAD
       "$id": "697",
       "StatusCodes": [
=======
       "$id": "664",
       "statusCodes": [
>>>>>>> 586a120e
        204
       ],
       "headers": [],
       "isErrorResponse": false
      }
     ],
     "httpMethod": "PUT",
     "uri": "{endpoint}",
     "path": "/type/property/additionalProperties/extendsDifferentSpreadModel",
     "requestMediaTypes": [
      "application/json"
     ],
     "bufferResponse": true,
     "generateProtocolMethod": true,
     "generateConvenienceMethod": true,
     "crossLanguageDefinitionId": "Type.Property.AdditionalProperties.ExtendsDifferentSpreadModel.put",
     "decorators": []
    }
   ],
<<<<<<< HEAD
   "Protocol": {
    "$id": "698"
   },
   "Parent": "AdditionalPropertiesClient",
   "Parameters": [
    {
     "$id": "699",
     "Name": "endpoint",
     "NameInRequest": "endpoint",
     "Doc": "Service host",
     "Type": {
      "$id": "700",
=======
   "parent": "AdditionalPropertiesClient",
   "parameters": [
    {
     "$id": "665",
     "name": "endpoint",
     "nameInRequest": "endpoint",
     "doc": "Service host",
     "type": {
      "$id": "666",
>>>>>>> 586a120e
      "kind": "url",
      "name": "url",
      "crossLanguageDefinitionId": "TypeSpec.url"
     },
<<<<<<< HEAD
     "Location": "Uri",
     "IsApiVersion": false,
     "IsResourceParameter": false,
     "IsContentType": false,
     "IsRequired": true,
     "IsEndpoint": true,
     "SkipUrlEncoding": false,
     "Explode": false,
     "Kind": "Client",
     "DefaultValue": {
      "$id": "701",
      "Type": {
       "$id": "702",
=======
     "location": "Uri",
     "isApiVersion": false,
     "isContentType": false,
     "isRequired": true,
     "isEndpoint": true,
     "skipUrlEncoding": false,
     "explode": false,
     "kind": "Client",
     "defaultValue": {
      "$id": "667",
      "type": {
       "$id": "668",
>>>>>>> 586a120e
       "kind": "string",
       "name": "string",
       "crossLanguageDefinitionId": "TypeSpec.string"
      },
      "value": "http://localhost:3000"
     }
    }
   ],
   "decorators": [],
   "crossLanguageDefinitionId": "Type.Property.AdditionalProperties.ExtendsDifferentSpreadModel"
  },
  {
<<<<<<< HEAD
   "$id": "703",
   "Name": "ExtendsDifferentSpreadModelArray",
   "Namespace": "Type.Property.AdditionalProperties",
   "Operations": [
    {
     "$id": "704",
     "Name": "get",
     "ResourceName": "ExtendsDifferentSpreadModelArray",
     "Doc": "Get call",
     "Accessibility": "public",
     "Parameters": [
      {
       "$id": "705",
       "Name": "accept",
       "NameInRequest": "Accept",
       "Type": {
        "$id": "706",
        "kind": "constant",
        "valueType": {
         "$id": "707",
=======
   "$id": "669",
   "name": "ExtendsDifferentSpreadModelArray",
   "namespace": "Type.Property.AdditionalProperties",
   "operations": [
    {
     "$id": "670",
     "name": "get",
     "resourceName": "ExtendsDifferentSpreadModelArray",
     "doc": "Get call",
     "accessibility": "public",
     "parameters": [
      {
       "$id": "671",
       "name": "accept",
       "nameInRequest": "Accept",
       "type": {
        "$id": "672",
        "kind": "constant",
        "valueType": {
         "$id": "673",
>>>>>>> 586a120e
         "kind": "string",
         "name": "string",
         "crossLanguageDefinitionId": "TypeSpec.string",
         "decorators": []
        },
        "value": "application/json",
        "decorators": []
       },
       "location": "Header",
       "isApiVersion": false,
       "isContentType": false,
       "isEndpoint": false,
       "explode": false,
       "isRequired": true,
       "kind": "Constant",
       "decorators": [],
       "skipUrlEncoding": false
      }
     ],
     "responses": [
      {
<<<<<<< HEAD
       "$id": "708",
       "StatusCodes": [
        200
       ],
       "BodyType": {
        "$ref": "79"
=======
       "$id": "674",
       "statusCodes": [
        200
       ],
       "bodyType": {
        "$ref": "71"
>>>>>>> 586a120e
       },
       "headers": [],
       "isErrorResponse": false,
       "contentTypes": [
        "application/json"
       ]
      }
     ],
     "httpMethod": "GET",
     "uri": "{endpoint}",
     "path": "/type/property/additionalProperties/extendsDifferentSpreadModelArray",
     "bufferResponse": true,
     "generateProtocolMethod": true,
     "generateConvenienceMethod": true,
     "crossLanguageDefinitionId": "Type.Property.AdditionalProperties.ExtendsDifferentSpreadModelArray.get",
     "decorators": []
    },
    {
<<<<<<< HEAD
     "$id": "709",
     "Name": "put",
     "ResourceName": "ExtendsDifferentSpreadModelArray",
     "Doc": "Put operation",
     "Accessibility": "public",
     "Parameters": [
      {
       "$id": "710",
       "Name": "contentType",
       "NameInRequest": "Content-Type",
       "Doc": "Body parameter's content type. Known values are application/json",
       "Type": {
        "$id": "711",
        "kind": "constant",
        "valueType": {
         "$id": "712",
=======
     "$id": "675",
     "name": "put",
     "resourceName": "ExtendsDifferentSpreadModelArray",
     "doc": "Put operation",
     "accessibility": "public",
     "parameters": [
      {
       "$id": "676",
       "name": "contentType",
       "nameInRequest": "Content-Type",
       "doc": "Body parameter's content type. Known values are application/json",
       "type": {
        "$id": "677",
        "kind": "constant",
        "valueType": {
         "$id": "678",
>>>>>>> 586a120e
         "kind": "string",
         "name": "string",
         "crossLanguageDefinitionId": "TypeSpec.string",
         "decorators": []
        },
        "value": "application/json",
        "decorators": []
       },
       "location": "Header",
       "isApiVersion": false,
       "isContentType": true,
       "isEndpoint": false,
       "explode": false,
       "isRequired": true,
       "kind": "Constant",
       "decorators": [],
       "skipUrlEncoding": false
      },
      {
<<<<<<< HEAD
       "$id": "713",
       "Name": "body",
       "NameInRequest": "body",
       "Doc": "body",
       "Type": {
        "$ref": "79"
=======
       "$id": "679",
       "name": "body",
       "nameInRequest": "body",
       "doc": "body",
       "type": {
        "$ref": "71"
>>>>>>> 586a120e
       },
       "location": "Body",
       "isApiVersion": false,
       "isContentType": false,
       "isEndpoint": false,
       "explode": false,
       "isRequired": true,
       "kind": "Method",
       "decorators": [],
       "skipUrlEncoding": false
      }
     ],
     "responses": [
      {
<<<<<<< HEAD
       "$id": "714",
       "StatusCodes": [
=======
       "$id": "680",
       "statusCodes": [
>>>>>>> 586a120e
        204
       ],
       "headers": [],
       "isErrorResponse": false
      }
     ],
     "httpMethod": "PUT",
     "uri": "{endpoint}",
     "path": "/type/property/additionalProperties/extendsDifferentSpreadModelArray",
     "requestMediaTypes": [
      "application/json"
     ],
     "bufferResponse": true,
     "generateProtocolMethod": true,
     "generateConvenienceMethod": true,
     "crossLanguageDefinitionId": "Type.Property.AdditionalProperties.ExtendsDifferentSpreadModelArray.put",
     "decorators": []
    }
   ],
<<<<<<< HEAD
   "Protocol": {
    "$id": "715"
   },
   "Parent": "AdditionalPropertiesClient",
   "Parameters": [
    {
     "$id": "716",
     "Name": "endpoint",
     "NameInRequest": "endpoint",
     "Doc": "Service host",
     "Type": {
      "$id": "717",
=======
   "parent": "AdditionalPropertiesClient",
   "parameters": [
    {
     "$id": "681",
     "name": "endpoint",
     "nameInRequest": "endpoint",
     "doc": "Service host",
     "type": {
      "$id": "682",
>>>>>>> 586a120e
      "kind": "url",
      "name": "url",
      "crossLanguageDefinitionId": "TypeSpec.url"
     },
<<<<<<< HEAD
     "Location": "Uri",
     "IsApiVersion": false,
     "IsResourceParameter": false,
     "IsContentType": false,
     "IsRequired": true,
     "IsEndpoint": true,
     "SkipUrlEncoding": false,
     "Explode": false,
     "Kind": "Client",
     "DefaultValue": {
      "$id": "718",
      "Type": {
       "$id": "719",
=======
     "location": "Uri",
     "isApiVersion": false,
     "isContentType": false,
     "isRequired": true,
     "isEndpoint": true,
     "skipUrlEncoding": false,
     "explode": false,
     "kind": "Client",
     "defaultValue": {
      "$id": "683",
      "type": {
       "$id": "684",
>>>>>>> 586a120e
       "kind": "string",
       "name": "string",
       "crossLanguageDefinitionId": "TypeSpec.string"
      },
      "value": "http://localhost:3000"
     }
    }
   ],
   "decorators": [],
   "crossLanguageDefinitionId": "Type.Property.AdditionalProperties.ExtendsDifferentSpreadModelArray"
  },
  {
<<<<<<< HEAD
   "$id": "720",
   "Name": "MultipleSpread",
   "Namespace": "Type.Property.AdditionalProperties",
   "Operations": [
    {
     "$id": "721",
     "Name": "get",
     "ResourceName": "MultipleSpread",
     "Doc": "Get call",
     "Accessibility": "public",
     "Parameters": [
      {
       "$id": "722",
       "Name": "accept",
       "NameInRequest": "Accept",
       "Type": {
        "$id": "723",
        "kind": "constant",
        "valueType": {
         "$id": "724",
=======
   "$id": "685",
   "name": "MultipleSpread",
   "namespace": "Type.Property.AdditionalProperties",
   "operations": [
    {
     "$id": "686",
     "name": "get",
     "resourceName": "MultipleSpread",
     "doc": "Get call",
     "accessibility": "public",
     "parameters": [
      {
       "$id": "687",
       "name": "accept",
       "nameInRequest": "Accept",
       "type": {
        "$id": "688",
        "kind": "constant",
        "valueType": {
         "$id": "689",
>>>>>>> 586a120e
         "kind": "string",
         "name": "string",
         "crossLanguageDefinitionId": "TypeSpec.string",
         "decorators": []
        },
        "value": "application/json",
        "decorators": []
       },
       "location": "Header",
       "isApiVersion": false,
       "isContentType": false,
       "isEndpoint": false,
       "explode": false,
       "isRequired": true,
       "kind": "Constant",
       "decorators": [],
       "skipUrlEncoding": false
      }
     ],
     "responses": [
      {
<<<<<<< HEAD
       "$id": "725",
       "StatusCodes": [
        200
       ],
       "BodyType": {
        "$ref": "71"
=======
       "$id": "690",
       "statusCodes": [
        200
       ],
       "bodyType": {
        "$ref": "63"
>>>>>>> 586a120e
       },
       "headers": [],
       "isErrorResponse": false,
       "contentTypes": [
        "application/json"
       ]
      }
     ],
     "httpMethod": "GET",
     "uri": "{endpoint}",
     "path": "/type/property/additionalProperties/multipleSpreadRecord",
     "bufferResponse": true,
     "generateProtocolMethod": true,
     "generateConvenienceMethod": true,
     "crossLanguageDefinitionId": "Type.Property.AdditionalProperties.MultipleSpread.get",
     "decorators": []
    },
    {
<<<<<<< HEAD
     "$id": "726",
     "Name": "put",
     "ResourceName": "MultipleSpread",
     "Doc": "Put operation",
     "Accessibility": "public",
     "Parameters": [
      {
       "$id": "727",
       "Name": "contentType",
       "NameInRequest": "Content-Type",
       "Doc": "Body parameter's content type. Known values are application/json",
       "Type": {
        "$id": "728",
        "kind": "constant",
        "valueType": {
         "$id": "729",
=======
     "$id": "691",
     "name": "put",
     "resourceName": "MultipleSpread",
     "doc": "Put operation",
     "accessibility": "public",
     "parameters": [
      {
       "$id": "692",
       "name": "contentType",
       "nameInRequest": "Content-Type",
       "doc": "Body parameter's content type. Known values are application/json",
       "type": {
        "$id": "693",
        "kind": "constant",
        "valueType": {
         "$id": "694",
>>>>>>> 586a120e
         "kind": "string",
         "name": "string",
         "crossLanguageDefinitionId": "TypeSpec.string",
         "decorators": []
        },
        "value": "application/json",
        "decorators": []
       },
       "location": "Header",
       "isApiVersion": false,
       "isContentType": true,
       "isEndpoint": false,
       "explode": false,
       "isRequired": true,
       "kind": "Constant",
       "decorators": [],
       "skipUrlEncoding": false
      },
      {
<<<<<<< HEAD
       "$id": "730",
       "Name": "body",
       "NameInRequest": "body",
       "Doc": "body",
       "Type": {
        "$ref": "71"
=======
       "$id": "695",
       "name": "body",
       "nameInRequest": "body",
       "doc": "body",
       "type": {
        "$ref": "63"
>>>>>>> 586a120e
       },
       "location": "Body",
       "isApiVersion": false,
       "isContentType": false,
       "isEndpoint": false,
       "explode": false,
       "isRequired": true,
       "kind": "Method",
       "decorators": [],
       "skipUrlEncoding": false
      }
     ],
     "responses": [
      {
<<<<<<< HEAD
       "$id": "731",
       "StatusCodes": [
=======
       "$id": "696",
       "statusCodes": [
>>>>>>> 586a120e
        204
       ],
       "headers": [],
       "isErrorResponse": false
      }
     ],
     "httpMethod": "PUT",
     "uri": "{endpoint}",
     "path": "/type/property/additionalProperties/multipleSpreadRecord",
     "requestMediaTypes": [
      "application/json"
     ],
     "bufferResponse": true,
     "generateProtocolMethod": true,
     "generateConvenienceMethod": true,
     "crossLanguageDefinitionId": "Type.Property.AdditionalProperties.MultipleSpread.put",
     "decorators": []
    }
   ],
<<<<<<< HEAD
   "Protocol": {
    "$id": "732"
   },
   "Parent": "AdditionalPropertiesClient",
   "Parameters": [
    {
     "$id": "733",
     "Name": "endpoint",
     "NameInRequest": "endpoint",
     "Doc": "Service host",
     "Type": {
      "$id": "734",
=======
   "parent": "AdditionalPropertiesClient",
   "parameters": [
    {
     "$id": "697",
     "name": "endpoint",
     "nameInRequest": "endpoint",
     "doc": "Service host",
     "type": {
      "$id": "698",
>>>>>>> 586a120e
      "kind": "url",
      "name": "url",
      "crossLanguageDefinitionId": "TypeSpec.url"
     },
<<<<<<< HEAD
     "Location": "Uri",
     "IsApiVersion": false,
     "IsResourceParameter": false,
     "IsContentType": false,
     "IsRequired": true,
     "IsEndpoint": true,
     "SkipUrlEncoding": false,
     "Explode": false,
     "Kind": "Client",
     "DefaultValue": {
      "$id": "735",
      "Type": {
       "$id": "736",
=======
     "location": "Uri",
     "isApiVersion": false,
     "isContentType": false,
     "isRequired": true,
     "isEndpoint": true,
     "skipUrlEncoding": false,
     "explode": false,
     "kind": "Client",
     "defaultValue": {
      "$id": "699",
      "type": {
       "$id": "700",
>>>>>>> 586a120e
       "kind": "string",
       "name": "string",
       "crossLanguageDefinitionId": "TypeSpec.string"
      },
      "value": "http://localhost:3000"
     }
    }
   ],
   "decorators": [],
   "crossLanguageDefinitionId": "Type.Property.AdditionalProperties.MultipleSpread"
  },
  {
<<<<<<< HEAD
   "$id": "737",
   "Name": "SpreadRecordUnion",
   "Namespace": "Type.Property.AdditionalProperties",
   "Operations": [
    {
     "$id": "738",
     "Name": "get",
     "ResourceName": "SpreadRecordUnion",
     "Doc": "Get call",
     "Accessibility": "public",
     "Parameters": [
      {
       "$id": "739",
       "Name": "accept",
       "NameInRequest": "Accept",
       "Type": {
        "$id": "740",
        "kind": "constant",
        "valueType": {
         "$id": "741",
=======
   "$id": "701",
   "name": "SpreadRecordUnion",
   "namespace": "Type.Property.AdditionalProperties",
   "operations": [
    {
     "$id": "702",
     "name": "get",
     "resourceName": "SpreadRecordUnion",
     "doc": "Get call",
     "accessibility": "public",
     "parameters": [
      {
       "$id": "703",
       "name": "accept",
       "nameInRequest": "Accept",
       "type": {
        "$id": "704",
        "kind": "constant",
        "valueType": {
         "$id": "705",
>>>>>>> 586a120e
         "kind": "string",
         "name": "string",
         "crossLanguageDefinitionId": "TypeSpec.string",
         "decorators": []
        },
        "value": "application/json",
        "decorators": []
       },
       "location": "Header",
       "isApiVersion": false,
       "isContentType": false,
       "isEndpoint": false,
       "explode": false,
       "isRequired": true,
       "kind": "Constant",
       "decorators": [],
       "skipUrlEncoding": false
      }
     ],
     "responses": [
      {
<<<<<<< HEAD
       "$id": "742",
       "StatusCodes": [
        200
       ],
       "BodyType": {
        "$ref": "63"
=======
       "$id": "706",
       "statusCodes": [
        200
       ],
       "bodyType": {
        "$ref": "55"
>>>>>>> 586a120e
       },
       "headers": [],
       "isErrorResponse": false,
       "contentTypes": [
        "application/json"
       ]
      }
     ],
     "httpMethod": "GET",
     "uri": "{endpoint}",
     "path": "/type/property/additionalProperties/spreadRecordUnion",
     "bufferResponse": true,
     "generateProtocolMethod": true,
     "generateConvenienceMethod": true,
     "crossLanguageDefinitionId": "Type.Property.AdditionalProperties.SpreadRecordUnion.get",
     "decorators": []
    },
    {
<<<<<<< HEAD
     "$id": "743",
     "Name": "put",
     "ResourceName": "SpreadRecordUnion",
     "Doc": "Put operation",
     "Accessibility": "public",
     "Parameters": [
      {
       "$id": "744",
       "Name": "contentType",
       "NameInRequest": "Content-Type",
       "Doc": "Body parameter's content type. Known values are application/json",
       "Type": {
        "$id": "745",
        "kind": "constant",
        "valueType": {
         "$id": "746",
=======
     "$id": "707",
     "name": "put",
     "resourceName": "SpreadRecordUnion",
     "doc": "Put operation",
     "accessibility": "public",
     "parameters": [
      {
       "$id": "708",
       "name": "contentType",
       "nameInRequest": "Content-Type",
       "doc": "Body parameter's content type. Known values are application/json",
       "type": {
        "$id": "709",
        "kind": "constant",
        "valueType": {
         "$id": "710",
>>>>>>> 586a120e
         "kind": "string",
         "name": "string",
         "crossLanguageDefinitionId": "TypeSpec.string",
         "decorators": []
        },
        "value": "application/json",
        "decorators": []
       },
       "location": "Header",
       "isApiVersion": false,
       "isContentType": true,
       "isEndpoint": false,
       "explode": false,
       "isRequired": true,
       "kind": "Constant",
       "decorators": [],
       "skipUrlEncoding": false
      },
      {
<<<<<<< HEAD
       "$id": "747",
       "Name": "body",
       "NameInRequest": "body",
       "Doc": "body",
       "Type": {
        "$ref": "63"
=======
       "$id": "711",
       "name": "body",
       "nameInRequest": "body",
       "doc": "body",
       "type": {
        "$ref": "55"
>>>>>>> 586a120e
       },
       "location": "Body",
       "isApiVersion": false,
       "isContentType": false,
       "isEndpoint": false,
       "explode": false,
       "isRequired": true,
       "kind": "Method",
       "decorators": [],
       "skipUrlEncoding": false
      }
     ],
     "responses": [
      {
<<<<<<< HEAD
       "$id": "748",
       "StatusCodes": [
=======
       "$id": "712",
       "statusCodes": [
>>>>>>> 586a120e
        204
       ],
       "headers": [],
       "isErrorResponse": false
      }
     ],
     "httpMethod": "PUT",
     "uri": "{endpoint}",
     "path": "/type/property/additionalProperties/spreadRecordUnion",
     "requestMediaTypes": [
      "application/json"
     ],
     "bufferResponse": true,
     "generateProtocolMethod": true,
     "generateConvenienceMethod": true,
     "crossLanguageDefinitionId": "Type.Property.AdditionalProperties.SpreadRecordUnion.put",
     "decorators": []
    }
   ],
<<<<<<< HEAD
   "Protocol": {
    "$id": "749"
   },
   "Parent": "AdditionalPropertiesClient",
   "Parameters": [
    {
     "$id": "750",
     "Name": "endpoint",
     "NameInRequest": "endpoint",
     "Doc": "Service host",
     "Type": {
      "$id": "751",
=======
   "parent": "AdditionalPropertiesClient",
   "parameters": [
    {
     "$id": "713",
     "name": "endpoint",
     "nameInRequest": "endpoint",
     "doc": "Service host",
     "type": {
      "$id": "714",
>>>>>>> 586a120e
      "kind": "url",
      "name": "url",
      "crossLanguageDefinitionId": "TypeSpec.url"
     },
<<<<<<< HEAD
     "Location": "Uri",
     "IsApiVersion": false,
     "IsResourceParameter": false,
     "IsContentType": false,
     "IsRequired": true,
     "IsEndpoint": true,
     "SkipUrlEncoding": false,
     "Explode": false,
     "Kind": "Client",
     "DefaultValue": {
      "$id": "752",
      "Type": {
       "$id": "753",
=======
     "location": "Uri",
     "isApiVersion": false,
     "isContentType": false,
     "isRequired": true,
     "isEndpoint": true,
     "skipUrlEncoding": false,
     "explode": false,
     "kind": "Client",
     "defaultValue": {
      "$id": "715",
      "type": {
       "$id": "716",
       "kind": "string",
       "name": "string",
       "crossLanguageDefinitionId": "TypeSpec.string"
      },
      "value": "http://localhost:3000"
     }
    }
   ],
   "decorators": [],
   "crossLanguageDefinitionId": "Type.Property.AdditionalProperties.SpreadRecordUnion"
  },
  {
   "$id": "717",
   "name": "SpreadRecordDiscriminatedUnion",
   "namespace": "Type.Property.AdditionalProperties",
   "operations": [
    {
     "$id": "718",
     "name": "get",
     "resourceName": "SpreadRecordDiscriminatedUnion",
     "doc": "Get call",
     "accessibility": "public",
     "parameters": [
      {
       "$id": "719",
       "name": "accept",
       "nameInRequest": "Accept",
       "type": {
        "$id": "720",
        "kind": "constant",
        "valueType": {
         "$id": "721",
         "kind": "string",
         "name": "string",
         "crossLanguageDefinitionId": "TypeSpec.string",
         "decorators": []
        },
        "value": "application/json",
        "decorators": []
       },
       "location": "Header",
       "isApiVersion": false,
       "isContentType": false,
       "isEndpoint": false,
       "explode": false,
       "isRequired": true,
       "kind": "Constant",
       "decorators": [],
       "skipUrlEncoding": false
      }
     ],
     "responses": [
      {
       "$id": "722",
       "statusCodes": [
        200
       ],
       "bodyType": {
        "$ref": "49"
       },
       "headers": [],
       "isErrorResponse": false,
       "contentTypes": [
        "application/json"
       ]
      }
     ],
     "httpMethod": "GET",
     "uri": "{endpoint}",
     "path": "/type/property/additionalProperties/spreadRecordDiscriminatedUnion",
     "bufferResponse": true,
     "generateProtocolMethod": true,
     "generateConvenienceMethod": true,
     "crossLanguageDefinitionId": "Type.Property.AdditionalProperties.SpreadRecordDiscriminatedUnion.get",
     "decorators": []
    },
    {
     "$id": "723",
     "name": "put",
     "resourceName": "SpreadRecordDiscriminatedUnion",
     "doc": "Put operation",
     "accessibility": "public",
     "parameters": [
      {
       "$id": "724",
       "name": "contentType",
       "nameInRequest": "Content-Type",
       "doc": "Body parameter's content type. Known values are application/json",
       "type": {
        "$id": "725",
        "kind": "constant",
        "valueType": {
         "$id": "726",
         "kind": "string",
         "name": "string",
         "crossLanguageDefinitionId": "TypeSpec.string",
         "decorators": []
        },
        "value": "application/json",
        "decorators": []
       },
       "location": "Header",
       "isApiVersion": false,
       "isContentType": true,
       "isEndpoint": false,
       "explode": false,
       "isRequired": true,
       "kind": "Constant",
       "decorators": [],
       "skipUrlEncoding": false
      },
      {
       "$id": "727",
       "name": "body",
       "nameInRequest": "body",
       "doc": "body",
       "type": {
        "$ref": "49"
       },
       "location": "Body",
       "isApiVersion": false,
       "isContentType": false,
       "isEndpoint": false,
       "explode": false,
       "isRequired": true,
       "kind": "Method",
       "decorators": [],
       "skipUrlEncoding": false
      }
     ],
     "responses": [
      {
       "$id": "728",
       "statusCodes": [
        204
       ],
       "headers": [],
       "isErrorResponse": false
      }
     ],
     "httpMethod": "PUT",
     "uri": "{endpoint}",
     "path": "/type/property/additionalProperties/spreadRecordDiscriminatedUnion",
     "requestMediaTypes": [
      "application/json"
     ],
     "bufferResponse": true,
     "generateProtocolMethod": true,
     "generateConvenienceMethod": true,
     "crossLanguageDefinitionId": "Type.Property.AdditionalProperties.SpreadRecordDiscriminatedUnion.put",
     "decorators": []
    }
   ],
   "parent": "AdditionalPropertiesClient",
   "parameters": [
    {
     "$id": "729",
     "name": "endpoint",
     "nameInRequest": "endpoint",
     "doc": "Service host",
     "type": {
      "$id": "730",
      "kind": "url",
      "name": "url",
      "crossLanguageDefinitionId": "TypeSpec.url"
     },
     "location": "Uri",
     "isApiVersion": false,
     "isContentType": false,
     "isRequired": true,
     "isEndpoint": true,
     "skipUrlEncoding": false,
     "explode": false,
     "kind": "Client",
     "defaultValue": {
      "$id": "731",
      "type": {
       "$id": "732",
>>>>>>> 586a120e
       "kind": "string",
       "name": "string",
       "crossLanguageDefinitionId": "TypeSpec.string"
      },
      "value": "http://localhost:3000"
     }
    }
   ],
<<<<<<< HEAD
   "Decorators": [],
   "CrossLanguageDefinitionId": "Type.Property.AdditionalProperties.SpreadRecordUnion"
  },
  {
   "$id": "754",
   "Name": "SpreadRecordNonDiscriminatedUnion",
   "Namespace": "Type.Property.AdditionalProperties",
   "Operations": [
    {
     "$id": "755",
     "Name": "get",
     "ResourceName": "SpreadRecordNonDiscriminatedUnion",
     "Doc": "Get call",
     "Accessibility": "public",
     "Parameters": [
      {
       "$id": "756",
       "Name": "accept",
       "NameInRequest": "Accept",
       "Type": {
        "$id": "757",
        "kind": "constant",
        "valueType": {
         "$id": "758",
=======
   "decorators": [],
   "crossLanguageDefinitionId": "Type.Property.AdditionalProperties.SpreadRecordDiscriminatedUnion"
  },
  {
   "$id": "733",
   "name": "SpreadRecordNonDiscriminatedUnion",
   "namespace": "Type.Property.AdditionalProperties",
   "operations": [
    {
     "$id": "734",
     "name": "get",
     "resourceName": "SpreadRecordNonDiscriminatedUnion",
     "doc": "Get call",
     "accessibility": "public",
     "parameters": [
      {
       "$id": "735",
       "name": "accept",
       "nameInRequest": "Accept",
       "type": {
        "$id": "736",
        "kind": "constant",
        "valueType": {
         "$id": "737",
>>>>>>> 586a120e
         "kind": "string",
         "name": "string",
         "crossLanguageDefinitionId": "TypeSpec.string",
         "decorators": []
        },
        "value": "application/json",
        "decorators": []
       },
       "location": "Header",
       "isApiVersion": false,
       "isContentType": false,
       "isEndpoint": false,
       "explode": false,
       "isRequired": true,
       "kind": "Constant",
       "decorators": [],
       "skipUrlEncoding": false
      }
     ],
     "responses": [
      {
<<<<<<< HEAD
       "$id": "759",
       "StatusCodes": [
        200
       ],
       "BodyType": {
        "$ref": "48"
=======
       "$id": "738",
       "statusCodes": [
        200
       ],
       "bodyType": {
        "$ref": "38"
>>>>>>> 586a120e
       },
       "headers": [],
       "isErrorResponse": false,
       "contentTypes": [
        "application/json"
       ]
      }
     ],
     "httpMethod": "GET",
     "uri": "{endpoint}",
     "path": "/type/property/additionalProperties/spreadRecordNonDiscriminatedUnion",
     "bufferResponse": true,
     "generateProtocolMethod": true,
     "generateConvenienceMethod": true,
     "crossLanguageDefinitionId": "Type.Property.AdditionalProperties.SpreadRecordNonDiscriminatedUnion.get",
     "decorators": []
    },
    {
<<<<<<< HEAD
     "$id": "760",
     "Name": "put",
     "ResourceName": "SpreadRecordNonDiscriminatedUnion",
     "Doc": "Put operation",
     "Accessibility": "public",
     "Parameters": [
      {
       "$id": "761",
       "Name": "contentType",
       "NameInRequest": "Content-Type",
       "Doc": "Body parameter's content type. Known values are application/json",
       "Type": {
        "$id": "762",
        "kind": "constant",
        "valueType": {
         "$id": "763",
=======
     "$id": "739",
     "name": "put",
     "resourceName": "SpreadRecordNonDiscriminatedUnion",
     "doc": "Put operation",
     "accessibility": "public",
     "parameters": [
      {
       "$id": "740",
       "name": "contentType",
       "nameInRequest": "Content-Type",
       "doc": "Body parameter's content type. Known values are application/json",
       "type": {
        "$id": "741",
        "kind": "constant",
        "valueType": {
         "$id": "742",
>>>>>>> 586a120e
         "kind": "string",
         "name": "string",
         "crossLanguageDefinitionId": "TypeSpec.string",
         "decorators": []
        },
        "value": "application/json",
        "decorators": []
       },
       "location": "Header",
       "isApiVersion": false,
       "isContentType": true,
       "isEndpoint": false,
       "explode": false,
       "isRequired": true,
       "kind": "Constant",
       "decorators": [],
       "skipUrlEncoding": false
      },
      {
<<<<<<< HEAD
       "$id": "764",
       "Name": "body",
       "NameInRequest": "body",
       "Doc": "body",
       "Type": {
        "$ref": "48"
=======
       "$id": "743",
       "name": "body",
       "nameInRequest": "body",
       "doc": "body",
       "type": {
        "$ref": "38"
>>>>>>> 586a120e
       },
       "location": "Body",
       "isApiVersion": false,
       "isContentType": false,
       "isEndpoint": false,
       "explode": false,
       "isRequired": true,
       "kind": "Method",
       "decorators": [],
       "skipUrlEncoding": false
      }
     ],
     "responses": [
      {
<<<<<<< HEAD
       "$id": "765",
       "StatusCodes": [
=======
       "$id": "744",
       "statusCodes": [
>>>>>>> 586a120e
        204
       ],
       "headers": [],
       "isErrorResponse": false
      }
     ],
     "httpMethod": "PUT",
     "uri": "{endpoint}",
     "path": "/type/property/additionalProperties/spreadRecordNonDiscriminatedUnion",
     "requestMediaTypes": [
      "application/json"
     ],
     "bufferResponse": true,
     "generateProtocolMethod": true,
     "generateConvenienceMethod": true,
     "crossLanguageDefinitionId": "Type.Property.AdditionalProperties.SpreadRecordNonDiscriminatedUnion.put",
     "decorators": []
    }
   ],
<<<<<<< HEAD
   "Protocol": {
    "$id": "766"
   },
   "Parent": "AdditionalPropertiesClient",
   "Parameters": [
    {
     "$id": "767",
     "Name": "endpoint",
     "NameInRequest": "endpoint",
     "Doc": "Service host",
     "Type": {
      "$id": "768",
=======
   "parent": "AdditionalPropertiesClient",
   "parameters": [
    {
     "$id": "745",
     "name": "endpoint",
     "nameInRequest": "endpoint",
     "doc": "Service host",
     "type": {
      "$id": "746",
>>>>>>> 586a120e
      "kind": "url",
      "name": "url",
      "crossLanguageDefinitionId": "TypeSpec.url"
     },
<<<<<<< HEAD
     "Location": "Uri",
     "IsApiVersion": false,
     "IsResourceParameter": false,
     "IsContentType": false,
     "IsRequired": true,
     "IsEndpoint": true,
     "SkipUrlEncoding": false,
     "Explode": false,
     "Kind": "Client",
     "DefaultValue": {
      "$id": "769",
      "Type": {
       "$id": "770",
=======
     "location": "Uri",
     "isApiVersion": false,
     "isContentType": false,
     "isRequired": true,
     "isEndpoint": true,
     "skipUrlEncoding": false,
     "explode": false,
     "kind": "Client",
     "defaultValue": {
      "$id": "747",
      "type": {
       "$id": "748",
>>>>>>> 586a120e
       "kind": "string",
       "name": "string",
       "crossLanguageDefinitionId": "TypeSpec.string"
      },
      "value": "http://localhost:3000"
     }
    }
   ],
   "decorators": [],
   "crossLanguageDefinitionId": "Type.Property.AdditionalProperties.SpreadRecordNonDiscriminatedUnion"
  },
  {
<<<<<<< HEAD
   "$id": "771",
   "Name": "SpreadRecordNonDiscriminatedUnion2",
   "Namespace": "Type.Property.AdditionalProperties",
   "Operations": [
    {
     "$id": "772",
     "Name": "get",
     "ResourceName": "SpreadRecordNonDiscriminatedUnion2",
     "Doc": "Get call",
     "Accessibility": "public",
     "Parameters": [
      {
       "$id": "773",
       "Name": "accept",
       "NameInRequest": "Accept",
       "Type": {
        "$id": "774",
        "kind": "constant",
        "valueType": {
         "$id": "775",
=======
   "$id": "749",
   "name": "SpreadRecordNonDiscriminatedUnion2",
   "namespace": "Type.Property.AdditionalProperties",
   "operations": [
    {
     "$id": "750",
     "name": "get",
     "resourceName": "SpreadRecordNonDiscriminatedUnion2",
     "doc": "Get call",
     "accessibility": "public",
     "parameters": [
      {
       "$id": "751",
       "name": "accept",
       "nameInRequest": "Accept",
       "type": {
        "$id": "752",
        "kind": "constant",
        "valueType": {
         "$id": "753",
>>>>>>> 586a120e
         "kind": "string",
         "name": "string",
         "crossLanguageDefinitionId": "TypeSpec.string",
         "decorators": []
        },
        "value": "application/json",
        "decorators": []
       },
       "location": "Header",
       "isApiVersion": false,
       "isContentType": false,
       "isEndpoint": false,
       "explode": false,
       "isRequired": true,
       "kind": "Constant",
       "decorators": [],
       "skipUrlEncoding": false
      }
     ],
     "responses": [
      {
<<<<<<< HEAD
       "$id": "776",
       "StatusCodes": [
        200
       ],
       "BodyType": {
        "$ref": "42"
=======
       "$id": "754",
       "statusCodes": [
        200
       ],
       "bodyType": {
        "$ref": "32"
>>>>>>> 586a120e
       },
       "headers": [],
       "isErrorResponse": false,
       "contentTypes": [
        "application/json"
       ]
      }
     ],
     "httpMethod": "GET",
     "uri": "{endpoint}",
     "path": "/type/property/additionalProperties/spreadRecordNonDiscriminatedUnion2",
     "bufferResponse": true,
     "generateProtocolMethod": true,
     "generateConvenienceMethod": true,
     "crossLanguageDefinitionId": "Type.Property.AdditionalProperties.SpreadRecordNonDiscriminatedUnion2.get",
     "decorators": []
    },
    {
<<<<<<< HEAD
     "$id": "777",
     "Name": "put",
     "ResourceName": "SpreadRecordNonDiscriminatedUnion2",
     "Doc": "Put operation",
     "Accessibility": "public",
     "Parameters": [
      {
       "$id": "778",
       "Name": "contentType",
       "NameInRequest": "Content-Type",
       "Doc": "Body parameter's content type. Known values are application/json",
       "Type": {
        "$id": "779",
        "kind": "constant",
        "valueType": {
         "$id": "780",
=======
     "$id": "755",
     "name": "put",
     "resourceName": "SpreadRecordNonDiscriminatedUnion2",
     "doc": "Put operation",
     "accessibility": "public",
     "parameters": [
      {
       "$id": "756",
       "name": "contentType",
       "nameInRequest": "Content-Type",
       "doc": "Body parameter's content type. Known values are application/json",
       "type": {
        "$id": "757",
        "kind": "constant",
        "valueType": {
         "$id": "758",
>>>>>>> 586a120e
         "kind": "string",
         "name": "string",
         "crossLanguageDefinitionId": "TypeSpec.string",
         "decorators": []
        },
        "value": "application/json",
        "decorators": []
       },
       "location": "Header",
       "isApiVersion": false,
       "isContentType": true,
       "isEndpoint": false,
       "explode": false,
       "isRequired": true,
       "kind": "Constant",
       "decorators": [],
       "skipUrlEncoding": false
      },
      {
<<<<<<< HEAD
       "$id": "781",
       "Name": "body",
       "NameInRequest": "body",
       "Doc": "body",
       "Type": {
        "$ref": "42"
=======
       "$id": "759",
       "name": "body",
       "nameInRequest": "body",
       "doc": "body",
       "type": {
        "$ref": "32"
>>>>>>> 586a120e
       },
       "location": "Body",
       "isApiVersion": false,
       "isContentType": false,
       "isEndpoint": false,
       "explode": false,
       "isRequired": true,
       "kind": "Method",
       "decorators": [],
       "skipUrlEncoding": false
      }
     ],
     "responses": [
      {
<<<<<<< HEAD
       "$id": "782",
       "StatusCodes": [
=======
       "$id": "760",
       "statusCodes": [
>>>>>>> 586a120e
        204
       ],
       "headers": [],
       "isErrorResponse": false
      }
     ],
     "httpMethod": "PUT",
     "uri": "{endpoint}",
     "path": "/type/property/additionalProperties/spreadRecordNonDiscriminatedUnion2",
     "requestMediaTypes": [
      "application/json"
     ],
     "bufferResponse": true,
     "generateProtocolMethod": true,
     "generateConvenienceMethod": true,
     "crossLanguageDefinitionId": "Type.Property.AdditionalProperties.SpreadRecordNonDiscriminatedUnion2.put",
     "decorators": []
    }
   ],
<<<<<<< HEAD
   "Protocol": {
    "$id": "783"
   },
   "Parent": "AdditionalPropertiesClient",
   "Parameters": [
    {
     "$id": "784",
     "Name": "endpoint",
     "NameInRequest": "endpoint",
     "Doc": "Service host",
     "Type": {
      "$id": "785",
=======
   "parent": "AdditionalPropertiesClient",
   "parameters": [
    {
     "$id": "761",
     "name": "endpoint",
     "nameInRequest": "endpoint",
     "doc": "Service host",
     "type": {
      "$id": "762",
>>>>>>> 586a120e
      "kind": "url",
      "name": "url",
      "crossLanguageDefinitionId": "TypeSpec.url"
     },
<<<<<<< HEAD
     "Location": "Uri",
     "IsApiVersion": false,
     "IsResourceParameter": false,
     "IsContentType": false,
     "IsRequired": true,
     "IsEndpoint": true,
     "SkipUrlEncoding": false,
     "Explode": false,
     "Kind": "Client",
     "DefaultValue": {
      "$id": "786",
      "Type": {
       "$id": "787",
=======
     "location": "Uri",
     "isApiVersion": false,
     "isContentType": false,
     "isRequired": true,
     "isEndpoint": true,
     "skipUrlEncoding": false,
     "explode": false,
     "kind": "Client",
     "defaultValue": {
      "$id": "763",
      "type": {
       "$id": "764",
>>>>>>> 586a120e
       "kind": "string",
       "name": "string",
       "crossLanguageDefinitionId": "TypeSpec.string"
      },
      "value": "http://localhost:3000"
     }
    }
   ],
   "decorators": [],
   "crossLanguageDefinitionId": "Type.Property.AdditionalProperties.SpreadRecordNonDiscriminatedUnion2"
  },
  {
<<<<<<< HEAD
   "$id": "788",
   "Name": "SpreadRecordNonDiscriminatedUnion3",
   "Namespace": "Type.Property.AdditionalProperties",
   "Operations": [
    {
     "$id": "789",
     "Name": "get",
     "ResourceName": "SpreadRecordNonDiscriminatedUnion3",
     "Doc": "Get call",
     "Accessibility": "public",
     "Parameters": [
      {
       "$id": "790",
       "Name": "accept",
       "NameInRequest": "Accept",
       "Type": {
        "$id": "791",
        "kind": "constant",
        "valueType": {
         "$id": "792",
=======
   "$id": "765",
   "name": "SpreadRecordNonDiscriminatedUnion3",
   "namespace": "Type.Property.AdditionalProperties",
   "operations": [
    {
     "$id": "766",
     "name": "get",
     "resourceName": "SpreadRecordNonDiscriminatedUnion3",
     "doc": "Get call",
     "accessibility": "public",
     "parameters": [
      {
       "$id": "767",
       "name": "accept",
       "nameInRequest": "Accept",
       "type": {
        "$id": "768",
        "kind": "constant",
        "valueType": {
         "$id": "769",
>>>>>>> 586a120e
         "kind": "string",
         "name": "string",
         "crossLanguageDefinitionId": "TypeSpec.string",
         "decorators": []
        },
        "value": "application/json",
        "decorators": []
       },
       "location": "Header",
       "isApiVersion": false,
       "isContentType": false,
       "isEndpoint": false,
       "explode": false,
       "isRequired": true,
       "kind": "Constant",
       "decorators": [],
       "skipUrlEncoding": false
      }
     ],
     "responses": [
      {
<<<<<<< HEAD
       "$id": "793",
       "StatusCodes": [
        200
       ],
       "BodyType": {
        "$ref": "11"
=======
       "$id": "770",
       "statusCodes": [
        200
       ],
       "bodyType": {
        "$ref": "5"
>>>>>>> 586a120e
       },
       "headers": [],
       "isErrorResponse": false,
       "contentTypes": [
        "application/json"
       ]
      }
     ],
     "httpMethod": "GET",
     "uri": "{endpoint}",
     "path": "/type/property/additionalProperties/spreadRecordNonDiscriminatedUnion3",
     "bufferResponse": true,
     "generateProtocolMethod": true,
     "generateConvenienceMethod": true,
     "crossLanguageDefinitionId": "Type.Property.AdditionalProperties.SpreadRecordNonDiscriminatedUnion3.get",
     "decorators": []
    },
    {
<<<<<<< HEAD
     "$id": "794",
     "Name": "put",
     "ResourceName": "SpreadRecordNonDiscriminatedUnion3",
     "Doc": "Put operation",
     "Accessibility": "public",
     "Parameters": [
      {
       "$id": "795",
       "Name": "contentType",
       "NameInRequest": "Content-Type",
       "Doc": "Body parameter's content type. Known values are application/json",
       "Type": {
        "$id": "796",
        "kind": "constant",
        "valueType": {
         "$id": "797",
=======
     "$id": "771",
     "name": "put",
     "resourceName": "SpreadRecordNonDiscriminatedUnion3",
     "doc": "Put operation",
     "accessibility": "public",
     "parameters": [
      {
       "$id": "772",
       "name": "contentType",
       "nameInRequest": "Content-Type",
       "doc": "Body parameter's content type. Known values are application/json",
       "type": {
        "$id": "773",
        "kind": "constant",
        "valueType": {
         "$id": "774",
>>>>>>> 586a120e
         "kind": "string",
         "name": "string",
         "crossLanguageDefinitionId": "TypeSpec.string",
         "decorators": []
        },
        "value": "application/json",
        "decorators": []
       },
       "location": "Header",
       "isApiVersion": false,
       "isContentType": true,
       "isEndpoint": false,
       "explode": false,
       "isRequired": true,
       "kind": "Constant",
       "decorators": [],
       "skipUrlEncoding": false
      },
      {
<<<<<<< HEAD
       "$id": "798",
       "Name": "body",
       "NameInRequest": "body",
       "Doc": "body",
       "Type": {
        "$ref": "11"
=======
       "$id": "775",
       "name": "body",
       "nameInRequest": "body",
       "doc": "body",
       "type": {
        "$ref": "5"
>>>>>>> 586a120e
       },
       "location": "Body",
       "isApiVersion": false,
       "isContentType": false,
       "isEndpoint": false,
       "explode": false,
       "isRequired": true,
       "kind": "Method",
       "decorators": [],
       "skipUrlEncoding": false
      }
     ],
     "responses": [
      {
<<<<<<< HEAD
       "$id": "799",
       "StatusCodes": [
=======
       "$id": "776",
       "statusCodes": [
>>>>>>> 586a120e
        204
       ],
       "headers": [],
       "isErrorResponse": false
      }
     ],
     "httpMethod": "PUT",
     "uri": "{endpoint}",
     "path": "/type/property/additionalProperties/spreadRecordNonDiscriminatedUnion3",
     "requestMediaTypes": [
      "application/json"
     ],
     "bufferResponse": true,
     "generateProtocolMethod": true,
     "generateConvenienceMethod": true,
     "crossLanguageDefinitionId": "Type.Property.AdditionalProperties.SpreadRecordNonDiscriminatedUnion3.put",
     "decorators": []
    }
   ],
<<<<<<< HEAD
   "Protocol": {
    "$id": "800"
   },
   "Parent": "AdditionalPropertiesClient",
   "Parameters": [
    {
     "$id": "801",
     "Name": "endpoint",
     "NameInRequest": "endpoint",
     "Doc": "Service host",
     "Type": {
      "$id": "802",
=======
   "parent": "AdditionalPropertiesClient",
   "parameters": [
    {
     "$id": "777",
     "name": "endpoint",
     "nameInRequest": "endpoint",
     "doc": "Service host",
     "type": {
      "$id": "778",
>>>>>>> 586a120e
      "kind": "url",
      "name": "url",
      "crossLanguageDefinitionId": "TypeSpec.url"
     },
<<<<<<< HEAD
     "Location": "Uri",
     "IsApiVersion": false,
     "IsResourceParameter": false,
     "IsContentType": false,
     "IsRequired": true,
     "IsEndpoint": true,
     "SkipUrlEncoding": false,
     "Explode": false,
     "Kind": "Client",
     "DefaultValue": {
      "$id": "803",
      "Type": {
       "$id": "804",
=======
     "location": "Uri",
     "isApiVersion": false,
     "isContentType": false,
     "isRequired": true,
     "isEndpoint": true,
     "skipUrlEncoding": false,
     "explode": false,
     "kind": "Client",
     "defaultValue": {
      "$id": "779",
      "type": {
       "$id": "780",
>>>>>>> 586a120e
       "kind": "string",
       "name": "string",
       "crossLanguageDefinitionId": "TypeSpec.string"
      },
      "value": "http://localhost:3000"
     }
    }
   ],
   "decorators": [],
   "crossLanguageDefinitionId": "Type.Property.AdditionalProperties.SpreadRecordNonDiscriminatedUnion3"
  }
 ]
}<|MERGE_RESOLUTION|>--- conflicted
+++ resolved
@@ -2164,7903 +2164,19 @@
  ],
  "clients": [
   {
-<<<<<<< HEAD
    "$id": "272",
-   "Name": "AdditionalPropertiesClient",
-   "Namespace": "Type.Property.AdditionalProperties",
-   "Doc": "Tests for additional properties of models",
-   "Operations": [],
-   "Protocol": {
-    "$id": "273"
-   },
-   "Parameters": [
-    {
-     "$id": "274",
-     "Name": "endpoint",
-     "NameInRequest": "endpoint",
-     "Doc": "Service host",
-     "Type": {
-      "$id": "275",
-=======
-   "$id": "264",
    "name": "AdditionalPropertiesClient",
    "namespace": "Type.Property.AdditionalProperties",
    "doc": "Tests for additional properties of models",
    "operations": [],
    "parameters": [
     {
-     "$id": "265",
+     "$id": "273",
      "name": "endpoint",
      "nameInRequest": "endpoint",
      "doc": "Service host",
      "type": {
-      "$id": "266",
->>>>>>> 586a120e
-      "kind": "url",
-      "name": "url",
-      "crossLanguageDefinitionId": "TypeSpec.url"
-     },
-<<<<<<< HEAD
-     "Location": "Uri",
-     "IsApiVersion": false,
-     "IsResourceParameter": false,
-     "IsContentType": false,
-     "IsRequired": true,
-     "IsEndpoint": true,
-     "SkipUrlEncoding": false,
-     "Explode": false,
-     "Kind": "Client",
-     "DefaultValue": {
-      "$id": "276",
-      "Type": {
-       "$id": "277",
-=======
-     "location": "Uri",
-     "isApiVersion": false,
-     "isContentType": false,
-     "isRequired": true,
-     "isEndpoint": true,
-     "skipUrlEncoding": false,
-     "explode": false,
-     "kind": "Client",
-     "defaultValue": {
-      "$id": "267",
-      "type": {
-       "$id": "268",
->>>>>>> 586a120e
-       "kind": "string",
-       "name": "string",
-       "crossLanguageDefinitionId": "TypeSpec.string"
-      },
-      "value": "http://localhost:3000"
-     }
-    }
-   ],
-   "decorators": [],
-   "crossLanguageDefinitionId": "Type.Property.AdditionalProperties"
-  },
-  {
-<<<<<<< HEAD
-   "$id": "278",
-   "Name": "ExtendsUnknown",
-   "Namespace": "Type.Property.AdditionalProperties",
-   "Operations": [
-    {
-     "$id": "279",
-     "Name": "get",
-     "ResourceName": "ExtendsUnknown",
-     "Doc": "Get call",
-     "Accessibility": "public",
-     "Parameters": [
-      {
-       "$id": "280",
-       "Name": "accept",
-       "NameInRequest": "Accept",
-       "Type": {
-        "$id": "281",
-        "kind": "constant",
-        "valueType": {
-         "$id": "282",
-=======
-   "$id": "269",
-   "name": "ExtendsUnknown",
-   "namespace": "Type.Property.AdditionalProperties",
-   "operations": [
-    {
-     "$id": "270",
-     "name": "get",
-     "resourceName": "ExtendsUnknown",
-     "doc": "Get call",
-     "accessibility": "public",
-     "parameters": [
-      {
-       "$id": "271",
-       "name": "accept",
-       "nameInRequest": "Accept",
-       "type": {
-        "$id": "272",
-        "kind": "constant",
-        "valueType": {
-         "$id": "273",
->>>>>>> 586a120e
-         "kind": "string",
-         "name": "string",
-         "crossLanguageDefinitionId": "TypeSpec.string",
-         "decorators": []
-        },
-        "value": "application/json",
-        "decorators": []
-       },
-       "location": "Header",
-       "isApiVersion": false,
-       "isContentType": false,
-       "isEndpoint": false,
-       "explode": false,
-       "isRequired": true,
-       "kind": "Constant",
-       "decorators": [],
-       "skipUrlEncoding": false
-      }
-     ],
-     "responses": [
-      {
-<<<<<<< HEAD
-       "$id": "283",
-       "StatusCodes": [
-        200
-       ],
-       "BodyType": {
-        "$ref": "258"
-=======
-       "$id": "274",
-       "statusCodes": [
-        200
-       ],
-       "bodyType": {
-        "$ref": "250"
->>>>>>> 586a120e
-       },
-       "headers": [],
-       "isErrorResponse": false,
-       "contentTypes": [
-        "application/json"
-       ]
-      }
-     ],
-     "httpMethod": "GET",
-     "uri": "{endpoint}",
-     "path": "/type/property/additionalProperties/extendsRecordUnknown",
-     "bufferResponse": true,
-     "generateProtocolMethod": true,
-     "generateConvenienceMethod": true,
-     "crossLanguageDefinitionId": "Type.Property.AdditionalProperties.ExtendsUnknown.get",
-     "decorators": []
-    },
-    {
-<<<<<<< HEAD
-     "$id": "284",
-     "Name": "put",
-     "ResourceName": "ExtendsUnknown",
-     "Doc": "Put operation",
-     "Accessibility": "public",
-     "Parameters": [
-      {
-       "$id": "285",
-       "Name": "contentType",
-       "NameInRequest": "Content-Type",
-       "Doc": "Body parameter's content type. Known values are application/json",
-       "Type": {
-        "$id": "286",
-        "kind": "constant",
-        "valueType": {
-         "$id": "287",
-=======
-     "$id": "275",
-     "name": "put",
-     "resourceName": "ExtendsUnknown",
-     "doc": "Put operation",
-     "accessibility": "public",
-     "parameters": [
-      {
-       "$id": "276",
-       "name": "contentType",
-       "nameInRequest": "Content-Type",
-       "doc": "Body parameter's content type. Known values are application/json",
-       "type": {
-        "$id": "277",
-        "kind": "constant",
-        "valueType": {
-         "$id": "278",
->>>>>>> 586a120e
-         "kind": "string",
-         "name": "string",
-         "crossLanguageDefinitionId": "TypeSpec.string",
-         "decorators": []
-        },
-        "value": "application/json",
-        "decorators": []
-       },
-       "location": "Header",
-       "isApiVersion": false,
-       "isContentType": true,
-       "isEndpoint": false,
-       "explode": false,
-       "isRequired": true,
-       "kind": "Constant",
-       "decorators": [],
-       "skipUrlEncoding": false
-      },
-      {
-<<<<<<< HEAD
-       "$id": "288",
-       "Name": "body",
-       "NameInRequest": "body",
-       "Doc": "body",
-       "Type": {
-        "$ref": "258"
-=======
-       "$id": "279",
-       "name": "body",
-       "nameInRequest": "body",
-       "doc": "body",
-       "type": {
-        "$ref": "250"
->>>>>>> 586a120e
-       },
-       "location": "Body",
-       "isApiVersion": false,
-       "isContentType": false,
-       "isEndpoint": false,
-       "explode": false,
-       "isRequired": true,
-       "kind": "Method",
-       "decorators": [],
-       "skipUrlEncoding": false
-      }
-     ],
-     "responses": [
-      {
-<<<<<<< HEAD
-       "$id": "289",
-       "StatusCodes": [
-=======
-       "$id": "280",
-       "statusCodes": [
->>>>>>> 586a120e
-        204
-       ],
-       "headers": [],
-       "isErrorResponse": false
-      }
-     ],
-     "httpMethod": "PUT",
-     "uri": "{endpoint}",
-     "path": "/type/property/additionalProperties/extendsRecordUnknown",
-     "requestMediaTypes": [
-      "application/json"
-     ],
-     "bufferResponse": true,
-     "generateProtocolMethod": true,
-     "generateConvenienceMethod": true,
-     "crossLanguageDefinitionId": "Type.Property.AdditionalProperties.ExtendsUnknown.put",
-     "decorators": []
-    }
-   ],
-<<<<<<< HEAD
-   "Protocol": {
-    "$id": "290"
-   },
-   "Parent": "AdditionalPropertiesClient",
-   "Parameters": [
-    {
-     "$id": "291",
-     "Name": "endpoint",
-     "NameInRequest": "endpoint",
-     "Doc": "Service host",
-     "Type": {
-      "$id": "292",
-=======
-   "parent": "AdditionalPropertiesClient",
-   "parameters": [
-    {
-     "$id": "281",
-     "name": "endpoint",
-     "nameInRequest": "endpoint",
-     "doc": "Service host",
-     "type": {
-      "$id": "282",
->>>>>>> 586a120e
-      "kind": "url",
-      "name": "url",
-      "crossLanguageDefinitionId": "TypeSpec.url"
-     },
-<<<<<<< HEAD
-     "Location": "Uri",
-     "IsApiVersion": false,
-     "IsResourceParameter": false,
-     "IsContentType": false,
-     "IsRequired": true,
-     "IsEndpoint": true,
-     "SkipUrlEncoding": false,
-     "Explode": false,
-     "Kind": "Client",
-     "DefaultValue": {
-      "$id": "293",
-      "Type": {
-       "$id": "294",
-=======
-     "location": "Uri",
-     "isApiVersion": false,
-     "isContentType": false,
-     "isRequired": true,
-     "isEndpoint": true,
-     "skipUrlEncoding": false,
-     "explode": false,
-     "kind": "Client",
-     "defaultValue": {
-      "$id": "283",
-      "type": {
-       "$id": "284",
->>>>>>> 586a120e
-       "kind": "string",
-       "name": "string",
-       "crossLanguageDefinitionId": "TypeSpec.string"
-      },
-      "value": "http://localhost:3000"
-     }
-    }
-   ],
-   "decorators": [],
-   "crossLanguageDefinitionId": "Type.Property.AdditionalProperties.ExtendsUnknown"
-  },
-  {
-<<<<<<< HEAD
-   "$id": "295",
-   "Name": "ExtendsUnknownDerived",
-   "Namespace": "Type.Property.AdditionalProperties",
-   "Operations": [
-    {
-     "$id": "296",
-     "Name": "get",
-     "ResourceName": "ExtendsUnknownDerived",
-     "Doc": "Get call",
-     "Accessibility": "public",
-     "Parameters": [
-      {
-       "$id": "297",
-       "Name": "accept",
-       "NameInRequest": "Accept",
-       "Type": {
-        "$id": "298",
-        "kind": "constant",
-        "valueType": {
-         "$id": "299",
-=======
-   "$id": "285",
-   "name": "ExtendsUnknownDerived",
-   "namespace": "Type.Property.AdditionalProperties",
-   "operations": [
-    {
-     "$id": "286",
-     "name": "get",
-     "resourceName": "ExtendsUnknownDerived",
-     "doc": "Get call",
-     "accessibility": "public",
-     "parameters": [
-      {
-       "$id": "287",
-       "name": "accept",
-       "nameInRequest": "Accept",
-       "type": {
-        "$id": "288",
-        "kind": "constant",
-        "valueType": {
-         "$id": "289",
->>>>>>> 586a120e
-         "kind": "string",
-         "name": "string",
-         "crossLanguageDefinitionId": "TypeSpec.string",
-         "decorators": []
-        },
-        "value": "application/json",
-        "decorators": []
-       },
-       "location": "Header",
-       "isApiVersion": false,
-       "isContentType": false,
-       "isEndpoint": false,
-       "explode": false,
-       "isRequired": true,
-       "kind": "Constant",
-       "decorators": [],
-       "skipUrlEncoding": false
-      }
-     ],
-     "responses": [
-      {
-<<<<<<< HEAD
-       "$id": "300",
-       "StatusCodes": [
-        200
-       ],
-       "BodyType": {
-        "$ref": "257"
-=======
-       "$id": "290",
-       "statusCodes": [
-        200
-       ],
-       "bodyType": {
-        "$ref": "249"
->>>>>>> 586a120e
-       },
-       "headers": [],
-       "isErrorResponse": false,
-       "contentTypes": [
-        "application/json"
-       ]
-      }
-     ],
-     "httpMethod": "GET",
-     "uri": "{endpoint}",
-     "path": "/type/property/additionalProperties/extendsRecordUnknownDerived",
-     "bufferResponse": true,
-     "generateProtocolMethod": true,
-     "generateConvenienceMethod": true,
-     "crossLanguageDefinitionId": "Type.Property.AdditionalProperties.ExtendsUnknownDerived.get",
-     "decorators": []
-    },
-    {
-<<<<<<< HEAD
-     "$id": "301",
-     "Name": "put",
-     "ResourceName": "ExtendsUnknownDerived",
-     "Doc": "Put operation",
-     "Accessibility": "public",
-     "Parameters": [
-      {
-       "$id": "302",
-       "Name": "contentType",
-       "NameInRequest": "Content-Type",
-       "Doc": "Body parameter's content type. Known values are application/json",
-       "Type": {
-        "$id": "303",
-        "kind": "constant",
-        "valueType": {
-         "$id": "304",
-=======
-     "$id": "291",
-     "name": "put",
-     "resourceName": "ExtendsUnknownDerived",
-     "doc": "Put operation",
-     "accessibility": "public",
-     "parameters": [
-      {
-       "$id": "292",
-       "name": "contentType",
-       "nameInRequest": "Content-Type",
-       "doc": "Body parameter's content type. Known values are application/json",
-       "type": {
-        "$id": "293",
-        "kind": "constant",
-        "valueType": {
-         "$id": "294",
->>>>>>> 586a120e
-         "kind": "string",
-         "name": "string",
-         "crossLanguageDefinitionId": "TypeSpec.string",
-         "decorators": []
-        },
-        "value": "application/json",
-        "decorators": []
-       },
-       "location": "Header",
-       "isApiVersion": false,
-       "isContentType": true,
-       "isEndpoint": false,
-       "explode": false,
-       "isRequired": true,
-       "kind": "Constant",
-       "decorators": [],
-       "skipUrlEncoding": false
-      },
-      {
-<<<<<<< HEAD
-       "$id": "305",
-       "Name": "body",
-       "NameInRequest": "body",
-       "Doc": "body",
-       "Type": {
-        "$ref": "257"
-=======
-       "$id": "295",
-       "name": "body",
-       "nameInRequest": "body",
-       "doc": "body",
-       "type": {
-        "$ref": "249"
->>>>>>> 586a120e
-       },
-       "location": "Body",
-       "isApiVersion": false,
-       "isContentType": false,
-       "isEndpoint": false,
-       "explode": false,
-       "isRequired": true,
-       "kind": "Method",
-       "decorators": [],
-       "skipUrlEncoding": false
-      }
-     ],
-     "responses": [
-      {
-<<<<<<< HEAD
-       "$id": "306",
-       "StatusCodes": [
-=======
-       "$id": "296",
-       "statusCodes": [
->>>>>>> 586a120e
-        204
-       ],
-       "headers": [],
-       "isErrorResponse": false
-      }
-     ],
-     "httpMethod": "PUT",
-     "uri": "{endpoint}",
-     "path": "/type/property/additionalProperties/extendsRecordUnknownDerived",
-     "requestMediaTypes": [
-      "application/json"
-     ],
-     "bufferResponse": true,
-     "generateProtocolMethod": true,
-     "generateConvenienceMethod": true,
-     "crossLanguageDefinitionId": "Type.Property.AdditionalProperties.ExtendsUnknownDerived.put",
-     "decorators": []
-    }
-   ],
-<<<<<<< HEAD
-   "Protocol": {
-    "$id": "307"
-   },
-   "Parent": "AdditionalPropertiesClient",
-   "Parameters": [
-    {
-     "$id": "308",
-     "Name": "endpoint",
-     "NameInRequest": "endpoint",
-     "Doc": "Service host",
-     "Type": {
-      "$id": "309",
-=======
-   "parent": "AdditionalPropertiesClient",
-   "parameters": [
-    {
-     "$id": "297",
-     "name": "endpoint",
-     "nameInRequest": "endpoint",
-     "doc": "Service host",
-     "type": {
-      "$id": "298",
->>>>>>> 586a120e
-      "kind": "url",
-      "name": "url",
-      "crossLanguageDefinitionId": "TypeSpec.url"
-     },
-<<<<<<< HEAD
-     "Location": "Uri",
-     "IsApiVersion": false,
-     "IsResourceParameter": false,
-     "IsContentType": false,
-     "IsRequired": true,
-     "IsEndpoint": true,
-     "SkipUrlEncoding": false,
-     "Explode": false,
-     "Kind": "Client",
-     "DefaultValue": {
-      "$id": "310",
-      "Type": {
-       "$id": "311",
-=======
-     "location": "Uri",
-     "isApiVersion": false,
-     "isContentType": false,
-     "isRequired": true,
-     "isEndpoint": true,
-     "skipUrlEncoding": false,
-     "explode": false,
-     "kind": "Client",
-     "defaultValue": {
-      "$id": "299",
-      "type": {
-       "$id": "300",
->>>>>>> 586a120e
-       "kind": "string",
-       "name": "string",
-       "crossLanguageDefinitionId": "TypeSpec.string"
-      },
-      "value": "http://localhost:3000"
-     }
-    }
-   ],
-   "decorators": [],
-   "crossLanguageDefinitionId": "Type.Property.AdditionalProperties.ExtendsUnknownDerived"
-  },
-  {
-<<<<<<< HEAD
-   "$id": "312",
-   "Name": "ExtendsUnknownDiscriminated",
-   "Namespace": "Type.Property.AdditionalProperties",
-   "Operations": [
-    {
-     "$id": "313",
-     "Name": "get",
-     "ResourceName": "ExtendsUnknownDiscriminated",
-     "Doc": "Get call",
-     "Accessibility": "public",
-     "Parameters": [
-      {
-       "$id": "314",
-       "Name": "accept",
-       "NameInRequest": "Accept",
-       "Type": {
-        "$id": "315",
-        "kind": "constant",
-        "valueType": {
-         "$id": "316",
-=======
-   "$id": "301",
-   "name": "ExtendsUnknownDiscriminated",
-   "namespace": "Type.Property.AdditionalProperties",
-   "operations": [
-    {
-     "$id": "302",
-     "name": "get",
-     "resourceName": "ExtendsUnknownDiscriminated",
-     "doc": "Get call",
-     "accessibility": "public",
-     "parameters": [
-      {
-       "$id": "303",
-       "name": "accept",
-       "nameInRequest": "Accept",
-       "type": {
-        "$id": "304",
-        "kind": "constant",
-        "valueType": {
-         "$id": "305",
->>>>>>> 586a120e
-         "kind": "string",
-         "name": "string",
-         "crossLanguageDefinitionId": "TypeSpec.string",
-         "decorators": []
-        },
-        "value": "application/json",
-        "decorators": []
-       },
-       "location": "Header",
-       "isApiVersion": false,
-       "isContentType": false,
-       "isEndpoint": false,
-       "explode": false,
-       "isRequired": true,
-       "kind": "Constant",
-       "decorators": [],
-       "skipUrlEncoding": false
-      }
-     ],
-     "responses": [
-      {
-<<<<<<< HEAD
-       "$id": "317",
-       "StatusCodes": [
-        200
-       ],
-       "BodyType": {
-        "$ref": "232"
-=======
-       "$id": "306",
-       "statusCodes": [
-        200
-       ],
-       "bodyType": {
-        "$ref": "224"
->>>>>>> 586a120e
-       },
-       "headers": [],
-       "isErrorResponse": false,
-       "contentTypes": [
-        "application/json"
-       ]
-      }
-     ],
-     "httpMethod": "GET",
-     "uri": "{endpoint}",
-     "path": "/type/property/additionalProperties/extendsUnknownDiscriminated",
-     "bufferResponse": true,
-     "generateProtocolMethod": true,
-     "generateConvenienceMethod": true,
-     "crossLanguageDefinitionId": "Type.Property.AdditionalProperties.ExtendsUnknownDiscriminated.get",
-     "decorators": []
-    },
-    {
-<<<<<<< HEAD
-     "$id": "318",
-     "Name": "put",
-     "ResourceName": "ExtendsUnknownDiscriminated",
-     "Doc": "Put operation",
-     "Accessibility": "public",
-     "Parameters": [
-      {
-       "$id": "319",
-       "Name": "contentType",
-       "NameInRequest": "Content-Type",
-       "Doc": "Body parameter's content type. Known values are application/json",
-       "Type": {
-        "$id": "320",
-        "kind": "constant",
-        "valueType": {
-         "$id": "321",
-=======
-     "$id": "307",
-     "name": "put",
-     "resourceName": "ExtendsUnknownDiscriminated",
-     "doc": "Put operation",
-     "accessibility": "public",
-     "parameters": [
-      {
-       "$id": "308",
-       "name": "contentType",
-       "nameInRequest": "Content-Type",
-       "doc": "Body parameter's content type. Known values are application/json",
-       "type": {
-        "$id": "309",
-        "kind": "constant",
-        "valueType": {
-         "$id": "310",
->>>>>>> 586a120e
-         "kind": "string",
-         "name": "string",
-         "crossLanguageDefinitionId": "TypeSpec.string",
-         "decorators": []
-        },
-        "value": "application/json",
-        "decorators": []
-       },
-       "location": "Header",
-       "isApiVersion": false,
-       "isContentType": true,
-       "isEndpoint": false,
-       "explode": false,
-       "isRequired": true,
-       "kind": "Constant",
-       "decorators": [],
-       "skipUrlEncoding": false
-      },
-      {
-<<<<<<< HEAD
-       "$id": "322",
-       "Name": "body",
-       "NameInRequest": "body",
-       "Doc": "body",
-       "Type": {
-        "$ref": "232"
-=======
-       "$id": "311",
-       "name": "body",
-       "nameInRequest": "body",
-       "doc": "body",
-       "type": {
-        "$ref": "224"
->>>>>>> 586a120e
-       },
-       "location": "Body",
-       "isApiVersion": false,
-       "isContentType": false,
-       "isEndpoint": false,
-       "explode": false,
-       "isRequired": true,
-       "kind": "Method",
-       "decorators": [],
-       "skipUrlEncoding": false
-      }
-     ],
-     "responses": [
-      {
-<<<<<<< HEAD
-       "$id": "323",
-       "StatusCodes": [
-=======
-       "$id": "312",
-       "statusCodes": [
->>>>>>> 586a120e
-        204
-       ],
-       "headers": [],
-       "isErrorResponse": false
-      }
-     ],
-     "httpMethod": "PUT",
-     "uri": "{endpoint}",
-     "path": "/type/property/additionalProperties/extendsUnknownDiscriminated",
-     "requestMediaTypes": [
-      "application/json"
-     ],
-     "bufferResponse": true,
-     "generateProtocolMethod": true,
-     "generateConvenienceMethod": true,
-     "crossLanguageDefinitionId": "Type.Property.AdditionalProperties.ExtendsUnknownDiscriminated.put",
-     "decorators": []
-    }
-   ],
-<<<<<<< HEAD
-   "Protocol": {
-    "$id": "324"
-   },
-   "Parent": "AdditionalPropertiesClient",
-   "Parameters": [
-    {
-     "$id": "325",
-     "Name": "endpoint",
-     "NameInRequest": "endpoint",
-     "Doc": "Service host",
-     "Type": {
-      "$id": "326",
-=======
-   "parent": "AdditionalPropertiesClient",
-   "parameters": [
-    {
-     "$id": "313",
-     "name": "endpoint",
-     "nameInRequest": "endpoint",
-     "doc": "Service host",
-     "type": {
-      "$id": "314",
->>>>>>> 586a120e
-      "kind": "url",
-      "name": "url",
-      "crossLanguageDefinitionId": "TypeSpec.url"
-     },
-<<<<<<< HEAD
-     "Location": "Uri",
-     "IsApiVersion": false,
-     "IsResourceParameter": false,
-     "IsContentType": false,
-     "IsRequired": true,
-     "IsEndpoint": true,
-     "SkipUrlEncoding": false,
-     "Explode": false,
-     "Kind": "Client",
-     "DefaultValue": {
-      "$id": "327",
-      "Type": {
-       "$id": "328",
-=======
-     "location": "Uri",
-     "isApiVersion": false,
-     "isContentType": false,
-     "isRequired": true,
-     "isEndpoint": true,
-     "skipUrlEncoding": false,
-     "explode": false,
-     "kind": "Client",
-     "defaultValue": {
-      "$id": "315",
-      "type": {
-       "$id": "316",
->>>>>>> 586a120e
-       "kind": "string",
-       "name": "string",
-       "crossLanguageDefinitionId": "TypeSpec.string"
-      },
-      "value": "http://localhost:3000"
-     }
-    }
-   ],
-   "decorators": [],
-   "crossLanguageDefinitionId": "Type.Property.AdditionalProperties.ExtendsUnknownDiscriminated"
-  },
-  {
-<<<<<<< HEAD
-   "$id": "329",
-   "Name": "IsUnknown",
-   "Namespace": "Type.Property.AdditionalProperties",
-   "Operations": [
-    {
-     "$id": "330",
-     "Name": "get",
-     "ResourceName": "IsUnknown",
-     "Doc": "Get call",
-     "Accessibility": "public",
-     "Parameters": [
-      {
-       "$id": "331",
-       "Name": "accept",
-       "NameInRequest": "Accept",
-       "Type": {
-        "$id": "332",
-        "kind": "constant",
-        "valueType": {
-         "$id": "333",
-=======
-   "$id": "317",
-   "name": "IsUnknown",
-   "namespace": "Type.Property.AdditionalProperties",
-   "operations": [
-    {
-     "$id": "318",
-     "name": "get",
-     "resourceName": "IsUnknown",
-     "doc": "Get call",
-     "accessibility": "public",
-     "parameters": [
-      {
-       "$id": "319",
-       "name": "accept",
-       "nameInRequest": "Accept",
-       "type": {
-        "$id": "320",
-        "kind": "constant",
-        "valueType": {
-         "$id": "321",
->>>>>>> 586a120e
-         "kind": "string",
-         "name": "string",
-         "crossLanguageDefinitionId": "TypeSpec.string",
-         "decorators": []
-        },
-        "value": "application/json",
-        "decorators": []
-       },
-       "location": "Header",
-       "isApiVersion": false,
-       "isContentType": false,
-       "isEndpoint": false,
-       "explode": false,
-       "isRequired": true,
-       "kind": "Constant",
-       "decorators": [],
-       "skipUrlEncoding": false
-      }
-     ],
-     "responses": [
-      {
-<<<<<<< HEAD
-       "$id": "334",
-       "StatusCodes": [
-        200
-       ],
-       "BodyType": {
-        "$ref": "218"
-=======
-       "$id": "322",
-       "statusCodes": [
-        200
-       ],
-       "bodyType": {
-        "$ref": "210"
->>>>>>> 586a120e
-       },
-       "headers": [],
-       "isErrorResponse": false,
-       "contentTypes": [
-        "application/json"
-       ]
-      }
-     ],
-     "httpMethod": "GET",
-     "uri": "{endpoint}",
-     "path": "/type/property/additionalProperties/isRecordUnknown",
-     "bufferResponse": true,
-     "generateProtocolMethod": true,
-     "generateConvenienceMethod": true,
-     "crossLanguageDefinitionId": "Type.Property.AdditionalProperties.IsUnknown.get",
-     "decorators": []
-    },
-    {
-<<<<<<< HEAD
-     "$id": "335",
-     "Name": "put",
-     "ResourceName": "IsUnknown",
-     "Doc": "Put operation",
-     "Accessibility": "public",
-     "Parameters": [
-      {
-       "$id": "336",
-       "Name": "contentType",
-       "NameInRequest": "Content-Type",
-       "Doc": "Body parameter's content type. Known values are application/json",
-       "Type": {
-        "$id": "337",
-        "kind": "constant",
-        "valueType": {
-         "$id": "338",
-=======
-     "$id": "323",
-     "name": "put",
-     "resourceName": "IsUnknown",
-     "doc": "Put operation",
-     "accessibility": "public",
-     "parameters": [
-      {
-       "$id": "324",
-       "name": "contentType",
-       "nameInRequest": "Content-Type",
-       "doc": "Body parameter's content type. Known values are application/json",
-       "type": {
-        "$id": "325",
-        "kind": "constant",
-        "valueType": {
-         "$id": "326",
->>>>>>> 586a120e
-         "kind": "string",
-         "name": "string",
-         "crossLanguageDefinitionId": "TypeSpec.string",
-         "decorators": []
-        },
-        "value": "application/json",
-        "decorators": []
-       },
-       "location": "Header",
-       "isApiVersion": false,
-       "isContentType": true,
-       "isEndpoint": false,
-       "explode": false,
-       "isRequired": true,
-       "kind": "Constant",
-       "decorators": [],
-       "skipUrlEncoding": false
-      },
-      {
-<<<<<<< HEAD
-       "$id": "339",
-       "Name": "body",
-       "NameInRequest": "body",
-       "Doc": "body",
-       "Type": {
-        "$ref": "218"
-=======
-       "$id": "327",
-       "name": "body",
-       "nameInRequest": "body",
-       "doc": "body",
-       "type": {
-        "$ref": "210"
->>>>>>> 586a120e
-       },
-       "location": "Body",
-       "isApiVersion": false,
-       "isContentType": false,
-       "isEndpoint": false,
-       "explode": false,
-       "isRequired": true,
-       "kind": "Method",
-       "decorators": [],
-       "skipUrlEncoding": false
-      }
-     ],
-     "responses": [
-      {
-<<<<<<< HEAD
-       "$id": "340",
-       "StatusCodes": [
-=======
-       "$id": "328",
-       "statusCodes": [
->>>>>>> 586a120e
-        204
-       ],
-       "headers": [],
-       "isErrorResponse": false
-      }
-     ],
-     "httpMethod": "PUT",
-     "uri": "{endpoint}",
-     "path": "/type/property/additionalProperties/isRecordUnknown",
-     "requestMediaTypes": [
-      "application/json"
-     ],
-     "bufferResponse": true,
-     "generateProtocolMethod": true,
-     "generateConvenienceMethod": true,
-     "crossLanguageDefinitionId": "Type.Property.AdditionalProperties.IsUnknown.put",
-     "decorators": []
-    }
-   ],
-<<<<<<< HEAD
-   "Protocol": {
-    "$id": "341"
-   },
-   "Parent": "AdditionalPropertiesClient",
-   "Parameters": [
-    {
-     "$id": "342",
-     "Name": "endpoint",
-     "NameInRequest": "endpoint",
-     "Doc": "Service host",
-     "Type": {
-      "$id": "343",
-=======
-   "parent": "AdditionalPropertiesClient",
-   "parameters": [
-    {
-     "$id": "329",
-     "name": "endpoint",
-     "nameInRequest": "endpoint",
-     "doc": "Service host",
-     "type": {
-      "$id": "330",
->>>>>>> 586a120e
-      "kind": "url",
-      "name": "url",
-      "crossLanguageDefinitionId": "TypeSpec.url"
-     },
-<<<<<<< HEAD
-     "Location": "Uri",
-     "IsApiVersion": false,
-     "IsResourceParameter": false,
-     "IsContentType": false,
-     "IsRequired": true,
-     "IsEndpoint": true,
-     "SkipUrlEncoding": false,
-     "Explode": false,
-     "Kind": "Client",
-     "DefaultValue": {
-      "$id": "344",
-      "Type": {
-       "$id": "345",
-=======
-     "location": "Uri",
-     "isApiVersion": false,
-     "isContentType": false,
-     "isRequired": true,
-     "isEndpoint": true,
-     "skipUrlEncoding": false,
-     "explode": false,
-     "kind": "Client",
-     "defaultValue": {
-      "$id": "331",
-      "type": {
-       "$id": "332",
->>>>>>> 586a120e
-       "kind": "string",
-       "name": "string",
-       "crossLanguageDefinitionId": "TypeSpec.string"
-      },
-      "value": "http://localhost:3000"
-     }
-    }
-   ],
-   "decorators": [],
-   "crossLanguageDefinitionId": "Type.Property.AdditionalProperties.IsUnknown"
-  },
-  {
-<<<<<<< HEAD
-   "$id": "346",
-   "Name": "IsUnknownDerived",
-   "Namespace": "Type.Property.AdditionalProperties",
-   "Operations": [
-    {
-     "$id": "347",
-     "Name": "get",
-     "ResourceName": "IsUnknownDerived",
-     "Doc": "Get call",
-     "Accessibility": "public",
-     "Parameters": [
-      {
-       "$id": "348",
-       "Name": "accept",
-       "NameInRequest": "Accept",
-       "Type": {
-        "$id": "349",
-        "kind": "constant",
-        "valueType": {
-         "$id": "350",
-=======
-   "$id": "333",
-   "name": "IsUnknownDerived",
-   "namespace": "Type.Property.AdditionalProperties",
-   "operations": [
-    {
-     "$id": "334",
-     "name": "get",
-     "resourceName": "IsUnknownDerived",
-     "doc": "Get call",
-     "accessibility": "public",
-     "parameters": [
-      {
-       "$id": "335",
-       "name": "accept",
-       "nameInRequest": "Accept",
-       "type": {
-        "$id": "336",
-        "kind": "constant",
-        "valueType": {
-         "$id": "337",
->>>>>>> 586a120e
-         "kind": "string",
-         "name": "string",
-         "crossLanguageDefinitionId": "TypeSpec.string",
-         "decorators": []
-        },
-        "value": "application/json",
-        "decorators": []
-       },
-       "location": "Header",
-       "isApiVersion": false,
-       "isContentType": false,
-       "isEndpoint": false,
-       "explode": false,
-       "isRequired": true,
-       "kind": "Constant",
-       "decorators": [],
-       "skipUrlEncoding": false
-      }
-     ],
-     "responses": [
-      {
-<<<<<<< HEAD
-       "$id": "351",
-       "StatusCodes": [
-        200
-       ],
-       "BodyType": {
-        "$ref": "217"
-=======
-       "$id": "338",
-       "statusCodes": [
-        200
-       ],
-       "bodyType": {
-        "$ref": "209"
->>>>>>> 586a120e
-       },
-       "headers": [],
-       "isErrorResponse": false,
-       "contentTypes": [
-        "application/json"
-       ]
-      }
-     ],
-     "httpMethod": "GET",
-     "uri": "{endpoint}",
-     "path": "/type/property/additionalProperties/isRecordUnknownDerived",
-     "bufferResponse": true,
-     "generateProtocolMethod": true,
-     "generateConvenienceMethod": true,
-     "crossLanguageDefinitionId": "Type.Property.AdditionalProperties.IsUnknownDerived.get",
-     "decorators": []
-    },
-    {
-<<<<<<< HEAD
-     "$id": "352",
-     "Name": "put",
-     "ResourceName": "IsUnknownDerived",
-     "Doc": "Put operation",
-     "Accessibility": "public",
-     "Parameters": [
-      {
-       "$id": "353",
-       "Name": "contentType",
-       "NameInRequest": "Content-Type",
-       "Doc": "Body parameter's content type. Known values are application/json",
-       "Type": {
-        "$id": "354",
-        "kind": "constant",
-        "valueType": {
-         "$id": "355",
-=======
-     "$id": "339",
-     "name": "put",
-     "resourceName": "IsUnknownDerived",
-     "doc": "Put operation",
-     "accessibility": "public",
-     "parameters": [
-      {
-       "$id": "340",
-       "name": "contentType",
-       "nameInRequest": "Content-Type",
-       "doc": "Body parameter's content type. Known values are application/json",
-       "type": {
-        "$id": "341",
-        "kind": "constant",
-        "valueType": {
-         "$id": "342",
->>>>>>> 586a120e
-         "kind": "string",
-         "name": "string",
-         "crossLanguageDefinitionId": "TypeSpec.string",
-         "decorators": []
-        },
-        "value": "application/json",
-        "decorators": []
-       },
-       "location": "Header",
-       "isApiVersion": false,
-       "isContentType": true,
-       "isEndpoint": false,
-       "explode": false,
-       "isRequired": true,
-       "kind": "Constant",
-       "decorators": [],
-       "skipUrlEncoding": false
-      },
-      {
-<<<<<<< HEAD
-       "$id": "356",
-       "Name": "body",
-       "NameInRequest": "body",
-       "Doc": "body",
-       "Type": {
-        "$ref": "217"
-=======
-       "$id": "343",
-       "name": "body",
-       "nameInRequest": "body",
-       "doc": "body",
-       "type": {
-        "$ref": "209"
->>>>>>> 586a120e
-       },
-       "location": "Body",
-       "isApiVersion": false,
-       "isContentType": false,
-       "isEndpoint": false,
-       "explode": false,
-       "isRequired": true,
-       "kind": "Method",
-       "decorators": [],
-       "skipUrlEncoding": false
-      }
-     ],
-     "responses": [
-      {
-<<<<<<< HEAD
-       "$id": "357",
-       "StatusCodes": [
-=======
-       "$id": "344",
-       "statusCodes": [
->>>>>>> 586a120e
-        204
-       ],
-       "headers": [],
-       "isErrorResponse": false
-      }
-     ],
-     "httpMethod": "PUT",
-     "uri": "{endpoint}",
-     "path": "/type/property/additionalProperties/isRecordUnknownDerived",
-     "requestMediaTypes": [
-      "application/json"
-     ],
-     "bufferResponse": true,
-     "generateProtocolMethod": true,
-     "generateConvenienceMethod": true,
-     "crossLanguageDefinitionId": "Type.Property.AdditionalProperties.IsUnknownDerived.put",
-     "decorators": []
-    }
-   ],
-<<<<<<< HEAD
-   "Protocol": {
-    "$id": "358"
-   },
-   "Parent": "AdditionalPropertiesClient",
-   "Parameters": [
-    {
-     "$id": "359",
-     "Name": "endpoint",
-     "NameInRequest": "endpoint",
-     "Doc": "Service host",
-     "Type": {
-      "$id": "360",
-=======
-   "parent": "AdditionalPropertiesClient",
-   "parameters": [
-    {
-     "$id": "345",
-     "name": "endpoint",
-     "nameInRequest": "endpoint",
-     "doc": "Service host",
-     "type": {
-      "$id": "346",
->>>>>>> 586a120e
-      "kind": "url",
-      "name": "url",
-      "crossLanguageDefinitionId": "TypeSpec.url"
-     },
-<<<<<<< HEAD
-     "Location": "Uri",
-     "IsApiVersion": false,
-     "IsResourceParameter": false,
-     "IsContentType": false,
-     "IsRequired": true,
-     "IsEndpoint": true,
-     "SkipUrlEncoding": false,
-     "Explode": false,
-     "Kind": "Client",
-     "DefaultValue": {
-      "$id": "361",
-      "Type": {
-       "$id": "362",
-=======
-     "location": "Uri",
-     "isApiVersion": false,
-     "isContentType": false,
-     "isRequired": true,
-     "isEndpoint": true,
-     "skipUrlEncoding": false,
-     "explode": false,
-     "kind": "Client",
-     "defaultValue": {
-      "$id": "347",
-      "type": {
-       "$id": "348",
->>>>>>> 586a120e
-       "kind": "string",
-       "name": "string",
-       "crossLanguageDefinitionId": "TypeSpec.string"
-      },
-      "value": "http://localhost:3000"
-     }
-    }
-   ],
-   "decorators": [],
-   "crossLanguageDefinitionId": "Type.Property.AdditionalProperties.IsUnknownDerived"
-  },
-  {
-<<<<<<< HEAD
-   "$id": "363",
-   "Name": "IsUnknownDiscriminated",
-   "Namespace": "Type.Property.AdditionalProperties",
-   "Operations": [
-    {
-     "$id": "364",
-     "Name": "get",
-     "ResourceName": "IsUnknownDiscriminated",
-     "Doc": "Get call",
-     "Accessibility": "public",
-     "Parameters": [
-      {
-       "$id": "365",
-       "Name": "accept",
-       "NameInRequest": "Accept",
-       "Type": {
-        "$id": "366",
-        "kind": "constant",
-        "valueType": {
-         "$id": "367",
-=======
-   "$id": "349",
-   "name": "IsUnknownDiscriminated",
-   "namespace": "Type.Property.AdditionalProperties",
-   "operations": [
-    {
-     "$id": "350",
-     "name": "get",
-     "resourceName": "IsUnknownDiscriminated",
-     "doc": "Get call",
-     "accessibility": "public",
-     "parameters": [
-      {
-       "$id": "351",
-       "name": "accept",
-       "nameInRequest": "Accept",
-       "type": {
-        "$id": "352",
-        "kind": "constant",
-        "valueType": {
-         "$id": "353",
->>>>>>> 586a120e
-         "kind": "string",
-         "name": "string",
-         "crossLanguageDefinitionId": "TypeSpec.string",
-         "decorators": []
-        },
-        "value": "application/json",
-        "decorators": []
-       },
-       "location": "Header",
-       "isApiVersion": false,
-       "isContentType": false,
-       "isEndpoint": false,
-       "explode": false,
-       "isRequired": true,
-       "kind": "Constant",
-       "decorators": [],
-       "skipUrlEncoding": false
-      }
-     ],
-     "responses": [
-      {
-<<<<<<< HEAD
-       "$id": "368",
-       "StatusCodes": [
-        200
-       ],
-       "BodyType": {
-        "$ref": "192"
-=======
-       "$id": "354",
-       "statusCodes": [
-        200
-       ],
-       "bodyType": {
-        "$ref": "184"
->>>>>>> 586a120e
-       },
-       "headers": [],
-       "isErrorResponse": false,
-       "contentTypes": [
-        "application/json"
-       ]
-      }
-     ],
-     "httpMethod": "GET",
-     "uri": "{endpoint}",
-     "path": "/type/property/additionalProperties/isUnknownDiscriminated",
-     "bufferResponse": true,
-     "generateProtocolMethod": true,
-     "generateConvenienceMethod": true,
-     "crossLanguageDefinitionId": "Type.Property.AdditionalProperties.IsUnknownDiscriminated.get",
-     "decorators": []
-    },
-    {
-<<<<<<< HEAD
-     "$id": "369",
-     "Name": "put",
-     "ResourceName": "IsUnknownDiscriminated",
-     "Doc": "Put operation",
-     "Accessibility": "public",
-     "Parameters": [
-      {
-       "$id": "370",
-       "Name": "contentType",
-       "NameInRequest": "Content-Type",
-       "Doc": "Body parameter's content type. Known values are application/json",
-       "Type": {
-        "$id": "371",
-        "kind": "constant",
-        "valueType": {
-         "$id": "372",
-=======
-     "$id": "355",
-     "name": "put",
-     "resourceName": "IsUnknownDiscriminated",
-     "doc": "Put operation",
-     "accessibility": "public",
-     "parameters": [
-      {
-       "$id": "356",
-       "name": "contentType",
-       "nameInRequest": "Content-Type",
-       "doc": "Body parameter's content type. Known values are application/json",
-       "type": {
-        "$id": "357",
-        "kind": "constant",
-        "valueType": {
-         "$id": "358",
->>>>>>> 586a120e
-         "kind": "string",
-         "name": "string",
-         "crossLanguageDefinitionId": "TypeSpec.string",
-         "decorators": []
-        },
-        "value": "application/json",
-        "decorators": []
-       },
-       "location": "Header",
-       "isApiVersion": false,
-       "isContentType": true,
-       "isEndpoint": false,
-       "explode": false,
-       "isRequired": true,
-       "kind": "Constant",
-       "decorators": [],
-       "skipUrlEncoding": false
-      },
-      {
-<<<<<<< HEAD
-       "$id": "373",
-       "Name": "body",
-       "NameInRequest": "body",
-       "Doc": "body",
-       "Type": {
-        "$ref": "192"
-=======
-       "$id": "359",
-       "name": "body",
-       "nameInRequest": "body",
-       "doc": "body",
-       "type": {
-        "$ref": "184"
->>>>>>> 586a120e
-       },
-       "location": "Body",
-       "isApiVersion": false,
-       "isContentType": false,
-       "isEndpoint": false,
-       "explode": false,
-       "isRequired": true,
-       "kind": "Method",
-       "decorators": [],
-       "skipUrlEncoding": false
-      }
-     ],
-     "responses": [
-      {
-<<<<<<< HEAD
-       "$id": "374",
-       "StatusCodes": [
-=======
-       "$id": "360",
-       "statusCodes": [
->>>>>>> 586a120e
-        204
-       ],
-       "headers": [],
-       "isErrorResponse": false
-      }
-     ],
-     "httpMethod": "PUT",
-     "uri": "{endpoint}",
-     "path": "/type/property/additionalProperties/isUnknownDiscriminated",
-     "requestMediaTypes": [
-      "application/json"
-     ],
-     "bufferResponse": true,
-     "generateProtocolMethod": true,
-     "generateConvenienceMethod": true,
-     "crossLanguageDefinitionId": "Type.Property.AdditionalProperties.IsUnknownDiscriminated.put",
-     "decorators": []
-    }
-   ],
-<<<<<<< HEAD
-   "Protocol": {
-    "$id": "375"
-   },
-   "Parent": "AdditionalPropertiesClient",
-   "Parameters": [
-    {
-     "$id": "376",
-     "Name": "endpoint",
-     "NameInRequest": "endpoint",
-     "Doc": "Service host",
-     "Type": {
-      "$id": "377",
-=======
-   "parent": "AdditionalPropertiesClient",
-   "parameters": [
-    {
-     "$id": "361",
-     "name": "endpoint",
-     "nameInRequest": "endpoint",
-     "doc": "Service host",
-     "type": {
-      "$id": "362",
->>>>>>> 586a120e
-      "kind": "url",
-      "name": "url",
-      "crossLanguageDefinitionId": "TypeSpec.url"
-     },
-<<<<<<< HEAD
-     "Location": "Uri",
-     "IsApiVersion": false,
-     "IsResourceParameter": false,
-     "IsContentType": false,
-     "IsRequired": true,
-     "IsEndpoint": true,
-     "SkipUrlEncoding": false,
-     "Explode": false,
-     "Kind": "Client",
-     "DefaultValue": {
-      "$id": "378",
-      "Type": {
-       "$id": "379",
-=======
-     "location": "Uri",
-     "isApiVersion": false,
-     "isContentType": false,
-     "isRequired": true,
-     "isEndpoint": true,
-     "skipUrlEncoding": false,
-     "explode": false,
-     "kind": "Client",
-     "defaultValue": {
-      "$id": "363",
-      "type": {
-       "$id": "364",
->>>>>>> 586a120e
-       "kind": "string",
-       "name": "string",
-       "crossLanguageDefinitionId": "TypeSpec.string"
-      },
-      "value": "http://localhost:3000"
-     }
-    }
-   ],
-   "decorators": [],
-   "crossLanguageDefinitionId": "Type.Property.AdditionalProperties.IsUnknownDiscriminated"
-  },
-  {
-<<<<<<< HEAD
-   "$id": "380",
-   "Name": "ExtendsString",
-   "Namespace": "Type.Property.AdditionalProperties",
-   "Operations": [
-    {
-     "$id": "381",
-     "Name": "get",
-     "ResourceName": "ExtendsString",
-     "Doc": "Get call",
-     "Accessibility": "public",
-     "Parameters": [
-      {
-       "$id": "382",
-       "Name": "accept",
-       "NameInRequest": "Accept",
-       "Type": {
-        "$id": "383",
-        "kind": "constant",
-        "valueType": {
-         "$id": "384",
-=======
-   "$id": "365",
-   "name": "ExtendsString",
-   "namespace": "Type.Property.AdditionalProperties",
-   "operations": [
-    {
-     "$id": "366",
-     "name": "get",
-     "resourceName": "ExtendsString",
-     "doc": "Get call",
-     "accessibility": "public",
-     "parameters": [
-      {
-       "$id": "367",
-       "name": "accept",
-       "nameInRequest": "Accept",
-       "type": {
-        "$id": "368",
-        "kind": "constant",
-        "valueType": {
-         "$id": "369",
->>>>>>> 586a120e
-         "kind": "string",
-         "name": "string",
-         "crossLanguageDefinitionId": "TypeSpec.string",
-         "decorators": []
-        },
-        "value": "application/json",
-        "decorators": []
-       },
-       "location": "Header",
-       "isApiVersion": false,
-       "isContentType": false,
-       "isEndpoint": false,
-       "explode": false,
-       "isRequired": true,
-       "kind": "Constant",
-       "decorators": [],
-       "skipUrlEncoding": false
-      }
-     ],
-     "responses": [
-      {
-<<<<<<< HEAD
-       "$id": "385",
-       "StatusCodes": [
-        200
-       ],
-       "BodyType": {
-        "$ref": "186"
-=======
-       "$id": "370",
-       "statusCodes": [
-        200
-       ],
-       "bodyType": {
-        "$ref": "178"
->>>>>>> 586a120e
-       },
-       "headers": [],
-       "isErrorResponse": false,
-       "contentTypes": [
-        "application/json"
-       ]
-      }
-     ],
-     "httpMethod": "GET",
-     "uri": "{endpoint}",
-     "path": "/type/property/additionalProperties/extendsRecordString",
-     "bufferResponse": true,
-     "generateProtocolMethod": true,
-     "generateConvenienceMethod": true,
-     "crossLanguageDefinitionId": "Type.Property.AdditionalProperties.ExtendsString.get",
-     "decorators": []
-    },
-    {
-<<<<<<< HEAD
-     "$id": "386",
-     "Name": "put",
-     "ResourceName": "ExtendsString",
-     "Doc": "Put operation",
-     "Accessibility": "public",
-     "Parameters": [
-      {
-       "$id": "387",
-       "Name": "contentType",
-       "NameInRequest": "Content-Type",
-       "Doc": "Body parameter's content type. Known values are application/json",
-       "Type": {
-        "$id": "388",
-        "kind": "constant",
-        "valueType": {
-         "$id": "389",
-=======
-     "$id": "371",
-     "name": "put",
-     "resourceName": "ExtendsString",
-     "doc": "Put operation",
-     "accessibility": "public",
-     "parameters": [
-      {
-       "$id": "372",
-       "name": "contentType",
-       "nameInRequest": "Content-Type",
-       "doc": "Body parameter's content type. Known values are application/json",
-       "type": {
-        "$id": "373",
-        "kind": "constant",
-        "valueType": {
-         "$id": "374",
->>>>>>> 586a120e
-         "kind": "string",
-         "name": "string",
-         "crossLanguageDefinitionId": "TypeSpec.string",
-         "decorators": []
-        },
-        "value": "application/json",
-        "decorators": []
-       },
-       "location": "Header",
-       "isApiVersion": false,
-       "isContentType": true,
-       "isEndpoint": false,
-       "explode": false,
-       "isRequired": true,
-       "kind": "Constant",
-       "decorators": [],
-       "skipUrlEncoding": false
-      },
-      {
-<<<<<<< HEAD
-       "$id": "390",
-       "Name": "body",
-       "NameInRequest": "body",
-       "Doc": "body",
-       "Type": {
-        "$ref": "186"
-=======
-       "$id": "375",
-       "name": "body",
-       "nameInRequest": "body",
-       "doc": "body",
-       "type": {
-        "$ref": "178"
->>>>>>> 586a120e
-       },
-       "location": "Body",
-       "isApiVersion": false,
-       "isContentType": false,
-       "isEndpoint": false,
-       "explode": false,
-       "isRequired": true,
-       "kind": "Method",
-       "decorators": [],
-       "skipUrlEncoding": false
-      }
-     ],
-     "responses": [
-      {
-<<<<<<< HEAD
-       "$id": "391",
-       "StatusCodes": [
-=======
-       "$id": "376",
-       "statusCodes": [
->>>>>>> 586a120e
-        204
-       ],
-       "headers": [],
-       "isErrorResponse": false
-      }
-     ],
-     "httpMethod": "PUT",
-     "uri": "{endpoint}",
-     "path": "/type/property/additionalProperties/extendsRecordString",
-     "requestMediaTypes": [
-      "application/json"
-     ],
-     "bufferResponse": true,
-     "generateProtocolMethod": true,
-     "generateConvenienceMethod": true,
-     "crossLanguageDefinitionId": "Type.Property.AdditionalProperties.ExtendsString.put",
-     "decorators": []
-    }
-   ],
-<<<<<<< HEAD
-   "Protocol": {
-    "$id": "392"
-   },
-   "Parent": "AdditionalPropertiesClient",
-   "Parameters": [
-    {
-     "$id": "393",
-     "Name": "endpoint",
-     "NameInRequest": "endpoint",
-     "Doc": "Service host",
-     "Type": {
-      "$id": "394",
-=======
-   "parent": "AdditionalPropertiesClient",
-   "parameters": [
-    {
-     "$id": "377",
-     "name": "endpoint",
-     "nameInRequest": "endpoint",
-     "doc": "Service host",
-     "type": {
-      "$id": "378",
->>>>>>> 586a120e
-      "kind": "url",
-      "name": "url",
-      "crossLanguageDefinitionId": "TypeSpec.url"
-     },
-<<<<<<< HEAD
-     "Location": "Uri",
-     "IsApiVersion": false,
-     "IsResourceParameter": false,
-     "IsContentType": false,
-     "IsRequired": true,
-     "IsEndpoint": true,
-     "SkipUrlEncoding": false,
-     "Explode": false,
-     "Kind": "Client",
-     "DefaultValue": {
-      "$id": "395",
-      "Type": {
-       "$id": "396",
-=======
-     "location": "Uri",
-     "isApiVersion": false,
-     "isContentType": false,
-     "isRequired": true,
-     "isEndpoint": true,
-     "skipUrlEncoding": false,
-     "explode": false,
-     "kind": "Client",
-     "defaultValue": {
-      "$id": "379",
-      "type": {
-       "$id": "380",
->>>>>>> 586a120e
-       "kind": "string",
-       "name": "string",
-       "crossLanguageDefinitionId": "TypeSpec.string"
-      },
-      "value": "http://localhost:3000"
-     }
-    }
-   ],
-   "decorators": [],
-   "crossLanguageDefinitionId": "Type.Property.AdditionalProperties.ExtendsString"
-  },
-  {
-<<<<<<< HEAD
-   "$id": "397",
-   "Name": "IsString",
-   "Namespace": "Type.Property.AdditionalProperties",
-   "Operations": [
-    {
-     "$id": "398",
-     "Name": "get",
-     "ResourceName": "IsString",
-     "Doc": "Get call",
-     "Accessibility": "public",
-     "Parameters": [
-      {
-       "$id": "399",
-       "Name": "accept",
-       "NameInRequest": "Accept",
-       "Type": {
-        "$id": "400",
-        "kind": "constant",
-        "valueType": {
-         "$id": "401",
-=======
-   "$id": "381",
-   "name": "IsString",
-   "namespace": "Type.Property.AdditionalProperties",
-   "operations": [
-    {
-     "$id": "382",
-     "name": "get",
-     "resourceName": "IsString",
-     "doc": "Get call",
-     "accessibility": "public",
-     "parameters": [
-      {
-       "$id": "383",
-       "name": "accept",
-       "nameInRequest": "Accept",
-       "type": {
-        "$id": "384",
-        "kind": "constant",
-        "valueType": {
-         "$id": "385",
->>>>>>> 586a120e
-         "kind": "string",
-         "name": "string",
-         "crossLanguageDefinitionId": "TypeSpec.string",
-         "decorators": []
-        },
-        "value": "application/json",
-        "decorators": []
-       },
-       "location": "Header",
-       "isApiVersion": false,
-       "isContentType": false,
-       "isEndpoint": false,
-       "explode": false,
-       "isRequired": true,
-       "kind": "Constant",
-       "decorators": [],
-       "skipUrlEncoding": false
-      }
-     ],
-     "responses": [
-      {
-<<<<<<< HEAD
-       "$id": "402",
-       "StatusCodes": [
-        200
-       ],
-       "BodyType": {
-        "$ref": "180"
-=======
-       "$id": "386",
-       "statusCodes": [
-        200
-       ],
-       "bodyType": {
-        "$ref": "172"
->>>>>>> 586a120e
-       },
-       "headers": [],
-       "isErrorResponse": false,
-       "contentTypes": [
-        "application/json"
-       ]
-      }
-     ],
-     "httpMethod": "GET",
-     "uri": "{endpoint}",
-     "path": "/type/property/additionalProperties/isRecordstring",
-     "bufferResponse": true,
-     "generateProtocolMethod": true,
-     "generateConvenienceMethod": true,
-     "crossLanguageDefinitionId": "Type.Property.AdditionalProperties.IsString.get",
-     "decorators": []
-    },
-    {
-<<<<<<< HEAD
-     "$id": "403",
-     "Name": "put",
-     "ResourceName": "IsString",
-     "Doc": "Put operation",
-     "Accessibility": "public",
-     "Parameters": [
-      {
-       "$id": "404",
-       "Name": "contentType",
-       "NameInRequest": "Content-Type",
-       "Doc": "Body parameter's content type. Known values are application/json",
-       "Type": {
-        "$id": "405",
-        "kind": "constant",
-        "valueType": {
-         "$id": "406",
-=======
-     "$id": "387",
-     "name": "put",
-     "resourceName": "IsString",
-     "doc": "Put operation",
-     "accessibility": "public",
-     "parameters": [
-      {
-       "$id": "388",
-       "name": "contentType",
-       "nameInRequest": "Content-Type",
-       "doc": "Body parameter's content type. Known values are application/json",
-       "type": {
-        "$id": "389",
-        "kind": "constant",
-        "valueType": {
-         "$id": "390",
->>>>>>> 586a120e
-         "kind": "string",
-         "name": "string",
-         "crossLanguageDefinitionId": "TypeSpec.string",
-         "decorators": []
-        },
-        "value": "application/json",
-        "decorators": []
-       },
-       "location": "Header",
-       "isApiVersion": false,
-       "isContentType": true,
-       "isEndpoint": false,
-       "explode": false,
-       "isRequired": true,
-       "kind": "Constant",
-       "decorators": [],
-       "skipUrlEncoding": false
-      },
-      {
-<<<<<<< HEAD
-       "$id": "407",
-       "Name": "body",
-       "NameInRequest": "body",
-       "Doc": "body",
-       "Type": {
-        "$ref": "180"
-=======
-       "$id": "391",
-       "name": "body",
-       "nameInRequest": "body",
-       "doc": "body",
-       "type": {
-        "$ref": "172"
->>>>>>> 586a120e
-       },
-       "location": "Body",
-       "isApiVersion": false,
-       "isContentType": false,
-       "isEndpoint": false,
-       "explode": false,
-       "isRequired": true,
-       "kind": "Method",
-       "decorators": [],
-       "skipUrlEncoding": false
-      }
-     ],
-     "responses": [
-      {
-<<<<<<< HEAD
-       "$id": "408",
-       "StatusCodes": [
-=======
-       "$id": "392",
-       "statusCodes": [
->>>>>>> 586a120e
-        204
-       ],
-       "headers": [],
-       "isErrorResponse": false
-      }
-     ],
-     "httpMethod": "PUT",
-     "uri": "{endpoint}",
-     "path": "/type/property/additionalProperties/isRecordstring",
-     "requestMediaTypes": [
-      "application/json"
-     ],
-     "bufferResponse": true,
-     "generateProtocolMethod": true,
-     "generateConvenienceMethod": true,
-     "crossLanguageDefinitionId": "Type.Property.AdditionalProperties.IsString.put",
-     "decorators": []
-    }
-   ],
-<<<<<<< HEAD
-   "Protocol": {
-    "$id": "409"
-   },
-   "Parent": "AdditionalPropertiesClient",
-   "Parameters": [
-    {
-     "$id": "410",
-     "Name": "endpoint",
-     "NameInRequest": "endpoint",
-     "Doc": "Service host",
-     "Type": {
-      "$id": "411",
-=======
-   "parent": "AdditionalPropertiesClient",
-   "parameters": [
-    {
-     "$id": "393",
-     "name": "endpoint",
-     "nameInRequest": "endpoint",
-     "doc": "Service host",
-     "type": {
-      "$id": "394",
->>>>>>> 586a120e
-      "kind": "url",
-      "name": "url",
-      "crossLanguageDefinitionId": "TypeSpec.url"
-     },
-<<<<<<< HEAD
-     "Location": "Uri",
-     "IsApiVersion": false,
-     "IsResourceParameter": false,
-     "IsContentType": false,
-     "IsRequired": true,
-     "IsEndpoint": true,
-     "SkipUrlEncoding": false,
-     "Explode": false,
-     "Kind": "Client",
-     "DefaultValue": {
-      "$id": "412",
-      "Type": {
-       "$id": "413",
-=======
-     "location": "Uri",
-     "isApiVersion": false,
-     "isContentType": false,
-     "isRequired": true,
-     "isEndpoint": true,
-     "skipUrlEncoding": false,
-     "explode": false,
-     "kind": "Client",
-     "defaultValue": {
-      "$id": "395",
-      "type": {
-       "$id": "396",
->>>>>>> 586a120e
-       "kind": "string",
-       "name": "string",
-       "crossLanguageDefinitionId": "TypeSpec.string"
-      },
-      "value": "http://localhost:3000"
-     }
-    }
-   ],
-   "decorators": [],
-   "crossLanguageDefinitionId": "Type.Property.AdditionalProperties.IsString"
-  },
-  {
-<<<<<<< HEAD
-   "$id": "414",
-   "Name": "SpreadString",
-   "Namespace": "Type.Property.AdditionalProperties",
-   "Operations": [
-    {
-     "$id": "415",
-     "Name": "get",
-     "ResourceName": "SpreadString",
-     "Doc": "Get call",
-     "Accessibility": "public",
-     "Parameters": [
-      {
-       "$id": "416",
-       "Name": "accept",
-       "NameInRequest": "Accept",
-       "Type": {
-        "$id": "417",
-        "kind": "constant",
-        "valueType": {
-         "$id": "418",
-=======
-   "$id": "397",
-   "name": "SpreadString",
-   "namespace": "Type.Property.AdditionalProperties",
-   "operations": [
-    {
-     "$id": "398",
-     "name": "get",
-     "resourceName": "SpreadString",
-     "doc": "Get call",
-     "accessibility": "public",
-     "parameters": [
-      {
-       "$id": "399",
-       "name": "accept",
-       "nameInRequest": "Accept",
-       "type": {
-        "$id": "400",
-        "kind": "constant",
-        "valueType": {
-         "$id": "401",
->>>>>>> 586a120e
-         "kind": "string",
-         "name": "string",
-         "crossLanguageDefinitionId": "TypeSpec.string",
-         "decorators": []
-        },
-        "value": "application/json",
-        "decorators": []
-       },
-       "location": "Header",
-       "isApiVersion": false,
-       "isContentType": false,
-       "isEndpoint": false,
-       "explode": false,
-       "isRequired": true,
-       "kind": "Constant",
-       "decorators": [],
-       "skipUrlEncoding": false
-      }
-     ],
-     "responses": [
-      {
-<<<<<<< HEAD
-       "$id": "419",
-       "StatusCodes": [
-        200
-       ],
-       "BodyType": {
-        "$ref": "174"
-=======
-       "$id": "402",
-       "statusCodes": [
-        200
-       ],
-       "bodyType": {
-        "$ref": "166"
->>>>>>> 586a120e
-       },
-       "headers": [],
-       "isErrorResponse": false,
-       "contentTypes": [
-        "application/json"
-       ]
-      }
-     ],
-     "httpMethod": "GET",
-     "uri": "{endpoint}",
-     "path": "/type/property/additionalProperties/spreadRecordString",
-     "bufferResponse": true,
-     "generateProtocolMethod": true,
-     "generateConvenienceMethod": true,
-     "crossLanguageDefinitionId": "Type.Property.AdditionalProperties.SpreadString.get",
-     "decorators": []
-    },
-    {
-<<<<<<< HEAD
-     "$id": "420",
-     "Name": "put",
-     "ResourceName": "SpreadString",
-     "Doc": "Put operation",
-     "Accessibility": "public",
-     "Parameters": [
-      {
-       "$id": "421",
-       "Name": "contentType",
-       "NameInRequest": "Content-Type",
-       "Doc": "Body parameter's content type. Known values are application/json",
-       "Type": {
-        "$id": "422",
-        "kind": "constant",
-        "valueType": {
-         "$id": "423",
-=======
-     "$id": "403",
-     "name": "put",
-     "resourceName": "SpreadString",
-     "doc": "Put operation",
-     "accessibility": "public",
-     "parameters": [
-      {
-       "$id": "404",
-       "name": "contentType",
-       "nameInRequest": "Content-Type",
-       "doc": "Body parameter's content type. Known values are application/json",
-       "type": {
-        "$id": "405",
-        "kind": "constant",
-        "valueType": {
-         "$id": "406",
->>>>>>> 586a120e
-         "kind": "string",
-         "name": "string",
-         "crossLanguageDefinitionId": "TypeSpec.string",
-         "decorators": []
-        },
-        "value": "application/json",
-        "decorators": []
-       },
-       "location": "Header",
-       "isApiVersion": false,
-       "isContentType": true,
-       "isEndpoint": false,
-       "explode": false,
-       "isRequired": true,
-       "kind": "Constant",
-       "decorators": [],
-       "skipUrlEncoding": false
-      },
-      {
-<<<<<<< HEAD
-       "$id": "424",
-       "Name": "body",
-       "NameInRequest": "body",
-       "Doc": "body",
-       "Type": {
-        "$ref": "174"
-=======
-       "$id": "407",
-       "name": "body",
-       "nameInRequest": "body",
-       "doc": "body",
-       "type": {
-        "$ref": "166"
->>>>>>> 586a120e
-       },
-       "location": "Body",
-       "isApiVersion": false,
-       "isContentType": false,
-       "isEndpoint": false,
-       "explode": false,
-       "isRequired": true,
-       "kind": "Method",
-       "decorators": [],
-       "skipUrlEncoding": false
-      }
-     ],
-     "responses": [
-      {
-<<<<<<< HEAD
-       "$id": "425",
-       "StatusCodes": [
-=======
-       "$id": "408",
-       "statusCodes": [
->>>>>>> 586a120e
-        204
-       ],
-       "headers": [],
-       "isErrorResponse": false
-      }
-     ],
-     "httpMethod": "PUT",
-     "uri": "{endpoint}",
-     "path": "/type/property/additionalProperties/spreadRecordString",
-     "requestMediaTypes": [
-      "application/json"
-     ],
-     "bufferResponse": true,
-     "generateProtocolMethod": true,
-     "generateConvenienceMethod": true,
-     "crossLanguageDefinitionId": "Type.Property.AdditionalProperties.SpreadString.put",
-     "decorators": []
-    }
-   ],
-<<<<<<< HEAD
-   "Protocol": {
-    "$id": "426"
-   },
-   "Parent": "AdditionalPropertiesClient",
-   "Parameters": [
-    {
-     "$id": "427",
-     "Name": "endpoint",
-     "NameInRequest": "endpoint",
-     "Doc": "Service host",
-     "Type": {
-      "$id": "428",
-=======
-   "parent": "AdditionalPropertiesClient",
-   "parameters": [
-    {
-     "$id": "409",
-     "name": "endpoint",
-     "nameInRequest": "endpoint",
-     "doc": "Service host",
-     "type": {
-      "$id": "410",
->>>>>>> 586a120e
-      "kind": "url",
-      "name": "url",
-      "crossLanguageDefinitionId": "TypeSpec.url"
-     },
-<<<<<<< HEAD
-     "Location": "Uri",
-     "IsApiVersion": false,
-     "IsResourceParameter": false,
-     "IsContentType": false,
-     "IsRequired": true,
-     "IsEndpoint": true,
-     "SkipUrlEncoding": false,
-     "Explode": false,
-     "Kind": "Client",
-     "DefaultValue": {
-      "$id": "429",
-      "Type": {
-       "$id": "430",
-=======
-     "location": "Uri",
-     "isApiVersion": false,
-     "isContentType": false,
-     "isRequired": true,
-     "isEndpoint": true,
-     "skipUrlEncoding": false,
-     "explode": false,
-     "kind": "Client",
-     "defaultValue": {
-      "$id": "411",
-      "type": {
-       "$id": "412",
->>>>>>> 586a120e
-       "kind": "string",
-       "name": "string",
-       "crossLanguageDefinitionId": "TypeSpec.string"
-      },
-      "value": "http://localhost:3000"
-     }
-    }
-   ],
-   "decorators": [],
-   "crossLanguageDefinitionId": "Type.Property.AdditionalProperties.SpreadString"
-  },
-  {
-<<<<<<< HEAD
-   "$id": "431",
-   "Name": "ExtendsFloat",
-   "Namespace": "Type.Property.AdditionalProperties",
-   "Operations": [
-    {
-     "$id": "432",
-     "Name": "get",
-     "ResourceName": "ExtendsFloat",
-     "Doc": "Get call",
-     "Accessibility": "public",
-     "Parameters": [
-      {
-       "$id": "433",
-       "Name": "accept",
-       "NameInRequest": "Accept",
-       "Type": {
-        "$id": "434",
-        "kind": "constant",
-        "valueType": {
-         "$id": "435",
-=======
-   "$id": "413",
-   "name": "ExtendsFloat",
-   "namespace": "Type.Property.AdditionalProperties",
-   "operations": [
-    {
-     "$id": "414",
-     "name": "get",
-     "resourceName": "ExtendsFloat",
-     "doc": "Get call",
-     "accessibility": "public",
-     "parameters": [
-      {
-       "$id": "415",
-       "name": "accept",
-       "nameInRequest": "Accept",
-       "type": {
-        "$id": "416",
-        "kind": "constant",
-        "valueType": {
-         "$id": "417",
->>>>>>> 586a120e
-         "kind": "string",
-         "name": "string",
-         "crossLanguageDefinitionId": "TypeSpec.string",
-         "decorators": []
-        },
-        "value": "application/json",
-        "decorators": []
-       },
-       "location": "Header",
-       "isApiVersion": false,
-       "isContentType": false,
-       "isEndpoint": false,
-       "explode": false,
-       "isRequired": true,
-       "kind": "Constant",
-       "decorators": [],
-       "skipUrlEncoding": false
-      }
-     ],
-     "responses": [
-      {
-<<<<<<< HEAD
-       "$id": "436",
-       "StatusCodes": [
-        200
-       ],
-       "BodyType": {
-        "$ref": "168"
-=======
-       "$id": "418",
-       "statusCodes": [
-        200
-       ],
-       "bodyType": {
-        "$ref": "160"
->>>>>>> 586a120e
-       },
-       "headers": [],
-       "isErrorResponse": false,
-       "contentTypes": [
-        "application/json"
-       ]
-      }
-     ],
-     "httpMethod": "GET",
-     "uri": "{endpoint}",
-     "path": "/type/property/additionalProperties/extendsRecordFloat",
-     "bufferResponse": true,
-     "generateProtocolMethod": true,
-     "generateConvenienceMethod": true,
-     "crossLanguageDefinitionId": "Type.Property.AdditionalProperties.ExtendsFloat.get",
-     "decorators": []
-    },
-    {
-<<<<<<< HEAD
-     "$id": "437",
-     "Name": "put",
-     "ResourceName": "ExtendsFloat",
-     "Doc": "Put operation",
-     "Accessibility": "public",
-     "Parameters": [
-      {
-       "$id": "438",
-       "Name": "contentType",
-       "NameInRequest": "Content-Type",
-       "Doc": "Body parameter's content type. Known values are application/json",
-       "Type": {
-        "$id": "439",
-        "kind": "constant",
-        "valueType": {
-         "$id": "440",
-=======
-     "$id": "419",
-     "name": "put",
-     "resourceName": "ExtendsFloat",
-     "doc": "Put operation",
-     "accessibility": "public",
-     "parameters": [
-      {
-       "$id": "420",
-       "name": "contentType",
-       "nameInRequest": "Content-Type",
-       "doc": "Body parameter's content type. Known values are application/json",
-       "type": {
-        "$id": "421",
-        "kind": "constant",
-        "valueType": {
-         "$id": "422",
->>>>>>> 586a120e
-         "kind": "string",
-         "name": "string",
-         "crossLanguageDefinitionId": "TypeSpec.string",
-         "decorators": []
-        },
-        "value": "application/json",
-        "decorators": []
-       },
-       "location": "Header",
-       "isApiVersion": false,
-       "isContentType": true,
-       "isEndpoint": false,
-       "explode": false,
-       "isRequired": true,
-       "kind": "Constant",
-       "decorators": [],
-       "skipUrlEncoding": false
-      },
-      {
-<<<<<<< HEAD
-       "$id": "441",
-       "Name": "body",
-       "NameInRequest": "body",
-       "Doc": "body",
-       "Type": {
-        "$ref": "168"
-=======
-       "$id": "423",
-       "name": "body",
-       "nameInRequest": "body",
-       "doc": "body",
-       "type": {
-        "$ref": "160"
->>>>>>> 586a120e
-       },
-       "location": "Body",
-       "isApiVersion": false,
-       "isContentType": false,
-       "isEndpoint": false,
-       "explode": false,
-       "isRequired": true,
-       "kind": "Method",
-       "decorators": [],
-       "skipUrlEncoding": false
-      }
-     ],
-     "responses": [
-      {
-<<<<<<< HEAD
-       "$id": "442",
-       "StatusCodes": [
-=======
-       "$id": "424",
-       "statusCodes": [
->>>>>>> 586a120e
-        204
-       ],
-       "headers": [],
-       "isErrorResponse": false
-      }
-     ],
-     "httpMethod": "PUT",
-     "uri": "{endpoint}",
-     "path": "/type/property/additionalProperties/extendsRecordFloat",
-     "requestMediaTypes": [
-      "application/json"
-     ],
-     "bufferResponse": true,
-     "generateProtocolMethod": true,
-     "generateConvenienceMethod": true,
-     "crossLanguageDefinitionId": "Type.Property.AdditionalProperties.ExtendsFloat.put",
-     "decorators": []
-    }
-   ],
-<<<<<<< HEAD
-   "Protocol": {
-    "$id": "443"
-   },
-   "Parent": "AdditionalPropertiesClient",
-   "Parameters": [
-    {
-     "$id": "444",
-     "Name": "endpoint",
-     "NameInRequest": "endpoint",
-     "Doc": "Service host",
-     "Type": {
-      "$id": "445",
-=======
-   "parent": "AdditionalPropertiesClient",
-   "parameters": [
-    {
-     "$id": "425",
-     "name": "endpoint",
-     "nameInRequest": "endpoint",
-     "doc": "Service host",
-     "type": {
-      "$id": "426",
->>>>>>> 586a120e
-      "kind": "url",
-      "name": "url",
-      "crossLanguageDefinitionId": "TypeSpec.url"
-     },
-<<<<<<< HEAD
-     "Location": "Uri",
-     "IsApiVersion": false,
-     "IsResourceParameter": false,
-     "IsContentType": false,
-     "IsRequired": true,
-     "IsEndpoint": true,
-     "SkipUrlEncoding": false,
-     "Explode": false,
-     "Kind": "Client",
-     "DefaultValue": {
-      "$id": "446",
-      "Type": {
-       "$id": "447",
-=======
-     "location": "Uri",
-     "isApiVersion": false,
-     "isContentType": false,
-     "isRequired": true,
-     "isEndpoint": true,
-     "skipUrlEncoding": false,
-     "explode": false,
-     "kind": "Client",
-     "defaultValue": {
-      "$id": "427",
-      "type": {
-       "$id": "428",
->>>>>>> 586a120e
-       "kind": "string",
-       "name": "string",
-       "crossLanguageDefinitionId": "TypeSpec.string"
-      },
-      "value": "http://localhost:3000"
-     }
-    }
-   ],
-   "decorators": [],
-   "crossLanguageDefinitionId": "Type.Property.AdditionalProperties.ExtendsFloat"
-  },
-  {
-<<<<<<< HEAD
-   "$id": "448",
-   "Name": "IsFloat",
-   "Namespace": "Type.Property.AdditionalProperties",
-   "Operations": [
-    {
-     "$id": "449",
-     "Name": "get",
-     "ResourceName": "IsFloat",
-     "Doc": "Get call",
-     "Accessibility": "public",
-     "Parameters": [
-      {
-       "$id": "450",
-       "Name": "accept",
-       "NameInRequest": "Accept",
-       "Type": {
-        "$id": "451",
-        "kind": "constant",
-        "valueType": {
-         "$id": "452",
-=======
-   "$id": "429",
-   "name": "IsFloat",
-   "namespace": "Type.Property.AdditionalProperties",
-   "operations": [
-    {
-     "$id": "430",
-     "name": "get",
-     "resourceName": "IsFloat",
-     "doc": "Get call",
-     "accessibility": "public",
-     "parameters": [
-      {
-       "$id": "431",
-       "name": "accept",
-       "nameInRequest": "Accept",
-       "type": {
-        "$id": "432",
-        "kind": "constant",
-        "valueType": {
-         "$id": "433",
->>>>>>> 586a120e
-         "kind": "string",
-         "name": "string",
-         "crossLanguageDefinitionId": "TypeSpec.string",
-         "decorators": []
-        },
-        "value": "application/json",
-        "decorators": []
-       },
-       "location": "Header",
-       "isApiVersion": false,
-       "isContentType": false,
-       "isEndpoint": false,
-       "explode": false,
-       "isRequired": true,
-       "kind": "Constant",
-       "decorators": [],
-       "skipUrlEncoding": false
-      }
-     ],
-     "responses": [
-      {
-<<<<<<< HEAD
-       "$id": "453",
-       "StatusCodes": [
-        200
-       ],
-       "BodyType": {
-        "$ref": "162"
-=======
-       "$id": "434",
-       "statusCodes": [
-        200
-       ],
-       "bodyType": {
-        "$ref": "154"
->>>>>>> 586a120e
-       },
-       "headers": [],
-       "isErrorResponse": false,
-       "contentTypes": [
-        "application/json"
-       ]
-      }
-     ],
-     "httpMethod": "GET",
-     "uri": "{endpoint}",
-     "path": "/type/property/additionalProperties/isRecordFloat",
-     "bufferResponse": true,
-     "generateProtocolMethod": true,
-     "generateConvenienceMethod": true,
-     "crossLanguageDefinitionId": "Type.Property.AdditionalProperties.IsFloat.get",
-     "decorators": []
-    },
-    {
-<<<<<<< HEAD
-     "$id": "454",
-     "Name": "put",
-     "ResourceName": "IsFloat",
-     "Doc": "Put operation",
-     "Accessibility": "public",
-     "Parameters": [
-      {
-       "$id": "455",
-       "Name": "contentType",
-       "NameInRequest": "Content-Type",
-       "Doc": "Body parameter's content type. Known values are application/json",
-       "Type": {
-        "$id": "456",
-        "kind": "constant",
-        "valueType": {
-         "$id": "457",
-=======
-     "$id": "435",
-     "name": "put",
-     "resourceName": "IsFloat",
-     "doc": "Put operation",
-     "accessibility": "public",
-     "parameters": [
-      {
-       "$id": "436",
-       "name": "contentType",
-       "nameInRequest": "Content-Type",
-       "doc": "Body parameter's content type. Known values are application/json",
-       "type": {
-        "$id": "437",
-        "kind": "constant",
-        "valueType": {
-         "$id": "438",
->>>>>>> 586a120e
-         "kind": "string",
-         "name": "string",
-         "crossLanguageDefinitionId": "TypeSpec.string",
-         "decorators": []
-        },
-        "value": "application/json",
-        "decorators": []
-       },
-       "location": "Header",
-       "isApiVersion": false,
-       "isContentType": true,
-       "isEndpoint": false,
-       "explode": false,
-       "isRequired": true,
-       "kind": "Constant",
-       "decorators": [],
-       "skipUrlEncoding": false
-      },
-      {
-<<<<<<< HEAD
-       "$id": "458",
-       "Name": "body",
-       "NameInRequest": "body",
-       "Doc": "body",
-       "Type": {
-        "$ref": "162"
-=======
-       "$id": "439",
-       "name": "body",
-       "nameInRequest": "body",
-       "doc": "body",
-       "type": {
-        "$ref": "154"
->>>>>>> 586a120e
-       },
-       "location": "Body",
-       "isApiVersion": false,
-       "isContentType": false,
-       "isEndpoint": false,
-       "explode": false,
-       "isRequired": true,
-       "kind": "Method",
-       "decorators": [],
-       "skipUrlEncoding": false
-      }
-     ],
-     "responses": [
-      {
-<<<<<<< HEAD
-       "$id": "459",
-       "StatusCodes": [
-=======
-       "$id": "440",
-       "statusCodes": [
->>>>>>> 586a120e
-        204
-       ],
-       "headers": [],
-       "isErrorResponse": false
-      }
-     ],
-     "httpMethod": "PUT",
-     "uri": "{endpoint}",
-     "path": "/type/property/additionalProperties/isRecordFloat",
-     "requestMediaTypes": [
-      "application/json"
-     ],
-     "bufferResponse": true,
-     "generateProtocolMethod": true,
-     "generateConvenienceMethod": true,
-     "crossLanguageDefinitionId": "Type.Property.AdditionalProperties.IsFloat.put",
-     "decorators": []
-    }
-   ],
-<<<<<<< HEAD
-   "Protocol": {
-    "$id": "460"
-   },
-   "Parent": "AdditionalPropertiesClient",
-   "Parameters": [
-    {
-     "$id": "461",
-     "Name": "endpoint",
-     "NameInRequest": "endpoint",
-     "Doc": "Service host",
-     "Type": {
-      "$id": "462",
-=======
-   "parent": "AdditionalPropertiesClient",
-   "parameters": [
-    {
-     "$id": "441",
-     "name": "endpoint",
-     "nameInRequest": "endpoint",
-     "doc": "Service host",
-     "type": {
-      "$id": "442",
->>>>>>> 586a120e
-      "kind": "url",
-      "name": "url",
-      "crossLanguageDefinitionId": "TypeSpec.url"
-     },
-<<<<<<< HEAD
-     "Location": "Uri",
-     "IsApiVersion": false,
-     "IsResourceParameter": false,
-     "IsContentType": false,
-     "IsRequired": true,
-     "IsEndpoint": true,
-     "SkipUrlEncoding": false,
-     "Explode": false,
-     "Kind": "Client",
-     "DefaultValue": {
-      "$id": "463",
-      "Type": {
-       "$id": "464",
-=======
-     "location": "Uri",
-     "isApiVersion": false,
-     "isContentType": false,
-     "isRequired": true,
-     "isEndpoint": true,
-     "skipUrlEncoding": false,
-     "explode": false,
-     "kind": "Client",
-     "defaultValue": {
-      "$id": "443",
-      "type": {
-       "$id": "444",
->>>>>>> 586a120e
-       "kind": "string",
-       "name": "string",
-       "crossLanguageDefinitionId": "TypeSpec.string"
-      },
-      "value": "http://localhost:3000"
-     }
-    }
-   ],
-   "decorators": [],
-   "crossLanguageDefinitionId": "Type.Property.AdditionalProperties.IsFloat"
-  },
-  {
-<<<<<<< HEAD
-   "$id": "465",
-   "Name": "SpreadFloat",
-   "Namespace": "Type.Property.AdditionalProperties",
-   "Operations": [
-    {
-     "$id": "466",
-     "Name": "get",
-     "ResourceName": "SpreadFloat",
-     "Doc": "Get call",
-     "Accessibility": "public",
-     "Parameters": [
-      {
-       "$id": "467",
-       "Name": "accept",
-       "NameInRequest": "Accept",
-       "Type": {
-        "$id": "468",
-        "kind": "constant",
-        "valueType": {
-         "$id": "469",
-=======
-   "$id": "445",
-   "name": "SpreadFloat",
-   "namespace": "Type.Property.AdditionalProperties",
-   "operations": [
-    {
-     "$id": "446",
-     "name": "get",
-     "resourceName": "SpreadFloat",
-     "doc": "Get call",
-     "accessibility": "public",
-     "parameters": [
-      {
-       "$id": "447",
-       "name": "accept",
-       "nameInRequest": "Accept",
-       "type": {
-        "$id": "448",
-        "kind": "constant",
-        "valueType": {
-         "$id": "449",
->>>>>>> 586a120e
-         "kind": "string",
-         "name": "string",
-         "crossLanguageDefinitionId": "TypeSpec.string",
-         "decorators": []
-        },
-        "value": "application/json",
-        "decorators": []
-       },
-       "location": "Header",
-       "isApiVersion": false,
-       "isContentType": false,
-       "isEndpoint": false,
-       "explode": false,
-       "isRequired": true,
-       "kind": "Constant",
-       "decorators": [],
-       "skipUrlEncoding": false
-      }
-     ],
-     "responses": [
-      {
-<<<<<<< HEAD
-       "$id": "470",
-       "StatusCodes": [
-        200
-       ],
-       "BodyType": {
-        "$ref": "156"
-=======
-       "$id": "450",
-       "statusCodes": [
-        200
-       ],
-       "bodyType": {
-        "$ref": "148"
->>>>>>> 586a120e
-       },
-       "headers": [],
-       "isErrorResponse": false,
-       "contentTypes": [
-        "application/json"
-       ]
-      }
-     ],
-     "httpMethod": "GET",
-     "uri": "{endpoint}",
-     "path": "/type/property/additionalProperties/spreadRecordFloat",
-     "bufferResponse": true,
-     "generateProtocolMethod": true,
-     "generateConvenienceMethod": true,
-     "crossLanguageDefinitionId": "Type.Property.AdditionalProperties.SpreadFloat.get",
-     "decorators": []
-    },
-    {
-<<<<<<< HEAD
-     "$id": "471",
-     "Name": "put",
-     "ResourceName": "SpreadFloat",
-     "Doc": "Put operation",
-     "Accessibility": "public",
-     "Parameters": [
-      {
-       "$id": "472",
-       "Name": "contentType",
-       "NameInRequest": "Content-Type",
-       "Doc": "Body parameter's content type. Known values are application/json",
-       "Type": {
-        "$id": "473",
-        "kind": "constant",
-        "valueType": {
-         "$id": "474",
-=======
-     "$id": "451",
-     "name": "put",
-     "resourceName": "SpreadFloat",
-     "doc": "Put operation",
-     "accessibility": "public",
-     "parameters": [
-      {
-       "$id": "452",
-       "name": "contentType",
-       "nameInRequest": "Content-Type",
-       "doc": "Body parameter's content type. Known values are application/json",
-       "type": {
-        "$id": "453",
-        "kind": "constant",
-        "valueType": {
-         "$id": "454",
->>>>>>> 586a120e
-         "kind": "string",
-         "name": "string",
-         "crossLanguageDefinitionId": "TypeSpec.string",
-         "decorators": []
-        },
-        "value": "application/json",
-        "decorators": []
-       },
-       "location": "Header",
-       "isApiVersion": false,
-       "isContentType": true,
-       "isEndpoint": false,
-       "explode": false,
-       "isRequired": true,
-       "kind": "Constant",
-       "decorators": [],
-       "skipUrlEncoding": false
-      },
-      {
-<<<<<<< HEAD
-       "$id": "475",
-       "Name": "body",
-       "NameInRequest": "body",
-       "Doc": "body",
-       "Type": {
-        "$ref": "156"
-=======
-       "$id": "455",
-       "name": "body",
-       "nameInRequest": "body",
-       "doc": "body",
-       "type": {
-        "$ref": "148"
->>>>>>> 586a120e
-       },
-       "location": "Body",
-       "isApiVersion": false,
-       "isContentType": false,
-       "isEndpoint": false,
-       "explode": false,
-       "isRequired": true,
-       "kind": "Method",
-       "decorators": [],
-       "skipUrlEncoding": false
-      }
-     ],
-     "responses": [
-      {
-<<<<<<< HEAD
-       "$id": "476",
-       "StatusCodes": [
-=======
-       "$id": "456",
-       "statusCodes": [
->>>>>>> 586a120e
-        204
-       ],
-       "headers": [],
-       "isErrorResponse": false
-      }
-     ],
-     "httpMethod": "PUT",
-     "uri": "{endpoint}",
-     "path": "/type/property/additionalProperties/spreadRecordFloat",
-     "requestMediaTypes": [
-      "application/json"
-     ],
-     "bufferResponse": true,
-     "generateProtocolMethod": true,
-     "generateConvenienceMethod": true,
-     "crossLanguageDefinitionId": "Type.Property.AdditionalProperties.SpreadFloat.put",
-     "decorators": []
-    }
-   ],
-<<<<<<< HEAD
-   "Protocol": {
-    "$id": "477"
-   },
-   "Parent": "AdditionalPropertiesClient",
-   "Parameters": [
-    {
-     "$id": "478",
-     "Name": "endpoint",
-     "NameInRequest": "endpoint",
-     "Doc": "Service host",
-     "Type": {
-      "$id": "479",
-=======
-   "parent": "AdditionalPropertiesClient",
-   "parameters": [
-    {
-     "$id": "457",
-     "name": "endpoint",
-     "nameInRequest": "endpoint",
-     "doc": "Service host",
-     "type": {
-      "$id": "458",
->>>>>>> 586a120e
-      "kind": "url",
-      "name": "url",
-      "crossLanguageDefinitionId": "TypeSpec.url"
-     },
-<<<<<<< HEAD
-     "Location": "Uri",
-     "IsApiVersion": false,
-     "IsResourceParameter": false,
-     "IsContentType": false,
-     "IsRequired": true,
-     "IsEndpoint": true,
-     "SkipUrlEncoding": false,
-     "Explode": false,
-     "Kind": "Client",
-     "DefaultValue": {
-      "$id": "480",
-      "Type": {
-       "$id": "481",
-=======
-     "location": "Uri",
-     "isApiVersion": false,
-     "isContentType": false,
-     "isRequired": true,
-     "isEndpoint": true,
-     "skipUrlEncoding": false,
-     "explode": false,
-     "kind": "Client",
-     "defaultValue": {
-      "$id": "459",
-      "type": {
-       "$id": "460",
->>>>>>> 586a120e
-       "kind": "string",
-       "name": "string",
-       "crossLanguageDefinitionId": "TypeSpec.string"
-      },
-      "value": "http://localhost:3000"
-     }
-    }
-   ],
-   "decorators": [],
-   "crossLanguageDefinitionId": "Type.Property.AdditionalProperties.SpreadFloat"
-  },
-  {
-<<<<<<< HEAD
-   "$id": "482",
-   "Name": "ExtendsModel",
-   "Namespace": "Type.Property.AdditionalProperties",
-   "Operations": [
-    {
-     "$id": "483",
-     "Name": "get",
-     "ResourceName": "ExtendsModel",
-     "Doc": "Get call",
-     "Accessibility": "public",
-     "Parameters": [
-      {
-       "$id": "484",
-       "Name": "accept",
-       "NameInRequest": "Accept",
-       "Type": {
-        "$id": "485",
-        "kind": "constant",
-        "valueType": {
-         "$id": "486",
-=======
-   "$id": "461",
-   "name": "ExtendsModel",
-   "namespace": "Type.Property.AdditionalProperties",
-   "operations": [
-    {
-     "$id": "462",
-     "name": "get",
-     "resourceName": "ExtendsModel",
-     "doc": "Get call",
-     "accessibility": "public",
-     "parameters": [
-      {
-       "$id": "463",
-       "name": "accept",
-       "nameInRequest": "Accept",
-       "type": {
-        "$id": "464",
-        "kind": "constant",
-        "valueType": {
-         "$id": "465",
->>>>>>> 586a120e
-         "kind": "string",
-         "name": "string",
-         "crossLanguageDefinitionId": "TypeSpec.string",
-         "decorators": []
-        },
-        "value": "application/json",
-        "decorators": []
-       },
-       "location": "Header",
-       "isApiVersion": false,
-       "isContentType": false,
-       "isEndpoint": false,
-       "explode": false,
-       "isRequired": true,
-       "kind": "Constant",
-       "decorators": [],
-       "skipUrlEncoding": false
-      }
-     ],
-     "responses": [
-      {
-<<<<<<< HEAD
-       "$id": "487",
-       "StatusCodes": [
-        200
-       ],
-       "BodyType": {
-        "$ref": "152"
-=======
-       "$id": "466",
-       "statusCodes": [
-        200
-       ],
-       "bodyType": {
-        "$ref": "144"
->>>>>>> 586a120e
-       },
-       "headers": [],
-       "isErrorResponse": false,
-       "contentTypes": [
-        "application/json"
-       ]
-      }
-     ],
-     "httpMethod": "GET",
-     "uri": "{endpoint}",
-     "path": "/type/property/additionalProperties/extendsRecordModel",
-     "bufferResponse": true,
-     "generateProtocolMethod": true,
-     "generateConvenienceMethod": true,
-     "crossLanguageDefinitionId": "Type.Property.AdditionalProperties.ExtendsModel.get",
-     "decorators": []
-    },
-    {
-<<<<<<< HEAD
-     "$id": "488",
-     "Name": "put",
-     "ResourceName": "ExtendsModel",
-     "Doc": "Put operation",
-     "Accessibility": "public",
-     "Parameters": [
-      {
-       "$id": "489",
-       "Name": "contentType",
-       "NameInRequest": "Content-Type",
-       "Doc": "Body parameter's content type. Known values are application/json",
-       "Type": {
-        "$id": "490",
-        "kind": "constant",
-        "valueType": {
-         "$id": "491",
-=======
-     "$id": "467",
-     "name": "put",
-     "resourceName": "ExtendsModel",
-     "doc": "Put operation",
-     "accessibility": "public",
-     "parameters": [
-      {
-       "$id": "468",
-       "name": "contentType",
-       "nameInRequest": "Content-Type",
-       "doc": "Body parameter's content type. Known values are application/json",
-       "type": {
-        "$id": "469",
-        "kind": "constant",
-        "valueType": {
-         "$id": "470",
->>>>>>> 586a120e
-         "kind": "string",
-         "name": "string",
-         "crossLanguageDefinitionId": "TypeSpec.string",
-         "decorators": []
-        },
-        "value": "application/json",
-        "decorators": []
-       },
-       "location": "Header",
-       "isApiVersion": false,
-       "isContentType": true,
-       "isEndpoint": false,
-       "explode": false,
-       "isRequired": true,
-       "kind": "Constant",
-       "decorators": [],
-       "skipUrlEncoding": false
-      },
-      {
-<<<<<<< HEAD
-       "$id": "492",
-       "Name": "body",
-       "NameInRequest": "body",
-       "Doc": "body",
-       "Type": {
-        "$ref": "152"
-=======
-       "$id": "471",
-       "name": "body",
-       "nameInRequest": "body",
-       "doc": "body",
-       "type": {
-        "$ref": "144"
->>>>>>> 586a120e
-       },
-       "location": "Body",
-       "isApiVersion": false,
-       "isContentType": false,
-       "isEndpoint": false,
-       "explode": false,
-       "isRequired": true,
-       "kind": "Method",
-       "decorators": [],
-       "skipUrlEncoding": false
-      }
-     ],
-     "responses": [
-      {
-<<<<<<< HEAD
-       "$id": "493",
-       "StatusCodes": [
-=======
-       "$id": "472",
-       "statusCodes": [
->>>>>>> 586a120e
-        204
-       ],
-       "headers": [],
-       "isErrorResponse": false
-      }
-     ],
-     "httpMethod": "PUT",
-     "uri": "{endpoint}",
-     "path": "/type/property/additionalProperties/extendsRecordModel",
-     "requestMediaTypes": [
-      "application/json"
-     ],
-     "bufferResponse": true,
-     "generateProtocolMethod": true,
-     "generateConvenienceMethod": true,
-     "crossLanguageDefinitionId": "Type.Property.AdditionalProperties.ExtendsModel.put",
-     "decorators": []
-    }
-   ],
-<<<<<<< HEAD
-   "Protocol": {
-    "$id": "494"
-   },
-   "Parent": "AdditionalPropertiesClient",
-   "Parameters": [
-    {
-     "$id": "495",
-     "Name": "endpoint",
-     "NameInRequest": "endpoint",
-     "Doc": "Service host",
-     "Type": {
-      "$id": "496",
-=======
-   "parent": "AdditionalPropertiesClient",
-   "parameters": [
-    {
-     "$id": "473",
-     "name": "endpoint",
-     "nameInRequest": "endpoint",
-     "doc": "Service host",
-     "type": {
-      "$id": "474",
->>>>>>> 586a120e
-      "kind": "url",
-      "name": "url",
-      "crossLanguageDefinitionId": "TypeSpec.url"
-     },
-<<<<<<< HEAD
-     "Location": "Uri",
-     "IsApiVersion": false,
-     "IsResourceParameter": false,
-     "IsContentType": false,
-     "IsRequired": true,
-     "IsEndpoint": true,
-     "SkipUrlEncoding": false,
-     "Explode": false,
-     "Kind": "Client",
-     "DefaultValue": {
-      "$id": "497",
-      "Type": {
-       "$id": "498",
-=======
-     "location": "Uri",
-     "isApiVersion": false,
-     "isContentType": false,
-     "isRequired": true,
-     "isEndpoint": true,
-     "skipUrlEncoding": false,
-     "explode": false,
-     "kind": "Client",
-     "defaultValue": {
-      "$id": "475",
-      "type": {
-       "$id": "476",
->>>>>>> 586a120e
-       "kind": "string",
-       "name": "string",
-       "crossLanguageDefinitionId": "TypeSpec.string"
-      },
-      "value": "http://localhost:3000"
-     }
-    }
-   ],
-   "decorators": [],
-   "crossLanguageDefinitionId": "Type.Property.AdditionalProperties.ExtendsModel"
-  },
-  {
-<<<<<<< HEAD
-   "$id": "499",
-   "Name": "IsModel",
-   "Namespace": "Type.Property.AdditionalProperties",
-   "Operations": [
-    {
-     "$id": "500",
-     "Name": "get",
-     "ResourceName": "IsModel",
-     "Doc": "Get call",
-     "Accessibility": "public",
-     "Parameters": [
-      {
-       "$id": "501",
-       "Name": "accept",
-       "NameInRequest": "Accept",
-       "Type": {
-        "$id": "502",
-        "kind": "constant",
-        "valueType": {
-         "$id": "503",
-=======
-   "$id": "477",
-   "name": "IsModel",
-   "namespace": "Type.Property.AdditionalProperties",
-   "operations": [
-    {
-     "$id": "478",
-     "name": "get",
-     "resourceName": "IsModel",
-     "doc": "Get call",
-     "accessibility": "public",
-     "parameters": [
-      {
-       "$id": "479",
-       "name": "accept",
-       "nameInRequest": "Accept",
-       "type": {
-        "$id": "480",
-        "kind": "constant",
-        "valueType": {
-         "$id": "481",
->>>>>>> 586a120e
-         "kind": "string",
-         "name": "string",
-         "crossLanguageDefinitionId": "TypeSpec.string",
-         "decorators": []
-        },
-        "value": "application/json",
-        "decorators": []
-       },
-       "location": "Header",
-       "isApiVersion": false,
-       "isContentType": false,
-       "isEndpoint": false,
-       "explode": false,
-       "isRequired": true,
-       "kind": "Constant",
-       "decorators": [],
-       "skipUrlEncoding": false
-      }
-     ],
-     "responses": [
-      {
-<<<<<<< HEAD
-       "$id": "504",
-       "StatusCodes": [
-        200
-       ],
-       "BodyType": {
-        "$ref": "148"
-=======
-       "$id": "482",
-       "statusCodes": [
-        200
-       ],
-       "bodyType": {
-        "$ref": "140"
->>>>>>> 586a120e
-       },
-       "headers": [],
-       "isErrorResponse": false,
-       "contentTypes": [
-        "application/json"
-       ]
-      }
-     ],
-     "httpMethod": "GET",
-     "uri": "{endpoint}",
-     "path": "/type/property/additionalProperties/isRecordModel",
-     "bufferResponse": true,
-     "generateProtocolMethod": true,
-     "generateConvenienceMethod": true,
-     "crossLanguageDefinitionId": "Type.Property.AdditionalProperties.IsModel.get",
-     "decorators": []
-    },
-    {
-<<<<<<< HEAD
-     "$id": "505",
-     "Name": "put",
-     "ResourceName": "IsModel",
-     "Doc": "Put operation",
-     "Accessibility": "public",
-     "Parameters": [
-      {
-       "$id": "506",
-       "Name": "contentType",
-       "NameInRequest": "Content-Type",
-       "Doc": "Body parameter's content type. Known values are application/json",
-       "Type": {
-        "$id": "507",
-        "kind": "constant",
-        "valueType": {
-         "$id": "508",
-=======
-     "$id": "483",
-     "name": "put",
-     "resourceName": "IsModel",
-     "doc": "Put operation",
-     "accessibility": "public",
-     "parameters": [
-      {
-       "$id": "484",
-       "name": "contentType",
-       "nameInRequest": "Content-Type",
-       "doc": "Body parameter's content type. Known values are application/json",
-       "type": {
-        "$id": "485",
-        "kind": "constant",
-        "valueType": {
-         "$id": "486",
->>>>>>> 586a120e
-         "kind": "string",
-         "name": "string",
-         "crossLanguageDefinitionId": "TypeSpec.string",
-         "decorators": []
-        },
-        "value": "application/json",
-        "decorators": []
-       },
-       "location": "Header",
-       "isApiVersion": false,
-       "isContentType": true,
-       "isEndpoint": false,
-       "explode": false,
-       "isRequired": true,
-       "kind": "Constant",
-       "decorators": [],
-       "skipUrlEncoding": false
-      },
-      {
-<<<<<<< HEAD
-       "$id": "509",
-       "Name": "body",
-       "NameInRequest": "body",
-       "Doc": "body",
-       "Type": {
-        "$ref": "148"
-=======
-       "$id": "487",
-       "name": "body",
-       "nameInRequest": "body",
-       "doc": "body",
-       "type": {
-        "$ref": "140"
->>>>>>> 586a120e
-       },
-       "location": "Body",
-       "isApiVersion": false,
-       "isContentType": false,
-       "isEndpoint": false,
-       "explode": false,
-       "isRequired": true,
-       "kind": "Method",
-       "decorators": [],
-       "skipUrlEncoding": false
-      }
-     ],
-     "responses": [
-      {
-<<<<<<< HEAD
-       "$id": "510",
-       "StatusCodes": [
-=======
-       "$id": "488",
-       "statusCodes": [
->>>>>>> 586a120e
-        204
-       ],
-       "headers": [],
-       "isErrorResponse": false
-      }
-     ],
-     "httpMethod": "PUT",
-     "uri": "{endpoint}",
-     "path": "/type/property/additionalProperties/isRecordModel",
-     "requestMediaTypes": [
-      "application/json"
-     ],
-     "bufferResponse": true,
-     "generateProtocolMethod": true,
-     "generateConvenienceMethod": true,
-     "crossLanguageDefinitionId": "Type.Property.AdditionalProperties.IsModel.put",
-     "decorators": []
-    }
-   ],
-<<<<<<< HEAD
-   "Protocol": {
-    "$id": "511"
-   },
-   "Parent": "AdditionalPropertiesClient",
-   "Parameters": [
-    {
-     "$id": "512",
-     "Name": "endpoint",
-     "NameInRequest": "endpoint",
-     "Doc": "Service host",
-     "Type": {
-      "$id": "513",
-=======
-   "parent": "AdditionalPropertiesClient",
-   "parameters": [
-    {
-     "$id": "489",
-     "name": "endpoint",
-     "nameInRequest": "endpoint",
-     "doc": "Service host",
-     "type": {
-      "$id": "490",
->>>>>>> 586a120e
-      "kind": "url",
-      "name": "url",
-      "crossLanguageDefinitionId": "TypeSpec.url"
-     },
-<<<<<<< HEAD
-     "Location": "Uri",
-     "IsApiVersion": false,
-     "IsResourceParameter": false,
-     "IsContentType": false,
-     "IsRequired": true,
-     "IsEndpoint": true,
-     "SkipUrlEncoding": false,
-     "Explode": false,
-     "Kind": "Client",
-     "DefaultValue": {
-      "$id": "514",
-      "Type": {
-       "$id": "515",
-=======
-     "location": "Uri",
-     "isApiVersion": false,
-     "isContentType": false,
-     "isRequired": true,
-     "isEndpoint": true,
-     "skipUrlEncoding": false,
-     "explode": false,
-     "kind": "Client",
-     "defaultValue": {
-      "$id": "491",
-      "type": {
-       "$id": "492",
->>>>>>> 586a120e
-       "kind": "string",
-       "name": "string",
-       "crossLanguageDefinitionId": "TypeSpec.string"
-      },
-      "value": "http://localhost:3000"
-     }
-    }
-   ],
-   "decorators": [],
-   "crossLanguageDefinitionId": "Type.Property.AdditionalProperties.IsModel"
-  },
-  {
-<<<<<<< HEAD
-   "$id": "516",
-   "Name": "SpreadModel",
-   "Namespace": "Type.Property.AdditionalProperties",
-   "Operations": [
-    {
-     "$id": "517",
-     "Name": "get",
-     "ResourceName": "SpreadModel",
-     "Doc": "Get call",
-     "Accessibility": "public",
-     "Parameters": [
-      {
-       "$id": "518",
-       "Name": "accept",
-       "NameInRequest": "Accept",
-       "Type": {
-        "$id": "519",
-        "kind": "constant",
-        "valueType": {
-         "$id": "520",
-=======
-   "$id": "493",
-   "name": "SpreadModel",
-   "namespace": "Type.Property.AdditionalProperties",
-   "operations": [
-    {
-     "$id": "494",
-     "name": "get",
-     "resourceName": "SpreadModel",
-     "doc": "Get call",
-     "accessibility": "public",
-     "parameters": [
-      {
-       "$id": "495",
-       "name": "accept",
-       "nameInRequest": "Accept",
-       "type": {
-        "$id": "496",
-        "kind": "constant",
-        "valueType": {
-         "$id": "497",
->>>>>>> 586a120e
-         "kind": "string",
-         "name": "string",
-         "crossLanguageDefinitionId": "TypeSpec.string",
-         "decorators": []
-        },
-        "value": "application/json",
-        "decorators": []
-       },
-       "location": "Header",
-       "isApiVersion": false,
-       "isContentType": false,
-       "isEndpoint": false,
-       "explode": false,
-       "isRequired": true,
-       "kind": "Constant",
-       "decorators": [],
-       "skipUrlEncoding": false
-      }
-     ],
-     "responses": [
-      {
-<<<<<<< HEAD
-       "$id": "521",
-       "StatusCodes": [
-        200
-       ],
-       "BodyType": {
-        "$ref": "144"
-=======
-       "$id": "498",
-       "statusCodes": [
-        200
-       ],
-       "bodyType": {
-        "$ref": "136"
->>>>>>> 586a120e
-       },
-       "headers": [],
-       "isErrorResponse": false,
-       "contentTypes": [
-        "application/json"
-       ]
-      }
-     ],
-     "httpMethod": "GET",
-     "uri": "{endpoint}",
-     "path": "/type/property/additionalProperties/spreadRecordModel",
-     "bufferResponse": true,
-     "generateProtocolMethod": true,
-     "generateConvenienceMethod": true,
-     "crossLanguageDefinitionId": "Type.Property.AdditionalProperties.SpreadModel.get",
-     "decorators": []
-    },
-    {
-<<<<<<< HEAD
-     "$id": "522",
-     "Name": "put",
-     "ResourceName": "SpreadModel",
-     "Doc": "Put operation",
-     "Accessibility": "public",
-     "Parameters": [
-      {
-       "$id": "523",
-       "Name": "contentType",
-       "NameInRequest": "Content-Type",
-       "Doc": "Body parameter's content type. Known values are application/json",
-       "Type": {
-        "$id": "524",
-        "kind": "constant",
-        "valueType": {
-         "$id": "525",
-=======
-     "$id": "499",
-     "name": "put",
-     "resourceName": "SpreadModel",
-     "doc": "Put operation",
-     "accessibility": "public",
-     "parameters": [
-      {
-       "$id": "500",
-       "name": "contentType",
-       "nameInRequest": "Content-Type",
-       "doc": "Body parameter's content type. Known values are application/json",
-       "type": {
-        "$id": "501",
-        "kind": "constant",
-        "valueType": {
-         "$id": "502",
->>>>>>> 586a120e
-         "kind": "string",
-         "name": "string",
-         "crossLanguageDefinitionId": "TypeSpec.string",
-         "decorators": []
-        },
-        "value": "application/json",
-        "decorators": []
-       },
-       "location": "Header",
-       "isApiVersion": false,
-       "isContentType": true,
-       "isEndpoint": false,
-       "explode": false,
-       "isRequired": true,
-       "kind": "Constant",
-       "decorators": [],
-       "skipUrlEncoding": false
-      },
-      {
-<<<<<<< HEAD
-       "$id": "526",
-       "Name": "body",
-       "NameInRequest": "body",
-       "Doc": "body",
-       "Type": {
-        "$ref": "144"
-=======
-       "$id": "503",
-       "name": "body",
-       "nameInRequest": "body",
-       "doc": "body",
-       "type": {
-        "$ref": "136"
->>>>>>> 586a120e
-       },
-       "location": "Body",
-       "isApiVersion": false,
-       "isContentType": false,
-       "isEndpoint": false,
-       "explode": false,
-       "isRequired": true,
-       "kind": "Method",
-       "decorators": [],
-       "skipUrlEncoding": false
-      }
-     ],
-     "responses": [
-      {
-<<<<<<< HEAD
-       "$id": "527",
-       "StatusCodes": [
-=======
-       "$id": "504",
-       "statusCodes": [
->>>>>>> 586a120e
-        204
-       ],
-       "headers": [],
-       "isErrorResponse": false
-      }
-     ],
-     "httpMethod": "PUT",
-     "uri": "{endpoint}",
-     "path": "/type/property/additionalProperties/spreadRecordModel",
-     "requestMediaTypes": [
-      "application/json"
-     ],
-     "bufferResponse": true,
-     "generateProtocolMethod": true,
-     "generateConvenienceMethod": true,
-     "crossLanguageDefinitionId": "Type.Property.AdditionalProperties.SpreadModel.put",
-     "decorators": []
-    }
-   ],
-<<<<<<< HEAD
-   "Protocol": {
-    "$id": "528"
-   },
-   "Parent": "AdditionalPropertiesClient",
-   "Parameters": [
-    {
-     "$id": "529",
-     "Name": "endpoint",
-     "NameInRequest": "endpoint",
-     "Doc": "Service host",
-     "Type": {
-      "$id": "530",
-=======
-   "parent": "AdditionalPropertiesClient",
-   "parameters": [
-    {
-     "$id": "505",
-     "name": "endpoint",
-     "nameInRequest": "endpoint",
-     "doc": "Service host",
-     "type": {
-      "$id": "506",
->>>>>>> 586a120e
-      "kind": "url",
-      "name": "url",
-      "crossLanguageDefinitionId": "TypeSpec.url"
-     },
-<<<<<<< HEAD
-     "Location": "Uri",
-     "IsApiVersion": false,
-     "IsResourceParameter": false,
-     "IsContentType": false,
-     "IsRequired": true,
-     "IsEndpoint": true,
-     "SkipUrlEncoding": false,
-     "Explode": false,
-     "Kind": "Client",
-     "DefaultValue": {
-      "$id": "531",
-      "Type": {
-       "$id": "532",
-=======
-     "location": "Uri",
-     "isApiVersion": false,
-     "isContentType": false,
-     "isRequired": true,
-     "isEndpoint": true,
-     "skipUrlEncoding": false,
-     "explode": false,
-     "kind": "Client",
-     "defaultValue": {
-      "$id": "507",
-      "type": {
-       "$id": "508",
->>>>>>> 586a120e
-       "kind": "string",
-       "name": "string",
-       "crossLanguageDefinitionId": "TypeSpec.string"
-      },
-      "value": "http://localhost:3000"
-     }
-    }
-   ],
-   "decorators": [],
-   "crossLanguageDefinitionId": "Type.Property.AdditionalProperties.SpreadModel"
-  },
-  {
-<<<<<<< HEAD
-   "$id": "533",
-   "Name": "ExtendsModelArray",
-   "Namespace": "Type.Property.AdditionalProperties",
-   "Operations": [
-    {
-     "$id": "534",
-     "Name": "get",
-     "ResourceName": "ExtendsModelArray",
-     "Doc": "Get call",
-     "Accessibility": "public",
-     "Parameters": [
-      {
-       "$id": "535",
-       "Name": "accept",
-       "NameInRequest": "Accept",
-       "Type": {
-        "$id": "536",
-        "kind": "constant",
-        "valueType": {
-         "$id": "537",
-=======
-   "$id": "509",
-   "name": "ExtendsModelArray",
-   "namespace": "Type.Property.AdditionalProperties",
-   "operations": [
-    {
-     "$id": "510",
-     "name": "get",
-     "resourceName": "ExtendsModelArray",
-     "doc": "Get call",
-     "accessibility": "public",
-     "parameters": [
-      {
-       "$id": "511",
-       "name": "accept",
-       "nameInRequest": "Accept",
-       "type": {
-        "$id": "512",
-        "kind": "constant",
-        "valueType": {
-         "$id": "513",
->>>>>>> 586a120e
-         "kind": "string",
-         "name": "string",
-         "crossLanguageDefinitionId": "TypeSpec.string",
-         "decorators": []
-        },
-        "value": "application/json",
-        "decorators": []
-       },
-       "location": "Header",
-       "isApiVersion": false,
-       "isContentType": false,
-       "isEndpoint": false,
-       "explode": false,
-       "isRequired": true,
-       "kind": "Constant",
-       "decorators": [],
-       "skipUrlEncoding": false
-      }
-     ],
-     "responses": [
-      {
-<<<<<<< HEAD
-       "$id": "538",
-       "StatusCodes": [
-        200
-       ],
-       "BodyType": {
-        "$ref": "138"
-=======
-       "$id": "514",
-       "statusCodes": [
-        200
-       ],
-       "bodyType": {
-        "$ref": "130"
->>>>>>> 586a120e
-       },
-       "headers": [],
-       "isErrorResponse": false,
-       "contentTypes": [
-        "application/json"
-       ]
-      }
-     ],
-     "httpMethod": "GET",
-     "uri": "{endpoint}",
-     "path": "/type/property/additionalProperties/extendsRecordModelArray",
-     "bufferResponse": true,
-     "generateProtocolMethod": true,
-     "generateConvenienceMethod": true,
-     "crossLanguageDefinitionId": "Type.Property.AdditionalProperties.ExtendsModelArray.get",
-     "decorators": []
-    },
-    {
-<<<<<<< HEAD
-     "$id": "539",
-     "Name": "put",
-     "ResourceName": "ExtendsModelArray",
-     "Doc": "Put operation",
-     "Accessibility": "public",
-     "Parameters": [
-      {
-       "$id": "540",
-       "Name": "contentType",
-       "NameInRequest": "Content-Type",
-       "Doc": "Body parameter's content type. Known values are application/json",
-       "Type": {
-        "$id": "541",
-        "kind": "constant",
-        "valueType": {
-         "$id": "542",
-=======
-     "$id": "515",
-     "name": "put",
-     "resourceName": "ExtendsModelArray",
-     "doc": "Put operation",
-     "accessibility": "public",
-     "parameters": [
-      {
-       "$id": "516",
-       "name": "contentType",
-       "nameInRequest": "Content-Type",
-       "doc": "Body parameter's content type. Known values are application/json",
-       "type": {
-        "$id": "517",
-        "kind": "constant",
-        "valueType": {
-         "$id": "518",
->>>>>>> 586a120e
-         "kind": "string",
-         "name": "string",
-         "crossLanguageDefinitionId": "TypeSpec.string",
-         "decorators": []
-        },
-        "value": "application/json",
-        "decorators": []
-       },
-       "location": "Header",
-       "isApiVersion": false,
-       "isContentType": true,
-       "isEndpoint": false,
-       "explode": false,
-       "isRequired": true,
-       "kind": "Constant",
-       "decorators": [],
-       "skipUrlEncoding": false
-      },
-      {
-<<<<<<< HEAD
-       "$id": "543",
-       "Name": "body",
-       "NameInRequest": "body",
-       "Doc": "body",
-       "Type": {
-        "$ref": "138"
-=======
-       "$id": "519",
-       "name": "body",
-       "nameInRequest": "body",
-       "doc": "body",
-       "type": {
-        "$ref": "130"
->>>>>>> 586a120e
-       },
-       "location": "Body",
-       "isApiVersion": false,
-       "isContentType": false,
-       "isEndpoint": false,
-       "explode": false,
-       "isRequired": true,
-       "kind": "Method",
-       "decorators": [],
-       "skipUrlEncoding": false
-      }
-     ],
-     "responses": [
-      {
-<<<<<<< HEAD
-       "$id": "544",
-       "StatusCodes": [
-=======
-       "$id": "520",
-       "statusCodes": [
->>>>>>> 586a120e
-        204
-       ],
-       "headers": [],
-       "isErrorResponse": false
-      }
-     ],
-     "httpMethod": "PUT",
-     "uri": "{endpoint}",
-     "path": "/type/property/additionalProperties/extendsRecordModelArray",
-     "requestMediaTypes": [
-      "application/json"
-     ],
-     "bufferResponse": true,
-     "generateProtocolMethod": true,
-     "generateConvenienceMethod": true,
-     "crossLanguageDefinitionId": "Type.Property.AdditionalProperties.ExtendsModelArray.put",
-     "decorators": []
-    }
-   ],
-<<<<<<< HEAD
-   "Protocol": {
-    "$id": "545"
-   },
-   "Parent": "AdditionalPropertiesClient",
-   "Parameters": [
-    {
-     "$id": "546",
-     "Name": "endpoint",
-     "NameInRequest": "endpoint",
-     "Doc": "Service host",
-     "Type": {
-      "$id": "547",
-=======
-   "parent": "AdditionalPropertiesClient",
-   "parameters": [
-    {
-     "$id": "521",
-     "name": "endpoint",
-     "nameInRequest": "endpoint",
-     "doc": "Service host",
-     "type": {
-      "$id": "522",
->>>>>>> 586a120e
-      "kind": "url",
-      "name": "url",
-      "crossLanguageDefinitionId": "TypeSpec.url"
-     },
-<<<<<<< HEAD
-     "Location": "Uri",
-     "IsApiVersion": false,
-     "IsResourceParameter": false,
-     "IsContentType": false,
-     "IsRequired": true,
-     "IsEndpoint": true,
-     "SkipUrlEncoding": false,
-     "Explode": false,
-     "Kind": "Client",
-     "DefaultValue": {
-      "$id": "548",
-      "Type": {
-       "$id": "549",
-=======
-     "location": "Uri",
-     "isApiVersion": false,
-     "isContentType": false,
-     "isRequired": true,
-     "isEndpoint": true,
-     "skipUrlEncoding": false,
-     "explode": false,
-     "kind": "Client",
-     "defaultValue": {
-      "$id": "523",
-      "type": {
-       "$id": "524",
->>>>>>> 586a120e
-       "kind": "string",
-       "name": "string",
-       "crossLanguageDefinitionId": "TypeSpec.string"
-      },
-      "value": "http://localhost:3000"
-     }
-    }
-   ],
-   "decorators": [],
-   "crossLanguageDefinitionId": "Type.Property.AdditionalProperties.ExtendsModelArray"
-  },
-  {
-<<<<<<< HEAD
-   "$id": "550",
-   "Name": "IsModelArray",
-   "Namespace": "Type.Property.AdditionalProperties",
-   "Operations": [
-    {
-     "$id": "551",
-     "Name": "get",
-     "ResourceName": "IsModelArray",
-     "Doc": "Get call",
-     "Accessibility": "public",
-     "Parameters": [
-      {
-       "$id": "552",
-       "Name": "accept",
-       "NameInRequest": "Accept",
-       "Type": {
-        "$id": "553",
-        "kind": "constant",
-        "valueType": {
-         "$id": "554",
-=======
-   "$id": "525",
-   "name": "IsModelArray",
-   "namespace": "Type.Property.AdditionalProperties",
-   "operations": [
-    {
-     "$id": "526",
-     "name": "get",
-     "resourceName": "IsModelArray",
-     "doc": "Get call",
-     "accessibility": "public",
-     "parameters": [
-      {
-       "$id": "527",
-       "name": "accept",
-       "nameInRequest": "Accept",
-       "type": {
-        "$id": "528",
-        "kind": "constant",
-        "valueType": {
-         "$id": "529",
->>>>>>> 586a120e
-         "kind": "string",
-         "name": "string",
-         "crossLanguageDefinitionId": "TypeSpec.string",
-         "decorators": []
-        },
-        "value": "application/json",
-        "decorators": []
-       },
-       "location": "Header",
-       "isApiVersion": false,
-       "isContentType": false,
-       "isEndpoint": false,
-       "explode": false,
-       "isRequired": true,
-       "kind": "Constant",
-       "decorators": [],
-       "skipUrlEncoding": false
-      }
-     ],
-     "responses": [
-      {
-<<<<<<< HEAD
-       "$id": "555",
-       "StatusCodes": [
-        200
-       ],
-       "BodyType": {
-        "$ref": "132"
-=======
-       "$id": "530",
-       "statusCodes": [
-        200
-       ],
-       "bodyType": {
-        "$ref": "124"
->>>>>>> 586a120e
-       },
-       "headers": [],
-       "isErrorResponse": false,
-       "contentTypes": [
-        "application/json"
-       ]
-      }
-     ],
-     "httpMethod": "GET",
-     "uri": "{endpoint}",
-     "path": "/type/property/additionalProperties/isRecordModelArray",
-     "bufferResponse": true,
-     "generateProtocolMethod": true,
-     "generateConvenienceMethod": true,
-     "crossLanguageDefinitionId": "Type.Property.AdditionalProperties.IsModelArray.get",
-     "decorators": []
-    },
-    {
-<<<<<<< HEAD
-     "$id": "556",
-     "Name": "put",
-     "ResourceName": "IsModelArray",
-     "Doc": "Put operation",
-     "Accessibility": "public",
-     "Parameters": [
-      {
-       "$id": "557",
-       "Name": "contentType",
-       "NameInRequest": "Content-Type",
-       "Doc": "Body parameter's content type. Known values are application/json",
-       "Type": {
-        "$id": "558",
-        "kind": "constant",
-        "valueType": {
-         "$id": "559",
-=======
-     "$id": "531",
-     "name": "put",
-     "resourceName": "IsModelArray",
-     "doc": "Put operation",
-     "accessibility": "public",
-     "parameters": [
-      {
-       "$id": "532",
-       "name": "contentType",
-       "nameInRequest": "Content-Type",
-       "doc": "Body parameter's content type. Known values are application/json",
-       "type": {
-        "$id": "533",
-        "kind": "constant",
-        "valueType": {
-         "$id": "534",
->>>>>>> 586a120e
-         "kind": "string",
-         "name": "string",
-         "crossLanguageDefinitionId": "TypeSpec.string",
-         "decorators": []
-        },
-        "value": "application/json",
-        "decorators": []
-       },
-       "location": "Header",
-       "isApiVersion": false,
-       "isContentType": true,
-       "isEndpoint": false,
-       "explode": false,
-       "isRequired": true,
-       "kind": "Constant",
-       "decorators": [],
-       "skipUrlEncoding": false
-      },
-      {
-<<<<<<< HEAD
-       "$id": "560",
-       "Name": "body",
-       "NameInRequest": "body",
-       "Doc": "body",
-       "Type": {
-        "$ref": "132"
-=======
-       "$id": "535",
-       "name": "body",
-       "nameInRequest": "body",
-       "doc": "body",
-       "type": {
-        "$ref": "124"
->>>>>>> 586a120e
-       },
-       "location": "Body",
-       "isApiVersion": false,
-       "isContentType": false,
-       "isEndpoint": false,
-       "explode": false,
-       "isRequired": true,
-       "kind": "Method",
-       "decorators": [],
-       "skipUrlEncoding": false
-      }
-     ],
-     "responses": [
-      {
-<<<<<<< HEAD
-       "$id": "561",
-       "StatusCodes": [
-=======
-       "$id": "536",
-       "statusCodes": [
->>>>>>> 586a120e
-        204
-       ],
-       "headers": [],
-       "isErrorResponse": false
-      }
-     ],
-     "httpMethod": "PUT",
-     "uri": "{endpoint}",
-     "path": "/type/property/additionalProperties/isRecordModelArray",
-     "requestMediaTypes": [
-      "application/json"
-     ],
-     "bufferResponse": true,
-     "generateProtocolMethod": true,
-     "generateConvenienceMethod": true,
-     "crossLanguageDefinitionId": "Type.Property.AdditionalProperties.IsModelArray.put",
-     "decorators": []
-    }
-   ],
-<<<<<<< HEAD
-   "Protocol": {
-    "$id": "562"
-   },
-   "Parent": "AdditionalPropertiesClient",
-   "Parameters": [
-    {
-     "$id": "563",
-     "Name": "endpoint",
-     "NameInRequest": "endpoint",
-     "Doc": "Service host",
-     "Type": {
-      "$id": "564",
-=======
-   "parent": "AdditionalPropertiesClient",
-   "parameters": [
-    {
-     "$id": "537",
-     "name": "endpoint",
-     "nameInRequest": "endpoint",
-     "doc": "Service host",
-     "type": {
-      "$id": "538",
->>>>>>> 586a120e
-      "kind": "url",
-      "name": "url",
-      "crossLanguageDefinitionId": "TypeSpec.url"
-     },
-<<<<<<< HEAD
-     "Location": "Uri",
-     "IsApiVersion": false,
-     "IsResourceParameter": false,
-     "IsContentType": false,
-     "IsRequired": true,
-     "IsEndpoint": true,
-     "SkipUrlEncoding": false,
-     "Explode": false,
-     "Kind": "Client",
-     "DefaultValue": {
-      "$id": "565",
-      "Type": {
-       "$id": "566",
-=======
-     "location": "Uri",
-     "isApiVersion": false,
-     "isContentType": false,
-     "isRequired": true,
-     "isEndpoint": true,
-     "skipUrlEncoding": false,
-     "explode": false,
-     "kind": "Client",
-     "defaultValue": {
-      "$id": "539",
-      "type": {
-       "$id": "540",
->>>>>>> 586a120e
-       "kind": "string",
-       "name": "string",
-       "crossLanguageDefinitionId": "TypeSpec.string"
-      },
-      "value": "http://localhost:3000"
-     }
-    }
-   ],
-   "decorators": [],
-   "crossLanguageDefinitionId": "Type.Property.AdditionalProperties.IsModelArray"
-  },
-  {
-<<<<<<< HEAD
-   "$id": "567",
-   "Name": "SpreadModelArray",
-   "Namespace": "Type.Property.AdditionalProperties",
-   "Operations": [
-    {
-     "$id": "568",
-     "Name": "get",
-     "ResourceName": "SpreadModelArray",
-     "Doc": "Get call",
-     "Accessibility": "public",
-     "Parameters": [
-      {
-       "$id": "569",
-       "Name": "accept",
-       "NameInRequest": "Accept",
-       "Type": {
-        "$id": "570",
-        "kind": "constant",
-        "valueType": {
-         "$id": "571",
-=======
-   "$id": "541",
-   "name": "SpreadModelArray",
-   "namespace": "Type.Property.AdditionalProperties",
-   "operations": [
-    {
-     "$id": "542",
-     "name": "get",
-     "resourceName": "SpreadModelArray",
-     "doc": "Get call",
-     "accessibility": "public",
-     "parameters": [
-      {
-       "$id": "543",
-       "name": "accept",
-       "nameInRequest": "Accept",
-       "type": {
-        "$id": "544",
-        "kind": "constant",
-        "valueType": {
-         "$id": "545",
->>>>>>> 586a120e
-         "kind": "string",
-         "name": "string",
-         "crossLanguageDefinitionId": "TypeSpec.string",
-         "decorators": []
-        },
-        "value": "application/json",
-        "decorators": []
-       },
-       "location": "Header",
-       "isApiVersion": false,
-       "isContentType": false,
-       "isEndpoint": false,
-       "explode": false,
-       "isRequired": true,
-       "kind": "Constant",
-       "decorators": [],
-       "skipUrlEncoding": false
-      }
-     ],
-     "responses": [
-      {
-<<<<<<< HEAD
-       "$id": "572",
-       "StatusCodes": [
-        200
-       ],
-       "BodyType": {
-        "$ref": "126"
-=======
-       "$id": "546",
-       "statusCodes": [
-        200
-       ],
-       "bodyType": {
-        "$ref": "118"
->>>>>>> 586a120e
-       },
-       "headers": [],
-       "isErrorResponse": false,
-       "contentTypes": [
-        "application/json"
-       ]
-      }
-     ],
-     "httpMethod": "GET",
-     "uri": "{endpoint}",
-     "path": "/type/property/additionalProperties/spreadRecordModelArray",
-     "bufferResponse": true,
-     "generateProtocolMethod": true,
-     "generateConvenienceMethod": true,
-     "crossLanguageDefinitionId": "Type.Property.AdditionalProperties.SpreadModelArray.get",
-     "decorators": []
-    },
-    {
-<<<<<<< HEAD
-     "$id": "573",
-     "Name": "put",
-     "ResourceName": "SpreadModelArray",
-     "Doc": "Put operation",
-     "Accessibility": "public",
-     "Parameters": [
-      {
-       "$id": "574",
-       "Name": "contentType",
-       "NameInRequest": "Content-Type",
-       "Doc": "Body parameter's content type. Known values are application/json",
-       "Type": {
-        "$id": "575",
-        "kind": "constant",
-        "valueType": {
-         "$id": "576",
-=======
-     "$id": "547",
-     "name": "put",
-     "resourceName": "SpreadModelArray",
-     "doc": "Put operation",
-     "accessibility": "public",
-     "parameters": [
-      {
-       "$id": "548",
-       "name": "contentType",
-       "nameInRequest": "Content-Type",
-       "doc": "Body parameter's content type. Known values are application/json",
-       "type": {
-        "$id": "549",
-        "kind": "constant",
-        "valueType": {
-         "$id": "550",
->>>>>>> 586a120e
-         "kind": "string",
-         "name": "string",
-         "crossLanguageDefinitionId": "TypeSpec.string",
-         "decorators": []
-        },
-        "value": "application/json",
-        "decorators": []
-       },
-       "location": "Header",
-       "isApiVersion": false,
-       "isContentType": true,
-       "isEndpoint": false,
-       "explode": false,
-       "isRequired": true,
-       "kind": "Constant",
-       "decorators": [],
-       "skipUrlEncoding": false
-      },
-      {
-<<<<<<< HEAD
-       "$id": "577",
-       "Name": "body",
-       "NameInRequest": "body",
-       "Doc": "body",
-       "Type": {
-        "$ref": "126"
-=======
-       "$id": "551",
-       "name": "body",
-       "nameInRequest": "body",
-       "doc": "body",
-       "type": {
-        "$ref": "118"
->>>>>>> 586a120e
-       },
-       "location": "Body",
-       "isApiVersion": false,
-       "isContentType": false,
-       "isEndpoint": false,
-       "explode": false,
-       "isRequired": true,
-       "kind": "Method",
-       "decorators": [],
-       "skipUrlEncoding": false
-      }
-     ],
-     "responses": [
-      {
-<<<<<<< HEAD
-       "$id": "578",
-       "StatusCodes": [
-=======
-       "$id": "552",
-       "statusCodes": [
->>>>>>> 586a120e
-        204
-       ],
-       "headers": [],
-       "isErrorResponse": false
-      }
-     ],
-     "httpMethod": "PUT",
-     "uri": "{endpoint}",
-     "path": "/type/property/additionalProperties/spreadRecordModelArray",
-     "requestMediaTypes": [
-      "application/json"
-     ],
-     "bufferResponse": true,
-     "generateProtocolMethod": true,
-     "generateConvenienceMethod": true,
-     "crossLanguageDefinitionId": "Type.Property.AdditionalProperties.SpreadModelArray.put",
-     "decorators": []
-    }
-   ],
-<<<<<<< HEAD
-   "Protocol": {
-    "$id": "579"
-   },
-   "Parent": "AdditionalPropertiesClient",
-   "Parameters": [
-    {
-     "$id": "580",
-     "Name": "endpoint",
-     "NameInRequest": "endpoint",
-     "Doc": "Service host",
-     "Type": {
-      "$id": "581",
-=======
-   "parent": "AdditionalPropertiesClient",
-   "parameters": [
-    {
-     "$id": "553",
-     "name": "endpoint",
-     "nameInRequest": "endpoint",
-     "doc": "Service host",
-     "type": {
-      "$id": "554",
->>>>>>> 586a120e
-      "kind": "url",
-      "name": "url",
-      "crossLanguageDefinitionId": "TypeSpec.url"
-     },
-<<<<<<< HEAD
-     "Location": "Uri",
-     "IsApiVersion": false,
-     "IsResourceParameter": false,
-     "IsContentType": false,
-     "IsRequired": true,
-     "IsEndpoint": true,
-     "SkipUrlEncoding": false,
-     "Explode": false,
-     "Kind": "Client",
-     "DefaultValue": {
-      "$id": "582",
-      "Type": {
-       "$id": "583",
-=======
-     "location": "Uri",
-     "isApiVersion": false,
-     "isContentType": false,
-     "isRequired": true,
-     "isEndpoint": true,
-     "skipUrlEncoding": false,
-     "explode": false,
-     "kind": "Client",
-     "defaultValue": {
-      "$id": "555",
-      "type": {
-       "$id": "556",
->>>>>>> 586a120e
-       "kind": "string",
-       "name": "string",
-       "crossLanguageDefinitionId": "TypeSpec.string"
-      },
-      "value": "http://localhost:3000"
-     }
-    }
-   ],
-   "decorators": [],
-   "crossLanguageDefinitionId": "Type.Property.AdditionalProperties.SpreadModelArray"
-  },
-  {
-<<<<<<< HEAD
-   "$id": "584",
-   "Name": "SpreadDifferentString",
-   "Namespace": "Type.Property.AdditionalProperties",
-   "Operations": [
-    {
-     "$id": "585",
-     "Name": "get",
-     "ResourceName": "SpreadDifferentString",
-     "Doc": "Get call",
-     "Accessibility": "public",
-     "Parameters": [
-      {
-       "$id": "586",
-       "Name": "accept",
-       "NameInRequest": "Accept",
-       "Type": {
-        "$id": "587",
-        "kind": "constant",
-        "valueType": {
-         "$id": "588",
-=======
-   "$id": "557",
-   "name": "SpreadDifferentString",
-   "namespace": "Type.Property.AdditionalProperties",
-   "operations": [
-    {
-     "$id": "558",
-     "name": "get",
-     "resourceName": "SpreadDifferentString",
-     "doc": "Get call",
-     "accessibility": "public",
-     "parameters": [
-      {
-       "$id": "559",
-       "name": "accept",
-       "nameInRequest": "Accept",
-       "type": {
-        "$id": "560",
-        "kind": "constant",
-        "valueType": {
-         "$id": "561",
->>>>>>> 586a120e
-         "kind": "string",
-         "name": "string",
-         "crossLanguageDefinitionId": "TypeSpec.string",
-         "decorators": []
-        },
-        "value": "application/json",
-        "decorators": []
-       },
-       "location": "Header",
-       "isApiVersion": false,
-       "isContentType": false,
-       "isEndpoint": false,
-       "explode": false,
-       "isRequired": true,
-       "kind": "Constant",
-       "decorators": [],
-       "skipUrlEncoding": false
-      }
-     ],
-     "responses": [
-      {
-<<<<<<< HEAD
-       "$id": "589",
-       "StatusCodes": [
-        200
-       ],
-       "BodyType": {
-        "$ref": "116"
-=======
-       "$id": "562",
-       "statusCodes": [
-        200
-       ],
-       "bodyType": {
-        "$ref": "108"
->>>>>>> 586a120e
-       },
-       "headers": [],
-       "isErrorResponse": false,
-       "contentTypes": [
-        "application/json"
-       ]
-      }
-     ],
-     "httpMethod": "GET",
-     "uri": "{endpoint}",
-     "path": "/type/property/additionalProperties/spreadDifferentRecordString",
-     "bufferResponse": true,
-     "generateProtocolMethod": true,
-     "generateConvenienceMethod": true,
-     "crossLanguageDefinitionId": "Type.Property.AdditionalProperties.SpreadDifferentString.get",
-     "decorators": []
-    },
-    {
-<<<<<<< HEAD
-     "$id": "590",
-     "Name": "put",
-     "ResourceName": "SpreadDifferentString",
-     "Doc": "Put operation",
-     "Accessibility": "public",
-     "Parameters": [
-      {
-       "$id": "591",
-       "Name": "contentType",
-       "NameInRequest": "Content-Type",
-       "Doc": "Body parameter's content type. Known values are application/json",
-       "Type": {
-        "$id": "592",
-        "kind": "constant",
-        "valueType": {
-         "$id": "593",
-=======
-     "$id": "563",
-     "name": "put",
-     "resourceName": "SpreadDifferentString",
-     "doc": "Put operation",
-     "accessibility": "public",
-     "parameters": [
-      {
-       "$id": "564",
-       "name": "contentType",
-       "nameInRequest": "Content-Type",
-       "doc": "Body parameter's content type. Known values are application/json",
-       "type": {
-        "$id": "565",
-        "kind": "constant",
-        "valueType": {
-         "$id": "566",
->>>>>>> 586a120e
-         "kind": "string",
-         "name": "string",
-         "crossLanguageDefinitionId": "TypeSpec.string",
-         "decorators": []
-        },
-        "value": "application/json",
-        "decorators": []
-       },
-       "location": "Header",
-       "isApiVersion": false,
-       "isContentType": true,
-       "isEndpoint": false,
-       "explode": false,
-       "isRequired": true,
-       "kind": "Constant",
-       "decorators": [],
-       "skipUrlEncoding": false
-      },
-      {
-<<<<<<< HEAD
-       "$id": "594",
-       "Name": "body",
-       "NameInRequest": "body",
-       "Doc": "body",
-       "Type": {
-        "$ref": "116"
-=======
-       "$id": "567",
-       "name": "body",
-       "nameInRequest": "body",
-       "doc": "body",
-       "type": {
-        "$ref": "108"
->>>>>>> 586a120e
-       },
-       "location": "Body",
-       "isApiVersion": false,
-       "isContentType": false,
-       "isEndpoint": false,
-       "explode": false,
-       "isRequired": true,
-       "kind": "Method",
-       "decorators": [],
-       "skipUrlEncoding": false
-      }
-     ],
-     "responses": [
-      {
-<<<<<<< HEAD
-       "$id": "595",
-       "StatusCodes": [
-=======
-       "$id": "568",
-       "statusCodes": [
->>>>>>> 586a120e
-        204
-       ],
-       "headers": [],
-       "isErrorResponse": false
-      }
-     ],
-     "httpMethod": "PUT",
-     "uri": "{endpoint}",
-     "path": "/type/property/additionalProperties/spreadDifferentRecordString",
-     "requestMediaTypes": [
-      "application/json"
-     ],
-     "bufferResponse": true,
-     "generateProtocolMethod": true,
-     "generateConvenienceMethod": true,
-     "crossLanguageDefinitionId": "Type.Property.AdditionalProperties.SpreadDifferentString.put",
-     "decorators": []
-    }
-   ],
-<<<<<<< HEAD
-   "Protocol": {
-    "$id": "596"
-   },
-   "Parent": "AdditionalPropertiesClient",
-   "Parameters": [
-    {
-     "$id": "597",
-     "Name": "endpoint",
-     "NameInRequest": "endpoint",
-     "Doc": "Service host",
-     "Type": {
-      "$id": "598",
-=======
-   "parent": "AdditionalPropertiesClient",
-   "parameters": [
-    {
-     "$id": "569",
-     "name": "endpoint",
-     "nameInRequest": "endpoint",
-     "doc": "Service host",
-     "type": {
-      "$id": "570",
->>>>>>> 586a120e
-      "kind": "url",
-      "name": "url",
-      "crossLanguageDefinitionId": "TypeSpec.url"
-     },
-<<<<<<< HEAD
-     "Location": "Uri",
-     "IsApiVersion": false,
-     "IsResourceParameter": false,
-     "IsContentType": false,
-     "IsRequired": true,
-     "IsEndpoint": true,
-     "SkipUrlEncoding": false,
-     "Explode": false,
-     "Kind": "Client",
-     "DefaultValue": {
-      "$id": "599",
-      "Type": {
-       "$id": "600",
-=======
-     "location": "Uri",
-     "isApiVersion": false,
-     "isContentType": false,
-     "isRequired": true,
-     "isEndpoint": true,
-     "skipUrlEncoding": false,
-     "explode": false,
-     "kind": "Client",
-     "defaultValue": {
-      "$id": "571",
-      "type": {
-       "$id": "572",
->>>>>>> 586a120e
-       "kind": "string",
-       "name": "string",
-       "crossLanguageDefinitionId": "TypeSpec.string"
-      },
-      "value": "http://localhost:3000"
-     }
-    }
-   ],
-   "decorators": [],
-   "crossLanguageDefinitionId": "Type.Property.AdditionalProperties.SpreadDifferentString"
-  },
-  {
-<<<<<<< HEAD
-   "$id": "601",
-   "Name": "SpreadDifferentFloat",
-   "Namespace": "Type.Property.AdditionalProperties",
-   "Operations": [
-    {
-     "$id": "602",
-     "Name": "get",
-     "ResourceName": "SpreadDifferentFloat",
-     "Doc": "Get call",
-     "Accessibility": "public",
-     "Parameters": [
-      {
-       "$id": "603",
-       "Name": "accept",
-       "NameInRequest": "Accept",
-       "Type": {
-        "$id": "604",
-        "kind": "constant",
-        "valueType": {
-         "$id": "605",
-=======
-   "$id": "573",
-   "name": "SpreadDifferentFloat",
-   "namespace": "Type.Property.AdditionalProperties",
-   "operations": [
-    {
-     "$id": "574",
-     "name": "get",
-     "resourceName": "SpreadDifferentFloat",
-     "doc": "Get call",
-     "accessibility": "public",
-     "parameters": [
-      {
-       "$id": "575",
-       "name": "accept",
-       "nameInRequest": "Accept",
-       "type": {
-        "$id": "576",
-        "kind": "constant",
-        "valueType": {
-         "$id": "577",
->>>>>>> 586a120e
-         "kind": "string",
-         "name": "string",
-         "crossLanguageDefinitionId": "TypeSpec.string",
-         "decorators": []
-        },
-        "value": "application/json",
-        "decorators": []
-       },
-       "location": "Header",
-       "isApiVersion": false,
-       "isContentType": false,
-       "isEndpoint": false,
-       "explode": false,
-       "isRequired": true,
-       "kind": "Constant",
-       "decorators": [],
-       "skipUrlEncoding": false
-      }
-     ],
-     "responses": [
-      {
-<<<<<<< HEAD
-       "$id": "606",
-       "StatusCodes": [
-        200
-       ],
-       "BodyType": {
-        "$ref": "105"
-=======
-       "$id": "578",
-       "statusCodes": [
-        200
-       ],
-       "bodyType": {
-        "$ref": "97"
->>>>>>> 586a120e
-       },
-       "headers": [],
-       "isErrorResponse": false,
-       "contentTypes": [
-        "application/json"
-       ]
-      }
-     ],
-     "httpMethod": "GET",
-     "uri": "{endpoint}",
-     "path": "/type/property/additionalProperties/spreadDifferentRecordFloat",
-     "bufferResponse": true,
-     "generateProtocolMethod": true,
-     "generateConvenienceMethod": true,
-     "crossLanguageDefinitionId": "Type.Property.AdditionalProperties.SpreadDifferentFloat.get",
-     "decorators": []
-    },
-    {
-<<<<<<< HEAD
-     "$id": "607",
-     "Name": "put",
-     "ResourceName": "SpreadDifferentFloat",
-     "Doc": "Put operation",
-     "Accessibility": "public",
-     "Parameters": [
-      {
-       "$id": "608",
-       "Name": "contentType",
-       "NameInRequest": "Content-Type",
-       "Doc": "Body parameter's content type. Known values are application/json",
-       "Type": {
-        "$id": "609",
-        "kind": "constant",
-        "valueType": {
-         "$id": "610",
-=======
-     "$id": "579",
-     "name": "put",
-     "resourceName": "SpreadDifferentFloat",
-     "doc": "Put operation",
-     "accessibility": "public",
-     "parameters": [
-      {
-       "$id": "580",
-       "name": "contentType",
-       "nameInRequest": "Content-Type",
-       "doc": "Body parameter's content type. Known values are application/json",
-       "type": {
-        "$id": "581",
-        "kind": "constant",
-        "valueType": {
-         "$id": "582",
->>>>>>> 586a120e
-         "kind": "string",
-         "name": "string",
-         "crossLanguageDefinitionId": "TypeSpec.string",
-         "decorators": []
-        },
-        "value": "application/json",
-        "decorators": []
-       },
-       "location": "Header",
-       "isApiVersion": false,
-       "isContentType": true,
-       "isEndpoint": false,
-       "explode": false,
-       "isRequired": true,
-       "kind": "Constant",
-       "decorators": [],
-       "skipUrlEncoding": false
-      },
-      {
-<<<<<<< HEAD
-       "$id": "611",
-       "Name": "body",
-       "NameInRequest": "body",
-       "Doc": "body",
-       "Type": {
-        "$ref": "105"
-=======
-       "$id": "583",
-       "name": "body",
-       "nameInRequest": "body",
-       "doc": "body",
-       "type": {
-        "$ref": "97"
->>>>>>> 586a120e
-       },
-       "location": "Body",
-       "isApiVersion": false,
-       "isContentType": false,
-       "isEndpoint": false,
-       "explode": false,
-       "isRequired": true,
-       "kind": "Method",
-       "decorators": [],
-       "skipUrlEncoding": false
-      }
-     ],
-     "responses": [
-      {
-<<<<<<< HEAD
-       "$id": "612",
-       "StatusCodes": [
-=======
-       "$id": "584",
-       "statusCodes": [
->>>>>>> 586a120e
-        204
-       ],
-       "headers": [],
-       "isErrorResponse": false
-      }
-     ],
-     "httpMethod": "PUT",
-     "uri": "{endpoint}",
-     "path": "/type/property/additionalProperties/spreadDifferentRecordFloat",
-     "requestMediaTypes": [
-      "application/json"
-     ],
-     "bufferResponse": true,
-     "generateProtocolMethod": true,
-     "generateConvenienceMethod": true,
-     "crossLanguageDefinitionId": "Type.Property.AdditionalProperties.SpreadDifferentFloat.put",
-     "decorators": []
-    }
-   ],
-<<<<<<< HEAD
-   "Protocol": {
-    "$id": "613"
-   },
-   "Parent": "AdditionalPropertiesClient",
-   "Parameters": [
-    {
-     "$id": "614",
-     "Name": "endpoint",
-     "NameInRequest": "endpoint",
-     "Doc": "Service host",
-     "Type": {
-      "$id": "615",
-=======
-   "parent": "AdditionalPropertiesClient",
-   "parameters": [
-    {
-     "$id": "585",
-     "name": "endpoint",
-     "nameInRequest": "endpoint",
-     "doc": "Service host",
-     "type": {
-      "$id": "586",
->>>>>>> 586a120e
-      "kind": "url",
-      "name": "url",
-      "crossLanguageDefinitionId": "TypeSpec.url"
-     },
-<<<<<<< HEAD
-     "Location": "Uri",
-     "IsApiVersion": false,
-     "IsResourceParameter": false,
-     "IsContentType": false,
-     "IsRequired": true,
-     "IsEndpoint": true,
-     "SkipUrlEncoding": false,
-     "Explode": false,
-     "Kind": "Client",
-     "DefaultValue": {
-      "$id": "616",
-      "Type": {
-       "$id": "617",
-=======
-     "location": "Uri",
-     "isApiVersion": false,
-     "isContentType": false,
-     "isRequired": true,
-     "isEndpoint": true,
-     "skipUrlEncoding": false,
-     "explode": false,
-     "kind": "Client",
-     "defaultValue": {
-      "$id": "587",
-      "type": {
-       "$id": "588",
->>>>>>> 586a120e
-       "kind": "string",
-       "name": "string",
-       "crossLanguageDefinitionId": "TypeSpec.string"
-      },
-      "value": "http://localhost:3000"
-     }
-    }
-   ],
-   "decorators": [],
-   "crossLanguageDefinitionId": "Type.Property.AdditionalProperties.SpreadDifferentFloat"
-  },
-  {
-<<<<<<< HEAD
-   "$id": "618",
-   "Name": "SpreadDifferentModel",
-   "Namespace": "Type.Property.AdditionalProperties",
-   "Operations": [
-    {
-     "$id": "619",
-     "Name": "get",
-     "ResourceName": "SpreadDifferentModel",
-     "Doc": "Get call",
-     "Accessibility": "public",
-     "Parameters": [
-      {
-       "$id": "620",
-       "Name": "accept",
-       "NameInRequest": "Accept",
-       "Type": {
-        "$id": "621",
-        "kind": "constant",
-        "valueType": {
-         "$id": "622",
-=======
-   "$id": "589",
-   "name": "SpreadDifferentModel",
-   "namespace": "Type.Property.AdditionalProperties",
-   "operations": [
-    {
-     "$id": "590",
-     "name": "get",
-     "resourceName": "SpreadDifferentModel",
-     "doc": "Get call",
-     "accessibility": "public",
-     "parameters": [
-      {
-       "$id": "591",
-       "name": "accept",
-       "nameInRequest": "Accept",
-       "type": {
-        "$id": "592",
-        "kind": "constant",
-        "valueType": {
-         "$id": "593",
->>>>>>> 586a120e
-         "kind": "string",
-         "name": "string",
-         "crossLanguageDefinitionId": "TypeSpec.string",
-         "decorators": []
-        },
-        "value": "application/json",
-        "decorators": []
-       },
-       "location": "Header",
-       "isApiVersion": false,
-       "isContentType": false,
-       "isEndpoint": false,
-       "explode": false,
-       "isRequired": true,
-       "kind": "Constant",
-       "decorators": [],
-       "skipUrlEncoding": false
-      }
-     ],
-     "responses": [
-      {
-<<<<<<< HEAD
-       "$id": "623",
-       "StatusCodes": [
-        200
-       ],
-       "BodyType": {
-        "$ref": "96"
-=======
-       "$id": "594",
-       "statusCodes": [
-        200
-       ],
-       "bodyType": {
-        "$ref": "88"
->>>>>>> 586a120e
-       },
-       "headers": [],
-       "isErrorResponse": false,
-       "contentTypes": [
-        "application/json"
-       ]
-      }
-     ],
-     "httpMethod": "GET",
-     "uri": "{endpoint}",
-     "path": "/type/property/additionalProperties/spreadDifferentRecordModel",
-     "bufferResponse": true,
-     "generateProtocolMethod": true,
-     "generateConvenienceMethod": true,
-     "crossLanguageDefinitionId": "Type.Property.AdditionalProperties.SpreadDifferentModel.get",
-     "decorators": []
-    },
-    {
-<<<<<<< HEAD
-     "$id": "624",
-     "Name": "put",
-     "ResourceName": "SpreadDifferentModel",
-     "Doc": "Put operation",
-     "Accessibility": "public",
-     "Parameters": [
-      {
-       "$id": "625",
-       "Name": "contentType",
-       "NameInRequest": "Content-Type",
-       "Doc": "Body parameter's content type. Known values are application/json",
-       "Type": {
-        "$id": "626",
-        "kind": "constant",
-        "valueType": {
-         "$id": "627",
-=======
-     "$id": "595",
-     "name": "put",
-     "resourceName": "SpreadDifferentModel",
-     "doc": "Put operation",
-     "accessibility": "public",
-     "parameters": [
-      {
-       "$id": "596",
-       "name": "contentType",
-       "nameInRequest": "Content-Type",
-       "doc": "Body parameter's content type. Known values are application/json",
-       "type": {
-        "$id": "597",
-        "kind": "constant",
-        "valueType": {
-         "$id": "598",
->>>>>>> 586a120e
-         "kind": "string",
-         "name": "string",
-         "crossLanguageDefinitionId": "TypeSpec.string",
-         "decorators": []
-        },
-        "value": "application/json",
-        "decorators": []
-       },
-       "location": "Header",
-       "isApiVersion": false,
-       "isContentType": true,
-       "isEndpoint": false,
-       "explode": false,
-       "isRequired": true,
-       "kind": "Constant",
-       "decorators": [],
-       "skipUrlEncoding": false
-      },
-      {
-<<<<<<< HEAD
-       "$id": "628",
-       "Name": "body",
-       "NameInRequest": "body",
-       "Doc": "body",
-       "Type": {
-        "$ref": "96"
-=======
-       "$id": "599",
-       "name": "body",
-       "nameInRequest": "body",
-       "doc": "body",
-       "type": {
-        "$ref": "88"
->>>>>>> 586a120e
-       },
-       "location": "Body",
-       "isApiVersion": false,
-       "isContentType": false,
-       "isEndpoint": false,
-       "explode": false,
-       "isRequired": true,
-       "kind": "Method",
-       "decorators": [],
-       "skipUrlEncoding": false
-      }
-     ],
-     "responses": [
-      {
-<<<<<<< HEAD
-       "$id": "629",
-       "StatusCodes": [
-=======
-       "$id": "600",
-       "statusCodes": [
->>>>>>> 586a120e
-        204
-       ],
-       "headers": [],
-       "isErrorResponse": false
-      }
-     ],
-     "httpMethod": "PUT",
-     "uri": "{endpoint}",
-     "path": "/type/property/additionalProperties/spreadDifferentRecordModel",
-     "requestMediaTypes": [
-      "application/json"
-     ],
-     "bufferResponse": true,
-     "generateProtocolMethod": true,
-     "generateConvenienceMethod": true,
-     "crossLanguageDefinitionId": "Type.Property.AdditionalProperties.SpreadDifferentModel.put",
-     "decorators": []
-    }
-   ],
-<<<<<<< HEAD
-   "Protocol": {
-    "$id": "630"
-   },
-   "Parent": "AdditionalPropertiesClient",
-   "Parameters": [
-    {
-     "$id": "631",
-     "Name": "endpoint",
-     "NameInRequest": "endpoint",
-     "Doc": "Service host",
-     "Type": {
-      "$id": "632",
-=======
-   "parent": "AdditionalPropertiesClient",
-   "parameters": [
-    {
-     "$id": "601",
-     "name": "endpoint",
-     "nameInRequest": "endpoint",
-     "doc": "Service host",
-     "type": {
-      "$id": "602",
->>>>>>> 586a120e
-      "kind": "url",
-      "name": "url",
-      "crossLanguageDefinitionId": "TypeSpec.url"
-     },
-<<<<<<< HEAD
-     "Location": "Uri",
-     "IsApiVersion": false,
-     "IsResourceParameter": false,
-     "IsContentType": false,
-     "IsRequired": true,
-     "IsEndpoint": true,
-     "SkipUrlEncoding": false,
-     "Explode": false,
-     "Kind": "Client",
-     "DefaultValue": {
-      "$id": "633",
-      "Type": {
-       "$id": "634",
-=======
-     "location": "Uri",
-     "isApiVersion": false,
-     "isContentType": false,
-     "isRequired": true,
-     "isEndpoint": true,
-     "skipUrlEncoding": false,
-     "explode": false,
-     "kind": "Client",
-     "defaultValue": {
-      "$id": "603",
-      "type": {
-       "$id": "604",
->>>>>>> 586a120e
-       "kind": "string",
-       "name": "string",
-       "crossLanguageDefinitionId": "TypeSpec.string"
-      },
-      "value": "http://localhost:3000"
-     }
-    }
-   ],
-   "decorators": [],
-   "crossLanguageDefinitionId": "Type.Property.AdditionalProperties.SpreadDifferentModel"
-  },
-  {
-<<<<<<< HEAD
-   "$id": "635",
-   "Name": "SpreadDifferentModelArray",
-   "Namespace": "Type.Property.AdditionalProperties",
-   "Operations": [
-    {
-     "$id": "636",
-     "Name": "get",
-     "ResourceName": "SpreadDifferentModelArray",
-     "Doc": "Get call",
-     "Accessibility": "public",
-     "Parameters": [
-      {
-       "$id": "637",
-       "Name": "accept",
-       "NameInRequest": "Accept",
-       "Type": {
-        "$id": "638",
-        "kind": "constant",
-        "valueType": {
-         "$id": "639",
-=======
-   "$id": "605",
-   "name": "SpreadDifferentModelArray",
-   "namespace": "Type.Property.AdditionalProperties",
-   "operations": [
-    {
-     "$id": "606",
-     "name": "get",
-     "resourceName": "SpreadDifferentModelArray",
-     "doc": "Get call",
-     "accessibility": "public",
-     "parameters": [
-      {
-       "$id": "607",
-       "name": "accept",
-       "nameInRequest": "Accept",
-       "type": {
-        "$id": "608",
-        "kind": "constant",
-        "valueType": {
-         "$id": "609",
->>>>>>> 586a120e
-         "kind": "string",
-         "name": "string",
-         "crossLanguageDefinitionId": "TypeSpec.string",
-         "decorators": []
-        },
-        "value": "application/json",
-        "decorators": []
-       },
-       "location": "Header",
-       "isApiVersion": false,
-       "isContentType": false,
-       "isEndpoint": false,
-       "explode": false,
-       "isRequired": true,
-       "kind": "Constant",
-       "decorators": [],
-       "skipUrlEncoding": false
-      }
-     ],
-     "responses": [
-      {
-<<<<<<< HEAD
-       "$id": "640",
-       "StatusCodes": [
-        200
-       ],
-       "BodyType": {
-        "$ref": "80"
-=======
-       "$id": "610",
-       "statusCodes": [
-        200
-       ],
-       "bodyType": {
-        "$ref": "72"
->>>>>>> 586a120e
-       },
-       "headers": [],
-       "isErrorResponse": false,
-       "contentTypes": [
-        "application/json"
-       ]
-      }
-     ],
-     "httpMethod": "GET",
-     "uri": "{endpoint}",
-     "path": "/type/property/additionalProperties/spreadDifferentRecordModelArray",
-     "bufferResponse": true,
-     "generateProtocolMethod": true,
-     "generateConvenienceMethod": true,
-     "crossLanguageDefinitionId": "Type.Property.AdditionalProperties.SpreadDifferentModelArray.get",
-     "decorators": []
-    },
-    {
-<<<<<<< HEAD
-     "$id": "641",
-     "Name": "put",
-     "ResourceName": "SpreadDifferentModelArray",
-     "Doc": "Put operation",
-     "Accessibility": "public",
-     "Parameters": [
-      {
-       "$id": "642",
-       "Name": "contentType",
-       "NameInRequest": "Content-Type",
-       "Doc": "Body parameter's content type. Known values are application/json",
-       "Type": {
-        "$id": "643",
-        "kind": "constant",
-        "valueType": {
-         "$id": "644",
-=======
-     "$id": "611",
-     "name": "put",
-     "resourceName": "SpreadDifferentModelArray",
-     "doc": "Put operation",
-     "accessibility": "public",
-     "parameters": [
-      {
-       "$id": "612",
-       "name": "contentType",
-       "nameInRequest": "Content-Type",
-       "doc": "Body parameter's content type. Known values are application/json",
-       "type": {
-        "$id": "613",
-        "kind": "constant",
-        "valueType": {
-         "$id": "614",
->>>>>>> 586a120e
-         "kind": "string",
-         "name": "string",
-         "crossLanguageDefinitionId": "TypeSpec.string",
-         "decorators": []
-        },
-        "value": "application/json",
-        "decorators": []
-       },
-       "location": "Header",
-       "isApiVersion": false,
-       "isContentType": true,
-       "isEndpoint": false,
-       "explode": false,
-       "isRequired": true,
-       "kind": "Constant",
-       "decorators": [],
-       "skipUrlEncoding": false
-      },
-      {
-<<<<<<< HEAD
-       "$id": "645",
-       "Name": "body",
-       "NameInRequest": "body",
-       "Doc": "body",
-       "Type": {
-        "$ref": "80"
-=======
-       "$id": "615",
-       "name": "body",
-       "nameInRequest": "body",
-       "doc": "body",
-       "type": {
-        "$ref": "72"
->>>>>>> 586a120e
-       },
-       "location": "Body",
-       "isApiVersion": false,
-       "isContentType": false,
-       "isEndpoint": false,
-       "explode": false,
-       "isRequired": true,
-       "kind": "Method",
-       "decorators": [],
-       "skipUrlEncoding": false
-      }
-     ],
-     "responses": [
-      {
-<<<<<<< HEAD
-       "$id": "646",
-       "StatusCodes": [
-=======
-       "$id": "616",
-       "statusCodes": [
->>>>>>> 586a120e
-        204
-       ],
-       "headers": [],
-       "isErrorResponse": false
-      }
-     ],
-     "httpMethod": "PUT",
-     "uri": "{endpoint}",
-     "path": "/type/property/additionalProperties/spreadDifferentRecordModelArray",
-     "requestMediaTypes": [
-      "application/json"
-     ],
-     "bufferResponse": true,
-     "generateProtocolMethod": true,
-     "generateConvenienceMethod": true,
-     "crossLanguageDefinitionId": "Type.Property.AdditionalProperties.SpreadDifferentModelArray.put",
-     "decorators": []
-    }
-   ],
-<<<<<<< HEAD
-   "Protocol": {
-    "$id": "647"
-   },
-   "Parent": "AdditionalPropertiesClient",
-   "Parameters": [
-    {
-     "$id": "648",
-     "Name": "endpoint",
-     "NameInRequest": "endpoint",
-     "Doc": "Service host",
-     "Type": {
-      "$id": "649",
-=======
-   "parent": "AdditionalPropertiesClient",
-   "parameters": [
-    {
-     "$id": "617",
-     "name": "endpoint",
-     "nameInRequest": "endpoint",
-     "doc": "Service host",
-     "type": {
-      "$id": "618",
->>>>>>> 586a120e
-      "kind": "url",
-      "name": "url",
-      "crossLanguageDefinitionId": "TypeSpec.url"
-     },
-<<<<<<< HEAD
-     "Location": "Uri",
-     "IsApiVersion": false,
-     "IsResourceParameter": false,
-     "IsContentType": false,
-     "IsRequired": true,
-     "IsEndpoint": true,
-     "SkipUrlEncoding": false,
-     "Explode": false,
-     "Kind": "Client",
-     "DefaultValue": {
-      "$id": "650",
-      "Type": {
-       "$id": "651",
-=======
-     "location": "Uri",
-     "isApiVersion": false,
-     "isContentType": false,
-     "isRequired": true,
-     "isEndpoint": true,
-     "skipUrlEncoding": false,
-     "explode": false,
-     "kind": "Client",
-     "defaultValue": {
-      "$id": "619",
-      "type": {
-       "$id": "620",
->>>>>>> 586a120e
-       "kind": "string",
-       "name": "string",
-       "crossLanguageDefinitionId": "TypeSpec.string"
-      },
-      "value": "http://localhost:3000"
-     }
-    }
-   ],
-   "decorators": [],
-   "crossLanguageDefinitionId": "Type.Property.AdditionalProperties.SpreadDifferentModelArray"
-  },
-  {
-<<<<<<< HEAD
-   "$id": "652",
-   "Name": "ExtendsDifferentSpreadString",
-   "Namespace": "Type.Property.AdditionalProperties",
-   "Operations": [
-    {
-     "$id": "653",
-     "Name": "get",
-     "ResourceName": "ExtendsDifferentSpreadString",
-     "Doc": "Get call",
-     "Accessibility": "public",
-     "Parameters": [
-      {
-       "$id": "654",
-       "Name": "accept",
-       "NameInRequest": "Accept",
-       "Type": {
-        "$id": "655",
-        "kind": "constant",
-        "valueType": {
-         "$id": "656",
-=======
-   "$id": "621",
-   "name": "ExtendsDifferentSpreadString",
-   "namespace": "Type.Property.AdditionalProperties",
-   "operations": [
-    {
-     "$id": "622",
-     "name": "get",
-     "resourceName": "ExtendsDifferentSpreadString",
-     "doc": "Get call",
-     "accessibility": "public",
-     "parameters": [
-      {
-       "$id": "623",
-       "name": "accept",
-       "nameInRequest": "Accept",
-       "type": {
-        "$id": "624",
-        "kind": "constant",
-        "valueType": {
-         "$id": "625",
->>>>>>> 586a120e
-         "kind": "string",
-         "name": "string",
-         "crossLanguageDefinitionId": "TypeSpec.string",
-         "decorators": []
-        },
-        "value": "application/json",
-        "decorators": []
-       },
-       "location": "Header",
-       "isApiVersion": false,
-       "isContentType": false,
-       "isEndpoint": false,
-       "explode": false,
-       "isRequired": true,
-       "kind": "Constant",
-       "decorators": [],
-       "skipUrlEncoding": false
-      }
-     ],
-     "responses": [
-      {
-<<<<<<< HEAD
-       "$id": "657",
-       "StatusCodes": [
-        200
-       ],
-       "BodyType": {
-        "$ref": "115"
-=======
-       "$id": "626",
-       "statusCodes": [
-        200
-       ],
-       "bodyType": {
-        "$ref": "107"
->>>>>>> 586a120e
-       },
-       "headers": [],
-       "isErrorResponse": false,
-       "contentTypes": [
-        "application/json"
-       ]
-      }
-     ],
-     "httpMethod": "GET",
-     "uri": "{endpoint}",
-     "path": "/type/property/additionalProperties/extendsDifferentSpreadString",
-     "bufferResponse": true,
-     "generateProtocolMethod": true,
-     "generateConvenienceMethod": true,
-     "crossLanguageDefinitionId": "Type.Property.AdditionalProperties.ExtendsDifferentSpreadString.get",
-     "decorators": []
-    },
-    {
-<<<<<<< HEAD
-     "$id": "658",
-     "Name": "put",
-     "ResourceName": "ExtendsDifferentSpreadString",
-     "Doc": "Put operation",
-     "Accessibility": "public",
-     "Parameters": [
-      {
-       "$id": "659",
-       "Name": "contentType",
-       "NameInRequest": "Content-Type",
-       "Doc": "Body parameter's content type. Known values are application/json",
-       "Type": {
-        "$id": "660",
-        "kind": "constant",
-        "valueType": {
-         "$id": "661",
-=======
-     "$id": "627",
-     "name": "put",
-     "resourceName": "ExtendsDifferentSpreadString",
-     "doc": "Put operation",
-     "accessibility": "public",
-     "parameters": [
-      {
-       "$id": "628",
-       "name": "contentType",
-       "nameInRequest": "Content-Type",
-       "doc": "Body parameter's content type. Known values are application/json",
-       "type": {
-        "$id": "629",
-        "kind": "constant",
-        "valueType": {
-         "$id": "630",
->>>>>>> 586a120e
-         "kind": "string",
-         "name": "string",
-         "crossLanguageDefinitionId": "TypeSpec.string",
-         "decorators": []
-        },
-        "value": "application/json",
-        "decorators": []
-       },
-       "location": "Header",
-       "isApiVersion": false,
-       "isContentType": true,
-       "isEndpoint": false,
-       "explode": false,
-       "isRequired": true,
-       "kind": "Constant",
-       "decorators": [],
-       "skipUrlEncoding": false
-      },
-      {
-<<<<<<< HEAD
-       "$id": "662",
-       "Name": "body",
-       "NameInRequest": "body",
-       "Doc": "body",
-       "Type": {
-        "$ref": "115"
-=======
-       "$id": "631",
-       "name": "body",
-       "nameInRequest": "body",
-       "doc": "body",
-       "type": {
-        "$ref": "107"
->>>>>>> 586a120e
-       },
-       "location": "Body",
-       "isApiVersion": false,
-       "isContentType": false,
-       "isEndpoint": false,
-       "explode": false,
-       "isRequired": true,
-       "kind": "Method",
-       "decorators": [],
-       "skipUrlEncoding": false
-      }
-     ],
-     "responses": [
-      {
-<<<<<<< HEAD
-       "$id": "663",
-       "StatusCodes": [
-=======
-       "$id": "632",
-       "statusCodes": [
->>>>>>> 586a120e
-        204
-       ],
-       "headers": [],
-       "isErrorResponse": false
-      }
-     ],
-     "httpMethod": "PUT",
-     "uri": "{endpoint}",
-     "path": "/type/property/additionalProperties/extendsDifferentSpreadString",
-     "requestMediaTypes": [
-      "application/json"
-     ],
-     "bufferResponse": true,
-     "generateProtocolMethod": true,
-     "generateConvenienceMethod": true,
-     "crossLanguageDefinitionId": "Type.Property.AdditionalProperties.ExtendsDifferentSpreadString.put",
-     "decorators": []
-    }
-   ],
-<<<<<<< HEAD
-   "Protocol": {
-    "$id": "664"
-   },
-   "Parent": "AdditionalPropertiesClient",
-   "Parameters": [
-    {
-     "$id": "665",
-     "Name": "endpoint",
-     "NameInRequest": "endpoint",
-     "Doc": "Service host",
-     "Type": {
-      "$id": "666",
-=======
-   "parent": "AdditionalPropertiesClient",
-   "parameters": [
-    {
-     "$id": "633",
-     "name": "endpoint",
-     "nameInRequest": "endpoint",
-     "doc": "Service host",
-     "type": {
-      "$id": "634",
->>>>>>> 586a120e
-      "kind": "url",
-      "name": "url",
-      "crossLanguageDefinitionId": "TypeSpec.url"
-     },
-<<<<<<< HEAD
-     "Location": "Uri",
-     "IsApiVersion": false,
-     "IsResourceParameter": false,
-     "IsContentType": false,
-     "IsRequired": true,
-     "IsEndpoint": true,
-     "SkipUrlEncoding": false,
-     "Explode": false,
-     "Kind": "Client",
-     "DefaultValue": {
-      "$id": "667",
-      "Type": {
-       "$id": "668",
-=======
-     "location": "Uri",
-     "isApiVersion": false,
-     "isContentType": false,
-     "isRequired": true,
-     "isEndpoint": true,
-     "skipUrlEncoding": false,
-     "explode": false,
-     "kind": "Client",
-     "defaultValue": {
-      "$id": "635",
-      "type": {
-       "$id": "636",
->>>>>>> 586a120e
-       "kind": "string",
-       "name": "string",
-       "crossLanguageDefinitionId": "TypeSpec.string"
-      },
-      "value": "http://localhost:3000"
-     }
-    }
-   ],
-   "decorators": [],
-   "crossLanguageDefinitionId": "Type.Property.AdditionalProperties.ExtendsDifferentSpreadString"
-  },
-  {
-<<<<<<< HEAD
-   "$id": "669",
-   "Name": "ExtendsDifferentSpreadFloat",
-   "Namespace": "Type.Property.AdditionalProperties",
-   "Operations": [
-    {
-     "$id": "670",
-     "Name": "get",
-     "ResourceName": "ExtendsDifferentSpreadFloat",
-     "Doc": "Get call",
-     "Accessibility": "public",
-     "Parameters": [
-      {
-       "$id": "671",
-       "Name": "accept",
-       "NameInRequest": "Accept",
-       "Type": {
-        "$id": "672",
-        "kind": "constant",
-        "valueType": {
-         "$id": "673",
-=======
-   "$id": "637",
-   "name": "ExtendsDifferentSpreadFloat",
-   "namespace": "Type.Property.AdditionalProperties",
-   "operations": [
-    {
-     "$id": "638",
-     "name": "get",
-     "resourceName": "ExtendsDifferentSpreadFloat",
-     "doc": "Get call",
-     "accessibility": "public",
-     "parameters": [
-      {
-       "$id": "639",
-       "name": "accept",
-       "nameInRequest": "Accept",
-       "type": {
-        "$id": "640",
-        "kind": "constant",
-        "valueType": {
-         "$id": "641",
->>>>>>> 586a120e
-         "kind": "string",
-         "name": "string",
-         "crossLanguageDefinitionId": "TypeSpec.string",
-         "decorators": []
-        },
-        "value": "application/json",
-        "decorators": []
-       },
-       "location": "Header",
-       "isApiVersion": false,
-       "isContentType": false,
-       "isEndpoint": false,
-       "explode": false,
-       "isRequired": true,
-       "kind": "Constant",
-       "decorators": [],
-       "skipUrlEncoding": false
-      }
-     ],
-     "responses": [
-      {
-<<<<<<< HEAD
-       "$id": "674",
-       "StatusCodes": [
-        200
-       ],
-       "BodyType": {
-        "$ref": "104"
-=======
-       "$id": "642",
-       "statusCodes": [
-        200
-       ],
-       "bodyType": {
-        "$ref": "96"
->>>>>>> 586a120e
-       },
-       "headers": [],
-       "isErrorResponse": false,
-       "contentTypes": [
-        "application/json"
-       ]
-      }
-     ],
-     "httpMethod": "GET",
-     "uri": "{endpoint}",
-     "path": "/type/property/additionalProperties/extendsDifferentSpreadFloat",
-     "bufferResponse": true,
-     "generateProtocolMethod": true,
-     "generateConvenienceMethod": true,
-     "crossLanguageDefinitionId": "Type.Property.AdditionalProperties.ExtendsDifferentSpreadFloat.get",
-     "decorators": []
-    },
-    {
-<<<<<<< HEAD
-     "$id": "675",
-     "Name": "put",
-     "ResourceName": "ExtendsDifferentSpreadFloat",
-     "Doc": "Put operation",
-     "Accessibility": "public",
-     "Parameters": [
-      {
-       "$id": "676",
-       "Name": "contentType",
-       "NameInRequest": "Content-Type",
-       "Doc": "Body parameter's content type. Known values are application/json",
-       "Type": {
-        "$id": "677",
-        "kind": "constant",
-        "valueType": {
-         "$id": "678",
-=======
-     "$id": "643",
-     "name": "put",
-     "resourceName": "ExtendsDifferentSpreadFloat",
-     "doc": "Put operation",
-     "accessibility": "public",
-     "parameters": [
-      {
-       "$id": "644",
-       "name": "contentType",
-       "nameInRequest": "Content-Type",
-       "doc": "Body parameter's content type. Known values are application/json",
-       "type": {
-        "$id": "645",
-        "kind": "constant",
-        "valueType": {
-         "$id": "646",
->>>>>>> 586a120e
-         "kind": "string",
-         "name": "string",
-         "crossLanguageDefinitionId": "TypeSpec.string",
-         "decorators": []
-        },
-        "value": "application/json",
-        "decorators": []
-       },
-       "location": "Header",
-       "isApiVersion": false,
-       "isContentType": true,
-       "isEndpoint": false,
-       "explode": false,
-       "isRequired": true,
-       "kind": "Constant",
-       "decorators": [],
-       "skipUrlEncoding": false
-      },
-      {
-<<<<<<< HEAD
-       "$id": "679",
-       "Name": "body",
-       "NameInRequest": "body",
-       "Doc": "body",
-       "Type": {
-        "$ref": "104"
-=======
-       "$id": "647",
-       "name": "body",
-       "nameInRequest": "body",
-       "doc": "body",
-       "type": {
-        "$ref": "96"
->>>>>>> 586a120e
-       },
-       "location": "Body",
-       "isApiVersion": false,
-       "isContentType": false,
-       "isEndpoint": false,
-       "explode": false,
-       "isRequired": true,
-       "kind": "Method",
-       "decorators": [],
-       "skipUrlEncoding": false
-      }
-     ],
-     "responses": [
-      {
-<<<<<<< HEAD
-       "$id": "680",
-       "StatusCodes": [
-=======
-       "$id": "648",
-       "statusCodes": [
->>>>>>> 586a120e
-        204
-       ],
-       "headers": [],
-       "isErrorResponse": false
-      }
-     ],
-     "httpMethod": "PUT",
-     "uri": "{endpoint}",
-     "path": "/type/property/additionalProperties/extendsDifferentSpreadFloat",
-     "requestMediaTypes": [
-      "application/json"
-     ],
-     "bufferResponse": true,
-     "generateProtocolMethod": true,
-     "generateConvenienceMethod": true,
-     "crossLanguageDefinitionId": "Type.Property.AdditionalProperties.ExtendsDifferentSpreadFloat.put",
-     "decorators": []
-    }
-   ],
-<<<<<<< HEAD
-   "Protocol": {
-    "$id": "681"
-   },
-   "Parent": "AdditionalPropertiesClient",
-   "Parameters": [
-    {
-     "$id": "682",
-     "Name": "endpoint",
-     "NameInRequest": "endpoint",
-     "Doc": "Service host",
-     "Type": {
-      "$id": "683",
-=======
-   "parent": "AdditionalPropertiesClient",
-   "parameters": [
-    {
-     "$id": "649",
-     "name": "endpoint",
-     "nameInRequest": "endpoint",
-     "doc": "Service host",
-     "type": {
-      "$id": "650",
->>>>>>> 586a120e
-      "kind": "url",
-      "name": "url",
-      "crossLanguageDefinitionId": "TypeSpec.url"
-     },
-<<<<<<< HEAD
-     "Location": "Uri",
-     "IsApiVersion": false,
-     "IsResourceParameter": false,
-     "IsContentType": false,
-     "IsRequired": true,
-     "IsEndpoint": true,
-     "SkipUrlEncoding": false,
-     "Explode": false,
-     "Kind": "Client",
-     "DefaultValue": {
-      "$id": "684",
-      "Type": {
-       "$id": "685",
-=======
-     "location": "Uri",
-     "isApiVersion": false,
-     "isContentType": false,
-     "isRequired": true,
-     "isEndpoint": true,
-     "skipUrlEncoding": false,
-     "explode": false,
-     "kind": "Client",
-     "defaultValue": {
-      "$id": "651",
-      "type": {
-       "$id": "652",
->>>>>>> 586a120e
-       "kind": "string",
-       "name": "string",
-       "crossLanguageDefinitionId": "TypeSpec.string"
-      },
-      "value": "http://localhost:3000"
-     }
-    }
-   ],
-   "decorators": [],
-   "crossLanguageDefinitionId": "Type.Property.AdditionalProperties.ExtendsDifferentSpreadFloat"
-  },
-  {
-<<<<<<< HEAD
-   "$id": "686",
-   "Name": "ExtendsDifferentSpreadModel",
-   "Namespace": "Type.Property.AdditionalProperties",
-   "Operations": [
-    {
-     "$id": "687",
-     "Name": "get",
-     "ResourceName": "ExtendsDifferentSpreadModel",
-     "Doc": "Get call",
-     "Accessibility": "public",
-     "Parameters": [
-      {
-       "$id": "688",
-       "Name": "accept",
-       "NameInRequest": "Accept",
-       "Type": {
-        "$id": "689",
-        "kind": "constant",
-        "valueType": {
-         "$id": "690",
-=======
-   "$id": "653",
-   "name": "ExtendsDifferentSpreadModel",
-   "namespace": "Type.Property.AdditionalProperties",
-   "operations": [
-    {
-     "$id": "654",
-     "name": "get",
-     "resourceName": "ExtendsDifferentSpreadModel",
-     "doc": "Get call",
-     "accessibility": "public",
-     "parameters": [
-      {
-       "$id": "655",
-       "name": "accept",
-       "nameInRequest": "Accept",
-       "type": {
-        "$id": "656",
-        "kind": "constant",
-        "valueType": {
-         "$id": "657",
->>>>>>> 586a120e
-         "kind": "string",
-         "name": "string",
-         "crossLanguageDefinitionId": "TypeSpec.string",
-         "decorators": []
-        },
-        "value": "application/json",
-        "decorators": []
-       },
-       "location": "Header",
-       "isApiVersion": false,
-       "isContentType": false,
-       "isEndpoint": false,
-       "explode": false,
-       "isRequired": true,
-       "kind": "Constant",
-       "decorators": [],
-       "skipUrlEncoding": false
-      }
-     ],
-     "responses": [
-      {
-<<<<<<< HEAD
-       "$id": "691",
-       "StatusCodes": [
-        200
-       ],
-       "BodyType": {
-        "$ref": "95"
-=======
-       "$id": "658",
-       "statusCodes": [
-        200
-       ],
-       "bodyType": {
-        "$ref": "87"
->>>>>>> 586a120e
-       },
-       "headers": [],
-       "isErrorResponse": false,
-       "contentTypes": [
-        "application/json"
-       ]
-      }
-     ],
-     "httpMethod": "GET",
-     "uri": "{endpoint}",
-     "path": "/type/property/additionalProperties/extendsDifferentSpreadModel",
-     "bufferResponse": true,
-     "generateProtocolMethod": true,
-     "generateConvenienceMethod": true,
-     "crossLanguageDefinitionId": "Type.Property.AdditionalProperties.ExtendsDifferentSpreadModel.get",
-     "decorators": []
-    },
-    {
-<<<<<<< HEAD
-     "$id": "692",
-     "Name": "put",
-     "ResourceName": "ExtendsDifferentSpreadModel",
-     "Doc": "Put operation",
-     "Accessibility": "public",
-     "Parameters": [
-      {
-       "$id": "693",
-       "Name": "contentType",
-       "NameInRequest": "Content-Type",
-       "Doc": "Body parameter's content type. Known values are application/json",
-       "Type": {
-        "$id": "694",
-        "kind": "constant",
-        "valueType": {
-         "$id": "695",
-=======
-     "$id": "659",
-     "name": "put",
-     "resourceName": "ExtendsDifferentSpreadModel",
-     "doc": "Put operation",
-     "accessibility": "public",
-     "parameters": [
-      {
-       "$id": "660",
-       "name": "contentType",
-       "nameInRequest": "Content-Type",
-       "doc": "Body parameter's content type. Known values are application/json",
-       "type": {
-        "$id": "661",
-        "kind": "constant",
-        "valueType": {
-         "$id": "662",
->>>>>>> 586a120e
-         "kind": "string",
-         "name": "string",
-         "crossLanguageDefinitionId": "TypeSpec.string",
-         "decorators": []
-        },
-        "value": "application/json",
-        "decorators": []
-       },
-       "location": "Header",
-       "isApiVersion": false,
-       "isContentType": true,
-       "isEndpoint": false,
-       "explode": false,
-       "isRequired": true,
-       "kind": "Constant",
-       "decorators": [],
-       "skipUrlEncoding": false
-      },
-      {
-<<<<<<< HEAD
-       "$id": "696",
-       "Name": "body",
-       "NameInRequest": "body",
-       "Doc": "body",
-       "Type": {
-        "$ref": "95"
-=======
-       "$id": "663",
-       "name": "body",
-       "nameInRequest": "body",
-       "doc": "body",
-       "type": {
-        "$ref": "87"
->>>>>>> 586a120e
-       },
-       "location": "Body",
-       "isApiVersion": false,
-       "isContentType": false,
-       "isEndpoint": false,
-       "explode": false,
-       "isRequired": true,
-       "kind": "Method",
-       "decorators": [],
-       "skipUrlEncoding": false
-      }
-     ],
-     "responses": [
-      {
-<<<<<<< HEAD
-       "$id": "697",
-       "StatusCodes": [
-=======
-       "$id": "664",
-       "statusCodes": [
->>>>>>> 586a120e
-        204
-       ],
-       "headers": [],
-       "isErrorResponse": false
-      }
-     ],
-     "httpMethod": "PUT",
-     "uri": "{endpoint}",
-     "path": "/type/property/additionalProperties/extendsDifferentSpreadModel",
-     "requestMediaTypes": [
-      "application/json"
-     ],
-     "bufferResponse": true,
-     "generateProtocolMethod": true,
-     "generateConvenienceMethod": true,
-     "crossLanguageDefinitionId": "Type.Property.AdditionalProperties.ExtendsDifferentSpreadModel.put",
-     "decorators": []
-    }
-   ],
-<<<<<<< HEAD
-   "Protocol": {
-    "$id": "698"
-   },
-   "Parent": "AdditionalPropertiesClient",
-   "Parameters": [
-    {
-     "$id": "699",
-     "Name": "endpoint",
-     "NameInRequest": "endpoint",
-     "Doc": "Service host",
-     "Type": {
-      "$id": "700",
-=======
-   "parent": "AdditionalPropertiesClient",
-   "parameters": [
-    {
-     "$id": "665",
-     "name": "endpoint",
-     "nameInRequest": "endpoint",
-     "doc": "Service host",
-     "type": {
-      "$id": "666",
->>>>>>> 586a120e
-      "kind": "url",
-      "name": "url",
-      "crossLanguageDefinitionId": "TypeSpec.url"
-     },
-<<<<<<< HEAD
-     "Location": "Uri",
-     "IsApiVersion": false,
-     "IsResourceParameter": false,
-     "IsContentType": false,
-     "IsRequired": true,
-     "IsEndpoint": true,
-     "SkipUrlEncoding": false,
-     "Explode": false,
-     "Kind": "Client",
-     "DefaultValue": {
-      "$id": "701",
-      "Type": {
-       "$id": "702",
-=======
-     "location": "Uri",
-     "isApiVersion": false,
-     "isContentType": false,
-     "isRequired": true,
-     "isEndpoint": true,
-     "skipUrlEncoding": false,
-     "explode": false,
-     "kind": "Client",
-     "defaultValue": {
-      "$id": "667",
-      "type": {
-       "$id": "668",
->>>>>>> 586a120e
-       "kind": "string",
-       "name": "string",
-       "crossLanguageDefinitionId": "TypeSpec.string"
-      },
-      "value": "http://localhost:3000"
-     }
-    }
-   ],
-   "decorators": [],
-   "crossLanguageDefinitionId": "Type.Property.AdditionalProperties.ExtendsDifferentSpreadModel"
-  },
-  {
-<<<<<<< HEAD
-   "$id": "703",
-   "Name": "ExtendsDifferentSpreadModelArray",
-   "Namespace": "Type.Property.AdditionalProperties",
-   "Operations": [
-    {
-     "$id": "704",
-     "Name": "get",
-     "ResourceName": "ExtendsDifferentSpreadModelArray",
-     "Doc": "Get call",
-     "Accessibility": "public",
-     "Parameters": [
-      {
-       "$id": "705",
-       "Name": "accept",
-       "NameInRequest": "Accept",
-       "Type": {
-        "$id": "706",
-        "kind": "constant",
-        "valueType": {
-         "$id": "707",
-=======
-   "$id": "669",
-   "name": "ExtendsDifferentSpreadModelArray",
-   "namespace": "Type.Property.AdditionalProperties",
-   "operations": [
-    {
-     "$id": "670",
-     "name": "get",
-     "resourceName": "ExtendsDifferentSpreadModelArray",
-     "doc": "Get call",
-     "accessibility": "public",
-     "parameters": [
-      {
-       "$id": "671",
-       "name": "accept",
-       "nameInRequest": "Accept",
-       "type": {
-        "$id": "672",
-        "kind": "constant",
-        "valueType": {
-         "$id": "673",
->>>>>>> 586a120e
-         "kind": "string",
-         "name": "string",
-         "crossLanguageDefinitionId": "TypeSpec.string",
-         "decorators": []
-        },
-        "value": "application/json",
-        "decorators": []
-       },
-       "location": "Header",
-       "isApiVersion": false,
-       "isContentType": false,
-       "isEndpoint": false,
-       "explode": false,
-       "isRequired": true,
-       "kind": "Constant",
-       "decorators": [],
-       "skipUrlEncoding": false
-      }
-     ],
-     "responses": [
-      {
-<<<<<<< HEAD
-       "$id": "708",
-       "StatusCodes": [
-        200
-       ],
-       "BodyType": {
-        "$ref": "79"
-=======
-       "$id": "674",
-       "statusCodes": [
-        200
-       ],
-       "bodyType": {
-        "$ref": "71"
->>>>>>> 586a120e
-       },
-       "headers": [],
-       "isErrorResponse": false,
-       "contentTypes": [
-        "application/json"
-       ]
-      }
-     ],
-     "httpMethod": "GET",
-     "uri": "{endpoint}",
-     "path": "/type/property/additionalProperties/extendsDifferentSpreadModelArray",
-     "bufferResponse": true,
-     "generateProtocolMethod": true,
-     "generateConvenienceMethod": true,
-     "crossLanguageDefinitionId": "Type.Property.AdditionalProperties.ExtendsDifferentSpreadModelArray.get",
-     "decorators": []
-    },
-    {
-<<<<<<< HEAD
-     "$id": "709",
-     "Name": "put",
-     "ResourceName": "ExtendsDifferentSpreadModelArray",
-     "Doc": "Put operation",
-     "Accessibility": "public",
-     "Parameters": [
-      {
-       "$id": "710",
-       "Name": "contentType",
-       "NameInRequest": "Content-Type",
-       "Doc": "Body parameter's content type. Known values are application/json",
-       "Type": {
-        "$id": "711",
-        "kind": "constant",
-        "valueType": {
-         "$id": "712",
-=======
-     "$id": "675",
-     "name": "put",
-     "resourceName": "ExtendsDifferentSpreadModelArray",
-     "doc": "Put operation",
-     "accessibility": "public",
-     "parameters": [
-      {
-       "$id": "676",
-       "name": "contentType",
-       "nameInRequest": "Content-Type",
-       "doc": "Body parameter's content type. Known values are application/json",
-       "type": {
-        "$id": "677",
-        "kind": "constant",
-        "valueType": {
-         "$id": "678",
->>>>>>> 586a120e
-         "kind": "string",
-         "name": "string",
-         "crossLanguageDefinitionId": "TypeSpec.string",
-         "decorators": []
-        },
-        "value": "application/json",
-        "decorators": []
-       },
-       "location": "Header",
-       "isApiVersion": false,
-       "isContentType": true,
-       "isEndpoint": false,
-       "explode": false,
-       "isRequired": true,
-       "kind": "Constant",
-       "decorators": [],
-       "skipUrlEncoding": false
-      },
-      {
-<<<<<<< HEAD
-       "$id": "713",
-       "Name": "body",
-       "NameInRequest": "body",
-       "Doc": "body",
-       "Type": {
-        "$ref": "79"
-=======
-       "$id": "679",
-       "name": "body",
-       "nameInRequest": "body",
-       "doc": "body",
-       "type": {
-        "$ref": "71"
->>>>>>> 586a120e
-       },
-       "location": "Body",
-       "isApiVersion": false,
-       "isContentType": false,
-       "isEndpoint": false,
-       "explode": false,
-       "isRequired": true,
-       "kind": "Method",
-       "decorators": [],
-       "skipUrlEncoding": false
-      }
-     ],
-     "responses": [
-      {
-<<<<<<< HEAD
-       "$id": "714",
-       "StatusCodes": [
-=======
-       "$id": "680",
-       "statusCodes": [
->>>>>>> 586a120e
-        204
-       ],
-       "headers": [],
-       "isErrorResponse": false
-      }
-     ],
-     "httpMethod": "PUT",
-     "uri": "{endpoint}",
-     "path": "/type/property/additionalProperties/extendsDifferentSpreadModelArray",
-     "requestMediaTypes": [
-      "application/json"
-     ],
-     "bufferResponse": true,
-     "generateProtocolMethod": true,
-     "generateConvenienceMethod": true,
-     "crossLanguageDefinitionId": "Type.Property.AdditionalProperties.ExtendsDifferentSpreadModelArray.put",
-     "decorators": []
-    }
-   ],
-<<<<<<< HEAD
-   "Protocol": {
-    "$id": "715"
-   },
-   "Parent": "AdditionalPropertiesClient",
-   "Parameters": [
-    {
-     "$id": "716",
-     "Name": "endpoint",
-     "NameInRequest": "endpoint",
-     "Doc": "Service host",
-     "Type": {
-      "$id": "717",
-=======
-   "parent": "AdditionalPropertiesClient",
-   "parameters": [
-    {
-     "$id": "681",
-     "name": "endpoint",
-     "nameInRequest": "endpoint",
-     "doc": "Service host",
-     "type": {
-      "$id": "682",
->>>>>>> 586a120e
-      "kind": "url",
-      "name": "url",
-      "crossLanguageDefinitionId": "TypeSpec.url"
-     },
-<<<<<<< HEAD
-     "Location": "Uri",
-     "IsApiVersion": false,
-     "IsResourceParameter": false,
-     "IsContentType": false,
-     "IsRequired": true,
-     "IsEndpoint": true,
-     "SkipUrlEncoding": false,
-     "Explode": false,
-     "Kind": "Client",
-     "DefaultValue": {
-      "$id": "718",
-      "Type": {
-       "$id": "719",
-=======
-     "location": "Uri",
-     "isApiVersion": false,
-     "isContentType": false,
-     "isRequired": true,
-     "isEndpoint": true,
-     "skipUrlEncoding": false,
-     "explode": false,
-     "kind": "Client",
-     "defaultValue": {
-      "$id": "683",
-      "type": {
-       "$id": "684",
->>>>>>> 586a120e
-       "kind": "string",
-       "name": "string",
-       "crossLanguageDefinitionId": "TypeSpec.string"
-      },
-      "value": "http://localhost:3000"
-     }
-    }
-   ],
-   "decorators": [],
-   "crossLanguageDefinitionId": "Type.Property.AdditionalProperties.ExtendsDifferentSpreadModelArray"
-  },
-  {
-<<<<<<< HEAD
-   "$id": "720",
-   "Name": "MultipleSpread",
-   "Namespace": "Type.Property.AdditionalProperties",
-   "Operations": [
-    {
-     "$id": "721",
-     "Name": "get",
-     "ResourceName": "MultipleSpread",
-     "Doc": "Get call",
-     "Accessibility": "public",
-     "Parameters": [
-      {
-       "$id": "722",
-       "Name": "accept",
-       "NameInRequest": "Accept",
-       "Type": {
-        "$id": "723",
-        "kind": "constant",
-        "valueType": {
-         "$id": "724",
-=======
-   "$id": "685",
-   "name": "MultipleSpread",
-   "namespace": "Type.Property.AdditionalProperties",
-   "operations": [
-    {
-     "$id": "686",
-     "name": "get",
-     "resourceName": "MultipleSpread",
-     "doc": "Get call",
-     "accessibility": "public",
-     "parameters": [
-      {
-       "$id": "687",
-       "name": "accept",
-       "nameInRequest": "Accept",
-       "type": {
-        "$id": "688",
-        "kind": "constant",
-        "valueType": {
-         "$id": "689",
->>>>>>> 586a120e
-         "kind": "string",
-         "name": "string",
-         "crossLanguageDefinitionId": "TypeSpec.string",
-         "decorators": []
-        },
-        "value": "application/json",
-        "decorators": []
-       },
-       "location": "Header",
-       "isApiVersion": false,
-       "isContentType": false,
-       "isEndpoint": false,
-       "explode": false,
-       "isRequired": true,
-       "kind": "Constant",
-       "decorators": [],
-       "skipUrlEncoding": false
-      }
-     ],
-     "responses": [
-      {
-<<<<<<< HEAD
-       "$id": "725",
-       "StatusCodes": [
-        200
-       ],
-       "BodyType": {
-        "$ref": "71"
-=======
-       "$id": "690",
-       "statusCodes": [
-        200
-       ],
-       "bodyType": {
-        "$ref": "63"
->>>>>>> 586a120e
-       },
-       "headers": [],
-       "isErrorResponse": false,
-       "contentTypes": [
-        "application/json"
-       ]
-      }
-     ],
-     "httpMethod": "GET",
-     "uri": "{endpoint}",
-     "path": "/type/property/additionalProperties/multipleSpreadRecord",
-     "bufferResponse": true,
-     "generateProtocolMethod": true,
-     "generateConvenienceMethod": true,
-     "crossLanguageDefinitionId": "Type.Property.AdditionalProperties.MultipleSpread.get",
-     "decorators": []
-    },
-    {
-<<<<<<< HEAD
-     "$id": "726",
-     "Name": "put",
-     "ResourceName": "MultipleSpread",
-     "Doc": "Put operation",
-     "Accessibility": "public",
-     "Parameters": [
-      {
-       "$id": "727",
-       "Name": "contentType",
-       "NameInRequest": "Content-Type",
-       "Doc": "Body parameter's content type. Known values are application/json",
-       "Type": {
-        "$id": "728",
-        "kind": "constant",
-        "valueType": {
-         "$id": "729",
-=======
-     "$id": "691",
-     "name": "put",
-     "resourceName": "MultipleSpread",
-     "doc": "Put operation",
-     "accessibility": "public",
-     "parameters": [
-      {
-       "$id": "692",
-       "name": "contentType",
-       "nameInRequest": "Content-Type",
-       "doc": "Body parameter's content type. Known values are application/json",
-       "type": {
-        "$id": "693",
-        "kind": "constant",
-        "valueType": {
-         "$id": "694",
->>>>>>> 586a120e
-         "kind": "string",
-         "name": "string",
-         "crossLanguageDefinitionId": "TypeSpec.string",
-         "decorators": []
-        },
-        "value": "application/json",
-        "decorators": []
-       },
-       "location": "Header",
-       "isApiVersion": false,
-       "isContentType": true,
-       "isEndpoint": false,
-       "explode": false,
-       "isRequired": true,
-       "kind": "Constant",
-       "decorators": [],
-       "skipUrlEncoding": false
-      },
-      {
-<<<<<<< HEAD
-       "$id": "730",
-       "Name": "body",
-       "NameInRequest": "body",
-       "Doc": "body",
-       "Type": {
-        "$ref": "71"
-=======
-       "$id": "695",
-       "name": "body",
-       "nameInRequest": "body",
-       "doc": "body",
-       "type": {
-        "$ref": "63"
->>>>>>> 586a120e
-       },
-       "location": "Body",
-       "isApiVersion": false,
-       "isContentType": false,
-       "isEndpoint": false,
-       "explode": false,
-       "isRequired": true,
-       "kind": "Method",
-       "decorators": [],
-       "skipUrlEncoding": false
-      }
-     ],
-     "responses": [
-      {
-<<<<<<< HEAD
-       "$id": "731",
-       "StatusCodes": [
-=======
-       "$id": "696",
-       "statusCodes": [
->>>>>>> 586a120e
-        204
-       ],
-       "headers": [],
-       "isErrorResponse": false
-      }
-     ],
-     "httpMethod": "PUT",
-     "uri": "{endpoint}",
-     "path": "/type/property/additionalProperties/multipleSpreadRecord",
-     "requestMediaTypes": [
-      "application/json"
-     ],
-     "bufferResponse": true,
-     "generateProtocolMethod": true,
-     "generateConvenienceMethod": true,
-     "crossLanguageDefinitionId": "Type.Property.AdditionalProperties.MultipleSpread.put",
-     "decorators": []
-    }
-   ],
-<<<<<<< HEAD
-   "Protocol": {
-    "$id": "732"
-   },
-   "Parent": "AdditionalPropertiesClient",
-   "Parameters": [
-    {
-     "$id": "733",
-     "Name": "endpoint",
-     "NameInRequest": "endpoint",
-     "Doc": "Service host",
-     "Type": {
-      "$id": "734",
-=======
-   "parent": "AdditionalPropertiesClient",
-   "parameters": [
-    {
-     "$id": "697",
-     "name": "endpoint",
-     "nameInRequest": "endpoint",
-     "doc": "Service host",
-     "type": {
-      "$id": "698",
->>>>>>> 586a120e
-      "kind": "url",
-      "name": "url",
-      "crossLanguageDefinitionId": "TypeSpec.url"
-     },
-<<<<<<< HEAD
-     "Location": "Uri",
-     "IsApiVersion": false,
-     "IsResourceParameter": false,
-     "IsContentType": false,
-     "IsRequired": true,
-     "IsEndpoint": true,
-     "SkipUrlEncoding": false,
-     "Explode": false,
-     "Kind": "Client",
-     "DefaultValue": {
-      "$id": "735",
-      "Type": {
-       "$id": "736",
-=======
-     "location": "Uri",
-     "isApiVersion": false,
-     "isContentType": false,
-     "isRequired": true,
-     "isEndpoint": true,
-     "skipUrlEncoding": false,
-     "explode": false,
-     "kind": "Client",
-     "defaultValue": {
-      "$id": "699",
-      "type": {
-       "$id": "700",
->>>>>>> 586a120e
-       "kind": "string",
-       "name": "string",
-       "crossLanguageDefinitionId": "TypeSpec.string"
-      },
-      "value": "http://localhost:3000"
-     }
-    }
-   ],
-   "decorators": [],
-   "crossLanguageDefinitionId": "Type.Property.AdditionalProperties.MultipleSpread"
-  },
-  {
-<<<<<<< HEAD
-   "$id": "737",
-   "Name": "SpreadRecordUnion",
-   "Namespace": "Type.Property.AdditionalProperties",
-   "Operations": [
-    {
-     "$id": "738",
-     "Name": "get",
-     "ResourceName": "SpreadRecordUnion",
-     "Doc": "Get call",
-     "Accessibility": "public",
-     "Parameters": [
-      {
-       "$id": "739",
-       "Name": "accept",
-       "NameInRequest": "Accept",
-       "Type": {
-        "$id": "740",
-        "kind": "constant",
-        "valueType": {
-         "$id": "741",
-=======
-   "$id": "701",
-   "name": "SpreadRecordUnion",
-   "namespace": "Type.Property.AdditionalProperties",
-   "operations": [
-    {
-     "$id": "702",
-     "name": "get",
-     "resourceName": "SpreadRecordUnion",
-     "doc": "Get call",
-     "accessibility": "public",
-     "parameters": [
-      {
-       "$id": "703",
-       "name": "accept",
-       "nameInRequest": "Accept",
-       "type": {
-        "$id": "704",
-        "kind": "constant",
-        "valueType": {
-         "$id": "705",
->>>>>>> 586a120e
-         "kind": "string",
-         "name": "string",
-         "crossLanguageDefinitionId": "TypeSpec.string",
-         "decorators": []
-        },
-        "value": "application/json",
-        "decorators": []
-       },
-       "location": "Header",
-       "isApiVersion": false,
-       "isContentType": false,
-       "isEndpoint": false,
-       "explode": false,
-       "isRequired": true,
-       "kind": "Constant",
-       "decorators": [],
-       "skipUrlEncoding": false
-      }
-     ],
-     "responses": [
-      {
-<<<<<<< HEAD
-       "$id": "742",
-       "StatusCodes": [
-        200
-       ],
-       "BodyType": {
-        "$ref": "63"
-=======
-       "$id": "706",
-       "statusCodes": [
-        200
-       ],
-       "bodyType": {
-        "$ref": "55"
->>>>>>> 586a120e
-       },
-       "headers": [],
-       "isErrorResponse": false,
-       "contentTypes": [
-        "application/json"
-       ]
-      }
-     ],
-     "httpMethod": "GET",
-     "uri": "{endpoint}",
-     "path": "/type/property/additionalProperties/spreadRecordUnion",
-     "bufferResponse": true,
-     "generateProtocolMethod": true,
-     "generateConvenienceMethod": true,
-     "crossLanguageDefinitionId": "Type.Property.AdditionalProperties.SpreadRecordUnion.get",
-     "decorators": []
-    },
-    {
-<<<<<<< HEAD
-     "$id": "743",
-     "Name": "put",
-     "ResourceName": "SpreadRecordUnion",
-     "Doc": "Put operation",
-     "Accessibility": "public",
-     "Parameters": [
-      {
-       "$id": "744",
-       "Name": "contentType",
-       "NameInRequest": "Content-Type",
-       "Doc": "Body parameter's content type. Known values are application/json",
-       "Type": {
-        "$id": "745",
-        "kind": "constant",
-        "valueType": {
-         "$id": "746",
-=======
-     "$id": "707",
-     "name": "put",
-     "resourceName": "SpreadRecordUnion",
-     "doc": "Put operation",
-     "accessibility": "public",
-     "parameters": [
-      {
-       "$id": "708",
-       "name": "contentType",
-       "nameInRequest": "Content-Type",
-       "doc": "Body parameter's content type. Known values are application/json",
-       "type": {
-        "$id": "709",
-        "kind": "constant",
-        "valueType": {
-         "$id": "710",
->>>>>>> 586a120e
-         "kind": "string",
-         "name": "string",
-         "crossLanguageDefinitionId": "TypeSpec.string",
-         "decorators": []
-        },
-        "value": "application/json",
-        "decorators": []
-       },
-       "location": "Header",
-       "isApiVersion": false,
-       "isContentType": true,
-       "isEndpoint": false,
-       "explode": false,
-       "isRequired": true,
-       "kind": "Constant",
-       "decorators": [],
-       "skipUrlEncoding": false
-      },
-      {
-<<<<<<< HEAD
-       "$id": "747",
-       "Name": "body",
-       "NameInRequest": "body",
-       "Doc": "body",
-       "Type": {
-        "$ref": "63"
-=======
-       "$id": "711",
-       "name": "body",
-       "nameInRequest": "body",
-       "doc": "body",
-       "type": {
-        "$ref": "55"
->>>>>>> 586a120e
-       },
-       "location": "Body",
-       "isApiVersion": false,
-       "isContentType": false,
-       "isEndpoint": false,
-       "explode": false,
-       "isRequired": true,
-       "kind": "Method",
-       "decorators": [],
-       "skipUrlEncoding": false
-      }
-     ],
-     "responses": [
-      {
-<<<<<<< HEAD
-       "$id": "748",
-       "StatusCodes": [
-=======
-       "$id": "712",
-       "statusCodes": [
->>>>>>> 586a120e
-        204
-       ],
-       "headers": [],
-       "isErrorResponse": false
-      }
-     ],
-     "httpMethod": "PUT",
-     "uri": "{endpoint}",
-     "path": "/type/property/additionalProperties/spreadRecordUnion",
-     "requestMediaTypes": [
-      "application/json"
-     ],
-     "bufferResponse": true,
-     "generateProtocolMethod": true,
-     "generateConvenienceMethod": true,
-     "crossLanguageDefinitionId": "Type.Property.AdditionalProperties.SpreadRecordUnion.put",
-     "decorators": []
-    }
-   ],
-<<<<<<< HEAD
-   "Protocol": {
-    "$id": "749"
-   },
-   "Parent": "AdditionalPropertiesClient",
-   "Parameters": [
-    {
-     "$id": "750",
-     "Name": "endpoint",
-     "NameInRequest": "endpoint",
-     "Doc": "Service host",
-     "Type": {
-      "$id": "751",
-=======
-   "parent": "AdditionalPropertiesClient",
-   "parameters": [
-    {
-     "$id": "713",
-     "name": "endpoint",
-     "nameInRequest": "endpoint",
-     "doc": "Service host",
-     "type": {
-      "$id": "714",
->>>>>>> 586a120e
-      "kind": "url",
-      "name": "url",
-      "crossLanguageDefinitionId": "TypeSpec.url"
-     },
-<<<<<<< HEAD
-     "Location": "Uri",
-     "IsApiVersion": false,
-     "IsResourceParameter": false,
-     "IsContentType": false,
-     "IsRequired": true,
-     "IsEndpoint": true,
-     "SkipUrlEncoding": false,
-     "Explode": false,
-     "Kind": "Client",
-     "DefaultValue": {
-      "$id": "752",
-      "Type": {
-       "$id": "753",
-=======
-     "location": "Uri",
-     "isApiVersion": false,
-     "isContentType": false,
-     "isRequired": true,
-     "isEndpoint": true,
-     "skipUrlEncoding": false,
-     "explode": false,
-     "kind": "Client",
-     "defaultValue": {
-      "$id": "715",
-      "type": {
-       "$id": "716",
-       "kind": "string",
-       "name": "string",
-       "crossLanguageDefinitionId": "TypeSpec.string"
-      },
-      "value": "http://localhost:3000"
-     }
-    }
-   ],
-   "decorators": [],
-   "crossLanguageDefinitionId": "Type.Property.AdditionalProperties.SpreadRecordUnion"
-  },
-  {
-   "$id": "717",
-   "name": "SpreadRecordDiscriminatedUnion",
-   "namespace": "Type.Property.AdditionalProperties",
-   "operations": [
-    {
-     "$id": "718",
-     "name": "get",
-     "resourceName": "SpreadRecordDiscriminatedUnion",
-     "doc": "Get call",
-     "accessibility": "public",
-     "parameters": [
-      {
-       "$id": "719",
-       "name": "accept",
-       "nameInRequest": "Accept",
-       "type": {
-        "$id": "720",
-        "kind": "constant",
-        "valueType": {
-         "$id": "721",
-         "kind": "string",
-         "name": "string",
-         "crossLanguageDefinitionId": "TypeSpec.string",
-         "decorators": []
-        },
-        "value": "application/json",
-        "decorators": []
-       },
-       "location": "Header",
-       "isApiVersion": false,
-       "isContentType": false,
-       "isEndpoint": false,
-       "explode": false,
-       "isRequired": true,
-       "kind": "Constant",
-       "decorators": [],
-       "skipUrlEncoding": false
-      }
-     ],
-     "responses": [
-      {
-       "$id": "722",
-       "statusCodes": [
-        200
-       ],
-       "bodyType": {
-        "$ref": "49"
-       },
-       "headers": [],
-       "isErrorResponse": false,
-       "contentTypes": [
-        "application/json"
-       ]
-      }
-     ],
-     "httpMethod": "GET",
-     "uri": "{endpoint}",
-     "path": "/type/property/additionalProperties/spreadRecordDiscriminatedUnion",
-     "bufferResponse": true,
-     "generateProtocolMethod": true,
-     "generateConvenienceMethod": true,
-     "crossLanguageDefinitionId": "Type.Property.AdditionalProperties.SpreadRecordDiscriminatedUnion.get",
-     "decorators": []
-    },
-    {
-     "$id": "723",
-     "name": "put",
-     "resourceName": "SpreadRecordDiscriminatedUnion",
-     "doc": "Put operation",
-     "accessibility": "public",
-     "parameters": [
-      {
-       "$id": "724",
-       "name": "contentType",
-       "nameInRequest": "Content-Type",
-       "doc": "Body parameter's content type. Known values are application/json",
-       "type": {
-        "$id": "725",
-        "kind": "constant",
-        "valueType": {
-         "$id": "726",
-         "kind": "string",
-         "name": "string",
-         "crossLanguageDefinitionId": "TypeSpec.string",
-         "decorators": []
-        },
-        "value": "application/json",
-        "decorators": []
-       },
-       "location": "Header",
-       "isApiVersion": false,
-       "isContentType": true,
-       "isEndpoint": false,
-       "explode": false,
-       "isRequired": true,
-       "kind": "Constant",
-       "decorators": [],
-       "skipUrlEncoding": false
-      },
-      {
-       "$id": "727",
-       "name": "body",
-       "nameInRequest": "body",
-       "doc": "body",
-       "type": {
-        "$ref": "49"
-       },
-       "location": "Body",
-       "isApiVersion": false,
-       "isContentType": false,
-       "isEndpoint": false,
-       "explode": false,
-       "isRequired": true,
-       "kind": "Method",
-       "decorators": [],
-       "skipUrlEncoding": false
-      }
-     ],
-     "responses": [
-      {
-       "$id": "728",
-       "statusCodes": [
-        204
-       ],
-       "headers": [],
-       "isErrorResponse": false
-      }
-     ],
-     "httpMethod": "PUT",
-     "uri": "{endpoint}",
-     "path": "/type/property/additionalProperties/spreadRecordDiscriminatedUnion",
-     "requestMediaTypes": [
-      "application/json"
-     ],
-     "bufferResponse": true,
-     "generateProtocolMethod": true,
-     "generateConvenienceMethod": true,
-     "crossLanguageDefinitionId": "Type.Property.AdditionalProperties.SpreadRecordDiscriminatedUnion.put",
-     "decorators": []
-    }
-   ],
-   "parent": "AdditionalPropertiesClient",
-   "parameters": [
-    {
-     "$id": "729",
-     "name": "endpoint",
-     "nameInRequest": "endpoint",
-     "doc": "Service host",
-     "type": {
-      "$id": "730",
+      "$id": "274",
       "kind": "url",
       "name": "url",
       "crossLanguageDefinitionId": "TypeSpec.url"
@@ -10074,10 +2190,9 @@
      "explode": false,
      "kind": "Client",
      "defaultValue": {
-      "$id": "731",
+      "$id": "275",
       "type": {
-       "$id": "732",
->>>>>>> 586a120e
+       "$id": "276",
        "kind": "string",
        "name": "string",
        "crossLanguageDefinitionId": "TypeSpec.string"
@@ -10086,57 +2201,30 @@
      }
     }
    ],
-<<<<<<< HEAD
-   "Decorators": [],
-   "CrossLanguageDefinitionId": "Type.Property.AdditionalProperties.SpreadRecordUnion"
+   "decorators": [],
+   "crossLanguageDefinitionId": "Type.Property.AdditionalProperties"
   },
   {
-   "$id": "754",
-   "Name": "SpreadRecordNonDiscriminatedUnion",
-   "Namespace": "Type.Property.AdditionalProperties",
-   "Operations": [
-    {
-     "$id": "755",
-     "Name": "get",
-     "ResourceName": "SpreadRecordNonDiscriminatedUnion",
-     "Doc": "Get call",
-     "Accessibility": "public",
-     "Parameters": [
-      {
-       "$id": "756",
-       "Name": "accept",
-       "NameInRequest": "Accept",
-       "Type": {
-        "$id": "757",
-        "kind": "constant",
-        "valueType": {
-         "$id": "758",
-=======
-   "decorators": [],
-   "crossLanguageDefinitionId": "Type.Property.AdditionalProperties.SpreadRecordDiscriminatedUnion"
-  },
-  {
-   "$id": "733",
-   "name": "SpreadRecordNonDiscriminatedUnion",
+   "$id": "277",
+   "name": "ExtendsUnknown",
    "namespace": "Type.Property.AdditionalProperties",
    "operations": [
     {
-     "$id": "734",
+     "$id": "278",
      "name": "get",
-     "resourceName": "SpreadRecordNonDiscriminatedUnion",
+     "resourceName": "ExtendsUnknown",
      "doc": "Get call",
      "accessibility": "public",
      "parameters": [
       {
-       "$id": "735",
+       "$id": "279",
        "name": "accept",
        "nameInRequest": "Accept",
        "type": {
-        "$id": "736",
+        "$id": "280",
         "kind": "constant",
         "valueType": {
-         "$id": "737",
->>>>>>> 586a120e
+         "$id": "281",
          "kind": "string",
          "name": "string",
          "crossLanguageDefinitionId": "TypeSpec.string",
@@ -10158,21 +2246,4996 @@
      ],
      "responses": [
       {
-<<<<<<< HEAD
-       "$id": "759",
-       "StatusCodes": [
-        200
-       ],
-       "BodyType": {
-        "$ref": "48"
-=======
-       "$id": "738",
+       "$id": "282",
        "statusCodes": [
         200
        ],
        "bodyType": {
-        "$ref": "38"
->>>>>>> 586a120e
+        "$ref": "258"
+       },
+       "headers": [],
+       "isErrorResponse": false,
+       "contentTypes": [
+        "application/json"
+       ]
+      }
+     ],
+     "httpMethod": "GET",
+     "uri": "{endpoint}",
+     "path": "/type/property/additionalProperties/extendsRecordUnknown",
+     "bufferResponse": true,
+     "generateProtocolMethod": true,
+     "generateConvenienceMethod": true,
+     "crossLanguageDefinitionId": "Type.Property.AdditionalProperties.ExtendsUnknown.get",
+     "decorators": []
+    },
+    {
+     "$id": "283",
+     "name": "put",
+     "resourceName": "ExtendsUnknown",
+     "doc": "Put operation",
+     "accessibility": "public",
+     "parameters": [
+      {
+       "$id": "284",
+       "name": "contentType",
+       "nameInRequest": "Content-Type",
+       "doc": "Body parameter's content type. Known values are application/json",
+       "type": {
+        "$id": "285",
+        "kind": "constant",
+        "valueType": {
+         "$id": "286",
+         "kind": "string",
+         "name": "string",
+         "crossLanguageDefinitionId": "TypeSpec.string",
+         "decorators": []
+        },
+        "value": "application/json",
+        "decorators": []
+       },
+       "location": "Header",
+       "isApiVersion": false,
+       "isContentType": true,
+       "isEndpoint": false,
+       "explode": false,
+       "isRequired": true,
+       "kind": "Constant",
+       "decorators": [],
+       "skipUrlEncoding": false
+      },
+      {
+       "$id": "287",
+       "name": "body",
+       "nameInRequest": "body",
+       "doc": "body",
+       "type": {
+        "$ref": "258"
+       },
+       "location": "Body",
+       "isApiVersion": false,
+       "isContentType": false,
+       "isEndpoint": false,
+       "explode": false,
+       "isRequired": true,
+       "kind": "Method",
+       "decorators": [],
+       "skipUrlEncoding": false
+      }
+     ],
+     "responses": [
+      {
+       "$id": "288",
+       "statusCodes": [
+        204
+       ],
+       "headers": [],
+       "isErrorResponse": false
+      }
+     ],
+     "httpMethod": "PUT",
+     "uri": "{endpoint}",
+     "path": "/type/property/additionalProperties/extendsRecordUnknown",
+     "requestMediaTypes": [
+      "application/json"
+     ],
+     "bufferResponse": true,
+     "generateProtocolMethod": true,
+     "generateConvenienceMethod": true,
+     "crossLanguageDefinitionId": "Type.Property.AdditionalProperties.ExtendsUnknown.put",
+     "decorators": []
+    }
+   ],
+   "parent": "AdditionalPropertiesClient",
+   "parameters": [
+    {
+     "$id": "289",
+     "name": "endpoint",
+     "nameInRequest": "endpoint",
+     "doc": "Service host",
+     "type": {
+      "$id": "290",
+      "kind": "url",
+      "name": "url",
+      "crossLanguageDefinitionId": "TypeSpec.url"
+     },
+     "location": "Uri",
+     "isApiVersion": false,
+     "isContentType": false,
+     "isRequired": true,
+     "isEndpoint": true,
+     "skipUrlEncoding": false,
+     "explode": false,
+     "kind": "Client",
+     "defaultValue": {
+      "$id": "291",
+      "type": {
+       "$id": "292",
+       "kind": "string",
+       "name": "string",
+       "crossLanguageDefinitionId": "TypeSpec.string"
+      },
+      "value": "http://localhost:3000"
+     }
+    }
+   ],
+   "decorators": [],
+   "crossLanguageDefinitionId": "Type.Property.AdditionalProperties.ExtendsUnknown"
+  },
+  {
+   "$id": "293",
+   "name": "ExtendsUnknownDerived",
+   "namespace": "Type.Property.AdditionalProperties",
+   "operations": [
+    {
+     "$id": "294",
+     "name": "get",
+     "resourceName": "ExtendsUnknownDerived",
+     "doc": "Get call",
+     "accessibility": "public",
+     "parameters": [
+      {
+       "$id": "295",
+       "name": "accept",
+       "nameInRequest": "Accept",
+       "type": {
+        "$id": "296",
+        "kind": "constant",
+        "valueType": {
+         "$id": "297",
+         "kind": "string",
+         "name": "string",
+         "crossLanguageDefinitionId": "TypeSpec.string",
+         "decorators": []
+        },
+        "value": "application/json",
+        "decorators": []
+       },
+       "location": "Header",
+       "isApiVersion": false,
+       "isContentType": false,
+       "isEndpoint": false,
+       "explode": false,
+       "isRequired": true,
+       "kind": "Constant",
+       "decorators": [],
+       "skipUrlEncoding": false
+      }
+     ],
+     "responses": [
+      {
+       "$id": "298",
+       "statusCodes": [
+        200
+       ],
+       "bodyType": {
+        "$ref": "257"
+       },
+       "headers": [],
+       "isErrorResponse": false,
+       "contentTypes": [
+        "application/json"
+       ]
+      }
+     ],
+     "httpMethod": "GET",
+     "uri": "{endpoint}",
+     "path": "/type/property/additionalProperties/extendsRecordUnknownDerived",
+     "bufferResponse": true,
+     "generateProtocolMethod": true,
+     "generateConvenienceMethod": true,
+     "crossLanguageDefinitionId": "Type.Property.AdditionalProperties.ExtendsUnknownDerived.get",
+     "decorators": []
+    },
+    {
+     "$id": "299",
+     "name": "put",
+     "resourceName": "ExtendsUnknownDerived",
+     "doc": "Put operation",
+     "accessibility": "public",
+     "parameters": [
+      {
+       "$id": "300",
+       "name": "contentType",
+       "nameInRequest": "Content-Type",
+       "doc": "Body parameter's content type. Known values are application/json",
+       "type": {
+        "$id": "301",
+        "kind": "constant",
+        "valueType": {
+         "$id": "302",
+         "kind": "string",
+         "name": "string",
+         "crossLanguageDefinitionId": "TypeSpec.string",
+         "decorators": []
+        },
+        "value": "application/json",
+        "decorators": []
+       },
+       "location": "Header",
+       "isApiVersion": false,
+       "isContentType": true,
+       "isEndpoint": false,
+       "explode": false,
+       "isRequired": true,
+       "kind": "Constant",
+       "decorators": [],
+       "skipUrlEncoding": false
+      },
+      {
+       "$id": "303",
+       "name": "body",
+       "nameInRequest": "body",
+       "doc": "body",
+       "type": {
+        "$ref": "257"
+       },
+       "location": "Body",
+       "isApiVersion": false,
+       "isContentType": false,
+       "isEndpoint": false,
+       "explode": false,
+       "isRequired": true,
+       "kind": "Method",
+       "decorators": [],
+       "skipUrlEncoding": false
+      }
+     ],
+     "responses": [
+      {
+       "$id": "304",
+       "statusCodes": [
+        204
+       ],
+       "headers": [],
+       "isErrorResponse": false
+      }
+     ],
+     "httpMethod": "PUT",
+     "uri": "{endpoint}",
+     "path": "/type/property/additionalProperties/extendsRecordUnknownDerived",
+     "requestMediaTypes": [
+      "application/json"
+     ],
+     "bufferResponse": true,
+     "generateProtocolMethod": true,
+     "generateConvenienceMethod": true,
+     "crossLanguageDefinitionId": "Type.Property.AdditionalProperties.ExtendsUnknownDerived.put",
+     "decorators": []
+    }
+   ],
+   "parent": "AdditionalPropertiesClient",
+   "parameters": [
+    {
+     "$id": "305",
+     "name": "endpoint",
+     "nameInRequest": "endpoint",
+     "doc": "Service host",
+     "type": {
+      "$id": "306",
+      "kind": "url",
+      "name": "url",
+      "crossLanguageDefinitionId": "TypeSpec.url"
+     },
+     "location": "Uri",
+     "isApiVersion": false,
+     "isContentType": false,
+     "isRequired": true,
+     "isEndpoint": true,
+     "skipUrlEncoding": false,
+     "explode": false,
+     "kind": "Client",
+     "defaultValue": {
+      "$id": "307",
+      "type": {
+       "$id": "308",
+       "kind": "string",
+       "name": "string",
+       "crossLanguageDefinitionId": "TypeSpec.string"
+      },
+      "value": "http://localhost:3000"
+     }
+    }
+   ],
+   "decorators": [],
+   "crossLanguageDefinitionId": "Type.Property.AdditionalProperties.ExtendsUnknownDerived"
+  },
+  {
+   "$id": "309",
+   "name": "ExtendsUnknownDiscriminated",
+   "namespace": "Type.Property.AdditionalProperties",
+   "operations": [
+    {
+     "$id": "310",
+     "name": "get",
+     "resourceName": "ExtendsUnknownDiscriminated",
+     "doc": "Get call",
+     "accessibility": "public",
+     "parameters": [
+      {
+       "$id": "311",
+       "name": "accept",
+       "nameInRequest": "Accept",
+       "type": {
+        "$id": "312",
+        "kind": "constant",
+        "valueType": {
+         "$id": "313",
+         "kind": "string",
+         "name": "string",
+         "crossLanguageDefinitionId": "TypeSpec.string",
+         "decorators": []
+        },
+        "value": "application/json",
+        "decorators": []
+       },
+       "location": "Header",
+       "isApiVersion": false,
+       "isContentType": false,
+       "isEndpoint": false,
+       "explode": false,
+       "isRequired": true,
+       "kind": "Constant",
+       "decorators": [],
+       "skipUrlEncoding": false
+      }
+     ],
+     "responses": [
+      {
+       "$id": "314",
+       "statusCodes": [
+        200
+       ],
+       "bodyType": {
+        "$ref": "232"
+       },
+       "headers": [],
+       "isErrorResponse": false,
+       "contentTypes": [
+        "application/json"
+       ]
+      }
+     ],
+     "httpMethod": "GET",
+     "uri": "{endpoint}",
+     "path": "/type/property/additionalProperties/extendsUnknownDiscriminated",
+     "bufferResponse": true,
+     "generateProtocolMethod": true,
+     "generateConvenienceMethod": true,
+     "crossLanguageDefinitionId": "Type.Property.AdditionalProperties.ExtendsUnknownDiscriminated.get",
+     "decorators": []
+    },
+    {
+     "$id": "315",
+     "name": "put",
+     "resourceName": "ExtendsUnknownDiscriminated",
+     "doc": "Put operation",
+     "accessibility": "public",
+     "parameters": [
+      {
+       "$id": "316",
+       "name": "contentType",
+       "nameInRequest": "Content-Type",
+       "doc": "Body parameter's content type. Known values are application/json",
+       "type": {
+        "$id": "317",
+        "kind": "constant",
+        "valueType": {
+         "$id": "318",
+         "kind": "string",
+         "name": "string",
+         "crossLanguageDefinitionId": "TypeSpec.string",
+         "decorators": []
+        },
+        "value": "application/json",
+        "decorators": []
+       },
+       "location": "Header",
+       "isApiVersion": false,
+       "isContentType": true,
+       "isEndpoint": false,
+       "explode": false,
+       "isRequired": true,
+       "kind": "Constant",
+       "decorators": [],
+       "skipUrlEncoding": false
+      },
+      {
+       "$id": "319",
+       "name": "body",
+       "nameInRequest": "body",
+       "doc": "body",
+       "type": {
+        "$ref": "232"
+       },
+       "location": "Body",
+       "isApiVersion": false,
+       "isContentType": false,
+       "isEndpoint": false,
+       "explode": false,
+       "isRequired": true,
+       "kind": "Method",
+       "decorators": [],
+       "skipUrlEncoding": false
+      }
+     ],
+     "responses": [
+      {
+       "$id": "320",
+       "statusCodes": [
+        204
+       ],
+       "headers": [],
+       "isErrorResponse": false
+      }
+     ],
+     "httpMethod": "PUT",
+     "uri": "{endpoint}",
+     "path": "/type/property/additionalProperties/extendsUnknownDiscriminated",
+     "requestMediaTypes": [
+      "application/json"
+     ],
+     "bufferResponse": true,
+     "generateProtocolMethod": true,
+     "generateConvenienceMethod": true,
+     "crossLanguageDefinitionId": "Type.Property.AdditionalProperties.ExtendsUnknownDiscriminated.put",
+     "decorators": []
+    }
+   ],
+   "parent": "AdditionalPropertiesClient",
+   "parameters": [
+    {
+     "$id": "321",
+     "name": "endpoint",
+     "nameInRequest": "endpoint",
+     "doc": "Service host",
+     "type": {
+      "$id": "322",
+      "kind": "url",
+      "name": "url",
+      "crossLanguageDefinitionId": "TypeSpec.url"
+     },
+     "location": "Uri",
+     "isApiVersion": false,
+     "isContentType": false,
+     "isRequired": true,
+     "isEndpoint": true,
+     "skipUrlEncoding": false,
+     "explode": false,
+     "kind": "Client",
+     "defaultValue": {
+      "$id": "323",
+      "type": {
+       "$id": "324",
+       "kind": "string",
+       "name": "string",
+       "crossLanguageDefinitionId": "TypeSpec.string"
+      },
+      "value": "http://localhost:3000"
+     }
+    }
+   ],
+   "decorators": [],
+   "crossLanguageDefinitionId": "Type.Property.AdditionalProperties.ExtendsUnknownDiscriminated"
+  },
+  {
+   "$id": "325",
+   "name": "IsUnknown",
+   "namespace": "Type.Property.AdditionalProperties",
+   "operations": [
+    {
+     "$id": "326",
+     "name": "get",
+     "resourceName": "IsUnknown",
+     "doc": "Get call",
+     "accessibility": "public",
+     "parameters": [
+      {
+       "$id": "327",
+       "name": "accept",
+       "nameInRequest": "Accept",
+       "type": {
+        "$id": "328",
+        "kind": "constant",
+        "valueType": {
+         "$id": "329",
+         "kind": "string",
+         "name": "string",
+         "crossLanguageDefinitionId": "TypeSpec.string",
+         "decorators": []
+        },
+        "value": "application/json",
+        "decorators": []
+       },
+       "location": "Header",
+       "isApiVersion": false,
+       "isContentType": false,
+       "isEndpoint": false,
+       "explode": false,
+       "isRequired": true,
+       "kind": "Constant",
+       "decorators": [],
+       "skipUrlEncoding": false
+      }
+     ],
+     "responses": [
+      {
+       "$id": "330",
+       "statusCodes": [
+        200
+       ],
+       "bodyType": {
+        "$ref": "218"
+       },
+       "headers": [],
+       "isErrorResponse": false,
+       "contentTypes": [
+        "application/json"
+       ]
+      }
+     ],
+     "httpMethod": "GET",
+     "uri": "{endpoint}",
+     "path": "/type/property/additionalProperties/isRecordUnknown",
+     "bufferResponse": true,
+     "generateProtocolMethod": true,
+     "generateConvenienceMethod": true,
+     "crossLanguageDefinitionId": "Type.Property.AdditionalProperties.IsUnknown.get",
+     "decorators": []
+    },
+    {
+     "$id": "331",
+     "name": "put",
+     "resourceName": "IsUnknown",
+     "doc": "Put operation",
+     "accessibility": "public",
+     "parameters": [
+      {
+       "$id": "332",
+       "name": "contentType",
+       "nameInRequest": "Content-Type",
+       "doc": "Body parameter's content type. Known values are application/json",
+       "type": {
+        "$id": "333",
+        "kind": "constant",
+        "valueType": {
+         "$id": "334",
+         "kind": "string",
+         "name": "string",
+         "crossLanguageDefinitionId": "TypeSpec.string",
+         "decorators": []
+        },
+        "value": "application/json",
+        "decorators": []
+       },
+       "location": "Header",
+       "isApiVersion": false,
+       "isContentType": true,
+       "isEndpoint": false,
+       "explode": false,
+       "isRequired": true,
+       "kind": "Constant",
+       "decorators": [],
+       "skipUrlEncoding": false
+      },
+      {
+       "$id": "335",
+       "name": "body",
+       "nameInRequest": "body",
+       "doc": "body",
+       "type": {
+        "$ref": "218"
+       },
+       "location": "Body",
+       "isApiVersion": false,
+       "isContentType": false,
+       "isEndpoint": false,
+       "explode": false,
+       "isRequired": true,
+       "kind": "Method",
+       "decorators": [],
+       "skipUrlEncoding": false
+      }
+     ],
+     "responses": [
+      {
+       "$id": "336",
+       "statusCodes": [
+        204
+       ],
+       "headers": [],
+       "isErrorResponse": false
+      }
+     ],
+     "httpMethod": "PUT",
+     "uri": "{endpoint}",
+     "path": "/type/property/additionalProperties/isRecordUnknown",
+     "requestMediaTypes": [
+      "application/json"
+     ],
+     "bufferResponse": true,
+     "generateProtocolMethod": true,
+     "generateConvenienceMethod": true,
+     "crossLanguageDefinitionId": "Type.Property.AdditionalProperties.IsUnknown.put",
+     "decorators": []
+    }
+   ],
+   "parent": "AdditionalPropertiesClient",
+   "parameters": [
+    {
+     "$id": "337",
+     "name": "endpoint",
+     "nameInRequest": "endpoint",
+     "doc": "Service host",
+     "type": {
+      "$id": "338",
+      "kind": "url",
+      "name": "url",
+      "crossLanguageDefinitionId": "TypeSpec.url"
+     },
+     "location": "Uri",
+     "isApiVersion": false,
+     "isContentType": false,
+     "isRequired": true,
+     "isEndpoint": true,
+     "skipUrlEncoding": false,
+     "explode": false,
+     "kind": "Client",
+     "defaultValue": {
+      "$id": "339",
+      "type": {
+       "$id": "340",
+       "kind": "string",
+       "name": "string",
+       "crossLanguageDefinitionId": "TypeSpec.string"
+      },
+      "value": "http://localhost:3000"
+     }
+    }
+   ],
+   "decorators": [],
+   "crossLanguageDefinitionId": "Type.Property.AdditionalProperties.IsUnknown"
+  },
+  {
+   "$id": "341",
+   "name": "IsUnknownDerived",
+   "namespace": "Type.Property.AdditionalProperties",
+   "operations": [
+    {
+     "$id": "342",
+     "name": "get",
+     "resourceName": "IsUnknownDerived",
+     "doc": "Get call",
+     "accessibility": "public",
+     "parameters": [
+      {
+       "$id": "343",
+       "name": "accept",
+       "nameInRequest": "Accept",
+       "type": {
+        "$id": "344",
+        "kind": "constant",
+        "valueType": {
+         "$id": "345",
+         "kind": "string",
+         "name": "string",
+         "crossLanguageDefinitionId": "TypeSpec.string",
+         "decorators": []
+        },
+        "value": "application/json",
+        "decorators": []
+       },
+       "location": "Header",
+       "isApiVersion": false,
+       "isContentType": false,
+       "isEndpoint": false,
+       "explode": false,
+       "isRequired": true,
+       "kind": "Constant",
+       "decorators": [],
+       "skipUrlEncoding": false
+      }
+     ],
+     "responses": [
+      {
+       "$id": "346",
+       "statusCodes": [
+        200
+       ],
+       "bodyType": {
+        "$ref": "217"
+       },
+       "headers": [],
+       "isErrorResponse": false,
+       "contentTypes": [
+        "application/json"
+       ]
+      }
+     ],
+     "httpMethod": "GET",
+     "uri": "{endpoint}",
+     "path": "/type/property/additionalProperties/isRecordUnknownDerived",
+     "bufferResponse": true,
+     "generateProtocolMethod": true,
+     "generateConvenienceMethod": true,
+     "crossLanguageDefinitionId": "Type.Property.AdditionalProperties.IsUnknownDerived.get",
+     "decorators": []
+    },
+    {
+     "$id": "347",
+     "name": "put",
+     "resourceName": "IsUnknownDerived",
+     "doc": "Put operation",
+     "accessibility": "public",
+     "parameters": [
+      {
+       "$id": "348",
+       "name": "contentType",
+       "nameInRequest": "Content-Type",
+       "doc": "Body parameter's content type. Known values are application/json",
+       "type": {
+        "$id": "349",
+        "kind": "constant",
+        "valueType": {
+         "$id": "350",
+         "kind": "string",
+         "name": "string",
+         "crossLanguageDefinitionId": "TypeSpec.string",
+         "decorators": []
+        },
+        "value": "application/json",
+        "decorators": []
+       },
+       "location": "Header",
+       "isApiVersion": false,
+       "isContentType": true,
+       "isEndpoint": false,
+       "explode": false,
+       "isRequired": true,
+       "kind": "Constant",
+       "decorators": [],
+       "skipUrlEncoding": false
+      },
+      {
+       "$id": "351",
+       "name": "body",
+       "nameInRequest": "body",
+       "doc": "body",
+       "type": {
+        "$ref": "217"
+       },
+       "location": "Body",
+       "isApiVersion": false,
+       "isContentType": false,
+       "isEndpoint": false,
+       "explode": false,
+       "isRequired": true,
+       "kind": "Method",
+       "decorators": [],
+       "skipUrlEncoding": false
+      }
+     ],
+     "responses": [
+      {
+       "$id": "352",
+       "statusCodes": [
+        204
+       ],
+       "headers": [],
+       "isErrorResponse": false
+      }
+     ],
+     "httpMethod": "PUT",
+     "uri": "{endpoint}",
+     "path": "/type/property/additionalProperties/isRecordUnknownDerived",
+     "requestMediaTypes": [
+      "application/json"
+     ],
+     "bufferResponse": true,
+     "generateProtocolMethod": true,
+     "generateConvenienceMethod": true,
+     "crossLanguageDefinitionId": "Type.Property.AdditionalProperties.IsUnknownDerived.put",
+     "decorators": []
+    }
+   ],
+   "parent": "AdditionalPropertiesClient",
+   "parameters": [
+    {
+     "$id": "353",
+     "name": "endpoint",
+     "nameInRequest": "endpoint",
+     "doc": "Service host",
+     "type": {
+      "$id": "354",
+      "kind": "url",
+      "name": "url",
+      "crossLanguageDefinitionId": "TypeSpec.url"
+     },
+     "location": "Uri",
+     "isApiVersion": false,
+     "isContentType": false,
+     "isRequired": true,
+     "isEndpoint": true,
+     "skipUrlEncoding": false,
+     "explode": false,
+     "kind": "Client",
+     "defaultValue": {
+      "$id": "355",
+      "type": {
+       "$id": "356",
+       "kind": "string",
+       "name": "string",
+       "crossLanguageDefinitionId": "TypeSpec.string"
+      },
+      "value": "http://localhost:3000"
+     }
+    }
+   ],
+   "decorators": [],
+   "crossLanguageDefinitionId": "Type.Property.AdditionalProperties.IsUnknownDerived"
+  },
+  {
+   "$id": "357",
+   "name": "IsUnknownDiscriminated",
+   "namespace": "Type.Property.AdditionalProperties",
+   "operations": [
+    {
+     "$id": "358",
+     "name": "get",
+     "resourceName": "IsUnknownDiscriminated",
+     "doc": "Get call",
+     "accessibility": "public",
+     "parameters": [
+      {
+       "$id": "359",
+       "name": "accept",
+       "nameInRequest": "Accept",
+       "type": {
+        "$id": "360",
+        "kind": "constant",
+        "valueType": {
+         "$id": "361",
+         "kind": "string",
+         "name": "string",
+         "crossLanguageDefinitionId": "TypeSpec.string",
+         "decorators": []
+        },
+        "value": "application/json",
+        "decorators": []
+       },
+       "location": "Header",
+       "isApiVersion": false,
+       "isContentType": false,
+       "isEndpoint": false,
+       "explode": false,
+       "isRequired": true,
+       "kind": "Constant",
+       "decorators": [],
+       "skipUrlEncoding": false
+      }
+     ],
+     "responses": [
+      {
+       "$id": "362",
+       "statusCodes": [
+        200
+       ],
+       "bodyType": {
+        "$ref": "192"
+       },
+       "headers": [],
+       "isErrorResponse": false,
+       "contentTypes": [
+        "application/json"
+       ]
+      }
+     ],
+     "httpMethod": "GET",
+     "uri": "{endpoint}",
+     "path": "/type/property/additionalProperties/isUnknownDiscriminated",
+     "bufferResponse": true,
+     "generateProtocolMethod": true,
+     "generateConvenienceMethod": true,
+     "crossLanguageDefinitionId": "Type.Property.AdditionalProperties.IsUnknownDiscriminated.get",
+     "decorators": []
+    },
+    {
+     "$id": "363",
+     "name": "put",
+     "resourceName": "IsUnknownDiscriminated",
+     "doc": "Put operation",
+     "accessibility": "public",
+     "parameters": [
+      {
+       "$id": "364",
+       "name": "contentType",
+       "nameInRequest": "Content-Type",
+       "doc": "Body parameter's content type. Known values are application/json",
+       "type": {
+        "$id": "365",
+        "kind": "constant",
+        "valueType": {
+         "$id": "366",
+         "kind": "string",
+         "name": "string",
+         "crossLanguageDefinitionId": "TypeSpec.string",
+         "decorators": []
+        },
+        "value": "application/json",
+        "decorators": []
+       },
+       "location": "Header",
+       "isApiVersion": false,
+       "isContentType": true,
+       "isEndpoint": false,
+       "explode": false,
+       "isRequired": true,
+       "kind": "Constant",
+       "decorators": [],
+       "skipUrlEncoding": false
+      },
+      {
+       "$id": "367",
+       "name": "body",
+       "nameInRequest": "body",
+       "doc": "body",
+       "type": {
+        "$ref": "192"
+       },
+       "location": "Body",
+       "isApiVersion": false,
+       "isContentType": false,
+       "isEndpoint": false,
+       "explode": false,
+       "isRequired": true,
+       "kind": "Method",
+       "decorators": [],
+       "skipUrlEncoding": false
+      }
+     ],
+     "responses": [
+      {
+       "$id": "368",
+       "statusCodes": [
+        204
+       ],
+       "headers": [],
+       "isErrorResponse": false
+      }
+     ],
+     "httpMethod": "PUT",
+     "uri": "{endpoint}",
+     "path": "/type/property/additionalProperties/isUnknownDiscriminated",
+     "requestMediaTypes": [
+      "application/json"
+     ],
+     "bufferResponse": true,
+     "generateProtocolMethod": true,
+     "generateConvenienceMethod": true,
+     "crossLanguageDefinitionId": "Type.Property.AdditionalProperties.IsUnknownDiscriminated.put",
+     "decorators": []
+    }
+   ],
+   "parent": "AdditionalPropertiesClient",
+   "parameters": [
+    {
+     "$id": "369",
+     "name": "endpoint",
+     "nameInRequest": "endpoint",
+     "doc": "Service host",
+     "type": {
+      "$id": "370",
+      "kind": "url",
+      "name": "url",
+      "crossLanguageDefinitionId": "TypeSpec.url"
+     },
+     "location": "Uri",
+     "isApiVersion": false,
+     "isContentType": false,
+     "isRequired": true,
+     "isEndpoint": true,
+     "skipUrlEncoding": false,
+     "explode": false,
+     "kind": "Client",
+     "defaultValue": {
+      "$id": "371",
+      "type": {
+       "$id": "372",
+       "kind": "string",
+       "name": "string",
+       "crossLanguageDefinitionId": "TypeSpec.string"
+      },
+      "value": "http://localhost:3000"
+     }
+    }
+   ],
+   "decorators": [],
+   "crossLanguageDefinitionId": "Type.Property.AdditionalProperties.IsUnknownDiscriminated"
+  },
+  {
+   "$id": "373",
+   "name": "ExtendsString",
+   "namespace": "Type.Property.AdditionalProperties",
+   "operations": [
+    {
+     "$id": "374",
+     "name": "get",
+     "resourceName": "ExtendsString",
+     "doc": "Get call",
+     "accessibility": "public",
+     "parameters": [
+      {
+       "$id": "375",
+       "name": "accept",
+       "nameInRequest": "Accept",
+       "type": {
+        "$id": "376",
+        "kind": "constant",
+        "valueType": {
+         "$id": "377",
+         "kind": "string",
+         "name": "string",
+         "crossLanguageDefinitionId": "TypeSpec.string",
+         "decorators": []
+        },
+        "value": "application/json",
+        "decorators": []
+       },
+       "location": "Header",
+       "isApiVersion": false,
+       "isContentType": false,
+       "isEndpoint": false,
+       "explode": false,
+       "isRequired": true,
+       "kind": "Constant",
+       "decorators": [],
+       "skipUrlEncoding": false
+      }
+     ],
+     "responses": [
+      {
+       "$id": "378",
+       "statusCodes": [
+        200
+       ],
+       "bodyType": {
+        "$ref": "186"
+       },
+       "headers": [],
+       "isErrorResponse": false,
+       "contentTypes": [
+        "application/json"
+       ]
+      }
+     ],
+     "httpMethod": "GET",
+     "uri": "{endpoint}",
+     "path": "/type/property/additionalProperties/extendsRecordString",
+     "bufferResponse": true,
+     "generateProtocolMethod": true,
+     "generateConvenienceMethod": true,
+     "crossLanguageDefinitionId": "Type.Property.AdditionalProperties.ExtendsString.get",
+     "decorators": []
+    },
+    {
+     "$id": "379",
+     "name": "put",
+     "resourceName": "ExtendsString",
+     "doc": "Put operation",
+     "accessibility": "public",
+     "parameters": [
+      {
+       "$id": "380",
+       "name": "contentType",
+       "nameInRequest": "Content-Type",
+       "doc": "Body parameter's content type. Known values are application/json",
+       "type": {
+        "$id": "381",
+        "kind": "constant",
+        "valueType": {
+         "$id": "382",
+         "kind": "string",
+         "name": "string",
+         "crossLanguageDefinitionId": "TypeSpec.string",
+         "decorators": []
+        },
+        "value": "application/json",
+        "decorators": []
+       },
+       "location": "Header",
+       "isApiVersion": false,
+       "isContentType": true,
+       "isEndpoint": false,
+       "explode": false,
+       "isRequired": true,
+       "kind": "Constant",
+       "decorators": [],
+       "skipUrlEncoding": false
+      },
+      {
+       "$id": "383",
+       "name": "body",
+       "nameInRequest": "body",
+       "doc": "body",
+       "type": {
+        "$ref": "186"
+       },
+       "location": "Body",
+       "isApiVersion": false,
+       "isContentType": false,
+       "isEndpoint": false,
+       "explode": false,
+       "isRequired": true,
+       "kind": "Method",
+       "decorators": [],
+       "skipUrlEncoding": false
+      }
+     ],
+     "responses": [
+      {
+       "$id": "384",
+       "statusCodes": [
+        204
+       ],
+       "headers": [],
+       "isErrorResponse": false
+      }
+     ],
+     "httpMethod": "PUT",
+     "uri": "{endpoint}",
+     "path": "/type/property/additionalProperties/extendsRecordString",
+     "requestMediaTypes": [
+      "application/json"
+     ],
+     "bufferResponse": true,
+     "generateProtocolMethod": true,
+     "generateConvenienceMethod": true,
+     "crossLanguageDefinitionId": "Type.Property.AdditionalProperties.ExtendsString.put",
+     "decorators": []
+    }
+   ],
+   "parent": "AdditionalPropertiesClient",
+   "parameters": [
+    {
+     "$id": "385",
+     "name": "endpoint",
+     "nameInRequest": "endpoint",
+     "doc": "Service host",
+     "type": {
+      "$id": "386",
+      "kind": "url",
+      "name": "url",
+      "crossLanguageDefinitionId": "TypeSpec.url"
+     },
+     "location": "Uri",
+     "isApiVersion": false,
+     "isContentType": false,
+     "isRequired": true,
+     "isEndpoint": true,
+     "skipUrlEncoding": false,
+     "explode": false,
+     "kind": "Client",
+     "defaultValue": {
+      "$id": "387",
+      "type": {
+       "$id": "388",
+       "kind": "string",
+       "name": "string",
+       "crossLanguageDefinitionId": "TypeSpec.string"
+      },
+      "value": "http://localhost:3000"
+     }
+    }
+   ],
+   "decorators": [],
+   "crossLanguageDefinitionId": "Type.Property.AdditionalProperties.ExtendsString"
+  },
+  {
+   "$id": "389",
+   "name": "IsString",
+   "namespace": "Type.Property.AdditionalProperties",
+   "operations": [
+    {
+     "$id": "390",
+     "name": "get",
+     "resourceName": "IsString",
+     "doc": "Get call",
+     "accessibility": "public",
+     "parameters": [
+      {
+       "$id": "391",
+       "name": "accept",
+       "nameInRequest": "Accept",
+       "type": {
+        "$id": "392",
+        "kind": "constant",
+        "valueType": {
+         "$id": "393",
+         "kind": "string",
+         "name": "string",
+         "crossLanguageDefinitionId": "TypeSpec.string",
+         "decorators": []
+        },
+        "value": "application/json",
+        "decorators": []
+       },
+       "location": "Header",
+       "isApiVersion": false,
+       "isContentType": false,
+       "isEndpoint": false,
+       "explode": false,
+       "isRequired": true,
+       "kind": "Constant",
+       "decorators": [],
+       "skipUrlEncoding": false
+      }
+     ],
+     "responses": [
+      {
+       "$id": "394",
+       "statusCodes": [
+        200
+       ],
+       "bodyType": {
+        "$ref": "180"
+       },
+       "headers": [],
+       "isErrorResponse": false,
+       "contentTypes": [
+        "application/json"
+       ]
+      }
+     ],
+     "httpMethod": "GET",
+     "uri": "{endpoint}",
+     "path": "/type/property/additionalProperties/isRecordstring",
+     "bufferResponse": true,
+     "generateProtocolMethod": true,
+     "generateConvenienceMethod": true,
+     "crossLanguageDefinitionId": "Type.Property.AdditionalProperties.IsString.get",
+     "decorators": []
+    },
+    {
+     "$id": "395",
+     "name": "put",
+     "resourceName": "IsString",
+     "doc": "Put operation",
+     "accessibility": "public",
+     "parameters": [
+      {
+       "$id": "396",
+       "name": "contentType",
+       "nameInRequest": "Content-Type",
+       "doc": "Body parameter's content type. Known values are application/json",
+       "type": {
+        "$id": "397",
+        "kind": "constant",
+        "valueType": {
+         "$id": "398",
+         "kind": "string",
+         "name": "string",
+         "crossLanguageDefinitionId": "TypeSpec.string",
+         "decorators": []
+        },
+        "value": "application/json",
+        "decorators": []
+       },
+       "location": "Header",
+       "isApiVersion": false,
+       "isContentType": true,
+       "isEndpoint": false,
+       "explode": false,
+       "isRequired": true,
+       "kind": "Constant",
+       "decorators": [],
+       "skipUrlEncoding": false
+      },
+      {
+       "$id": "399",
+       "name": "body",
+       "nameInRequest": "body",
+       "doc": "body",
+       "type": {
+        "$ref": "180"
+       },
+       "location": "Body",
+       "isApiVersion": false,
+       "isContentType": false,
+       "isEndpoint": false,
+       "explode": false,
+       "isRequired": true,
+       "kind": "Method",
+       "decorators": [],
+       "skipUrlEncoding": false
+      }
+     ],
+     "responses": [
+      {
+       "$id": "400",
+       "statusCodes": [
+        204
+       ],
+       "headers": [],
+       "isErrorResponse": false
+      }
+     ],
+     "httpMethod": "PUT",
+     "uri": "{endpoint}",
+     "path": "/type/property/additionalProperties/isRecordstring",
+     "requestMediaTypes": [
+      "application/json"
+     ],
+     "bufferResponse": true,
+     "generateProtocolMethod": true,
+     "generateConvenienceMethod": true,
+     "crossLanguageDefinitionId": "Type.Property.AdditionalProperties.IsString.put",
+     "decorators": []
+    }
+   ],
+   "parent": "AdditionalPropertiesClient",
+   "parameters": [
+    {
+     "$id": "401",
+     "name": "endpoint",
+     "nameInRequest": "endpoint",
+     "doc": "Service host",
+     "type": {
+      "$id": "402",
+      "kind": "url",
+      "name": "url",
+      "crossLanguageDefinitionId": "TypeSpec.url"
+     },
+     "location": "Uri",
+     "isApiVersion": false,
+     "isContentType": false,
+     "isRequired": true,
+     "isEndpoint": true,
+     "skipUrlEncoding": false,
+     "explode": false,
+     "kind": "Client",
+     "defaultValue": {
+      "$id": "403",
+      "type": {
+       "$id": "404",
+       "kind": "string",
+       "name": "string",
+       "crossLanguageDefinitionId": "TypeSpec.string"
+      },
+      "value": "http://localhost:3000"
+     }
+    }
+   ],
+   "decorators": [],
+   "crossLanguageDefinitionId": "Type.Property.AdditionalProperties.IsString"
+  },
+  {
+   "$id": "405",
+   "name": "SpreadString",
+   "namespace": "Type.Property.AdditionalProperties",
+   "operations": [
+    {
+     "$id": "406",
+     "name": "get",
+     "resourceName": "SpreadString",
+     "doc": "Get call",
+     "accessibility": "public",
+     "parameters": [
+      {
+       "$id": "407",
+       "name": "accept",
+       "nameInRequest": "Accept",
+       "type": {
+        "$id": "408",
+        "kind": "constant",
+        "valueType": {
+         "$id": "409",
+         "kind": "string",
+         "name": "string",
+         "crossLanguageDefinitionId": "TypeSpec.string",
+         "decorators": []
+        },
+        "value": "application/json",
+        "decorators": []
+       },
+       "location": "Header",
+       "isApiVersion": false,
+       "isContentType": false,
+       "isEndpoint": false,
+       "explode": false,
+       "isRequired": true,
+       "kind": "Constant",
+       "decorators": [],
+       "skipUrlEncoding": false
+      }
+     ],
+     "responses": [
+      {
+       "$id": "410",
+       "statusCodes": [
+        200
+       ],
+       "bodyType": {
+        "$ref": "174"
+       },
+       "headers": [],
+       "isErrorResponse": false,
+       "contentTypes": [
+        "application/json"
+       ]
+      }
+     ],
+     "httpMethod": "GET",
+     "uri": "{endpoint}",
+     "path": "/type/property/additionalProperties/spreadRecordString",
+     "bufferResponse": true,
+     "generateProtocolMethod": true,
+     "generateConvenienceMethod": true,
+     "crossLanguageDefinitionId": "Type.Property.AdditionalProperties.SpreadString.get",
+     "decorators": []
+    },
+    {
+     "$id": "411",
+     "name": "put",
+     "resourceName": "SpreadString",
+     "doc": "Put operation",
+     "accessibility": "public",
+     "parameters": [
+      {
+       "$id": "412",
+       "name": "contentType",
+       "nameInRequest": "Content-Type",
+       "doc": "Body parameter's content type. Known values are application/json",
+       "type": {
+        "$id": "413",
+        "kind": "constant",
+        "valueType": {
+         "$id": "414",
+         "kind": "string",
+         "name": "string",
+         "crossLanguageDefinitionId": "TypeSpec.string",
+         "decorators": []
+        },
+        "value": "application/json",
+        "decorators": []
+       },
+       "location": "Header",
+       "isApiVersion": false,
+       "isContentType": true,
+       "isEndpoint": false,
+       "explode": false,
+       "isRequired": true,
+       "kind": "Constant",
+       "decorators": [],
+       "skipUrlEncoding": false
+      },
+      {
+       "$id": "415",
+       "name": "body",
+       "nameInRequest": "body",
+       "doc": "body",
+       "type": {
+        "$ref": "174"
+       },
+       "location": "Body",
+       "isApiVersion": false,
+       "isContentType": false,
+       "isEndpoint": false,
+       "explode": false,
+       "isRequired": true,
+       "kind": "Method",
+       "decorators": [],
+       "skipUrlEncoding": false
+      }
+     ],
+     "responses": [
+      {
+       "$id": "416",
+       "statusCodes": [
+        204
+       ],
+       "headers": [],
+       "isErrorResponse": false
+      }
+     ],
+     "httpMethod": "PUT",
+     "uri": "{endpoint}",
+     "path": "/type/property/additionalProperties/spreadRecordString",
+     "requestMediaTypes": [
+      "application/json"
+     ],
+     "bufferResponse": true,
+     "generateProtocolMethod": true,
+     "generateConvenienceMethod": true,
+     "crossLanguageDefinitionId": "Type.Property.AdditionalProperties.SpreadString.put",
+     "decorators": []
+    }
+   ],
+   "parent": "AdditionalPropertiesClient",
+   "parameters": [
+    {
+     "$id": "417",
+     "name": "endpoint",
+     "nameInRequest": "endpoint",
+     "doc": "Service host",
+     "type": {
+      "$id": "418",
+      "kind": "url",
+      "name": "url",
+      "crossLanguageDefinitionId": "TypeSpec.url"
+     },
+     "location": "Uri",
+     "isApiVersion": false,
+     "isContentType": false,
+     "isRequired": true,
+     "isEndpoint": true,
+     "skipUrlEncoding": false,
+     "explode": false,
+     "kind": "Client",
+     "defaultValue": {
+      "$id": "419",
+      "type": {
+       "$id": "420",
+       "kind": "string",
+       "name": "string",
+       "crossLanguageDefinitionId": "TypeSpec.string"
+      },
+      "value": "http://localhost:3000"
+     }
+    }
+   ],
+   "decorators": [],
+   "crossLanguageDefinitionId": "Type.Property.AdditionalProperties.SpreadString"
+  },
+  {
+   "$id": "421",
+   "name": "ExtendsFloat",
+   "namespace": "Type.Property.AdditionalProperties",
+   "operations": [
+    {
+     "$id": "422",
+     "name": "get",
+     "resourceName": "ExtendsFloat",
+     "doc": "Get call",
+     "accessibility": "public",
+     "parameters": [
+      {
+       "$id": "423",
+       "name": "accept",
+       "nameInRequest": "Accept",
+       "type": {
+        "$id": "424",
+        "kind": "constant",
+        "valueType": {
+         "$id": "425",
+         "kind": "string",
+         "name": "string",
+         "crossLanguageDefinitionId": "TypeSpec.string",
+         "decorators": []
+        },
+        "value": "application/json",
+        "decorators": []
+       },
+       "location": "Header",
+       "isApiVersion": false,
+       "isContentType": false,
+       "isEndpoint": false,
+       "explode": false,
+       "isRequired": true,
+       "kind": "Constant",
+       "decorators": [],
+       "skipUrlEncoding": false
+      }
+     ],
+     "responses": [
+      {
+       "$id": "426",
+       "statusCodes": [
+        200
+       ],
+       "bodyType": {
+        "$ref": "168"
+       },
+       "headers": [],
+       "isErrorResponse": false,
+       "contentTypes": [
+        "application/json"
+       ]
+      }
+     ],
+     "httpMethod": "GET",
+     "uri": "{endpoint}",
+     "path": "/type/property/additionalProperties/extendsRecordFloat",
+     "bufferResponse": true,
+     "generateProtocolMethod": true,
+     "generateConvenienceMethod": true,
+     "crossLanguageDefinitionId": "Type.Property.AdditionalProperties.ExtendsFloat.get",
+     "decorators": []
+    },
+    {
+     "$id": "427",
+     "name": "put",
+     "resourceName": "ExtendsFloat",
+     "doc": "Put operation",
+     "accessibility": "public",
+     "parameters": [
+      {
+       "$id": "428",
+       "name": "contentType",
+       "nameInRequest": "Content-Type",
+       "doc": "Body parameter's content type. Known values are application/json",
+       "type": {
+        "$id": "429",
+        "kind": "constant",
+        "valueType": {
+         "$id": "430",
+         "kind": "string",
+         "name": "string",
+         "crossLanguageDefinitionId": "TypeSpec.string",
+         "decorators": []
+        },
+        "value": "application/json",
+        "decorators": []
+       },
+       "location": "Header",
+       "isApiVersion": false,
+       "isContentType": true,
+       "isEndpoint": false,
+       "explode": false,
+       "isRequired": true,
+       "kind": "Constant",
+       "decorators": [],
+       "skipUrlEncoding": false
+      },
+      {
+       "$id": "431",
+       "name": "body",
+       "nameInRequest": "body",
+       "doc": "body",
+       "type": {
+        "$ref": "168"
+       },
+       "location": "Body",
+       "isApiVersion": false,
+       "isContentType": false,
+       "isEndpoint": false,
+       "explode": false,
+       "isRequired": true,
+       "kind": "Method",
+       "decorators": [],
+       "skipUrlEncoding": false
+      }
+     ],
+     "responses": [
+      {
+       "$id": "432",
+       "statusCodes": [
+        204
+       ],
+       "headers": [],
+       "isErrorResponse": false
+      }
+     ],
+     "httpMethod": "PUT",
+     "uri": "{endpoint}",
+     "path": "/type/property/additionalProperties/extendsRecordFloat",
+     "requestMediaTypes": [
+      "application/json"
+     ],
+     "bufferResponse": true,
+     "generateProtocolMethod": true,
+     "generateConvenienceMethod": true,
+     "crossLanguageDefinitionId": "Type.Property.AdditionalProperties.ExtendsFloat.put",
+     "decorators": []
+    }
+   ],
+   "parent": "AdditionalPropertiesClient",
+   "parameters": [
+    {
+     "$id": "433",
+     "name": "endpoint",
+     "nameInRequest": "endpoint",
+     "doc": "Service host",
+     "type": {
+      "$id": "434",
+      "kind": "url",
+      "name": "url",
+      "crossLanguageDefinitionId": "TypeSpec.url"
+     },
+     "location": "Uri",
+     "isApiVersion": false,
+     "isContentType": false,
+     "isRequired": true,
+     "isEndpoint": true,
+     "skipUrlEncoding": false,
+     "explode": false,
+     "kind": "Client",
+     "defaultValue": {
+      "$id": "435",
+      "type": {
+       "$id": "436",
+       "kind": "string",
+       "name": "string",
+       "crossLanguageDefinitionId": "TypeSpec.string"
+      },
+      "value": "http://localhost:3000"
+     }
+    }
+   ],
+   "decorators": [],
+   "crossLanguageDefinitionId": "Type.Property.AdditionalProperties.ExtendsFloat"
+  },
+  {
+   "$id": "437",
+   "name": "IsFloat",
+   "namespace": "Type.Property.AdditionalProperties",
+   "operations": [
+    {
+     "$id": "438",
+     "name": "get",
+     "resourceName": "IsFloat",
+     "doc": "Get call",
+     "accessibility": "public",
+     "parameters": [
+      {
+       "$id": "439",
+       "name": "accept",
+       "nameInRequest": "Accept",
+       "type": {
+        "$id": "440",
+        "kind": "constant",
+        "valueType": {
+         "$id": "441",
+         "kind": "string",
+         "name": "string",
+         "crossLanguageDefinitionId": "TypeSpec.string",
+         "decorators": []
+        },
+        "value": "application/json",
+        "decorators": []
+       },
+       "location": "Header",
+       "isApiVersion": false,
+       "isContentType": false,
+       "isEndpoint": false,
+       "explode": false,
+       "isRequired": true,
+       "kind": "Constant",
+       "decorators": [],
+       "skipUrlEncoding": false
+      }
+     ],
+     "responses": [
+      {
+       "$id": "442",
+       "statusCodes": [
+        200
+       ],
+       "bodyType": {
+        "$ref": "162"
+       },
+       "headers": [],
+       "isErrorResponse": false,
+       "contentTypes": [
+        "application/json"
+       ]
+      }
+     ],
+     "httpMethod": "GET",
+     "uri": "{endpoint}",
+     "path": "/type/property/additionalProperties/isRecordFloat",
+     "bufferResponse": true,
+     "generateProtocolMethod": true,
+     "generateConvenienceMethod": true,
+     "crossLanguageDefinitionId": "Type.Property.AdditionalProperties.IsFloat.get",
+     "decorators": []
+    },
+    {
+     "$id": "443",
+     "name": "put",
+     "resourceName": "IsFloat",
+     "doc": "Put operation",
+     "accessibility": "public",
+     "parameters": [
+      {
+       "$id": "444",
+       "name": "contentType",
+       "nameInRequest": "Content-Type",
+       "doc": "Body parameter's content type. Known values are application/json",
+       "type": {
+        "$id": "445",
+        "kind": "constant",
+        "valueType": {
+         "$id": "446",
+         "kind": "string",
+         "name": "string",
+         "crossLanguageDefinitionId": "TypeSpec.string",
+         "decorators": []
+        },
+        "value": "application/json",
+        "decorators": []
+       },
+       "location": "Header",
+       "isApiVersion": false,
+       "isContentType": true,
+       "isEndpoint": false,
+       "explode": false,
+       "isRequired": true,
+       "kind": "Constant",
+       "decorators": [],
+       "skipUrlEncoding": false
+      },
+      {
+       "$id": "447",
+       "name": "body",
+       "nameInRequest": "body",
+       "doc": "body",
+       "type": {
+        "$ref": "162"
+       },
+       "location": "Body",
+       "isApiVersion": false,
+       "isContentType": false,
+       "isEndpoint": false,
+       "explode": false,
+       "isRequired": true,
+       "kind": "Method",
+       "decorators": [],
+       "skipUrlEncoding": false
+      }
+     ],
+     "responses": [
+      {
+       "$id": "448",
+       "statusCodes": [
+        204
+       ],
+       "headers": [],
+       "isErrorResponse": false
+      }
+     ],
+     "httpMethod": "PUT",
+     "uri": "{endpoint}",
+     "path": "/type/property/additionalProperties/isRecordFloat",
+     "requestMediaTypes": [
+      "application/json"
+     ],
+     "bufferResponse": true,
+     "generateProtocolMethod": true,
+     "generateConvenienceMethod": true,
+     "crossLanguageDefinitionId": "Type.Property.AdditionalProperties.IsFloat.put",
+     "decorators": []
+    }
+   ],
+   "parent": "AdditionalPropertiesClient",
+   "parameters": [
+    {
+     "$id": "449",
+     "name": "endpoint",
+     "nameInRequest": "endpoint",
+     "doc": "Service host",
+     "type": {
+      "$id": "450",
+      "kind": "url",
+      "name": "url",
+      "crossLanguageDefinitionId": "TypeSpec.url"
+     },
+     "location": "Uri",
+     "isApiVersion": false,
+     "isContentType": false,
+     "isRequired": true,
+     "isEndpoint": true,
+     "skipUrlEncoding": false,
+     "explode": false,
+     "kind": "Client",
+     "defaultValue": {
+      "$id": "451",
+      "type": {
+       "$id": "452",
+       "kind": "string",
+       "name": "string",
+       "crossLanguageDefinitionId": "TypeSpec.string"
+      },
+      "value": "http://localhost:3000"
+     }
+    }
+   ],
+   "decorators": [],
+   "crossLanguageDefinitionId": "Type.Property.AdditionalProperties.IsFloat"
+  },
+  {
+   "$id": "453",
+   "name": "SpreadFloat",
+   "namespace": "Type.Property.AdditionalProperties",
+   "operations": [
+    {
+     "$id": "454",
+     "name": "get",
+     "resourceName": "SpreadFloat",
+     "doc": "Get call",
+     "accessibility": "public",
+     "parameters": [
+      {
+       "$id": "455",
+       "name": "accept",
+       "nameInRequest": "Accept",
+       "type": {
+        "$id": "456",
+        "kind": "constant",
+        "valueType": {
+         "$id": "457",
+         "kind": "string",
+         "name": "string",
+         "crossLanguageDefinitionId": "TypeSpec.string",
+         "decorators": []
+        },
+        "value": "application/json",
+        "decorators": []
+       },
+       "location": "Header",
+       "isApiVersion": false,
+       "isContentType": false,
+       "isEndpoint": false,
+       "explode": false,
+       "isRequired": true,
+       "kind": "Constant",
+       "decorators": [],
+       "skipUrlEncoding": false
+      }
+     ],
+     "responses": [
+      {
+       "$id": "458",
+       "statusCodes": [
+        200
+       ],
+       "bodyType": {
+        "$ref": "156"
+       },
+       "headers": [],
+       "isErrorResponse": false,
+       "contentTypes": [
+        "application/json"
+       ]
+      }
+     ],
+     "httpMethod": "GET",
+     "uri": "{endpoint}",
+     "path": "/type/property/additionalProperties/spreadRecordFloat",
+     "bufferResponse": true,
+     "generateProtocolMethod": true,
+     "generateConvenienceMethod": true,
+     "crossLanguageDefinitionId": "Type.Property.AdditionalProperties.SpreadFloat.get",
+     "decorators": []
+    },
+    {
+     "$id": "459",
+     "name": "put",
+     "resourceName": "SpreadFloat",
+     "doc": "Put operation",
+     "accessibility": "public",
+     "parameters": [
+      {
+       "$id": "460",
+       "name": "contentType",
+       "nameInRequest": "Content-Type",
+       "doc": "Body parameter's content type. Known values are application/json",
+       "type": {
+        "$id": "461",
+        "kind": "constant",
+        "valueType": {
+         "$id": "462",
+         "kind": "string",
+         "name": "string",
+         "crossLanguageDefinitionId": "TypeSpec.string",
+         "decorators": []
+        },
+        "value": "application/json",
+        "decorators": []
+       },
+       "location": "Header",
+       "isApiVersion": false,
+       "isContentType": true,
+       "isEndpoint": false,
+       "explode": false,
+       "isRequired": true,
+       "kind": "Constant",
+       "decorators": [],
+       "skipUrlEncoding": false
+      },
+      {
+       "$id": "463",
+       "name": "body",
+       "nameInRequest": "body",
+       "doc": "body",
+       "type": {
+        "$ref": "156"
+       },
+       "location": "Body",
+       "isApiVersion": false,
+       "isContentType": false,
+       "isEndpoint": false,
+       "explode": false,
+       "isRequired": true,
+       "kind": "Method",
+       "decorators": [],
+       "skipUrlEncoding": false
+      }
+     ],
+     "responses": [
+      {
+       "$id": "464",
+       "statusCodes": [
+        204
+       ],
+       "headers": [],
+       "isErrorResponse": false
+      }
+     ],
+     "httpMethod": "PUT",
+     "uri": "{endpoint}",
+     "path": "/type/property/additionalProperties/spreadRecordFloat",
+     "requestMediaTypes": [
+      "application/json"
+     ],
+     "bufferResponse": true,
+     "generateProtocolMethod": true,
+     "generateConvenienceMethod": true,
+     "crossLanguageDefinitionId": "Type.Property.AdditionalProperties.SpreadFloat.put",
+     "decorators": []
+    }
+   ],
+   "parent": "AdditionalPropertiesClient",
+   "parameters": [
+    {
+     "$id": "465",
+     "name": "endpoint",
+     "nameInRequest": "endpoint",
+     "doc": "Service host",
+     "type": {
+      "$id": "466",
+      "kind": "url",
+      "name": "url",
+      "crossLanguageDefinitionId": "TypeSpec.url"
+     },
+     "location": "Uri",
+     "isApiVersion": false,
+     "isContentType": false,
+     "isRequired": true,
+     "isEndpoint": true,
+     "skipUrlEncoding": false,
+     "explode": false,
+     "kind": "Client",
+     "defaultValue": {
+      "$id": "467",
+      "type": {
+       "$id": "468",
+       "kind": "string",
+       "name": "string",
+       "crossLanguageDefinitionId": "TypeSpec.string"
+      },
+      "value": "http://localhost:3000"
+     }
+    }
+   ],
+   "decorators": [],
+   "crossLanguageDefinitionId": "Type.Property.AdditionalProperties.SpreadFloat"
+  },
+  {
+   "$id": "469",
+   "name": "ExtendsModel",
+   "namespace": "Type.Property.AdditionalProperties",
+   "operations": [
+    {
+     "$id": "470",
+     "name": "get",
+     "resourceName": "ExtendsModel",
+     "doc": "Get call",
+     "accessibility": "public",
+     "parameters": [
+      {
+       "$id": "471",
+       "name": "accept",
+       "nameInRequest": "Accept",
+       "type": {
+        "$id": "472",
+        "kind": "constant",
+        "valueType": {
+         "$id": "473",
+         "kind": "string",
+         "name": "string",
+         "crossLanguageDefinitionId": "TypeSpec.string",
+         "decorators": []
+        },
+        "value": "application/json",
+        "decorators": []
+       },
+       "location": "Header",
+       "isApiVersion": false,
+       "isContentType": false,
+       "isEndpoint": false,
+       "explode": false,
+       "isRequired": true,
+       "kind": "Constant",
+       "decorators": [],
+       "skipUrlEncoding": false
+      }
+     ],
+     "responses": [
+      {
+       "$id": "474",
+       "statusCodes": [
+        200
+       ],
+       "bodyType": {
+        "$ref": "152"
+       },
+       "headers": [],
+       "isErrorResponse": false,
+       "contentTypes": [
+        "application/json"
+       ]
+      }
+     ],
+     "httpMethod": "GET",
+     "uri": "{endpoint}",
+     "path": "/type/property/additionalProperties/extendsRecordModel",
+     "bufferResponse": true,
+     "generateProtocolMethod": true,
+     "generateConvenienceMethod": true,
+     "crossLanguageDefinitionId": "Type.Property.AdditionalProperties.ExtendsModel.get",
+     "decorators": []
+    },
+    {
+     "$id": "475",
+     "name": "put",
+     "resourceName": "ExtendsModel",
+     "doc": "Put operation",
+     "accessibility": "public",
+     "parameters": [
+      {
+       "$id": "476",
+       "name": "contentType",
+       "nameInRequest": "Content-Type",
+       "doc": "Body parameter's content type. Known values are application/json",
+       "type": {
+        "$id": "477",
+        "kind": "constant",
+        "valueType": {
+         "$id": "478",
+         "kind": "string",
+         "name": "string",
+         "crossLanguageDefinitionId": "TypeSpec.string",
+         "decorators": []
+        },
+        "value": "application/json",
+        "decorators": []
+       },
+       "location": "Header",
+       "isApiVersion": false,
+       "isContentType": true,
+       "isEndpoint": false,
+       "explode": false,
+       "isRequired": true,
+       "kind": "Constant",
+       "decorators": [],
+       "skipUrlEncoding": false
+      },
+      {
+       "$id": "479",
+       "name": "body",
+       "nameInRequest": "body",
+       "doc": "body",
+       "type": {
+        "$ref": "152"
+       },
+       "location": "Body",
+       "isApiVersion": false,
+       "isContentType": false,
+       "isEndpoint": false,
+       "explode": false,
+       "isRequired": true,
+       "kind": "Method",
+       "decorators": [],
+       "skipUrlEncoding": false
+      }
+     ],
+     "responses": [
+      {
+       "$id": "480",
+       "statusCodes": [
+        204
+       ],
+       "headers": [],
+       "isErrorResponse": false
+      }
+     ],
+     "httpMethod": "PUT",
+     "uri": "{endpoint}",
+     "path": "/type/property/additionalProperties/extendsRecordModel",
+     "requestMediaTypes": [
+      "application/json"
+     ],
+     "bufferResponse": true,
+     "generateProtocolMethod": true,
+     "generateConvenienceMethod": true,
+     "crossLanguageDefinitionId": "Type.Property.AdditionalProperties.ExtendsModel.put",
+     "decorators": []
+    }
+   ],
+   "parent": "AdditionalPropertiesClient",
+   "parameters": [
+    {
+     "$id": "481",
+     "name": "endpoint",
+     "nameInRequest": "endpoint",
+     "doc": "Service host",
+     "type": {
+      "$id": "482",
+      "kind": "url",
+      "name": "url",
+      "crossLanguageDefinitionId": "TypeSpec.url"
+     },
+     "location": "Uri",
+     "isApiVersion": false,
+     "isContentType": false,
+     "isRequired": true,
+     "isEndpoint": true,
+     "skipUrlEncoding": false,
+     "explode": false,
+     "kind": "Client",
+     "defaultValue": {
+      "$id": "483",
+      "type": {
+       "$id": "484",
+       "kind": "string",
+       "name": "string",
+       "crossLanguageDefinitionId": "TypeSpec.string"
+      },
+      "value": "http://localhost:3000"
+     }
+    }
+   ],
+   "decorators": [],
+   "crossLanguageDefinitionId": "Type.Property.AdditionalProperties.ExtendsModel"
+  },
+  {
+   "$id": "485",
+   "name": "IsModel",
+   "namespace": "Type.Property.AdditionalProperties",
+   "operations": [
+    {
+     "$id": "486",
+     "name": "get",
+     "resourceName": "IsModel",
+     "doc": "Get call",
+     "accessibility": "public",
+     "parameters": [
+      {
+       "$id": "487",
+       "name": "accept",
+       "nameInRequest": "Accept",
+       "type": {
+        "$id": "488",
+        "kind": "constant",
+        "valueType": {
+         "$id": "489",
+         "kind": "string",
+         "name": "string",
+         "crossLanguageDefinitionId": "TypeSpec.string",
+         "decorators": []
+        },
+        "value": "application/json",
+        "decorators": []
+       },
+       "location": "Header",
+       "isApiVersion": false,
+       "isContentType": false,
+       "isEndpoint": false,
+       "explode": false,
+       "isRequired": true,
+       "kind": "Constant",
+       "decorators": [],
+       "skipUrlEncoding": false
+      }
+     ],
+     "responses": [
+      {
+       "$id": "490",
+       "statusCodes": [
+        200
+       ],
+       "bodyType": {
+        "$ref": "148"
+       },
+       "headers": [],
+       "isErrorResponse": false,
+       "contentTypes": [
+        "application/json"
+       ]
+      }
+     ],
+     "httpMethod": "GET",
+     "uri": "{endpoint}",
+     "path": "/type/property/additionalProperties/isRecordModel",
+     "bufferResponse": true,
+     "generateProtocolMethod": true,
+     "generateConvenienceMethod": true,
+     "crossLanguageDefinitionId": "Type.Property.AdditionalProperties.IsModel.get",
+     "decorators": []
+    },
+    {
+     "$id": "491",
+     "name": "put",
+     "resourceName": "IsModel",
+     "doc": "Put operation",
+     "accessibility": "public",
+     "parameters": [
+      {
+       "$id": "492",
+       "name": "contentType",
+       "nameInRequest": "Content-Type",
+       "doc": "Body parameter's content type. Known values are application/json",
+       "type": {
+        "$id": "493",
+        "kind": "constant",
+        "valueType": {
+         "$id": "494",
+         "kind": "string",
+         "name": "string",
+         "crossLanguageDefinitionId": "TypeSpec.string",
+         "decorators": []
+        },
+        "value": "application/json",
+        "decorators": []
+       },
+       "location": "Header",
+       "isApiVersion": false,
+       "isContentType": true,
+       "isEndpoint": false,
+       "explode": false,
+       "isRequired": true,
+       "kind": "Constant",
+       "decorators": [],
+       "skipUrlEncoding": false
+      },
+      {
+       "$id": "495",
+       "name": "body",
+       "nameInRequest": "body",
+       "doc": "body",
+       "type": {
+        "$ref": "148"
+       },
+       "location": "Body",
+       "isApiVersion": false,
+       "isContentType": false,
+       "isEndpoint": false,
+       "explode": false,
+       "isRequired": true,
+       "kind": "Method",
+       "decorators": [],
+       "skipUrlEncoding": false
+      }
+     ],
+     "responses": [
+      {
+       "$id": "496",
+       "statusCodes": [
+        204
+       ],
+       "headers": [],
+       "isErrorResponse": false
+      }
+     ],
+     "httpMethod": "PUT",
+     "uri": "{endpoint}",
+     "path": "/type/property/additionalProperties/isRecordModel",
+     "requestMediaTypes": [
+      "application/json"
+     ],
+     "bufferResponse": true,
+     "generateProtocolMethod": true,
+     "generateConvenienceMethod": true,
+     "crossLanguageDefinitionId": "Type.Property.AdditionalProperties.IsModel.put",
+     "decorators": []
+    }
+   ],
+   "parent": "AdditionalPropertiesClient",
+   "parameters": [
+    {
+     "$id": "497",
+     "name": "endpoint",
+     "nameInRequest": "endpoint",
+     "doc": "Service host",
+     "type": {
+      "$id": "498",
+      "kind": "url",
+      "name": "url",
+      "crossLanguageDefinitionId": "TypeSpec.url"
+     },
+     "location": "Uri",
+     "isApiVersion": false,
+     "isContentType": false,
+     "isRequired": true,
+     "isEndpoint": true,
+     "skipUrlEncoding": false,
+     "explode": false,
+     "kind": "Client",
+     "defaultValue": {
+      "$id": "499",
+      "type": {
+       "$id": "500",
+       "kind": "string",
+       "name": "string",
+       "crossLanguageDefinitionId": "TypeSpec.string"
+      },
+      "value": "http://localhost:3000"
+     }
+    }
+   ],
+   "decorators": [],
+   "crossLanguageDefinitionId": "Type.Property.AdditionalProperties.IsModel"
+  },
+  {
+   "$id": "501",
+   "name": "SpreadModel",
+   "namespace": "Type.Property.AdditionalProperties",
+   "operations": [
+    {
+     "$id": "502",
+     "name": "get",
+     "resourceName": "SpreadModel",
+     "doc": "Get call",
+     "accessibility": "public",
+     "parameters": [
+      {
+       "$id": "503",
+       "name": "accept",
+       "nameInRequest": "Accept",
+       "type": {
+        "$id": "504",
+        "kind": "constant",
+        "valueType": {
+         "$id": "505",
+         "kind": "string",
+         "name": "string",
+         "crossLanguageDefinitionId": "TypeSpec.string",
+         "decorators": []
+        },
+        "value": "application/json",
+        "decorators": []
+       },
+       "location": "Header",
+       "isApiVersion": false,
+       "isContentType": false,
+       "isEndpoint": false,
+       "explode": false,
+       "isRequired": true,
+       "kind": "Constant",
+       "decorators": [],
+       "skipUrlEncoding": false
+      }
+     ],
+     "responses": [
+      {
+       "$id": "506",
+       "statusCodes": [
+        200
+       ],
+       "bodyType": {
+        "$ref": "144"
+       },
+       "headers": [],
+       "isErrorResponse": false,
+       "contentTypes": [
+        "application/json"
+       ]
+      }
+     ],
+     "httpMethod": "GET",
+     "uri": "{endpoint}",
+     "path": "/type/property/additionalProperties/spreadRecordModel",
+     "bufferResponse": true,
+     "generateProtocolMethod": true,
+     "generateConvenienceMethod": true,
+     "crossLanguageDefinitionId": "Type.Property.AdditionalProperties.SpreadModel.get",
+     "decorators": []
+    },
+    {
+     "$id": "507",
+     "name": "put",
+     "resourceName": "SpreadModel",
+     "doc": "Put operation",
+     "accessibility": "public",
+     "parameters": [
+      {
+       "$id": "508",
+       "name": "contentType",
+       "nameInRequest": "Content-Type",
+       "doc": "Body parameter's content type. Known values are application/json",
+       "type": {
+        "$id": "509",
+        "kind": "constant",
+        "valueType": {
+         "$id": "510",
+         "kind": "string",
+         "name": "string",
+         "crossLanguageDefinitionId": "TypeSpec.string",
+         "decorators": []
+        },
+        "value": "application/json",
+        "decorators": []
+       },
+       "location": "Header",
+       "isApiVersion": false,
+       "isContentType": true,
+       "isEndpoint": false,
+       "explode": false,
+       "isRequired": true,
+       "kind": "Constant",
+       "decorators": [],
+       "skipUrlEncoding": false
+      },
+      {
+       "$id": "511",
+       "name": "body",
+       "nameInRequest": "body",
+       "doc": "body",
+       "type": {
+        "$ref": "144"
+       },
+       "location": "Body",
+       "isApiVersion": false,
+       "isContentType": false,
+       "isEndpoint": false,
+       "explode": false,
+       "isRequired": true,
+       "kind": "Method",
+       "decorators": [],
+       "skipUrlEncoding": false
+      }
+     ],
+     "responses": [
+      {
+       "$id": "512",
+       "statusCodes": [
+        204
+       ],
+       "headers": [],
+       "isErrorResponse": false
+      }
+     ],
+     "httpMethod": "PUT",
+     "uri": "{endpoint}",
+     "path": "/type/property/additionalProperties/spreadRecordModel",
+     "requestMediaTypes": [
+      "application/json"
+     ],
+     "bufferResponse": true,
+     "generateProtocolMethod": true,
+     "generateConvenienceMethod": true,
+     "crossLanguageDefinitionId": "Type.Property.AdditionalProperties.SpreadModel.put",
+     "decorators": []
+    }
+   ],
+   "parent": "AdditionalPropertiesClient",
+   "parameters": [
+    {
+     "$id": "513",
+     "name": "endpoint",
+     "nameInRequest": "endpoint",
+     "doc": "Service host",
+     "type": {
+      "$id": "514",
+      "kind": "url",
+      "name": "url",
+      "crossLanguageDefinitionId": "TypeSpec.url"
+     },
+     "location": "Uri",
+     "isApiVersion": false,
+     "isContentType": false,
+     "isRequired": true,
+     "isEndpoint": true,
+     "skipUrlEncoding": false,
+     "explode": false,
+     "kind": "Client",
+     "defaultValue": {
+      "$id": "515",
+      "type": {
+       "$id": "516",
+       "kind": "string",
+       "name": "string",
+       "crossLanguageDefinitionId": "TypeSpec.string"
+      },
+      "value": "http://localhost:3000"
+     }
+    }
+   ],
+   "decorators": [],
+   "crossLanguageDefinitionId": "Type.Property.AdditionalProperties.SpreadModel"
+  },
+  {
+   "$id": "517",
+   "name": "ExtendsModelArray",
+   "namespace": "Type.Property.AdditionalProperties",
+   "operations": [
+    {
+     "$id": "518",
+     "name": "get",
+     "resourceName": "ExtendsModelArray",
+     "doc": "Get call",
+     "accessibility": "public",
+     "parameters": [
+      {
+       "$id": "519",
+       "name": "accept",
+       "nameInRequest": "Accept",
+       "type": {
+        "$id": "520",
+        "kind": "constant",
+        "valueType": {
+         "$id": "521",
+         "kind": "string",
+         "name": "string",
+         "crossLanguageDefinitionId": "TypeSpec.string",
+         "decorators": []
+        },
+        "value": "application/json",
+        "decorators": []
+       },
+       "location": "Header",
+       "isApiVersion": false,
+       "isContentType": false,
+       "isEndpoint": false,
+       "explode": false,
+       "isRequired": true,
+       "kind": "Constant",
+       "decorators": [],
+       "skipUrlEncoding": false
+      }
+     ],
+     "responses": [
+      {
+       "$id": "522",
+       "statusCodes": [
+        200
+       ],
+       "bodyType": {
+        "$ref": "138"
+       },
+       "headers": [],
+       "isErrorResponse": false,
+       "contentTypes": [
+        "application/json"
+       ]
+      }
+     ],
+     "httpMethod": "GET",
+     "uri": "{endpoint}",
+     "path": "/type/property/additionalProperties/extendsRecordModelArray",
+     "bufferResponse": true,
+     "generateProtocolMethod": true,
+     "generateConvenienceMethod": true,
+     "crossLanguageDefinitionId": "Type.Property.AdditionalProperties.ExtendsModelArray.get",
+     "decorators": []
+    },
+    {
+     "$id": "523",
+     "name": "put",
+     "resourceName": "ExtendsModelArray",
+     "doc": "Put operation",
+     "accessibility": "public",
+     "parameters": [
+      {
+       "$id": "524",
+       "name": "contentType",
+       "nameInRequest": "Content-Type",
+       "doc": "Body parameter's content type. Known values are application/json",
+       "type": {
+        "$id": "525",
+        "kind": "constant",
+        "valueType": {
+         "$id": "526",
+         "kind": "string",
+         "name": "string",
+         "crossLanguageDefinitionId": "TypeSpec.string",
+         "decorators": []
+        },
+        "value": "application/json",
+        "decorators": []
+       },
+       "location": "Header",
+       "isApiVersion": false,
+       "isContentType": true,
+       "isEndpoint": false,
+       "explode": false,
+       "isRequired": true,
+       "kind": "Constant",
+       "decorators": [],
+       "skipUrlEncoding": false
+      },
+      {
+       "$id": "527",
+       "name": "body",
+       "nameInRequest": "body",
+       "doc": "body",
+       "type": {
+        "$ref": "138"
+       },
+       "location": "Body",
+       "isApiVersion": false,
+       "isContentType": false,
+       "isEndpoint": false,
+       "explode": false,
+       "isRequired": true,
+       "kind": "Method",
+       "decorators": [],
+       "skipUrlEncoding": false
+      }
+     ],
+     "responses": [
+      {
+       "$id": "528",
+       "statusCodes": [
+        204
+       ],
+       "headers": [],
+       "isErrorResponse": false
+      }
+     ],
+     "httpMethod": "PUT",
+     "uri": "{endpoint}",
+     "path": "/type/property/additionalProperties/extendsRecordModelArray",
+     "requestMediaTypes": [
+      "application/json"
+     ],
+     "bufferResponse": true,
+     "generateProtocolMethod": true,
+     "generateConvenienceMethod": true,
+     "crossLanguageDefinitionId": "Type.Property.AdditionalProperties.ExtendsModelArray.put",
+     "decorators": []
+    }
+   ],
+   "parent": "AdditionalPropertiesClient",
+   "parameters": [
+    {
+     "$id": "529",
+     "name": "endpoint",
+     "nameInRequest": "endpoint",
+     "doc": "Service host",
+     "type": {
+      "$id": "530",
+      "kind": "url",
+      "name": "url",
+      "crossLanguageDefinitionId": "TypeSpec.url"
+     },
+     "location": "Uri",
+     "isApiVersion": false,
+     "isContentType": false,
+     "isRequired": true,
+     "isEndpoint": true,
+     "skipUrlEncoding": false,
+     "explode": false,
+     "kind": "Client",
+     "defaultValue": {
+      "$id": "531",
+      "type": {
+       "$id": "532",
+       "kind": "string",
+       "name": "string",
+       "crossLanguageDefinitionId": "TypeSpec.string"
+      },
+      "value": "http://localhost:3000"
+     }
+    }
+   ],
+   "decorators": [],
+   "crossLanguageDefinitionId": "Type.Property.AdditionalProperties.ExtendsModelArray"
+  },
+  {
+   "$id": "533",
+   "name": "IsModelArray",
+   "namespace": "Type.Property.AdditionalProperties",
+   "operations": [
+    {
+     "$id": "534",
+     "name": "get",
+     "resourceName": "IsModelArray",
+     "doc": "Get call",
+     "accessibility": "public",
+     "parameters": [
+      {
+       "$id": "535",
+       "name": "accept",
+       "nameInRequest": "Accept",
+       "type": {
+        "$id": "536",
+        "kind": "constant",
+        "valueType": {
+         "$id": "537",
+         "kind": "string",
+         "name": "string",
+         "crossLanguageDefinitionId": "TypeSpec.string",
+         "decorators": []
+        },
+        "value": "application/json",
+        "decorators": []
+       },
+       "location": "Header",
+       "isApiVersion": false,
+       "isContentType": false,
+       "isEndpoint": false,
+       "explode": false,
+       "isRequired": true,
+       "kind": "Constant",
+       "decorators": [],
+       "skipUrlEncoding": false
+      }
+     ],
+     "responses": [
+      {
+       "$id": "538",
+       "statusCodes": [
+        200
+       ],
+       "bodyType": {
+        "$ref": "132"
+       },
+       "headers": [],
+       "isErrorResponse": false,
+       "contentTypes": [
+        "application/json"
+       ]
+      }
+     ],
+     "httpMethod": "GET",
+     "uri": "{endpoint}",
+     "path": "/type/property/additionalProperties/isRecordModelArray",
+     "bufferResponse": true,
+     "generateProtocolMethod": true,
+     "generateConvenienceMethod": true,
+     "crossLanguageDefinitionId": "Type.Property.AdditionalProperties.IsModelArray.get",
+     "decorators": []
+    },
+    {
+     "$id": "539",
+     "name": "put",
+     "resourceName": "IsModelArray",
+     "doc": "Put operation",
+     "accessibility": "public",
+     "parameters": [
+      {
+       "$id": "540",
+       "name": "contentType",
+       "nameInRequest": "Content-Type",
+       "doc": "Body parameter's content type. Known values are application/json",
+       "type": {
+        "$id": "541",
+        "kind": "constant",
+        "valueType": {
+         "$id": "542",
+         "kind": "string",
+         "name": "string",
+         "crossLanguageDefinitionId": "TypeSpec.string",
+         "decorators": []
+        },
+        "value": "application/json",
+        "decorators": []
+       },
+       "location": "Header",
+       "isApiVersion": false,
+       "isContentType": true,
+       "isEndpoint": false,
+       "explode": false,
+       "isRequired": true,
+       "kind": "Constant",
+       "decorators": [],
+       "skipUrlEncoding": false
+      },
+      {
+       "$id": "543",
+       "name": "body",
+       "nameInRequest": "body",
+       "doc": "body",
+       "type": {
+        "$ref": "132"
+       },
+       "location": "Body",
+       "isApiVersion": false,
+       "isContentType": false,
+       "isEndpoint": false,
+       "explode": false,
+       "isRequired": true,
+       "kind": "Method",
+       "decorators": [],
+       "skipUrlEncoding": false
+      }
+     ],
+     "responses": [
+      {
+       "$id": "544",
+       "statusCodes": [
+        204
+       ],
+       "headers": [],
+       "isErrorResponse": false
+      }
+     ],
+     "httpMethod": "PUT",
+     "uri": "{endpoint}",
+     "path": "/type/property/additionalProperties/isRecordModelArray",
+     "requestMediaTypes": [
+      "application/json"
+     ],
+     "bufferResponse": true,
+     "generateProtocolMethod": true,
+     "generateConvenienceMethod": true,
+     "crossLanguageDefinitionId": "Type.Property.AdditionalProperties.IsModelArray.put",
+     "decorators": []
+    }
+   ],
+   "parent": "AdditionalPropertiesClient",
+   "parameters": [
+    {
+     "$id": "545",
+     "name": "endpoint",
+     "nameInRequest": "endpoint",
+     "doc": "Service host",
+     "type": {
+      "$id": "546",
+      "kind": "url",
+      "name": "url",
+      "crossLanguageDefinitionId": "TypeSpec.url"
+     },
+     "location": "Uri",
+     "isApiVersion": false,
+     "isContentType": false,
+     "isRequired": true,
+     "isEndpoint": true,
+     "skipUrlEncoding": false,
+     "explode": false,
+     "kind": "Client",
+     "defaultValue": {
+      "$id": "547",
+      "type": {
+       "$id": "548",
+       "kind": "string",
+       "name": "string",
+       "crossLanguageDefinitionId": "TypeSpec.string"
+      },
+      "value": "http://localhost:3000"
+     }
+    }
+   ],
+   "decorators": [],
+   "crossLanguageDefinitionId": "Type.Property.AdditionalProperties.IsModelArray"
+  },
+  {
+   "$id": "549",
+   "name": "SpreadModelArray",
+   "namespace": "Type.Property.AdditionalProperties",
+   "operations": [
+    {
+     "$id": "550",
+     "name": "get",
+     "resourceName": "SpreadModelArray",
+     "doc": "Get call",
+     "accessibility": "public",
+     "parameters": [
+      {
+       "$id": "551",
+       "name": "accept",
+       "nameInRequest": "Accept",
+       "type": {
+        "$id": "552",
+        "kind": "constant",
+        "valueType": {
+         "$id": "553",
+         "kind": "string",
+         "name": "string",
+         "crossLanguageDefinitionId": "TypeSpec.string",
+         "decorators": []
+        },
+        "value": "application/json",
+        "decorators": []
+       },
+       "location": "Header",
+       "isApiVersion": false,
+       "isContentType": false,
+       "isEndpoint": false,
+       "explode": false,
+       "isRequired": true,
+       "kind": "Constant",
+       "decorators": [],
+       "skipUrlEncoding": false
+      }
+     ],
+     "responses": [
+      {
+       "$id": "554",
+       "statusCodes": [
+        200
+       ],
+       "bodyType": {
+        "$ref": "126"
+       },
+       "headers": [],
+       "isErrorResponse": false,
+       "contentTypes": [
+        "application/json"
+       ]
+      }
+     ],
+     "httpMethod": "GET",
+     "uri": "{endpoint}",
+     "path": "/type/property/additionalProperties/spreadRecordModelArray",
+     "bufferResponse": true,
+     "generateProtocolMethod": true,
+     "generateConvenienceMethod": true,
+     "crossLanguageDefinitionId": "Type.Property.AdditionalProperties.SpreadModelArray.get",
+     "decorators": []
+    },
+    {
+     "$id": "555",
+     "name": "put",
+     "resourceName": "SpreadModelArray",
+     "doc": "Put operation",
+     "accessibility": "public",
+     "parameters": [
+      {
+       "$id": "556",
+       "name": "contentType",
+       "nameInRequest": "Content-Type",
+       "doc": "Body parameter's content type. Known values are application/json",
+       "type": {
+        "$id": "557",
+        "kind": "constant",
+        "valueType": {
+         "$id": "558",
+         "kind": "string",
+         "name": "string",
+         "crossLanguageDefinitionId": "TypeSpec.string",
+         "decorators": []
+        },
+        "value": "application/json",
+        "decorators": []
+       },
+       "location": "Header",
+       "isApiVersion": false,
+       "isContentType": true,
+       "isEndpoint": false,
+       "explode": false,
+       "isRequired": true,
+       "kind": "Constant",
+       "decorators": [],
+       "skipUrlEncoding": false
+      },
+      {
+       "$id": "559",
+       "name": "body",
+       "nameInRequest": "body",
+       "doc": "body",
+       "type": {
+        "$ref": "126"
+       },
+       "location": "Body",
+       "isApiVersion": false,
+       "isContentType": false,
+       "isEndpoint": false,
+       "explode": false,
+       "isRequired": true,
+       "kind": "Method",
+       "decorators": [],
+       "skipUrlEncoding": false
+      }
+     ],
+     "responses": [
+      {
+       "$id": "560",
+       "statusCodes": [
+        204
+       ],
+       "headers": [],
+       "isErrorResponse": false
+      }
+     ],
+     "httpMethod": "PUT",
+     "uri": "{endpoint}",
+     "path": "/type/property/additionalProperties/spreadRecordModelArray",
+     "requestMediaTypes": [
+      "application/json"
+     ],
+     "bufferResponse": true,
+     "generateProtocolMethod": true,
+     "generateConvenienceMethod": true,
+     "crossLanguageDefinitionId": "Type.Property.AdditionalProperties.SpreadModelArray.put",
+     "decorators": []
+    }
+   ],
+   "parent": "AdditionalPropertiesClient",
+   "parameters": [
+    {
+     "$id": "561",
+     "name": "endpoint",
+     "nameInRequest": "endpoint",
+     "doc": "Service host",
+     "type": {
+      "$id": "562",
+      "kind": "url",
+      "name": "url",
+      "crossLanguageDefinitionId": "TypeSpec.url"
+     },
+     "location": "Uri",
+     "isApiVersion": false,
+     "isContentType": false,
+     "isRequired": true,
+     "isEndpoint": true,
+     "skipUrlEncoding": false,
+     "explode": false,
+     "kind": "Client",
+     "defaultValue": {
+      "$id": "563",
+      "type": {
+       "$id": "564",
+       "kind": "string",
+       "name": "string",
+       "crossLanguageDefinitionId": "TypeSpec.string"
+      },
+      "value": "http://localhost:3000"
+     }
+    }
+   ],
+   "decorators": [],
+   "crossLanguageDefinitionId": "Type.Property.AdditionalProperties.SpreadModelArray"
+  },
+  {
+   "$id": "565",
+   "name": "SpreadDifferentString",
+   "namespace": "Type.Property.AdditionalProperties",
+   "operations": [
+    {
+     "$id": "566",
+     "name": "get",
+     "resourceName": "SpreadDifferentString",
+     "doc": "Get call",
+     "accessibility": "public",
+     "parameters": [
+      {
+       "$id": "567",
+       "name": "accept",
+       "nameInRequest": "Accept",
+       "type": {
+        "$id": "568",
+        "kind": "constant",
+        "valueType": {
+         "$id": "569",
+         "kind": "string",
+         "name": "string",
+         "crossLanguageDefinitionId": "TypeSpec.string",
+         "decorators": []
+        },
+        "value": "application/json",
+        "decorators": []
+       },
+       "location": "Header",
+       "isApiVersion": false,
+       "isContentType": false,
+       "isEndpoint": false,
+       "explode": false,
+       "isRequired": true,
+       "kind": "Constant",
+       "decorators": [],
+       "skipUrlEncoding": false
+      }
+     ],
+     "responses": [
+      {
+       "$id": "570",
+       "statusCodes": [
+        200
+       ],
+       "bodyType": {
+        "$ref": "116"
+       },
+       "headers": [],
+       "isErrorResponse": false,
+       "contentTypes": [
+        "application/json"
+       ]
+      }
+     ],
+     "httpMethod": "GET",
+     "uri": "{endpoint}",
+     "path": "/type/property/additionalProperties/spreadDifferentRecordString",
+     "bufferResponse": true,
+     "generateProtocolMethod": true,
+     "generateConvenienceMethod": true,
+     "crossLanguageDefinitionId": "Type.Property.AdditionalProperties.SpreadDifferentString.get",
+     "decorators": []
+    },
+    {
+     "$id": "571",
+     "name": "put",
+     "resourceName": "SpreadDifferentString",
+     "doc": "Put operation",
+     "accessibility": "public",
+     "parameters": [
+      {
+       "$id": "572",
+       "name": "contentType",
+       "nameInRequest": "Content-Type",
+       "doc": "Body parameter's content type. Known values are application/json",
+       "type": {
+        "$id": "573",
+        "kind": "constant",
+        "valueType": {
+         "$id": "574",
+         "kind": "string",
+         "name": "string",
+         "crossLanguageDefinitionId": "TypeSpec.string",
+         "decorators": []
+        },
+        "value": "application/json",
+        "decorators": []
+       },
+       "location": "Header",
+       "isApiVersion": false,
+       "isContentType": true,
+       "isEndpoint": false,
+       "explode": false,
+       "isRequired": true,
+       "kind": "Constant",
+       "decorators": [],
+       "skipUrlEncoding": false
+      },
+      {
+       "$id": "575",
+       "name": "body",
+       "nameInRequest": "body",
+       "doc": "body",
+       "type": {
+        "$ref": "116"
+       },
+       "location": "Body",
+       "isApiVersion": false,
+       "isContentType": false,
+       "isEndpoint": false,
+       "explode": false,
+       "isRequired": true,
+       "kind": "Method",
+       "decorators": [],
+       "skipUrlEncoding": false
+      }
+     ],
+     "responses": [
+      {
+       "$id": "576",
+       "statusCodes": [
+        204
+       ],
+       "headers": [],
+       "isErrorResponse": false
+      }
+     ],
+     "httpMethod": "PUT",
+     "uri": "{endpoint}",
+     "path": "/type/property/additionalProperties/spreadDifferentRecordString",
+     "requestMediaTypes": [
+      "application/json"
+     ],
+     "bufferResponse": true,
+     "generateProtocolMethod": true,
+     "generateConvenienceMethod": true,
+     "crossLanguageDefinitionId": "Type.Property.AdditionalProperties.SpreadDifferentString.put",
+     "decorators": []
+    }
+   ],
+   "parent": "AdditionalPropertiesClient",
+   "parameters": [
+    {
+     "$id": "577",
+     "name": "endpoint",
+     "nameInRequest": "endpoint",
+     "doc": "Service host",
+     "type": {
+      "$id": "578",
+      "kind": "url",
+      "name": "url",
+      "crossLanguageDefinitionId": "TypeSpec.url"
+     },
+     "location": "Uri",
+     "isApiVersion": false,
+     "isContentType": false,
+     "isRequired": true,
+     "isEndpoint": true,
+     "skipUrlEncoding": false,
+     "explode": false,
+     "kind": "Client",
+     "defaultValue": {
+      "$id": "579",
+      "type": {
+       "$id": "580",
+       "kind": "string",
+       "name": "string",
+       "crossLanguageDefinitionId": "TypeSpec.string"
+      },
+      "value": "http://localhost:3000"
+     }
+    }
+   ],
+   "decorators": [],
+   "crossLanguageDefinitionId": "Type.Property.AdditionalProperties.SpreadDifferentString"
+  },
+  {
+   "$id": "581",
+   "name": "SpreadDifferentFloat",
+   "namespace": "Type.Property.AdditionalProperties",
+   "operations": [
+    {
+     "$id": "582",
+     "name": "get",
+     "resourceName": "SpreadDifferentFloat",
+     "doc": "Get call",
+     "accessibility": "public",
+     "parameters": [
+      {
+       "$id": "583",
+       "name": "accept",
+       "nameInRequest": "Accept",
+       "type": {
+        "$id": "584",
+        "kind": "constant",
+        "valueType": {
+         "$id": "585",
+         "kind": "string",
+         "name": "string",
+         "crossLanguageDefinitionId": "TypeSpec.string",
+         "decorators": []
+        },
+        "value": "application/json",
+        "decorators": []
+       },
+       "location": "Header",
+       "isApiVersion": false,
+       "isContentType": false,
+       "isEndpoint": false,
+       "explode": false,
+       "isRequired": true,
+       "kind": "Constant",
+       "decorators": [],
+       "skipUrlEncoding": false
+      }
+     ],
+     "responses": [
+      {
+       "$id": "586",
+       "statusCodes": [
+        200
+       ],
+       "bodyType": {
+        "$ref": "105"
+       },
+       "headers": [],
+       "isErrorResponse": false,
+       "contentTypes": [
+        "application/json"
+       ]
+      }
+     ],
+     "httpMethod": "GET",
+     "uri": "{endpoint}",
+     "path": "/type/property/additionalProperties/spreadDifferentRecordFloat",
+     "bufferResponse": true,
+     "generateProtocolMethod": true,
+     "generateConvenienceMethod": true,
+     "crossLanguageDefinitionId": "Type.Property.AdditionalProperties.SpreadDifferentFloat.get",
+     "decorators": []
+    },
+    {
+     "$id": "587",
+     "name": "put",
+     "resourceName": "SpreadDifferentFloat",
+     "doc": "Put operation",
+     "accessibility": "public",
+     "parameters": [
+      {
+       "$id": "588",
+       "name": "contentType",
+       "nameInRequest": "Content-Type",
+       "doc": "Body parameter's content type. Known values are application/json",
+       "type": {
+        "$id": "589",
+        "kind": "constant",
+        "valueType": {
+         "$id": "590",
+         "kind": "string",
+         "name": "string",
+         "crossLanguageDefinitionId": "TypeSpec.string",
+         "decorators": []
+        },
+        "value": "application/json",
+        "decorators": []
+       },
+       "location": "Header",
+       "isApiVersion": false,
+       "isContentType": true,
+       "isEndpoint": false,
+       "explode": false,
+       "isRequired": true,
+       "kind": "Constant",
+       "decorators": [],
+       "skipUrlEncoding": false
+      },
+      {
+       "$id": "591",
+       "name": "body",
+       "nameInRequest": "body",
+       "doc": "body",
+       "type": {
+        "$ref": "105"
+       },
+       "location": "Body",
+       "isApiVersion": false,
+       "isContentType": false,
+       "isEndpoint": false,
+       "explode": false,
+       "isRequired": true,
+       "kind": "Method",
+       "decorators": [],
+       "skipUrlEncoding": false
+      }
+     ],
+     "responses": [
+      {
+       "$id": "592",
+       "statusCodes": [
+        204
+       ],
+       "headers": [],
+       "isErrorResponse": false
+      }
+     ],
+     "httpMethod": "PUT",
+     "uri": "{endpoint}",
+     "path": "/type/property/additionalProperties/spreadDifferentRecordFloat",
+     "requestMediaTypes": [
+      "application/json"
+     ],
+     "bufferResponse": true,
+     "generateProtocolMethod": true,
+     "generateConvenienceMethod": true,
+     "crossLanguageDefinitionId": "Type.Property.AdditionalProperties.SpreadDifferentFloat.put",
+     "decorators": []
+    }
+   ],
+   "parent": "AdditionalPropertiesClient",
+   "parameters": [
+    {
+     "$id": "593",
+     "name": "endpoint",
+     "nameInRequest": "endpoint",
+     "doc": "Service host",
+     "type": {
+      "$id": "594",
+      "kind": "url",
+      "name": "url",
+      "crossLanguageDefinitionId": "TypeSpec.url"
+     },
+     "location": "Uri",
+     "isApiVersion": false,
+     "isContentType": false,
+     "isRequired": true,
+     "isEndpoint": true,
+     "skipUrlEncoding": false,
+     "explode": false,
+     "kind": "Client",
+     "defaultValue": {
+      "$id": "595",
+      "type": {
+       "$id": "596",
+       "kind": "string",
+       "name": "string",
+       "crossLanguageDefinitionId": "TypeSpec.string"
+      },
+      "value": "http://localhost:3000"
+     }
+    }
+   ],
+   "decorators": [],
+   "crossLanguageDefinitionId": "Type.Property.AdditionalProperties.SpreadDifferentFloat"
+  },
+  {
+   "$id": "597",
+   "name": "SpreadDifferentModel",
+   "namespace": "Type.Property.AdditionalProperties",
+   "operations": [
+    {
+     "$id": "598",
+     "name": "get",
+     "resourceName": "SpreadDifferentModel",
+     "doc": "Get call",
+     "accessibility": "public",
+     "parameters": [
+      {
+       "$id": "599",
+       "name": "accept",
+       "nameInRequest": "Accept",
+       "type": {
+        "$id": "600",
+        "kind": "constant",
+        "valueType": {
+         "$id": "601",
+         "kind": "string",
+         "name": "string",
+         "crossLanguageDefinitionId": "TypeSpec.string",
+         "decorators": []
+        },
+        "value": "application/json",
+        "decorators": []
+       },
+       "location": "Header",
+       "isApiVersion": false,
+       "isContentType": false,
+       "isEndpoint": false,
+       "explode": false,
+       "isRequired": true,
+       "kind": "Constant",
+       "decorators": [],
+       "skipUrlEncoding": false
+      }
+     ],
+     "responses": [
+      {
+       "$id": "602",
+       "statusCodes": [
+        200
+       ],
+       "bodyType": {
+        "$ref": "96"
+       },
+       "headers": [],
+       "isErrorResponse": false,
+       "contentTypes": [
+        "application/json"
+       ]
+      }
+     ],
+     "httpMethod": "GET",
+     "uri": "{endpoint}",
+     "path": "/type/property/additionalProperties/spreadDifferentRecordModel",
+     "bufferResponse": true,
+     "generateProtocolMethod": true,
+     "generateConvenienceMethod": true,
+     "crossLanguageDefinitionId": "Type.Property.AdditionalProperties.SpreadDifferentModel.get",
+     "decorators": []
+    },
+    {
+     "$id": "603",
+     "name": "put",
+     "resourceName": "SpreadDifferentModel",
+     "doc": "Put operation",
+     "accessibility": "public",
+     "parameters": [
+      {
+       "$id": "604",
+       "name": "contentType",
+       "nameInRequest": "Content-Type",
+       "doc": "Body parameter's content type. Known values are application/json",
+       "type": {
+        "$id": "605",
+        "kind": "constant",
+        "valueType": {
+         "$id": "606",
+         "kind": "string",
+         "name": "string",
+         "crossLanguageDefinitionId": "TypeSpec.string",
+         "decorators": []
+        },
+        "value": "application/json",
+        "decorators": []
+       },
+       "location": "Header",
+       "isApiVersion": false,
+       "isContentType": true,
+       "isEndpoint": false,
+       "explode": false,
+       "isRequired": true,
+       "kind": "Constant",
+       "decorators": [],
+       "skipUrlEncoding": false
+      },
+      {
+       "$id": "607",
+       "name": "body",
+       "nameInRequest": "body",
+       "doc": "body",
+       "type": {
+        "$ref": "96"
+       },
+       "location": "Body",
+       "isApiVersion": false,
+       "isContentType": false,
+       "isEndpoint": false,
+       "explode": false,
+       "isRequired": true,
+       "kind": "Method",
+       "decorators": [],
+       "skipUrlEncoding": false
+      }
+     ],
+     "responses": [
+      {
+       "$id": "608",
+       "statusCodes": [
+        204
+       ],
+       "headers": [],
+       "isErrorResponse": false
+      }
+     ],
+     "httpMethod": "PUT",
+     "uri": "{endpoint}",
+     "path": "/type/property/additionalProperties/spreadDifferentRecordModel",
+     "requestMediaTypes": [
+      "application/json"
+     ],
+     "bufferResponse": true,
+     "generateProtocolMethod": true,
+     "generateConvenienceMethod": true,
+     "crossLanguageDefinitionId": "Type.Property.AdditionalProperties.SpreadDifferentModel.put",
+     "decorators": []
+    }
+   ],
+   "parent": "AdditionalPropertiesClient",
+   "parameters": [
+    {
+     "$id": "609",
+     "name": "endpoint",
+     "nameInRequest": "endpoint",
+     "doc": "Service host",
+     "type": {
+      "$id": "610",
+      "kind": "url",
+      "name": "url",
+      "crossLanguageDefinitionId": "TypeSpec.url"
+     },
+     "location": "Uri",
+     "isApiVersion": false,
+     "isContentType": false,
+     "isRequired": true,
+     "isEndpoint": true,
+     "skipUrlEncoding": false,
+     "explode": false,
+     "kind": "Client",
+     "defaultValue": {
+      "$id": "611",
+      "type": {
+       "$id": "612",
+       "kind": "string",
+       "name": "string",
+       "crossLanguageDefinitionId": "TypeSpec.string"
+      },
+      "value": "http://localhost:3000"
+     }
+    }
+   ],
+   "decorators": [],
+   "crossLanguageDefinitionId": "Type.Property.AdditionalProperties.SpreadDifferentModel"
+  },
+  {
+   "$id": "613",
+   "name": "SpreadDifferentModelArray",
+   "namespace": "Type.Property.AdditionalProperties",
+   "operations": [
+    {
+     "$id": "614",
+     "name": "get",
+     "resourceName": "SpreadDifferentModelArray",
+     "doc": "Get call",
+     "accessibility": "public",
+     "parameters": [
+      {
+       "$id": "615",
+       "name": "accept",
+       "nameInRequest": "Accept",
+       "type": {
+        "$id": "616",
+        "kind": "constant",
+        "valueType": {
+         "$id": "617",
+         "kind": "string",
+         "name": "string",
+         "crossLanguageDefinitionId": "TypeSpec.string",
+         "decorators": []
+        },
+        "value": "application/json",
+        "decorators": []
+       },
+       "location": "Header",
+       "isApiVersion": false,
+       "isContentType": false,
+       "isEndpoint": false,
+       "explode": false,
+       "isRequired": true,
+       "kind": "Constant",
+       "decorators": [],
+       "skipUrlEncoding": false
+      }
+     ],
+     "responses": [
+      {
+       "$id": "618",
+       "statusCodes": [
+        200
+       ],
+       "bodyType": {
+        "$ref": "80"
+       },
+       "headers": [],
+       "isErrorResponse": false,
+       "contentTypes": [
+        "application/json"
+       ]
+      }
+     ],
+     "httpMethod": "GET",
+     "uri": "{endpoint}",
+     "path": "/type/property/additionalProperties/spreadDifferentRecordModelArray",
+     "bufferResponse": true,
+     "generateProtocolMethod": true,
+     "generateConvenienceMethod": true,
+     "crossLanguageDefinitionId": "Type.Property.AdditionalProperties.SpreadDifferentModelArray.get",
+     "decorators": []
+    },
+    {
+     "$id": "619",
+     "name": "put",
+     "resourceName": "SpreadDifferentModelArray",
+     "doc": "Put operation",
+     "accessibility": "public",
+     "parameters": [
+      {
+       "$id": "620",
+       "name": "contentType",
+       "nameInRequest": "Content-Type",
+       "doc": "Body parameter's content type. Known values are application/json",
+       "type": {
+        "$id": "621",
+        "kind": "constant",
+        "valueType": {
+         "$id": "622",
+         "kind": "string",
+         "name": "string",
+         "crossLanguageDefinitionId": "TypeSpec.string",
+         "decorators": []
+        },
+        "value": "application/json",
+        "decorators": []
+       },
+       "location": "Header",
+       "isApiVersion": false,
+       "isContentType": true,
+       "isEndpoint": false,
+       "explode": false,
+       "isRequired": true,
+       "kind": "Constant",
+       "decorators": [],
+       "skipUrlEncoding": false
+      },
+      {
+       "$id": "623",
+       "name": "body",
+       "nameInRequest": "body",
+       "doc": "body",
+       "type": {
+        "$ref": "80"
+       },
+       "location": "Body",
+       "isApiVersion": false,
+       "isContentType": false,
+       "isEndpoint": false,
+       "explode": false,
+       "isRequired": true,
+       "kind": "Method",
+       "decorators": [],
+       "skipUrlEncoding": false
+      }
+     ],
+     "responses": [
+      {
+       "$id": "624",
+       "statusCodes": [
+        204
+       ],
+       "headers": [],
+       "isErrorResponse": false
+      }
+     ],
+     "httpMethod": "PUT",
+     "uri": "{endpoint}",
+     "path": "/type/property/additionalProperties/spreadDifferentRecordModelArray",
+     "requestMediaTypes": [
+      "application/json"
+     ],
+     "bufferResponse": true,
+     "generateProtocolMethod": true,
+     "generateConvenienceMethod": true,
+     "crossLanguageDefinitionId": "Type.Property.AdditionalProperties.SpreadDifferentModelArray.put",
+     "decorators": []
+    }
+   ],
+   "parent": "AdditionalPropertiesClient",
+   "parameters": [
+    {
+     "$id": "625",
+     "name": "endpoint",
+     "nameInRequest": "endpoint",
+     "doc": "Service host",
+     "type": {
+      "$id": "626",
+      "kind": "url",
+      "name": "url",
+      "crossLanguageDefinitionId": "TypeSpec.url"
+     },
+     "location": "Uri",
+     "isApiVersion": false,
+     "isContentType": false,
+     "isRequired": true,
+     "isEndpoint": true,
+     "skipUrlEncoding": false,
+     "explode": false,
+     "kind": "Client",
+     "defaultValue": {
+      "$id": "627",
+      "type": {
+       "$id": "628",
+       "kind": "string",
+       "name": "string",
+       "crossLanguageDefinitionId": "TypeSpec.string"
+      },
+      "value": "http://localhost:3000"
+     }
+    }
+   ],
+   "decorators": [],
+   "crossLanguageDefinitionId": "Type.Property.AdditionalProperties.SpreadDifferentModelArray"
+  },
+  {
+   "$id": "629",
+   "name": "ExtendsDifferentSpreadString",
+   "namespace": "Type.Property.AdditionalProperties",
+   "operations": [
+    {
+     "$id": "630",
+     "name": "get",
+     "resourceName": "ExtendsDifferentSpreadString",
+     "doc": "Get call",
+     "accessibility": "public",
+     "parameters": [
+      {
+       "$id": "631",
+       "name": "accept",
+       "nameInRequest": "Accept",
+       "type": {
+        "$id": "632",
+        "kind": "constant",
+        "valueType": {
+         "$id": "633",
+         "kind": "string",
+         "name": "string",
+         "crossLanguageDefinitionId": "TypeSpec.string",
+         "decorators": []
+        },
+        "value": "application/json",
+        "decorators": []
+       },
+       "location": "Header",
+       "isApiVersion": false,
+       "isContentType": false,
+       "isEndpoint": false,
+       "explode": false,
+       "isRequired": true,
+       "kind": "Constant",
+       "decorators": [],
+       "skipUrlEncoding": false
+      }
+     ],
+     "responses": [
+      {
+       "$id": "634",
+       "statusCodes": [
+        200
+       ],
+       "bodyType": {
+        "$ref": "115"
+       },
+       "headers": [],
+       "isErrorResponse": false,
+       "contentTypes": [
+        "application/json"
+       ]
+      }
+     ],
+     "httpMethod": "GET",
+     "uri": "{endpoint}",
+     "path": "/type/property/additionalProperties/extendsDifferentSpreadString",
+     "bufferResponse": true,
+     "generateProtocolMethod": true,
+     "generateConvenienceMethod": true,
+     "crossLanguageDefinitionId": "Type.Property.AdditionalProperties.ExtendsDifferentSpreadString.get",
+     "decorators": []
+    },
+    {
+     "$id": "635",
+     "name": "put",
+     "resourceName": "ExtendsDifferentSpreadString",
+     "doc": "Put operation",
+     "accessibility": "public",
+     "parameters": [
+      {
+       "$id": "636",
+       "name": "contentType",
+       "nameInRequest": "Content-Type",
+       "doc": "Body parameter's content type. Known values are application/json",
+       "type": {
+        "$id": "637",
+        "kind": "constant",
+        "valueType": {
+         "$id": "638",
+         "kind": "string",
+         "name": "string",
+         "crossLanguageDefinitionId": "TypeSpec.string",
+         "decorators": []
+        },
+        "value": "application/json",
+        "decorators": []
+       },
+       "location": "Header",
+       "isApiVersion": false,
+       "isContentType": true,
+       "isEndpoint": false,
+       "explode": false,
+       "isRequired": true,
+       "kind": "Constant",
+       "decorators": [],
+       "skipUrlEncoding": false
+      },
+      {
+       "$id": "639",
+       "name": "body",
+       "nameInRequest": "body",
+       "doc": "body",
+       "type": {
+        "$ref": "115"
+       },
+       "location": "Body",
+       "isApiVersion": false,
+       "isContentType": false,
+       "isEndpoint": false,
+       "explode": false,
+       "isRequired": true,
+       "kind": "Method",
+       "decorators": [],
+       "skipUrlEncoding": false
+      }
+     ],
+     "responses": [
+      {
+       "$id": "640",
+       "statusCodes": [
+        204
+       ],
+       "headers": [],
+       "isErrorResponse": false
+      }
+     ],
+     "httpMethod": "PUT",
+     "uri": "{endpoint}",
+     "path": "/type/property/additionalProperties/extendsDifferentSpreadString",
+     "requestMediaTypes": [
+      "application/json"
+     ],
+     "bufferResponse": true,
+     "generateProtocolMethod": true,
+     "generateConvenienceMethod": true,
+     "crossLanguageDefinitionId": "Type.Property.AdditionalProperties.ExtendsDifferentSpreadString.put",
+     "decorators": []
+    }
+   ],
+   "parent": "AdditionalPropertiesClient",
+   "parameters": [
+    {
+     "$id": "641",
+     "name": "endpoint",
+     "nameInRequest": "endpoint",
+     "doc": "Service host",
+     "type": {
+      "$id": "642",
+      "kind": "url",
+      "name": "url",
+      "crossLanguageDefinitionId": "TypeSpec.url"
+     },
+     "location": "Uri",
+     "isApiVersion": false,
+     "isContentType": false,
+     "isRequired": true,
+     "isEndpoint": true,
+     "skipUrlEncoding": false,
+     "explode": false,
+     "kind": "Client",
+     "defaultValue": {
+      "$id": "643",
+      "type": {
+       "$id": "644",
+       "kind": "string",
+       "name": "string",
+       "crossLanguageDefinitionId": "TypeSpec.string"
+      },
+      "value": "http://localhost:3000"
+     }
+    }
+   ],
+   "decorators": [],
+   "crossLanguageDefinitionId": "Type.Property.AdditionalProperties.ExtendsDifferentSpreadString"
+  },
+  {
+   "$id": "645",
+   "name": "ExtendsDifferentSpreadFloat",
+   "namespace": "Type.Property.AdditionalProperties",
+   "operations": [
+    {
+     "$id": "646",
+     "name": "get",
+     "resourceName": "ExtendsDifferentSpreadFloat",
+     "doc": "Get call",
+     "accessibility": "public",
+     "parameters": [
+      {
+       "$id": "647",
+       "name": "accept",
+       "nameInRequest": "Accept",
+       "type": {
+        "$id": "648",
+        "kind": "constant",
+        "valueType": {
+         "$id": "649",
+         "kind": "string",
+         "name": "string",
+         "crossLanguageDefinitionId": "TypeSpec.string",
+         "decorators": []
+        },
+        "value": "application/json",
+        "decorators": []
+       },
+       "location": "Header",
+       "isApiVersion": false,
+       "isContentType": false,
+       "isEndpoint": false,
+       "explode": false,
+       "isRequired": true,
+       "kind": "Constant",
+       "decorators": [],
+       "skipUrlEncoding": false
+      }
+     ],
+     "responses": [
+      {
+       "$id": "650",
+       "statusCodes": [
+        200
+       ],
+       "bodyType": {
+        "$ref": "104"
+       },
+       "headers": [],
+       "isErrorResponse": false,
+       "contentTypes": [
+        "application/json"
+       ]
+      }
+     ],
+     "httpMethod": "GET",
+     "uri": "{endpoint}",
+     "path": "/type/property/additionalProperties/extendsDifferentSpreadFloat",
+     "bufferResponse": true,
+     "generateProtocolMethod": true,
+     "generateConvenienceMethod": true,
+     "crossLanguageDefinitionId": "Type.Property.AdditionalProperties.ExtendsDifferentSpreadFloat.get",
+     "decorators": []
+    },
+    {
+     "$id": "651",
+     "name": "put",
+     "resourceName": "ExtendsDifferentSpreadFloat",
+     "doc": "Put operation",
+     "accessibility": "public",
+     "parameters": [
+      {
+       "$id": "652",
+       "name": "contentType",
+       "nameInRequest": "Content-Type",
+       "doc": "Body parameter's content type. Known values are application/json",
+       "type": {
+        "$id": "653",
+        "kind": "constant",
+        "valueType": {
+         "$id": "654",
+         "kind": "string",
+         "name": "string",
+         "crossLanguageDefinitionId": "TypeSpec.string",
+         "decorators": []
+        },
+        "value": "application/json",
+        "decorators": []
+       },
+       "location": "Header",
+       "isApiVersion": false,
+       "isContentType": true,
+       "isEndpoint": false,
+       "explode": false,
+       "isRequired": true,
+       "kind": "Constant",
+       "decorators": [],
+       "skipUrlEncoding": false
+      },
+      {
+       "$id": "655",
+       "name": "body",
+       "nameInRequest": "body",
+       "doc": "body",
+       "type": {
+        "$ref": "104"
+       },
+       "location": "Body",
+       "isApiVersion": false,
+       "isContentType": false,
+       "isEndpoint": false,
+       "explode": false,
+       "isRequired": true,
+       "kind": "Method",
+       "decorators": [],
+       "skipUrlEncoding": false
+      }
+     ],
+     "responses": [
+      {
+       "$id": "656",
+       "statusCodes": [
+        204
+       ],
+       "headers": [],
+       "isErrorResponse": false
+      }
+     ],
+     "httpMethod": "PUT",
+     "uri": "{endpoint}",
+     "path": "/type/property/additionalProperties/extendsDifferentSpreadFloat",
+     "requestMediaTypes": [
+      "application/json"
+     ],
+     "bufferResponse": true,
+     "generateProtocolMethod": true,
+     "generateConvenienceMethod": true,
+     "crossLanguageDefinitionId": "Type.Property.AdditionalProperties.ExtendsDifferentSpreadFloat.put",
+     "decorators": []
+    }
+   ],
+   "parent": "AdditionalPropertiesClient",
+   "parameters": [
+    {
+     "$id": "657",
+     "name": "endpoint",
+     "nameInRequest": "endpoint",
+     "doc": "Service host",
+     "type": {
+      "$id": "658",
+      "kind": "url",
+      "name": "url",
+      "crossLanguageDefinitionId": "TypeSpec.url"
+     },
+     "location": "Uri",
+     "isApiVersion": false,
+     "isContentType": false,
+     "isRequired": true,
+     "isEndpoint": true,
+     "skipUrlEncoding": false,
+     "explode": false,
+     "kind": "Client",
+     "defaultValue": {
+      "$id": "659",
+      "type": {
+       "$id": "660",
+       "kind": "string",
+       "name": "string",
+       "crossLanguageDefinitionId": "TypeSpec.string"
+      },
+      "value": "http://localhost:3000"
+     }
+    }
+   ],
+   "decorators": [],
+   "crossLanguageDefinitionId": "Type.Property.AdditionalProperties.ExtendsDifferentSpreadFloat"
+  },
+  {
+   "$id": "661",
+   "name": "ExtendsDifferentSpreadModel",
+   "namespace": "Type.Property.AdditionalProperties",
+   "operations": [
+    {
+     "$id": "662",
+     "name": "get",
+     "resourceName": "ExtendsDifferentSpreadModel",
+     "doc": "Get call",
+     "accessibility": "public",
+     "parameters": [
+      {
+       "$id": "663",
+       "name": "accept",
+       "nameInRequest": "Accept",
+       "type": {
+        "$id": "664",
+        "kind": "constant",
+        "valueType": {
+         "$id": "665",
+         "kind": "string",
+         "name": "string",
+         "crossLanguageDefinitionId": "TypeSpec.string",
+         "decorators": []
+        },
+        "value": "application/json",
+        "decorators": []
+       },
+       "location": "Header",
+       "isApiVersion": false,
+       "isContentType": false,
+       "isEndpoint": false,
+       "explode": false,
+       "isRequired": true,
+       "kind": "Constant",
+       "decorators": [],
+       "skipUrlEncoding": false
+      }
+     ],
+     "responses": [
+      {
+       "$id": "666",
+       "statusCodes": [
+        200
+       ],
+       "bodyType": {
+        "$ref": "95"
+       },
+       "headers": [],
+       "isErrorResponse": false,
+       "contentTypes": [
+        "application/json"
+       ]
+      }
+     ],
+     "httpMethod": "GET",
+     "uri": "{endpoint}",
+     "path": "/type/property/additionalProperties/extendsDifferentSpreadModel",
+     "bufferResponse": true,
+     "generateProtocolMethod": true,
+     "generateConvenienceMethod": true,
+     "crossLanguageDefinitionId": "Type.Property.AdditionalProperties.ExtendsDifferentSpreadModel.get",
+     "decorators": []
+    },
+    {
+     "$id": "667",
+     "name": "put",
+     "resourceName": "ExtendsDifferentSpreadModel",
+     "doc": "Put operation",
+     "accessibility": "public",
+     "parameters": [
+      {
+       "$id": "668",
+       "name": "contentType",
+       "nameInRequest": "Content-Type",
+       "doc": "Body parameter's content type. Known values are application/json",
+       "type": {
+        "$id": "669",
+        "kind": "constant",
+        "valueType": {
+         "$id": "670",
+         "kind": "string",
+         "name": "string",
+         "crossLanguageDefinitionId": "TypeSpec.string",
+         "decorators": []
+        },
+        "value": "application/json",
+        "decorators": []
+       },
+       "location": "Header",
+       "isApiVersion": false,
+       "isContentType": true,
+       "isEndpoint": false,
+       "explode": false,
+       "isRequired": true,
+       "kind": "Constant",
+       "decorators": [],
+       "skipUrlEncoding": false
+      },
+      {
+       "$id": "671",
+       "name": "body",
+       "nameInRequest": "body",
+       "doc": "body",
+       "type": {
+        "$ref": "95"
+       },
+       "location": "Body",
+       "isApiVersion": false,
+       "isContentType": false,
+       "isEndpoint": false,
+       "explode": false,
+       "isRequired": true,
+       "kind": "Method",
+       "decorators": [],
+       "skipUrlEncoding": false
+      }
+     ],
+     "responses": [
+      {
+       "$id": "672",
+       "statusCodes": [
+        204
+       ],
+       "headers": [],
+       "isErrorResponse": false
+      }
+     ],
+     "httpMethod": "PUT",
+     "uri": "{endpoint}",
+     "path": "/type/property/additionalProperties/extendsDifferentSpreadModel",
+     "requestMediaTypes": [
+      "application/json"
+     ],
+     "bufferResponse": true,
+     "generateProtocolMethod": true,
+     "generateConvenienceMethod": true,
+     "crossLanguageDefinitionId": "Type.Property.AdditionalProperties.ExtendsDifferentSpreadModel.put",
+     "decorators": []
+    }
+   ],
+   "parent": "AdditionalPropertiesClient",
+   "parameters": [
+    {
+     "$id": "673",
+     "name": "endpoint",
+     "nameInRequest": "endpoint",
+     "doc": "Service host",
+     "type": {
+      "$id": "674",
+      "kind": "url",
+      "name": "url",
+      "crossLanguageDefinitionId": "TypeSpec.url"
+     },
+     "location": "Uri",
+     "isApiVersion": false,
+     "isContentType": false,
+     "isRequired": true,
+     "isEndpoint": true,
+     "skipUrlEncoding": false,
+     "explode": false,
+     "kind": "Client",
+     "defaultValue": {
+      "$id": "675",
+      "type": {
+       "$id": "676",
+       "kind": "string",
+       "name": "string",
+       "crossLanguageDefinitionId": "TypeSpec.string"
+      },
+      "value": "http://localhost:3000"
+     }
+    }
+   ],
+   "decorators": [],
+   "crossLanguageDefinitionId": "Type.Property.AdditionalProperties.ExtendsDifferentSpreadModel"
+  },
+  {
+   "$id": "677",
+   "name": "ExtendsDifferentSpreadModelArray",
+   "namespace": "Type.Property.AdditionalProperties",
+   "operations": [
+    {
+     "$id": "678",
+     "name": "get",
+     "resourceName": "ExtendsDifferentSpreadModelArray",
+     "doc": "Get call",
+     "accessibility": "public",
+     "parameters": [
+      {
+       "$id": "679",
+       "name": "accept",
+       "nameInRequest": "Accept",
+       "type": {
+        "$id": "680",
+        "kind": "constant",
+        "valueType": {
+         "$id": "681",
+         "kind": "string",
+         "name": "string",
+         "crossLanguageDefinitionId": "TypeSpec.string",
+         "decorators": []
+        },
+        "value": "application/json",
+        "decorators": []
+       },
+       "location": "Header",
+       "isApiVersion": false,
+       "isContentType": false,
+       "isEndpoint": false,
+       "explode": false,
+       "isRequired": true,
+       "kind": "Constant",
+       "decorators": [],
+       "skipUrlEncoding": false
+      }
+     ],
+     "responses": [
+      {
+       "$id": "682",
+       "statusCodes": [
+        200
+       ],
+       "bodyType": {
+        "$ref": "79"
+       },
+       "headers": [],
+       "isErrorResponse": false,
+       "contentTypes": [
+        "application/json"
+       ]
+      }
+     ],
+     "httpMethod": "GET",
+     "uri": "{endpoint}",
+     "path": "/type/property/additionalProperties/extendsDifferentSpreadModelArray",
+     "bufferResponse": true,
+     "generateProtocolMethod": true,
+     "generateConvenienceMethod": true,
+     "crossLanguageDefinitionId": "Type.Property.AdditionalProperties.ExtendsDifferentSpreadModelArray.get",
+     "decorators": []
+    },
+    {
+     "$id": "683",
+     "name": "put",
+     "resourceName": "ExtendsDifferentSpreadModelArray",
+     "doc": "Put operation",
+     "accessibility": "public",
+     "parameters": [
+      {
+       "$id": "684",
+       "name": "contentType",
+       "nameInRequest": "Content-Type",
+       "doc": "Body parameter's content type. Known values are application/json",
+       "type": {
+        "$id": "685",
+        "kind": "constant",
+        "valueType": {
+         "$id": "686",
+         "kind": "string",
+         "name": "string",
+         "crossLanguageDefinitionId": "TypeSpec.string",
+         "decorators": []
+        },
+        "value": "application/json",
+        "decorators": []
+       },
+       "location": "Header",
+       "isApiVersion": false,
+       "isContentType": true,
+       "isEndpoint": false,
+       "explode": false,
+       "isRequired": true,
+       "kind": "Constant",
+       "decorators": [],
+       "skipUrlEncoding": false
+      },
+      {
+       "$id": "687",
+       "name": "body",
+       "nameInRequest": "body",
+       "doc": "body",
+       "type": {
+        "$ref": "79"
+       },
+       "location": "Body",
+       "isApiVersion": false,
+       "isContentType": false,
+       "isEndpoint": false,
+       "explode": false,
+       "isRequired": true,
+       "kind": "Method",
+       "decorators": [],
+       "skipUrlEncoding": false
+      }
+     ],
+     "responses": [
+      {
+       "$id": "688",
+       "statusCodes": [
+        204
+       ],
+       "headers": [],
+       "isErrorResponse": false
+      }
+     ],
+     "httpMethod": "PUT",
+     "uri": "{endpoint}",
+     "path": "/type/property/additionalProperties/extendsDifferentSpreadModelArray",
+     "requestMediaTypes": [
+      "application/json"
+     ],
+     "bufferResponse": true,
+     "generateProtocolMethod": true,
+     "generateConvenienceMethod": true,
+     "crossLanguageDefinitionId": "Type.Property.AdditionalProperties.ExtendsDifferentSpreadModelArray.put",
+     "decorators": []
+    }
+   ],
+   "parent": "AdditionalPropertiesClient",
+   "parameters": [
+    {
+     "$id": "689",
+     "name": "endpoint",
+     "nameInRequest": "endpoint",
+     "doc": "Service host",
+     "type": {
+      "$id": "690",
+      "kind": "url",
+      "name": "url",
+      "crossLanguageDefinitionId": "TypeSpec.url"
+     },
+     "location": "Uri",
+     "isApiVersion": false,
+     "isContentType": false,
+     "isRequired": true,
+     "isEndpoint": true,
+     "skipUrlEncoding": false,
+     "explode": false,
+     "kind": "Client",
+     "defaultValue": {
+      "$id": "691",
+      "type": {
+       "$id": "692",
+       "kind": "string",
+       "name": "string",
+       "crossLanguageDefinitionId": "TypeSpec.string"
+      },
+      "value": "http://localhost:3000"
+     }
+    }
+   ],
+   "decorators": [],
+   "crossLanguageDefinitionId": "Type.Property.AdditionalProperties.ExtendsDifferentSpreadModelArray"
+  },
+  {
+   "$id": "693",
+   "name": "MultipleSpread",
+   "namespace": "Type.Property.AdditionalProperties",
+   "operations": [
+    {
+     "$id": "694",
+     "name": "get",
+     "resourceName": "MultipleSpread",
+     "doc": "Get call",
+     "accessibility": "public",
+     "parameters": [
+      {
+       "$id": "695",
+       "name": "accept",
+       "nameInRequest": "Accept",
+       "type": {
+        "$id": "696",
+        "kind": "constant",
+        "valueType": {
+         "$id": "697",
+         "kind": "string",
+         "name": "string",
+         "crossLanguageDefinitionId": "TypeSpec.string",
+         "decorators": []
+        },
+        "value": "application/json",
+        "decorators": []
+       },
+       "location": "Header",
+       "isApiVersion": false,
+       "isContentType": false,
+       "isEndpoint": false,
+       "explode": false,
+       "isRequired": true,
+       "kind": "Constant",
+       "decorators": [],
+       "skipUrlEncoding": false
+      }
+     ],
+     "responses": [
+      {
+       "$id": "698",
+       "statusCodes": [
+        200
+       ],
+       "bodyType": {
+        "$ref": "71"
+       },
+       "headers": [],
+       "isErrorResponse": false,
+       "contentTypes": [
+        "application/json"
+       ]
+      }
+     ],
+     "httpMethod": "GET",
+     "uri": "{endpoint}",
+     "path": "/type/property/additionalProperties/multipleSpreadRecord",
+     "bufferResponse": true,
+     "generateProtocolMethod": true,
+     "generateConvenienceMethod": true,
+     "crossLanguageDefinitionId": "Type.Property.AdditionalProperties.MultipleSpread.get",
+     "decorators": []
+    },
+    {
+     "$id": "699",
+     "name": "put",
+     "resourceName": "MultipleSpread",
+     "doc": "Put operation",
+     "accessibility": "public",
+     "parameters": [
+      {
+       "$id": "700",
+       "name": "contentType",
+       "nameInRequest": "Content-Type",
+       "doc": "Body parameter's content type. Known values are application/json",
+       "type": {
+        "$id": "701",
+        "kind": "constant",
+        "valueType": {
+         "$id": "702",
+         "kind": "string",
+         "name": "string",
+         "crossLanguageDefinitionId": "TypeSpec.string",
+         "decorators": []
+        },
+        "value": "application/json",
+        "decorators": []
+       },
+       "location": "Header",
+       "isApiVersion": false,
+       "isContentType": true,
+       "isEndpoint": false,
+       "explode": false,
+       "isRequired": true,
+       "kind": "Constant",
+       "decorators": [],
+       "skipUrlEncoding": false
+      },
+      {
+       "$id": "703",
+       "name": "body",
+       "nameInRequest": "body",
+       "doc": "body",
+       "type": {
+        "$ref": "71"
+       },
+       "location": "Body",
+       "isApiVersion": false,
+       "isContentType": false,
+       "isEndpoint": false,
+       "explode": false,
+       "isRequired": true,
+       "kind": "Method",
+       "decorators": [],
+       "skipUrlEncoding": false
+      }
+     ],
+     "responses": [
+      {
+       "$id": "704",
+       "statusCodes": [
+        204
+       ],
+       "headers": [],
+       "isErrorResponse": false
+      }
+     ],
+     "httpMethod": "PUT",
+     "uri": "{endpoint}",
+     "path": "/type/property/additionalProperties/multipleSpreadRecord",
+     "requestMediaTypes": [
+      "application/json"
+     ],
+     "bufferResponse": true,
+     "generateProtocolMethod": true,
+     "generateConvenienceMethod": true,
+     "crossLanguageDefinitionId": "Type.Property.AdditionalProperties.MultipleSpread.put",
+     "decorators": []
+    }
+   ],
+   "parent": "AdditionalPropertiesClient",
+   "parameters": [
+    {
+     "$id": "705",
+     "name": "endpoint",
+     "nameInRequest": "endpoint",
+     "doc": "Service host",
+     "type": {
+      "$id": "706",
+      "kind": "url",
+      "name": "url",
+      "crossLanguageDefinitionId": "TypeSpec.url"
+     },
+     "location": "Uri",
+     "isApiVersion": false,
+     "isContentType": false,
+     "isRequired": true,
+     "isEndpoint": true,
+     "skipUrlEncoding": false,
+     "explode": false,
+     "kind": "Client",
+     "defaultValue": {
+      "$id": "707",
+      "type": {
+       "$id": "708",
+       "kind": "string",
+       "name": "string",
+       "crossLanguageDefinitionId": "TypeSpec.string"
+      },
+      "value": "http://localhost:3000"
+     }
+    }
+   ],
+   "decorators": [],
+   "crossLanguageDefinitionId": "Type.Property.AdditionalProperties.MultipleSpread"
+  },
+  {
+   "$id": "709",
+   "name": "SpreadRecordUnion",
+   "namespace": "Type.Property.AdditionalProperties",
+   "operations": [
+    {
+     "$id": "710",
+     "name": "get",
+     "resourceName": "SpreadRecordUnion",
+     "doc": "Get call",
+     "accessibility": "public",
+     "parameters": [
+      {
+       "$id": "711",
+       "name": "accept",
+       "nameInRequest": "Accept",
+       "type": {
+        "$id": "712",
+        "kind": "constant",
+        "valueType": {
+         "$id": "713",
+         "kind": "string",
+         "name": "string",
+         "crossLanguageDefinitionId": "TypeSpec.string",
+         "decorators": []
+        },
+        "value": "application/json",
+        "decorators": []
+       },
+       "location": "Header",
+       "isApiVersion": false,
+       "isContentType": false,
+       "isEndpoint": false,
+       "explode": false,
+       "isRequired": true,
+       "kind": "Constant",
+       "decorators": [],
+       "skipUrlEncoding": false
+      }
+     ],
+     "responses": [
+      {
+       "$id": "714",
+       "statusCodes": [
+        200
+       ],
+       "bodyType": {
+        "$ref": "63"
+       },
+       "headers": [],
+       "isErrorResponse": false,
+       "contentTypes": [
+        "application/json"
+       ]
+      }
+     ],
+     "httpMethod": "GET",
+     "uri": "{endpoint}",
+     "path": "/type/property/additionalProperties/spreadRecordUnion",
+     "bufferResponse": true,
+     "generateProtocolMethod": true,
+     "generateConvenienceMethod": true,
+     "crossLanguageDefinitionId": "Type.Property.AdditionalProperties.SpreadRecordUnion.get",
+     "decorators": []
+    },
+    {
+     "$id": "715",
+     "name": "put",
+     "resourceName": "SpreadRecordUnion",
+     "doc": "Put operation",
+     "accessibility": "public",
+     "parameters": [
+      {
+       "$id": "716",
+       "name": "contentType",
+       "nameInRequest": "Content-Type",
+       "doc": "Body parameter's content type. Known values are application/json",
+       "type": {
+        "$id": "717",
+        "kind": "constant",
+        "valueType": {
+         "$id": "718",
+         "kind": "string",
+         "name": "string",
+         "crossLanguageDefinitionId": "TypeSpec.string",
+         "decorators": []
+        },
+        "value": "application/json",
+        "decorators": []
+       },
+       "location": "Header",
+       "isApiVersion": false,
+       "isContentType": true,
+       "isEndpoint": false,
+       "explode": false,
+       "isRequired": true,
+       "kind": "Constant",
+       "decorators": [],
+       "skipUrlEncoding": false
+      },
+      {
+       "$id": "719",
+       "name": "body",
+       "nameInRequest": "body",
+       "doc": "body",
+       "type": {
+        "$ref": "63"
+       },
+       "location": "Body",
+       "isApiVersion": false,
+       "isContentType": false,
+       "isEndpoint": false,
+       "explode": false,
+       "isRequired": true,
+       "kind": "Method",
+       "decorators": [],
+       "skipUrlEncoding": false
+      }
+     ],
+     "responses": [
+      {
+       "$id": "720",
+       "statusCodes": [
+        204
+       ],
+       "headers": [],
+       "isErrorResponse": false
+      }
+     ],
+     "httpMethod": "PUT",
+     "uri": "{endpoint}",
+     "path": "/type/property/additionalProperties/spreadRecordUnion",
+     "requestMediaTypes": [
+      "application/json"
+     ],
+     "bufferResponse": true,
+     "generateProtocolMethod": true,
+     "generateConvenienceMethod": true,
+     "crossLanguageDefinitionId": "Type.Property.AdditionalProperties.SpreadRecordUnion.put",
+     "decorators": []
+    }
+   ],
+   "parent": "AdditionalPropertiesClient",
+   "parameters": [
+    {
+     "$id": "721",
+     "name": "endpoint",
+     "nameInRequest": "endpoint",
+     "doc": "Service host",
+     "type": {
+      "$id": "722",
+      "kind": "url",
+      "name": "url",
+      "crossLanguageDefinitionId": "TypeSpec.url"
+     },
+     "location": "Uri",
+     "isApiVersion": false,
+     "isContentType": false,
+     "isRequired": true,
+     "isEndpoint": true,
+     "skipUrlEncoding": false,
+     "explode": false,
+     "kind": "Client",
+     "defaultValue": {
+      "$id": "723",
+      "type": {
+       "$id": "724",
+       "kind": "string",
+       "name": "string",
+       "crossLanguageDefinitionId": "TypeSpec.string"
+      },
+      "value": "http://localhost:3000"
+     }
+    }
+   ],
+   "decorators": [],
+   "crossLanguageDefinitionId": "Type.Property.AdditionalProperties.SpreadRecordUnion"
+  },
+  {
+   "$id": "725",
+   "name": "SpreadRecordNonDiscriminatedUnion",
+   "namespace": "Type.Property.AdditionalProperties",
+   "operations": [
+    {
+     "$id": "726",
+     "name": "get",
+     "resourceName": "SpreadRecordNonDiscriminatedUnion",
+     "doc": "Get call",
+     "accessibility": "public",
+     "parameters": [
+      {
+       "$id": "727",
+       "name": "accept",
+       "nameInRequest": "Accept",
+       "type": {
+        "$id": "728",
+        "kind": "constant",
+        "valueType": {
+         "$id": "729",
+         "kind": "string",
+         "name": "string",
+         "crossLanguageDefinitionId": "TypeSpec.string",
+         "decorators": []
+        },
+        "value": "application/json",
+        "decorators": []
+       },
+       "location": "Header",
+       "isApiVersion": false,
+       "isContentType": false,
+       "isEndpoint": false,
+       "explode": false,
+       "isRequired": true,
+       "kind": "Constant",
+       "decorators": [],
+       "skipUrlEncoding": false
+      }
+     ],
+     "responses": [
+      {
+       "$id": "730",
+       "statusCodes": [
+        200
+       ],
+       "bodyType": {
+        "$ref": "48"
        },
        "headers": [],
        "isErrorResponse": false,
@@ -10191,41 +7254,22 @@
      "decorators": []
     },
     {
-<<<<<<< HEAD
-     "$id": "760",
-     "Name": "put",
-     "ResourceName": "SpreadRecordNonDiscriminatedUnion",
-     "Doc": "Put operation",
-     "Accessibility": "public",
-     "Parameters": [
-      {
-       "$id": "761",
-       "Name": "contentType",
-       "NameInRequest": "Content-Type",
-       "Doc": "Body parameter's content type. Known values are application/json",
-       "Type": {
-        "$id": "762",
-        "kind": "constant",
-        "valueType": {
-         "$id": "763",
-=======
-     "$id": "739",
+     "$id": "731",
      "name": "put",
      "resourceName": "SpreadRecordNonDiscriminatedUnion",
      "doc": "Put operation",
      "accessibility": "public",
      "parameters": [
       {
-       "$id": "740",
+       "$id": "732",
        "name": "contentType",
        "nameInRequest": "Content-Type",
        "doc": "Body parameter's content type. Known values are application/json",
        "type": {
-        "$id": "741",
+        "$id": "733",
         "kind": "constant",
         "valueType": {
-         "$id": "742",
->>>>>>> 586a120e
+         "$id": "734",
          "kind": "string",
          "name": "string",
          "crossLanguageDefinitionId": "TypeSpec.string",
@@ -10245,21 +7289,12 @@
        "skipUrlEncoding": false
       },
       {
-<<<<<<< HEAD
-       "$id": "764",
-       "Name": "body",
-       "NameInRequest": "body",
-       "Doc": "body",
-       "Type": {
-        "$ref": "48"
-=======
-       "$id": "743",
+       "$id": "735",
        "name": "body",
        "nameInRequest": "body",
        "doc": "body",
        "type": {
-        "$ref": "38"
->>>>>>> 586a120e
+        "$ref": "48"
        },
        "location": "Body",
        "isApiVersion": false,
@@ -10274,13 +7309,8 @@
      ],
      "responses": [
       {
-<<<<<<< HEAD
-       "$id": "765",
-       "StatusCodes": [
-=======
-       "$id": "744",
+       "$id": "736",
        "statusCodes": [
->>>>>>> 586a120e
         204
        ],
        "headers": [],
@@ -10300,49 +7330,19 @@
      "decorators": []
     }
    ],
-<<<<<<< HEAD
-   "Protocol": {
-    "$id": "766"
-   },
-   "Parent": "AdditionalPropertiesClient",
-   "Parameters": [
-    {
-     "$id": "767",
-     "Name": "endpoint",
-     "NameInRequest": "endpoint",
-     "Doc": "Service host",
-     "Type": {
-      "$id": "768",
-=======
    "parent": "AdditionalPropertiesClient",
    "parameters": [
     {
-     "$id": "745",
+     "$id": "737",
      "name": "endpoint",
      "nameInRequest": "endpoint",
      "doc": "Service host",
      "type": {
-      "$id": "746",
->>>>>>> 586a120e
+      "$id": "738",
       "kind": "url",
       "name": "url",
       "crossLanguageDefinitionId": "TypeSpec.url"
      },
-<<<<<<< HEAD
-     "Location": "Uri",
-     "IsApiVersion": false,
-     "IsResourceParameter": false,
-     "IsContentType": false,
-     "IsRequired": true,
-     "IsEndpoint": true,
-     "SkipUrlEncoding": false,
-     "Explode": false,
-     "Kind": "Client",
-     "DefaultValue": {
-      "$id": "769",
-      "Type": {
-       "$id": "770",
-=======
      "location": "Uri",
      "isApiVersion": false,
      "isContentType": false,
@@ -10352,10 +7352,9 @@
      "explode": false,
      "kind": "Client",
      "defaultValue": {
-      "$id": "747",
+      "$id": "739",
       "type": {
-       "$id": "748",
->>>>>>> 586a120e
+       "$id": "740",
        "kind": "string",
        "name": "string",
        "crossLanguageDefinitionId": "TypeSpec.string"
@@ -10368,49 +7367,26 @@
    "crossLanguageDefinitionId": "Type.Property.AdditionalProperties.SpreadRecordNonDiscriminatedUnion"
   },
   {
-<<<<<<< HEAD
-   "$id": "771",
-   "Name": "SpreadRecordNonDiscriminatedUnion2",
-   "Namespace": "Type.Property.AdditionalProperties",
-   "Operations": [
-    {
-     "$id": "772",
-     "Name": "get",
-     "ResourceName": "SpreadRecordNonDiscriminatedUnion2",
-     "Doc": "Get call",
-     "Accessibility": "public",
-     "Parameters": [
-      {
-       "$id": "773",
-       "Name": "accept",
-       "NameInRequest": "Accept",
-       "Type": {
-        "$id": "774",
-        "kind": "constant",
-        "valueType": {
-         "$id": "775",
-=======
-   "$id": "749",
+   "$id": "741",
    "name": "SpreadRecordNonDiscriminatedUnion2",
    "namespace": "Type.Property.AdditionalProperties",
    "operations": [
     {
-     "$id": "750",
+     "$id": "742",
      "name": "get",
      "resourceName": "SpreadRecordNonDiscriminatedUnion2",
      "doc": "Get call",
      "accessibility": "public",
      "parameters": [
       {
-       "$id": "751",
+       "$id": "743",
        "name": "accept",
        "nameInRequest": "Accept",
        "type": {
-        "$id": "752",
+        "$id": "744",
         "kind": "constant",
         "valueType": {
-         "$id": "753",
->>>>>>> 586a120e
+         "$id": "745",
          "kind": "string",
          "name": "string",
          "crossLanguageDefinitionId": "TypeSpec.string",
@@ -10432,21 +7408,12 @@
      ],
      "responses": [
       {
-<<<<<<< HEAD
-       "$id": "776",
-       "StatusCodes": [
-        200
-       ],
-       "BodyType": {
-        "$ref": "42"
-=======
-       "$id": "754",
+       "$id": "746",
        "statusCodes": [
         200
        ],
        "bodyType": {
-        "$ref": "32"
->>>>>>> 586a120e
+        "$ref": "42"
        },
        "headers": [],
        "isErrorResponse": false,
@@ -10465,41 +7432,22 @@
      "decorators": []
     },
     {
-<<<<<<< HEAD
-     "$id": "777",
-     "Name": "put",
-     "ResourceName": "SpreadRecordNonDiscriminatedUnion2",
-     "Doc": "Put operation",
-     "Accessibility": "public",
-     "Parameters": [
-      {
-       "$id": "778",
-       "Name": "contentType",
-       "NameInRequest": "Content-Type",
-       "Doc": "Body parameter's content type. Known values are application/json",
-       "Type": {
-        "$id": "779",
-        "kind": "constant",
-        "valueType": {
-         "$id": "780",
-=======
-     "$id": "755",
+     "$id": "747",
      "name": "put",
      "resourceName": "SpreadRecordNonDiscriminatedUnion2",
      "doc": "Put operation",
      "accessibility": "public",
      "parameters": [
       {
-       "$id": "756",
+       "$id": "748",
        "name": "contentType",
        "nameInRequest": "Content-Type",
        "doc": "Body parameter's content type. Known values are application/json",
        "type": {
-        "$id": "757",
+        "$id": "749",
         "kind": "constant",
         "valueType": {
-         "$id": "758",
->>>>>>> 586a120e
+         "$id": "750",
          "kind": "string",
          "name": "string",
          "crossLanguageDefinitionId": "TypeSpec.string",
@@ -10519,21 +7467,12 @@
        "skipUrlEncoding": false
       },
       {
-<<<<<<< HEAD
-       "$id": "781",
-       "Name": "body",
-       "NameInRequest": "body",
-       "Doc": "body",
-       "Type": {
-        "$ref": "42"
-=======
-       "$id": "759",
+       "$id": "751",
        "name": "body",
        "nameInRequest": "body",
        "doc": "body",
        "type": {
-        "$ref": "32"
->>>>>>> 586a120e
+        "$ref": "42"
        },
        "location": "Body",
        "isApiVersion": false,
@@ -10548,13 +7487,8 @@
      ],
      "responses": [
       {
-<<<<<<< HEAD
-       "$id": "782",
-       "StatusCodes": [
-=======
-       "$id": "760",
+       "$id": "752",
        "statusCodes": [
->>>>>>> 586a120e
         204
        ],
        "headers": [],
@@ -10574,49 +7508,19 @@
      "decorators": []
     }
    ],
-<<<<<<< HEAD
-   "Protocol": {
-    "$id": "783"
-   },
-   "Parent": "AdditionalPropertiesClient",
-   "Parameters": [
-    {
-     "$id": "784",
-     "Name": "endpoint",
-     "NameInRequest": "endpoint",
-     "Doc": "Service host",
-     "Type": {
-      "$id": "785",
-=======
    "parent": "AdditionalPropertiesClient",
    "parameters": [
     {
-     "$id": "761",
+     "$id": "753",
      "name": "endpoint",
      "nameInRequest": "endpoint",
      "doc": "Service host",
      "type": {
-      "$id": "762",
->>>>>>> 586a120e
+      "$id": "754",
       "kind": "url",
       "name": "url",
       "crossLanguageDefinitionId": "TypeSpec.url"
      },
-<<<<<<< HEAD
-     "Location": "Uri",
-     "IsApiVersion": false,
-     "IsResourceParameter": false,
-     "IsContentType": false,
-     "IsRequired": true,
-     "IsEndpoint": true,
-     "SkipUrlEncoding": false,
-     "Explode": false,
-     "Kind": "Client",
-     "DefaultValue": {
-      "$id": "786",
-      "Type": {
-       "$id": "787",
-=======
      "location": "Uri",
      "isApiVersion": false,
      "isContentType": false,
@@ -10626,10 +7530,9 @@
      "explode": false,
      "kind": "Client",
      "defaultValue": {
-      "$id": "763",
+      "$id": "755",
       "type": {
-       "$id": "764",
->>>>>>> 586a120e
+       "$id": "756",
        "kind": "string",
        "name": "string",
        "crossLanguageDefinitionId": "TypeSpec.string"
@@ -10642,49 +7545,26 @@
    "crossLanguageDefinitionId": "Type.Property.AdditionalProperties.SpreadRecordNonDiscriminatedUnion2"
   },
   {
-<<<<<<< HEAD
-   "$id": "788",
-   "Name": "SpreadRecordNonDiscriminatedUnion3",
-   "Namespace": "Type.Property.AdditionalProperties",
-   "Operations": [
-    {
-     "$id": "789",
-     "Name": "get",
-     "ResourceName": "SpreadRecordNonDiscriminatedUnion3",
-     "Doc": "Get call",
-     "Accessibility": "public",
-     "Parameters": [
-      {
-       "$id": "790",
-       "Name": "accept",
-       "NameInRequest": "Accept",
-       "Type": {
-        "$id": "791",
-        "kind": "constant",
-        "valueType": {
-         "$id": "792",
-=======
-   "$id": "765",
+   "$id": "757",
    "name": "SpreadRecordNonDiscriminatedUnion3",
    "namespace": "Type.Property.AdditionalProperties",
    "operations": [
     {
-     "$id": "766",
+     "$id": "758",
      "name": "get",
      "resourceName": "SpreadRecordNonDiscriminatedUnion3",
      "doc": "Get call",
      "accessibility": "public",
      "parameters": [
       {
-       "$id": "767",
+       "$id": "759",
        "name": "accept",
        "nameInRequest": "Accept",
        "type": {
-        "$id": "768",
+        "$id": "760",
         "kind": "constant",
         "valueType": {
-         "$id": "769",
->>>>>>> 586a120e
+         "$id": "761",
          "kind": "string",
          "name": "string",
          "crossLanguageDefinitionId": "TypeSpec.string",
@@ -10706,21 +7586,12 @@
      ],
      "responses": [
       {
-<<<<<<< HEAD
-       "$id": "793",
-       "StatusCodes": [
-        200
-       ],
-       "BodyType": {
-        "$ref": "11"
-=======
-       "$id": "770",
+       "$id": "762",
        "statusCodes": [
         200
        ],
        "bodyType": {
-        "$ref": "5"
->>>>>>> 586a120e
+        "$ref": "11"
        },
        "headers": [],
        "isErrorResponse": false,
@@ -10739,41 +7610,22 @@
      "decorators": []
     },
     {
-<<<<<<< HEAD
-     "$id": "794",
-     "Name": "put",
-     "ResourceName": "SpreadRecordNonDiscriminatedUnion3",
-     "Doc": "Put operation",
-     "Accessibility": "public",
-     "Parameters": [
-      {
-       "$id": "795",
-       "Name": "contentType",
-       "NameInRequest": "Content-Type",
-       "Doc": "Body parameter's content type. Known values are application/json",
-       "Type": {
-        "$id": "796",
-        "kind": "constant",
-        "valueType": {
-         "$id": "797",
-=======
-     "$id": "771",
+     "$id": "763",
      "name": "put",
      "resourceName": "SpreadRecordNonDiscriminatedUnion3",
      "doc": "Put operation",
      "accessibility": "public",
      "parameters": [
       {
-       "$id": "772",
+       "$id": "764",
        "name": "contentType",
        "nameInRequest": "Content-Type",
        "doc": "Body parameter's content type. Known values are application/json",
        "type": {
-        "$id": "773",
+        "$id": "765",
         "kind": "constant",
         "valueType": {
-         "$id": "774",
->>>>>>> 586a120e
+         "$id": "766",
          "kind": "string",
          "name": "string",
          "crossLanguageDefinitionId": "TypeSpec.string",
@@ -10793,21 +7645,12 @@
        "skipUrlEncoding": false
       },
       {
-<<<<<<< HEAD
-       "$id": "798",
-       "Name": "body",
-       "NameInRequest": "body",
-       "Doc": "body",
-       "Type": {
-        "$ref": "11"
-=======
-       "$id": "775",
+       "$id": "767",
        "name": "body",
        "nameInRequest": "body",
        "doc": "body",
        "type": {
-        "$ref": "5"
->>>>>>> 586a120e
+        "$ref": "11"
        },
        "location": "Body",
        "isApiVersion": false,
@@ -10822,13 +7665,8 @@
      ],
      "responses": [
       {
-<<<<<<< HEAD
-       "$id": "799",
-       "StatusCodes": [
-=======
-       "$id": "776",
+       "$id": "768",
        "statusCodes": [
->>>>>>> 586a120e
         204
        ],
        "headers": [],
@@ -10848,49 +7686,19 @@
      "decorators": []
     }
    ],
-<<<<<<< HEAD
-   "Protocol": {
-    "$id": "800"
-   },
-   "Parent": "AdditionalPropertiesClient",
-   "Parameters": [
-    {
-     "$id": "801",
-     "Name": "endpoint",
-     "NameInRequest": "endpoint",
-     "Doc": "Service host",
-     "Type": {
-      "$id": "802",
-=======
    "parent": "AdditionalPropertiesClient",
    "parameters": [
     {
-     "$id": "777",
+     "$id": "769",
      "name": "endpoint",
      "nameInRequest": "endpoint",
      "doc": "Service host",
      "type": {
-      "$id": "778",
->>>>>>> 586a120e
+      "$id": "770",
       "kind": "url",
       "name": "url",
       "crossLanguageDefinitionId": "TypeSpec.url"
      },
-<<<<<<< HEAD
-     "Location": "Uri",
-     "IsApiVersion": false,
-     "IsResourceParameter": false,
-     "IsContentType": false,
-     "IsRequired": true,
-     "IsEndpoint": true,
-     "SkipUrlEncoding": false,
-     "Explode": false,
-     "Kind": "Client",
-     "DefaultValue": {
-      "$id": "803",
-      "Type": {
-       "$id": "804",
-=======
      "location": "Uri",
      "isApiVersion": false,
      "isContentType": false,
@@ -10900,10 +7708,9 @@
      "explode": false,
      "kind": "Client",
      "defaultValue": {
-      "$id": "779",
+      "$id": "771",
       "type": {
-       "$id": "780",
->>>>>>> 586a120e
+       "$id": "772",
        "kind": "string",
        "name": "string",
        "crossLanguageDefinitionId": "TypeSpec.string"
